<<<<<<< HEAD
This repository is a fork of the [JUCE 5 develop branch](https://github.com/WeAreROLI/JUCE) with additions that enable it to generate [ARA plugins](https://www.celemony.com/en/service1/about-celemony/technologies) in the VST3 or AudioUnit format.
It is currently being maintained by [Celemony](https://www.celemony.com) and [SoundRadix](https://www.soundradix.com), with the goal of being picked up eventually by [ROLI](https://www.juce.com) for main line JUCE.
=======
This repository is an experimental fork of the [JUCE 5 develop branch](https://github.com/WeAreROLI/JUCE)
with additions that enable it to generate [ARA plugins](https://www.celemony.com/en/service1/about-celemony/technologies)
in the VST3 or AudioUnit format.
It is currently being maintained by [Celemony](https://www.celemony.com) and [SoundRadix](https://www.soundradix.com),
with the goal of being picked up eventually for main line [JUCE](https://www.juce.com) once the code is stable.
>>>>>>> 226e13a7

The ARA related changes are described in detail [here](https://github.com/Celemony/JUCE_ARA/blob/develop/JUCE_ARA.md).
For feedback and questions, please contact Celemony via [ara@celemony.com](mailto:ara@celemony.com?Subject=JUCE%20ARA%20integration).

<<<<<<< HEAD
# The JUCE 5 Library

**BY DOWNLOADING, INSTALLING OR USING ANY PART OF THE JUCE LIBRARY, YOU AGREE
TO THE [JUCE 5 END-USER LICENSE AGREEMENT](https://www.juce.com/juce-5-licence)
AND [JUCE 5 PRIVACY POLICY](https://www.juce.com/juce-5-privacy-policy), WHICH
ARE BINDING AGREEMENTS BETWEEN YOU AND ROLI, LTD. IF YOU DO NOT AGREE TO THE
TERMS, DO NOT USE THE JUCE LIBRARY.**


JUCE is an all-encompassing C++ framework for developing cross-platform
software. JUCE is used by hundreds of companies to develop powerful,
cross-platform audio, interactive, embedded or graphic applications.

We now have tier-leveled license terms for JUCE 5, with different terms for
each available license: JUCE Personal (for developers or startup businesses
with revenue under 50K USD "Revenue Limit"; free), JUCE Indie (for small
businesses with under 200K Revenue Limit; $35/month), JUCE Pro (no Revenue
Limit; $65/month), and JUCE Educational (no Revenue Limit; free for bona fide
educational institutes). All licenses allow you to commercially release
applications so long as you do not exceed the Revenue Limit and pay applicable
Fees. Once your business hits the Revenue Limit for your JUCE license, you will
either have to upgrade your JUCE license or release your Applications under the
[GNU General Public License v.3](https://www.gnu.org/licenses/gpl-3.0.en.html),
which means, among other things, that your code can be freely copied and
distributed.

You agree to give notice to the end-users of your Applications that we may
track the IP addresses associated with their use of the Applications using JUCE
solely for our internal purposes in providing JUCE, unless you are a paying
JUCE customer and opt-out of such tracking. You agree to fully comply with all
laws, including relating to the collection of information from children and the
[Children’s Online Privacy Protection Act
(COPPA)](https://www.ftc.gov/enforcement/rules/rulemaking-regulatory-reform-proceedings/childrens-online-privacy-protection-rule).

JUCE IS PROVIDED "AS IS" WITHOUT ANY WARRANTY, AND ALL WARRANTIES, WHETHER
EXPRESSED OR IMPLIED, INCLUDING WARRANTY OF MERCHANTABILITY AND FITNESS FOR A
PARTICULAR PURPOSE, ARE DISCLAIMED.

The juce_audio_basics, juce_audio_devices, juce_blocks_basics, juce_core and
juce_events modules are permissively licensed under the terms of the [ISC
license](http://www.isc.org/downloads/software-support-policy/isc-license).

For more information, visit the website:
[www.juce.com](https://www.juce.com)

FULL JUCE TERMS:
- [JUCE 5 END-USER LICENSE AGREEMENT](https://www.juce.com/juce-5-licence)
- [JUCE 5 PRIVACY POLICY](https://www.juce.com/juce-5-privacy-policy)
![alt text](https://d30pueezughrda.cloudfront.net/juce/JUCE_banner.png "JUCE")
=======
![alt text](https://assets.juce.com/juce/JUCE_banner.png "JUCE")
>>>>>>> 226e13a7

JUCE is an open-source cross-platform C++ application framework used for rapidly
developing high quality desktop and mobile applications, including VST, AU (and AUv3),
RTAS and AAX audio plug-ins. JUCE can be easily integrated with existing projects or can
be used as a project generation tool via the [Projucer](https://juce.com/discover/projucer),
which supports exporting projects for Xcode (macOS and iOS), Visual Studio, Android Studio,
Code::Blocks, CLion and Linux Makefiles as well as containing a source code editor and
live-coding engine which can be used for rapid prototyping.

## Getting Started

The JUCE repository contains a [master](https://github.com/juce-framework/JUCE/tree/master)
and [develop](https://github.com/juce-framework/JUCE/tree/develop) branch. The develop branch
contains the latest bugfixes and features and is periodically merged into the master
branch in stable [tagged releases](https://github.com/juce-framework/JUCE/releases)
(the latest release containing pre-built binaries can be also downloaded from the
[JUCE website](https://juce.com/get-juce)).

JUCE projects can be managed with either the Projucer (JUCE's own project-configuration
tool) or with CMake.

### The Projucer

The repository doesn't contain a pre-built Projucer so you will need to build it
for your platform - Xcode, Visual Studio and Linux Makefile projects are located in
[extras/Projucer/Builds](/extras/Projucer/Builds)
(the minumum system requirements are listed in the __System Requirements__ section below).
The Projucer can then be used to create new JUCE projects, view tutorials and run examples.
It is also possible to include the JUCE modules source code in an existing project directly,
or build them into a static or dynamic library which can be linked into a project.

For further help getting started, please refer to the JUCE
[documentation](https://juce.com/learn/documentation) and
[tutorials](https://juce.com/learn/tutorials).

### CMake

Version 3.15 or higher is required for plugin projects, and strongly
recommended for other project types. To use CMake, you will need to install it,
either from your system package manager or from the [official download
page](https://cmake.org/download/). For comprehensive documentation on JUCE's
CMake API, see the [JUCE CMake documentation](/docs/CMake API.md). For examples
which may be useful as starting points for new CMake projects, see the [CMake
examples directory](/examples/CMake).

#### Building Examples

To use CMake to build the examples and extras bundled with JUCE, simply clone
JUCE and then run the following commands, replacing "DemoRunner" with the name
of the target you wish to build.

    cd /path/to/JUCE
    cmake . -B cmake-build -DJUCE_BUILD_EXAMPLES=ON -DJUCE_BUILD_EXTRAS=ON
    cmake --build cmake-build --target DemoRunner

## Minimum System Requirements

#### Building JUCE Projects

- __macOS/iOS__: macOS 10.11 and Xcode 7.3.1
- __Windows__: Windows 8.1 and Visual Studio 2015 64-bit
- __Linux__: GCC 4.8
- __Android__: Android Studio on Windows, macOS or Linux

#### Deployment Targets

- __macOS__: macOS 10.7
- __Windows__: Windows Vista
- __Linux__: Mainstream Linux distributions
- __iOS__: iOS 9.0
- __Android__: Jelly Bean (API 16)

## Contributing

For bug reports and features requests, please visit the [JUCE Forum](https://forum.juce.com/) -
the JUCE developers are active there and will read every post and respond accordingly. When
submitting a bug report, please ensure that it follows the
[issue template](/.github/ISSUE_TEMPLATE.txt).
We don't accept third party GitHub pull requests directly due to copyright restrictions
but if you would like to contribute any changes please contact us.

## License

The core JUCE modules (juce_audio_basics, juce_audio_devices, juce_blocks_basics, juce_core
and juce_events) are permissively licensed under the terms of the
[ISC license](http://www.isc.org/downloads/software-support-policy/isc-license/).
Other modules are covered by a
[GPL/Commercial license](https://www.gnu.org/licenses/gpl-3.0.en.html).

There are multiple commercial licensing tiers for JUCE, with different terms for each:
- JUCE Personal (developers or startup businesses with revenue under 50K USD) - free
- JUCE Indie (small businesses with revenue under 500K USD) - $40/month
- JUCE Pro (no revenue limit) - $130/month
- JUCE Educational (no revenue limit) - free for bona fide educational institutes

For full terms see [LICENSE.md](LICENSE.md).<|MERGE_RESOLUTION|>--- conflicted
+++ resolved
@@ -1,70 +1,13 @@
-<<<<<<< HEAD
-This repository is a fork of the [JUCE 5 develop branch](https://github.com/WeAreROLI/JUCE) with additions that enable it to generate [ARA plugins](https://www.celemony.com/en/service1/about-celemony/technologies) in the VST3 or AudioUnit format.
-It is currently being maintained by [Celemony](https://www.celemony.com) and [SoundRadix](https://www.soundradix.com), with the goal of being picked up eventually by [ROLI](https://www.juce.com) for main line JUCE.
-=======
 This repository is an experimental fork of the [JUCE 5 develop branch](https://github.com/WeAreROLI/JUCE)
 with additions that enable it to generate [ARA plugins](https://www.celemony.com/en/service1/about-celemony/technologies)
 in the VST3 or AudioUnit format.
 It is currently being maintained by [Celemony](https://www.celemony.com) and [SoundRadix](https://www.soundradix.com),
 with the goal of being picked up eventually for main line [JUCE](https://www.juce.com) once the code is stable.
->>>>>>> 226e13a7
 
 The ARA related changes are described in detail [here](https://github.com/Celemony/JUCE_ARA/blob/develop/JUCE_ARA.md).
 For feedback and questions, please contact Celemony via [ara@celemony.com](mailto:ara@celemony.com?Subject=JUCE%20ARA%20integration).
 
-<<<<<<< HEAD
-# The JUCE 5 Library
-
-**BY DOWNLOADING, INSTALLING OR USING ANY PART OF THE JUCE LIBRARY, YOU AGREE
-TO THE [JUCE 5 END-USER LICENSE AGREEMENT](https://www.juce.com/juce-5-licence)
-AND [JUCE 5 PRIVACY POLICY](https://www.juce.com/juce-5-privacy-policy), WHICH
-ARE BINDING AGREEMENTS BETWEEN YOU AND ROLI, LTD. IF YOU DO NOT AGREE TO THE
-TERMS, DO NOT USE THE JUCE LIBRARY.**
-
-
-JUCE is an all-encompassing C++ framework for developing cross-platform
-software. JUCE is used by hundreds of companies to develop powerful,
-cross-platform audio, interactive, embedded or graphic applications.
-
-We now have tier-leveled license terms for JUCE 5, with different terms for
-each available license: JUCE Personal (for developers or startup businesses
-with revenue under 50K USD "Revenue Limit"; free), JUCE Indie (for small
-businesses with under 200K Revenue Limit; $35/month), JUCE Pro (no Revenue
-Limit; $65/month), and JUCE Educational (no Revenue Limit; free for bona fide
-educational institutes). All licenses allow you to commercially release
-applications so long as you do not exceed the Revenue Limit and pay applicable
-Fees. Once your business hits the Revenue Limit for your JUCE license, you will
-either have to upgrade your JUCE license or release your Applications under the
-[GNU General Public License v.3](https://www.gnu.org/licenses/gpl-3.0.en.html),
-which means, among other things, that your code can be freely copied and
-distributed.
-
-You agree to give notice to the end-users of your Applications that we may
-track the IP addresses associated with their use of the Applications using JUCE
-solely for our internal purposes in providing JUCE, unless you are a paying
-JUCE customer and opt-out of such tracking. You agree to fully comply with all
-laws, including relating to the collection of information from children and the
-[Children’s Online Privacy Protection Act
-(COPPA)](https://www.ftc.gov/enforcement/rules/rulemaking-regulatory-reform-proceedings/childrens-online-privacy-protection-rule).
-
-JUCE IS PROVIDED "AS IS" WITHOUT ANY WARRANTY, AND ALL WARRANTIES, WHETHER
-EXPRESSED OR IMPLIED, INCLUDING WARRANTY OF MERCHANTABILITY AND FITNESS FOR A
-PARTICULAR PURPOSE, ARE DISCLAIMED.
-
-The juce_audio_basics, juce_audio_devices, juce_blocks_basics, juce_core and
-juce_events modules are permissively licensed under the terms of the [ISC
-license](http://www.isc.org/downloads/software-support-policy/isc-license).
-
-For more information, visit the website:
-[www.juce.com](https://www.juce.com)
-
-FULL JUCE TERMS:
-- [JUCE 5 END-USER LICENSE AGREEMENT](https://www.juce.com/juce-5-licence)
-- [JUCE 5 PRIVACY POLICY](https://www.juce.com/juce-5-privacy-policy)
-![alt text](https://d30pueezughrda.cloudfront.net/juce/JUCE_banner.png "JUCE")
-=======
 ![alt text](https://assets.juce.com/juce/JUCE_banner.png "JUCE")
->>>>>>> 226e13a7
 
 JUCE is an open-source cross-platform C++ application framework used for rapidly
 developing high quality desktop and mobile applications, including VST, AU (and AUv3),
