<<<<<<< HEAD
# About JUCE_ARA

This repository is an experimental fork of the [JUCE develop branch](https://github.com/juce-framework/JUCE) with additions that enable it to generate [ARA plug-ins](https://www.celemony.com/en/service1/about-celemony/technologies) in the VST3 or AudioUnit format.
It is currently being maintained by [Celemony](https://www.celemony.com) and [SoundRadix](https://www.soundradix.com), with the goal of being picked up eventually for main line [JUCE](https://www.juce.com) once the code is stable.

There are two active branches: develop and condensed. They are intended to be sync code-wise (develop might be slightly ahead at times), but have a different history and a different use case: while develop is constantly progressing and JUCE changes are merged in, condensed is rebased regularly to always show the shortest path from the original JUCE release to the current state of JUCE_ARA. If you are using a custom fork of JUCE already, then you should be able to rebase the condensed branch on top of your custom branch with little to no conflicts. This rebase can be repeated as needed if your custom branch or condensed are updated.

Note that Celemony is not endorsing the use of JUCE by providing this fork. JUCE_ARA is a fairly thin adapter to integrate ARA into JUCE, it does not provide any features that would be relevant when using ARA with a different framework. Consequently, the decision whether or not to use JUCE for any given project should be made independently of JUCE_ARA.

The ARA related changes are described in detail in [JUCE_ARA.md](https://github.com/Celemony/JUCE_ARA/blob/develop/JUCE_ARA.md).
For feedback and questions, please contact Celemony via [ara@celemony.com](mailto:ara@celemony.com?Subject=JUCE%20ARA%20integration).


# Original JUCE documentation

![alt text](https://assets.juce.com/juce/JUCE_banner.png "JUCE")
=======
![alt text](https://assets.juce.com/juce/JUCE_banner_github.png "JUCE")
>>>>>>> c507ec9e

JUCE is an open-source cross-platform C++ application framework used for rapidly
developing high quality desktop and mobile applications, including VST, AU (and AUv3),
RTAS and AAX audio plug-ins. JUCE can be easily integrated with existing projects or can
be used as a project generation tool via the [Projucer](https://juce.com/discover/projucer),
which supports exporting projects for Xcode (macOS and iOS), Visual Studio, Android Studio,
Code::Blocks, CLion and Linux Makefiles as well as containing a source code editor and
live-coding engine which can be used for rapid prototyping.

## Getting Started

The JUCE repository contains a [master](https://github.com/juce-framework/JUCE/tree/master)
and [develop](https://github.com/juce-framework/JUCE/tree/develop) branch. The develop branch
contains the latest bugfixes and features and is periodically merged into the master
branch in stable [tagged releases](https://github.com/juce-framework/JUCE/releases)
(the latest release containing pre-built binaries can be also downloaded from the
[JUCE website](https://juce.com/get-juce)).

JUCE projects can be managed with either the Projucer (JUCE's own project-configuration
tool) or with CMake.

### The Projucer

The repository doesn't contain a pre-built Projucer so you will need to build it
for your platform - Xcode, Visual Studio and Linux Makefile projects are located in
[extras/Projucer/Builds](/extras/Projucer/Builds)
(the minumum system requirements are listed in the __System Requirements__ section below).
The Projucer can then be used to create new JUCE projects, view tutorials and run examples.
It is also possible to include the JUCE modules source code in an existing project directly,
or build them into a static or dynamic library which can be linked into a project.

For further help getting started, please refer to the JUCE
[documentation](https://juce.com/learn/documentation) and
[tutorials](https://juce.com/learn/tutorials).

### CMake

Version 3.15 or higher is required for plugin projects, and strongly
recommended for other project types. To use CMake, you will need to install it,
either from your system package manager or from the [official download
page](https://cmake.org/download/). For comprehensive documentation on JUCE's
CMake API, see the [JUCE CMake documentation](/docs/CMake%20API.md). For examples
which may be useful as starting points for new CMake projects, see the [CMake
examples directory](/examples/CMake).

#### Building Examples

To use CMake to build the examples and extras bundled with JUCE, simply clone
JUCE and then run the following commands, replacing "DemoRunner" with the name
of the target you wish to build.

    cd /path/to/JUCE
    cmake . -B cmake-build -DJUCE_BUILD_EXAMPLES=ON -DJUCE_BUILD_EXTRAS=ON
    cmake --build cmake-build --target DemoRunner

## Minimum System Requirements

#### Building JUCE Projects

- __macOS/iOS__: macOS 10.11 and Xcode 7.3.1
- __Windows__: Windows 8.1 and Visual Studio 2015 64-bit
- __Linux__: GCC 4.8 (for a full list of dependencies, see
[here](/docs/Linux%20Dependencies.md)).
- __Android__: Android Studio on Windows, macOS or Linux

#### Deployment Targets

- __macOS__: macOS 10.7
- __Windows__: Windows Vista
- __Linux__: Mainstream Linux distributions
- __iOS__: iOS 9.0
- __Android__: Jelly Bean (API 16)

## Contributing

For bug reports and features requests, please visit the [JUCE Forum](https://forum.juce.com/) -
the JUCE developers are active there and will read every post and respond accordingly. When
submitting a bug report, please ensure that it follows the
[issue template](/.github/ISSUE_TEMPLATE.txt).
We don't accept third party GitHub pull requests directly due to copyright restrictions
but if you would like to contribute any changes please contact us.

## License

The core JUCE modules (juce_audio_basics, juce_audio_devices, juce_blocks_basics, juce_core
and juce_events) are permissively licensed under the terms of the
[ISC license](http://www.isc.org/downloads/software-support-policy/isc-license/).
Other modules are covered by a
[GPL/Commercial license](https://www.gnu.org/licenses/gpl-3.0.en.html).

There are multiple commercial licensing tiers for JUCE, with different terms for each:
- JUCE Personal (developers or startup businesses with revenue under 50K USD) - free
- JUCE Indie (small businesses with revenue under 500K USD) - $40/month
- JUCE Pro (no revenue limit) - $130/month
- JUCE Educational (no revenue limit) - free for bona fide educational institutes

For full terms see [LICENSE.md](LICENSE.md).<|MERGE_RESOLUTION|>--- conflicted
+++ resolved
@@ -1,4 +1,3 @@
-<<<<<<< HEAD
 # About JUCE_ARA
 
 This repository is an experimental fork of the [JUCE develop branch](https://github.com/juce-framework/JUCE) with additions that enable it to generate [ARA plug-ins](https://www.celemony.com/en/service1/about-celemony/technologies) in the VST3 or AudioUnit format.
@@ -14,10 +13,7 @@
 
 # Original JUCE documentation
 
-![alt text](https://assets.juce.com/juce/JUCE_banner.png "JUCE")
-=======
 ![alt text](https://assets.juce.com/juce/JUCE_banner_github.png "JUCE")
->>>>>>> c507ec9e
 
 JUCE is an open-source cross-platform C++ application framework used for rapidly
 developing high quality desktop and mobile applications, including VST, AU (and AUv3),
