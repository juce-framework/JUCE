/*
  ==============================================================================

   This file is part of the JUCE examples.
   Copyright (c) 2017 - ROLI Ltd.

   The code included in this file is provided under the terms of the ISC license
   http://www.isc.org/downloads/software-support-policy/isc-license. Permission
   To use, copy, modify, and/or distribute this software for any purpose with or
   without fee is hereby granted provided that the above copyright notice and
   this permission notice appear in all copies.

   THE SOFTWARE IS PROVIDED "AS IS" WITHOUT ANY WARRANTY, AND ALL WARRANTIES,
   WHETHER EXPRESSED OR IMPLIED, INCLUDING MERCHANTABILITY AND FITNESS FOR
   PURPOSE, ARE DISCLAIMED.

  ==============================================================================
*/

/*******************************************************************************
 The block below describes the properties of this PIP. A PIP is a short snippet
 of code that can be read by the Projucer and used to generate a JUCE project.

 BEGIN_JUCE_PIP_METADATA

 name:             ValueTreesDemo
 version:          1.0.0
 vendor:           JUCE
 website:          http://juce.com
 description:      Showcases value tree features.

 dependencies:     juce_core, juce_data_structures, juce_events, juce_graphics,
                   juce_gui_basics
 exporters:        xcode_mac, vs2019, linux_make, androidstudio, xcode_iphone

 moduleFlags:      JUCE_STRICT_REFCOUNTEDPOINTER=1

 type:             Component
 mainClass:        ValueTreesDemo

 useLocalCopy:     1

 END_JUCE_PIP_METADATA

*******************************************************************************/

#pragma once

#include "../Assets/DemoUtilities.h"

//==============================================================================
class ValueTreeItem  : public TreeViewItem,
                       private ValueTree::Listener
{
public:
    ValueTreeItem (const ValueTree& v, UndoManager& um)
        : tree (v), undoManager (um)
    {
        tree.addListener (this);
    }

    String getUniqueName() const override
    {
        return tree["name"].toString();
    }

    bool mightContainSubItems() override
    {
        return tree.getNumChildren() > 0;
    }

    void paintItem (Graphics& g, int width, int height) override
    {
        if (isSelected())
            g.fillAll (getUIColourIfAvailable (LookAndFeel_V4::ColourScheme::UIColour::highlightedFill,
                                               Colours::teal));

        g.setColour (getUIColourIfAvailable (LookAndFeel_V4::ColourScheme::UIColour::defaultText,
                                             Colours::black));
        g.setFont (15.0f);

        String txt = tree["name"].toString();
        if (tree.getType().isValid() && tree.getType() != Identifier ("Item"))
            txt += String (txt.isEmpty() ? "" : " ") + "(" + tree.getType() + ")";
        for (int i = 0; i < tree.getNumProperties(); ++i)
        {
            const Identifier prop = tree.getPropertyName (i);
            if (prop == Identifier ("name"))
                continue;
            txt += " " + prop + "=" + tree.getProperty (prop).toString();
        }

        g.drawText (txt,
                    4, 0, width - 4, height,
                    Justification::centredLeft, true);
    }

    void itemOpennessChanged (bool isNowOpen) override
    {
        if (isNowOpen && getNumSubItems() == 0)
            refreshSubItems();
        else
            clearSubItems();
    }

    var getDragSourceDescription() override
    {
        return "Drag Demo";
    }

    bool isInterestedInDragSource (const DragAndDropTarget::SourceDetails& dragSourceDetails) override
    {
        return dragSourceDetails.description == "Drag Demo";
    }

    bool isInterestedInFileDrag (const StringArray&) override
    {
        return true;
    }

    void filesDropped (const StringArray& files, int insertIndex) override
    {
        for (int i = 0; i < files.size(); ++i)
            tree.addChild (ValueTree::fromXml (*ScopedPointer<XmlElement> (XmlDocument::parse (File (files[i])))), insertIndex + i, &undoManager);
    }

    void itemDropped (const DragAndDropTarget::SourceDetails&, int insertIndex) override
    {
        OwnedArray<ValueTree> selectedTrees;
        getSelectedTreeViewItems (*getOwnerView(), selectedTrees);

        moveItems (*getOwnerView(), selectedTrees, tree, insertIndex, undoManager);
    }

    static void moveItems (TreeView& treeView, const OwnedArray<ValueTree>& items,
                           ValueTree newParent, int insertIndex, UndoManager& undoManager)
    {
        if (items.size() > 0)
        {
            std::unique_ptr<XmlElement> oldOpenness (treeView.getOpennessState (false));

            for (auto* v : items)
            {
                if (v->getParent().isValid() && newParent != *v && ! newParent.isAChildOf (*v))
                {
                    if (v->getParent() == newParent && newParent.indexOf (*v) < insertIndex)
                        --insertIndex;

                    v->getParent().removeChild (*v, &undoManager);
                    newParent.addChild (*v, insertIndex, &undoManager);
                }
            }

            if (oldOpenness.get() != nullptr)
                treeView.restoreOpennessState (*oldOpenness, false);
        }
    }

    static void getSelectedTreeViewItems (TreeView& treeView, OwnedArray<ValueTree>& items)
    {
        auto numSelected = treeView.getNumSelectedItems();

        for (int i = 0; i < numSelected; ++i)
            if (auto* vti = dynamic_cast<ValueTreeItem*> (treeView.getSelectedItem (i)))
                items.add (new ValueTree (vti->tree));
    }

private:
    ValueTree tree;
    UndoManager& undoManager;

    void refreshSubItems()
    {
        clearSubItems();

        for (int i = 0; i < tree.getNumChildren(); ++i)
            addSubItem (new ValueTreeItem (tree.getChild (i), undoManager));
    }

    void valueTreePropertyChanged (ValueTree&, const Identifier&) override
    {
        repaintItem();
    }

    void valueTreeChildAdded (ValueTree& parentTree, ValueTree&) override         { treeChildrenChanged (parentTree); }
    void valueTreeChildRemoved (ValueTree& parentTree, ValueTree&, int) override  { treeChildrenChanged (parentTree); }
    void valueTreeChildOrderChanged (ValueTree& parentTree, int, int) override    { treeChildrenChanged (parentTree); }
    void valueTreeParentChanged (ValueTree&) override {}

    void treeChildrenChanged (const ValueTree& parentTree)
    {
        if (parentTree == tree)
        {
            refreshSubItems();
            treeHasChanged();
            setOpen (true);
        }
    }

    JUCE_DECLARE_NON_COPYABLE_WITH_LEAK_DETECTOR (ValueTreeItem)
};

//==============================================================================
class ValueTreesDemo   : public Component,
                         public DragAndDropContainer,
                         private Timer
{
public:
    ValueTreesDemo()
    {
        addAndMakeVisible (tree);

        tree.setDefaultOpenness (true);
        tree.setMultiSelectEnabled (true);
        rootItem.reset (new ValueTreeItem (createRootValueTree(), undoManager));
        tree.setRootItem (rootItem.get());

        addAndMakeVisible (undoButton);
        addAndMakeVisible (redoButton);
        undoButton.onClick = [this] { undoManager.undo(); };
        redoButton.onClick = [this] { undoManager.redo(); };

        startTimer (500);

        setSize (500, 500);
    }

    ~ValueTreesDemo()
    {
        tree.setRootItem (nullptr);
    }

    void paint (Graphics& g) override
    {
        g.fillAll (getUIColourIfAvailable (LookAndFeel_V4::ColourScheme::UIColour::windowBackground));
    }

    void resized() override
    {
        auto r = getLocalBounds().reduced (8);

        auto buttons = r.removeFromBottom (22);
        undoButton.setBounds (buttons.removeFromLeft (100));
        buttons.removeFromLeft (6);
        redoButton.setBounds (buttons.removeFromLeft (100));

        r.removeFromBottom (4);
        tree.setBounds (r);
    }

    static ValueTree createTree (const String& desc)
    {
        ValueTree t ("Item");
        t.setProperty ("name", desc, nullptr);
        return t;
    }

    static ValueTree createRootValueTree()
    {
        auto vt = createTree ("This demo displays a ValueTree as a treeview.");
        vt.appendChild (createTree ("You can drag around the nodes to rearrange them"),               nullptr);
        vt.appendChild (createTree ("..and press 'delete' or 'backspace' to delete them"),            nullptr);
        vt.appendChild (createTree ("Then, you can use the undo/redo buttons to undo these changes"), nullptr);

        int n = 1;
        vt.appendChild (createRandomTree (n, 0), nullptr);

        return vt;
    }

    static ValueTree createRandomTree (int& counter, int depth)
    {
        auto t = createTree ("Item " + String (counter++));

        if (depth < 3)
            for (int i = 1 + Random::getSystemRandom().nextInt (7); --i >= 0;)
                t.appendChild (createRandomTree (counter, depth + 1), nullptr);

        return t;
    }

    void deleteSelectedItems()
    {
        OwnedArray<ValueTree> selectedItems;
        ValueTreeItem::getSelectedTreeViewItems (tree, selectedItems);

        for (auto* v : selectedItems)
        {
            if (v->getParent().isValid())
                v->getParent().removeChild (*v, &undoManager);
        }
    }

    bool keyPressed (const KeyPress& key) override
    {
<<<<<<< HEAD
        if (key == KeyPress::deleteKey || key == KeyPress::backspaceKey)
=======
        if (key == KeyPress::deleteKey || key == KeyPress::backspaceKey)
>>>>>>> d275f3f7
        {
            deleteSelectedItems();
            return true;
        }

        if (key == KeyPress ('z', ModifierKeys::commandModifier, 0))
        {
            undoManager.undo();
            return true;
        }

        if (key == KeyPress ('z', ModifierKeys::commandModifier | ModifierKeys::shiftModifier, 0))
        {
            undoManager.redo();
            return true;
        }

        return Component::keyPressed (key);
    }

private:
    TreeView tree;
    TextButton undoButton  { "Undo" },
               redoButton  { "Redo" };

    std::unique_ptr<ValueTreeItem> rootItem;
    UndoManager undoManager;

    void timerCallback() override
    {
        undoManager.beginNewTransaction();
    }

    JUCE_DECLARE_NON_COPYABLE_WITH_LEAK_DETECTOR (ValueTreesDemo)
};
<|MERGE_RESOLUTION|>--- conflicted
+++ resolved
@@ -1,335 +1,331 @@
-/*
-  ==============================================================================
-
-   This file is part of the JUCE examples.
-   Copyright (c) 2017 - ROLI Ltd.
-
-   The code included in this file is provided under the terms of the ISC license
-   http://www.isc.org/downloads/software-support-policy/isc-license. Permission
-   To use, copy, modify, and/or distribute this software for any purpose with or
-   without fee is hereby granted provided that the above copyright notice and
-   this permission notice appear in all copies.
-
-   THE SOFTWARE IS PROVIDED "AS IS" WITHOUT ANY WARRANTY, AND ALL WARRANTIES,
-   WHETHER EXPRESSED OR IMPLIED, INCLUDING MERCHANTABILITY AND FITNESS FOR
-   PURPOSE, ARE DISCLAIMED.
-
-  ==============================================================================
-*/
-
-/*******************************************************************************
- The block below describes the properties of this PIP. A PIP is a short snippet
- of code that can be read by the Projucer and used to generate a JUCE project.
-
- BEGIN_JUCE_PIP_METADATA
-
- name:             ValueTreesDemo
- version:          1.0.0
- vendor:           JUCE
- website:          http://juce.com
- description:      Showcases value tree features.
-
- dependencies:     juce_core, juce_data_structures, juce_events, juce_graphics,
-                   juce_gui_basics
- exporters:        xcode_mac, vs2019, linux_make, androidstudio, xcode_iphone
-
- moduleFlags:      JUCE_STRICT_REFCOUNTEDPOINTER=1
-
- type:             Component
- mainClass:        ValueTreesDemo
-
- useLocalCopy:     1
-
- END_JUCE_PIP_METADATA
-
-*******************************************************************************/
-
-#pragma once
-
-#include "../Assets/DemoUtilities.h"
-
-//==============================================================================
-class ValueTreeItem  : public TreeViewItem,
-                       private ValueTree::Listener
-{
-public:
-    ValueTreeItem (const ValueTree& v, UndoManager& um)
-        : tree (v), undoManager (um)
-    {
-        tree.addListener (this);
-    }
-
-    String getUniqueName() const override
-    {
-        return tree["name"].toString();
-    }
-
-    bool mightContainSubItems() override
-    {
-        return tree.getNumChildren() > 0;
-    }
-
-    void paintItem (Graphics& g, int width, int height) override
-    {
-        if (isSelected())
-            g.fillAll (getUIColourIfAvailable (LookAndFeel_V4::ColourScheme::UIColour::highlightedFill,
-                                               Colours::teal));
-
-        g.setColour (getUIColourIfAvailable (LookAndFeel_V4::ColourScheme::UIColour::defaultText,
-                                             Colours::black));
-        g.setFont (15.0f);
-
-        String txt = tree["name"].toString();
-        if (tree.getType().isValid() && tree.getType() != Identifier ("Item"))
-            txt += String (txt.isEmpty() ? "" : " ") + "(" + tree.getType() + ")";
-        for (int i = 0; i < tree.getNumProperties(); ++i)
-        {
-            const Identifier prop = tree.getPropertyName (i);
-            if (prop == Identifier ("name"))
-                continue;
-            txt += " " + prop + "=" + tree.getProperty (prop).toString();
-        }
-
-        g.drawText (txt,
-                    4, 0, width - 4, height,
-                    Justification::centredLeft, true);
-    }
-
-    void itemOpennessChanged (bool isNowOpen) override
-    {
-        if (isNowOpen && getNumSubItems() == 0)
-            refreshSubItems();
-        else
-            clearSubItems();
-    }
-
-    var getDragSourceDescription() override
-    {
-        return "Drag Demo";
-    }
-
-    bool isInterestedInDragSource (const DragAndDropTarget::SourceDetails& dragSourceDetails) override
-    {
-        return dragSourceDetails.description == "Drag Demo";
-    }
-
-    bool isInterestedInFileDrag (const StringArray&) override
-    {
-        return true;
-    }
-
-    void filesDropped (const StringArray& files, int insertIndex) override
-    {
-        for (int i = 0; i < files.size(); ++i)
-            tree.addChild (ValueTree::fromXml (*ScopedPointer<XmlElement> (XmlDocument::parse (File (files[i])))), insertIndex + i, &undoManager);
-    }
-
-    void itemDropped (const DragAndDropTarget::SourceDetails&, int insertIndex) override
-    {
-        OwnedArray<ValueTree> selectedTrees;
-        getSelectedTreeViewItems (*getOwnerView(), selectedTrees);
-
-        moveItems (*getOwnerView(), selectedTrees, tree, insertIndex, undoManager);
-    }
-
-    static void moveItems (TreeView& treeView, const OwnedArray<ValueTree>& items,
-                           ValueTree newParent, int insertIndex, UndoManager& undoManager)
-    {
-        if (items.size() > 0)
-        {
-            std::unique_ptr<XmlElement> oldOpenness (treeView.getOpennessState (false));
-
-            for (auto* v : items)
-            {
-                if (v->getParent().isValid() && newParent != *v && ! newParent.isAChildOf (*v))
-                {
-                    if (v->getParent() == newParent && newParent.indexOf (*v) < insertIndex)
-                        --insertIndex;
-
-                    v->getParent().removeChild (*v, &undoManager);
-                    newParent.addChild (*v, insertIndex, &undoManager);
-                }
-            }
-
-            if (oldOpenness.get() != nullptr)
-                treeView.restoreOpennessState (*oldOpenness, false);
-        }
-    }
-
-    static void getSelectedTreeViewItems (TreeView& treeView, OwnedArray<ValueTree>& items)
-    {
-        auto numSelected = treeView.getNumSelectedItems();
-
-        for (int i = 0; i < numSelected; ++i)
-            if (auto* vti = dynamic_cast<ValueTreeItem*> (treeView.getSelectedItem (i)))
-                items.add (new ValueTree (vti->tree));
-    }
-
-private:
-    ValueTree tree;
-    UndoManager& undoManager;
-
-    void refreshSubItems()
-    {
-        clearSubItems();
-
-        for (int i = 0; i < tree.getNumChildren(); ++i)
-            addSubItem (new ValueTreeItem (tree.getChild (i), undoManager));
-    }
-
-    void valueTreePropertyChanged (ValueTree&, const Identifier&) override
-    {
-        repaintItem();
-    }
-
-    void valueTreeChildAdded (ValueTree& parentTree, ValueTree&) override         { treeChildrenChanged (parentTree); }
-    void valueTreeChildRemoved (ValueTree& parentTree, ValueTree&, int) override  { treeChildrenChanged (parentTree); }
-    void valueTreeChildOrderChanged (ValueTree& parentTree, int, int) override    { treeChildrenChanged (parentTree); }
-    void valueTreeParentChanged (ValueTree&) override {}
-
-    void treeChildrenChanged (const ValueTree& parentTree)
-    {
-        if (parentTree == tree)
-        {
-            refreshSubItems();
-            treeHasChanged();
-            setOpen (true);
-        }
-    }
-
-    JUCE_DECLARE_NON_COPYABLE_WITH_LEAK_DETECTOR (ValueTreeItem)
-};
-
-//==============================================================================
-class ValueTreesDemo   : public Component,
-                         public DragAndDropContainer,
-                         private Timer
-{
-public:
-    ValueTreesDemo()
-    {
-        addAndMakeVisible (tree);
-
-        tree.setDefaultOpenness (true);
-        tree.setMultiSelectEnabled (true);
-        rootItem.reset (new ValueTreeItem (createRootValueTree(), undoManager));
-        tree.setRootItem (rootItem.get());
-
-        addAndMakeVisible (undoButton);
-        addAndMakeVisible (redoButton);
-        undoButton.onClick = [this] { undoManager.undo(); };
-        redoButton.onClick = [this] { undoManager.redo(); };
-
-        startTimer (500);
-
-        setSize (500, 500);
-    }
-
-    ~ValueTreesDemo()
-    {
-        tree.setRootItem (nullptr);
-    }
-
-    void paint (Graphics& g) override
-    {
-        g.fillAll (getUIColourIfAvailable (LookAndFeel_V4::ColourScheme::UIColour::windowBackground));
-    }
-
-    void resized() override
-    {
-        auto r = getLocalBounds().reduced (8);
-
-        auto buttons = r.removeFromBottom (22);
-        undoButton.setBounds (buttons.removeFromLeft (100));
-        buttons.removeFromLeft (6);
-        redoButton.setBounds (buttons.removeFromLeft (100));
-
-        r.removeFromBottom (4);
-        tree.setBounds (r);
-    }
-
-    static ValueTree createTree (const String& desc)
-    {
-        ValueTree t ("Item");
-        t.setProperty ("name", desc, nullptr);
-        return t;
-    }
-
-    static ValueTree createRootValueTree()
-    {
-        auto vt = createTree ("This demo displays a ValueTree as a treeview.");
-        vt.appendChild (createTree ("You can drag around the nodes to rearrange them"),               nullptr);
-        vt.appendChild (createTree ("..and press 'delete' or 'backspace' to delete them"),            nullptr);
-        vt.appendChild (createTree ("Then, you can use the undo/redo buttons to undo these changes"), nullptr);
-
-        int n = 1;
-        vt.appendChild (createRandomTree (n, 0), nullptr);
-
-        return vt;
-    }
-
-    static ValueTree createRandomTree (int& counter, int depth)
-    {
-        auto t = createTree ("Item " + String (counter++));
-
-        if (depth < 3)
-            for (int i = 1 + Random::getSystemRandom().nextInt (7); --i >= 0;)
-                t.appendChild (createRandomTree (counter, depth + 1), nullptr);
-
-        return t;
-    }
-
-    void deleteSelectedItems()
-    {
-        OwnedArray<ValueTree> selectedItems;
-        ValueTreeItem::getSelectedTreeViewItems (tree, selectedItems);
-
-        for (auto* v : selectedItems)
-        {
-            if (v->getParent().isValid())
-                v->getParent().removeChild (*v, &undoManager);
-        }
-    }
-
-    bool keyPressed (const KeyPress& key) override
-    {
-<<<<<<< HEAD
-        if (key == KeyPress::deleteKey || key == KeyPress::backspaceKey)
-=======
-        if (key == KeyPress::deleteKey || key == KeyPress::backspaceKey)
->>>>>>> d275f3f7
-        {
-            deleteSelectedItems();
-            return true;
-        }
-
-        if (key == KeyPress ('z', ModifierKeys::commandModifier, 0))
-        {
-            undoManager.undo();
-            return true;
-        }
-
-        if (key == KeyPress ('z', ModifierKeys::commandModifier | ModifierKeys::shiftModifier, 0))
-        {
-            undoManager.redo();
-            return true;
-        }
-
-        return Component::keyPressed (key);
-    }
-
-private:
-    TreeView tree;
-    TextButton undoButton  { "Undo" },
-               redoButton  { "Redo" };
-
-    std::unique_ptr<ValueTreeItem> rootItem;
-    UndoManager undoManager;
-
-    void timerCallback() override
-    {
-        undoManager.beginNewTransaction();
-    }
-
-    JUCE_DECLARE_NON_COPYABLE_WITH_LEAK_DETECTOR (ValueTreesDemo)
-};
+/*
+  ==============================================================================
+
+   This file is part of the JUCE examples.
+   Copyright (c) 2017 - ROLI Ltd.
+
+   The code included in this file is provided under the terms of the ISC license
+   http://www.isc.org/downloads/software-support-policy/isc-license. Permission
+   To use, copy, modify, and/or distribute this software for any purpose with or
+   without fee is hereby granted provided that the above copyright notice and
+   this permission notice appear in all copies.
+
+   THE SOFTWARE IS PROVIDED "AS IS" WITHOUT ANY WARRANTY, AND ALL WARRANTIES,
+   WHETHER EXPRESSED OR IMPLIED, INCLUDING MERCHANTABILITY AND FITNESS FOR
+   PURPOSE, ARE DISCLAIMED.
+
+  ==============================================================================
+*/
+
+/*******************************************************************************
+ The block below describes the properties of this PIP. A PIP is a short snippet
+ of code that can be read by the Projucer and used to generate a JUCE project.
+
+ BEGIN_JUCE_PIP_METADATA
+
+ name:             ValueTreesDemo
+ version:          1.0.0
+ vendor:           JUCE
+ website:          http://juce.com
+ description:      Showcases value tree features.
+
+ dependencies:     juce_core, juce_data_structures, juce_events, juce_graphics,
+                   juce_gui_basics
+ exporters:        xcode_mac, vs2019, linux_make, androidstudio, xcode_iphone
+
+ moduleFlags:      JUCE_STRICT_REFCOUNTEDPOINTER=1
+
+ type:             Component
+ mainClass:        ValueTreesDemo
+
+ useLocalCopy:     1
+
+ END_JUCE_PIP_METADATA
+
+*******************************************************************************/
+
+#pragma once
+
+#include "../Assets/DemoUtilities.h"
+
+//==============================================================================
+class ValueTreeItem  : public TreeViewItem,
+                       private ValueTree::Listener
+{
+public:
+    ValueTreeItem (const ValueTree& v, UndoManager& um)
+        : tree (v), undoManager (um)
+    {
+        tree.addListener (this);
+    }
+
+    String getUniqueName() const override
+    {
+        return tree["name"].toString();
+    }
+
+    bool mightContainSubItems() override
+    {
+        return tree.getNumChildren() > 0;
+    }
+
+    void paintItem (Graphics& g, int width, int height) override
+    {
+        if (isSelected())
+            g.fillAll (getUIColourIfAvailable (LookAndFeel_V4::ColourScheme::UIColour::highlightedFill,
+                                               Colours::teal));
+
+        g.setColour (getUIColourIfAvailable (LookAndFeel_V4::ColourScheme::UIColour::defaultText,
+                                             Colours::black));
+        g.setFont (15.0f);
+
+        String txt = tree["name"].toString();
+        if (tree.getType().isValid() && tree.getType() != Identifier ("Item"))
+            txt += String (txt.isEmpty() ? "" : " ") + "(" + tree.getType() + ")";
+        for (int i = 0; i < tree.getNumProperties(); ++i)
+        {
+            const Identifier prop = tree.getPropertyName (i);
+            if (prop == Identifier ("name"))
+                continue;
+            txt += " " + prop + "=" + tree.getProperty (prop).toString();
+        }
+
+        g.drawText (txt,
+                    4, 0, width - 4, height,
+                    Justification::centredLeft, true);
+    }
+
+    void itemOpennessChanged (bool isNowOpen) override
+    {
+        if (isNowOpen && getNumSubItems() == 0)
+            refreshSubItems();
+        else
+            clearSubItems();
+    }
+
+    var getDragSourceDescription() override
+    {
+        return "Drag Demo";
+    }
+
+    bool isInterestedInDragSource (const DragAndDropTarget::SourceDetails& dragSourceDetails) override
+    {
+        return dragSourceDetails.description == "Drag Demo";
+    }
+
+    bool isInterestedInFileDrag (const StringArray&) override
+    {
+        return true;
+    }
+
+    void filesDropped (const StringArray& files, int insertIndex) override
+    {
+        for (int i = 0; i < files.size(); ++i)
+            tree.addChild (ValueTree::fromXml (*ScopedPointer<XmlElement> (XmlDocument::parse (File (files[i])))), insertIndex + i, &undoManager);
+    }
+
+    void itemDropped (const DragAndDropTarget::SourceDetails&, int insertIndex) override
+    {
+        OwnedArray<ValueTree> selectedTrees;
+        getSelectedTreeViewItems (*getOwnerView(), selectedTrees);
+
+        moveItems (*getOwnerView(), selectedTrees, tree, insertIndex, undoManager);
+    }
+
+    static void moveItems (TreeView& treeView, const OwnedArray<ValueTree>& items,
+                           ValueTree newParent, int insertIndex, UndoManager& undoManager)
+    {
+        if (items.size() > 0)
+        {
+            std::unique_ptr<XmlElement> oldOpenness (treeView.getOpennessState (false));
+
+            for (auto* v : items)
+            {
+                if (v->getParent().isValid() && newParent != *v && ! newParent.isAChildOf (*v))
+                {
+                    if (v->getParent() == newParent && newParent.indexOf (*v) < insertIndex)
+                        --insertIndex;
+
+                    v->getParent().removeChild (*v, &undoManager);
+                    newParent.addChild (*v, insertIndex, &undoManager);
+                }
+            }
+
+            if (oldOpenness.get() != nullptr)
+                treeView.restoreOpennessState (*oldOpenness, false);
+        }
+    }
+
+    static void getSelectedTreeViewItems (TreeView& treeView, OwnedArray<ValueTree>& items)
+    {
+        auto numSelected = treeView.getNumSelectedItems();
+
+        for (int i = 0; i < numSelected; ++i)
+            if (auto* vti = dynamic_cast<ValueTreeItem*> (treeView.getSelectedItem (i)))
+                items.add (new ValueTree (vti->tree));
+    }
+
+private:
+    ValueTree tree;
+    UndoManager& undoManager;
+
+    void refreshSubItems()
+    {
+        clearSubItems();
+
+        for (int i = 0; i < tree.getNumChildren(); ++i)
+            addSubItem (new ValueTreeItem (tree.getChild (i), undoManager));
+    }
+
+    void valueTreePropertyChanged (ValueTree&, const Identifier&) override
+    {
+        repaintItem();
+    }
+
+    void valueTreeChildAdded (ValueTree& parentTree, ValueTree&) override         { treeChildrenChanged (parentTree); }
+    void valueTreeChildRemoved (ValueTree& parentTree, ValueTree&, int) override  { treeChildrenChanged (parentTree); }
+    void valueTreeChildOrderChanged (ValueTree& parentTree, int, int) override    { treeChildrenChanged (parentTree); }
+    void valueTreeParentChanged (ValueTree&) override {}
+
+    void treeChildrenChanged (const ValueTree& parentTree)
+    {
+        if (parentTree == tree)
+        {
+            refreshSubItems();
+            treeHasChanged();
+            setOpen (true);
+        }
+    }
+
+    JUCE_DECLARE_NON_COPYABLE_WITH_LEAK_DETECTOR (ValueTreeItem)
+};
+
+//==============================================================================
+class ValueTreesDemo   : public Component,
+                         public DragAndDropContainer,
+                         private Timer
+{
+public:
+    ValueTreesDemo()
+    {
+        addAndMakeVisible (tree);
+
+        tree.setDefaultOpenness (true);
+        tree.setMultiSelectEnabled (true);
+        rootItem.reset (new ValueTreeItem (createRootValueTree(), undoManager));
+        tree.setRootItem (rootItem.get());
+
+        addAndMakeVisible (undoButton);
+        addAndMakeVisible (redoButton);
+        undoButton.onClick = [this] { undoManager.undo(); };
+        redoButton.onClick = [this] { undoManager.redo(); };
+
+        startTimer (500);
+
+        setSize (500, 500);
+    }
+
+    ~ValueTreesDemo()
+    {
+        tree.setRootItem (nullptr);
+    }
+
+    void paint (Graphics& g) override
+    {
+        g.fillAll (getUIColourIfAvailable (LookAndFeel_V4::ColourScheme::UIColour::windowBackground));
+    }
+
+    void resized() override
+    {
+        auto r = getLocalBounds().reduced (8);
+
+        auto buttons = r.removeFromBottom (22);
+        undoButton.setBounds (buttons.removeFromLeft (100));
+        buttons.removeFromLeft (6);
+        redoButton.setBounds (buttons.removeFromLeft (100));
+
+        r.removeFromBottom (4);
+        tree.setBounds (r);
+    }
+
+    static ValueTree createTree (const String& desc)
+    {
+        ValueTree t ("Item");
+        t.setProperty ("name", desc, nullptr);
+        return t;
+    }
+
+    static ValueTree createRootValueTree()
+    {
+        auto vt = createTree ("This demo displays a ValueTree as a treeview.");
+        vt.appendChild (createTree ("You can drag around the nodes to rearrange them"),               nullptr);
+        vt.appendChild (createTree ("..and press 'delete' or 'backspace' to delete them"),            nullptr);
+        vt.appendChild (createTree ("Then, you can use the undo/redo buttons to undo these changes"), nullptr);
+
+        int n = 1;
+        vt.appendChild (createRandomTree (n, 0), nullptr);
+
+        return vt;
+    }
+
+    static ValueTree createRandomTree (int& counter, int depth)
+    {
+        auto t = createTree ("Item " + String (counter++));
+
+        if (depth < 3)
+            for (int i = 1 + Random::getSystemRandom().nextInt (7); --i >= 0;)
+                t.appendChild (createRandomTree (counter, depth + 1), nullptr);
+
+        return t;
+    }
+
+    void deleteSelectedItems()
+    {
+        OwnedArray<ValueTree> selectedItems;
+        ValueTreeItem::getSelectedTreeViewItems (tree, selectedItems);
+
+        for (auto* v : selectedItems)
+        {
+            if (v->getParent().isValid())
+                v->getParent().removeChild (*v, &undoManager);
+        }
+    }
+
+    bool keyPressed (const KeyPress& key) override
+    {
+        if (key == KeyPress::deleteKey || key == KeyPress::backspaceKey)
+        {
+            deleteSelectedItems();
+            return true;
+        }
+
+        if (key == KeyPress ('z', ModifierKeys::commandModifier, 0))
+        {
+            undoManager.undo();
+            return true;
+        }
+
+        if (key == KeyPress ('z', ModifierKeys::commandModifier | ModifierKeys::shiftModifier, 0))
+        {
+            undoManager.redo();
+            return true;
+        }
+
+        return Component::keyPressed (key);
+    }
+
+private:
+    TreeView tree;
+    TextButton undoButton  { "Undo" },
+               redoButton  { "Redo" };
+
+    std::unique_ptr<ValueTreeItem> rootItem;
+    UndoManager undoManager;
+
+    void timerCallback() override
+    {
+        undoManager.beginNewTransaction();
+    }
+
+    JUCE_DECLARE_NON_COPYABLE_WITH_LEAK_DETECTOR (ValueTreesDemo)
+};