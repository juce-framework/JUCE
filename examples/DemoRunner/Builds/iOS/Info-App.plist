<?xml version="1.0" encoding="UTF-8"?>

<!DOCTYPE plist PUBLIC "-//Apple//DTD PLIST 1.0//EN" "http://www.apple.com/DTDs/PropertyList-1.0.dtd">
<plist>
  <dict>
    <key>NSMicrophoneUsageDescription</key>
    <string>This app requires audio input. If you do not have an audio interface connected it will use the built-in microphone.</string>
    <key>NSCameraUsageDescription</key>
    <string>This app requires access to the camera to function correctly.</string>
    <key>NSBluetoothAlwaysUsageDescription</key>
    <string>This app requires access to Bluetooth to function correctly.</string>
    <key>NSBluetoothPeripheralUsageDescription</key>
    <string>This app requires access to Bluetooth to function correctly.</string>
    <key>LSRequiresIPhoneOS</key>
    <true/>
    <key>UIViewControllerBasedStatusBarAppearance</key>
    <true/>
    <key>UILaunchStoryboardName</key>
    <string>LaunchScreen</string>
    <key>CFBundleExecutable</key>
    <string>${EXECUTABLE_NAME}</string>
    <key>CFBundleIdentifier</key>
    <string>com.rmsl.jucedemorunner</string>
    <key>CFBundleName</key>
    <string>DemoRunner</string>
    <key>CFBundleDisplayName</key>
    <string>DemoRunner</string>
    <key>CFBundlePackageType</key>
    <string>APPL</string>
    <key>CFBundleSignature</key>
    <string>????</string>
    <key>CFBundleShortVersionString</key>
<<<<<<< HEAD
    <string>6.1.3</string>
    <key>CFBundleVersion</key>
    <string>6.1.3</string>
=======
    <string>6.1.4</string>
    <key>CFBundleVersion</key>
    <string>6.1.4</string>
>>>>>>> 185af339
    <key>NSHumanReadableCopyright</key>
    <string>Copyright (c) 2020 - Raw Material Software Limited</string>
    <key>NSHighResolutionCapable</key>
    <true/>
    <key>UIFileSharingEnabled</key>
    <true/>
    <key>UISupportsDocumentBrowser</key>
    <true/>
    <key>UIRequiresFullScreen</key>
    <false/>
    <key>UISupportedInterfaceOrientations</key>
    <array>
      <string>UIInterfaceOrientationLandscapeLeft</string>
      <string>UIInterfaceOrientationLandscapeRight</string>
      <string>UIInterfaceOrientationPortrait</string>
      <string>UIInterfaceOrientationPortraitUpsideDown</string>
    </array>
    <key>UIBackgroundModes</key>
    <array/>
  </dict>
</plist>
<|MERGE_RESOLUTION|>--- conflicted
+++ resolved
@@ -1,62 +1,56 @@
-<?xml version="1.0" encoding="UTF-8"?>
-
-<!DOCTYPE plist PUBLIC "-//Apple//DTD PLIST 1.0//EN" "http://www.apple.com/DTDs/PropertyList-1.0.dtd">
-<plist>
-  <dict>
-    <key>NSMicrophoneUsageDescription</key>
-    <string>This app requires audio input. If you do not have an audio interface connected it will use the built-in microphone.</string>
-    <key>NSCameraUsageDescription</key>
-    <string>This app requires access to the camera to function correctly.</string>
-    <key>NSBluetoothAlwaysUsageDescription</key>
-    <string>This app requires access to Bluetooth to function correctly.</string>
-    <key>NSBluetoothPeripheralUsageDescription</key>
-    <string>This app requires access to Bluetooth to function correctly.</string>
-    <key>LSRequiresIPhoneOS</key>
-    <true/>
-    <key>UIViewControllerBasedStatusBarAppearance</key>
-    <true/>
-    <key>UILaunchStoryboardName</key>
-    <string>LaunchScreen</string>
-    <key>CFBundleExecutable</key>
-    <string>${EXECUTABLE_NAME}</string>
-    <key>CFBundleIdentifier</key>
-    <string>com.rmsl.jucedemorunner</string>
-    <key>CFBundleName</key>
-    <string>DemoRunner</string>
-    <key>CFBundleDisplayName</key>
-    <string>DemoRunner</string>
-    <key>CFBundlePackageType</key>
-    <string>APPL</string>
-    <key>CFBundleSignature</key>
-    <string>????</string>
-    <key>CFBundleShortVersionString</key>
-<<<<<<< HEAD
-    <string>6.1.3</string>
-    <key>CFBundleVersion</key>
-    <string>6.1.3</string>
-=======
-    <string>6.1.4</string>
-    <key>CFBundleVersion</key>
-    <string>6.1.4</string>
->>>>>>> 185af339
-    <key>NSHumanReadableCopyright</key>
-    <string>Copyright (c) 2020 - Raw Material Software Limited</string>
-    <key>NSHighResolutionCapable</key>
-    <true/>
-    <key>UIFileSharingEnabled</key>
-    <true/>
-    <key>UISupportsDocumentBrowser</key>
-    <true/>
-    <key>UIRequiresFullScreen</key>
-    <false/>
-    <key>UISupportedInterfaceOrientations</key>
-    <array>
-      <string>UIInterfaceOrientationLandscapeLeft</string>
-      <string>UIInterfaceOrientationLandscapeRight</string>
-      <string>UIInterfaceOrientationPortrait</string>
-      <string>UIInterfaceOrientationPortraitUpsideDown</string>
-    </array>
-    <key>UIBackgroundModes</key>
-    <array/>
-  </dict>
-</plist>
+<?xml version="1.0" encoding="UTF-8"?>
+
+<!DOCTYPE plist PUBLIC "-//Apple//DTD PLIST 1.0//EN" "http://www.apple.com/DTDs/PropertyList-1.0.dtd">
+<plist>
+  <dict>
+    <key>NSMicrophoneUsageDescription</key>
+    <string>This app requires audio input. If you do not have an audio interface connected it will use the built-in microphone.</string>
+    <key>NSCameraUsageDescription</key>
+    <string>This app requires access to the camera to function correctly.</string>
+    <key>NSBluetoothAlwaysUsageDescription</key>
+    <string>This app requires access to Bluetooth to function correctly.</string>
+    <key>NSBluetoothPeripheralUsageDescription</key>
+    <string>This app requires access to Bluetooth to function correctly.</string>
+    <key>LSRequiresIPhoneOS</key>
+    <true/>
+    <key>UIViewControllerBasedStatusBarAppearance</key>
+    <true/>
+    <key>UILaunchStoryboardName</key>
+    <string>LaunchScreen</string>
+    <key>CFBundleExecutable</key>
+    <string>${EXECUTABLE_NAME}</string>
+    <key>CFBundleIdentifier</key>
+    <string>com.rmsl.jucedemorunner</string>
+    <key>CFBundleName</key>
+    <string>DemoRunner</string>
+    <key>CFBundleDisplayName</key>
+    <string>DemoRunner</string>
+    <key>CFBundlePackageType</key>
+    <string>APPL</string>
+    <key>CFBundleSignature</key>
+    <string>????</string>
+    <key>CFBundleShortVersionString</key>
+    <string>6.1.4</string>
+    <key>CFBundleVersion</key>
+    <string>6.1.4</string>
+    <key>NSHumanReadableCopyright</key>
+    <string>Copyright (c) 2020 - Raw Material Software Limited</string>
+    <key>NSHighResolutionCapable</key>
+    <true/>
+    <key>UIFileSharingEnabled</key>
+    <true/>
+    <key>UISupportsDocumentBrowser</key>
+    <true/>
+    <key>UIRequiresFullScreen</key>
+    <false/>
+    <key>UISupportedInterfaceOrientations</key>
+    <array>
+      <string>UIInterfaceOrientationLandscapeLeft</string>
+      <string>UIInterfaceOrientationLandscapeRight</string>
+      <string>UIInterfaceOrientationPortrait</string>
+      <string>UIInterfaceOrientationPortraitUpsideDown</string>
+    </array>
+    <key>UIBackgroundModes</key>
+    <array/>
+  </dict>
+</plist>