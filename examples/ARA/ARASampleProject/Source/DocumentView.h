--- conflicted
+++ resolved
@@ -1,247 +1,245 @@
-#pragma once
-
-#include "JuceHeader.h"
-
-class RulersView;
-class TrackHeaderView;
-class RegionSequenceView;
-class PlaybackRegionView;
-
-//==============================================================================
-/**
- DocumentView Class -
-    This class provides basic foundation to show the ARA Document as well as
-    their current selection state
-
-    It is currently work-in-progress, with the goal of making it a reusable base class
-    that is part of the JUCE_ARA framework module, not just example code.
-    Any JUCE-based ARA plug-in should be able to utilize this to ease its view implementation.
-
- TODO JUCE_ARA:
-    - provide juce::LookAndFeel mechanism so it could be customized for developer needs.
-    - configuration for all sizes: track height, ruler height, track header width etc.
-    - a setting to make track header width optionally be resizable by user
-    - refactor RulersViews to have RulersView::RulerBase and subclasses.
-      maybe we don't need a shared base class other than Component, that would be preferrable.
-    - option to show regions including their head and tail
-      (for crossfades mostly, renderer will already provide proper samples,
-       but time ranges must be adjusted for this and updated if head/tail change)
-    - optionally visualize ARA selected time range
-    - optionally visualize playback cycle state in rulers
-    - replace Viewport with better mechanism to avoid integer overflow with long documents and high zoom level.
- */
-class DocumentView  : public Component,
-                      private ARAEditorView::Listener,
-                      private ARADocument::Listener,
-                      private juce::Timer
-{
-public:
-    /** Creation.
-
-     @param editorARAExtension  the editor extension used for viewing the document
-     @param positionInfo        the time info to be used for showing the playhead
-                                This needs to be updated from the processBlock() method of the
-                                audio processor showing the editor. The view code can deal with
-                                this struct being updated concurrently from the render thread.
-     */
-    DocumentView (const AudioProcessorEditorARAExtension& editorARAExtension, const AudioPlayHead::CurrentPositionInfo& positionInfo);
-
-    /** Destructor. */
-    ~DocumentView();
-
-    /*
-     Creates a new PlaybackRegionView which will be owned.
-     This allows customizing PlaybackRegionView Component to desired behavior.
-     (for example: showing notes)
-     */
-    virtual PlaybackRegionView* createViewForPlaybackRegion (ARAPlaybackRegion*);
-
-    /*
-     Creates a new RegionSequenceView which will be owned.
-     This allows customizing RegionSequenceView Component to desired behavior.
-     (for example: allow showing cross-fades or interaction between regions)
-     */
-    virtual RegionSequenceView* createViewForRegionSequence (ARARegionSequence*);
-
-    /*
-     Creates a new TrackHeaderView which will be owned.
-     This allows customizing TrackHeaderView Component to desired behavior.
-     */
-    virtual TrackHeaderView* createHeaderViewForRegionSequence (ARARegionSequence*);
-
-
-    template<typename EditorView_t = ARAEditorView>
-    EditorView_t* getARAEditorView() const noexcept { return araExtension.getARAEditorView<EditorView_t>(); }
-
-    template<typename DocumentController_t = ARADocumentController>
-    DocumentController_t* getARADocumentController() const noexcept { return araExtension.getARADocumentController<DocumentController_t>(); }
-
-    // total time range
-    Range<double> getTimeRange() const { return timeRange; }
-
-    // currently visible time range
-    Range<double> getVisibleTimeRange() const;
-// TODO JUCE_ARA if we want to make this into a reusable view, then zooming should use this primitive:
-//  void setVisibleTimeRange (double start, double end);
-//  It would limit the new visibile range to getTimeRange(), trying to keep requested duration unchanged.
-//  Another method zoomBy(float factor) can be added on top of this, which deals with keeping the relative
-//  playhead positon unchanged if it is visible while zooming, otherwise keeps current view centered.
-//  This will be easy to do since it is all in linear time now.
-
-    // convert between time and x coordinate
-    int getPlaybackRegionsViewsXForTime (double time) const;
-    double getPlaybackRegionsViewsTimeForX (int x) const;
-
-    // flag that our view needs to be rebuilt
-    void invalidateRegionSequenceViews();
-
-    Component& getPlaybackRegionsView() { return playbackRegionsView; }
-    Component& getTrackHeadersView() { return trackHeadersView; }
-    Viewport& getTrackHeadersViewPort() { return trackHeadersViewPort; }
-    Viewport& getRulersViewPort() { return rulersViewPort; }
-
-    AudioFormatManager& getAudioFormatManger() { return audioFormatManger; }
-
-    double getPlayheadTimePosition() const { return playheadTimePosition; }
-
-    void setShowOnlySelectedRegionSequences (bool newVal);
-    bool isShowingOnlySelectedRegionSequences() { return showOnlySelectedRegionSequences; }
-
-    void setIsRulersVisible (bool shouldBeVisible);
-    bool isRulersVisible() const { return rulersViewPort.isVisible(); }
-    void setIsTrackHeadersVisible (bool shouldBeVisible);
-    bool isTrackHeadersVisible() const { return trackHeadersViewPort.isVisible(); }
-
-    // DocumentView States
-    void setScrollFollowsPlaybackState (bool followPlayhead) { shouldFollowPlayhead.setValue (followPlayhead); }
-    bool getScrollFollowPlaybackState() const { return shouldFollowPlayhead.getValue(); }
-    juce::Value& getScrollFollowsPlaybackStateValue() { return shouldFollowPlayhead; }
-
-    double getPixelsPerSecond() const { return pixelsPerSecond; }
-    void setPixelsPerSecond (double newValue);
-    int getTrackHeight() const { return trackHeight; }
-    void setTrackHeight (int newHeight);
-    int getTrackHeaderWidth() const { return trackHeaderWidth; }
-    void setTrackHeaderWidth (int newWidth);
-    bool isMaximumPixelsPerSecond() const { return pixelsPerSecond > minPixelsPerSecond; }
-    bool isMinimumPixelsPerSecond() const { return pixelsPerSecond < maxPixelsPerSecond; }
-
-    //==============================================================================
-    void parentHierarchyChanged() override;
-    void paint (Graphics&) override;
-    void resized() override;
-
-    // juce::Timer overrides
-    void timerCallback() override;
-
-    // ARAEditorView::Listener overrides
-    void onHideRegionSequences (std::vector<ARARegionSequence*> const& regionSequences) override;
-
-    // ARADocument::Listener overrides
-    void didEndEditing (ARADocument* document) override;
-    void didAddRegionSequenceToDocument (ARADocument* document, ARARegionSequence* regionSequence) override;
-    void didReorderRegionSequencesInDocument (ARADocument* document) override;
-
-    //==============================================================================
-    /**
-     A class for receiving events from a DocumentView.
-
-     You can register a DocumentView::Listener with a DocumentView using DocumentView::addListener()
-     method, and it will be called on changes.
-
-     @see DocumentView::addListener, DocumentView::removeListener
-     */
-    class Listener
-    {
-    public:
-        /** Destructor. */
-        virtual ~Listener() {}
-
-        /** Called when a DocumentView visible time range is changed.
-            This happens when being scrolled or zoomed/scaled on the horizontal axis.
-
-         @param newVisibleTimeRange       the new range of the document that's currently visible.
-         @param pixelsPerSecond           current pixels per second.
-         */
-        virtual void visibleTimeRangeChanged (Range<double> newVisibleTimeRange, double pixelsPerSecond) = 0;
-
-        /** Called when a trackHeight is changed.
-
-         @param newTrackHeight           new trackHeight in pixels.
-         */
-        virtual void trackHeightChanged (int newTrackHeight) {};
-
-        /** Called when a rulersHeight is changed.
-
-         @param newRulersHeight           new rulersHeight in pixels.
-         */
-        virtual void rulersHeightChanged (int newRulersHeight) {};
-    };
-
-    /** Registers a listener that will be called for changes of the DocumentView. */
-    void addListener (Listener* listener);
-
-    /** Deregisters a previously-registered listener. */
-    void removeListener (Listener* listener);
-
-private:
-    void rebuildRegionSequenceViews();
-    void updatePlayheadBounds();
-
-private:
-    // simple utility class to show playhead position
-    class PlayheadView : public Component
-    {
-    public:
-        PlayheadView (DocumentView& documentView);
-        void paint (Graphics&) override;
-    private:
-        DocumentView& documentView;
-    };
-
-    // simple utility class to partially sync scroll postions of our view ports
-    class ScrollMasterViewPort : public Viewport
-    {
-    public:
-        ScrollMasterViewPort (DocumentView& documentView) : documentView (documentView) {};
-        void visibleAreaChanged (const Rectangle<int>& newVisibleArea) override;
-    private:
-        DocumentView& documentView;
-    };
-
-    const AudioProcessorEditorARAExtension& araExtension;
-
-    OwnedArray<RegionSequenceView> regionSequenceViews;
-
-    ScrollMasterViewPort playbackRegionsViewPort;
-    Component playbackRegionsView;
-    PlayheadView playheadView;
-    Viewport trackHeadersViewPort;
-    Component trackHeadersView;
-    Viewport rulersViewPort;
-    std::unique_ptr<RulersView> rulersView;
-
-    AudioFormatManager audioFormatManger;
-
-    // Component View States
-    Value shouldFollowPlayhead = Value(true);
-    bool showOnlySelectedRegionSequences = false;
-
-    double pixelsPerSecond;
-<<<<<<< HEAD
-    int trackHeight, trackHeaderWidth;
-=======
->>>>>>> 396979d0
-    double maxPixelsPerSecond, minPixelsPerSecond;
-    int trackHeight = 80;
-
-    bool regionSequenceViewsAreInvalid = true;
-    Range<double> timeRange;
-
-    double playheadTimePosition = 0.0;
-    const juce::AudioPlayHead::CurrentPositionInfo& positionInfo;
-
-    ListenerList<Listener> listeners;
-
-    JUCE_DECLARE_NON_COPYABLE_WITH_LEAK_DETECTOR (DocumentView)
-};
+#pragma once
+
+#include "JuceHeader.h"
+
+class RulersView;
+class TrackHeaderView;
+class RegionSequenceView;
+class PlaybackRegionView;
+
+//==============================================================================
+/**
+ DocumentView Class -
+    This class provides basic foundation to show the ARA Document as well as
+    their current selection state
+
+    It is currently work-in-progress, with the goal of making it a reusable base class
+    that is part of the JUCE_ARA framework module, not just example code.
+    Any JUCE-based ARA plug-in should be able to utilize this to ease its view implementation.
+
+ TODO JUCE_ARA:
+    - provide juce::LookAndFeel mechanism so it could be customized for developer needs.
+    - configuration for all sizes: track height, ruler height, track header width etc.
+    - a setting to make track header width optionally be resizable by user
+    - refactor RulersViews to have RulersView::RulerBase and subclasses.
+      maybe we don't need a shared base class other than Component, that would be preferrable.
+    - option to show regions including their head and tail
+      (for crossfades mostly, renderer will already provide proper samples,
+       but time ranges must be adjusted for this and updated if head/tail change)
+    - optionally visualize ARA selected time range
+    - optionally visualize playback cycle state in rulers
+    - replace Viewport with better mechanism to avoid integer overflow with long documents and high zoom level.
+ */
+class DocumentView  : public Component,
+                      private ARAEditorView::Listener,
+                      private ARADocument::Listener,
+                      private juce::Timer
+{
+public:
+    /** Creation.
+
+     @param editorARAExtension  the editor extension used for viewing the document
+     @param positionInfo        the time info to be used for showing the playhead
+                                This needs to be updated from the processBlock() method of the
+                                audio processor showing the editor. The view code can deal with
+                                this struct being updated concurrently from the render thread.
+     */
+    DocumentView (const AudioProcessorEditorARAExtension& editorARAExtension, const AudioPlayHead::CurrentPositionInfo& positionInfo);
+
+    /** Destructor. */
+    ~DocumentView();
+
+    /*
+     Creates a new PlaybackRegionView which will be owned.
+     This allows customizing PlaybackRegionView Component to desired behavior.
+     (for example: showing notes)
+     */
+    virtual PlaybackRegionView* createViewForPlaybackRegion (ARAPlaybackRegion*);
+
+    /*
+     Creates a new RegionSequenceView which will be owned.
+     This allows customizing RegionSequenceView Component to desired behavior.
+     (for example: allow showing cross-fades or interaction between regions)
+     */
+    virtual RegionSequenceView* createViewForRegionSequence (ARARegionSequence*);
+
+    /*
+     Creates a new TrackHeaderView which will be owned.
+     This allows customizing TrackHeaderView Component to desired behavior.
+     */
+    virtual TrackHeaderView* createHeaderViewForRegionSequence (ARARegionSequence*);
+
+
+    template<typename EditorView_t = ARAEditorView>
+    EditorView_t* getARAEditorView() const noexcept { return araExtension.getARAEditorView<EditorView_t>(); }
+
+    template<typename DocumentController_t = ARADocumentController>
+    DocumentController_t* getARADocumentController() const noexcept { return araExtension.getARADocumentController<DocumentController_t>(); }
+
+    // total time range
+    Range<double> getTimeRange() const { return timeRange; }
+
+    // currently visible time range
+    Range<double> getVisibleTimeRange() const;
+// TODO JUCE_ARA if we want to make this into a reusable view, then zooming should use this primitive:
+//  void setVisibleTimeRange (double start, double end);
+//  It would limit the new visibile range to getTimeRange(), trying to keep requested duration unchanged.
+//  Another method zoomBy(float factor) can be added on top of this, which deals with keeping the relative
+//  playhead positon unchanged if it is visible while zooming, otherwise keeps current view centered.
+//  This will be easy to do since it is all in linear time now.
+
+    // convert between time and x coordinate
+    int getPlaybackRegionsViewsXForTime (double time) const;
+    double getPlaybackRegionsViewsTimeForX (int x) const;
+
+    // flag that our view needs to be rebuilt
+    void invalidateRegionSequenceViews();
+
+    Component& getPlaybackRegionsView() { return playbackRegionsView; }
+    Component& getTrackHeadersView() { return trackHeadersView; }
+    Viewport& getTrackHeadersViewPort() { return trackHeadersViewPort; }
+    Viewport& getRulersViewPort() { return rulersViewPort; }
+
+    AudioFormatManager& getAudioFormatManger() { return audioFormatManger; }
+
+    double getPlayheadTimePosition() const { return playheadTimePosition; }
+
+    void setShowOnlySelectedRegionSequences (bool newVal);
+    bool isShowingOnlySelectedRegionSequences() { return showOnlySelectedRegionSequences; }
+
+    void setIsRulersVisible (bool shouldBeVisible);
+    bool isRulersVisible() const { return rulersViewPort.isVisible(); }
+    void setIsTrackHeadersVisible (bool shouldBeVisible);
+    bool isTrackHeadersVisible() const { return trackHeadersViewPort.isVisible(); }
+
+    // DocumentView States
+    void setScrollFollowsPlaybackState (bool followPlayhead) { shouldFollowPlayhead.setValue (followPlayhead); }
+    bool getScrollFollowPlaybackState() const { return shouldFollowPlayhead.getValue(); }
+    juce::Value& getScrollFollowsPlaybackStateValue() { return shouldFollowPlayhead; }
+
+    double getPixelsPerSecond() const { return pixelsPerSecond; }
+    void setPixelsPerSecond (double newValue);
+    int getTrackHeight() const { return trackHeight; }
+    void setTrackHeight (int newHeight);
+    int getTrackHeaderWidth() const { return trackHeaderWidth; }
+    void setTrackHeaderWidth (int newWidth);
+    bool isMaximumPixelsPerSecond() const { return pixelsPerSecond > minPixelsPerSecond; }
+    bool isMinimumPixelsPerSecond() const { return pixelsPerSecond < maxPixelsPerSecond; }
+
+    //==============================================================================
+    void parentHierarchyChanged() override;
+    void paint (Graphics&) override;
+    void resized() override;
+
+    // juce::Timer overrides
+    void timerCallback() override;
+
+    // ARAEditorView::Listener overrides
+    void onHideRegionSequences (std::vector<ARARegionSequence*> const& regionSequences) override;
+
+    // ARADocument::Listener overrides
+    void didEndEditing (ARADocument* document) override;
+    void didAddRegionSequenceToDocument (ARADocument* document, ARARegionSequence* regionSequence) override;
+    void didReorderRegionSequencesInDocument (ARADocument* document) override;
+
+    //==============================================================================
+    /**
+     A class for receiving events from a DocumentView.
+
+     You can register a DocumentView::Listener with a DocumentView using DocumentView::addListener()
+     method, and it will be called on changes.
+
+     @see DocumentView::addListener, DocumentView::removeListener
+     */
+    class Listener
+    {
+    public:
+        /** Destructor. */
+        virtual ~Listener() {}
+
+        /** Called when a DocumentView visible time range is changed.
+            This happens when being scrolled or zoomed/scaled on the horizontal axis.
+
+         @param newVisibleTimeRange       the new range of the document that's currently visible.
+         @param pixelsPerSecond           current pixels per second.
+         */
+        virtual void visibleTimeRangeChanged (Range<double> newVisibleTimeRange, double pixelsPerSecond) = 0;
+
+        /** Called when a trackHeight is changed.
+
+         @param newTrackHeight           new trackHeight in pixels.
+         */
+        virtual void trackHeightChanged (int newTrackHeight) {};
+
+        /** Called when a rulersHeight is changed.
+
+         @param newRulersHeight           new rulersHeight in pixels.
+         */
+        virtual void rulersHeightChanged (int newRulersHeight) {};
+    };
+
+    /** Registers a listener that will be called for changes of the DocumentView. */
+    void addListener (Listener* listener);
+
+    /** Deregisters a previously-registered listener. */
+    void removeListener (Listener* listener);
+
+private:
+    void rebuildRegionSequenceViews();
+    void updatePlayheadBounds();
+
+private:
+    // simple utility class to show playhead position
+    class PlayheadView : public Component
+    {
+    public:
+        PlayheadView (DocumentView& documentView);
+        void paint (Graphics&) override;
+    private:
+        DocumentView& documentView;
+    };
+
+    // simple utility class to partially sync scroll postions of our view ports
+    class ScrollMasterViewPort : public Viewport
+    {
+    public:
+        ScrollMasterViewPort (DocumentView& documentView) : documentView (documentView) {};
+        void visibleAreaChanged (const Rectangle<int>& newVisibleArea) override;
+    private:
+        DocumentView& documentView;
+    };
+
+    const AudioProcessorEditorARAExtension& araExtension;
+
+    OwnedArray<RegionSequenceView> regionSequenceViews;
+
+    ScrollMasterViewPort playbackRegionsViewPort;
+    Component playbackRegionsView;
+    PlayheadView playheadView;
+    Viewport trackHeadersViewPort;
+    Component trackHeadersView;
+    Viewport rulersViewPort;
+    std::unique_ptr<RulersView> rulersView;
+
+    AudioFormatManager audioFormatManger;
+
+    // Component View States
+    Value shouldFollowPlayhead = Value(true);
+    bool showOnlySelectedRegionSequences = false;
+
+    double pixelsPerSecond;
+    double maxPixelsPerSecond, minPixelsPerSecond;
+
+    int trackHeight = 80;
+    int trackHeaderWidth = 120;
+
+    bool regionSequenceViewsAreInvalid = true;
+    Range<double> timeRange;
+
+    double playheadTimePosition = 0.0;
+    const juce::AudioPlayHead::CurrentPositionInfo& positionInfo;
+
+    ListenerList<Listener> listeners;
+
+    JUCE_DECLARE_NON_COPYABLE_WITH_LEAK_DETECTOR (DocumentView)
+};