#include "RulersView.h"
<<<<<<< HEAD
#include "ARA_Library/Utilities/ARAChordAndScaleNames.h"
=======
#include "ARASampleProjectAudioProcessorEditor.h"
#include "ARA_Library/Utilities/ARAPitchInterpretation.h"
>>>>>>> efeb220b
#include "ARA_Library/Utilities/ARATimelineConversion.h"

//==============================================================================
RulersView::RulersView (DocumentView& documentView)
    : documentView (documentView),
      document (nullptr),
      musicalContext (nullptr)
{
    if (documentView.isARAEditorView())
    {
        document = documentView.getARADocumentController()->getDocument<ARADocument>();
        document->addListener (this);
        findMusicalContext();
    }
}

RulersView::~RulersView()
{
    detachFromMusicalContext();
    detachFromDocument();
}

void RulersView::detachFromDocument()
{
    if (document == nullptr)
        return;

    document->removeListener (this);

    document = nullptr;
}

void RulersView::detachFromMusicalContext()
{
    if (musicalContext == nullptr)
        return;

    musicalContext->removeListener (this);

    musicalContext = nullptr;
}

void RulersView::findMusicalContext()
{
    if (! documentView.isARAEditorView())
        return;

    // evaluate selection
    ARAMusicalContext* newMusicalContext = nullptr;
    auto viewSelection = documentView.getARAEditorView()->getViewSelection();
    if (! viewSelection.getRegionSequences().empty())
        newMusicalContext = viewSelection.getRegionSequences().front()->getMusicalContext<ARAMusicalContext>();
    else if (! viewSelection.getPlaybackRegions().empty())
        newMusicalContext = viewSelection.getPlaybackRegions().front()->getRegionSequence()->getMusicalContext<ARAMusicalContext>();

    // if no context used yet and selection does not yield a new one, use the first musical context in the docment
    if (musicalContext == nullptr && newMusicalContext == nullptr && ! document->getMusicalContexts().empty())
        newMusicalContext = document->getMusicalContexts<ARAMusicalContext>().front();

    if (newMusicalContext != musicalContext)
    {
        detachFromMusicalContext();

        musicalContext = newMusicalContext;
        musicalContext->addListener (this);

        repaint();
    }
}

//==============================================================================
void RulersView::paint (juce::Graphics& g)
{
    const auto bounds = g.getClipBounds();

    g.setColour (Colours::lightslategrey);

    if (musicalContext == nullptr)
    {
        g.setFont (Font (12.0f));
        g.drawText ("No musical context found in ARA document!", bounds, Justification::centred);
        return;
    }

<<<<<<< HEAD
    Range<double> visibleRange = documentView.getVisibleTimeRange();
=======
    const auto visibleRange = editorComponent.getVisibleTimeRange();
>>>>>>> efeb220b

    using TempoContentReader = ARA::PlugIn::HostContentReader<ARA::kARAContentTypeTempoEntries>;
    using BarSignaturesContentReader = ARA::PlugIn::HostContentReader<ARA::kARAContentTypeBarSignatures>;
    using ChordsContentReader = ARA::PlugIn::HostContentReader<ARA::kARAContentTypeSheetChords>;
    const TempoContentReader tempoReader (musicalContext);
    const BarSignaturesContentReader barSignaturesReader (musicalContext);
    const ChordsContentReader chordsReader (musicalContext);

    const ARA::TempoConverter<TempoContentReader> tempoConverter (tempoReader);

    // we'll draw three rulers: seconds, beats, and chords
    constexpr int lightLineWidth = 1;
    constexpr int heavyLineWidth = 3;
    const int chordRulerY = 0;
    const int chordRulerHeight = getBounds().getHeight() / 3;
    const int beatsRulerY = chordRulerY + chordRulerHeight;
    const int beatsRulerHeight = (getBounds().getHeight() - chordRulerHeight) / 2;
    const int secondsRulerY = beatsRulerY + beatsRulerHeight;
    const int secondsRulerHeight = getBounds().getHeight() - chordRulerHeight - beatsRulerHeight;

    // seconds ruler: one tick for each second
    {
        RectangleList<int> rects;
        const int endTime = roundToInt (floor (visibleRange.getEnd()));
        for (int time = roundToInt (ceil (visibleRange.getStart())); time <= endTime; ++time)
        {
            const int lineWidth = (time % 60 == 0) ? heavyLineWidth : lightLineWidth;
            const int lineHeight = (time % 10 == 0) ? secondsRulerHeight : secondsRulerHeight / 2;
            const int x = documentView.getPlaybackRegionsViewsXForTime (time);
            rects.addWithoutMerging (Rectangle<int> (x - lineWidth / 2, secondsRulerY + secondsRulerHeight - lineHeight, lineWidth, lineHeight));
        }
        g.drawText ("seconds", bounds.withTrimmedRight (2), Justification::bottomRight);
        g.fillRectList (rects);
    }

    // beat ruler: evaluates tempo and bar signatures to draw a line for each beat
    {
        RectangleList<int> rects;

        const ARA::BarSignaturesConverter<BarSignaturesContentReader> barSignaturesConverter (barSignaturesReader);

        double beatStart = barSignaturesConverter.getBeatForQuarter (tempoConverter.getQuarterForTime (visibleRange.getStart()));
        double beatEnd = barSignaturesConverter.getBeatForQuarter (tempoConverter.getQuarterForTime (visibleRange.getEnd()));
        int endBeat = roundToInt (floor (beatEnd));
        for (int beat = roundToInt (ceil (beatStart)); beat <= endBeat; ++beat)
        {
            const auto quarterPos = barSignaturesConverter.getQuarterForBeat (beat);
            const int x = documentView.getPlaybackRegionsViewsXForTime (tempoConverter.getTimeForQuarter (quarterPos));
            const auto barSignature = barSignaturesConverter.getBarSignatureForQuarter (quarterPos);
            const int lineWidth = (quarterPos == barSignature.position) ? heavyLineWidth : lightLineWidth;
            const int beatsSinceBarStart = roundToInt( barSignaturesConverter.getBeatDistanceFromBarStartForQuarter (quarterPos));
            const int lineHeight = (beatsSinceBarStart == 0) ? beatsRulerHeight : beatsRulerHeight / 2;
            rects.addWithoutMerging (Rectangle<int> (x - lineWidth / 2, beatsRulerY + beatsRulerHeight - lineHeight, lineWidth, lineHeight));
        }
        g.drawText ("beats", bounds.withTrimmedRight (2).withTrimmedBottom (secondsRulerHeight), Justification::bottomRight);
        g.fillRectList (rects);
    }

    // chord ruler: one rect per chord, skipping empty "no chords"
    {
        RectangleList<int> rects;
        ARA::ChordInterpreter interpreter;

        for (auto itChord = chordsReader.begin(); itChord != chordsReader.end(); ++itChord)
        {
            if (interpreter.isNoChord (*itChord))
                continue;

            Rectangle<int> chordRect = bounds;
            chordRect.setVerticalRange (Range<int> (chordRulerY, chordRulerY + chordRulerHeight));
            
            // find the starting position of the chord in pixels
            const auto chordStartTime = (itChord == chordsReader.begin()) ?
                                            editorComponent.getTimeRange().getStart() : tempoConverter.getTimeForQuarter (itChord->position);
            if (chordStartTime >= visibleRange.getEnd())
                break;
            chordRect.setLeft (documentView.getPlaybackRegionsViewsXForTime (chordStartTime));

            // if we have a chord after this one, use its starting position to end our rect
            if (std::next(itChord) != chordsReader.end())
            {
                const auto nextChordStartTime = tempoConverter.getTimeForQuarter (std::next (itChord)->position);
                if (nextChordStartTime < visibleRange.getStart())
                    continue;
                chordRect.setRight (documentView.getPlaybackRegionsViewsXForTime (nextChordStartTime));
            }

            // draw chord rect and name
            g.drawRect (chordRect);
            g.drawText (convertARAString (interpreter.getNameForChord (*itChord).c_str()), chordRect.withTrimmedLeft (2), Justification::centredLeft);
        }

        g.drawText ("chords", bounds.withTrimmedRight (2).withTrimmedBottom (beatsRulerHeight + secondsRulerHeight), Justification::bottomRight);
    }

    // borders
    {
        g.setColour (Colours::darkgrey);
        g.drawLine ((float) bounds.getX(), (float) beatsRulerY, (float) bounds.getRight(), (float) beatsRulerY);
        g.drawLine ((float) bounds.getX(), (float) secondsRulerY, (float) bounds.getRight(), (float) secondsRulerY);
        g.drawRect (bounds);
    }
}

//==============================================================================

void RulersView::mouseDown (const MouseEvent& event)
{
    // use mouse click to set the playhead position in the host (if they provide a playback controller interface)
    auto playbackController = musicalContext->getDocument()->getDocumentController()->getHostInstance()->getPlaybackController();
    if (playbackController != nullptr)
        playbackController->requestSetPlaybackPosition (documentView.getPlaybackRegionsViewsTimeForX (roundToInt (event.position.x)));
}

void RulersView::mouseDoubleClick (const MouseEvent& /*event*/)
{
    // use mouse double click to start host playback (if they provide a playback controller interface)
    auto playbackController = musicalContext->getDocument()->getDocumentController()->getHostInstance()->getPlaybackController();
    if (playbackController != nullptr)
        playbackController->requestStartPlayback();
}

//==============================================================================

void RulersView::onNewSelection (const ARA::PlugIn::ViewSelection& /*currentSelection*/)
{
    findMusicalContext();
}

void RulersView::didEndEditing (ARADocument* /*doc*/)
{
    if (musicalContext == nullptr)
        findMusicalContext();
}

void RulersView::willRemoveMusicalContextFromDocument (ARADocument* doc, ARAMusicalContext* context)
{
    jassert (document == doc);

    if (musicalContext == context)
        detachFromMusicalContext();     // will restore in didEndEditing()
}

void RulersView::didReorderMusicalContextsInDocument (ARADocument* doc)
{
    jassert (document == doc);

    if (musicalContext != document->getMusicalContexts().front())
        detachFromMusicalContext();     // will restore in didEndEditing()
}
 void RulersView::willDestroyDocument (ARADocument* doc)
{
    jassert (document == doc);

    detachFromDocument();
}

void RulersView::doUpdateMusicalContextContent (ARAMusicalContext* context, ARAContentUpdateScopes /*scopeFlags*/)
{
    jassert (musicalContext == context);

    repaint();
}
<|MERGE_RESOLUTION|>--- conflicted
+++ resolved
@@ -1,259 +1,251 @@
-#include "RulersView.h"
-<<<<<<< HEAD
-#include "ARA_Library/Utilities/ARAChordAndScaleNames.h"
-=======
-#include "ARASampleProjectAudioProcessorEditor.h"
-#include "ARA_Library/Utilities/ARAPitchInterpretation.h"
->>>>>>> efeb220b
-#include "ARA_Library/Utilities/ARATimelineConversion.h"
-
-//==============================================================================
-RulersView::RulersView (DocumentView& documentView)
-    : documentView (documentView),
-      document (nullptr),
-      musicalContext (nullptr)
-{
-    if (documentView.isARAEditorView())
-    {
-        document = documentView.getARADocumentController()->getDocument<ARADocument>();
-        document->addListener (this);
-        findMusicalContext();
-    }
-}
-
-RulersView::~RulersView()
-{
-    detachFromMusicalContext();
-    detachFromDocument();
-}
-
-void RulersView::detachFromDocument()
-{
-    if (document == nullptr)
-        return;
-
-    document->removeListener (this);
-
-    document = nullptr;
-}
-
-void RulersView::detachFromMusicalContext()
-{
-    if (musicalContext == nullptr)
-        return;
-
-    musicalContext->removeListener (this);
-
-    musicalContext = nullptr;
-}
-
-void RulersView::findMusicalContext()
-{
-    if (! documentView.isARAEditorView())
-        return;
-
-    // evaluate selection
-    ARAMusicalContext* newMusicalContext = nullptr;
-    auto viewSelection = documentView.getARAEditorView()->getViewSelection();
-    if (! viewSelection.getRegionSequences().empty())
-        newMusicalContext = viewSelection.getRegionSequences().front()->getMusicalContext<ARAMusicalContext>();
-    else if (! viewSelection.getPlaybackRegions().empty())
-        newMusicalContext = viewSelection.getPlaybackRegions().front()->getRegionSequence()->getMusicalContext<ARAMusicalContext>();
-
-    // if no context used yet and selection does not yield a new one, use the first musical context in the docment
-    if (musicalContext == nullptr && newMusicalContext == nullptr && ! document->getMusicalContexts().empty())
-        newMusicalContext = document->getMusicalContexts<ARAMusicalContext>().front();
-
-    if (newMusicalContext != musicalContext)
-    {
-        detachFromMusicalContext();
-
-        musicalContext = newMusicalContext;
-        musicalContext->addListener (this);
-
-        repaint();
-    }
-}
-
-//==============================================================================
-void RulersView::paint (juce::Graphics& g)
-{
-    const auto bounds = g.getClipBounds();
-
-    g.setColour (Colours::lightslategrey);
-
-    if (musicalContext == nullptr)
-    {
-        g.setFont (Font (12.0f));
-        g.drawText ("No musical context found in ARA document!", bounds, Justification::centred);
-        return;
-    }
-
-<<<<<<< HEAD
-    Range<double> visibleRange = documentView.getVisibleTimeRange();
-=======
-    const auto visibleRange = editorComponent.getVisibleTimeRange();
->>>>>>> efeb220b
-
-    using TempoContentReader = ARA::PlugIn::HostContentReader<ARA::kARAContentTypeTempoEntries>;
-    using BarSignaturesContentReader = ARA::PlugIn::HostContentReader<ARA::kARAContentTypeBarSignatures>;
-    using ChordsContentReader = ARA::PlugIn::HostContentReader<ARA::kARAContentTypeSheetChords>;
-    const TempoContentReader tempoReader (musicalContext);
-    const BarSignaturesContentReader barSignaturesReader (musicalContext);
-    const ChordsContentReader chordsReader (musicalContext);
-
-    const ARA::TempoConverter<TempoContentReader> tempoConverter (tempoReader);
-
-    // we'll draw three rulers: seconds, beats, and chords
-    constexpr int lightLineWidth = 1;
-    constexpr int heavyLineWidth = 3;
-    const int chordRulerY = 0;
-    const int chordRulerHeight = getBounds().getHeight() / 3;
-    const int beatsRulerY = chordRulerY + chordRulerHeight;
-    const int beatsRulerHeight = (getBounds().getHeight() - chordRulerHeight) / 2;
-    const int secondsRulerY = beatsRulerY + beatsRulerHeight;
-    const int secondsRulerHeight = getBounds().getHeight() - chordRulerHeight - beatsRulerHeight;
-
-    // seconds ruler: one tick for each second
-    {
-        RectangleList<int> rects;
-        const int endTime = roundToInt (floor (visibleRange.getEnd()));
-        for (int time = roundToInt (ceil (visibleRange.getStart())); time <= endTime; ++time)
-        {
-            const int lineWidth = (time % 60 == 0) ? heavyLineWidth : lightLineWidth;
-            const int lineHeight = (time % 10 == 0) ? secondsRulerHeight : secondsRulerHeight / 2;
-            const int x = documentView.getPlaybackRegionsViewsXForTime (time);
-            rects.addWithoutMerging (Rectangle<int> (x - lineWidth / 2, secondsRulerY + secondsRulerHeight - lineHeight, lineWidth, lineHeight));
-        }
-        g.drawText ("seconds", bounds.withTrimmedRight (2), Justification::bottomRight);
-        g.fillRectList (rects);
-    }
-
-    // beat ruler: evaluates tempo and bar signatures to draw a line for each beat
-    {
-        RectangleList<int> rects;
-
-        const ARA::BarSignaturesConverter<BarSignaturesContentReader> barSignaturesConverter (barSignaturesReader);
-
-        double beatStart = barSignaturesConverter.getBeatForQuarter (tempoConverter.getQuarterForTime (visibleRange.getStart()));
-        double beatEnd = barSignaturesConverter.getBeatForQuarter (tempoConverter.getQuarterForTime (visibleRange.getEnd()));
-        int endBeat = roundToInt (floor (beatEnd));
-        for (int beat = roundToInt (ceil (beatStart)); beat <= endBeat; ++beat)
-        {
-            const auto quarterPos = barSignaturesConverter.getQuarterForBeat (beat);
-            const int x = documentView.getPlaybackRegionsViewsXForTime (tempoConverter.getTimeForQuarter (quarterPos));
-            const auto barSignature = barSignaturesConverter.getBarSignatureForQuarter (quarterPos);
-            const int lineWidth = (quarterPos == barSignature.position) ? heavyLineWidth : lightLineWidth;
-            const int beatsSinceBarStart = roundToInt( barSignaturesConverter.getBeatDistanceFromBarStartForQuarter (quarterPos));
-            const int lineHeight = (beatsSinceBarStart == 0) ? beatsRulerHeight : beatsRulerHeight / 2;
-            rects.addWithoutMerging (Rectangle<int> (x - lineWidth / 2, beatsRulerY + beatsRulerHeight - lineHeight, lineWidth, lineHeight));
-        }
-        g.drawText ("beats", bounds.withTrimmedRight (2).withTrimmedBottom (secondsRulerHeight), Justification::bottomRight);
-        g.fillRectList (rects);
-    }
-
-    // chord ruler: one rect per chord, skipping empty "no chords"
-    {
-        RectangleList<int> rects;
-        ARA::ChordInterpreter interpreter;
-
-        for (auto itChord = chordsReader.begin(); itChord != chordsReader.end(); ++itChord)
-        {
-            if (interpreter.isNoChord (*itChord))
-                continue;
-
-            Rectangle<int> chordRect = bounds;
-            chordRect.setVerticalRange (Range<int> (chordRulerY, chordRulerY + chordRulerHeight));
-            
-            // find the starting position of the chord in pixels
-            const auto chordStartTime = (itChord == chordsReader.begin()) ?
-                                            editorComponent.getTimeRange().getStart() : tempoConverter.getTimeForQuarter (itChord->position);
-            if (chordStartTime >= visibleRange.getEnd())
-                break;
-            chordRect.setLeft (documentView.getPlaybackRegionsViewsXForTime (chordStartTime));
-
-            // if we have a chord after this one, use its starting position to end our rect
-            if (std::next(itChord) != chordsReader.end())
-            {
-                const auto nextChordStartTime = tempoConverter.getTimeForQuarter (std::next (itChord)->position);
-                if (nextChordStartTime < visibleRange.getStart())
-                    continue;
-                chordRect.setRight (documentView.getPlaybackRegionsViewsXForTime (nextChordStartTime));
-            }
-
-            // draw chord rect and name
-            g.drawRect (chordRect);
-            g.drawText (convertARAString (interpreter.getNameForChord (*itChord).c_str()), chordRect.withTrimmedLeft (2), Justification::centredLeft);
-        }
-
-        g.drawText ("chords", bounds.withTrimmedRight (2).withTrimmedBottom (beatsRulerHeight + secondsRulerHeight), Justification::bottomRight);
-    }
-
-    // borders
-    {
-        g.setColour (Colours::darkgrey);
-        g.drawLine ((float) bounds.getX(), (float) beatsRulerY, (float) bounds.getRight(), (float) beatsRulerY);
-        g.drawLine ((float) bounds.getX(), (float) secondsRulerY, (float) bounds.getRight(), (float) secondsRulerY);
-        g.drawRect (bounds);
-    }
-}
-
-//==============================================================================
-
-void RulersView::mouseDown (const MouseEvent& event)
-{
-    // use mouse click to set the playhead position in the host (if they provide a playback controller interface)
-    auto playbackController = musicalContext->getDocument()->getDocumentController()->getHostInstance()->getPlaybackController();
-    if (playbackController != nullptr)
-        playbackController->requestSetPlaybackPosition (documentView.getPlaybackRegionsViewsTimeForX (roundToInt (event.position.x)));
-}
-
-void RulersView::mouseDoubleClick (const MouseEvent& /*event*/)
-{
-    // use mouse double click to start host playback (if they provide a playback controller interface)
-    auto playbackController = musicalContext->getDocument()->getDocumentController()->getHostInstance()->getPlaybackController();
-    if (playbackController != nullptr)
-        playbackController->requestStartPlayback();
-}
-
-//==============================================================================
-
-void RulersView::onNewSelection (const ARA::PlugIn::ViewSelection& /*currentSelection*/)
-{
-    findMusicalContext();
-}
-
-void RulersView::didEndEditing (ARADocument* /*doc*/)
-{
-    if (musicalContext == nullptr)
-        findMusicalContext();
-}
-
-void RulersView::willRemoveMusicalContextFromDocument (ARADocument* doc, ARAMusicalContext* context)
-{
-    jassert (document == doc);
-
-    if (musicalContext == context)
-        detachFromMusicalContext();     // will restore in didEndEditing()
-}
-
-void RulersView::didReorderMusicalContextsInDocument (ARADocument* doc)
-{
-    jassert (document == doc);
-
-    if (musicalContext != document->getMusicalContexts().front())
-        detachFromMusicalContext();     // will restore in didEndEditing()
-}
- void RulersView::willDestroyDocument (ARADocument* doc)
-{
-    jassert (document == doc);
-
-    detachFromDocument();
-}
-
-void RulersView::doUpdateMusicalContextContent (ARAMusicalContext* context, ARAContentUpdateScopes /*scopeFlags*/)
-{
-    jassert (musicalContext == context);
-
-    repaint();
-}
+#include "RulersView.h"
+
+#include "ARA_Library/Utilities/ARAPitchInterpretation.h"
+#include "ARA_Library/Utilities/ARATimelineConversion.h"
+
+//==============================================================================
+RulersView::RulersView (DocumentView& documentView)
+    : documentView (documentView),
+      document (nullptr),
+      musicalContext (nullptr)
+{
+    if (documentView.isARAEditorView())
+    {
+        document = documentView.getARADocumentController()->getDocument<ARADocument>();
+        document->addListener (this);
+        findMusicalContext();
+    }
+}
+
+RulersView::~RulersView()
+{
+    detachFromMusicalContext();
+    detachFromDocument();
+}
+
+void RulersView::detachFromDocument()
+{
+    if (document == nullptr)
+        return;
+
+    document->removeListener (this);
+
+    document = nullptr;
+}
+
+void RulersView::detachFromMusicalContext()
+{
+    if (musicalContext == nullptr)
+        return;
+
+    musicalContext->removeListener (this);
+
+    musicalContext = nullptr;
+}
+
+void RulersView::findMusicalContext()
+{
+    if (! documentView.isARAEditorView())
+        return;
+
+    // evaluate selection
+    ARAMusicalContext* newMusicalContext = nullptr;
+    auto viewSelection = documentView.getARAEditorView()->getViewSelection();
+    if (! viewSelection.getRegionSequences().empty())
+        newMusicalContext = viewSelection.getRegionSequences().front()->getMusicalContext<ARAMusicalContext>();
+    else if (! viewSelection.getPlaybackRegions().empty())
+        newMusicalContext = viewSelection.getPlaybackRegions().front()->getRegionSequence()->getMusicalContext<ARAMusicalContext>();
+
+    // if no context used yet and selection does not yield a new one, use the first musical context in the docment
+    if (musicalContext == nullptr && newMusicalContext == nullptr && ! document->getMusicalContexts().empty())
+        newMusicalContext = document->getMusicalContexts<ARAMusicalContext>().front();
+
+    if (newMusicalContext != musicalContext)
+    {
+        detachFromMusicalContext();
+
+        musicalContext = newMusicalContext;
+        musicalContext->addListener (this);
+
+        repaint();
+    }
+}
+
+//==============================================================================
+void RulersView::paint (juce::Graphics& g)
+{
+    const auto bounds = g.getClipBounds();
+
+    g.setColour (Colours::lightslategrey);
+
+    if (musicalContext == nullptr)
+    {
+        g.setFont (Font (12.0f));
+        g.drawText ("No musical context found in ARA document!", bounds, Justification::centred);
+        return;
+    }
+
+    const auto visibleRange = documentView.getVisibleTimeRange();
+
+    using TempoContentReader = ARA::PlugIn::HostContentReader<ARA::kARAContentTypeTempoEntries>;
+    using BarSignaturesContentReader = ARA::PlugIn::HostContentReader<ARA::kARAContentTypeBarSignatures>;
+    using ChordsContentReader = ARA::PlugIn::HostContentReader<ARA::kARAContentTypeSheetChords>;
+    const TempoContentReader tempoReader (musicalContext);
+    const BarSignaturesContentReader barSignaturesReader (musicalContext);
+    const ChordsContentReader chordsReader (musicalContext);
+
+    const ARA::TempoConverter<TempoContentReader> tempoConverter (tempoReader);
+
+    // we'll draw three rulers: seconds, beats, and chords
+    constexpr int lightLineWidth = 1;
+    constexpr int heavyLineWidth = 3;
+    const int chordRulerY = 0;
+    const int chordRulerHeight = getBounds().getHeight() / 3;
+    const int beatsRulerY = chordRulerY + chordRulerHeight;
+    const int beatsRulerHeight = (getBounds().getHeight() - chordRulerHeight) / 2;
+    const int secondsRulerY = beatsRulerY + beatsRulerHeight;
+    const int secondsRulerHeight = getBounds().getHeight() - chordRulerHeight - beatsRulerHeight;
+
+    // seconds ruler: one tick for each second
+    {
+        RectangleList<int> rects;
+        const int endTime = roundToInt (floor (visibleRange.getEnd()));
+        for (int time = roundToInt (ceil (visibleRange.getStart())); time <= endTime; ++time)
+        {
+            const int lineWidth = (time % 60 == 0) ? heavyLineWidth : lightLineWidth;
+            const int lineHeight = (time % 10 == 0) ? secondsRulerHeight : secondsRulerHeight / 2;
+            const int x = documentView.getPlaybackRegionsViewsXForTime (time);
+            rects.addWithoutMerging (Rectangle<int> (x - lineWidth / 2, secondsRulerY + secondsRulerHeight - lineHeight, lineWidth, lineHeight));
+        }
+        g.drawText ("seconds", bounds.withTrimmedRight (2), Justification::bottomRight);
+        g.fillRectList (rects);
+    }
+
+    // beat ruler: evaluates tempo and bar signatures to draw a line for each beat
+    {
+        RectangleList<int> rects;
+
+        const ARA::BarSignaturesConverter<BarSignaturesContentReader> barSignaturesConverter (barSignaturesReader);
+
+        double beatStart = barSignaturesConverter.getBeatForQuarter (tempoConverter.getQuarterForTime (visibleRange.getStart()));
+        double beatEnd = barSignaturesConverter.getBeatForQuarter (tempoConverter.getQuarterForTime (visibleRange.getEnd()));
+        int endBeat = roundToInt (floor (beatEnd));
+        for (int beat = roundToInt (ceil (beatStart)); beat <= endBeat; ++beat)
+        {
+            const auto quarterPos = barSignaturesConverter.getQuarterForBeat (beat);
+            const int x = documentView.getPlaybackRegionsViewsXForTime (tempoConverter.getTimeForQuarter (quarterPos));
+            const auto barSignature = barSignaturesConverter.getBarSignatureForQuarter (quarterPos);
+            const int lineWidth = (quarterPos == barSignature.position) ? heavyLineWidth : lightLineWidth;
+            const int beatsSinceBarStart = roundToInt( barSignaturesConverter.getBeatDistanceFromBarStartForQuarter (quarterPos));
+            const int lineHeight = (beatsSinceBarStart == 0) ? beatsRulerHeight : beatsRulerHeight / 2;
+            rects.addWithoutMerging (Rectangle<int> (x - lineWidth / 2, beatsRulerY + beatsRulerHeight - lineHeight, lineWidth, lineHeight));
+        }
+        g.drawText ("beats", bounds.withTrimmedRight (2).withTrimmedBottom (secondsRulerHeight), Justification::bottomRight);
+        g.fillRectList (rects);
+    }
+
+    // chord ruler: one rect per chord, skipping empty "no chords"
+    {
+        RectangleList<int> rects;
+        ARA::ChordInterpreter interpreter;
+
+        for (auto itChord = chordsReader.begin(); itChord != chordsReader.end(); ++itChord)
+        {
+            if (interpreter.isNoChord (*itChord))
+                continue;
+
+            Rectangle<int> chordRect = bounds;
+            chordRect.setVerticalRange (Range<int> (chordRulerY, chordRulerY + chordRulerHeight));
+            
+            // find the starting position of the chord in pixels
+            const auto chordStartTime = (itChord == chordsReader.begin()) ?
+                                            documentView.getTimeRange().getStart() : tempoConverter.getTimeForQuarter (itChord->position);
+            if (chordStartTime >= visibleRange.getEnd())
+                break;
+            chordRect.setLeft (documentView.getPlaybackRegionsViewsXForTime (chordStartTime));
+
+            // if we have a chord after this one, use its starting position to end our rect
+            if (std::next(itChord) != chordsReader.end())
+            {
+                const auto nextChordStartTime = tempoConverter.getTimeForQuarter (std::next (itChord)->position);
+                if (nextChordStartTime < visibleRange.getStart())
+                    continue;
+                chordRect.setRight (documentView.getPlaybackRegionsViewsXForTime (nextChordStartTime));
+            }
+
+            // draw chord rect and name
+            g.drawRect (chordRect);
+            g.drawText (convertARAString (interpreter.getNameForChord (*itChord).c_str()), chordRect.withTrimmedLeft (2), Justification::centredLeft);
+        }
+
+        g.drawText ("chords", bounds.withTrimmedRight (2).withTrimmedBottom (beatsRulerHeight + secondsRulerHeight), Justification::bottomRight);
+    }
+
+    // borders
+    {
+        g.setColour (Colours::darkgrey);
+        g.drawLine ((float) bounds.getX(), (float) beatsRulerY, (float) bounds.getRight(), (float) beatsRulerY);
+        g.drawLine ((float) bounds.getX(), (float) secondsRulerY, (float) bounds.getRight(), (float) secondsRulerY);
+        g.drawRect (bounds);
+    }
+}
+
+//==============================================================================
+
+void RulersView::mouseDown (const MouseEvent& event)
+{
+    // use mouse click to set the playhead position in the host (if they provide a playback controller interface)
+    auto playbackController = musicalContext->getDocument()->getDocumentController()->getHostInstance()->getPlaybackController();
+    if (playbackController != nullptr)
+        playbackController->requestSetPlaybackPosition (documentView.getPlaybackRegionsViewsTimeForX (roundToInt (event.position.x)));
+}
+
+void RulersView::mouseDoubleClick (const MouseEvent& /*event*/)
+{
+    // use mouse double click to start host playback (if they provide a playback controller interface)
+    auto playbackController = musicalContext->getDocument()->getDocumentController()->getHostInstance()->getPlaybackController();
+    if (playbackController != nullptr)
+        playbackController->requestStartPlayback();
+}
+
+//==============================================================================
+
+void RulersView::onNewSelection (const ARA::PlugIn::ViewSelection& /*currentSelection*/)
+{
+    findMusicalContext();
+}
+
+void RulersView::didEndEditing (ARADocument* /*doc*/)
+{
+    if (musicalContext == nullptr)
+        findMusicalContext();
+}
+
+void RulersView::willRemoveMusicalContextFromDocument (ARADocument* doc, ARAMusicalContext* context)
+{
+    jassert (document == doc);
+
+    if (musicalContext == context)
+        detachFromMusicalContext();     // will restore in didEndEditing()
+}
+
+void RulersView::didReorderMusicalContextsInDocument (ARADocument* doc)
+{
+    jassert (document == doc);
+
+    if (musicalContext != document->getMusicalContexts().front())
+        detachFromMusicalContext();     // will restore in didEndEditing()
+}
+ void RulersView::willDestroyDocument (ARADocument* doc)
+{
+    jassert (document == doc);
+
+    detachFromDocument();
+}
+
+void RulersView::doUpdateMusicalContextContent (ARAMusicalContext* context, ARAContentUpdateScopes /*scopeFlags*/)
+{
+    jassert (musicalContext == context);
+
+    repaint();
+}