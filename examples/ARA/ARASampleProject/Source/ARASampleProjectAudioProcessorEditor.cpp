#include "ARASampleProjectAudioProcessorEditor.h"

constexpr int kRulersViewHeight = 3*20;
constexpr int kTrackHeaderWidth = 120;
constexpr int kTrackHeight = 80;
constexpr int kStatusBarHeight = 20;
constexpr int kMinWidth = 3 * kTrackHeaderWidth;
constexpr int kWidth = 1000;
constexpr int kMinHeight = kRulersViewHeight + 1 * kTrackHeight + kStatusBarHeight;
constexpr int kHeight = kMinHeight + 5 * kTrackHeight;
constexpr double kMinSecondDuration = 1.0;
constexpr double kMinBorderSeconds = 1.0;

//==============================================================================
ARASampleProjectAudioProcessorEditor::ARASampleProjectAudioProcessorEditor (ARASampleProjectAudioProcessor& p)
    : AudioProcessorEditor (&p),
<<<<<<< HEAD
      documentView (p)
{
    documentView.setCurrentPositionInfo (&p.getLastKnownPositionInfo());
    addAndMakeVisible (documentView);
=======
      AudioProcessorEditorARAExtension (&p),
      playbackRegionsViewPort (*this),
      playheadView (*this),
      visibleRange (-kMinBorderSeconds, kMinSecondDuration + kMinBorderSeconds)
{
    // TODO JUCE_ARA hotfix for Unicode chord symbols, see https://forum.juce.com/t/embedding-unicode-string-literals-in-your-cpp-files/12600/7
    getLookAndFeel().setDefaultSansSerifTypefaceName("Arial Unicode MS");

>>>>>>> efeb220b
    setSize (kWidth, kHeight);
    setResizeLimits (kMinWidth, kMinHeight, 32768, 32768);
    setResizable (true, false);
}

ARASampleProjectAudioProcessorEditor::~ARASampleProjectAudioProcessorEditor()
{
<<<<<<< HEAD
=======
    if (isARAEditorView())
    {
        getARADocumentController()->getDocument<ARADocument>()->removeListener (this);
        getARAEditorView()->removeListener (this);
    }
}

//==============================================================================
int ARASampleProjectAudioProcessorEditor::getPlaybackRegionsViewsXForTime (double time) const
{
    return roundToInt ((time - visibleRange.getStart()) / visibleRange.getLength() * playbackRegionsView.getWidth());
}

double ARASampleProjectAudioProcessorEditor::getPlaybackRegionsViewsTimeForX (int x) const
{
    return visibleRange.getStart() + ((double) x / (double) playbackRegionsView.getWidth()) * visibleRange.getLength();
>>>>>>> efeb220b
}

//==============================================================================
void ARASampleProjectAudioProcessorEditor::paint (Graphics& g)
{
    g.fillAll (getLookAndFeel().findColour (ResizableWindow::backgroundColourId));
}

void ARASampleProjectAudioProcessorEditor::resized()
{
<<<<<<< HEAD
    documentView.setBounds (getBounds());
=======
    // store visible playhead postion (in main view coordinates)
    int previousPlayheadX = getPlaybackRegionsViewsXForTime (playheadTimePosition) - playbackRegionsViewPort.getViewPosition().getX();

    // calculate maximum visible time range
    visibleRange = { 0.0, 0.0 };
    if (! regionSequenceViews.isEmpty())
    {
        bool isFirst = true;
        for (auto v : regionSequenceViews)
        {
            if (v->isEmpty())
                continue;

            const auto sequenceTimeRange = v->getTimeRange();
            if (isFirst)
            {
                visibleRange = sequenceTimeRange;
                isFirst = false;
                continue;
            }

            visibleRange = visibleRange.getUnionWith (sequenceTimeRange);
        }
    }

    // ensure visible range covers kMinSecondDuration
    if (visibleRange.getLength() < kMinSecondDuration)
    {
        double startAdjustment = (kMinSecondDuration - visibleRange.getLength()) / 2.0;
        visibleRange.setStart (visibleRange.getStart() - startAdjustment);
        visibleRange.setEnd (visibleRange.getStart() + kMinSecondDuration);
    }

    // apply kMinBorderSeconds offset to start and end
    visibleRange.setStart (visibleRange.getStart() - kMinBorderSeconds);
    visibleRange.setEnd (visibleRange.getEnd() + kMinBorderSeconds);

    // max zoom 1px : 1sample (this is a naive assumption as audio can be in different sample rate)
    double maxPixelsPerSecond = jmax (processor.getSampleRate(), 300.0);

    // min zoom covers entire view range
    double minPixelsPerSecond = (getWidth() - kTrackHeaderWidth - rulersViewPort.getScrollBarThickness()) / visibleRange.getLength();

    // enforce zoom in/out limits, update zoom buttons
    pixelsPerSecond = jmax (minPixelsPerSecond, jmin (pixelsPerSecond, maxPixelsPerSecond));
    zoomOutButton.setEnabled (pixelsPerSecond > minPixelsPerSecond);
    zoomInButton.setEnabled (pixelsPerSecond < maxPixelsPerSecond);

    // update sizes and positions of all views
    playbackRegionsViewPort.setBounds (kTrackHeaderWidth, kRulersViewHeight, getWidth() - kTrackHeaderWidth, getHeight() - kRulersViewHeight - kStatusBarHeight);
    playbackRegionsView.setBounds (0, 0, roundToInt (visibleRange.getLength() * pixelsPerSecond), jmax (kTrackHeight * regionSequenceViews.size(), playbackRegionsViewPort.getHeight() - playbackRegionsViewPort.getScrollBarThickness()));
    pixelsPerSecond = playbackRegionsView.getWidth() / visibleRange.getLength();       // prevent potential rounding issues

    trackHeadersViewPort.setBounds (0, kRulersViewHeight, kTrackHeaderWidth, playbackRegionsViewPort.getMaximumVisibleHeight());
    trackHeadersView.setBounds (0, 0, kTrackHeaderWidth, playbackRegionsView.getHeight());

    if (rulersView != nullptr)
    {
        rulersViewPort.setBounds (kTrackHeaderWidth, 0, playbackRegionsViewPort.getMaximumVisibleWidth(), kRulersViewHeight);
        rulersView->setBounds (0, 0, playbackRegionsView.getWidth(), kRulersViewHeight);
    }

    int y = 0;
    for (auto v : regionSequenceViews)
    {
        v->setRegionsViewBoundsByYRange (y, kTrackHeight);
        y += kTrackHeight;
    }

    playheadView.setBounds (playbackRegionsView.getBounds());

    zoomInButton.setBounds (getWidth() - kStatusBarHeight, getHeight() - kStatusBarHeight, kStatusBarHeight, kStatusBarHeight);
    zoomOutButton.setBounds (zoomInButton.getBounds().translated (-kStatusBarHeight, 0));
    followPlayheadToggleButton.setBounds (0, zoomInButton.getY(), 200, kStatusBarHeight);

    // keep viewport position relative to playhead
    // TODO JUCE_ARA if playhead is not visible in new position, we should rather keep the
    //               left or right border stable, depending on which side the playhead is.
    auto relativeViewportPosition = playbackRegionsViewPort.getViewPosition();
    relativeViewportPosition.setX (getPlaybackRegionsViewsXForTime (playheadTimePosition) - previousPlayheadX);
    playbackRegionsViewPort.setViewPosition (relativeViewportPosition);
    rulersViewPort.setViewPosition (relativeViewportPosition.getX(), 0);
}

void ARASampleProjectAudioProcessorEditor::rebuildRegionSequenceViews()
{
    regionSequenceViews.clear();

    for (auto regionSequence : getARADocumentController()->getDocument()->getRegionSequences<ARARegionSequence>())
    {
        if (! ARA::contains (getARAEditorView()->getHiddenRegionSequences(), regionSequence))
            regionSequenceViews.add (new RegionSequenceView (this, regionSequence));
    }
    regionSequenceViewsAreInvalid = false;

    resized();
}

//==============================================================================
void ARASampleProjectAudioProcessorEditor::onHideRegionSequences (std::vector<ARARegionSequence*> const& /*regionSequences*/)
{
    rebuildRegionSequenceViews();
}

void ARASampleProjectAudioProcessorEditor::didEndEditing (ARADocument* document)
{
    jassert (document == getARADocumentController()->getDocument());

    if (regionSequenceViewsAreInvalid)
        rebuildRegionSequenceViews();
}

void ARASampleProjectAudioProcessorEditor::didReorderRegionSequencesInDocument (ARADocument* document)
{
    jassert (document == getARADocumentController()->getDocument());

    invalidateRegionSequenceViews();
}

Range<double> ARASampleProjectAudioProcessorEditor::getVisibleTimeRange() const
{
    const double start = getPlaybackRegionsViewsTimeForX (playbackRegionsViewPort.getViewArea().getX());
    const double end = getPlaybackRegionsViewsTimeForX (playbackRegionsViewPort.getViewArea().getRight());
    return { start, end };
}

void ARASampleProjectAudioProcessorEditor::timerCallback()
{
    auto position = static_cast<ARASampleProjectAudioProcessor*> (getAudioProcessor())->getLastKnownPositionInfo();
    if (playheadTimePosition != position.timeInSeconds)
    {
        playheadTimePosition = position.timeInSeconds;

        if (followPlayheadToggleButton.getToggleState())
        {
            if (playheadTimePosition < visibleRange.getStart() || playheadTimePosition > visibleRange.getEnd())
                playbackRegionsViewPort.setViewPosition (playbackRegionsViewPort.getViewPosition().withX (getPlaybackRegionsViewsXForTime (playheadTimePosition)));
        };

        playheadView.repaint();
    }
}

//==============================================================================
ARASampleProjectAudioProcessorEditor::PlayheadView::PlayheadView (ARASampleProjectAudioProcessorEditor &editorComponent)
    : editorComponent (editorComponent)
{}

void ARASampleProjectAudioProcessorEditor::PlayheadView::paint (juce::Graphics &g)
{
    static constexpr int kPlayheadWidth = 1;
    const int playheadX = editorComponent.getPlaybackRegionsViewsXForTime (editorComponent.getPlayheadTimePosition());
    g.setColour (findColour (ScrollBar::ColourIds::thumbColourId));
    g.fillRect (playheadX - kPlayheadWidth / 2, 0, kPlayheadWidth, getHeight());
}

//==============================================================================
// see https://forum.juce.com/t/viewport-scrollbarmoved-mousewheelmoved/20226
void ARASampleProjectAudioProcessorEditor::ScrollMasterViewPort::visibleAreaChanged (const Rectangle<int>& newVisibleArea)
{
    Viewport::visibleAreaChanged (newVisibleArea);

    editorComponent.getRulersViewPort().setViewPosition (newVisibleArea.getX(), 0);
    editorComponent.getTrackHeadersViewPort().setViewPosition (0, newVisibleArea.getY());
>>>>>>> efeb220b
}
<|MERGE_RESOLUTION|>--- conflicted
+++ resolved
@@ -1,236 +1,36 @@
-#include "ARASampleProjectAudioProcessorEditor.h"
-
-constexpr int kRulersViewHeight = 3*20;
-constexpr int kTrackHeaderWidth = 120;
-constexpr int kTrackHeight = 80;
-constexpr int kStatusBarHeight = 20;
-constexpr int kMinWidth = 3 * kTrackHeaderWidth;
-constexpr int kWidth = 1000;
-constexpr int kMinHeight = kRulersViewHeight + 1 * kTrackHeight + kStatusBarHeight;
-constexpr int kHeight = kMinHeight + 5 * kTrackHeight;
-constexpr double kMinSecondDuration = 1.0;
-constexpr double kMinBorderSeconds = 1.0;
-
-//==============================================================================
-ARASampleProjectAudioProcessorEditor::ARASampleProjectAudioProcessorEditor (ARASampleProjectAudioProcessor& p)
-    : AudioProcessorEditor (&p),
-<<<<<<< HEAD
-      documentView (p)
-{
-    documentView.setCurrentPositionInfo (&p.getLastKnownPositionInfo());
-    addAndMakeVisible (documentView);
-=======
-      AudioProcessorEditorARAExtension (&p),
-      playbackRegionsViewPort (*this),
-      playheadView (*this),
-      visibleRange (-kMinBorderSeconds, kMinSecondDuration + kMinBorderSeconds)
-{
-    // TODO JUCE_ARA hotfix for Unicode chord symbols, see https://forum.juce.com/t/embedding-unicode-string-literals-in-your-cpp-files/12600/7
-    getLookAndFeel().setDefaultSansSerifTypefaceName("Arial Unicode MS");
-
->>>>>>> efeb220b
-    setSize (kWidth, kHeight);
-    setResizeLimits (kMinWidth, kMinHeight, 32768, 32768);
-    setResizable (true, false);
-}
-
-ARASampleProjectAudioProcessorEditor::~ARASampleProjectAudioProcessorEditor()
-{
-<<<<<<< HEAD
-=======
-    if (isARAEditorView())
-    {
-        getARADocumentController()->getDocument<ARADocument>()->removeListener (this);
-        getARAEditorView()->removeListener (this);
-    }
-}
-
-//==============================================================================
-int ARASampleProjectAudioProcessorEditor::getPlaybackRegionsViewsXForTime (double time) const
-{
-    return roundToInt ((time - visibleRange.getStart()) / visibleRange.getLength() * playbackRegionsView.getWidth());
-}
-
-double ARASampleProjectAudioProcessorEditor::getPlaybackRegionsViewsTimeForX (int x) const
-{
-    return visibleRange.getStart() + ((double) x / (double) playbackRegionsView.getWidth()) * visibleRange.getLength();
->>>>>>> efeb220b
-}
-
-//==============================================================================
-void ARASampleProjectAudioProcessorEditor::paint (Graphics& g)
-{
-    g.fillAll (getLookAndFeel().findColour (ResizableWindow::backgroundColourId));
-}
-
-void ARASampleProjectAudioProcessorEditor::resized()
-{
-<<<<<<< HEAD
-    documentView.setBounds (getBounds());
-=======
-    // store visible playhead postion (in main view coordinates)
-    int previousPlayheadX = getPlaybackRegionsViewsXForTime (playheadTimePosition) - playbackRegionsViewPort.getViewPosition().getX();
-
-    // calculate maximum visible time range
-    visibleRange = { 0.0, 0.0 };
-    if (! regionSequenceViews.isEmpty())
-    {
-        bool isFirst = true;
-        for (auto v : regionSequenceViews)
-        {
-            if (v->isEmpty())
-                continue;
-
-            const auto sequenceTimeRange = v->getTimeRange();
-            if (isFirst)
-            {
-                visibleRange = sequenceTimeRange;
-                isFirst = false;
-                continue;
-            }
-
-            visibleRange = visibleRange.getUnionWith (sequenceTimeRange);
-        }
-    }
-
-    // ensure visible range covers kMinSecondDuration
-    if (visibleRange.getLength() < kMinSecondDuration)
-    {
-        double startAdjustment = (kMinSecondDuration - visibleRange.getLength()) / 2.0;
-        visibleRange.setStart (visibleRange.getStart() - startAdjustment);
-        visibleRange.setEnd (visibleRange.getStart() + kMinSecondDuration);
-    }
-
-    // apply kMinBorderSeconds offset to start and end
-    visibleRange.setStart (visibleRange.getStart() - kMinBorderSeconds);
-    visibleRange.setEnd (visibleRange.getEnd() + kMinBorderSeconds);
-
-    // max zoom 1px : 1sample (this is a naive assumption as audio can be in different sample rate)
-    double maxPixelsPerSecond = jmax (processor.getSampleRate(), 300.0);
-
-    // min zoom covers entire view range
-    double minPixelsPerSecond = (getWidth() - kTrackHeaderWidth - rulersViewPort.getScrollBarThickness()) / visibleRange.getLength();
-
-    // enforce zoom in/out limits, update zoom buttons
-    pixelsPerSecond = jmax (minPixelsPerSecond, jmin (pixelsPerSecond, maxPixelsPerSecond));
-    zoomOutButton.setEnabled (pixelsPerSecond > minPixelsPerSecond);
-    zoomInButton.setEnabled (pixelsPerSecond < maxPixelsPerSecond);
-
-    // update sizes and positions of all views
-    playbackRegionsViewPort.setBounds (kTrackHeaderWidth, kRulersViewHeight, getWidth() - kTrackHeaderWidth, getHeight() - kRulersViewHeight - kStatusBarHeight);
-    playbackRegionsView.setBounds (0, 0, roundToInt (visibleRange.getLength() * pixelsPerSecond), jmax (kTrackHeight * regionSequenceViews.size(), playbackRegionsViewPort.getHeight() - playbackRegionsViewPort.getScrollBarThickness()));
-    pixelsPerSecond = playbackRegionsView.getWidth() / visibleRange.getLength();       // prevent potential rounding issues
-
-    trackHeadersViewPort.setBounds (0, kRulersViewHeight, kTrackHeaderWidth, playbackRegionsViewPort.getMaximumVisibleHeight());
-    trackHeadersView.setBounds (0, 0, kTrackHeaderWidth, playbackRegionsView.getHeight());
-
-    if (rulersView != nullptr)
-    {
-        rulersViewPort.setBounds (kTrackHeaderWidth, 0, playbackRegionsViewPort.getMaximumVisibleWidth(), kRulersViewHeight);
-        rulersView->setBounds (0, 0, playbackRegionsView.getWidth(), kRulersViewHeight);
-    }
-
-    int y = 0;
-    for (auto v : regionSequenceViews)
-    {
-        v->setRegionsViewBoundsByYRange (y, kTrackHeight);
-        y += kTrackHeight;
-    }
-
-    playheadView.setBounds (playbackRegionsView.getBounds());
-
-    zoomInButton.setBounds (getWidth() - kStatusBarHeight, getHeight() - kStatusBarHeight, kStatusBarHeight, kStatusBarHeight);
-    zoomOutButton.setBounds (zoomInButton.getBounds().translated (-kStatusBarHeight, 0));
-    followPlayheadToggleButton.setBounds (0, zoomInButton.getY(), 200, kStatusBarHeight);
-
-    // keep viewport position relative to playhead
-    // TODO JUCE_ARA if playhead is not visible in new position, we should rather keep the
-    //               left or right border stable, depending on which side the playhead is.
-    auto relativeViewportPosition = playbackRegionsViewPort.getViewPosition();
-    relativeViewportPosition.setX (getPlaybackRegionsViewsXForTime (playheadTimePosition) - previousPlayheadX);
-    playbackRegionsViewPort.setViewPosition (relativeViewportPosition);
-    rulersViewPort.setViewPosition (relativeViewportPosition.getX(), 0);
-}
-
-void ARASampleProjectAudioProcessorEditor::rebuildRegionSequenceViews()
-{
-    regionSequenceViews.clear();
-
-    for (auto regionSequence : getARADocumentController()->getDocument()->getRegionSequences<ARARegionSequence>())
-    {
-        if (! ARA::contains (getARAEditorView()->getHiddenRegionSequences(), regionSequence))
-            regionSequenceViews.add (new RegionSequenceView (this, regionSequence));
-    }
-    regionSequenceViewsAreInvalid = false;
-
-    resized();
-}
-
-//==============================================================================
-void ARASampleProjectAudioProcessorEditor::onHideRegionSequences (std::vector<ARARegionSequence*> const& /*regionSequences*/)
-{
-    rebuildRegionSequenceViews();
-}
-
-void ARASampleProjectAudioProcessorEditor::didEndEditing (ARADocument* document)
-{
-    jassert (document == getARADocumentController()->getDocument());
-
-    if (regionSequenceViewsAreInvalid)
-        rebuildRegionSequenceViews();
-}
-
-void ARASampleProjectAudioProcessorEditor::didReorderRegionSequencesInDocument (ARADocument* document)
-{
-    jassert (document == getARADocumentController()->getDocument());
-
-    invalidateRegionSequenceViews();
-}
-
-Range<double> ARASampleProjectAudioProcessorEditor::getVisibleTimeRange() const
-{
-    const double start = getPlaybackRegionsViewsTimeForX (playbackRegionsViewPort.getViewArea().getX());
-    const double end = getPlaybackRegionsViewsTimeForX (playbackRegionsViewPort.getViewArea().getRight());
-    return { start, end };
-}
-
-void ARASampleProjectAudioProcessorEditor::timerCallback()
-{
-    auto position = static_cast<ARASampleProjectAudioProcessor*> (getAudioProcessor())->getLastKnownPositionInfo();
-    if (playheadTimePosition != position.timeInSeconds)
-    {
-        playheadTimePosition = position.timeInSeconds;
-
-        if (followPlayheadToggleButton.getToggleState())
-        {
-            if (playheadTimePosition < visibleRange.getStart() || playheadTimePosition > visibleRange.getEnd())
-                playbackRegionsViewPort.setViewPosition (playbackRegionsViewPort.getViewPosition().withX (getPlaybackRegionsViewsXForTime (playheadTimePosition)));
-        };
-
-        playheadView.repaint();
-    }
-}
-
-//==============================================================================
-ARASampleProjectAudioProcessorEditor::PlayheadView::PlayheadView (ARASampleProjectAudioProcessorEditor &editorComponent)
-    : editorComponent (editorComponent)
-{}
-
-void ARASampleProjectAudioProcessorEditor::PlayheadView::paint (juce::Graphics &g)
-{
-    static constexpr int kPlayheadWidth = 1;
-    const int playheadX = editorComponent.getPlaybackRegionsViewsXForTime (editorComponent.getPlayheadTimePosition());
-    g.setColour (findColour (ScrollBar::ColourIds::thumbColourId));
-    g.fillRect (playheadX - kPlayheadWidth / 2, 0, kPlayheadWidth, getHeight());
-}
-
-//==============================================================================
-// see https://forum.juce.com/t/viewport-scrollbarmoved-mousewheelmoved/20226
-void ARASampleProjectAudioProcessorEditor::ScrollMasterViewPort::visibleAreaChanged (const Rectangle<int>& newVisibleArea)
-{
-    Viewport::visibleAreaChanged (newVisibleArea);
-
-    editorComponent.getRulersViewPort().setViewPosition (newVisibleArea.getX(), 0);
-    editorComponent.getTrackHeadersViewPort().setViewPosition (0, newVisibleArea.getY());
->>>>>>> efeb220b
-}
+#include "ARASampleProjectAudioProcessorEditor.h"
+
+constexpr int kRulersViewHeight = 3*20;
+constexpr int kTrackHeaderWidth = 120;
+constexpr int kTrackHeight = 80;
+constexpr int kStatusBarHeight = 20;
+constexpr int kMinWidth = 3 * kTrackHeaderWidth;
+constexpr int kWidth = 1000;
+constexpr int kMinHeight = kRulersViewHeight + 1 * kTrackHeight + kStatusBarHeight;
+constexpr int kHeight = kMinHeight + 5 * kTrackHeight;
+
+//==============================================================================
+ARASampleProjectAudioProcessorEditor::ARASampleProjectAudioProcessorEditor (ARASampleProjectAudioProcessor& p)
+    : AudioProcessorEditor (&p),
+      documentView (p)
+{
+    // TODO JUCE_ARA hotfix for Unicode chord symbols, see https://forum.juce.com/t/embedding-unicode-string-literals-in-your-cpp-files/12600/7
+    documentView.getLookAndFeel().setDefaultSansSerifTypefaceName("Arial Unicode MS");
+    documentView.setCurrentPositionInfo (&p.getLastKnownPositionInfo());
+    addAndMakeVisible (documentView);
+
+    setSize (kWidth, kHeight);
+    setResizeLimits (kMinWidth, kMinHeight, 32768, 32768);
+    setResizable (true, false);
+}
+
+//==============================================================================
+void ARASampleProjectAudioProcessorEditor::paint (Graphics& g)
+{
+    g.fillAll (getLookAndFeel().findColour (ResizableWindow::backgroundColourId));
+}
+
+void ARASampleProjectAudioProcessorEditor::resized()
+{
+    documentView.setBounds (getBounds());
+}