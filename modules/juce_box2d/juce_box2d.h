/*
  ==============================================================================

   This file is part of the JUCE library.
   Copyright (c) 2020 - Raw Material Software Limited

   JUCE is an open source library subject to commercial or open-source
   licensing.

   By using JUCE, you agree to the terms of both the JUCE 6 End-User License
   Agreement and JUCE Privacy Policy (both effective as of the 16th June 2020).

   End User License Agreement: www.juce.com/juce-6-licence
   Privacy Policy: www.juce.com/juce-privacy-policy

   Or: You may also use this code under the terms of the GPL v3 (see
   www.gnu.org/licenses).

   JUCE IS PROVIDED "AS IS" WITHOUT ANY WARRANTY, AND ALL WARRANTIES, WHETHER
   EXPRESSED OR IMPLIED, INCLUDING MERCHANTABILITY AND FITNESS FOR PURPOSE, ARE
   DISCLAIMED.

  ==============================================================================
*/


/*******************************************************************************
 The block below describes the properties of this module, and is read by
 the Projucer to automatically generate project code that uses it.
 For details about the syntax and how to create or use a module, see the
 JUCE Module Format.md file.


 BEGIN_JUCE_MODULE_DECLARATION

  ID:                 juce_box2d
  vendor:             juce
<<<<<<< HEAD
  version:            6.1.3
=======
  version:            6.1.4
>>>>>>> 185af339
  name:               JUCE wrapper for the Box2D physics engine
  description:        The Box2D physics engine and some utility classes.
  website:            http://www.juce.com/juce
  license:            GPL/Commercial
  minimumCppStandard: 14

  dependencies:       juce_graphics

 END_JUCE_MODULE_DECLARATION

*******************************************************************************/


#pragma once
#define JUCE_BOX2D_H_INCLUDED

//==============================================================================
#include <juce_graphics/juce_graphics.h>

JUCE_BEGIN_IGNORE_WARNINGS_GCC_LIKE ("-Wconversion",
                                     "-Wshadow-field",
                                     "-Wzero-as-null-pointer-constant",
                                     "-Wsign-conversion")

#include <climits>
#include <cfloat>

#include "box2d/Box2D.h"

JUCE_END_IGNORE_WARNINGS_GCC_LIKE

#ifndef DOXYGEN // for some reason, Doxygen sees this as a re-definition of Box2DRenderer
 #include "utils/juce_Box2DRenderer.h"
#endif // DOXYGEN
<|MERGE_RESOLUTION|>--- conflicted
+++ resolved
@@ -1,76 +1,72 @@
-/*
-  ==============================================================================
-
-   This file is part of the JUCE library.
-   Copyright (c) 2020 - Raw Material Software Limited
-
-   JUCE is an open source library subject to commercial or open-source
-   licensing.
-
-   By using JUCE, you agree to the terms of both the JUCE 6 End-User License
-   Agreement and JUCE Privacy Policy (both effective as of the 16th June 2020).
-
-   End User License Agreement: www.juce.com/juce-6-licence
-   Privacy Policy: www.juce.com/juce-privacy-policy
-
-   Or: You may also use this code under the terms of the GPL v3 (see
-   www.gnu.org/licenses).
-
-   JUCE IS PROVIDED "AS IS" WITHOUT ANY WARRANTY, AND ALL WARRANTIES, WHETHER
-   EXPRESSED OR IMPLIED, INCLUDING MERCHANTABILITY AND FITNESS FOR PURPOSE, ARE
-   DISCLAIMED.
-
-  ==============================================================================
-*/
-
-
-/*******************************************************************************
- The block below describes the properties of this module, and is read by
- the Projucer to automatically generate project code that uses it.
- For details about the syntax and how to create or use a module, see the
- JUCE Module Format.md file.
-
-
- BEGIN_JUCE_MODULE_DECLARATION
-
-  ID:                 juce_box2d
-  vendor:             juce
-<<<<<<< HEAD
-  version:            6.1.3
-=======
-  version:            6.1.4
->>>>>>> 185af339
-  name:               JUCE wrapper for the Box2D physics engine
-  description:        The Box2D physics engine and some utility classes.
-  website:            http://www.juce.com/juce
-  license:            GPL/Commercial
-  minimumCppStandard: 14
-
-  dependencies:       juce_graphics
-
- END_JUCE_MODULE_DECLARATION
-
-*******************************************************************************/
-
-
-#pragma once
-#define JUCE_BOX2D_H_INCLUDED
-
-//==============================================================================
-#include <juce_graphics/juce_graphics.h>
-
-JUCE_BEGIN_IGNORE_WARNINGS_GCC_LIKE ("-Wconversion",
-                                     "-Wshadow-field",
-                                     "-Wzero-as-null-pointer-constant",
-                                     "-Wsign-conversion")
-
-#include <climits>
-#include <cfloat>
-
-#include "box2d/Box2D.h"
-
-JUCE_END_IGNORE_WARNINGS_GCC_LIKE
-
-#ifndef DOXYGEN // for some reason, Doxygen sees this as a re-definition of Box2DRenderer
- #include "utils/juce_Box2DRenderer.h"
-#endif // DOXYGEN
+/*
+  ==============================================================================
+
+   This file is part of the JUCE library.
+   Copyright (c) 2020 - Raw Material Software Limited
+
+   JUCE is an open source library subject to commercial or open-source
+   licensing.
+
+   By using JUCE, you agree to the terms of both the JUCE 6 End-User License
+   Agreement and JUCE Privacy Policy (both effective as of the 16th June 2020).
+
+   End User License Agreement: www.juce.com/juce-6-licence
+   Privacy Policy: www.juce.com/juce-privacy-policy
+
+   Or: You may also use this code under the terms of the GPL v3 (see
+   www.gnu.org/licenses).
+
+   JUCE IS PROVIDED "AS IS" WITHOUT ANY WARRANTY, AND ALL WARRANTIES, WHETHER
+   EXPRESSED OR IMPLIED, INCLUDING MERCHANTABILITY AND FITNESS FOR PURPOSE, ARE
+   DISCLAIMED.
+
+  ==============================================================================
+*/
+
+
+/*******************************************************************************
+ The block below describes the properties of this module, and is read by
+ the Projucer to automatically generate project code that uses it.
+ For details about the syntax and how to create or use a module, see the
+ JUCE Module Format.md file.
+
+
+ BEGIN_JUCE_MODULE_DECLARATION
+
+  ID:                 juce_box2d
+  vendor:             juce
+  version:            6.1.4
+  name:               JUCE wrapper for the Box2D physics engine
+  description:        The Box2D physics engine and some utility classes.
+  website:            http://www.juce.com/juce
+  license:            GPL/Commercial
+  minimumCppStandard: 14
+
+  dependencies:       juce_graphics
+
+ END_JUCE_MODULE_DECLARATION
+
+*******************************************************************************/
+
+
+#pragma once
+#define JUCE_BOX2D_H_INCLUDED
+
+//==============================================================================
+#include <juce_graphics/juce_graphics.h>
+
+JUCE_BEGIN_IGNORE_WARNINGS_GCC_LIKE ("-Wconversion",
+                                     "-Wshadow-field",
+                                     "-Wzero-as-null-pointer-constant",
+                                     "-Wsign-conversion")
+
+#include <climits>
+#include <cfloat>
+
+#include "box2d/Box2D.h"
+
+JUCE_END_IGNORE_WARNINGS_GCC_LIKE
+
+#ifndef DOXYGEN // for some reason, Doxygen sees this as a re-definition of Box2DRenderer
+ #include "utils/juce_Box2DRenderer.h"
+#endif // DOXYGEN