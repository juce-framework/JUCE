--- conflicted
+++ resolved
@@ -1,2679 +1,2313 @@
-/*
-  ==============================================================================
-
-   This file is part of the JUCE library.
-   Copyright (c) 2015 - ROLI Ltd.
-
-   Permission is granted to use this software under the terms of either:
-   a) the GPL v2 (or any later version)
-   b) the Affero GPL v3
-
-   Details of these licenses can be found at: www.gnu.org/licenses
-
-   JUCE is distributed in the hope that it will be useful, but WITHOUT ANY
-   WARRANTY; without even the implied warranty of MERCHANTABILITY or FITNESS FOR
-   A PARTICULAR PURPOSE.  See the GNU General Public License for more details.
-
-   ------------------------------------------------------------------------------
-
-   To release a closed-source product which uses JUCE, commercial licenses are
-   available: visit www.juce.com for more information.
-
-  ==============================================================================
-*/
-
-// Your project must contain an AppConfig.h file with your project-specific settings in it,
-// and your header search path must make it accessible to the module's files.
-#include "AppConfig.h"
-
-#include "../utility/juce_CheckSettingMacros.h"
-#include "../../juce_core/native/juce_mac_ClangBugWorkaround.h"
-
-#if JucePlugin_Build_AU
-
-#if __LP64__
- #undef JUCE_SUPPORT_CARBON
- #define JUCE_SUPPORT_CARBON 0
-#endif
-
-#ifdef __clang__
- #pragma clang diagnostic push
- #pragma clang diagnostic ignored "-Wshorten-64-to-32"
- #pragma clang diagnostic ignored "-Wunused-parameter"
- #pragma clang diagnostic ignored "-Wdeprecated-declarations"
- #pragma clang diagnostic ignored "-Wsign-conversion"
- #pragma clang diagnostic ignored "-Wconversion"
- #pragma clang diagnostic ignored "-Woverloaded-virtual"
-#endif
-
-#include "../utility/juce_IncludeSystemHeaders.h"
-
-#include <AudioUnit/AUCocoaUIView.h>
-#include <AudioUnit/AudioUnit.h>
-#include <AudioToolbox/AudioUnitUtilities.h>
-#include <CoreMIDI/MIDIServices.h>
-
-#if JUCE_SUPPORT_CARBON
- #define Point CarbonDummyPointName
- #define Component CarbonDummyCompName
-#endif
-
-/*
-    Got an include error here?
-
-    You probably need to install Apple's AU classes - see the
-    juce website for more info on how to get them:
-    http://www.juce.com/forum/topic/aus-xcode
-*/
-#include "CoreAudioUtilityClasses/MusicDeviceBase.h"
-#undef Point
-#undef Component
-
-/** The BUILD_AU_CARBON_UI flag lets you specify whether old-school carbon hosts are supported as
-    well as ones that can open a cocoa view. If this is enabled, you'll need to also add the AUCarbonBase
-    files to your project.
-*/
-#if ! (defined (BUILD_AU_CARBON_UI) || JUCE_64BIT)
- #define BUILD_AU_CARBON_UI 1
-#endif
-
-#ifdef __LP64__
- #undef BUILD_AU_CARBON_UI  // (not possible in a 64-bit build)
-#endif
-
-#if BUILD_AU_CARBON_UI
- #undef Button
- #define Point CarbonDummyPointName
- #include "CoreAudioUtilityClasses/AUCarbonViewBase.h"
- #undef Point
-#endif
-
-#ifdef __clang__
- #pragma clang diagnostic pop
-#endif
-
-#define JUCE_MAC_WINDOW_VISIBITY_BODGE 1
-
-#include "../utility/juce_IncludeModuleHeaders.h"
-#include "../utility/juce_FakeMouseMoveGenerator.h"
-#include "../utility/juce_CarbonVisibility.h"
-#include "../utility/juce_PluginBusUtilities.h"
-#include "../../juce_core/native/juce_osx_ObjCHelpers.h"
-
-//==============================================================================
-static Array<void*> activePlugins, activeUIs;
-
-static const AudioUnitPropertyID juceFilterObjectPropertyID = 0x1a45ffe9;
-
-<<<<<<< HEAD
-static const short channelConfigs[][2] = { JucePlugin_PreferredChannelConfigurations };
-static const int numChannelConfigs = sizeof (channelConfigs) / sizeof (*channelConfigs);
-
-#if JucePlugin_IsSynth
-class JuceAUBaseClass   : public MusicDeviceBase
-{
-public:
-    JuceAUBaseClass (AudioComponentInstance comp)  : MusicDeviceBase (comp, 0, 1) {}
-};
-#else
-class JuceAUBaseClass   : public AUBase, public AUMIDIBase
-{
-public:
-#if JucePlugin_AcceptsSideChain
-    static const int numInputElements = 2;
-#else
-    static const int numInputElements = 1;
-#endif
-    JuceAUBaseClass (AudioComponentInstance comp)  : AUBase (comp, numInputElements, 1), AUMIDIBase(this), mBypassEffect(false) {}
-
-#if !TARGET_OS_IPHONE
-    static OSStatus	ComponentEntryDispatch(	ComponentParameters *			params,
-                                            JuceAUBaseClass *				This)
-    {
-        if (This == NULL) return paramErr;
-
-        OSStatus result;
-
-        switch (params->what) {
-            case kMusicDeviceMIDIEventSelect:
-            case kMusicDeviceSysExSelect:
-                result = AUMIDIBase::ComponentEntryDispatch (params, This);
-                break;
-            default:
-                result = AUBase::ComponentEntryDispatch(params, This);
-                break;
-        }
-
-        return result;
-    }
-#endif
-
-    // Same bypass logic as AUEffectBase
-    bool IsBypassEffect () { return mBypassEffect; }
-    virtual void SetBypassEffect (bool inFlag) { mBypassEffect = inFlag; }
-
-protected:
-    virtual	bool ShouldBypassEffect () { return IsBypassEffect(); }
-
-private:
-    bool mBypassEffect;
-};
-#endif
-
-
-=======
->>>>>>> 4fef661a
-// This macro can be set if you need to override this internal name for some reason..
-#ifndef JUCE_STATE_DICTIONARY_KEY
- #define JUCE_STATE_DICTIONARY_KEY   CFSTR("jucePluginState")
-#endif
-
-// make sure the audio processor is initialized before the AUBase class
-struct AudioProcessorHolder
-{
-    AudioProcessorHolder(bool initialiseGUI)
-    {
-        if (initialiseGUI)
-        {
-           #if BUILD_AU_CARBON_UI
-            NSApplicationLoad();
-           #endif
-
-            initialiseJuce_GUI();
-        }
-
-        juceFilter = createPluginFilterOfType (AudioProcessor::wrapperType_AudioUnit);
-    }
-
-    ScopedPointer<AudioProcessor> juceFilter;
-};
-
-//==============================================================================
-class JuceAU   : public AudioProcessorHolder,
-                 public MusicDeviceBase,
-                 public AudioProcessorListener,
-                 public AudioPlayHead,
-                 public ComponentListener
-{
-public:
-    JuceAU (AudioUnit component)
-        : AudioProcessorHolder(activePlugins.size() + activeUIs.size() == 0),
-          MusicDeviceBase (component, (UInt32) PluginBusUtilities (*juceFilter, false).getNumEnabledBuses (true),
-                                      (UInt32) PluginBusUtilities (*juceFilter, false).getNumEnabledBuses (false)),
-          isBypassed (false),
-          busUtils (*juceFilter, true)
-    {
-        busUtils.findAllCompatibleLayouts();
-        populateAUChannelInfo();
-
-        juceFilter->setPlayHead (this);
-        juceFilter->addListener (this);
-
-        Globals()->UseIndexedParameters (juceFilter->getNumParameters());
-
-        activePlugins.add (this);
-
-        zerostruct (auEvent);
-        auEvent.mArgument.mParameter.mAudioUnit = GetComponentInstance();
-        auEvent.mArgument.mParameter.mScope = kAudioUnitScope_Global;
-        auEvent.mArgument.mParameter.mElement = 0;
-
-        zerostruct (midiCallback);
-
-        CreateElements();
-
-<<<<<<< HEAD
-        CAStreamBasicDescription streamDescription;
-        streamDescription.mSampleRate = getSampleRate();
-        streamDescription.SetCanonical ((UInt32) channelConfigs[0][1], false);
-        for (int i = 0; i < Outputs().GetNumberOfElements(); ++i)
-        {
-            Outputs().GetIOElement(i)->SetStreamFormat (streamDescription);
-        }
-
-        // TODO: Allow synths with side chain?
-       #if ! JucePlugin_IsSynth
-        streamDescription.SetCanonical ((UInt32) channelConfigs[0][0], false);
-        for (int i = 0; i < Inputs().GetNumberOfElements(); ++i)
-        {
-            Inputs().GetIOElement(i)->SetStreamFormat (streamDescription);
-        }
-       #endif
-=======
-        if (syncAudioUnitWithProcessor () != noErr)
-            jassertfalse;
->>>>>>> 4fef661a
-    }
-
-    ~JuceAU()
-    {
-        deleteActiveEditors();
-        juceFilter = nullptr;
-        clearPresetsArray();
-
-        jassert (activePlugins.contains (this));
-        activePlugins.removeFirstMatchingValue (this);
-
-        if (activePlugins.size() + activeUIs.size() == 0)
-            shutdownJuce_GUI();
-    }
-
-    //==============================================================================
-    ComponentResult Initialize() override
-    {
-        ComponentResult err;
-        PluginBusUtilities::ScopedBusRestorer restorer (busUtils);
-
-        if ((err = syncProcessorWithAudioUnit()) != noErr)
-            return err;
-
-        if ((err = MusicDeviceBase::Initialize()) != noErr)
-            return err;
-
-        prepareToPlay();
-        restorer.release();
-
-        return noErr;
-    }
-
-    void Cleanup() override
-    {
-        MusicDeviceBase::Cleanup();
-
-        if (juceFilter != nullptr)
-            juceFilter->releaseResources();
-
-        bufferSpace.setSize (2, 16);
-        midiEvents.clear();
-        incomingEvents.clear();
-        prepared = false;
-    }
-
-    ComponentResult Reset (AudioUnitScope inScope, AudioUnitElement inElement) override
-    {
-        if (! prepared)
-            prepareToPlay();
-
-        if (juceFilter != nullptr)
-            juceFilter->reset();
-
-        return MusicDeviceBase::Reset (inScope, inElement);
-    }
-
-    //==============================================================================
-    void prepareToPlay()
-    {
-        if (juceFilter != nullptr)
-        {
-            juceFilter->setRateAndBufferSizeDetails (getSampleRate(), (int) GetMaxFramesPerSlice());
-
-            bufferSpace.setSize (jmax (busUtils.findTotalNumChannels (true), busUtils.findTotalNumChannels (false)),
-                                 (int) GetMaxFramesPerSlice() + 32);
-
-            juceFilter->prepareToPlay (getSampleRate(), (int) GetMaxFramesPerSlice());
-
-            midiEvents.ensureSize (2048);
-            midiEvents.clear();
-            incomingEvents.ensureSize (2048);
-            incomingEvents.clear();
-
-            channels.calloc ((size_t) jmax (juceFilter->getTotalNumInputChannels(),
-                                            juceFilter->getTotalNumOutputChannels()) + 4);
-
-            prepared = true;
-        }
-    }
-
-    //==============================================================================
-    static OSStatus ComponentEntryDispatch (ComponentParameters* params, JuceAU* effect)
-    {
-        if (effect == nullptr)
-            return paramErr;
-
-        switch (params->what)
-        {
-            case kMusicDeviceMIDIEventSelect:
-            case kMusicDeviceSysExSelect:
-                return AUMIDIBase::ComponentEntryDispatch (params, effect);
-            default:
-                break;
-        }
-
-        return MusicDeviceBase::ComponentEntryDispatch (params, effect);
-    }
-
-    //==============================================================================
-    bool BusCountWritable (AudioUnitScope) override
-    {
-        return busUtils.hasDynamicInBuses() || busUtils.hasDynamicOutBuses();
-    }
-
-    OSStatus SetBusCount (AudioUnitScope scope, UInt32 count) override
-    {
-        OSStatus err = noErr;
-        bool isInput;
-
-        if ((err = scopeToDirection (scope, isInput)) != noErr)
-            return err;
-
-        if (count != GetScope (scope).GetNumberOfElements())
-        {
-            if ((isInput && (! busUtils.hasDynamicInBuses())) || ((! isInput) && (! busUtils.hasDynamicOutBuses())))
-                return kAudioUnitErr_PropertyNotWritable;
-
-            // Similar as with the stream format, we don't really tell the AudioProcessor about
-            // the bus count change until Initialize is called. We only generally test if
-            // this bus count can work.
-            if (static_cast<int> (count) > busUtils.getBusCount (isInput))
-                return kAudioUnitErr_FormatNotSupported;
-
-            // we need to already create the underlying elements so that we can change their formats
-            if ((err = MusicDeviceBase::SetBusCount (scope, count)) != noErr)
-                return err;
-
-            // however we do need to update the format tag: we need to do the same thing in SetFormat, for example
-            const int currentNumBus = busUtils.getNumEnabledBuses (isInput);
-            const int requestedNumBus = static_cast<int> (count);
-
-            if (currentNumBus < requestedNumBus)
-            {
-                for (int busNr = currentNumBus; busNr < requestedNumBus; ++busNr)
-                    if ((err = syncAudioUnitWithChannelSet (isInput, busNr, busUtils.getDefaultLayoutForBus (isInput, busNr))) != noErr)
-                        return err;
-            }
-            else
-            {
-                AudioChannelLayoutTag nulltag = ChannelSetToCALayoutTag (AudioChannelSet());
-
-                for (int busNr = requestedNumBus; busNr < currentNumBus; ++busNr)
-                    getCurrentLayout (isInput, busNr) = nulltag;
-            }
-        }
-
-        return MusicDeviceBase::SetBusCount (scope, count);
-    }
-
-    UInt32 SupportedNumChannels (const AUChannelInfo** outInfo) override
-    {
-        if (outInfo != nullptr)
-            *outInfo = channelInfo.getRawDataPointer();
-
-        return (UInt32) channelInfo.size();
-    }
-
-    //==============================================================================
-    ComponentResult GetPropertyInfo (AudioUnitPropertyID inID,
-                                     AudioUnitScope inScope,
-                                     AudioUnitElement inElement,
-                                     UInt32& outDataSize,
-                                     Boolean& outWritable) override
-    {
-        if (inScope == kAudioUnitScope_Global)
-        {
-            switch (inID)
-            {
-                case juceFilterObjectPropertyID:
-                    outWritable = false;
-                    outDataSize = sizeof (void*) * 2;
-                    return noErr;
-
-                case kAudioUnitProperty_OfflineRender:
-                    outWritable = true;
-                    outDataSize = sizeof (UInt32);
-                    return noErr;
-
-                case kMusicDeviceProperty_InstrumentCount:
-                    outDataSize = sizeof (UInt32);
-                    outWritable = false;
-                    return noErr;
-
-                case kAudioUnitProperty_CocoaUI:
-                    outDataSize = sizeof (AudioUnitCocoaViewInfo);
-                    outWritable = true;
-                    return noErr;
-
-               #if JucePlugin_ProducesMidiOutput || JucePlugin_IsMidiEffect
-                case kAudioUnitProperty_MIDIOutputCallbackInfo:
-                    outDataSize = sizeof (CFArrayRef);
-                    outWritable = false;
-                    return noErr;
-
-                case kAudioUnitProperty_MIDIOutputCallback:
-                    outDataSize = sizeof (AUMIDIOutputCallbackStruct);
-                    outWritable = true;
-                    return noErr;
-               #endif
-
-               #if ! JucePlugin_IsSynth
-                case kAudioUnitProperty_BypassEffect:
-                    outWritable = true;
-                    outDataSize = sizeof (UInt32);
-                    return noErr;
-               #endif
-
-                case kAudioUnitProperty_ParameterStringFromValue:
-                     outDataSize = sizeof (AudioUnitParameterStringFromValue);
-                     outWritable = false;
-                     return noErr;
-
-                case kAudioUnitProperty_ParameterValueFromString:
-                     outDataSize = sizeof (AudioUnitParameterValueFromString);
-                     outWritable = false;
-                     return noErr;
-
-                case kAudioUnitProperty_BypassEffect:
-                    outDataSize = sizeof (UInt32);
-                    outWritable = true;
-                    return noErr;
-
-                default: break;
-            }
-        }
-
-        return MusicDeviceBase::GetPropertyInfo (inID, inScope, inElement, outDataSize, outWritable);
-    }
-
-    ComponentResult GetProperty (AudioUnitPropertyID inID,
-                                 AudioUnitScope inScope,
-                                 AudioUnitElement inElement,
-                                 void* outData) override
-    {
-        if (inScope == kAudioUnitScope_Global)
-        {
-            switch (inID)
-            {
-                case juceFilterObjectPropertyID:
-                    ((void**) outData)[0] = (void*) static_cast<AudioProcessor*> (juceFilter);
-                    ((void**) outData)[1] = (void*) this;
-                    return noErr;
-
-                case kAudioUnitProperty_OfflineRender:
-                    *(UInt32*) outData = (juceFilter != nullptr && juceFilter->isNonRealtime()) ? 1 : 0;
-                    return noErr;
-
-                case kMusicDeviceProperty_InstrumentCount:
-                    *(UInt32*) outData = 1;
-                    return noErr;
-
-                case kAudioUnitProperty_BypassEffect:
-                    *(UInt32*) outData = isBypassed ? 1 : 0;
-                    return noErr;
-
-                case kAudioUnitProperty_CocoaUI:
-                    {
-                        JUCE_AUTORELEASEPOOL
-                        {
-                            static JuceUICreationClass cls;
-
-                            // (NB: this may be the host's bundle, not necessarily the component's)
-                            NSBundle* bundle = [NSBundle bundleForClass: cls.cls];
-
-                            AudioUnitCocoaViewInfo* info = static_cast<AudioUnitCocoaViewInfo*> (outData);
-                            info->mCocoaAUViewClass[0] = (CFStringRef) [juceStringToNS (class_getName (cls.cls)) retain];
-                            info->mCocoaAUViewBundleLocation = (CFURLRef) [[NSURL fileURLWithPath: [bundle bundlePath]] retain];
-                        }
-
-                        return noErr;
-                    }
-
-                    break;
-
-               #if JucePlugin_ProducesMidiOutput || JucePlugin_IsMidiEffect
-                case kAudioUnitProperty_MIDIOutputCallbackInfo:
-                {
-                    CFStringRef strs[1];
-                    strs[0] = CFSTR ("MIDI Callback");
-
-                    CFArrayRef callbackArray = CFArrayCreate (nullptr, (const void**) strs, 1, &kCFTypeArrayCallBacks);
-                    *(CFArrayRef*) outData = callbackArray;
-                    return noErr;
-                }
-               #endif
-
-               #if ! JucePlugin_IsSynth
-                case kAudioUnitProperty_BypassEffect:
-                    *((UInt32*)outData) = (IsBypassEffect() ? 1 : 0);
-                    return noErr;
-               #endif
-
-                case kAudioUnitProperty_ParameterValueFromString:
-                {
-                    if (AudioUnitParameterValueFromString* pv = (AudioUnitParameterValueFromString*) outData)
-                    {
-                        if (juceFilter != nullptr)
-                        {
-                            const String text (String::fromCFString (pv->inString));
-
-                            if (AudioProcessorParameter* param = juceFilter->getParameters() [(int) pv->inParamID])
-                                pv->outValue = param->getValueForText (text);
-                            else
-                                pv->outValue = text.getFloatValue();
-
-                            return noErr;
-                        }
-                    }
-                }
-                break;
-
-                case kAudioUnitProperty_ParameterStringFromValue:
-                {
-                    if (AudioUnitParameterStringFromValue* pv = (AudioUnitParameterStringFromValue*) outData)
-                    {
-                        if (juceFilter != nullptr)
-                        {
-                            const float value = (float) *(pv->inValue);
-                            String text;
-
-                            if (AudioProcessorParameter* param = juceFilter->getParameters() [(int) pv->inParamID])
-                                text = param->getText ((float) *(pv->inValue), 0);
-                            else
-                                text = String (value);
-
-                            pv->outString = text.toCFString();
-                            return noErr;
-                        }
-                    }
-                }
-                break;
-
-                default:
-                    break;
-            }
-        }
-
-        return MusicDeviceBase::GetProperty (inID, inScope, inElement, outData);
-    }
-
-    ComponentResult SetProperty (AudioUnitPropertyID inID,
-                                 AudioUnitScope inScope,
-                                 AudioUnitElement inElement,
-                                 const void* inData,
-                                 UInt32 inDataSize) override
-    {
-        if (inScope == kAudioUnitScope_Global)
-        {
-            switch (inID)
-            {
-               #if JucePlugin_ProducesMidiOutput || JucePlugin_IsMidiEffect
-                case kAudioUnitProperty_MIDIOutputCallback:
-                    if (inDataSize < sizeof (AUMIDIOutputCallbackStruct))
-                        return kAudioUnitErr_InvalidPropertyValue;
-
-                    if (AUMIDIOutputCallbackStruct* callbackStruct = (AUMIDIOutputCallbackStruct*) inData)
-                        midiCallback = *callbackStruct;
-
-                    return noErr;
-               #endif
-
-<<<<<<< HEAD
-               #if ! JucePlugin_IsSynth
-                case kAudioUnitProperty_BypassEffect:
-                {
-                    if (inDataSize < sizeof(UInt32))
-                        return kAudioUnitErr_InvalidPropertyValue;
-
-                    bool tempNewSetting = *((UInt32*)inData) != 0;
-                    // we're changing the state of bypass
-                    if (tempNewSetting != IsBypassEffect())
-                    {
-                        if (!tempNewSetting && IsBypassEffect() && IsInitialized()) // turning bypass off and we're initialized
-                        {
-                            Reset(0, 0);
-                        }
-                        SetBypassEffect (tempNewSetting);
-                    }
-                    return noErr;
-                }
-               #endif
-=======
-                case kAudioUnitProperty_BypassEffect:
-                {
-                    if (inDataSize < sizeof (UInt32))
-                        return kAudioUnitErr_InvalidPropertyValue;
-
-                    const bool newBypass = *((UInt32*) inData) != 0;
-
-                    if (newBypass != isBypassed)
-                    {
-                        isBypassed = newBypass;
-
-                        if (! isBypassed && IsInitialized()) // turning bypass off and we're initialized
-                            Reset (0, 0);
-                    }
-
-                    return noErr;
-                }
->>>>>>> 4fef661a
-
-                case kAudioUnitProperty_OfflineRender:
-                    if (juceFilter != nullptr)
-                        juceFilter->setNonRealtime ((*(UInt32*) inData) != 0);
-
-                    return noErr;
-
-                default: break;
-            }
-        }
-
-        return MusicDeviceBase::SetProperty (inID, inScope, inElement, inData, inDataSize);
-    }
-
-    //==============================================================================
-    ComponentResult SaveState (CFPropertyListRef* outData) override
-    {
-        ComponentResult err = MusicDeviceBase::SaveState (outData);
-
-        if (err != noErr)
-            return err;
-
-        jassert (CFGetTypeID (*outData) == CFDictionaryGetTypeID());
-
-        CFMutableDictionaryRef dict = (CFMutableDictionaryRef) *outData;
-
-        if (juceFilter != nullptr)
-        {
-            juce::MemoryBlock state;
-            juceFilter->getCurrentProgramStateInformation (state);
-
-            if (state.getSize() > 0)
-            {
-                CFDataRef ourState = CFDataCreate (kCFAllocatorDefault, (const UInt8*) state.getData(), (CFIndex) state.getSize());
-                CFDictionarySetValue (dict, JUCE_STATE_DICTIONARY_KEY, ourState);
-                CFRelease (ourState);
-            }
-        }
-
-        return noErr;
-    }
-
-    ComponentResult RestoreState (CFPropertyListRef inData) override
-    {
-        {
-            // Remove the data entry from the state to prevent the superclass loading the parameters
-            CFMutableDictionaryRef copyWithoutData = CFDictionaryCreateMutableCopy (nullptr, 0, (CFDictionaryRef) inData);
-            CFDictionaryRemoveValue (copyWithoutData, CFSTR (kAUPresetDataKey));
-            ComponentResult err = MusicDeviceBase::RestoreState (copyWithoutData);
-            CFRelease (copyWithoutData);
-
-            if (err != noErr)
-                return err;
-        }
-
-        if (juceFilter != nullptr)
-        {
-            CFDictionaryRef dict = (CFDictionaryRef) inData;
-            CFDataRef data = 0;
-
-            if (CFDictionaryGetValueIfPresent (dict, JUCE_STATE_DICTIONARY_KEY, (const void**) &data))
-            {
-                if (data != 0)
-                {
-                    const int numBytes = (int) CFDataGetLength (data);
-                    const juce::uint8* const rawBytes = CFDataGetBytePtr (data);
-
-                    if (numBytes > 0)
-                        juceFilter->setCurrentProgramStateInformation (rawBytes, numBytes);
-                }
-            }
-        }
-
-        return noErr;
-    }
-
-    //==============================================================================
-    UInt32 GetAudioChannelLayout (AudioUnitScope scope, AudioUnitElement element,
-                                  AudioChannelLayout* outLayoutPtr, Boolean& outWritable) override
-    {
-        bool isInput;
-        int busNr;
-
-        outWritable = false;
-
-        if (elementToBusIdx (scope, element, isInput, busNr) != noErr)
-            return 0;
-
-        if (busUtils.getSupportedBusLayouts (isInput, busNr).busIgnoresLayout)
-            return 0;
-
-        outWritable = true;
-
-        const size_t sizeInBytes = sizeof (AudioChannelLayout) - sizeof (AudioChannelDescription);
-
-        if (outLayoutPtr != nullptr)
-        {
-            zeromem (outLayoutPtr, sizeInBytes);
-            outLayoutPtr->mChannelLayoutTag = getCurrentLayout (isInput, busNr);
-        }
-
-        return sizeInBytes;
-    }
-
-    UInt32 GetChannelLayoutTags (AudioUnitScope scope, AudioUnitElement element, AudioChannelLayoutTag* outLayoutTags) override
-    {
-        bool isInput;
-        int busNr;
-
-        if (elementToBusIdx (scope, element, isInput, busNr) != noErr)
-            return 0;
-
-        if (busUtils.getSupportedBusLayouts (isInput, busNr).busIgnoresLayout)
-            return 0;
-
-<<<<<<< HEAD
-            const int numChannels = findNumChannels (GetScope (scope), 0);
-=======
-        const Array<AudioChannelLayoutTag>& layouts = getSupportedBusLayouts (isInput, busNr);
->>>>>>> 4fef661a
-
-        if (outLayoutTags != nullptr)
-            std::copy (layouts.begin(), layouts.end(), outLayoutTags);
-
-        return (UInt32) layouts.size();
-    }
-
-    OSStatus SetAudioChannelLayout(AudioUnitScope scope, AudioUnitElement element, const AudioChannelLayout* inLayout) override
-    {
-        bool isInput;
-        int busNr;
-        OSStatus err;
-
-        if ((err = elementToBusIdx (scope, element, isInput, busNr)) != noErr)
-            return err;
-
-        if (busUtils.getSupportedBusLayouts (isInput, busNr).busIgnoresLayout)
-            return kAudioUnitErr_PropertyNotWritable;
-
-        if (inLayout == nullptr)
-            return kAudioUnitErr_InvalidPropertyValue;
-
-        if (const AUIOElement* ioElement = GetIOElement (isInput ? kAudioUnitScope_Input :  kAudioUnitScope_Output, element))
-        {
-            const AudioChannelSet newChannelSet = CoreAudioChannelLayoutToJuceType (*inLayout);
-            const int currentNumChannels = static_cast<int> (ioElement->GetStreamFormat().NumberChannels());
-
-            if (currentNumChannels != newChannelSet.size())
-                return kAudioUnitErr_InvalidPropertyValue;
-
-            // check if the new layout could be potentially set
-            PluginBusUtilities::ScopedBusRestorer restorer (busUtils);
-
-            bool success = juceFilter->setPreferredBusArrangement (isInput, busNr, newChannelSet);
-
-            if (!success)
-                return kAudioUnitErr_FormatNotSupported;
-
-            getCurrentLayout (isInput, busNr) = ChannelSetToCALayoutTag (newChannelSet);
-
-            return noErr;
-        }
-        else
-            jassertfalse;
-
-        return kAudioUnitErr_InvalidElement;
-    }
-
-    //==============================================================================
-    ComponentResult GetParameterInfo (AudioUnitScope inScope,
-                                      AudioUnitParameterID inParameterID,
-                                      AudioUnitParameterInfo& outParameterInfo) override
-    {
-        const int index = (int) inParameterID;
-
-        if (inScope == kAudioUnitScope_Global
-             && juceFilter != nullptr
-             && index < juceFilter->getNumParameters()
-             && index >= 0)
-        {
-            outParameterInfo.flags = (UInt32) (kAudioUnitParameterFlag_IsWritable
-                                                | kAudioUnitParameterFlag_IsReadable
-                                                | kAudioUnitParameterFlag_HasCFNameString
-                                                | kAudioUnitParameterFlag_ValuesHaveStrings);
-
-           #if JucePlugin_AUHighResolutionParameters
-            outParameterInfo.flags |= (UInt32) kAudioUnitParameterFlag_IsHighResolution;
-           #endif
-
-            const String name (juceFilter->getParameterName (index));
-
-            // set whether the param is automatable (unnamed parameters aren't allowed to be automated)
-            if (name.isEmpty() || ! juceFilter->isParameterAutomatable (index))
-                outParameterInfo.flags |= kAudioUnitParameterFlag_NonRealTime;
-
-            if (juceFilter->isMetaParameter (index))
-                outParameterInfo.flags |= kAudioUnitParameterFlag_IsGlobalMeta;
-
-            MusicDeviceBase::FillInParameterName (outParameterInfo, name.toCFString(), true);
-
-            AudioUnitParameterUnit unit = kAudioUnitParameterUnit_Generic;
-            if (juceFilter->getParameterNumSteps (inParameterID) == 1)
-                unit = kAudioUnitParameterUnit_Boolean;
-            outParameterInfo.unit = unit;
-            if (unit != kAudioUnitParameterUnit_Boolean) {
-                outParameterInfo.flags |= kAudioUnitParameterFlag_ValuesHaveStrings;
-            }
-            outParameterInfo.minValue = 0.0f;
-            outParameterInfo.maxValue = 1.0f;
-            outParameterInfo.defaultValue = juceFilter->getParameterDefaultValue (index);
-            jassert (outParameterInfo.defaultValue >= outParameterInfo.minValue
-                      && outParameterInfo.defaultValue <= outParameterInfo.maxValue);
-            outParameterInfo.unit = kAudioUnitParameterUnit_Generic;
-
-            return noErr;
-        }
-
-        return kAudioUnitErr_InvalidParameter;
-    }
-
-    ComponentResult GetParameter (AudioUnitParameterID inID,
-                                  AudioUnitScope inScope,
-                                  AudioUnitElement inElement,
-                                  Float32& outValue) override
-    {
-        if (inScope == kAudioUnitScope_Global && juceFilter != nullptr)
-        {
-            outValue = juceFilter->getParameter ((int) inID);
-            return noErr;
-        }
-
-        return MusicDeviceBase::GetParameter (inID, inScope, inElement, outValue);
-    }
-
-    ComponentResult SetParameter (AudioUnitParameterID inID,
-                                  AudioUnitScope inScope,
-                                  AudioUnitElement inElement,
-                                  Float32 inValue,
-                                  UInt32 inBufferOffsetInFrames) override
-    {
-        if (inScope == kAudioUnitScope_Global && juceFilter != nullptr)
-        {
-            juceFilter->setParameter ((int) inID, inValue);
-            return noErr;
-        }
-
-        return MusicDeviceBase::SetParameter (inID, inScope, inElement, inValue, inBufferOffsetInFrames);
-    }
-
-    // No idea what this method actually does or what it should return. Current Apple docs say nothing about it.
-    // (Note that this isn't marked 'override' in case older versions of the SDK don't include it)
-    bool CanScheduleParameters() const override          { return false; }
-
-    //==============================================================================
-    ComponentResult Version() override                   { return JucePlugin_VersionCode; }
-    bool SupportsTail() override                         { return true; }
-    Float64 GetTailTime() override                       { return juceFilter->getTailLengthSeconds(); }
-    double getSampleRate()                               { return busUtils.getNumEnabledBuses (false) > 0 ? GetOutput(0)->GetStreamFormat().mSampleRate : 44100.0; }
-
-    Float64 GetLatency() override
-    {
-        const double rate = getSampleRate();
-        jassert (rate > 0);
-        return rate > 0 ? juceFilter->getLatencySamples() / rate : 0;
-    }
-
-    //==============================================================================
-   #if BUILD_AU_CARBON_UI
-    int GetNumCustomUIComponents() override
-    {
-        return getHostType().isDigitalPerformer() ? 0 : 1;
-    }
-
-    void GetUIComponentDescs (ComponentDescription* inDescArray) override
-    {
-        inDescArray[0].componentType = kAudioUnitCarbonViewComponentType;
-        inDescArray[0].componentSubType = JucePlugin_AUSubType;
-        inDescArray[0].componentManufacturer = JucePlugin_AUManufacturerCode;
-        inDescArray[0].componentFlags = 0;
-        inDescArray[0].componentFlagsMask = 0;
-    }
-   #endif
-
-    //==============================================================================
-    bool getCurrentPosition (AudioPlayHead::CurrentPositionInfo& info) override
-    {
-        info.timeSigNumerator = 0;
-        info.timeSigDenominator = 0;
-        info.editOriginTime = 0;
-        info.ppqPositionOfLastBarStart = 0;
-        info.isRecording = false;
-
-        switch (lastTimeStamp.mSMPTETime.mType)
-        {
-            case kSMPTETimeType24:          info.frameRate = AudioPlayHead::fps24; break;
-            case kSMPTETimeType25:          info.frameRate = AudioPlayHead::fps25; break;
-            case kSMPTETimeType30Drop:      info.frameRate = AudioPlayHead::fps30drop; break;
-            case kSMPTETimeType30:          info.frameRate = AudioPlayHead::fps30; break;
-            case kSMPTETimeType2997:        info.frameRate = AudioPlayHead::fps2997; break;
-            case kSMPTETimeType2997Drop:    info.frameRate = AudioPlayHead::fps2997drop; break;
-            default:                        info.frameRate = AudioPlayHead::fpsUnknown; break;
-        }
-
-        if (CallHostBeatAndTempo (&info.ppqPosition, &info.bpm) != noErr)
-        {
-            info.ppqPosition = 0;
-            info.bpm = 0;
-        }
-
-        UInt32 outDeltaSampleOffsetToNextBeat;
-        double outCurrentMeasureDownBeat;
-        float num;
-        UInt32 den;
-
-        if (CallHostMusicalTimeLocation (&outDeltaSampleOffsetToNextBeat, &num, &den,
-                                         &outCurrentMeasureDownBeat) == noErr)
-        {
-            info.timeSigNumerator   = (int) num;
-            info.timeSigDenominator = (int) den;
-            info.ppqPositionOfLastBarStart = outCurrentMeasureDownBeat;
-        }
-
-        double outCurrentSampleInTimeLine, outCycleStartBeat = 0, outCycleEndBeat = 0;
-        Boolean playing = false, looping = false, playchanged;
-
-        if (CallHostTransportState (&playing,
-                                    &playchanged,
-                                    &outCurrentSampleInTimeLine,
-                                    &looping,
-                                    &outCycleStartBeat,
-                                    &outCycleEndBeat) != noErr)
-        {
-            // If the host doesn't support this callback, then use the sample time from lastTimeStamp:
-            outCurrentSampleInTimeLine = lastTimeStamp.mSampleTime;
-        }
-
-        info.isPlaying = playing;
-        info.timeInSamples = (int64) (outCurrentSampleInTimeLine + 0.5);
-        info.timeInSeconds = info.timeInSamples / getSampleRate();
-        info.isLooping = looping;
-        info.ppqLoopStart = outCycleStartBeat;
-        info.ppqLoopEnd = outCycleEndBeat;
-
-        return true;
-    }
-
-    void sendAUEvent (const AudioUnitEventType type, const int index)
-    {
-        auEvent.mEventType = type;
-        auEvent.mArgument.mParameter.mParameterID = (AudioUnitParameterID) index;
-        AUEventListenerNotify (0, 0, &auEvent);
-    }
-
-    void audioProcessorParameterChanged (AudioProcessor*, int index, float /*newValue*/) override
-    {
-        sendAUEvent (kAudioUnitEvent_ParameterValueChange, index);
-    }
-
-    void audioProcessorParameterChangeGestureBegin (AudioProcessor*, int index) override
-    {
-        sendAUEvent (kAudioUnitEvent_BeginParameterChangeGesture, index);
-    }
-
-    void audioProcessorParameterChangeGestureEnd (AudioProcessor*, int index) override
-    {
-        sendAUEvent (kAudioUnitEvent_EndParameterChangeGesture, index);
-    }
-
-    void audioProcessorChanged (AudioProcessor*) override
-    {
-        PropertyChanged (kAudioUnitProperty_Latency,       kAudioUnitScope_Global, 0);
-        PropertyChanged (kAudioUnitProperty_ParameterList, kAudioUnitScope_Global, 0);
-        PropertyChanged (kAudioUnitProperty_ParameterInfo, kAudioUnitScope_Global, 0);
-
-        refreshCurrentPreset();
-
-        PropertyChanged (kAudioUnitProperty_PresentPreset, kAudioUnitScope_Global, 0);
-    }
-
-    //==============================================================================
-    bool StreamFormatWritable (AudioUnitScope scope, AudioUnitElement element) override
-    {
-<<<<<<< HEAD
-       #if ! JucePlugin_IsSynth
-        const int numIns = findNumChannels(Inputs(), 0);
-        if (numIns == 0) {
-            return kAudioUnitErr_FormatNotSupported;
-        }
-       #endif
-        const int numOuts = findNumChannels(Outputs(), 0);
-
-        bool isValidChannelConfig = false;
-=======
-        bool ignore;
-        int busIdx;
->>>>>>> 4fef661a
-
-        return ((! IsInitialized()) && (elementToBusIdx (scope, element, ignore, busIdx) == noErr));
-    }
-
-    bool ValidFormat (AudioUnitScope scope, AudioUnitElement element, const CAStreamBasicDescription& format) override
-    {
-<<<<<<< HEAD
-        removePropertyListeners();
-
-        JuceAUBaseClass::Cleanup();
-=======
-        bool isInput;
-        int busNr;
->>>>>>> 4fef661a
-
-        if (elementToBusIdx (scope, element, isInput, busNr) != noErr)
-            return false;
-
-        const int newNumChannels = static_cast<int> (format.NumberChannels());
-        const int oldNumChannels = busUtils.getNumChannels (isInput, busNr);
-
-        if (newNumChannels == oldNumChannels)
-            return true;
-
-        PluginBusUtilities::ScopedBusRestorer restorer (busUtils);
-
-        return juceFilter->setPreferredBusArrangement (isInput, busNr, busUtils.getDefaultLayoutForChannelNumAndBus (isInput, busNr, newNumChannels))
-                && MusicDeviceBase::ValidFormat (scope, element, format);
-    }
-
-<<<<<<< HEAD
-    int findNumChannels(const AUScope& scope, int elementIndex)
-    {
-        const AUElement* e = scope.GetElement(elementIndex);
-        if (e != nullptr) {
-            return (int) static_cast<const AUIOElement *>(e)->GetStreamFormat().mChannelsPerFrame;
-        }
-        return 0;
-    }
-
-    Array<int> findScopeLayout (const AUScope &scope)
-    {
-        Array<int> result;
-        for (int i = 0; i < scope.GetNumberOfElements(); ++i) {
-            result.add(findNumChannels(scope, i));
-        }
-        return result;
-    }
-
-    static void InputSourceChangedCallback(void *inRefCon,
-                                           AudioUnit			inUnit,
-                                           AudioUnitPropertyID	inID,
-                                           AudioUnitScope		inScope,
-                                           AudioUnitElement	inElement)
-    {
-        jassert(inID == kAudioUnitProperty_SetRenderCallback || inID == kAudioUnitProperty_MakeConnection);
-
-        if (inScope != kAudioUnitScope_Input) {
-            return;
-        }
-
-        JuceAU* _this = reinterpret_cast<JuceAU*>(inRefCon);
-        AudioProcessor* filter = _this->juceFilter;
-        if (filter == nullptr) {
-            return;
-        }
-
-        filter->setInputElementActive(inElement, _this->HasInput(inElement));
-    }
-
-    void removePropertyListeners()
-    {
-        RemovePropertyListener(kAudioUnitProperty_SetRenderCallback, &InputSourceChangedCallback, this, true);
-        RemovePropertyListener(kAudioUnitProperty_MakeConnection, &InputSourceChangedCallback, this, true);
-    }
-
-    void addPropertyListeners()
-    {
-        removePropertyListeners();
-        AddPropertyListener(kAudioUnitProperty_SetRenderCallback, &InputSourceChangedCallback, this);
-        AddPropertyListener(kAudioUnitProperty_MakeConnection, &InputSourceChangedCallback, this);
-    }
-
-    void prepareToPlay()
-    {
-        if (juceFilter != nullptr)
-        {
-            juceFilter->setPlayConfigDetails (findScopeLayout(Inputs()),
-                                              findScopeLayout(Outputs()),
-                                              getSampleRate(),
-                                              (int) GetMaxFramesPerSlice());
-
-            for (int inputElementIndex = 0; inputElementIndex < Inputs().GetNumberOfElements(); ++inputElementIndex)
-            {
-                juceFilter->setInputElementActive(inputElementIndex, HasInput(inputElementIndex));
-            }
-
-            addPropertyListeners();
-
-            bufferSpace.setSize (juceFilter->getTotalNumInputChannels (false) + juceFilter->getTotalNumOutputChannels(),
-                                 (int) GetMaxFramesPerSlice() + 32);
-=======
-    // AU requires us to override this for the sole reason that we need to find a default layout tag if the number of channels have changed
-    OSStatus ChangeStreamFormat (AudioUnitScope scope, AudioUnitElement element, const CAStreamBasicDescription& old, const CAStreamBasicDescription& format) override
-    {
-        bool isInput;
-        int busNr;
-        OSStatus err = elementToBusIdx (scope, element, isInput, busNr);
-
-        if (err != noErr)
-            return err;
-
-        AudioChannelLayoutTag& currentTag = getCurrentLayout (isInput, busNr);
-
-        const int newNumChannels = static_cast<int> (format.NumberChannels());
-        const int oldNumChannels = busUtils.getNumChannels (isInput, busNr);
-
-        // predict channel layout
-        AudioChannelSet set = (newNumChannels != oldNumChannels) ? busUtils.getDefaultLayoutForChannelNumAndBus (isInput, busNr, newNumChannels)
-                                                                 : busUtils.getChannelSet (isInput, busNr);
->>>>>>> 4fef661a
-
-        if (set == AudioChannelSet())
-            return kAudioUnitErr_FormatNotSupported;
-
-        err = MusicDeviceBase::ChangeStreamFormat (scope, element, old, format);
-
-<<<<<<< HEAD
-            channels.calloc ((size_t) jmax (juceFilter->getTotalNumInputChannels (false),
-                                            juceFilter->getTotalNumOutputChannels()) + 4);
-=======
-        if (err == noErr)
-            currentTag = ChannelSetToCALayoutTag (set);
->>>>>>> 4fef661a
-
-        return err;
-    }
-
-<<<<<<< HEAD
-    // Based on Render from AUEffectBase (which only supports single input and output elements)
-    ComponentResult Render (AudioUnitRenderActionFlags &ioActionFlags,
-                            const AudioTimeStamp& inTimeStamp,
-                            UInt32 numSamples) override
-=======
-    //==============================================================================
-    ComponentResult Render (AudioUnitRenderActionFlags &ioActionFlags,
-                            const AudioTimeStamp& inTimeStamp,
-                            const UInt32 nFrames) override
->>>>>>> 4fef661a
-    {
-        lastTimeStamp = inTimeStamp;
-        if (juceFilter != nullptr)
-        {
-           #if ! JucePlugin_IsSynth
-            if (!HasInput(0))
-                return kAudioUnitErr_NoConnection;
-           #endif
-
-<<<<<<< HEAD
-            int numOutputElements = Outputs().GetNumberOfElements();
-
-            int numInputElements = 0;
-            for (int inputElementIndex = 0; inputElementIndex < Inputs().GetNumberOfElements(); ++inputElementIndex)
-            {
-                if (!HasInput(inputElementIndex)) {
-                    continue;
-                }
-                ++numInputElements;
-
-                ComponentResult result = GetInput(inputElementIndex)->PullInput(ioActionFlags, inTimeStamp, inputElementIndex /* element */, numSamples);
-                if (noErr != result) {
-                    return result;
-                }
-            }
-
-            jassert (prepared);
-
-            int numOutChans = 0;
-            int nextSpareBufferChan = 0;
-            bool needToReinterleave = false;
-
-            const int numIn = juceFilter->getTotalNumInputChannels (true);
-            const int numOut = juceFilter->getTotalNumOutputChannels();
-
-            for (int outputElementIndex = 0; outputElementIndex < numOutputElements && numOutChans < numOut; ++outputElementIndex)
-            {
-                AUOutputElement* outputElement = GetOutput(outputElementIndex); // throws if error
-                AudioBufferList& outBuffer = outputElement->GetBufferList();
-                for (unsigned int i = 0; i < outBuffer.mNumberBuffers && numOutChans < numOut; ++i)
-                {
-                    ::AudioBuffer& buf = outBuffer.mBuffers[i];
-
-                    if (buf.mNumberChannels == 1)
-                    {
-                        channels [numOutChans++] = (float*) buf.mData;
-                    }
-                    else
-                    {
-                        needToReinterleave = true;
-
-                        for (unsigned int subChan = 0; subChan < buf.mNumberChannels && numOutChans < numOut; ++subChan)
-                            channels [numOutChans++] = bufferSpace.getWritePointer (nextSpareBufferChan++);
-                    }
-                }
-            }
-
-            int numInChans = 0;
-            for (int inputElementIndex = 0; inputElementIndex < numInputElements && numInChans < numIn; ++inputElementIndex)
-            {
-                if (!HasInput(inputElementIndex)) {
-                    continue;
-                }
-
-                AUInputElement* inputElement = GetInput(inputElementIndex);
-                const AudioBufferList& inBuffer = inputElement->GetBufferList();
-                for (unsigned int i = 0; i < inBuffer.mNumberBuffers && numInChans < numIn; ++i)
-                {
-                    const ::AudioBuffer& buf = inBuffer.mBuffers[i];
-
-                    if (buf.mNumberChannels == 1)
-                    {
-                        if (numInChans < numOutChans) {
-                            memcpy (channels [numInChans], (const float*) buf.mData, sizeof (float) * numSamples);
-                        }
-                        else {
-                            channels [numInChans] = (float*) buf.mData;
-=======
-        const unsigned int numInputBuses  = GetScope (kAudioUnitScope_Input) .GetNumberOfElements();
-        const unsigned int numOutputBuses = GetScope (kAudioUnitScope_Output).GetNumberOfElements();
-
-        for (unsigned int i = 0; i < numInputBuses; ++i)
-        {
-            AudioUnitRenderActionFlags flags = ioActionFlags;
-            AUInputElement* input  = GetInput (i);
-
-            OSStatus result = input->PullInput (flags, inTimeStamp, i, nFrames);
-
-            if (result != noErr)
-                return noErr; // logic sometimes doesn't connect all the inputs immedietely
-
-            if ((flags & kAudioUnitRenderAction_OutputIsSilence) != 0)
-            {
-                AudioBufferList& inBuffer = input->GetBufferList();
-
-                for (unsigned int ch = 0; ch < inBuffer.mNumberBuffers; ++ch)
-                    zeromem (inBuffer.mBuffers[ch].mData, inBuffer.mBuffers[ch].mDataByteSize);
-            }
-        }
-
-        {
-            int idx = 0, scratchIdx = 0;
-            float** scratchBuffers = bufferSpace.getArrayOfWritePointers();
-
-            for (unsigned int busIdx = 0; busIdx < jmax (numInputBuses, numOutputBuses); ++busIdx)
-            {
-                AUInputElement*  input  = (busIdx < numInputBuses)  ? GetInput (busIdx)  : nullptr;
-                AUOutputElement* output = (busIdx < numOutputBuses) ? GetOutput (busIdx) : nullptr;
-
-                const unsigned int numInChannels  = (input != nullptr  ? input ->GetStreamFormat().mChannelsPerFrame : 0);
-                const unsigned int numOutChannels = (output != nullptr ? output->GetStreamFormat().mChannelsPerFrame : 0);
-
-                if (numOutChannels > numInChannels)
-                {
-                    if (output->WillAllocateBuffer())
-                        output->PrepareBuffer (nFrames);
-
-                    const AudioBufferList& outBuffer = output->GetBufferList();
-
-                    for (unsigned int chIdx = 0; chIdx < numOutChannels; ++chIdx)
-                    {
-                        const bool isOutputInterleaved = (numOutChannels > 1) && (outBuffer.mNumberBuffers == 1);
-                        float* outData = isOutputInterleaved ? scratchBuffers[scratchIdx++] : static_cast<float*> (outBuffer.mBuffers[chIdx].mData);
-
-                        if (chIdx < numInChannels)
-                        {
-                            const AudioBufferList& inBuffer = input->GetBufferList();
-                            const bool isInputInterleaved = (numInChannels > 1) && (inBuffer.mNumberBuffers == 1);
-                            const float* inData = static_cast<float*> (inBuffer.mBuffers[isInputInterleaved ? 0 : chIdx].mData);
-
-                            if (isInputInterleaved)
-                            {
-                                for (unsigned int i = 0; i < nFrames; ++i)
-                                {
-                                    outData [i] = inData[chIdx];
-                                    inData += numInChannels;
-                                }
-                            }
-                            else
-                                std::copy (inData, inData + nFrames, outData);
->>>>>>> 4fef661a
-                        }
-                        ++numInChans;
-                    }
-                    else
-                    {
-                        // need to de-interleave..
-                        for (unsigned int subChan = 0; subChan < buf.mNumberChannels && numInChans < numIn; ++subChan)
-                        {
-                            float* dest;
-
-<<<<<<< HEAD
-                            if (numInChans < numOutChans)
-                            {
-                                dest = channels [numInChans++];
-                            }
-                            else
-                            {
-                                dest = bufferSpace.getWritePointer (nextSpareBufferChan++);
-                                channels [numInChans++] = dest;
-                            }
-
-                            const float* src = ((const float*) buf.mData) + subChan;
-
-                            for (int j = (int) numSamples; --j >= 0;)
-                            {
-                                *dest++ = *src;
-                                src += buf.mNumberChannels;
-=======
-                        channels[idx++] = outData;
-                    }
-                }
-                else
-                {
-                    const AudioBufferList& inBuffer = input->GetBufferList();
-                    const bool isInputInterleaved = (numInChannels > 1) && (inBuffer.mNumberBuffers == 1);
-
-                    for (unsigned int chIdx = 0; chIdx < numInChannels; ++chIdx)
-                    {
-                        float* buffer = isInputInterleaved ? scratchBuffers[scratchIdx++]
-                                                           : static_cast<float*> (inBuffer.mBuffers[chIdx].mData);
-
-                        if (isInputInterleaved)
-                        {
-                            const float* inData = static_cast<float*> (inBuffer.mBuffers[0].mData);
-                            for (unsigned int i = 0; i < nFrames; ++i)
-                            {
-                                buffer [i] = inData [chIdx];
-                                inData += numInChannels;
->>>>>>> 4fef661a
-                            }
-                        }
-
-                        channels[idx++] = buffer;
-                    }
-                }
-            }
-
-<<<<<<< HEAD
-            jassert(numInChans == numIn);
-
-            {
-                const ScopedLock sl (incomingMidiLock);
-                midiEvents.clear();
-                incomingEvents.swapWith (midiEvents);
-            }
-=======
-            jassert (idx == bufferSpace.getNumChannels());
-        }
->>>>>>> 4fef661a
-
-        {
-            const ScopedLock sl (incomingMidiLock);
-            midiEvents.clear();
-            incomingEvents.swapWith (midiEvents);
-        }
-
-        {
-            const ScopedLock sl (juceFilter->getCallbackLock());
-            AudioSampleBuffer buffer (channels, bufferSpace.getNumChannels(), (int) nFrames);
-
-            if (juceFilter->isSuspended())
-            {
-                for (int j = 0; j < buffer.getNumChannels(); ++j)
-                    zeromem (channels [j], sizeof (float) * nFrames);
-            }
-            else if (isBypassed)
-            {
-                juceFilter->processBlockBypassed (buffer, midiEvents);
-            }
-            else
-            {
-                juceFilter->processBlock (buffer, midiEvents);
-            }
-        }
-
-        // copy output back
-        {
-            int idx = 0;
-
-            for (unsigned int busIdx = 0; busIdx < jmax (numInputBuses, numOutputBuses); ++busIdx)
-            {
-                AUInputElement*   input  = (busIdx < numInputBuses)  ? GetInput (busIdx)  : nullptr;
-                AUOutputElement* output  = (busIdx < numOutputBuses) ? GetOutput (busIdx) : nullptr;
-
-                const unsigned int numInChannels  = (input != nullptr  ? input ->GetStreamFormat().mChannelsPerFrame : 0);
-                const unsigned int numOutChannels = (output != nullptr ? output->GetStreamFormat().mChannelsPerFrame : 0);
-
-                if (numOutChannels > 0 && numInChannels >= numOutChannels)
-                {
-                    // the input buffers were used. We must copy the output
-                    if (output->WillAllocateBuffer())
-                        output->PrepareBuffer (nFrames);
-
-                    const AudioBufferList& outBuffer = output->GetBufferList();
-                    const bool isOutputInterleaved = (numOutChannels > 1) && (outBuffer.mNumberBuffers == 1);
-
-                    for (unsigned int chIdx = 0; chIdx < numOutChannels; ++chIdx)
-                    {
-                        float* outData = static_cast<float*> (outBuffer.mBuffers[isOutputInterleaved ? 0 : chIdx].mData);
-                        const float* buffer = static_cast<float*> (channels [idx++]);
-
-                        if (isOutputInterleaved)
-                        {
-                            for (unsigned int i = 0; i < nFrames; ++i)
-                            {
-                                outData [chIdx] = buffer[i];
-                                outData += numOutChannels;
-                            }
-                        }
-                        else
-                            std::copy (buffer, buffer + nFrames, outData);
-                    }
-                    idx += numInChannels - numOutChannels;
-                }
-            }
-        }
-
-        if (! midiEvents.isEmpty())
-        {
-           #if JucePlugin_ProducesMidiOutput || JucePlugin_IsMidiEffect
-            if (midiCallback.midiOutputCallback != nullptr)
-            {
-                UInt32 numPackets = 0;
-                size_t dataSize = 0;
-
-                const juce::uint8* midiEventData;
-                int midiEventSize, midiEventPosition;
-
-<<<<<<< HEAD
-                for (int outputElementIndex = 0; outputElementIndex < numOutputElements; ++outputElementIndex)
-                {
-                    AUOutputElement* outputElement = GetOutput(outputElementIndex);
-                    AudioBufferList& outBuffer = outputElement->GetBufferList();
-
-                    for (unsigned int i = 0; i < outBuffer.mNumberBuffers; ++i)
-                    {
-                        ::AudioBuffer& buf = outBuffer.mBuffers[i];
-
-                        if (buf.mNumberChannels > 1)
-                        {
-                            for (unsigned int subChan = 0; subChan < buf.mNumberChannels; ++subChan)
-                            {
-                                const float* src = bufferSpace.getReadPointer (nextSpareBufferChan++);
-                                float* dest = ((float*) buf.mData) + subChan;
-
-                                for (int j = (int) numSamples; --j >= 0;)
-                                {
-                                    *dest = *src++;
-                                    dest += buf.mNumberChannels;
-                                }
-                            }
-                        }
-                    }
-=======
-                for (MidiBuffer::Iterator i (midiEvents); i.getNextEvent (midiEventData, midiEventSize, midiEventPosition);)
-                {
-                    jassert (isPositiveAndBelow (midiEventPosition, (int) nFrames));
-                    dataSize += (size_t) midiEventSize;
-                    ++numPackets;
-                }
-
-                MIDIPacket* p;
-                const size_t packetMembersSize     = sizeof (MIDIPacket)     - sizeof (p->data); // NB: GCC chokes on "sizeof (MidiMessage::data)"
-                const size_t packetListMembersSize = sizeof (MIDIPacketList) - sizeof (p->data);
-
-                HeapBlock<MIDIPacketList> packetList;
-                packetList.malloc (packetListMembersSize + packetMembersSize * numPackets + dataSize, 1);
-                packetList->numPackets = numPackets;
-
-                p = packetList->packet;
-
-                for (MidiBuffer::Iterator i (midiEvents); i.getNextEvent (midiEventData, midiEventSize, midiEventPosition);)
-                {
-                    p->timeStamp = (MIDITimeStamp) midiEventPosition;
-                    p->length = (UInt16) midiEventSize;
-                    memcpy (p->data, midiEventData, (size_t) midiEventSize);
-                    p = MIDIPacketNext (p);
->>>>>>> 4fef661a
-                }
-
-                midiCallback.midiOutputCallback (midiCallback.userData, &lastTimeStamp, 0, packetList);
-            }
-           #endif
-
-            midiEvents.clear();
-        }
-
-       #if ! JucePlugin_SilenceInProducesSilenceOut
-        ioActionFlags &= (AudioUnitRenderActionFlags) ~kAudioUnitRenderAction_OutputIsSilence;
-       #else
-        ignoreUnused (ioActionFlags);
-       #endif
-
-        return noErr;
-    }
-
-    //==============================================================================
-    ComponentResult StartNote (MusicDeviceInstrumentID, MusicDeviceGroupID, NoteInstanceID*, UInt32, const MusicDeviceNoteParams&) override { return noErr; }
-    ComponentResult StopNote (MusicDeviceGroupID, NoteInstanceID, UInt32) override   { return noErr; }
-
-    //==============================================================================
-    OSStatus HandleMidiEvent (UInt8 nStatus, UInt8 inChannel, UInt8 inData1, UInt8 inData2, UInt32 inStartFrame) override
-    {
-       #if JucePlugin_WantsMidiInput || JucePlugin_IsMidiEffect
-        const juce::uint8 data[] = { (juce::uint8) (nStatus | inChannel),
-                                     (juce::uint8) inData1,
-                                     (juce::uint8) inData2 };
-
-        const ScopedLock sl (incomingMidiLock);
-        incomingEvents.addEvent (data, 3, (int) inStartFrame);
-        return noErr;
-       #else
-        ignoreUnused (nStatus, inChannel, inData1);
-        ignoreUnused (inData2, inStartFrame);
-        return kAudioUnitErr_PropertyNotInUse;
-       #endif
-    }
-
-    OSStatus HandleSysEx (const UInt8* inData, UInt32 inLength) override
-    {
-       #if JucePlugin_WantsMidiInput || JucePlugin_IsMidiEffect
-        const ScopedLock sl (incomingMidiLock);
-        incomingEvents.addEvent (inData, (int) inLength, 0);
-        return noErr;
-       #else
-        ignoreUnused (inData, inLength);
-        return kAudioUnitErr_PropertyNotInUse;
-       #endif
-    }
-
-    //==============================================================================
-    ComponentResult GetPresets (CFArrayRef* outData) const override
-    {
-        if (outData != nullptr)
-        {
-            const int numPrograms = juceFilter->getNumPrograms();
-
-            clearPresetsArray();
-            presetsArray.insertMultiple (0, AUPreset(), numPrograms);
-
-            CFMutableArrayRef presetsArrayRef = CFArrayCreateMutable (0, numPrograms, 0);
-
-            for (int i = 0; i < numPrograms; ++i)
-            {
-                String name (juceFilter->getProgramName(i));
-                if (name.isEmpty())
-                    name = "Untitled";
-
-                AUPreset& p = presetsArray.getReference(i);
-                p.presetNumber = i;
-                p.presetName = name.toCFString();
-
-                CFArrayAppendValue (presetsArrayRef, &p);
-            }
-
-            *outData = (CFArrayRef) presetsArrayRef;
-        }
-
-        return noErr;
-    }
-
-    OSStatus NewFactoryPresetSet (const AUPreset& inNewFactoryPreset) override
-    {
-        const int numPrograms = juceFilter->getNumPrograms();
-        const SInt32 chosenPresetNumber = (int) inNewFactoryPreset.presetNumber;
-
-        if (chosenPresetNumber >= numPrograms)
-            return kAudioUnitErr_InvalidProperty;
-
-        AUPreset chosenPreset;
-        chosenPreset.presetNumber = chosenPresetNumber;
-        chosenPreset.presetName = juceFilter->getProgramName (chosenPresetNumber).toCFString();
-
-        juceFilter->setCurrentProgram (chosenPresetNumber);
-        SetAFactoryPresetAsCurrent (chosenPreset);
-
-        return noErr;
-    }
-
-    void componentMovedOrResized (Component& component, bool /*wasMoved*/, bool /*wasResized*/) override
-    {
-        NSView* view = (NSView*) component.getWindowHandle();
-        NSRect r = [[view superview] frame];
-        r.origin.y = r.origin.y + r.size.height - component.getHeight();
-        r.size.width = component.getWidth();
-        r.size.height = component.getHeight();
-        [[view superview] setFrame: r];
-        [view setFrame: makeNSRect (component.getLocalBounds())];
-        [view setNeedsDisplay: YES];
-    }
-
-    //==============================================================================
-    class EditorCompHolder  : public Component
-    {
-    public:
-        EditorCompHolder (AudioProcessorEditor* const editor)
-        {
-            setSize (editor->getWidth(), editor->getHeight());
-            addAndMakeVisible (editor);
-
-           #if ! JucePlugin_EditorRequiresKeyboardFocus
-            setWantsKeyboardFocus (false);
-           #else
-            setWantsKeyboardFocus (true);
-           #endif
-        }
-
-        ~EditorCompHolder()
-        {
-            deleteAllChildren(); // note that we can't use a ScopedPointer because the editor may
-                                 // have been transferred to another parent which takes over ownership.
-        }
-
-        static NSView* createViewFor (AudioProcessor* filter, JuceAU* au, AudioProcessorEditor* const editor)
-        {
-            EditorCompHolder* editorCompHolder = new EditorCompHolder (editor);
-            NSRect r = makeNSRect (editorCompHolder->getLocalBounds());
-
-            static JuceUIViewClass cls;
-            NSView* view = [[cls.createInstance() initWithFrame: r] autorelease];
-
-            JuceUIViewClass::setFilter (view, filter);
-            JuceUIViewClass::setAU (view, au);
-            JuceUIViewClass::setEditor (view, editorCompHolder);
-
-            [view setHidden: NO];
-            [view setPostsFrameChangedNotifications: YES];
-
-            [[NSNotificationCenter defaultCenter] addObserver: view
-                                                     selector: @selector (applicationWillTerminate:)
-                                                         name: NSApplicationWillTerminateNotification
-                                                       object: nil];
-            activeUIs.add (view);
-
-            editorCompHolder->addToDesktop (0, (void*) view);
-            editorCompHolder->setVisible (view);
-            return view;
-        }
-
-        void childBoundsChanged (Component*) override
-        {
-            if (Component* editor = getChildComponent(0))
-            {
-                const int w = jmax (32, editor->getWidth());
-                const int h = jmax (32, editor->getHeight());
-
-                if (getWidth() != w || getHeight() != h)
-                    setSize (w, h);
-
-                NSView* view = (NSView*) getWindowHandle();
-                NSRect r = [[view superview] frame];
-                r.size.width = editor->getWidth();
-                r.size.height = editor->getHeight();
-                [[view superview] setFrame: r];
-                [view setFrame: makeNSRect (editor->getLocalBounds())];
-                [view setNeedsDisplay: YES];
-            }
-        }
-
-        bool keyPressed (const KeyPress&) override
-        {
-            if (getHostType().isAbletonLive())
-            {
-                static NSTimeInterval lastEventTime = 0; // check we're not recursively sending the same event
-                NSTimeInterval eventTime = [[NSApp currentEvent] timestamp];
-
-                if (lastEventTime != eventTime)
-                {
-                    lastEventTime = eventTime;
-
-                    NSView* view = (NSView*) getWindowHandle();
-                    NSView* hostView = [view superview];
-                    NSWindow* hostWindow = [hostView window];
-
-                    [hostWindow makeFirstResponder: hostView];
-                    [hostView keyDown: [NSApp currentEvent]];
-                    [hostWindow makeFirstResponder: view];
-                }
-            }
-
-            return false;
-        }
-
-    private:
-        JUCE_DECLARE_NON_COPYABLE (EditorCompHolder)
-    };
-
-    void deleteActiveEditors()
-    {
-        for (int i = activeUIs.size(); --i >= 0;)
-        {
-            id ui = (id) activeUIs.getUnchecked(i);
-
-            if (JuceUIViewClass::getAU (ui) == this)
-                JuceUIViewClass::deleteEditor (ui);
-        }
-    }
-
-    //==============================================================================
-    struct JuceUIViewClass  : public ObjCClass<NSView>
-    {
-        JuceUIViewClass()  : ObjCClass<NSView> ("JUCEAUView_")
-        {
-            addIvar<AudioProcessor*> ("filter");
-            addIvar<JuceAU*> ("au");
-            addIvar<EditorCompHolder*> ("editor");
-
-            addMethod (@selector (dealloc),                     dealloc,                    "v@:");
-            addMethod (@selector (applicationWillTerminate:),   applicationWillTerminate,   "v@:@");
-            addMethod (@selector (viewDidMoveToWindow),         viewDidMoveToWindow,        "v@:");
-            addMethod (@selector (mouseDownCanMoveWindow),      mouseDownCanMoveWindow,     "c@:");
-
-            registerClass();
-        }
-
-        static void deleteEditor (id self)
-        {
-            ScopedPointer<EditorCompHolder> editorComp (getEditor (self));
-
-            if (editorComp != nullptr)
-            {
-                if (editorComp->getChildComponent(0) != nullptr
-                     && activePlugins.contains (getAU (self))) // plugin may have been deleted before the UI
-                {
-                    AudioProcessor* const filter = getIvar<AudioProcessor*> (self, "filter");
-                    filter->editorBeingDeleted ((AudioProcessorEditor*) editorComp->getChildComponent(0));
-                }
-
-                editorComp = nullptr;
-                setEditor (self, nullptr);
-            }
-        }
-
-        static JuceAU* getAU (id self)                          { return getIvar<JuceAU*> (self, "au"); }
-        static EditorCompHolder* getEditor (id self)            { return getIvar<EditorCompHolder*> (self, "editor"); }
-
-        static void setFilter (id self, AudioProcessor* filter) { object_setInstanceVariable (self, "filter", filter); }
-        static void setAU (id self, JuceAU* au)                 { object_setInstanceVariable (self, "au", au); }
-        static void setEditor (id self, EditorCompHolder* e)    { object_setInstanceVariable (self, "editor", e); }
-
-    private:
-        static void dealloc (id self, SEL)
-        {
-            if (activeUIs.contains (self))
-                shutdown (self);
-
-            sendSuperclassMessage (self, @selector (dealloc));
-        }
-
-        static void applicationWillTerminate (id self, SEL, NSNotification*)
-        {
-            shutdown (self);
-        }
-
-        static void shutdown (id self)
-        {
-            [[NSNotificationCenter defaultCenter] removeObserver: self];
-            deleteEditor (self);
-
-            jassert (activeUIs.contains (self));
-            activeUIs.removeFirstMatchingValue (self);
-
-            if (activePlugins.size() + activeUIs.size() == 0)
-            {
-                // there's some kind of component currently modal, but the host
-                // is trying to delete our plugin..
-                jassert (Component::getCurrentlyModalComponent() == nullptr);
-
-                shutdownJuce_GUI();
-            }
-        }
-
-        static void viewDidMoveToWindow (id self, SEL)
-        {
-            if (NSWindow* w = [(NSView*) self window])
-            {
-                [w setAcceptsMouseMovedEvents: YES];
-
-                if (EditorCompHolder* const editorComp = getEditor (self))
-                    [w makeFirstResponder: (NSView*) editorComp->getWindowHandle()];
-            }
-        }
-
-        static BOOL mouseDownCanMoveWindow (id, SEL)
-        {
-            return NO;
-        }
-    };
-
-    //==============================================================================
-    struct JuceUICreationClass  : public ObjCClass<NSObject>
-    {
-        JuceUICreationClass()  : ObjCClass<NSObject> ("JUCE_AUCocoaViewClass_")
-        {
-            addMethod (@selector (interfaceVersion),             interfaceVersion,    @encode (unsigned int), "@:");
-            addMethod (@selector (description),                  description,         @encode (NSString*),    "@:");
-            addMethod (@selector (uiViewForAudioUnit:withSize:), uiViewForAudioUnit,  @encode (NSView*),      "@:", @encode (AudioUnit), @encode (NSSize));
-
-            addProtocol (@protocol (AUCocoaUIBase));
-
-            registerClass();
-        }
-
-    private:
-        static unsigned int interfaceVersion (id, SEL)   { return 0; }
-
-        static NSString* description (id, SEL)
-        {
-            return [NSString stringWithString: nsStringLiteral (JucePlugin_Name)];
-        }
-
-        static NSView* uiViewForAudioUnit (id, SEL, AudioUnit inAudioUnit, NSSize)
-        {
-            void* pointers[2];
-            UInt32 propertySize = sizeof (pointers);
-
-            if (AudioUnitGetProperty (inAudioUnit, juceFilterObjectPropertyID,
-                                      kAudioUnitScope_Global, 0, pointers, &propertySize) == noErr)
-            {
-                if (AudioProcessor* filter = static_cast<AudioProcessor*> (pointers[0]))
-                    if (AudioProcessorEditor* editorComp = filter->createEditorIfNeeded())
-                        return EditorCompHolder::createViewFor (filter, static_cast<JuceAU*> (pointers[1]), editorComp);
-            }
-
-            return nil;
-        }
-    };
-
-private:
-    //==============================================================================
-    AudioSampleBuffer bufferSpace;
-    HeapBlock<float*> channels;
-    MidiBuffer midiEvents, incomingEvents;
-    bool prepared, isBypassed;
-    AudioUnitEvent auEvent;
-    mutable Array<AUPreset> presetsArray;
-    CriticalSection incomingMidiLock;
-    AUMIDIOutputCallbackStruct midiCallback;
-    AudioTimeStamp lastTimeStamp;
-    PluginBusUtilities busUtils;
-
-    //==============================================================================
-    Array<AUChannelInfo> channelInfo;
-    Array<Array<AudioChannelLayoutTag> > supportedInputLayouts, supportedOutputLayouts;
-    Array<AudioChannelLayoutTag> currentInputLayout, currentOutputLayout;
-
-    //==============================================================================
-    static OSStatus scopeToDirection (AudioUnitScope scope, bool& isInput) noexcept
-    {
-        isInput = (scope == kAudioUnitScope_Input);
-
-        return (scope != kAudioUnitScope_Input
-             && scope != kAudioUnitScope_Output)
-              ? kAudioUnitErr_InvalidScope : noErr;
-    }
-
-    OSStatus elementToBusIdx (AudioUnitScope scope, AudioUnitElement element, bool& isInput, int& busIdx) noexcept
-    {
-        OSStatus err;
-
-        busIdx = static_cast<int> (element);
-
-        if ((err = scopeToDirection (scope, isInput)) != noErr) return err;
-        if (isPositiveAndBelow (busIdx, busUtils.getBusCount (isInput))) return noErr;
-
-        return kAudioUnitErr_InvalidElement;
-    }
-
-    //==============================================================================
-    OSStatus syncAudioUnitWithProcessor()
-    {
-        OSStatus err = noErr;
-        const int enabledInputs  = busUtils.getNumEnabledBuses (true);
-        const int enabledOutputs = busUtils.getNumEnabledBuses (false);
-
-        if ((err =  MusicDeviceBase::SetBusCount (kAudioUnitScope_Input,  static_cast<UInt32> (enabledInputs))) != noErr)
-            return err;
-
-        if ((err =  MusicDeviceBase::SetBusCount (kAudioUnitScope_Output, static_cast<UInt32> (enabledOutputs))) != noErr)
-            return err;
-
-        addSupportedLayoutTags();
-
-        for (int i = 0; i < juceFilter->busArrangement.inputBuses.size(); ++i)
-            if ((err = syncAudioUnitWithChannelSet (true, i,  busUtils.getChannelSet (true,  i))) != noErr) return err;
-
-        for (int i = 0; i < juceFilter->busArrangement.outputBuses.size(); ++i)
-            if ((err = syncAudioUnitWithChannelSet (false, i, busUtils.getChannelSet (false, i))) != noErr) return err;
-
-        // if you are hitting this assertion then your plug-in allows disabling/enabling buses (i.e. you
-        // do not return false in setPreferredBusArrangement when the number of channels is zero), however,
-        // AudioUnits require at least the main bus to be enabled by default in this case. Please assign
-        // a non-zero number of channels to your main input or output bus in the constructor of your AudioProcessor
-        jassert ((! busUtils.hasDynamicInBuses() && ! busUtils.hasDynamicOutBuses()) || (enabledInputs > 0) || (enabledOutputs > 0));
-
-        return noErr;
-    }
-
-    OSStatus syncProcessorWithAudioUnit()
-    {
-        OSStatus err;
-        const int numInputElements  = static_cast<int> (GetScope(kAudioUnitScope_Input). GetNumberOfElements());
-        const int numOutputElements = static_cast<int> (GetScope(kAudioUnitScope_Output).GetNumberOfElements());
-
-        for (int i = 0; i < numInputElements; ++i)
-            if ((err = syncProcessorWithAudioUnitForBus (true, i)) != noErr) return err;
-
-        for (int i = 0; i < numOutputElements; ++i)
-            if ((err = syncProcessorWithAudioUnitForBus (false, i)) != noErr) return err;
-
-        if (numInputElements != busUtils.getNumEnabledBuses (true) || numOutputElements != busUtils.getNumEnabledBuses (false))
-            return kAudioUnitErr_FormatNotSupported;
-
-        // re-check the format of all buses to see if it matches what CoreAudio actually requested
-        for (int i = 0; i < busUtils.getNumEnabledBuses (true); ++i)
-            if (! audioUnitAndProcessorIsFormatMatching (true, i)) return kAudioUnitErr_FormatNotSupported;
-
-        for (int i = 0; i < busUtils.getNumEnabledBuses (false); ++i)
-            if (! audioUnitAndProcessorIsFormatMatching (false, i)) return kAudioUnitErr_FormatNotSupported;
-
-        return noErr;
-    }
-
-    //==============================================================================
-    OSStatus syncProcessorWithAudioUnitForBus (bool isInput, int busNr)
-    {
-        if (const AUIOElement* element = GetIOElement (isInput ? kAudioUnitScope_Input :  kAudioUnitScope_Output, (UInt32) busNr))
-        {
-            const int numChannels = static_cast<int> (element->GetStreamFormat().NumberChannels());
-
-            AudioChannelLayoutTag currentLayoutTag = isInput ? currentInputLayout[busNr] : currentOutputLayout[busNr];
-            const int tagNumChannels = currentLayoutTag & 0xffff;
-
-            if (numChannels != tagNumChannels)
-                return kAudioUnitErr_FormatNotSupported;
-
-            if (juceFilter->setPreferredBusArrangement (isInput, busNr, CALayoutTagToChannelSet(currentLayoutTag)))
-                return noErr;
-        }
-        else
-            jassertfalse;
-
-        return kAudioUnitErr_FormatNotSupported;
-    }
-
-    OSStatus syncAudioUnitWithChannelSet (bool isInput, int busNr, const AudioChannelSet& channelSet)
-    {
-        const int numChannels = channelSet.size();
-
-        // is this bus activated?
-        if (numChannels == 0)
-            return noErr;
-
-        if (AUIOElement* element = GetIOElement (isInput ? kAudioUnitScope_Input :  kAudioUnitScope_Output, (UInt32) busNr))
-        {
-            getCurrentLayout (isInput, busNr) = ChannelSetToCALayoutTag (channelSet);
-
-            element->SetName ((CFStringRef) juceStringToNS (busUtils.getFilterBus (isInput).getReference (busNr).name));
-
-            CAStreamBasicDescription streamDescription;
-            streamDescription.mSampleRate = getSampleRate();
-
-            streamDescription.SetCanonical ((UInt32) numChannels, false);
-            return element->SetStreamFormat (streamDescription);
-        }
-        else
-            jassertfalse;
-
-        return kAudioUnitErr_InvalidElement;
-    }
-
-    //==============================================================================
-    bool audioUnitAndProcessorIsFormatMatching (bool isInput, int busNr)
-    {
-        const AudioProcessor::AudioProcessorBus& bus = isInput ? juceFilter->busArrangement.inputBuses. getReference (busNr)
-        : juceFilter->busArrangement.outputBuses.getReference (busNr);
-
-        if (const AUIOElement* element = GetIOElement (isInput ? kAudioUnitScope_Input :  kAudioUnitScope_Output, (UInt32) busNr))
-        {
-            const int numChannels = static_cast<int> (element->GetStreamFormat().NumberChannels());
-
-            return (numChannels == bus.channels.size());
-        }
-        else
-            jassertfalse;
-
-        return false;
-    }
-
-    //==============================================================================
-    void populateAUChannelInfo()
-    {
-        channelInfo.clear();
-
-        const AudioProcessor::AudioBusArrangement& arr = juceFilter->busArrangement;
-        PluginBusUtilities::ScopedBusRestorer restorer (busUtils);
-
-        const bool hasMainInputBus  = (busUtils.getNumEnabledBuses (true)  > 0);
-        const bool hasMainOutputBus = (busUtils.getNumEnabledBuses (false) > 0);
-
-        if ((! hasMainInputBus)  && (! hasMainOutputBus))
-        {
-            // midi effect plug-in: no audio
-            AUChannelInfo info;
-            info.inChannels = 0;
-            info.outChannels = 0;
-
-            channelInfo.add (info);
-            return;
-        }
-        else
-        {
-            const uint32_t maxNumChanToCheckFor = 9;
-
-            uint32_t defaultInputs  = static_cast<uint32_t> (busUtils.getNumChannels (true,  0));
-            uint32_t defaultOutputs = static_cast<uint32_t> (busUtils.getNumChannels (false, 0));
-
-            uint32_t lastInputs  = defaultInputs;
-            uint32_t lastOutputs = defaultOutputs;
-
-            SortedSet<uint32_t> supportedChannels;
-
-            // add the current configuration
-            if (lastInputs != 0 || lastOutputs != 0)
-                supportedChannels.add ((lastInputs << 16) | lastOutputs);
-
-            for (uint32_t inChanNum = hasMainInputBus ? 1 : 0; inChanNum <= (hasMainInputBus ? maxNumChanToCheckFor : 0); ++inChanNum)
-            {
-                const AudioChannelSet* dfltInLayout = nullptr;
-
-                if (inChanNum != 0 && (dfltInLayout = busUtils.getSupportedBusLayouts (true, 0).getDefaultLayoutForChannelNum (static_cast<int> (inChanNum))) == nullptr)
-                    continue;
-
-                for (uint32_t outChanNum = hasMainOutputBus ? 1 : 0; outChanNum <= (hasMainOutputBus ? maxNumChanToCheckFor : 0); ++outChanNum)
-                {
-                    const AudioChannelSet* dfltOutLayout = nullptr;
-
-                    if (outChanNum != 0 && (dfltOutLayout = busUtils.getSupportedBusLayouts (false, 0).getDefaultLayoutForChannelNum (static_cast<int> (outChanNum))) == nullptr)
-                        continue;
-
-                    // get the number of channels again. This is only needed for some processors that change their configuration
-                    // even when they indicate that setPreferredBusArrangement failed.
-                    lastInputs  = hasMainInputBus  ? static_cast<uint32_t> (arr.inputBuses. getReference (0). channels.size()) : 0;
-                    lastOutputs = hasMainOutputBus ? static_cast<uint32_t> (arr.outputBuses.getReference (0). channels.size()) : 0;
-
-                    uint32_t channelConfiguration = (inChanNum << 16) | outChanNum;
-
-                    // did we already try this configuration?
-                    if (supportedChannels.contains (channelConfiguration)) continue;
-
-                    if (lastInputs != inChanNum && dfltInLayout != nullptr)
-                    {
-                        if (! juceFilter->setPreferredBusArrangement (true, 0, *dfltInLayout)) continue;
-
-                        lastInputs = inChanNum;
-                        lastOutputs = hasMainOutputBus ? static_cast<uint32_t> (arr.outputBuses.getReference (0). channels.size()) : 0;
-
-                        supportedChannels.add ((lastInputs << 16) | lastOutputs);
-                    }
-
-                    if (lastOutputs != outChanNum && dfltOutLayout != nullptr)
-                    {
-                        if (! juceFilter->setPreferredBusArrangement (false, 0, *dfltOutLayout)) continue;
-
-                        lastInputs = hasMainInputBus ? static_cast<uint32_t> (arr.inputBuses.getReference (0).channels.size()) : 0;
-                        lastOutputs = outChanNum;
-
-                        supportedChannels.add ((lastInputs << 16) | lastOutputs);
-                    }
-                }
-            }
-
-            bool hasInOutMismatch = false;
-            for (int i = 0; i < supportedChannels.size(); ++i)
-            {
-                const uint32_t numInputs  = (supportedChannels[i] >> 16) & 0xffff;
-                const uint32_t numOutputs = (supportedChannels[i] >> 0)  & 0xffff;
-
-                if (numInputs != numOutputs)
-                {
-                    hasInOutMismatch = true;
-                    break;
-                }
-            }
-
-            bool hasUnsupportedInput = ! hasMainOutputBus, hasUnsupportedOutput = ! hasMainInputBus;
-            for (uint32_t inChanNum = hasMainInputBus ? 1 : 0; inChanNum <= (hasMainInputBus ? maxNumChanToCheckFor : 0); ++inChanNum)
-            {
-                uint32_t channelConfiguration = (inChanNum << 16) | (hasInOutMismatch ? defaultOutputs : inChanNum);
-                if (! supportedChannels.contains (channelConfiguration))
-                {
-                    hasUnsupportedInput = true;
-                    break;
-                }
-            }
-
-            for (uint32_t outChanNum = hasMainOutputBus ? 1 : 0; outChanNum <= (hasMainOutputBus ? maxNumChanToCheckFor : 0); ++outChanNum)
-            {
-                uint32_t channelConfiguration = ((hasInOutMismatch ? defaultInputs : outChanNum) << 16) | outChanNum;
-                if (! supportedChannels.contains (channelConfiguration))
-                {
-                    hasUnsupportedOutput = true;
-                    break;
-                }
-            }
-
-            for (int i = 0; i < supportedChannels.size(); ++i)
-            {
-                const int numInputs  = (supportedChannels[i] >> 16) & 0xffff;
-                const int numOutputs = (supportedChannels[i] >> 0)  & 0xffff;
-
-                AUChannelInfo info;
-
-                // see here: https://developer.apple.com/library/mac/documentation/MusicAudio/Conceptual/AudioUnitProgrammingGuide/TheAudioUnit/TheAudioUnit.html
-                info.inChannels  = static_cast<SInt16> (hasMainInputBus  ? (hasUnsupportedInput  ? numInputs :  (hasInOutMismatch && (! hasUnsupportedOutput) ? -2 : -1)) : 0);
-                info.outChannels = static_cast<SInt16> (hasMainOutputBus ? (hasUnsupportedOutput ? numOutputs : (hasInOutMismatch && (! hasUnsupportedInput)  ? -2 : -1)) : 0);
-
-                if (info.inChannels == -2 && info.outChannels == -2)
-                    info.inChannels = -1;
-
-                int j;
-                for (j = 0; j < channelInfo.size(); ++j)
-                    if (channelInfo[j].inChannels == info.inChannels && channelInfo[j].outChannels == info.outChannels)
-                        break;
-
-                if (j >= channelInfo.size())
-                    channelInfo.add (info);
-            }
-        }
-    }
-
-    //==============================================================================
-    void clearPresetsArray() const
-    {
-        for (int i = presetsArray.size(); --i >= 0;)
-            CFRelease (presetsArray.getReference(i).presetName);
-
-        presetsArray.clear();
-    }
-
-    void refreshCurrentPreset()
-    {
-        // this will make the AU host re-read and update the current preset name
-        // in case it was changed here in the plug-in:
-
-        const int currentProgramNumber = juceFilter->getCurrentProgram();
-        const String currentProgramName = juceFilter->getProgramName (currentProgramNumber);
-
-        AUPreset currentPreset;
-        currentPreset.presetNumber = currentProgramNumber;
-        currentPreset.presetName = currentProgramName.toCFString();
-
-        SetAFactoryPresetAsCurrent (currentPreset);
-    }
-
-    //==============================================================================
-    Array<AudioChannelLayoutTag>&       getSupportedBusLayouts (bool isInput, int bus) noexcept       { return (isInput ? supportedInputLayouts : supportedOutputLayouts).getReference (bus); }
-    const Array<AudioChannelLayoutTag>& getSupportedBusLayouts (bool isInput, int bus) const noexcept { return (isInput ? supportedInputLayouts : supportedOutputLayouts).getReference (bus); }
-    AudioChannelLayoutTag& getCurrentLayout (bool isInput, int bus) noexcept               { return (isInput ? currentInputLayout : currentOutputLayout).getReference (bus); }
-    AudioChannelLayoutTag  getCurrentLayout (bool isInput, int bus) const noexcept         { return (isInput ? currentInputLayout : currentOutputLayout)[bus]; }
-
-    bool toggleBus (bool isInput, int busIdx)
-    {
-        const PluginBusUtilities::SupportedBusLayouts& layouts = busUtils.getSupportedBusLayouts (isInput, busIdx);
-
-        if (! layouts.canBeDisabled)
-            return false;
-
-        AudioChannelSet newSet;
-
-        if (! busUtils.isBusEnabled (isInput, busIdx))
-            newSet = layouts.getDefault();
-
-        return juceFilter->setPreferredBusArrangement (isInput, busIdx, newSet);
-    }
-
-    //==============================================================================
-    static AudioChannelSet::ChannelType CoreAudioChannelLabelToJuceType (AudioChannelLabel label) noexcept
-    {
-        if (label >= kAudioChannelLabel_Discrete_0 && label <= kAudioChannelLabel_Discrete_65535)
-        {
-            const unsigned int discreteChannelNum = label - kAudioChannelLabel_Discrete_0;
-            return static_cast<AudioChannelSet::ChannelType> (AudioChannelSet::discreteChannel0 + discreteChannelNum);
-        }
-
-        switch (label)
-        {
-            case kAudioChannelLabel_Center:
-            case kAudioChannelLabel_Mono:                   return AudioChannelSet::centre;
-            case kAudioChannelLabel_Left:
-            case kAudioChannelLabel_HeadphonesLeft:         return AudioChannelSet::left;
-            case kAudioChannelLabel_Right:
-            case kAudioChannelLabel_HeadphonesRight:        return AudioChannelSet::right;
-            case kAudioChannelLabel_LFEScreen:              return AudioChannelSet::subbass;
-            case kAudioChannelLabel_LeftSurround:           return AudioChannelSet::surroundLeft;
-            case kAudioChannelLabel_RightSurround:          return AudioChannelSet::surroundRight;
-            case kAudioChannelLabel_LeftCenter:             return AudioChannelSet::centreLeft;
-            case kAudioChannelLabel_RightCenter:            return AudioChannelSet::centreRight;
-            case kAudioChannelLabel_CenterSurround:         return AudioChannelSet::surround;
-            case kAudioChannelLabel_LeftSurroundDirect:     return AudioChannelSet::sideLeft;
-            case kAudioChannelLabel_RightSurroundDirect:    return AudioChannelSet::sideRight;
-            case kAudioChannelLabel_TopCenterSurround:      return AudioChannelSet::topMiddle;
-            case kAudioChannelLabel_VerticalHeightLeft:     return AudioChannelSet::topFrontLeft;
-            case kAudioChannelLabel_VerticalHeightRight:    return AudioChannelSet::topFrontRight;
-            case kAudioChannelLabel_VerticalHeightCenter:   return AudioChannelSet::topFrontCentre;
-            case kAudioChannelLabel_TopBackLeft:
-            case kAudioChannelLabel_RearSurroundLeft:       return AudioChannelSet::topRearLeft;
-            case kAudioChannelLabel_TopBackRight:
-            case kAudioChannelLabel_RearSurroundRight:      return AudioChannelSet::topRearRight;
-            case kAudioChannelLabel_TopBackCenter:          return AudioChannelSet::topRearCentre;
-            case kAudioChannelLabel_LFE2:                   return AudioChannelSet::subbass2;
-            default:                                        return AudioChannelSet::unknown;
-        }
-    }
-
-    static AudioChannelSet CoreAudioChannelBitmapToJuceType (UInt32 bitmap) noexcept
-    {
-        AudioChannelSet set;
-
-        if ((bitmap & kAudioChannelBit_Left)                 != 0) set.addChannel (AudioChannelSet::left);
-        if ((bitmap & kAudioChannelBit_Right)                != 0) set.addChannel (AudioChannelSet::right);
-        if ((bitmap & kAudioChannelBit_Center)               != 0) set.addChannel (AudioChannelSet::centre);
-        if ((bitmap & kAudioChannelBit_LFEScreen)            != 0) set.addChannel (AudioChannelSet::subbass);
-        if ((bitmap & kAudioChannelBit_LeftSurround)         != 0) set.addChannel (AudioChannelSet::surroundLeft);
-        if ((bitmap & kAudioChannelBit_RightSurround)        != 0) set.addChannel (AudioChannelSet::surroundRight);
-        if ((bitmap & kAudioChannelBit_LeftCenter)           != 0) set.addChannel (AudioChannelSet::centreLeft);
-        if ((bitmap & kAudioChannelBit_RightCenter)          != 0) set.addChannel (AudioChannelSet::centreRight);
-        if ((bitmap & kAudioChannelBit_CenterSurround)       != 0) set.addChannel (AudioChannelSet::surround);
-        if ((bitmap & kAudioChannelBit_LeftSurroundDirect)   != 0) set.addChannel (AudioChannelSet::sideLeft);
-        if ((bitmap & kAudioChannelBit_RightSurroundDirect)  != 0) set.addChannel (AudioChannelSet::sideRight);
-        if ((bitmap & kAudioChannelBit_TopCenterSurround)    != 0) set.addChannel (AudioChannelSet::topMiddle);
-        if ((bitmap & kAudioChannelBit_VerticalHeightLeft)   != 0) set.addChannel (AudioChannelSet::topFrontLeft);
-        if ((bitmap & kAudioChannelBit_VerticalHeightCenter) != 0) set.addChannel (AudioChannelSet::topFrontCentre);
-        if ((bitmap & kAudioChannelBit_VerticalHeightRight)  != 0) set.addChannel (AudioChannelSet::topFrontRight);
-        if ((bitmap & kAudioChannelBit_TopBackLeft)          != 0) set.addChannel (AudioChannelSet::topRearLeft);
-        if ((bitmap & kAudioChannelBit_TopBackCenter)        != 0) set.addChannel (AudioChannelSet::topRearCentre);
-        if ((bitmap & kAudioChannelBit_TopBackRight)         != 0) set.addChannel (AudioChannelSet::topRearRight);
-
-        return set;
-    }
-
-    static AudioChannelSet CoreAudioChannelLayoutToJuceType (const AudioChannelLayout& layout) noexcept
-    {
-        const AudioChannelLayoutTag tag = layout.mChannelLayoutTag;
-
-        if (tag == kAudioChannelLayoutTag_UseChannelBitmap)         return CoreAudioChannelBitmapToJuceType (layout.mChannelBitmap);
-        if (tag == kAudioChannelLayoutTag_UseChannelDescriptions)
-        {
-            AudioChannelSet set;
-            for (unsigned int i = 0; i < layout.mNumberChannelDescriptions; ++i)
-                set.addChannel (CoreAudioChannelLabelToJuceType (layout.mChannelDescriptions[i].mChannelLabel));
-
-            return set;
-        }
-
-        return CALayoutTagToChannelSet (tag);
-    }
-
-    static AudioChannelSet CALayoutTagToChannelSet (AudioChannelLayoutTag tag) noexcept
-    {
-        switch (tag)
-        {
-            case kAudioChannelLayoutTag_Mono:                   return AudioChannelSet::mono();
-            case kAudioChannelLayoutTag_Stereo:
-            case kAudioChannelLayoutTag_StereoHeadphones:
-            case kAudioChannelLayoutTag_Binaural:               return AudioChannelSet::stereo();
-            case kAudioChannelLayoutTag_Quadraphonic:           return AudioChannelSet::quadraphonic();
-            case kAudioChannelLayoutTag_Pentagonal:             return AudioChannelSet::pentagonal();
-            case kAudioChannelLayoutTag_Hexagonal:              return AudioChannelSet::hexagonal();
-            case kAudioChannelLayoutTag_Octagonal:              return AudioChannelSet::octagonal();
-            case kAudioChannelLayoutTag_Ambisonic_B_Format:     return AudioChannelSet::ambisonic();
-            case kAudioChannelLayoutTag_AudioUnit_6_0:          return AudioChannelSet::create6point0();
-            case kAudioChannelLayoutTag_MPEG_6_1_A:             return AudioChannelSet::create6point1();
-            case kAudioChannelLayoutTag_MPEG_5_0_B:             return AudioChannelSet::create5point0();
-            case kAudioChannelLayoutTag_MPEG_5_1_A:             return AudioChannelSet::create5point1();
-            case kAudioChannelLayoutTag_DTS_7_1:
-            case kAudioChannelLayoutTag_MPEG_7_1_C:             return AudioChannelSet::create7point1();
-            case kAudioChannelLayoutTag_AudioUnit_7_0_Front:    return AudioChannelSet::createFront7point0();
-            case kAudioChannelLayoutTag_AudioUnit_7_1_Front:    return AudioChannelSet::createFront7point1();
-        }
-
-        if (int numChannels = static_cast<int> (tag) & 0xffff)
-            return AudioChannelSet::discreteChannels (numChannels);
-
-        // Bitmap and channel description array layout tags are currently unsupported :-(
-        jassertfalse;
-        return AudioChannelSet();
-    }
-
-    static AudioChannelLayoutTag ChannelSetToCALayoutTag (const AudioChannelSet& set) noexcept
-    {
-        if (set == AudioChannelSet::mono())               return kAudioChannelLayoutTag_Mono;
-        if (set == AudioChannelSet::stereo())             return kAudioChannelLayoutTag_Stereo;
-        if (set == AudioChannelSet::quadraphonic())       return kAudioChannelLayoutTag_Quadraphonic;
-        if (set == AudioChannelSet::pentagonal())         return kAudioChannelLayoutTag_Pentagonal;
-        if (set == AudioChannelSet::hexagonal())          return kAudioChannelLayoutTag_Hexagonal;
-        if (set == AudioChannelSet::octagonal())          return kAudioChannelLayoutTag_Octagonal;
-        if (set == AudioChannelSet::ambisonic())          return kAudioChannelLayoutTag_Ambisonic_B_Format;
-        if (set == AudioChannelSet::create5point0())      return kAudioChannelLayoutTag_MPEG_5_0_B;
-        if (set == AudioChannelSet::create5point1())      return kAudioChannelLayoutTag_MPEG_5_1_A;
-        if (set == AudioChannelSet::create6point0())      return kAudioChannelLayoutTag_AudioUnit_6_0;
-        if (set == AudioChannelSet::create6point1())      return kAudioChannelLayoutTag_MPEG_6_1_A;
-        if (set == AudioChannelSet::create7point0())      return kAudioChannelLayoutTag_AudioUnit_7_0;
-        if (set == AudioChannelSet::create7point1())      return kAudioChannelLayoutTag_MPEG_7_1_C;
-        if (set == AudioChannelSet::createFront7point0()) return kAudioChannelLayoutTag_AudioUnit_7_0_Front;
-        if (set == AudioChannelSet::createFront7point1()) return kAudioChannelLayoutTag_AudioUnit_7_1_Front;
-
-        return static_cast<AudioChannelLayoutTag> ((int) kAudioChannelLayoutTag_DiscreteInOrder | set.size());
-    }
-
-    //==============================================================================
-    void addSupportedLayoutTagsForBus (bool isInput, int busNum, Array<AudioChannelLayoutTag>& tags)
-    {
-        const PluginBusUtilities::SupportedBusLayouts& layouts = busUtils.getSupportedBusLayouts (isInput, busNum);
-
-        if (! layouts.busIgnoresLayout)
-            for (int i = 0; i < layouts.supportedLayouts.size(); ++i)
-                tags.add (ChannelSetToCALayoutTag (layouts.supportedLayouts.getReference (i)));
-    }
-
-    void addSupportedLayoutTagsForDirection (bool isInput)
-    {
-        Array<Array<AudioChannelLayoutTag> >& layouts = isInput ? supportedInputLayouts : supportedOutputLayouts;
-        layouts.clear();
-
-        for (int busNr = 0; busNr < busUtils.getBusCount (isInput); ++busNr)
-        {
-            Array<AudioChannelLayoutTag> busLayouts;
-            addSupportedLayoutTagsForBus (isInput, busNr, busLayouts);
-
-            layouts.add (busLayouts);
-        }
-    }
-
-    void addSupportedLayoutTags()
-    {
-        currentInputLayout.clear(); currentOutputLayout.clear();
-
-        currentInputLayout. resize (juceFilter->busArrangement.inputBuses. size());
-        currentOutputLayout.resize (juceFilter->busArrangement.outputBuses.size());
-
-        addSupportedLayoutTagsForDirection (true);
-        addSupportedLayoutTagsForDirection (false);
-    }
-
-    JUCE_DECLARE_NON_COPYABLE (JuceAU)
-};
-
-
-//==============================================================================
-#if BUILD_AU_CARBON_UI
-
-class JuceAUView  : public AUCarbonViewBase
-{
-public:
-    JuceAUView (AudioUnitCarbonView auview)
-      : AUCarbonViewBase (auview),
-        juceFilter (nullptr)
-    {
-    }
-
-    ~JuceAUView()
-    {
-        deleteUI();
-    }
-
-    ComponentResult CreateUI (Float32 /*inXOffset*/, Float32 /*inYOffset*/) override
-    {
-        JUCE_AUTORELEASEPOOL
-        {
-            if (juceFilter == nullptr)
-            {
-                void* pointers[2];
-                UInt32 propertySize = sizeof (pointers);
-
-                AudioUnitGetProperty (GetEditAudioUnit(),
-                                      juceFilterObjectPropertyID,
-                                      kAudioUnitScope_Global,
-                                      0,
-                                      pointers,
-                                      &propertySize);
-
-                juceFilter = (AudioProcessor*) pointers[0];
-            }
-
-            if (juceFilter != nullptr)
-            {
-                deleteUI();
-
-                if (AudioProcessorEditor* editorComp = juceFilter->createEditorIfNeeded())
-                {
-                    editorComp->setOpaque (true);
-                    windowComp = new ComponentInHIView (editorComp, mCarbonPane);
-                }
-            }
-            else
-            {
-                jassertfalse; // can't get a pointer to our effect
-            }
-        }
-
-        return noErr;
-    }
-
-    AudioUnitCarbonViewEventListener getEventListener() const   { return mEventListener; }
-    void* getEventListenerUserData() const                      { return mEventListenerUserData; }
-
-private:
-    //==============================================================================
-    AudioProcessor* juceFilter;
-    ScopedPointer<Component> windowComp;
-    FakeMouseMoveGenerator fakeMouseGenerator;
-
-    void deleteUI()
-    {
-        if (windowComp != nullptr)
-        {
-            PopupMenu::dismissAllActiveMenus();
-
-            /* This assertion is triggered when there's some kind of modal component active, and the
-               host is trying to delete our plugin.
-               If you must use modal components, always use them in a non-blocking way, by never
-               calling runModalLoop(), but instead using enterModalState() with a callback that
-               will be performed on completion. (Note that this assertion could actually trigger
-               a false alarm even if you're doing it correctly, but is here to catch people who
-               aren't so careful) */
-            jassert (Component::getCurrentlyModalComponent() == nullptr);
-
-            if (JuceAU::EditorCompHolder* editorCompHolder = dynamic_cast<JuceAU::EditorCompHolder*> (windowComp->getChildComponent(0)))
-                if (AudioProcessorEditor* audioProcessEditor = dynamic_cast<AudioProcessorEditor*> (editorCompHolder->getChildComponent(0)))
-                    juceFilter->editorBeingDeleted (audioProcessEditor);
-
-            windowComp = nullptr;
-        }
-    }
-
-    //==============================================================================
-    // Uses a child NSWindow to sit in front of a HIView and display our component
-    class ComponentInHIView  : public Component
-    {
-    public:
-        ComponentInHIView (AudioProcessorEditor* ed, HIViewRef parentHIView)
-            : parentView (parentHIView),
-              editor (ed),
-              recursive (false)
-        {
-            JUCE_AUTORELEASEPOOL
-            {
-                jassert (ed != nullptr);
-                addAndMakeVisible (editor);
-                setOpaque (true);
-                setVisible (true);
-                setBroughtToFrontOnMouseClick (true);
-
-                setSize (editor.getWidth(), editor.getHeight());
-                SizeControl (parentHIView, (SInt16) editor.getWidth(), (SInt16) editor.getHeight());
-
-                WindowRef windowRef = HIViewGetWindow (parentHIView);
-                hostWindow = [[NSWindow alloc] initWithWindowRef: windowRef];
-
-                [hostWindow retain];
-                [hostWindow setCanHide: YES];
-                [hostWindow setReleasedWhenClosed: YES];
-
-                updateWindowPos();
-
-               #if ! JucePlugin_EditorRequiresKeyboardFocus
-                addToDesktop (ComponentPeer::windowIsTemporary | ComponentPeer::windowIgnoresKeyPresses);
-                setWantsKeyboardFocus (false);
-               #else
-                addToDesktop (ComponentPeer::windowIsTemporary);
-                setWantsKeyboardFocus (true);
-               #endif
-
-                setVisible (true);
-                toFront (false);
-
-                addSubWindow();
-
-                NSWindow* pluginWindow = [((NSView*) getWindowHandle()) window];
-                [pluginWindow setNextResponder: hostWindow];
-
-                attachWindowHidingHooks (this, (WindowRef) windowRef, hostWindow);
-            }
-        }
-
-        ~ComponentInHIView()
-        {
-            JUCE_AUTORELEASEPOOL
-            {
-                removeWindowHidingHooks (this);
-
-                NSWindow* pluginWindow = [((NSView*) getWindowHandle()) window];
-                [hostWindow removeChildWindow: pluginWindow];
-                removeFromDesktop();
-
-                [hostWindow release];
-                hostWindow = nil;
-            }
-        }
-
-        void updateWindowPos()
-        {
-            HIPoint f;
-            f.x = f.y = 0;
-            HIPointConvert (&f, kHICoordSpaceView, parentView, kHICoordSpaceScreenPixel, 0);
-            setTopLeftPosition ((int) f.x, (int) f.y);
-        }
-
-        void addSubWindow()
-        {
-            NSWindow* pluginWindow = [((NSView*) getWindowHandle()) window];
-            [pluginWindow setExcludedFromWindowsMenu: YES];
-            [pluginWindow setCanHide: YES];
-
-            [hostWindow addChildWindow: pluginWindow
-                               ordered: NSWindowAbove];
-            [hostWindow orderFront: nil];
-            [pluginWindow orderFront: nil];
-        }
-
-        void resized() override
-        {
-            if (Component* const child = getChildComponent (0))
-                child->setBounds (getLocalBounds());
-        }
-
-        void paint (Graphics&) override {}
-
-        void childBoundsChanged (Component*) override
-        {
-            if (! recursive)
-            {
-                recursive = true;
-
-                const int w = jmax (32, editor.getWidth());
-                const int h = jmax (32, editor.getHeight());
-
-                SizeControl (parentView, (SInt16) w, (SInt16) h);
-
-                if (getWidth() != w || getHeight() != h)
-                    setSize (w, h);
-
-                editor.repaint();
-
-                updateWindowPos();
-                addSubWindow(); // (need this for AULab)
-
-                recursive = false;
-            }
-        }
-
-        bool keyPressed (const KeyPress& kp) override
-        {
-            if (! kp.getModifiers().isCommandDown())
-            {
-                // If we have an unused keypress, move the key-focus to a host window
-                // and re-inject the event..
-                static NSTimeInterval lastEventTime = 0; // check we're not recursively sending the same event
-                NSTimeInterval eventTime = [[NSApp currentEvent] timestamp];
-
-                if (lastEventTime != eventTime)
-                {
-                    lastEventTime = eventTime;
-
-                    [[hostWindow parentWindow] makeKeyWindow];
-                    repostCurrentNSEvent();
-                }
-            }
-
-            return false;
-        }
-
-    private:
-        HIViewRef parentView;
-        NSWindow* hostWindow;
-        JuceAU::EditorCompHolder editor;
-        bool recursive;
-    };
-};
-
-#endif
-
-//==============================================================================
-#define JUCE_COMPONENT_ENTRYX(Class, Name, Suffix) \
-    extern "C" __attribute__((visibility("default"))) ComponentResult Name ## Suffix (ComponentParameters* params, Class* obj); \
-    extern "C" __attribute__((visibility("default"))) ComponentResult Name ## Suffix (ComponentParameters* params, Class* obj) \
-    { \
-        return ComponentEntryPoint<Class>::Dispatch (params, obj); \
-    }
-
-#if JucePlugin_ProducesMidiOutput || JucePlugin_WantsMidiInput || JucePlugin_IsMidiEffect
- #define FACTORY_BASE_CLASS AUMIDIEffectFactory
-#else
- #define FACTORY_BASE_CLASS AUBaseFactory
-#endif
-
-#define JUCE_FACTORY_ENTRYX(Class, Name) \
-    extern "C" __attribute__((visibility("default"))) void* Name ## Factory (const AudioComponentDescription* desc); \
-    extern "C" __attribute__((visibility("default"))) void* Name ## Factory (const AudioComponentDescription* desc) \
-    { \
-        return FACTORY_BASE_CLASS<Class>::Factory (desc); \
-    }
-
-#define JUCE_COMPONENT_ENTRY(Class, Name, Suffix)   JUCE_COMPONENT_ENTRYX(Class, Name, Suffix)
-#define JUCE_FACTORY_ENTRY(Class, Name)             JUCE_FACTORY_ENTRYX(Class, Name)
-
-//==============================================================================
-JUCE_COMPONENT_ENTRY (JuceAU, JucePlugin_AUExportPrefix, Entry)
-
-#ifndef AUDIOCOMPONENT_ENTRY
- #define JUCE_DISABLE_AU_FACTORY_ENTRY 1
-#endif
-
-#if ! JUCE_DISABLE_AU_FACTORY_ENTRY  // (You might need to disable this for old Xcode 3 builds)
-JUCE_FACTORY_ENTRY   (JuceAU, JucePlugin_AUExportPrefix)
-#endif
-
-#if BUILD_AU_CARBON_UI
- JUCE_COMPONENT_ENTRY (JuceAUView, JucePlugin_AUExportPrefix, ViewEntry)
-#endif
-
-#if ! JUCE_DISABLE_AU_FACTORY_ENTRY
- #include "CoreAudioUtilityClasses/AUPlugInDispatch.cpp"
-#endif
-
-#endif
+/*
+  ==============================================================================
+
+   This file is part of the JUCE library.
+   Copyright (c) 2015 - ROLI Ltd.
+
+   Permission is granted to use this software under the terms of either:
+   a) the GPL v2 (or any later version)
+   b) the Affero GPL v3
+
+   Details of these licenses can be found at: www.gnu.org/licenses
+
+   JUCE is distributed in the hope that it will be useful, but WITHOUT ANY
+   WARRANTY; without even the implied warranty of MERCHANTABILITY or FITNESS FOR
+   A PARTICULAR PURPOSE.  See the GNU General Public License for more details.
+
+   ------------------------------------------------------------------------------
+
+   To release a closed-source product which uses JUCE, commercial licenses are
+   available: visit www.juce.com for more information.
+
+  ==============================================================================
+*/
+
+// Your project must contain an AppConfig.h file with your project-specific settings in it,
+// and your header search path must make it accessible to the module's files.
+#include "AppConfig.h"
+
+#include "../utility/juce_CheckSettingMacros.h"
+#include "../../juce_core/native/juce_mac_ClangBugWorkaround.h"
+
+#if JucePlugin_Build_AU
+
+#if __LP64__
+ #undef JUCE_SUPPORT_CARBON
+ #define JUCE_SUPPORT_CARBON 0
+#endif
+
+#ifdef __clang__
+ #pragma clang diagnostic push
+ #pragma clang diagnostic ignored "-Wshorten-64-to-32"
+ #pragma clang diagnostic ignored "-Wunused-parameter"
+ #pragma clang diagnostic ignored "-Wdeprecated-declarations"
+ #pragma clang diagnostic ignored "-Wsign-conversion"
+ #pragma clang diagnostic ignored "-Wconversion"
+ #pragma clang diagnostic ignored "-Woverloaded-virtual"
+#endif
+
+#include "../utility/juce_IncludeSystemHeaders.h"
+
+#include <AudioUnit/AUCocoaUIView.h>
+#include <AudioUnit/AudioUnit.h>
+#include <AudioToolbox/AudioUnitUtilities.h>
+#include <CoreMIDI/MIDIServices.h>
+
+#if JUCE_SUPPORT_CARBON
+ #define Point CarbonDummyPointName
+ #define Component CarbonDummyCompName
+#endif
+
+/*
+    Got an include error here?
+
+    You probably need to install Apple's AU classes - see the
+    juce website for more info on how to get them:
+    http://www.juce.com/forum/topic/aus-xcode
+*/
+#include "CoreAudioUtilityClasses/MusicDeviceBase.h"
+#undef Point
+#undef Component
+
+/** The BUILD_AU_CARBON_UI flag lets you specify whether old-school carbon hosts are supported as
+    well as ones that can open a cocoa view. If this is enabled, you'll need to also add the AUCarbonBase
+    files to your project.
+*/
+#if ! (defined (BUILD_AU_CARBON_UI) || JUCE_64BIT)
+ #define BUILD_AU_CARBON_UI 1
+#endif
+
+#ifdef __LP64__
+ #undef BUILD_AU_CARBON_UI  // (not possible in a 64-bit build)
+#endif
+
+#if BUILD_AU_CARBON_UI
+ #undef Button
+ #define Point CarbonDummyPointName
+ #include "CoreAudioUtilityClasses/AUCarbonViewBase.h"
+ #undef Point
+#endif
+
+#ifdef __clang__
+ #pragma clang diagnostic pop
+#endif
+
+#define JUCE_MAC_WINDOW_VISIBITY_BODGE 1
+
+#include "../utility/juce_IncludeModuleHeaders.h"
+#include "../utility/juce_FakeMouseMoveGenerator.h"
+#include "../utility/juce_CarbonVisibility.h"
+#include "../utility/juce_PluginBusUtilities.h"
+#include "../../juce_core/native/juce_osx_ObjCHelpers.h"
+
+//==============================================================================
+static Array<void*> activePlugins, activeUIs;
+
+static const AudioUnitPropertyID juceFilterObjectPropertyID = 0x1a45ffe9;
+
+// This macro can be set if you need to override this internal name for some reason..
+#ifndef JUCE_STATE_DICTIONARY_KEY
+ #define JUCE_STATE_DICTIONARY_KEY   CFSTR("jucePluginState")
+#endif
+
+// make sure the audio processor is initialized before the AUBase class
+struct AudioProcessorHolder
+{
+    AudioProcessorHolder(bool initialiseGUI)
+    {
+        if (initialiseGUI)
+        {
+           #if BUILD_AU_CARBON_UI
+            NSApplicationLoad();
+           #endif
+
+            initialiseJuce_GUI();
+        }
+
+        juceFilter = createPluginFilterOfType (AudioProcessor::wrapperType_AudioUnit);
+    }
+
+    ScopedPointer<AudioProcessor> juceFilter;
+};
+
+//==============================================================================
+class JuceAU   : public AudioProcessorHolder,
+                 public MusicDeviceBase,
+                 public AudioProcessorListener,
+                 public AudioPlayHead,
+                 public ComponentListener
+{
+public:
+    JuceAU (AudioUnit component)
+        : AudioProcessorHolder(activePlugins.size() + activeUIs.size() == 0),
+          MusicDeviceBase (component, (UInt32) PluginBusUtilities (*juceFilter, false).getNumEnabledBuses (true),
+                                      (UInt32) PluginBusUtilities (*juceFilter, false).getNumEnabledBuses (false)),
+          isBypassed (false),
+          busUtils (*juceFilter, true)
+    {
+        busUtils.findAllCompatibleLayouts();
+        populateAUChannelInfo();
+
+        juceFilter->setPlayHead (this);
+        juceFilter->addListener (this);
+
+        Globals()->UseIndexedParameters (juceFilter->getNumParameters());
+
+        activePlugins.add (this);
+
+        zerostruct (auEvent);
+        auEvent.mArgument.mParameter.mAudioUnit = GetComponentInstance();
+        auEvent.mArgument.mParameter.mScope = kAudioUnitScope_Global;
+        auEvent.mArgument.mParameter.mElement = 0;
+
+        zerostruct (midiCallback);
+
+        CreateElements();
+
+        if (syncAudioUnitWithProcessor () != noErr)
+            jassertfalse;
+    }
+
+    ~JuceAU()
+    {
+        deleteActiveEditors();
+        juceFilter = nullptr;
+        clearPresetsArray();
+
+        jassert (activePlugins.contains (this));
+        activePlugins.removeFirstMatchingValue (this);
+
+        if (activePlugins.size() + activeUIs.size() == 0)
+            shutdownJuce_GUI();
+    }
+
+    //==============================================================================
+    ComponentResult Initialize() override
+    {
+        ComponentResult err;
+        PluginBusUtilities::ScopedBusRestorer restorer (busUtils);
+
+        if ((err = syncProcessorWithAudioUnit()) != noErr)
+            return err;
+
+        if ((err = MusicDeviceBase::Initialize()) != noErr)
+            return err;
+
+        prepareToPlay();
+        restorer.release();
+
+        return noErr;
+    }
+
+    void Cleanup() override
+    {
+        MusicDeviceBase::Cleanup();
+
+        if (juceFilter != nullptr)
+            juceFilter->releaseResources();
+
+        bufferSpace.setSize (2, 16);
+        midiEvents.clear();
+        incomingEvents.clear();
+        prepared = false;
+    }
+
+    ComponentResult Reset (AudioUnitScope inScope, AudioUnitElement inElement) override
+    {
+        if (! prepared)
+            prepareToPlay();
+
+        if (juceFilter != nullptr)
+            juceFilter->reset();
+
+        return MusicDeviceBase::Reset (inScope, inElement);
+    }
+
+    //==============================================================================
+    void prepareToPlay()
+    {
+        if (juceFilter != nullptr)
+        {
+            juceFilter->setRateAndBufferSizeDetails (getSampleRate(), (int) GetMaxFramesPerSlice());
+
+            bufferSpace.setSize (jmax (busUtils.findTotalNumChannels (true), busUtils.findTotalNumChannels (false)),
+                                 (int) GetMaxFramesPerSlice() + 32);
+
+            juceFilter->prepareToPlay (getSampleRate(), (int) GetMaxFramesPerSlice());
+
+            midiEvents.ensureSize (2048);
+            midiEvents.clear();
+            incomingEvents.ensureSize (2048);
+            incomingEvents.clear();
+
+            channels.calloc ((size_t) jmax (juceFilter->getTotalNumInputChannels(),
+                                            juceFilter->getTotalNumOutputChannels()) + 4);
+
+            prepared = true;
+        }
+    }
+
+    //==============================================================================
+    static OSStatus ComponentEntryDispatch (ComponentParameters* params, JuceAU* effect)
+    {
+        if (effect == nullptr)
+            return paramErr;
+
+        switch (params->what)
+        {
+            case kMusicDeviceMIDIEventSelect:
+            case kMusicDeviceSysExSelect:
+                return AUMIDIBase::ComponentEntryDispatch (params, effect);
+            default:
+                break;
+        }
+
+        return MusicDeviceBase::ComponentEntryDispatch (params, effect);
+    }
+
+    //==============================================================================
+    bool BusCountWritable (AudioUnitScope) override
+    {
+        return busUtils.hasDynamicInBuses() || busUtils.hasDynamicOutBuses();
+    }
+
+    OSStatus SetBusCount (AudioUnitScope scope, UInt32 count) override
+    {
+        OSStatus err = noErr;
+        bool isInput;
+
+        if ((err = scopeToDirection (scope, isInput)) != noErr)
+            return err;
+
+        if (count != GetScope (scope).GetNumberOfElements())
+        {
+            if ((isInput && (! busUtils.hasDynamicInBuses())) || ((! isInput) && (! busUtils.hasDynamicOutBuses())))
+                return kAudioUnitErr_PropertyNotWritable;
+
+            // Similar as with the stream format, we don't really tell the AudioProcessor about
+            // the bus count change until Initialize is called. We only generally test if
+            // this bus count can work.
+            if (static_cast<int> (count) > busUtils.getBusCount (isInput))
+                return kAudioUnitErr_FormatNotSupported;
+
+            // we need to already create the underlying elements so that we can change their formats
+            if ((err = MusicDeviceBase::SetBusCount (scope, count)) != noErr)
+                return err;
+
+            // however we do need to update the format tag: we need to do the same thing in SetFormat, for example
+            const int currentNumBus = busUtils.getNumEnabledBuses (isInput);
+            const int requestedNumBus = static_cast<int> (count);
+
+            if (currentNumBus < requestedNumBus)
+            {
+                for (int busNr = currentNumBus; busNr < requestedNumBus; ++busNr)
+                    if ((err = syncAudioUnitWithChannelSet (isInput, busNr, busUtils.getDefaultLayoutForBus (isInput, busNr))) != noErr)
+                        return err;
+            }
+            else
+            {
+                AudioChannelLayoutTag nulltag = ChannelSetToCALayoutTag (AudioChannelSet());
+
+                for (int busNr = requestedNumBus; busNr < currentNumBus; ++busNr)
+                    getCurrentLayout (isInput, busNr) = nulltag;
+            }
+        }
+
+        return MusicDeviceBase::SetBusCount (scope, count);
+    }
+
+    UInt32 SupportedNumChannels (const AUChannelInfo** outInfo) override
+    {
+        if (outInfo != nullptr)
+            *outInfo = channelInfo.getRawDataPointer();
+
+        return (UInt32) channelInfo.size();
+    }
+
+    //==============================================================================
+    ComponentResult GetPropertyInfo (AudioUnitPropertyID inID,
+                                     AudioUnitScope inScope,
+                                     AudioUnitElement inElement,
+                                     UInt32& outDataSize,
+                                     Boolean& outWritable) override
+    {
+        if (inScope == kAudioUnitScope_Global)
+        {
+            switch (inID)
+            {
+                case juceFilterObjectPropertyID:
+                    outWritable = false;
+                    outDataSize = sizeof (void*) * 2;
+                    return noErr;
+
+                case kAudioUnitProperty_OfflineRender:
+                    outWritable = true;
+                    outDataSize = sizeof (UInt32);
+                    return noErr;
+
+                case kMusicDeviceProperty_InstrumentCount:
+                    outDataSize = sizeof (UInt32);
+                    outWritable = false;
+                    return noErr;
+
+                case kAudioUnitProperty_CocoaUI:
+                    outDataSize = sizeof (AudioUnitCocoaViewInfo);
+                    outWritable = true;
+                    return noErr;
+
+               #if JucePlugin_ProducesMidiOutput || JucePlugin_IsMidiEffect
+                case kAudioUnitProperty_MIDIOutputCallbackInfo:
+                    outDataSize = sizeof (CFArrayRef);
+                    outWritable = false;
+                    return noErr;
+
+                case kAudioUnitProperty_MIDIOutputCallback:
+                    outDataSize = sizeof (AUMIDIOutputCallbackStruct);
+                    outWritable = true;
+                    return noErr;
+               #endif
+
+                case kAudioUnitProperty_ParameterStringFromValue:
+                     outDataSize = sizeof (AudioUnitParameterStringFromValue);
+                     outWritable = false;
+                     return noErr;
+
+                case kAudioUnitProperty_ParameterValueFromString:
+                     outDataSize = sizeof (AudioUnitParameterValueFromString);
+                     outWritable = false;
+                     return noErr;
+
+                case kAudioUnitProperty_BypassEffect:
+                    outDataSize = sizeof (UInt32);
+                    outWritable = true;
+                    return noErr;
+
+                default: break;
+            }
+        }
+
+        return MusicDeviceBase::GetPropertyInfo (inID, inScope, inElement, outDataSize, outWritable);
+    }
+
+    ComponentResult GetProperty (AudioUnitPropertyID inID,
+                                 AudioUnitScope inScope,
+                                 AudioUnitElement inElement,
+                                 void* outData) override
+    {
+        if (inScope == kAudioUnitScope_Global)
+        {
+            switch (inID)
+            {
+                case juceFilterObjectPropertyID:
+                    ((void**) outData)[0] = (void*) static_cast<AudioProcessor*> (juceFilter);
+                    ((void**) outData)[1] = (void*) this;
+                    return noErr;
+
+                case kAudioUnitProperty_OfflineRender:
+                    *(UInt32*) outData = (juceFilter != nullptr && juceFilter->isNonRealtime()) ? 1 : 0;
+                    return noErr;
+
+                case kMusicDeviceProperty_InstrumentCount:
+                    *(UInt32*) outData = 1;
+                    return noErr;
+
+                case kAudioUnitProperty_BypassEffect:
+                    *(UInt32*) outData = isBypassed ? 1 : 0;
+                    return noErr;
+
+                case kAudioUnitProperty_CocoaUI:
+                    {
+                        JUCE_AUTORELEASEPOOL
+                        {
+                            static JuceUICreationClass cls;
+
+                            // (NB: this may be the host's bundle, not necessarily the component's)
+                            NSBundle* bundle = [NSBundle bundleForClass: cls.cls];
+
+                            AudioUnitCocoaViewInfo* info = static_cast<AudioUnitCocoaViewInfo*> (outData);
+                            info->mCocoaAUViewClass[0] = (CFStringRef) [juceStringToNS (class_getName (cls.cls)) retain];
+                            info->mCocoaAUViewBundleLocation = (CFURLRef) [[NSURL fileURLWithPath: [bundle bundlePath]] retain];
+                        }
+
+                        return noErr;
+                    }
+
+                    break;
+
+               #if JucePlugin_ProducesMidiOutput || JucePlugin_IsMidiEffect
+                case kAudioUnitProperty_MIDIOutputCallbackInfo:
+                {
+                    CFStringRef strs[1];
+                    strs[0] = CFSTR ("MIDI Callback");
+
+                    CFArrayRef callbackArray = CFArrayCreate (nullptr, (const void**) strs, 1, &kCFTypeArrayCallBacks);
+                    *(CFArrayRef*) outData = callbackArray;
+                    return noErr;
+                }
+               #endif
+
+                case kAudioUnitProperty_ParameterValueFromString:
+                {
+                    if (AudioUnitParameterValueFromString* pv = (AudioUnitParameterValueFromString*) outData)
+                    {
+                        if (juceFilter != nullptr)
+                        {
+                            const String text (String::fromCFString (pv->inString));
+
+                            if (AudioProcessorParameter* param = juceFilter->getParameters() [(int) pv->inParamID])
+                                pv->outValue = param->getValueForText (text);
+                            else
+                                pv->outValue = text.getFloatValue();
+
+                            return noErr;
+                        }
+                    }
+                }
+                break;
+
+                case kAudioUnitProperty_ParameterStringFromValue:
+                {
+                    if (AudioUnitParameterStringFromValue* pv = (AudioUnitParameterStringFromValue*) outData)
+                    {
+                        if (juceFilter != nullptr)
+                        {
+                            const float value = (float) *(pv->inValue);
+                            String text;
+
+                            if (AudioProcessorParameter* param = juceFilter->getParameters() [(int) pv->inParamID])
+                                text = param->getText ((float) *(pv->inValue), 0);
+                            else
+                                text = String (value);
+
+                            pv->outString = text.toCFString();
+                            return noErr;
+                        }
+                    }
+                }
+                break;
+
+                default:
+                    break;
+            }
+        }
+
+        return MusicDeviceBase::GetProperty (inID, inScope, inElement, outData);
+    }
+
+    ComponentResult SetProperty (AudioUnitPropertyID inID,
+                                 AudioUnitScope inScope,
+                                 AudioUnitElement inElement,
+                                 const void* inData,
+                                 UInt32 inDataSize) override
+    {
+        if (inScope == kAudioUnitScope_Global)
+        {
+            switch (inID)
+            {
+               #if JucePlugin_ProducesMidiOutput || JucePlugin_IsMidiEffect
+                case kAudioUnitProperty_MIDIOutputCallback:
+                    if (inDataSize < sizeof (AUMIDIOutputCallbackStruct))
+                        return kAudioUnitErr_InvalidPropertyValue;
+
+                    if (AUMIDIOutputCallbackStruct* callbackStruct = (AUMIDIOutputCallbackStruct*) inData)
+                        midiCallback = *callbackStruct;
+
+                    return noErr;
+               #endif
+
+                case kAudioUnitProperty_BypassEffect:
+                {
+                    if (inDataSize < sizeof (UInt32))
+                        return kAudioUnitErr_InvalidPropertyValue;
+
+                    const bool newBypass = *((UInt32*) inData) != 0;
+
+                    if (newBypass != isBypassed)
+                    {
+                        isBypassed = newBypass;
+
+                        if (! isBypassed && IsInitialized()) // turning bypass off and we're initialized
+                            Reset (0, 0);
+                    }
+
+                    return noErr;
+                }
+
+                case kAudioUnitProperty_OfflineRender:
+                    if (juceFilter != nullptr)
+                        juceFilter->setNonRealtime ((*(UInt32*) inData) != 0);
+
+                    return noErr;
+
+                default: break;
+            }
+        }
+
+        return MusicDeviceBase::SetProperty (inID, inScope, inElement, inData, inDataSize);
+    }
+
+    //==============================================================================
+    ComponentResult SaveState (CFPropertyListRef* outData) override
+    {
+        ComponentResult err = MusicDeviceBase::SaveState (outData);
+
+        if (err != noErr)
+            return err;
+
+        jassert (CFGetTypeID (*outData) == CFDictionaryGetTypeID());
+
+        CFMutableDictionaryRef dict = (CFMutableDictionaryRef) *outData;
+
+        if (juceFilter != nullptr)
+        {
+            juce::MemoryBlock state;
+            juceFilter->getCurrentProgramStateInformation (state);
+
+            if (state.getSize() > 0)
+            {
+                CFDataRef ourState = CFDataCreate (kCFAllocatorDefault, (const UInt8*) state.getData(), (CFIndex) state.getSize());
+                CFDictionarySetValue (dict, JUCE_STATE_DICTIONARY_KEY, ourState);
+                CFRelease (ourState);
+            }
+        }
+
+        return noErr;
+    }
+
+    ComponentResult RestoreState (CFPropertyListRef inData) override
+    {
+        {
+            // Remove the data entry from the state to prevent the superclass loading the parameters
+            CFMutableDictionaryRef copyWithoutData = CFDictionaryCreateMutableCopy (nullptr, 0, (CFDictionaryRef) inData);
+            CFDictionaryRemoveValue (copyWithoutData, CFSTR (kAUPresetDataKey));
+            ComponentResult err = MusicDeviceBase::RestoreState (copyWithoutData);
+            CFRelease (copyWithoutData);
+
+            if (err != noErr)
+                return err;
+        }
+
+        if (juceFilter != nullptr)
+        {
+            CFDictionaryRef dict = (CFDictionaryRef) inData;
+            CFDataRef data = 0;
+
+            if (CFDictionaryGetValueIfPresent (dict, JUCE_STATE_DICTIONARY_KEY, (const void**) &data))
+            {
+                if (data != 0)
+                {
+                    const int numBytes = (int) CFDataGetLength (data);
+                    const juce::uint8* const rawBytes = CFDataGetBytePtr (data);
+
+                    if (numBytes > 0)
+                        juceFilter->setCurrentProgramStateInformation (rawBytes, numBytes);
+                }
+            }
+        }
+
+        return noErr;
+    }
+
+    //==============================================================================
+    UInt32 GetAudioChannelLayout (AudioUnitScope scope, AudioUnitElement element,
+                                  AudioChannelLayout* outLayoutPtr, Boolean& outWritable) override
+    {
+        bool isInput;
+        int busNr;
+
+        outWritable = false;
+
+        if (elementToBusIdx (scope, element, isInput, busNr) != noErr)
+            return 0;
+
+        if (busUtils.getSupportedBusLayouts (isInput, busNr).busIgnoresLayout)
+            return 0;
+
+        outWritable = true;
+
+        const size_t sizeInBytes = sizeof (AudioChannelLayout) - sizeof (AudioChannelDescription);
+
+        if (outLayoutPtr != nullptr)
+        {
+            zeromem (outLayoutPtr, sizeInBytes);
+            outLayoutPtr->mChannelLayoutTag = getCurrentLayout (isInput, busNr);
+        }
+
+        return sizeInBytes;
+    }
+
+    UInt32 GetChannelLayoutTags (AudioUnitScope scope, AudioUnitElement element, AudioChannelLayoutTag* outLayoutTags) override
+    {
+        bool isInput;
+        int busNr;
+
+        if (elementToBusIdx (scope, element, isInput, busNr) != noErr)
+            return 0;
+
+        if (busUtils.getSupportedBusLayouts (isInput, busNr).busIgnoresLayout)
+            return 0;
+
+        const Array<AudioChannelLayoutTag>& layouts = getSupportedBusLayouts (isInput, busNr);
+
+        if (outLayoutTags != nullptr)
+            std::copy (layouts.begin(), layouts.end(), outLayoutTags);
+
+        return (UInt32) layouts.size();
+    }
+
+    OSStatus SetAudioChannelLayout(AudioUnitScope scope, AudioUnitElement element, const AudioChannelLayout* inLayout) override
+    {
+        bool isInput;
+        int busNr;
+        OSStatus err;
+
+        if ((err = elementToBusIdx (scope, element, isInput, busNr)) != noErr)
+            return err;
+
+        if (busUtils.getSupportedBusLayouts (isInput, busNr).busIgnoresLayout)
+            return kAudioUnitErr_PropertyNotWritable;
+
+        if (inLayout == nullptr)
+            return kAudioUnitErr_InvalidPropertyValue;
+
+        if (const AUIOElement* ioElement = GetIOElement (isInput ? kAudioUnitScope_Input :  kAudioUnitScope_Output, element))
+        {
+            const AudioChannelSet newChannelSet = CoreAudioChannelLayoutToJuceType (*inLayout);
+            const int currentNumChannels = static_cast<int> (ioElement->GetStreamFormat().NumberChannels());
+
+            if (currentNumChannels != newChannelSet.size())
+                return kAudioUnitErr_InvalidPropertyValue;
+
+            // check if the new layout could be potentially set
+            PluginBusUtilities::ScopedBusRestorer restorer (busUtils);
+
+            bool success = juceFilter->setPreferredBusArrangement (isInput, busNr, newChannelSet);
+
+            if (!success)
+                return kAudioUnitErr_FormatNotSupported;
+
+            getCurrentLayout (isInput, busNr) = ChannelSetToCALayoutTag (newChannelSet);
+
+            return noErr;
+        }
+        else
+            jassertfalse;
+
+        return kAudioUnitErr_InvalidElement;
+    }
+
+    //==============================================================================
+    ComponentResult GetParameterInfo (AudioUnitScope inScope,
+                                      AudioUnitParameterID inParameterID,
+                                      AudioUnitParameterInfo& outParameterInfo) override
+    {
+        const int index = (int) inParameterID;
+
+        if (inScope == kAudioUnitScope_Global
+             && juceFilter != nullptr
+             && index < juceFilter->getNumParameters()
+             && index >= 0)
+        {
+            outParameterInfo.flags = (UInt32) (kAudioUnitParameterFlag_IsWritable
+                                                | kAudioUnitParameterFlag_IsReadable
+                                                | kAudioUnitParameterFlag_HasCFNameString
+                                                | kAudioUnitParameterFlag_ValuesHaveStrings);
+
+           #if JucePlugin_AUHighResolutionParameters
+            outParameterInfo.flags |= (UInt32) kAudioUnitParameterFlag_IsHighResolution;
+           #endif
+
+            const String name (juceFilter->getParameterName (index));
+
+            // set whether the param is automatable (unnamed parameters aren't allowed to be automated)
+            if (name.isEmpty() || ! juceFilter->isParameterAutomatable (index))
+                outParameterInfo.flags |= kAudioUnitParameterFlag_NonRealTime;
+
+            if (juceFilter->isMetaParameter (index))
+                outParameterInfo.flags |= kAudioUnitParameterFlag_IsGlobalMeta;
+
+            MusicDeviceBase::FillInParameterName (outParameterInfo, name.toCFString(), true);
+
+            outParameterInfo.minValue = 0.0f;
+            outParameterInfo.maxValue = 1.0f;
+            outParameterInfo.defaultValue = juceFilter->getParameterDefaultValue (index);
+            jassert (outParameterInfo.defaultValue >= outParameterInfo.minValue
+                      && outParameterInfo.defaultValue <= outParameterInfo.maxValue);
+            outParameterInfo.unit = kAudioUnitParameterUnit_Generic;
+
+            return noErr;
+        }
+
+        return kAudioUnitErr_InvalidParameter;
+    }
+
+    ComponentResult GetParameter (AudioUnitParameterID inID,
+                                  AudioUnitScope inScope,
+                                  AudioUnitElement inElement,
+                                  Float32& outValue) override
+    {
+        if (inScope == kAudioUnitScope_Global && juceFilter != nullptr)
+        {
+            outValue = juceFilter->getParameter ((int) inID);
+            return noErr;
+        }
+
+        return MusicDeviceBase::GetParameter (inID, inScope, inElement, outValue);
+    }
+
+    ComponentResult SetParameter (AudioUnitParameterID inID,
+                                  AudioUnitScope inScope,
+                                  AudioUnitElement inElement,
+                                  Float32 inValue,
+                                  UInt32 inBufferOffsetInFrames) override
+    {
+        if (inScope == kAudioUnitScope_Global && juceFilter != nullptr)
+        {
+            juceFilter->setParameter ((int) inID, inValue);
+            return noErr;
+        }
+
+        return MusicDeviceBase::SetParameter (inID, inScope, inElement, inValue, inBufferOffsetInFrames);
+    }
+
+    // No idea what this method actually does or what it should return. Current Apple docs say nothing about it.
+    // (Note that this isn't marked 'override' in case older versions of the SDK don't include it)
+    bool CanScheduleParameters() const override          { return false; }
+
+    //==============================================================================
+    ComponentResult Version() override                   { return JucePlugin_VersionCode; }
+    bool SupportsTail() override                         { return true; }
+    Float64 GetTailTime() override                       { return juceFilter->getTailLengthSeconds(); }
+    double getSampleRate()                               { return busUtils.getNumEnabledBuses (false) > 0 ? GetOutput(0)->GetStreamFormat().mSampleRate : 44100.0; }
+
+    Float64 GetLatency() override
+    {
+        const double rate = getSampleRate();
+        jassert (rate > 0);
+        return rate > 0 ? juceFilter->getLatencySamples() / rate : 0;
+    }
+
+    //==============================================================================
+   #if BUILD_AU_CARBON_UI
+    int GetNumCustomUIComponents() override
+    {
+        return getHostType().isDigitalPerformer() ? 0 : 1;
+    }
+
+    void GetUIComponentDescs (ComponentDescription* inDescArray) override
+    {
+        inDescArray[0].componentType = kAudioUnitCarbonViewComponentType;
+        inDescArray[0].componentSubType = JucePlugin_AUSubType;
+        inDescArray[0].componentManufacturer = JucePlugin_AUManufacturerCode;
+        inDescArray[0].componentFlags = 0;
+        inDescArray[0].componentFlagsMask = 0;
+    }
+   #endif
+
+    //==============================================================================
+    bool getCurrentPosition (AudioPlayHead::CurrentPositionInfo& info) override
+    {
+        info.timeSigNumerator = 0;
+        info.timeSigDenominator = 0;
+        info.editOriginTime = 0;
+        info.ppqPositionOfLastBarStart = 0;
+        info.isRecording = false;
+
+        switch (lastTimeStamp.mSMPTETime.mType)
+        {
+            case kSMPTETimeType24:          info.frameRate = AudioPlayHead::fps24; break;
+            case kSMPTETimeType25:          info.frameRate = AudioPlayHead::fps25; break;
+            case kSMPTETimeType30Drop:      info.frameRate = AudioPlayHead::fps30drop; break;
+            case kSMPTETimeType30:          info.frameRate = AudioPlayHead::fps30; break;
+            case kSMPTETimeType2997:        info.frameRate = AudioPlayHead::fps2997; break;
+            case kSMPTETimeType2997Drop:    info.frameRate = AudioPlayHead::fps2997drop; break;
+            default:                        info.frameRate = AudioPlayHead::fpsUnknown; break;
+        }
+
+        if (CallHostBeatAndTempo (&info.ppqPosition, &info.bpm) != noErr)
+        {
+            info.ppqPosition = 0;
+            info.bpm = 0;
+        }
+
+        UInt32 outDeltaSampleOffsetToNextBeat;
+        double outCurrentMeasureDownBeat;
+        float num;
+        UInt32 den;
+
+        if (CallHostMusicalTimeLocation (&outDeltaSampleOffsetToNextBeat, &num, &den,
+                                         &outCurrentMeasureDownBeat) == noErr)
+        {
+            info.timeSigNumerator   = (int) num;
+            info.timeSigDenominator = (int) den;
+            info.ppqPositionOfLastBarStart = outCurrentMeasureDownBeat;
+        }
+
+        double outCurrentSampleInTimeLine, outCycleStartBeat = 0, outCycleEndBeat = 0;
+        Boolean playing = false, looping = false, playchanged;
+
+        if (CallHostTransportState (&playing,
+                                    &playchanged,
+                                    &outCurrentSampleInTimeLine,
+                                    &looping,
+                                    &outCycleStartBeat,
+                                    &outCycleEndBeat) != noErr)
+        {
+            // If the host doesn't support this callback, then use the sample time from lastTimeStamp:
+            outCurrentSampleInTimeLine = lastTimeStamp.mSampleTime;
+        }
+
+        info.isPlaying = playing;
+        info.timeInSamples = (int64) (outCurrentSampleInTimeLine + 0.5);
+        info.timeInSeconds = info.timeInSamples / getSampleRate();
+        info.isLooping = looping;
+        info.ppqLoopStart = outCycleStartBeat;
+        info.ppqLoopEnd = outCycleEndBeat;
+
+        return true;
+    }
+
+    void sendAUEvent (const AudioUnitEventType type, const int index)
+    {
+        auEvent.mEventType = type;
+        auEvent.mArgument.mParameter.mParameterID = (AudioUnitParameterID) index;
+        AUEventListenerNotify (0, 0, &auEvent);
+    }
+
+    void audioProcessorParameterChanged (AudioProcessor*, int index, float /*newValue*/) override
+    {
+        sendAUEvent (kAudioUnitEvent_ParameterValueChange, index);
+    }
+
+    void audioProcessorParameterChangeGestureBegin (AudioProcessor*, int index) override
+    {
+        sendAUEvent (kAudioUnitEvent_BeginParameterChangeGesture, index);
+    }
+
+    void audioProcessorParameterChangeGestureEnd (AudioProcessor*, int index) override
+    {
+        sendAUEvent (kAudioUnitEvent_EndParameterChangeGesture, index);
+    }
+
+    void audioProcessorChanged (AudioProcessor*) override
+    {
+        PropertyChanged (kAudioUnitProperty_Latency,       kAudioUnitScope_Global, 0);
+        PropertyChanged (kAudioUnitProperty_ParameterList, kAudioUnitScope_Global, 0);
+        PropertyChanged (kAudioUnitProperty_ParameterInfo, kAudioUnitScope_Global, 0);
+
+        refreshCurrentPreset();
+
+        PropertyChanged (kAudioUnitProperty_PresentPreset, kAudioUnitScope_Global, 0);
+    }
+
+    //==============================================================================
+    bool StreamFormatWritable (AudioUnitScope scope, AudioUnitElement element) override
+    {
+        bool ignore;
+        int busIdx;
+
+        return ((! IsInitialized()) && (elementToBusIdx (scope, element, ignore, busIdx) == noErr));
+    }
+
+    bool ValidFormat (AudioUnitScope scope, AudioUnitElement element, const CAStreamBasicDescription& format) override
+    {
+        bool isInput;
+        int busNr;
+
+        if (elementToBusIdx (scope, element, isInput, busNr) != noErr)
+            return false;
+
+        const int newNumChannels = static_cast<int> (format.NumberChannels());
+        const int oldNumChannels = busUtils.getNumChannels (isInput, busNr);
+
+        if (newNumChannels == oldNumChannels)
+            return true;
+
+        PluginBusUtilities::ScopedBusRestorer restorer (busUtils);
+
+        return juceFilter->setPreferredBusArrangement (isInput, busNr, busUtils.getDefaultLayoutForChannelNumAndBus (isInput, busNr, newNumChannels))
+                && MusicDeviceBase::ValidFormat (scope, element, format);
+    }
+
+    // AU requires us to override this for the sole reason that we need to find a default layout tag if the number of channels have changed
+    OSStatus ChangeStreamFormat (AudioUnitScope scope, AudioUnitElement element, const CAStreamBasicDescription& old, const CAStreamBasicDescription& format) override
+    {
+        bool isInput;
+        int busNr;
+        OSStatus err = elementToBusIdx (scope, element, isInput, busNr);
+
+        if (err != noErr)
+            return err;
+
+        AudioChannelLayoutTag& currentTag = getCurrentLayout (isInput, busNr);
+
+        const int newNumChannels = static_cast<int> (format.NumberChannels());
+        const int oldNumChannels = busUtils.getNumChannels (isInput, busNr);
+
+        // predict channel layout
+        AudioChannelSet set = (newNumChannels != oldNumChannels) ? busUtils.getDefaultLayoutForChannelNumAndBus (isInput, busNr, newNumChannels)
+                                                                 : busUtils.getChannelSet (isInput, busNr);
+
+        if (set == AudioChannelSet())
+            return kAudioUnitErr_FormatNotSupported;
+
+        err = MusicDeviceBase::ChangeStreamFormat (scope, element, old, format);
+
+        if (err == noErr)
+            currentTag = ChannelSetToCALayoutTag (set);
+
+        return err;
+    }
+
+    //==============================================================================
+    ComponentResult Render (AudioUnitRenderActionFlags &ioActionFlags,
+                            const AudioTimeStamp& inTimeStamp,
+                            const UInt32 nFrames) override
+    {
+        lastTimeStamp = inTimeStamp;
+
+        const unsigned int numInputBuses  = GetScope (kAudioUnitScope_Input) .GetNumberOfElements();
+        const unsigned int numOutputBuses = GetScope (kAudioUnitScope_Output).GetNumberOfElements();
+
+        for (unsigned int i = 0; i < numInputBuses; ++i)
+        {
+            AudioUnitRenderActionFlags flags = ioActionFlags;
+            AUInputElement* input  = GetInput (i);
+
+            OSStatus result = input->PullInput (flags, inTimeStamp, i, nFrames);
+
+            if (result != noErr)
+                return noErr; // logic sometimes doesn't connect all the inputs immedietely
+
+            if ((flags & kAudioUnitRenderAction_OutputIsSilence) != 0)
+            {
+                AudioBufferList& inBuffer = input->GetBufferList();
+
+                for (unsigned int ch = 0; ch < inBuffer.mNumberBuffers; ++ch)
+                    zeromem (inBuffer.mBuffers[ch].mData, inBuffer.mBuffers[ch].mDataByteSize);
+            }
+        }
+
+        {
+            int idx = 0, scratchIdx = 0;
+            float** scratchBuffers = bufferSpace.getArrayOfWritePointers();
+
+            for (unsigned int busIdx = 0; busIdx < jmax (numInputBuses, numOutputBuses); ++busIdx)
+            {
+                AUInputElement*  input  = (busIdx < numInputBuses)  ? GetInput (busIdx)  : nullptr;
+                AUOutputElement* output = (busIdx < numOutputBuses) ? GetOutput (busIdx) : nullptr;
+
+                const unsigned int numInChannels  = (input != nullptr  ? input ->GetStreamFormat().mChannelsPerFrame : 0);
+                const unsigned int numOutChannels = (output != nullptr ? output->GetStreamFormat().mChannelsPerFrame : 0);
+
+                if (numOutChannels > numInChannels)
+                {
+                    if (output->WillAllocateBuffer())
+                        output->PrepareBuffer (nFrames);
+
+                    const AudioBufferList& outBuffer = output->GetBufferList();
+
+                    for (unsigned int chIdx = 0; chIdx < numOutChannels; ++chIdx)
+                    {
+                        const bool isOutputInterleaved = (numOutChannels > 1) && (outBuffer.mNumberBuffers == 1);
+                        float* outData = isOutputInterleaved ? scratchBuffers[scratchIdx++] : static_cast<float*> (outBuffer.mBuffers[chIdx].mData);
+
+                        if (chIdx < numInChannels)
+                        {
+                            const AudioBufferList& inBuffer = input->GetBufferList();
+                            const bool isInputInterleaved = (numInChannels > 1) && (inBuffer.mNumberBuffers == 1);
+                            const float* inData = static_cast<float*> (inBuffer.mBuffers[isInputInterleaved ? 0 : chIdx].mData);
+
+                            if (isInputInterleaved)
+                            {
+                                for (unsigned int i = 0; i < nFrames; ++i)
+                                {
+                                    outData [i] = inData[chIdx];
+                                    inData += numInChannels;
+                                }
+                            }
+                            else
+                                std::copy (inData, inData + nFrames, outData);
+                        }
+
+                        channels[idx++] = outData;
+                    }
+                }
+                else
+                {
+                    const AudioBufferList& inBuffer = input->GetBufferList();
+                    const bool isInputInterleaved = (numInChannels > 1) && (inBuffer.mNumberBuffers == 1);
+
+                    for (unsigned int chIdx = 0; chIdx < numInChannels; ++chIdx)
+                    {
+                        float* buffer = isInputInterleaved ? scratchBuffers[scratchIdx++]
+                                                           : static_cast<float*> (inBuffer.mBuffers[chIdx].mData);
+
+                        if (isInputInterleaved)
+                        {
+                            const float* inData = static_cast<float*> (inBuffer.mBuffers[0].mData);
+                            for (unsigned int i = 0; i < nFrames; ++i)
+                            {
+                                buffer [i] = inData [chIdx];
+                                inData += numInChannels;
+                            }
+                        }
+
+                        channels[idx++] = buffer;
+                    }
+                }
+            }
+
+            jassert (idx == bufferSpace.getNumChannels());
+        }
+
+        {
+            const ScopedLock sl (incomingMidiLock);
+            midiEvents.clear();
+            incomingEvents.swapWith (midiEvents);
+        }
+
+        {
+            const ScopedLock sl (juceFilter->getCallbackLock());
+            AudioSampleBuffer buffer (channels, bufferSpace.getNumChannels(), (int) nFrames);
+
+            if (juceFilter->isSuspended())
+            {
+                for (int j = 0; j < buffer.getNumChannels(); ++j)
+                    zeromem (channels [j], sizeof (float) * nFrames);
+            }
+            else if (isBypassed)
+            {
+                juceFilter->processBlockBypassed (buffer, midiEvents);
+            }
+            else
+            {
+                juceFilter->processBlock (buffer, midiEvents);
+            }
+        }
+
+        // copy output back
+        {
+            int idx = 0;
+
+            for (unsigned int busIdx = 0; busIdx < jmax (numInputBuses, numOutputBuses); ++busIdx)
+            {
+                AUInputElement*   input  = (busIdx < numInputBuses)  ? GetInput (busIdx)  : nullptr;
+                AUOutputElement* output  = (busIdx < numOutputBuses) ? GetOutput (busIdx) : nullptr;
+
+                const unsigned int numInChannels  = (input != nullptr  ? input ->GetStreamFormat().mChannelsPerFrame : 0);
+                const unsigned int numOutChannels = (output != nullptr ? output->GetStreamFormat().mChannelsPerFrame : 0);
+
+                if (numOutChannels > 0 && numInChannels >= numOutChannels)
+                {
+                    // the input buffers were used. We must copy the output
+                    if (output->WillAllocateBuffer())
+                        output->PrepareBuffer (nFrames);
+
+                    const AudioBufferList& outBuffer = output->GetBufferList();
+                    const bool isOutputInterleaved = (numOutChannels > 1) && (outBuffer.mNumberBuffers == 1);
+
+                    for (unsigned int chIdx = 0; chIdx < numOutChannels; ++chIdx)
+                    {
+                        float* outData = static_cast<float*> (outBuffer.mBuffers[isOutputInterleaved ? 0 : chIdx].mData);
+                        const float* buffer = static_cast<float*> (channels [idx++]);
+
+                        if (isOutputInterleaved)
+                        {
+                            for (unsigned int i = 0; i < nFrames; ++i)
+                            {
+                                outData [chIdx] = buffer[i];
+                                outData += numOutChannels;
+                            }
+                        }
+                        else
+                            std::copy (buffer, buffer + nFrames, outData);
+                    }
+                    idx += numInChannels - numOutChannels;
+                }
+            }
+        }
+
+        if (! midiEvents.isEmpty())
+        {
+           #if JucePlugin_ProducesMidiOutput || JucePlugin_IsMidiEffect
+            if (midiCallback.midiOutputCallback != nullptr)
+            {
+                UInt32 numPackets = 0;
+                size_t dataSize = 0;
+
+                const juce::uint8* midiEventData;
+                int midiEventSize, midiEventPosition;
+
+                for (MidiBuffer::Iterator i (midiEvents); i.getNextEvent (midiEventData, midiEventSize, midiEventPosition);)
+                {
+                    jassert (isPositiveAndBelow (midiEventPosition, (int) nFrames));
+                    dataSize += (size_t) midiEventSize;
+                    ++numPackets;
+                }
+
+                MIDIPacket* p;
+                const size_t packetMembersSize     = sizeof (MIDIPacket)     - sizeof (p->data); // NB: GCC chokes on "sizeof (MidiMessage::data)"
+                const size_t packetListMembersSize = sizeof (MIDIPacketList) - sizeof (p->data);
+
+                HeapBlock<MIDIPacketList> packetList;
+                packetList.malloc (packetListMembersSize + packetMembersSize * numPackets + dataSize, 1);
+                packetList->numPackets = numPackets;
+
+                p = packetList->packet;
+
+                for (MidiBuffer::Iterator i (midiEvents); i.getNextEvent (midiEventData, midiEventSize, midiEventPosition);)
+                {
+                    p->timeStamp = (MIDITimeStamp) midiEventPosition;
+                    p->length = (UInt16) midiEventSize;
+                    memcpy (p->data, midiEventData, (size_t) midiEventSize);
+                    p = MIDIPacketNext (p);
+                }
+
+                midiCallback.midiOutputCallback (midiCallback.userData, &lastTimeStamp, 0, packetList);
+            }
+           #endif
+
+            midiEvents.clear();
+        }
+
+       #if ! JucePlugin_SilenceInProducesSilenceOut
+        ioActionFlags &= (AudioUnitRenderActionFlags) ~kAudioUnitRenderAction_OutputIsSilence;
+       #else
+        ignoreUnused (ioActionFlags);
+       #endif
+
+        return noErr;
+    }
+
+    //==============================================================================
+    ComponentResult StartNote (MusicDeviceInstrumentID, MusicDeviceGroupID, NoteInstanceID*, UInt32, const MusicDeviceNoteParams&) override { return noErr; }
+    ComponentResult StopNote (MusicDeviceGroupID, NoteInstanceID, UInt32) override   { return noErr; }
+
+    //==============================================================================
+    OSStatus HandleMidiEvent (UInt8 nStatus, UInt8 inChannel, UInt8 inData1, UInt8 inData2, UInt32 inStartFrame) override
+    {
+       #if JucePlugin_WantsMidiInput || JucePlugin_IsMidiEffect
+        const juce::uint8 data[] = { (juce::uint8) (nStatus | inChannel),
+                                     (juce::uint8) inData1,
+                                     (juce::uint8) inData2 };
+
+        const ScopedLock sl (incomingMidiLock);
+        incomingEvents.addEvent (data, 3, (int) inStartFrame);
+        return noErr;
+       #else
+        ignoreUnused (nStatus, inChannel, inData1);
+        ignoreUnused (inData2, inStartFrame);
+        return kAudioUnitErr_PropertyNotInUse;
+       #endif
+    }
+
+    OSStatus HandleSysEx (const UInt8* inData, UInt32 inLength) override
+    {
+       #if JucePlugin_WantsMidiInput || JucePlugin_IsMidiEffect
+        const ScopedLock sl (incomingMidiLock);
+        incomingEvents.addEvent (inData, (int) inLength, 0);
+        return noErr;
+       #else
+        ignoreUnused (inData, inLength);
+        return kAudioUnitErr_PropertyNotInUse;
+       #endif
+    }
+
+    //==============================================================================
+    ComponentResult GetPresets (CFArrayRef* outData) const override
+    {
+        if (outData != nullptr)
+        {
+            const int numPrograms = juceFilter->getNumPrograms();
+
+            clearPresetsArray();
+            presetsArray.insertMultiple (0, AUPreset(), numPrograms);
+
+            CFMutableArrayRef presetsArrayRef = CFArrayCreateMutable (0, numPrograms, 0);
+
+            for (int i = 0; i < numPrograms; ++i)
+            {
+                String name (juceFilter->getProgramName(i));
+                if (name.isEmpty())
+                    name = "Untitled";
+
+                AUPreset& p = presetsArray.getReference(i);
+                p.presetNumber = i;
+                p.presetName = name.toCFString();
+
+                CFArrayAppendValue (presetsArrayRef, &p);
+            }
+
+            *outData = (CFArrayRef) presetsArrayRef;
+        }
+
+        return noErr;
+    }
+
+    OSStatus NewFactoryPresetSet (const AUPreset& inNewFactoryPreset) override
+    {
+        const int numPrograms = juceFilter->getNumPrograms();
+        const SInt32 chosenPresetNumber = (int) inNewFactoryPreset.presetNumber;
+
+        if (chosenPresetNumber >= numPrograms)
+            return kAudioUnitErr_InvalidProperty;
+
+        AUPreset chosenPreset;
+        chosenPreset.presetNumber = chosenPresetNumber;
+        chosenPreset.presetName = juceFilter->getProgramName (chosenPresetNumber).toCFString();
+
+        juceFilter->setCurrentProgram (chosenPresetNumber);
+        SetAFactoryPresetAsCurrent (chosenPreset);
+
+        return noErr;
+    }
+
+    void componentMovedOrResized (Component& component, bool /*wasMoved*/, bool /*wasResized*/) override
+    {
+        NSView* view = (NSView*) component.getWindowHandle();
+        NSRect r = [[view superview] frame];
+        r.origin.y = r.origin.y + r.size.height - component.getHeight();
+        r.size.width = component.getWidth();
+        r.size.height = component.getHeight();
+        [[view superview] setFrame: r];
+        [view setFrame: makeNSRect (component.getLocalBounds())];
+        [view setNeedsDisplay: YES];
+    }
+
+    //==============================================================================
+    class EditorCompHolder  : public Component
+    {
+    public:
+        EditorCompHolder (AudioProcessorEditor* const editor)
+        {
+            setSize (editor->getWidth(), editor->getHeight());
+            addAndMakeVisible (editor);
+
+           #if ! JucePlugin_EditorRequiresKeyboardFocus
+            setWantsKeyboardFocus (false);
+           #else
+            setWantsKeyboardFocus (true);
+           #endif
+        }
+
+        ~EditorCompHolder()
+        {
+            deleteAllChildren(); // note that we can't use a ScopedPointer because the editor may
+                                 // have been transferred to another parent which takes over ownership.
+        }
+
+        static NSView* createViewFor (AudioProcessor* filter, JuceAU* au, AudioProcessorEditor* const editor)
+        {
+            EditorCompHolder* editorCompHolder = new EditorCompHolder (editor);
+            NSRect r = makeNSRect (editorCompHolder->getLocalBounds());
+
+            static JuceUIViewClass cls;
+            NSView* view = [[cls.createInstance() initWithFrame: r] autorelease];
+
+            JuceUIViewClass::setFilter (view, filter);
+            JuceUIViewClass::setAU (view, au);
+            JuceUIViewClass::setEditor (view, editorCompHolder);
+
+            [view setHidden: NO];
+            [view setPostsFrameChangedNotifications: YES];
+
+            [[NSNotificationCenter defaultCenter] addObserver: view
+                                                     selector: @selector (applicationWillTerminate:)
+                                                         name: NSApplicationWillTerminateNotification
+                                                       object: nil];
+            activeUIs.add (view);
+
+            editorCompHolder->addToDesktop (0, (void*) view);
+            editorCompHolder->setVisible (view);
+            return view;
+        }
+
+        void childBoundsChanged (Component*) override
+        {
+            if (Component* editor = getChildComponent(0))
+            {
+                const int w = jmax (32, editor->getWidth());
+                const int h = jmax (32, editor->getHeight());
+
+                if (getWidth() != w || getHeight() != h)
+                    setSize (w, h);
+
+                NSView* view = (NSView*) getWindowHandle();
+                NSRect r = [[view superview] frame];
+                r.size.width = editor->getWidth();
+                r.size.height = editor->getHeight();
+                [[view superview] setFrame: r];
+                [view setFrame: makeNSRect (editor->getLocalBounds())];
+                [view setNeedsDisplay: YES];
+            }
+        }
+
+        bool keyPressed (const KeyPress&) override
+        {
+            if (getHostType().isAbletonLive())
+            {
+                static NSTimeInterval lastEventTime = 0; // check we're not recursively sending the same event
+                NSTimeInterval eventTime = [[NSApp currentEvent] timestamp];
+
+                if (lastEventTime != eventTime)
+                {
+                    lastEventTime = eventTime;
+
+                    NSView* view = (NSView*) getWindowHandle();
+                    NSView* hostView = [view superview];
+                    NSWindow* hostWindow = [hostView window];
+
+                    [hostWindow makeFirstResponder: hostView];
+                    [hostView keyDown: [NSApp currentEvent]];
+                    [hostWindow makeFirstResponder: view];
+                }
+            }
+
+            return false;
+        }
+
+    private:
+        JUCE_DECLARE_NON_COPYABLE (EditorCompHolder)
+    };
+
+    void deleteActiveEditors()
+    {
+        for (int i = activeUIs.size(); --i >= 0;)
+        {
+            id ui = (id) activeUIs.getUnchecked(i);
+
+            if (JuceUIViewClass::getAU (ui) == this)
+                JuceUIViewClass::deleteEditor (ui);
+        }
+    }
+
+    //==============================================================================
+    struct JuceUIViewClass  : public ObjCClass<NSView>
+    {
+        JuceUIViewClass()  : ObjCClass<NSView> ("JUCEAUView_")
+        {
+            addIvar<AudioProcessor*> ("filter");
+            addIvar<JuceAU*> ("au");
+            addIvar<EditorCompHolder*> ("editor");
+
+            addMethod (@selector (dealloc),                     dealloc,                    "v@:");
+            addMethod (@selector (applicationWillTerminate:),   applicationWillTerminate,   "v@:@");
+            addMethod (@selector (viewDidMoveToWindow),         viewDidMoveToWindow,        "v@:");
+            addMethod (@selector (mouseDownCanMoveWindow),      mouseDownCanMoveWindow,     "c@:");
+
+            registerClass();
+        }
+
+        static void deleteEditor (id self)
+        {
+            ScopedPointer<EditorCompHolder> editorComp (getEditor (self));
+
+            if (editorComp != nullptr)
+            {
+                if (editorComp->getChildComponent(0) != nullptr
+                     && activePlugins.contains (getAU (self))) // plugin may have been deleted before the UI
+                {
+                    AudioProcessor* const filter = getIvar<AudioProcessor*> (self, "filter");
+                    filter->editorBeingDeleted ((AudioProcessorEditor*) editorComp->getChildComponent(0));
+                }
+
+                editorComp = nullptr;
+                setEditor (self, nullptr);
+            }
+        }
+
+        static JuceAU* getAU (id self)                          { return getIvar<JuceAU*> (self, "au"); }
+        static EditorCompHolder* getEditor (id self)            { return getIvar<EditorCompHolder*> (self, "editor"); }
+
+        static void setFilter (id self, AudioProcessor* filter) { object_setInstanceVariable (self, "filter", filter); }
+        static void setAU (id self, JuceAU* au)                 { object_setInstanceVariable (self, "au", au); }
+        static void setEditor (id self, EditorCompHolder* e)    { object_setInstanceVariable (self, "editor", e); }
+
+    private:
+        static void dealloc (id self, SEL)
+        {
+            if (activeUIs.contains (self))
+                shutdown (self);
+
+            sendSuperclassMessage (self, @selector (dealloc));
+        }
+
+        static void applicationWillTerminate (id self, SEL, NSNotification*)
+        {
+            shutdown (self);
+        }
+
+        static void shutdown (id self)
+        {
+            [[NSNotificationCenter defaultCenter] removeObserver: self];
+            deleteEditor (self);
+
+            jassert (activeUIs.contains (self));
+            activeUIs.removeFirstMatchingValue (self);
+
+            if (activePlugins.size() + activeUIs.size() == 0)
+            {
+                // there's some kind of component currently modal, but the host
+                // is trying to delete our plugin..
+                jassert (Component::getCurrentlyModalComponent() == nullptr);
+
+                shutdownJuce_GUI();
+            }
+        }
+
+        static void viewDidMoveToWindow (id self, SEL)
+        {
+            if (NSWindow* w = [(NSView*) self window])
+            {
+                [w setAcceptsMouseMovedEvents: YES];
+
+                if (EditorCompHolder* const editorComp = getEditor (self))
+                    [w makeFirstResponder: (NSView*) editorComp->getWindowHandle()];
+            }
+        }
+
+        static BOOL mouseDownCanMoveWindow (id, SEL)
+        {
+            return NO;
+        }
+    };
+
+    //==============================================================================
+    struct JuceUICreationClass  : public ObjCClass<NSObject>
+    {
+        JuceUICreationClass()  : ObjCClass<NSObject> ("JUCE_AUCocoaViewClass_")
+        {
+            addMethod (@selector (interfaceVersion),             interfaceVersion,    @encode (unsigned int), "@:");
+            addMethod (@selector (description),                  description,         @encode (NSString*),    "@:");
+            addMethod (@selector (uiViewForAudioUnit:withSize:), uiViewForAudioUnit,  @encode (NSView*),      "@:", @encode (AudioUnit), @encode (NSSize));
+
+            addProtocol (@protocol (AUCocoaUIBase));
+
+            registerClass();
+        }
+
+    private:
+        static unsigned int interfaceVersion (id, SEL)   { return 0; }
+
+        static NSString* description (id, SEL)
+        {
+            return [NSString stringWithString: nsStringLiteral (JucePlugin_Name)];
+        }
+
+        static NSView* uiViewForAudioUnit (id, SEL, AudioUnit inAudioUnit, NSSize)
+        {
+            void* pointers[2];
+            UInt32 propertySize = sizeof (pointers);
+
+            if (AudioUnitGetProperty (inAudioUnit, juceFilterObjectPropertyID,
+                                      kAudioUnitScope_Global, 0, pointers, &propertySize) == noErr)
+            {
+                if (AudioProcessor* filter = static_cast<AudioProcessor*> (pointers[0]))
+                    if (AudioProcessorEditor* editorComp = filter->createEditorIfNeeded())
+                        return EditorCompHolder::createViewFor (filter, static_cast<JuceAU*> (pointers[1]), editorComp);
+            }
+
+            return nil;
+        }
+    };
+
+private:
+    //==============================================================================
+    AudioSampleBuffer bufferSpace;
+    HeapBlock<float*> channels;
+    MidiBuffer midiEvents, incomingEvents;
+    bool prepared, isBypassed;
+    AudioUnitEvent auEvent;
+    mutable Array<AUPreset> presetsArray;
+    CriticalSection incomingMidiLock;
+    AUMIDIOutputCallbackStruct midiCallback;
+    AudioTimeStamp lastTimeStamp;
+    PluginBusUtilities busUtils;
+
+    //==============================================================================
+    Array<AUChannelInfo> channelInfo;
+    Array<Array<AudioChannelLayoutTag> > supportedInputLayouts, supportedOutputLayouts;
+    Array<AudioChannelLayoutTag> currentInputLayout, currentOutputLayout;
+
+    //==============================================================================
+    static OSStatus scopeToDirection (AudioUnitScope scope, bool& isInput) noexcept
+    {
+        isInput = (scope == kAudioUnitScope_Input);
+
+        return (scope != kAudioUnitScope_Input
+             && scope != kAudioUnitScope_Output)
+              ? kAudioUnitErr_InvalidScope : noErr;
+    }
+
+    OSStatus elementToBusIdx (AudioUnitScope scope, AudioUnitElement element, bool& isInput, int& busIdx) noexcept
+    {
+        OSStatus err;
+
+        busIdx = static_cast<int> (element);
+
+        if ((err = scopeToDirection (scope, isInput)) != noErr) return err;
+        if (isPositiveAndBelow (busIdx, busUtils.getBusCount (isInput))) return noErr;
+
+        return kAudioUnitErr_InvalidElement;
+    }
+
+    //==============================================================================
+    OSStatus syncAudioUnitWithProcessor()
+    {
+        OSStatus err = noErr;
+        const int enabledInputs  = busUtils.getNumEnabledBuses (true);
+        const int enabledOutputs = busUtils.getNumEnabledBuses (false);
+
+        if ((err =  MusicDeviceBase::SetBusCount (kAudioUnitScope_Input,  static_cast<UInt32> (enabledInputs))) != noErr)
+            return err;
+
+        if ((err =  MusicDeviceBase::SetBusCount (kAudioUnitScope_Output, static_cast<UInt32> (enabledOutputs))) != noErr)
+            return err;
+
+        addSupportedLayoutTags();
+
+        for (int i = 0; i < juceFilter->busArrangement.inputBuses.size(); ++i)
+            if ((err = syncAudioUnitWithChannelSet (true, i,  busUtils.getChannelSet (true,  i))) != noErr) return err;
+
+        for (int i = 0; i < juceFilter->busArrangement.outputBuses.size(); ++i)
+            if ((err = syncAudioUnitWithChannelSet (false, i, busUtils.getChannelSet (false, i))) != noErr) return err;
+
+        // if you are hitting this assertion then your plug-in allows disabling/enabling buses (i.e. you
+        // do not return false in setPreferredBusArrangement when the number of channels is zero), however,
+        // AudioUnits require at least the main bus to be enabled by default in this case. Please assign
+        // a non-zero number of channels to your main input or output bus in the constructor of your AudioProcessor
+        jassert ((! busUtils.hasDynamicInBuses() && ! busUtils.hasDynamicOutBuses()) || (enabledInputs > 0) || (enabledOutputs > 0));
+
+        return noErr;
+    }
+
+    OSStatus syncProcessorWithAudioUnit()
+    {
+        OSStatus err;
+        const int numInputElements  = static_cast<int> (GetScope(kAudioUnitScope_Input). GetNumberOfElements());
+        const int numOutputElements = static_cast<int> (GetScope(kAudioUnitScope_Output).GetNumberOfElements());
+
+        for (int i = 0; i < numInputElements; ++i)
+            if ((err = syncProcessorWithAudioUnitForBus (true, i)) != noErr) return err;
+
+        for (int i = 0; i < numOutputElements; ++i)
+            if ((err = syncProcessorWithAudioUnitForBus (false, i)) != noErr) return err;
+
+        if (numInputElements != busUtils.getNumEnabledBuses (true) || numOutputElements != busUtils.getNumEnabledBuses (false))
+            return kAudioUnitErr_FormatNotSupported;
+
+        // re-check the format of all buses to see if it matches what CoreAudio actually requested
+        for (int i = 0; i < busUtils.getNumEnabledBuses (true); ++i)
+            if (! audioUnitAndProcessorIsFormatMatching (true, i)) return kAudioUnitErr_FormatNotSupported;
+
+        for (int i = 0; i < busUtils.getNumEnabledBuses (false); ++i)
+            if (! audioUnitAndProcessorIsFormatMatching (false, i)) return kAudioUnitErr_FormatNotSupported;
+
+        return noErr;
+    }
+
+    //==============================================================================
+    OSStatus syncProcessorWithAudioUnitForBus (bool isInput, int busNr)
+    {
+        if (const AUIOElement* element = GetIOElement (isInput ? kAudioUnitScope_Input :  kAudioUnitScope_Output, (UInt32) busNr))
+        {
+            const int numChannels = static_cast<int> (element->GetStreamFormat().NumberChannels());
+
+            AudioChannelLayoutTag currentLayoutTag = isInput ? currentInputLayout[busNr] : currentOutputLayout[busNr];
+            const int tagNumChannels = currentLayoutTag & 0xffff;
+
+            if (numChannels != tagNumChannels)
+                return kAudioUnitErr_FormatNotSupported;
+
+            if (juceFilter->setPreferredBusArrangement (isInput, busNr, CALayoutTagToChannelSet(currentLayoutTag)))
+                return noErr;
+        }
+        else
+            jassertfalse;
+
+        return kAudioUnitErr_FormatNotSupported;
+    }
+
+    OSStatus syncAudioUnitWithChannelSet (bool isInput, int busNr, const AudioChannelSet& channelSet)
+    {
+        const int numChannels = channelSet.size();
+
+        // is this bus activated?
+        if (numChannels == 0)
+            return noErr;
+
+        if (AUIOElement* element = GetIOElement (isInput ? kAudioUnitScope_Input :  kAudioUnitScope_Output, (UInt32) busNr))
+        {
+            getCurrentLayout (isInput, busNr) = ChannelSetToCALayoutTag (channelSet);
+
+            element->SetName ((CFStringRef) juceStringToNS (busUtils.getFilterBus (isInput).getReference (busNr).name));
+
+            CAStreamBasicDescription streamDescription;
+            streamDescription.mSampleRate = getSampleRate();
+
+            streamDescription.SetCanonical ((UInt32) numChannels, false);
+            return element->SetStreamFormat (streamDescription);
+        }
+        else
+            jassertfalse;
+
+        return kAudioUnitErr_InvalidElement;
+    }
+
+    //==============================================================================
+    bool audioUnitAndProcessorIsFormatMatching (bool isInput, int busNr)
+    {
+        const AudioProcessor::AudioProcessorBus& bus = isInput ? juceFilter->busArrangement.inputBuses. getReference (busNr)
+        : juceFilter->busArrangement.outputBuses.getReference (busNr);
+
+        if (const AUIOElement* element = GetIOElement (isInput ? kAudioUnitScope_Input :  kAudioUnitScope_Output, (UInt32) busNr))
+        {
+            const int numChannels = static_cast<int> (element->GetStreamFormat().NumberChannels());
+
+            return (numChannels == bus.channels.size());
+        }
+        else
+            jassertfalse;
+
+        return false;
+    }
+
+    //==============================================================================
+    void populateAUChannelInfo()
+    {
+        channelInfo.clear();
+
+        const AudioProcessor::AudioBusArrangement& arr = juceFilter->busArrangement;
+        PluginBusUtilities::ScopedBusRestorer restorer (busUtils);
+
+        const bool hasMainInputBus  = (busUtils.getNumEnabledBuses (true)  > 0);
+        const bool hasMainOutputBus = (busUtils.getNumEnabledBuses (false) > 0);
+
+        if ((! hasMainInputBus)  && (! hasMainOutputBus))
+        {
+            // midi effect plug-in: no audio
+            AUChannelInfo info;
+            info.inChannels = 0;
+            info.outChannels = 0;
+
+            channelInfo.add (info);
+            return;
+        }
+        else
+        {
+            const uint32_t maxNumChanToCheckFor = 9;
+
+            uint32_t defaultInputs  = static_cast<uint32_t> (busUtils.getNumChannels (true,  0));
+            uint32_t defaultOutputs = static_cast<uint32_t> (busUtils.getNumChannels (false, 0));
+
+            uint32_t lastInputs  = defaultInputs;
+            uint32_t lastOutputs = defaultOutputs;
+
+            SortedSet<uint32_t> supportedChannels;
+
+            // add the current configuration
+            if (lastInputs != 0 || lastOutputs != 0)
+                supportedChannels.add ((lastInputs << 16) | lastOutputs);
+
+            for (uint32_t inChanNum = hasMainInputBus ? 1 : 0; inChanNum <= (hasMainInputBus ? maxNumChanToCheckFor : 0); ++inChanNum)
+            {
+                const AudioChannelSet* dfltInLayout = nullptr;
+
+                if (inChanNum != 0 && (dfltInLayout = busUtils.getSupportedBusLayouts (true, 0).getDefaultLayoutForChannelNum (static_cast<int> (inChanNum))) == nullptr)
+                    continue;
+
+                for (uint32_t outChanNum = hasMainOutputBus ? 1 : 0; outChanNum <= (hasMainOutputBus ? maxNumChanToCheckFor : 0); ++outChanNum)
+                {
+                    const AudioChannelSet* dfltOutLayout = nullptr;
+
+                    if (outChanNum != 0 && (dfltOutLayout = busUtils.getSupportedBusLayouts (false, 0).getDefaultLayoutForChannelNum (static_cast<int> (outChanNum))) == nullptr)
+                        continue;
+
+                    // get the number of channels again. This is only needed for some processors that change their configuration
+                    // even when they indicate that setPreferredBusArrangement failed.
+                    lastInputs  = hasMainInputBus  ? static_cast<uint32_t> (arr.inputBuses. getReference (0). channels.size()) : 0;
+                    lastOutputs = hasMainOutputBus ? static_cast<uint32_t> (arr.outputBuses.getReference (0). channels.size()) : 0;
+
+                    uint32_t channelConfiguration = (inChanNum << 16) | outChanNum;
+
+                    // did we already try this configuration?
+                    if (supportedChannels.contains (channelConfiguration)) continue;
+
+                    if (lastInputs != inChanNum && dfltInLayout != nullptr)
+                    {
+                        if (! juceFilter->setPreferredBusArrangement (true, 0, *dfltInLayout)) continue;
+
+                        lastInputs = inChanNum;
+                        lastOutputs = hasMainOutputBus ? static_cast<uint32_t> (arr.outputBuses.getReference (0). channels.size()) : 0;
+
+                        supportedChannels.add ((lastInputs << 16) | lastOutputs);
+                    }
+
+                    if (lastOutputs != outChanNum && dfltOutLayout != nullptr)
+                    {
+                        if (! juceFilter->setPreferredBusArrangement (false, 0, *dfltOutLayout)) continue;
+
+                        lastInputs = hasMainInputBus ? static_cast<uint32_t> (arr.inputBuses.getReference (0).channels.size()) : 0;
+                        lastOutputs = outChanNum;
+
+                        supportedChannels.add ((lastInputs << 16) | lastOutputs);
+                    }
+                }
+            }
+
+            bool hasInOutMismatch = false;
+            for (int i = 0; i < supportedChannels.size(); ++i)
+            {
+                const uint32_t numInputs  = (supportedChannels[i] >> 16) & 0xffff;
+                const uint32_t numOutputs = (supportedChannels[i] >> 0)  & 0xffff;
+
+                if (numInputs != numOutputs)
+                {
+                    hasInOutMismatch = true;
+                    break;
+                }
+            }
+
+            bool hasUnsupportedInput = ! hasMainOutputBus, hasUnsupportedOutput = ! hasMainInputBus;
+            for (uint32_t inChanNum = hasMainInputBus ? 1 : 0; inChanNum <= (hasMainInputBus ? maxNumChanToCheckFor : 0); ++inChanNum)
+            {
+                uint32_t channelConfiguration = (inChanNum << 16) | (hasInOutMismatch ? defaultOutputs : inChanNum);
+                if (! supportedChannels.contains (channelConfiguration))
+                {
+                    hasUnsupportedInput = true;
+                    break;
+                }
+            }
+
+            for (uint32_t outChanNum = hasMainOutputBus ? 1 : 0; outChanNum <= (hasMainOutputBus ? maxNumChanToCheckFor : 0); ++outChanNum)
+            {
+                uint32_t channelConfiguration = ((hasInOutMismatch ? defaultInputs : outChanNum) << 16) | outChanNum;
+                if (! supportedChannels.contains (channelConfiguration))
+                {
+                    hasUnsupportedOutput = true;
+                    break;
+                }
+            }
+
+            for (int i = 0; i < supportedChannels.size(); ++i)
+            {
+                const int numInputs  = (supportedChannels[i] >> 16) & 0xffff;
+                const int numOutputs = (supportedChannels[i] >> 0)  & 0xffff;
+
+                AUChannelInfo info;
+
+                // see here: https://developer.apple.com/library/mac/documentation/MusicAudio/Conceptual/AudioUnitProgrammingGuide/TheAudioUnit/TheAudioUnit.html
+                info.inChannels  = static_cast<SInt16> (hasMainInputBus  ? (hasUnsupportedInput  ? numInputs :  (hasInOutMismatch && (! hasUnsupportedOutput) ? -2 : -1)) : 0);
+                info.outChannels = static_cast<SInt16> (hasMainOutputBus ? (hasUnsupportedOutput ? numOutputs : (hasInOutMismatch && (! hasUnsupportedInput)  ? -2 : -1)) : 0);
+
+                if (info.inChannels == -2 && info.outChannels == -2)
+                    info.inChannels = -1;
+
+                int j;
+                for (j = 0; j < channelInfo.size(); ++j)
+                    if (channelInfo[j].inChannels == info.inChannels && channelInfo[j].outChannels == info.outChannels)
+                        break;
+
+                if (j >= channelInfo.size())
+                    channelInfo.add (info);
+            }
+        }
+    }
+
+    //==============================================================================
+    void clearPresetsArray() const
+    {
+        for (int i = presetsArray.size(); --i >= 0;)
+            CFRelease (presetsArray.getReference(i).presetName);
+
+        presetsArray.clear();
+    }
+
+    void refreshCurrentPreset()
+    {
+        // this will make the AU host re-read and update the current preset name
+        // in case it was changed here in the plug-in:
+
+        const int currentProgramNumber = juceFilter->getCurrentProgram();
+        const String currentProgramName = juceFilter->getProgramName (currentProgramNumber);
+
+        AUPreset currentPreset;
+        currentPreset.presetNumber = currentProgramNumber;
+        currentPreset.presetName = currentProgramName.toCFString();
+
+        SetAFactoryPresetAsCurrent (currentPreset);
+    }
+
+    //==============================================================================
+    Array<AudioChannelLayoutTag>&       getSupportedBusLayouts (bool isInput, int bus) noexcept       { return (isInput ? supportedInputLayouts : supportedOutputLayouts).getReference (bus); }
+    const Array<AudioChannelLayoutTag>& getSupportedBusLayouts (bool isInput, int bus) const noexcept { return (isInput ? supportedInputLayouts : supportedOutputLayouts).getReference (bus); }
+    AudioChannelLayoutTag& getCurrentLayout (bool isInput, int bus) noexcept               { return (isInput ? currentInputLayout : currentOutputLayout).getReference (bus); }
+    AudioChannelLayoutTag  getCurrentLayout (bool isInput, int bus) const noexcept         { return (isInput ? currentInputLayout : currentOutputLayout)[bus]; }
+
+    bool toggleBus (bool isInput, int busIdx)
+    {
+        const PluginBusUtilities::SupportedBusLayouts& layouts = busUtils.getSupportedBusLayouts (isInput, busIdx);
+
+        if (! layouts.canBeDisabled)
+            return false;
+
+        AudioChannelSet newSet;
+
+        if (! busUtils.isBusEnabled (isInput, busIdx))
+            newSet = layouts.getDefault();
+
+        return juceFilter->setPreferredBusArrangement (isInput, busIdx, newSet);
+    }
+
+    //==============================================================================
+    static AudioChannelSet::ChannelType CoreAudioChannelLabelToJuceType (AudioChannelLabel label) noexcept
+    {
+        if (label >= kAudioChannelLabel_Discrete_0 && label <= kAudioChannelLabel_Discrete_65535)
+        {
+            const unsigned int discreteChannelNum = label - kAudioChannelLabel_Discrete_0;
+            return static_cast<AudioChannelSet::ChannelType> (AudioChannelSet::discreteChannel0 + discreteChannelNum);
+        }
+
+        switch (label)
+        {
+            case kAudioChannelLabel_Center:
+            case kAudioChannelLabel_Mono:                   return AudioChannelSet::centre;
+            case kAudioChannelLabel_Left:
+            case kAudioChannelLabel_HeadphonesLeft:         return AudioChannelSet::left;
+            case kAudioChannelLabel_Right:
+            case kAudioChannelLabel_HeadphonesRight:        return AudioChannelSet::right;
+            case kAudioChannelLabel_LFEScreen:              return AudioChannelSet::subbass;
+            case kAudioChannelLabel_LeftSurround:           return AudioChannelSet::surroundLeft;
+            case kAudioChannelLabel_RightSurround:          return AudioChannelSet::surroundRight;
+            case kAudioChannelLabel_LeftCenter:             return AudioChannelSet::centreLeft;
+            case kAudioChannelLabel_RightCenter:            return AudioChannelSet::centreRight;
+            case kAudioChannelLabel_CenterSurround:         return AudioChannelSet::surround;
+            case kAudioChannelLabel_LeftSurroundDirect:     return AudioChannelSet::sideLeft;
+            case kAudioChannelLabel_RightSurroundDirect:    return AudioChannelSet::sideRight;
+            case kAudioChannelLabel_TopCenterSurround:      return AudioChannelSet::topMiddle;
+            case kAudioChannelLabel_VerticalHeightLeft:     return AudioChannelSet::topFrontLeft;
+            case kAudioChannelLabel_VerticalHeightRight:    return AudioChannelSet::topFrontRight;
+            case kAudioChannelLabel_VerticalHeightCenter:   return AudioChannelSet::topFrontCentre;
+            case kAudioChannelLabel_TopBackLeft:
+            case kAudioChannelLabel_RearSurroundLeft:       return AudioChannelSet::topRearLeft;
+            case kAudioChannelLabel_TopBackRight:
+            case kAudioChannelLabel_RearSurroundRight:      return AudioChannelSet::topRearRight;
+            case kAudioChannelLabel_TopBackCenter:          return AudioChannelSet::topRearCentre;
+            case kAudioChannelLabel_LFE2:                   return AudioChannelSet::subbass2;
+            default:                                        return AudioChannelSet::unknown;
+        }
+    }
+
+    static AudioChannelSet CoreAudioChannelBitmapToJuceType (UInt32 bitmap) noexcept
+    {
+        AudioChannelSet set;
+
+        if ((bitmap & kAudioChannelBit_Left)                 != 0) set.addChannel (AudioChannelSet::left);
+        if ((bitmap & kAudioChannelBit_Right)                != 0) set.addChannel (AudioChannelSet::right);
+        if ((bitmap & kAudioChannelBit_Center)               != 0) set.addChannel (AudioChannelSet::centre);
+        if ((bitmap & kAudioChannelBit_LFEScreen)            != 0) set.addChannel (AudioChannelSet::subbass);
+        if ((bitmap & kAudioChannelBit_LeftSurround)         != 0) set.addChannel (AudioChannelSet::surroundLeft);
+        if ((bitmap & kAudioChannelBit_RightSurround)        != 0) set.addChannel (AudioChannelSet::surroundRight);
+        if ((bitmap & kAudioChannelBit_LeftCenter)           != 0) set.addChannel (AudioChannelSet::centreLeft);
+        if ((bitmap & kAudioChannelBit_RightCenter)          != 0) set.addChannel (AudioChannelSet::centreRight);
+        if ((bitmap & kAudioChannelBit_CenterSurround)       != 0) set.addChannel (AudioChannelSet::surround);
+        if ((bitmap & kAudioChannelBit_LeftSurroundDirect)   != 0) set.addChannel (AudioChannelSet::sideLeft);
+        if ((bitmap & kAudioChannelBit_RightSurroundDirect)  != 0) set.addChannel (AudioChannelSet::sideRight);
+        if ((bitmap & kAudioChannelBit_TopCenterSurround)    != 0) set.addChannel (AudioChannelSet::topMiddle);
+        if ((bitmap & kAudioChannelBit_VerticalHeightLeft)   != 0) set.addChannel (AudioChannelSet::topFrontLeft);
+        if ((bitmap & kAudioChannelBit_VerticalHeightCenter) != 0) set.addChannel (AudioChannelSet::topFrontCentre);
+        if ((bitmap & kAudioChannelBit_VerticalHeightRight)  != 0) set.addChannel (AudioChannelSet::topFrontRight);
+        if ((bitmap & kAudioChannelBit_TopBackLeft)          != 0) set.addChannel (AudioChannelSet::topRearLeft);
+        if ((bitmap & kAudioChannelBit_TopBackCenter)        != 0) set.addChannel (AudioChannelSet::topRearCentre);
+        if ((bitmap & kAudioChannelBit_TopBackRight)         != 0) set.addChannel (AudioChannelSet::topRearRight);
+
+        return set;
+    }
+
+    static AudioChannelSet CoreAudioChannelLayoutToJuceType (const AudioChannelLayout& layout) noexcept
+    {
+        const AudioChannelLayoutTag tag = layout.mChannelLayoutTag;
+
+        if (tag == kAudioChannelLayoutTag_UseChannelBitmap)         return CoreAudioChannelBitmapToJuceType (layout.mChannelBitmap);
+        if (tag == kAudioChannelLayoutTag_UseChannelDescriptions)
+        {
+            AudioChannelSet set;
+            for (unsigned int i = 0; i < layout.mNumberChannelDescriptions; ++i)
+                set.addChannel (CoreAudioChannelLabelToJuceType (layout.mChannelDescriptions[i].mChannelLabel));
+
+            return set;
+        }
+
+        return CALayoutTagToChannelSet (tag);
+    }
+
+    static AudioChannelSet CALayoutTagToChannelSet (AudioChannelLayoutTag tag) noexcept
+    {
+        switch (tag)
+        {
+            case kAudioChannelLayoutTag_Mono:                   return AudioChannelSet::mono();
+            case kAudioChannelLayoutTag_Stereo:
+            case kAudioChannelLayoutTag_StereoHeadphones:
+            case kAudioChannelLayoutTag_Binaural:               return AudioChannelSet::stereo();
+            case kAudioChannelLayoutTag_Quadraphonic:           return AudioChannelSet::quadraphonic();
+            case kAudioChannelLayoutTag_Pentagonal:             return AudioChannelSet::pentagonal();
+            case kAudioChannelLayoutTag_Hexagonal:              return AudioChannelSet::hexagonal();
+            case kAudioChannelLayoutTag_Octagonal:              return AudioChannelSet::octagonal();
+            case kAudioChannelLayoutTag_Ambisonic_B_Format:     return AudioChannelSet::ambisonic();
+            case kAudioChannelLayoutTag_AudioUnit_6_0:          return AudioChannelSet::create6point0();
+            case kAudioChannelLayoutTag_MPEG_6_1_A:             return AudioChannelSet::create6point1();
+            case kAudioChannelLayoutTag_MPEG_5_0_B:             return AudioChannelSet::create5point0();
+            case kAudioChannelLayoutTag_MPEG_5_1_A:             return AudioChannelSet::create5point1();
+            case kAudioChannelLayoutTag_DTS_7_1:
+            case kAudioChannelLayoutTag_MPEG_7_1_C:             return AudioChannelSet::create7point1();
+            case kAudioChannelLayoutTag_AudioUnit_7_0_Front:    return AudioChannelSet::createFront7point0();
+            case kAudioChannelLayoutTag_AudioUnit_7_1_Front:    return AudioChannelSet::createFront7point1();
+        }
+
+        if (int numChannels = static_cast<int> (tag) & 0xffff)
+            return AudioChannelSet::discreteChannels (numChannels);
+
+        // Bitmap and channel description array layout tags are currently unsupported :-(
+        jassertfalse;
+        return AudioChannelSet();
+    }
+
+    static AudioChannelLayoutTag ChannelSetToCALayoutTag (const AudioChannelSet& set) noexcept
+    {
+        if (set == AudioChannelSet::mono())               return kAudioChannelLayoutTag_Mono;
+        if (set == AudioChannelSet::stereo())             return kAudioChannelLayoutTag_Stereo;
+        if (set == AudioChannelSet::quadraphonic())       return kAudioChannelLayoutTag_Quadraphonic;
+        if (set == AudioChannelSet::pentagonal())         return kAudioChannelLayoutTag_Pentagonal;
+        if (set == AudioChannelSet::hexagonal())          return kAudioChannelLayoutTag_Hexagonal;
+        if (set == AudioChannelSet::octagonal())          return kAudioChannelLayoutTag_Octagonal;
+        if (set == AudioChannelSet::ambisonic())          return kAudioChannelLayoutTag_Ambisonic_B_Format;
+        if (set == AudioChannelSet::create5point0())      return kAudioChannelLayoutTag_MPEG_5_0_B;
+        if (set == AudioChannelSet::create5point1())      return kAudioChannelLayoutTag_MPEG_5_1_A;
+        if (set == AudioChannelSet::create6point0())      return kAudioChannelLayoutTag_AudioUnit_6_0;
+        if (set == AudioChannelSet::create6point1())      return kAudioChannelLayoutTag_MPEG_6_1_A;
+        if (set == AudioChannelSet::create7point0())      return kAudioChannelLayoutTag_AudioUnit_7_0;
+        if (set == AudioChannelSet::create7point1())      return kAudioChannelLayoutTag_MPEG_7_1_C;
+        if (set == AudioChannelSet::createFront7point0()) return kAudioChannelLayoutTag_AudioUnit_7_0_Front;
+        if (set == AudioChannelSet::createFront7point1()) return kAudioChannelLayoutTag_AudioUnit_7_1_Front;
+
+        return static_cast<AudioChannelLayoutTag> ((int) kAudioChannelLayoutTag_DiscreteInOrder | set.size());
+    }
+
+    //==============================================================================
+    void addSupportedLayoutTagsForBus (bool isInput, int busNum, Array<AudioChannelLayoutTag>& tags)
+    {
+        const PluginBusUtilities::SupportedBusLayouts& layouts = busUtils.getSupportedBusLayouts (isInput, busNum);
+
+        if (! layouts.busIgnoresLayout)
+            for (int i = 0; i < layouts.supportedLayouts.size(); ++i)
+                tags.add (ChannelSetToCALayoutTag (layouts.supportedLayouts.getReference (i)));
+    }
+
+    void addSupportedLayoutTagsForDirection (bool isInput)
+    {
+        Array<Array<AudioChannelLayoutTag> >& layouts = isInput ? supportedInputLayouts : supportedOutputLayouts;
+        layouts.clear();
+
+        for (int busNr = 0; busNr < busUtils.getBusCount (isInput); ++busNr)
+        {
+            Array<AudioChannelLayoutTag> busLayouts;
+            addSupportedLayoutTagsForBus (isInput, busNr, busLayouts);
+
+            layouts.add (busLayouts);
+        }
+    }
+
+    void addSupportedLayoutTags()
+    {
+        currentInputLayout.clear(); currentOutputLayout.clear();
+
+        currentInputLayout. resize (juceFilter->busArrangement.inputBuses. size());
+        currentOutputLayout.resize (juceFilter->busArrangement.outputBuses.size());
+
+        addSupportedLayoutTagsForDirection (true);
+        addSupportedLayoutTagsForDirection (false);
+    }
+
+    JUCE_DECLARE_NON_COPYABLE (JuceAU)
+};
+
+
+//==============================================================================
+#if BUILD_AU_CARBON_UI
+
+class JuceAUView  : public AUCarbonViewBase
+{
+public:
+    JuceAUView (AudioUnitCarbonView auview)
+      : AUCarbonViewBase (auview),
+        juceFilter (nullptr)
+    {
+    }
+
+    ~JuceAUView()
+    {
+        deleteUI();
+    }
+
+    ComponentResult CreateUI (Float32 /*inXOffset*/, Float32 /*inYOffset*/) override
+    {
+        JUCE_AUTORELEASEPOOL
+        {
+            if (juceFilter == nullptr)
+            {
+                void* pointers[2];
+                UInt32 propertySize = sizeof (pointers);
+
+                AudioUnitGetProperty (GetEditAudioUnit(),
+                                      juceFilterObjectPropertyID,
+                                      kAudioUnitScope_Global,
+                                      0,
+                                      pointers,
+                                      &propertySize);
+
+                juceFilter = (AudioProcessor*) pointers[0];
+            }
+
+            if (juceFilter != nullptr)
+            {
+                deleteUI();
+
+                if (AudioProcessorEditor* editorComp = juceFilter->createEditorIfNeeded())
+                {
+                    editorComp->setOpaque (true);
+                    windowComp = new ComponentInHIView (editorComp, mCarbonPane);
+                }
+            }
+            else
+            {
+                jassertfalse; // can't get a pointer to our effect
+            }
+        }
+
+        return noErr;
+    }
+
+    AudioUnitCarbonViewEventListener getEventListener() const   { return mEventListener; }
+    void* getEventListenerUserData() const                      { return mEventListenerUserData; }
+
+private:
+    //==============================================================================
+    AudioProcessor* juceFilter;
+    ScopedPointer<Component> windowComp;
+    FakeMouseMoveGenerator fakeMouseGenerator;
+
+    void deleteUI()
+    {
+        if (windowComp != nullptr)
+        {
+            PopupMenu::dismissAllActiveMenus();
+
+            /* This assertion is triggered when there's some kind of modal component active, and the
+               host is trying to delete our plugin.
+               If you must use modal components, always use them in a non-blocking way, by never
+               calling runModalLoop(), but instead using enterModalState() with a callback that
+               will be performed on completion. (Note that this assertion could actually trigger
+               a false alarm even if you're doing it correctly, but is here to catch people who
+               aren't so careful) */
+            jassert (Component::getCurrentlyModalComponent() == nullptr);
+
+            if (JuceAU::EditorCompHolder* editorCompHolder = dynamic_cast<JuceAU::EditorCompHolder*> (windowComp->getChildComponent(0)))
+                if (AudioProcessorEditor* audioProcessEditor = dynamic_cast<AudioProcessorEditor*> (editorCompHolder->getChildComponent(0)))
+                    juceFilter->editorBeingDeleted (audioProcessEditor);
+
+            windowComp = nullptr;
+        }
+    }
+
+    //==============================================================================
+    // Uses a child NSWindow to sit in front of a HIView and display our component
+    class ComponentInHIView  : public Component
+    {
+    public:
+        ComponentInHIView (AudioProcessorEditor* ed, HIViewRef parentHIView)
+            : parentView (parentHIView),
+              editor (ed),
+              recursive (false)
+        {
+            JUCE_AUTORELEASEPOOL
+            {
+                jassert (ed != nullptr);
+                addAndMakeVisible (editor);
+                setOpaque (true);
+                setVisible (true);
+                setBroughtToFrontOnMouseClick (true);
+
+                setSize (editor.getWidth(), editor.getHeight());
+                SizeControl (parentHIView, (SInt16) editor.getWidth(), (SInt16) editor.getHeight());
+
+                WindowRef windowRef = HIViewGetWindow (parentHIView);
+                hostWindow = [[NSWindow alloc] initWithWindowRef: windowRef];
+
+                [hostWindow retain];
+                [hostWindow setCanHide: YES];
+                [hostWindow setReleasedWhenClosed: YES];
+
+                updateWindowPos();
+
+               #if ! JucePlugin_EditorRequiresKeyboardFocus
+                addToDesktop (ComponentPeer::windowIsTemporary | ComponentPeer::windowIgnoresKeyPresses);
+                setWantsKeyboardFocus (false);
+               #else
+                addToDesktop (ComponentPeer::windowIsTemporary);
+                setWantsKeyboardFocus (true);
+               #endif
+
+                setVisible (true);
+                toFront (false);
+
+                addSubWindow();
+
+                NSWindow* pluginWindow = [((NSView*) getWindowHandle()) window];
+                [pluginWindow setNextResponder: hostWindow];
+
+                attachWindowHidingHooks (this, (WindowRef) windowRef, hostWindow);
+            }
+        }
+
+        ~ComponentInHIView()
+        {
+            JUCE_AUTORELEASEPOOL
+            {
+                removeWindowHidingHooks (this);
+
+                NSWindow* pluginWindow = [((NSView*) getWindowHandle()) window];
+                [hostWindow removeChildWindow: pluginWindow];
+                removeFromDesktop();
+
+                [hostWindow release];
+                hostWindow = nil;
+            }
+        }
+
+        void updateWindowPos()
+        {
+            HIPoint f;
+            f.x = f.y = 0;
+            HIPointConvert (&f, kHICoordSpaceView, parentView, kHICoordSpaceScreenPixel, 0);
+            setTopLeftPosition ((int) f.x, (int) f.y);
+        }
+
+        void addSubWindow()
+        {
+            NSWindow* pluginWindow = [((NSView*) getWindowHandle()) window];
+            [pluginWindow setExcludedFromWindowsMenu: YES];
+            [pluginWindow setCanHide: YES];
+
+            [hostWindow addChildWindow: pluginWindow
+                               ordered: NSWindowAbove];
+            [hostWindow orderFront: nil];
+            [pluginWindow orderFront: nil];
+        }
+
+        void resized() override
+        {
+            if (Component* const child = getChildComponent (0))
+                child->setBounds (getLocalBounds());
+        }
+
+        void paint (Graphics&) override {}
+
+        void childBoundsChanged (Component*) override
+        {
+            if (! recursive)
+            {
+                recursive = true;
+
+                const int w = jmax (32, editor.getWidth());
+                const int h = jmax (32, editor.getHeight());
+
+                SizeControl (parentView, (SInt16) w, (SInt16) h);
+
+                if (getWidth() != w || getHeight() != h)
+                    setSize (w, h);
+
+                editor.repaint();
+
+                updateWindowPos();
+                addSubWindow(); // (need this for AULab)
+
+                recursive = false;
+            }
+        }
+
+        bool keyPressed (const KeyPress& kp) override
+        {
+            if (! kp.getModifiers().isCommandDown())
+            {
+                // If we have an unused keypress, move the key-focus to a host window
+                // and re-inject the event..
+                static NSTimeInterval lastEventTime = 0; // check we're not recursively sending the same event
+                NSTimeInterval eventTime = [[NSApp currentEvent] timestamp];
+
+                if (lastEventTime != eventTime)
+                {
+                    lastEventTime = eventTime;
+
+                    [[hostWindow parentWindow] makeKeyWindow];
+                    repostCurrentNSEvent();
+                }
+            }
+
+            return false;
+        }
+
+    private:
+        HIViewRef parentView;
+        NSWindow* hostWindow;
+        JuceAU::EditorCompHolder editor;
+        bool recursive;
+    };
+};
+
+#endif
+
+//==============================================================================
+#define JUCE_COMPONENT_ENTRYX(Class, Name, Suffix) \
+    extern "C" __attribute__((visibility("default"))) ComponentResult Name ## Suffix (ComponentParameters* params, Class* obj); \
+    extern "C" __attribute__((visibility("default"))) ComponentResult Name ## Suffix (ComponentParameters* params, Class* obj) \
+    { \
+        return ComponentEntryPoint<Class>::Dispatch (params, obj); \
+    }
+
+#if JucePlugin_ProducesMidiOutput || JucePlugin_WantsMidiInput || JucePlugin_IsMidiEffect
+ #define FACTORY_BASE_CLASS AUMIDIEffectFactory
+#else
+ #define FACTORY_BASE_CLASS AUBaseFactory
+#endif
+
+#define JUCE_FACTORY_ENTRYX(Class, Name) \
+    extern "C" __attribute__((visibility("default"))) void* Name ## Factory (const AudioComponentDescription* desc); \
+    extern "C" __attribute__((visibility("default"))) void* Name ## Factory (const AudioComponentDescription* desc) \
+    { \
+        return FACTORY_BASE_CLASS<Class>::Factory (desc); \
+    }
+
+#define JUCE_COMPONENT_ENTRY(Class, Name, Suffix)   JUCE_COMPONENT_ENTRYX(Class, Name, Suffix)
+#define JUCE_FACTORY_ENTRY(Class, Name)             JUCE_FACTORY_ENTRYX(Class, Name)
+
+//==============================================================================
+JUCE_COMPONENT_ENTRY (JuceAU, JucePlugin_AUExportPrefix, Entry)
+
+#ifndef AUDIOCOMPONENT_ENTRY
+ #define JUCE_DISABLE_AU_FACTORY_ENTRY 1
+#endif
+
+#if ! JUCE_DISABLE_AU_FACTORY_ENTRY  // (You might need to disable this for old Xcode 3 builds)
+JUCE_FACTORY_ENTRY   (JuceAU, JucePlugin_AUExportPrefix)
+#endif
+
+#if BUILD_AU_CARBON_UI
+ JUCE_COMPONENT_ENTRY (JuceAUView, JucePlugin_AUExportPrefix, ViewEntry)
+#endif
+
+#if ! JUCE_DISABLE_AU_FACTORY_ENTRY
+ #include "CoreAudioUtilityClasses/AUPlugInDispatch.cpp"
+#endif
+
+#endif