--- conflicted
+++ resolved
@@ -1,1873 +1,1848 @@
-/*
-  ==============================================================================
-
-   This file is part of the JUCE library.
-   Copyright (c) 2015 - ROLI Ltd.
-
-   Permission is granted to use this software under the terms of either:
-   a) the GPL v2 (or any later version)
-   b) the Affero GPL v3
-
-   Details of these licenses can be found at: www.gnu.org/licenses
-
-   JUCE is distributed in the hope that it will be useful, but WITHOUT ANY
-   WARRANTY; without even the implied warranty of MERCHANTABILITY or FITNESS FOR
-   A PARTICULAR PURPOSE.  See the GNU General Public License for more details.
-
-   ------------------------------------------------------------------------------
-
-   To release a closed-source product which uses JUCE, commercial licenses are
-   available: visit www.juce.com for more information.
-
-  ==============================================================================
-*/
-
-// Your project must contain an AppConfig.h file with your project-specific settings in it,
-// and your header search path must make it accessible to the module's files.
-#include "AppConfig.h"
-
-#include "../utility/juce_CheckSettingMacros.h"
-
-#if JucePlugin_Build_AU
-
-#if __LP64__
- #undef JUCE_SUPPORT_CARBON
- #define JUCE_SUPPORT_CARBON 0
-#endif
-
-#ifdef __clang__
- #pragma clang diagnostic push
- #pragma clang diagnostic ignored "-Wshorten-64-to-32"
- #pragma clang diagnostic ignored "-Wunused-parameter"
- #pragma clang diagnostic ignored "-Wdeprecated-declarations"
- #pragma clang diagnostic ignored "-Wsign-conversion"
- #pragma clang diagnostic ignored "-Wconversion"
- #pragma clang diagnostic ignored "-Woverloaded-virtual"
-#endif
-
-#include "../utility/juce_IncludeSystemHeaders.h"
-
-#include <AudioUnit/AUCocoaUIView.h>
-#include <AudioUnit/AudioUnit.h>
-#include <AudioToolbox/AudioUnitUtilities.h>
-#include <CoreMIDI/MIDIServices.h>
-
-#if JUCE_SUPPORT_CARBON
- #define Point CarbonDummyPointName
- #define Component CarbonDummyCompName
-#endif
-
-/*
-    Got an include error here?
-
-    You probably need to install Apple's AU classes - see the
-    juce website for more info on how to get them:
-    http://www.juce.com/forum/topic/aus-xcode
-*/
-#include "CoreAudioUtilityClasses/AUMIDIEffectBase.h"
-#include "CoreAudioUtilityClasses/MusicDeviceBase.h"
-#undef Point
-#undef Component
-
-/** The BUILD_AU_CARBON_UI flag lets you specify whether old-school carbon hosts are supported as
-    well as ones that can open a cocoa view. If this is enabled, you'll need to also add the AUCarbonBase
-    files to your project.
-*/
-#if ! (defined (BUILD_AU_CARBON_UI) || JUCE_64BIT)
- #define BUILD_AU_CARBON_UI 1
-#endif
-
-#ifdef __LP64__
- #undef BUILD_AU_CARBON_UI  // (not possible in a 64-bit build)
-#endif
-
-#if BUILD_AU_CARBON_UI
- #undef Button
- #define Point CarbonDummyPointName
- #include "CoreAudioUtilityClasses/AUCarbonViewBase.h"
- #undef Point
-#endif
-
-#ifdef __clang__
- #pragma clang diagnostic pop
-#endif
-
-#define JUCE_MAC_WINDOW_VISIBITY_BODGE 1
-
-#include "../utility/juce_IncludeModuleHeaders.h"
-#include "../utility/juce_FakeMouseMoveGenerator.h"
-#include "../utility/juce_CarbonVisibility.h"
-#include "../../juce_core/native/juce_osx_ObjCHelpers.h"
-
-//==============================================================================
-static Array<void*> activePlugins, activeUIs;
-
-static const AudioUnitPropertyID juceFilterObjectPropertyID = 0x1a45ffe9;
-
-static const short channelConfigs[][2] = { JucePlugin_PreferredChannelConfigurations };
-static const int numChannelConfigs = sizeof (channelConfigs) / sizeof (*channelConfigs);
-
-#if JucePlugin_IsSynth
-class JuceAUBaseClass   : public MusicDeviceBase
-{
-public:
-    JuceAUBaseClass (AudioComponentInstance comp)  : MusicDeviceBase (comp, 0, 1) {}
-};
-#else
-class JuceAUBaseClass   : public AUBase, public AUMIDIBase
-{
-public:
-#if JucePlugin_AcceptsSideChain
-    static const int numInputElements = 2;
-#else
-    static const int numInputElements = 1;
-#endif
-    JuceAUBaseClass (AudioComponentInstance comp)  : AUBase (comp, numInputElements, 1), AUMIDIBase(this), mBypassEffect(false) {}
-
-#if !TARGET_OS_IPHONE
-    static OSStatus	ComponentEntryDispatch(	ComponentParameters *			params,
-                                            JuceAUBaseClass *				This)
-    {
-        if (This == NULL) return paramErr;
-        
-        OSStatus result;
-        
-        switch (params->what) {
-            case kMusicDeviceMIDIEventSelect:
-            case kMusicDeviceSysExSelect:
-                result = AUMIDIBase::ComponentEntryDispatch (params, This);
-                break;
-            default:
-                result = AUBase::ComponentEntryDispatch(params, This);
-                break;
-        }
-        
-        return result;
-    }
-#endif
-
-    // Same bypass logic as AUEffectBase
-    bool IsBypassEffect () { return mBypassEffect; }
-    virtual void SetBypassEffect (bool inFlag) { mBypassEffect = inFlag; }
-
-protected:
-    virtual	bool ShouldBypassEffect () { return IsBypassEffect(); }
-
-private:
-    bool mBypassEffect;
-};
-#endif
-
-
-// This macro can be set if you need to override this internal name for some reason..
-#ifndef JUCE_STATE_DICTIONARY_KEY
- #define JUCE_STATE_DICTIONARY_KEY   CFSTR("jucePluginState")
-#endif
-
-//==============================================================================
-class JuceAU   : public JuceAUBaseClass,
-                 public AudioProcessorListener,
-                 public AudioPlayHead,
-                 public ComponentListener
-{
-public:
-    //==============================================================================
-    JuceAU (AudioUnit component)
-        : JuceAUBaseClass (component),
-          bufferSpace (2, 16),
-          prepared (false)
-    {
-        if (activePlugins.size() + activeUIs.size() == 0)
-        {
-           #if BUILD_AU_CARBON_UI
-            NSApplicationLoad();
-           #endif
-
-            initialiseJuce_GUI();
-        }
-
-        juceFilter = createPluginFilterOfType (AudioProcessor::wrapperType_AudioUnit);
-
-        juceFilter->setPlayHead (this);
-        juceFilter->addListener (this);
-
-        Globals()->UseIndexedParameters (juceFilter->getNumParameters());
-
-        activePlugins.add (this);
-
-        zerostruct (auEvent);
-        auEvent.mArgument.mParameter.mAudioUnit = GetComponentInstance();
-        auEvent.mArgument.mParameter.mScope = kAudioUnitScope_Global;
-        auEvent.mArgument.mParameter.mElement = 0;
-
-        zerostruct (midiCallback);
-
-        CreateElements();
-
-        CAStreamBasicDescription streamDescription;
-        streamDescription.mSampleRate = getSampleRate();
-        streamDescription.SetCanonical ((UInt32) channelConfigs[0][1], false);
-        for (int i = 0; i < Outputs().GetNumberOfElements(); ++i)
-        {
-            Outputs().GetIOElement(i)->SetStreamFormat (streamDescription);
-        }
-
-        // TODO: Allow synths with side chain?
-       #if ! JucePlugin_IsSynth
-        streamDescription.SetCanonical ((UInt32) channelConfigs[0][0], false);
-        for (int i = 0; i < Inputs().GetNumberOfElements(); ++i)
-        {
-            Inputs().GetIOElement(i)->SetStreamFormat (streamDescription);
-        }
-       #endif
-    }
-
-    ~JuceAU()
-    {
-        deleteActiveEditors();
-        juceFilter = nullptr;
-        clearPresetsArray();
-
-        jassert (activePlugins.contains (this));
-        activePlugins.removeFirstMatchingValue (this);
-
-        if (activePlugins.size() + activeUIs.size() == 0)
-            shutdownJuce_GUI();
-    }
-
-    void deleteActiveEditors()
-    {
-        for (int i = activeUIs.size(); --i >= 0;)
-        {
-            id ui = (id) activeUIs.getUnchecked(i);
-
-            if (JuceUIViewClass::getAU (ui) == this)
-                JuceUIViewClass::deleteEditor (ui);
-        }
-    }
-
-    //==============================================================================
-    ComponentResult GetPropertyInfo (AudioUnitPropertyID inID,
-                                     AudioUnitScope inScope,
-                                     AudioUnitElement inElement,
-                                     UInt32& outDataSize,
-                                     Boolean& outWritable) override
-    {
-        if (inScope == kAudioUnitScope_Global)
-        {
-            switch (inID)
-            {
-                case juceFilterObjectPropertyID:
-                    outWritable = false;
-                    outDataSize = sizeof (void*) * 2;
-                    return noErr;
-
-                case kAudioUnitProperty_OfflineRender:
-                    outWritable = true;
-                    outDataSize = sizeof (UInt32);
-                    return noErr;
-
-                case kMusicDeviceProperty_InstrumentCount:
-                    outDataSize = sizeof (UInt32);
-                    outWritable = false;
-                    return noErr;
-
-                case kAudioUnitProperty_CocoaUI:
-                   #if MAC_OS_X_VERSION_MIN_REQUIRED < MAC_OS_X_VERSION_10_5
-                    // (On 10.4, there's a random obj-c dispatching crash when trying to load a cocoa UI)
-                    if (SystemStats::getOperatingSystemType() >= SystemStats::MacOSX_10_5)
-                   #endif
-                    {
-                        outDataSize = sizeof (AudioUnitCocoaViewInfo);
-                        outWritable = true;
-                        return noErr;
-                    }
-
-                    break;
-
-               #if JucePlugin_ProducesMidiOutput
-                case kAudioUnitProperty_MIDIOutputCallbackInfo:
-                    outDataSize = sizeof (CFArrayRef);
-                    outWritable = false;
-                    return noErr;
-
-                case kAudioUnitProperty_MIDIOutputCallback:
-                    outDataSize = sizeof (AUMIDIOutputCallbackStruct);
-                    outWritable = true;
-                    return noErr;
-               #endif
-
-               #if ! JucePlugin_IsSynth
-                case kAudioUnitProperty_BypassEffect:
-                    outWritable = true;
-                    outDataSize = sizeof (UInt32);
-                    return noErr;
-               #endif
-
-                case kAudioUnitProperty_ParameterStringFromValue:
-                     outDataSize = sizeof (AudioUnitParameterStringFromValue);
-                     outWritable = false;
-                     return noErr;
-
-                case kAudioUnitProperty_ParameterValueFromString:
-                     outDataSize = sizeof (AudioUnitParameterValueFromString);
-                     outWritable = false;
-                     return noErr;
-
-                default: break;
-            }
-        }
-
-        return JuceAUBaseClass::GetPropertyInfo (inID, inScope, inElement, outDataSize, outWritable);
-    }
-
-    ComponentResult GetProperty (AudioUnitPropertyID inID,
-                                 AudioUnitScope inScope,
-                                 AudioUnitElement inElement,
-                                 void* outData) override
-    {
-        if (inScope == kAudioUnitScope_Global)
-        {
-            switch (inID)
-            {
-                case juceFilterObjectPropertyID:
-                    ((void**) outData)[0] = (void*) static_cast<AudioProcessor*> (juceFilter);
-                    ((void**) outData)[1] = (void*) this;
-                    return noErr;
-
-                case kAudioUnitProperty_OfflineRender:
-                    *(UInt32*) outData = (juceFilter != nullptr && juceFilter->isNonRealtime()) ? 1 : 0;
-                    return noErr;
-
-                case kMusicDeviceProperty_InstrumentCount:
-                    *(UInt32*) outData = 1;
-                    return noErr;
-
-                case kAudioUnitProperty_CocoaUI:
-                   #if MAC_OS_X_VERSION_MIN_REQUIRED < MAC_OS_X_VERSION_10_5
-                    // (On 10.4, there's a random obj-c dispatching crash when trying to load a cocoa UI)
-                    if (SystemStats::getOperatingSystemType() >= SystemStats::MacOSX_10_5)
-                   #endif
-                    {
-                        JUCE_AUTORELEASEPOOL
-                        {
-                            static JuceUICreationClass cls;
-
-                            // (NB: this may be the host's bundle, not necessarily the component's)
-                            NSBundle* bundle = [NSBundle bundleForClass: cls.cls];
-
-                            AudioUnitCocoaViewInfo* info = static_cast<AudioUnitCocoaViewInfo*> (outData);
-                            info->mCocoaAUViewClass[0] = (CFStringRef) [juceStringToNS (class_getName (cls.cls)) retain];
-                            info->mCocoaAUViewBundleLocation = (CFURLRef) [[NSURL fileURLWithPath: [bundle bundlePath]] retain];
-                        }
-
-                        return noErr;
-                    }
-
-                    break;
-
-               #if JucePlugin_ProducesMidiOutput
-                case kAudioUnitProperty_MIDIOutputCallbackInfo:
-                {
-                    CFStringRef strs[1];
-                    strs[0] = CFSTR ("MIDI Callback");
-
-                    CFArrayRef callbackArray = CFArrayCreate (nullptr, (const void**) strs, 1, &kCFTypeArrayCallBacks);
-                    *(CFArrayRef*) outData = callbackArray;
-                    return noErr;
-                }
-               #endif
-
-               #if ! JucePlugin_IsSynth
-                case kAudioUnitProperty_BypassEffect:
-                    *((UInt32*)outData) = (IsBypassEffect() ? 1 : 0);
-                    return noErr;
-               #endif
-
-                case kAudioUnitProperty_ParameterValueFromString:
-                {
-                    if (AudioUnitParameterValueFromString* pv = (AudioUnitParameterValueFromString*) outData)
-                    {
-                        if (juceFilter != nullptr)
-                        {
-                            const String text (String::fromCFString (pv->inString));
-
-                            if (AudioProcessorParameter* param = juceFilter->getParameters() [(int) pv->inParamID])
-                                pv->outValue = param->getValueForText (text);
-                            else
-                                pv->outValue = text.getFloatValue();
-
-                            return noErr;
-                        }
-                    }
-                }
-                break;
-
-                case kAudioUnitProperty_ParameterStringFromValue:
-                {
-                    if (AudioUnitParameterStringFromValue* pv = (AudioUnitParameterStringFromValue*) outData)
-                    {
-                        if (juceFilter != nullptr)
-                        {
-                            const float value = (float) *(pv->inValue);
-                            String text;
-
-                            if (AudioProcessorParameter* param = juceFilter->getParameters() [(int) pv->inParamID])
-                                text = param->getText ((float) *(pv->inValue), 0);
-                            else
-                                text = String (value);
-
-                            pv->outString = text.toCFString();
-                            return noErr;
-                        }
-                    }
-                }
-                break;
-
-                default:
-                    break;
-            }
-        }
-
-        return JuceAUBaseClass::GetProperty (inID, inScope, inElement, outData);
-    }
-
-    ComponentResult SetProperty (AudioUnitPropertyID inID,
-                                 AudioUnitScope inScope,
-                                 AudioUnitElement inElement,
-                                 const void* inData,
-                                 UInt32 inDataSize) override
-    {
-        if (inScope == kAudioUnitScope_Global)
-        {
-            switch (inID)
-            {
-               #if JucePlugin_ProducesMidiOutput
-                case kAudioUnitProperty_MIDIOutputCallback:
-                    if (inDataSize < sizeof (AUMIDIOutputCallbackStruct))
-                        return kAudioUnitErr_InvalidPropertyValue;
-
-                    if (AUMIDIOutputCallbackStruct* callbackStruct = (AUMIDIOutputCallbackStruct*) inData)
-                        midiCallback = *callbackStruct;
-
-                    return noErr;
-               #endif
-
-               #if ! JucePlugin_IsSynth
-                case kAudioUnitProperty_BypassEffect:
-                {
-                    if (inDataSize < sizeof(UInt32))
-                        return kAudioUnitErr_InvalidPropertyValue;
-
-                    bool tempNewSetting = *((UInt32*)inData) != 0;
-                    // we're changing the state of bypass
-                    if (tempNewSetting != IsBypassEffect())
-                    {
-                        if (!tempNewSetting && IsBypassEffect() && IsInitialized()) // turning bypass off and we're initialized
-                        {
-                            Reset(0, 0);
-                        }
-                        SetBypassEffect (tempNewSetting);
-                    }
-                    return noErr;
-                }
-               #endif
-
-                case kAudioUnitProperty_OfflineRender:
-                    if (juceFilter != nullptr)
-                        juceFilter->setNonRealtime ((*(UInt32*) inData) != 0);
-
-                    return noErr;
-
-                default: break;
-            }
-        }
-
-        return JuceAUBaseClass::SetProperty (inID, inScope, inElement, inData, inDataSize);
-    }
-
-    ComponentResult SaveState (CFPropertyListRef* outData) override
-    {
-        ComponentResult err = JuceAUBaseClass::SaveState (outData);
-
-        if (err != noErr)
-            return err;
-
-        jassert (CFGetTypeID (*outData) == CFDictionaryGetTypeID());
-
-        CFMutableDictionaryRef dict = (CFMutableDictionaryRef) *outData;
-
-        if (juceFilter != nullptr)
-        {
-            juce::MemoryBlock state;
-            juceFilter->getCurrentProgramStateInformation (state);
-
-            if (state.getSize() > 0)
-            {
-                CFDataRef ourState = CFDataCreate (kCFAllocatorDefault, (const UInt8*) state.getData(), (CFIndex) state.getSize());
-                CFDictionarySetValue (dict, JUCE_STATE_DICTIONARY_KEY, ourState);
-                CFRelease (ourState);
-            }
-        }
-
-        return noErr;
-    }
-
-    ComponentResult RestoreState (CFPropertyListRef inData) override
-    {
-        {
-            // Remove the data entry from the state to prevent the superclass loading the parameters
-            CFMutableDictionaryRef copyWithoutData = CFDictionaryCreateMutableCopy (nullptr, 0, (CFDictionaryRef) inData);
-            CFDictionaryRemoveValue (copyWithoutData, CFSTR (kAUPresetDataKey));
-            ComponentResult err = JuceAUBaseClass::RestoreState (copyWithoutData);
-            CFRelease (copyWithoutData);
-
-            if (err != noErr)
-                return err;
-        }
-
-        if (juceFilter != nullptr)
-        {
-            CFDictionaryRef dict = (CFDictionaryRef) inData;
-            CFDataRef data = 0;
-
-            if (CFDictionaryGetValueIfPresent (dict, JUCE_STATE_DICTIONARY_KEY, (const void**) &data))
-            {
-                if (data != 0)
-                {
-                    const int numBytes = (int) CFDataGetLength (data);
-                    const juce::uint8* const rawBytes = CFDataGetBytePtr (data);
-
-                    if (numBytes > 0)
-                        juceFilter->setCurrentProgramStateInformation (rawBytes, numBytes);
-                }
-            }
-        }
-
-        return noErr;
-    }
-
-    UInt32 SupportedNumChannels (const AUChannelInfo** outInfo) override
-    {
-        // If you hit this, then you need to add some configurations to your
-        // JucePlugin_PreferredChannelConfigurations setting..
-        jassert (numChannelConfigs > 0);
-
-        if (outInfo != nullptr)
-        {
-            *outInfo = channelInfo;
-
-            for (int i = 0; i < numChannelConfigs; ++i)
-            {
-               #if JucePlugin_IsSynth
-                channelInfo[i].inChannels = 0;
-               #else
-                channelInfo[i].inChannels = channelConfigs[i][0];
-               #endif
-                channelInfo[i].outChannels = channelConfigs[i][1];
-            }
-        }
-
-        return numChannelConfigs;
-    }
-
-    UInt32 GetAudioChannelLayout (AudioUnitScope scope,
-                                  AudioUnitElement element,
-                                  AudioChannelLayout *outLayoutPtr,
-                                  Boolean &outWritable) override
-    {
-        // fallback to old code if this plug-in does not have multi channel IO
-        if (! hasMultiChannelConfiguration())
-            return 0;
-
-        if (element == 0 && (scope == kAudioUnitScope_Output || scope == kAudioUnitScope_Input))
-        {
-            outWritable = false;
-
-            const int numChannels = findNumChannels (GetScope (scope), 0);
-
-            const size_t sizeInBytes = (sizeof (AudioChannelLayout) - sizeof (AudioChannelDescription)) +
-                                       (static_cast<size_t> (numChannels) * sizeof (AudioChannelDescription));
-
-            if (outLayoutPtr != nullptr)
-            {
-                zeromem (outLayoutPtr, sizeInBytes);
-
-                outLayoutPtr->mChannelLayoutTag = kAudioChannelLayoutTag_UseChannelDescriptions;
-                outLayoutPtr->mNumberChannelDescriptions = static_cast<UInt32> (numChannels);
-
-                for (int i = 0; i < numChannels; ++i)
-                {
-                    AudioChannelDescription& layoutDescr = outLayoutPtr->mChannelDescriptions [i];
-
-                    layoutDescr.mChannelLabel = kAudioChannelLabel_Unused;
-                    layoutDescr.mChannelFlags = kAudioChannelFlags_AllOff;
-                }
-            }
-
-            return static_cast<UInt32> (sizeInBytes);
-        }
-
-        return JuceAUBaseClass::GetAudioChannelLayout(scope, element, outLayoutPtr, outWritable);
-    }
-
-    //==============================================================================
-    ComponentResult GetParameterInfo (AudioUnitScope inScope,
-                                      AudioUnitParameterID inParameterID,
-                                      AudioUnitParameterInfo& outParameterInfo) override
-    {
-        const int index = (int) inParameterID;
-
-        if (inScope == kAudioUnitScope_Global
-             && juceFilter != nullptr
-             && index < juceFilter->getNumParameters()
-             && index >= 0)
-        {
-            outParameterInfo.flags = (UInt32) (kAudioUnitParameterFlag_IsWritable
-                                                | kAudioUnitParameterFlag_IsReadable
-                                                | kAudioUnitParameterFlag_HasCFNameString
-                                                | kAudioUnitParameterFlag_ValuesHaveStrings);
-
-           #if JucePlugin_AUHighResolutionParameters
-            outParameterInfo.flags |= (UInt32) kAudioUnitParameterFlag_IsHighResolution;
-           #endif
-
-            const String name (juceFilter->getParameterName (index));
-
-            // set whether the param is automatable (unnamed parameters aren't allowed to be automated)
-            if (name.isEmpty() || ! juceFilter->isParameterAutomatable (index))
-                outParameterInfo.flags |= kAudioUnitParameterFlag_NonRealTime;
-
-            if (juceFilter->isMetaParameter (index))
-                outParameterInfo.flags |= kAudioUnitParameterFlag_IsGlobalMeta;
-
-            AUBase::FillInParameterName (outParameterInfo, name.toCFString(), true);
-
-            AudioUnitParameterUnit unit = kAudioUnitParameterUnit_Generic;
-            if (juceFilter->getParameterNumSteps (inParameterID) == 1)
-                unit = kAudioUnitParameterUnit_Boolean;
-            outParameterInfo.unit = unit;
-            if (unit != kAudioUnitParameterUnit_Boolean) {
-                outParameterInfo.flags |= kAudioUnitParameterFlag_ValuesHaveStrings;
-            }
-            outParameterInfo.minValue = 0.0f;
-            outParameterInfo.maxValue = 1.0f;
-            outParameterInfo.defaultValue = juceFilter->getParameterDefaultValue (index);
-            jassert (outParameterInfo.defaultValue >= outParameterInfo.minValue
-                      && outParameterInfo.defaultValue <= outParameterInfo.maxValue);
-            outParameterInfo.unit = kAudioUnitParameterUnit_Generic;
-
-            return noErr;
-        }
-
-        return kAudioUnitErr_InvalidParameter;
-    }
-
-    ComponentResult GetParameter (AudioUnitParameterID inID,
-                                  AudioUnitScope inScope,
-                                  AudioUnitElement inElement,
-                                  Float32& outValue) override
-    {
-        if (inScope == kAudioUnitScope_Global && juceFilter != nullptr)
-        {
-            outValue = juceFilter->getParameter ((int) inID);
-            return noErr;
-        }
-
-        return AUBase::GetParameter (inID, inScope, inElement, outValue);
-    }
-
-    ComponentResult SetParameter (AudioUnitParameterID inID,
-                                  AudioUnitScope inScope,
-                                  AudioUnitElement inElement,
-                                  Float32 inValue,
-                                  UInt32 inBufferOffsetInFrames) override
-    {
-        if (inScope == kAudioUnitScope_Global && juceFilter != nullptr)
-        {
-            juceFilter->setParameter ((int) inID, inValue);
-            return noErr;
-        }
-
-        return AUBase::SetParameter (inID, inScope, inElement, inValue, inBufferOffsetInFrames);
-    }
-
-    // No idea what this method actually does or what it should return. Current Apple docs say nothing about it.
-    // (Note that this isn't marked 'override' in case older versions of the SDK don't include it)
-    bool CanScheduleParameters() const override          { return false; }
-
-    //==============================================================================
-    ComponentResult Version() override                   { return JucePlugin_VersionCode; }
-    bool SupportsTail() override                         { return true; }
-    Float64 GetTailTime() override                       { return juceFilter->getTailLengthSeconds(); }
-    double getSampleRate()                               { return GetOutput(0)->GetStreamFormat().mSampleRate; }
-
-    Float64 GetLatency() override
-    {
-        const double rate = getSampleRate();
-        jassert (rate > 0);
-        return rate > 0 ? juceFilter->getLatencySamples() / rate : 0;
-    }
-
-    //==============================================================================
-   #if BUILD_AU_CARBON_UI
-    int GetNumCustomUIComponents() override
-    {
-        return getHostType().isDigitalPerformer() ? 0 : 1;
-    }
-
-    void GetUIComponentDescs (ComponentDescription* inDescArray) override
-    {
-        inDescArray[0].componentType = kAudioUnitCarbonViewComponentType;
-        inDescArray[0].componentSubType = JucePlugin_AUSubType;
-        inDescArray[0].componentManufacturer = JucePlugin_AUManufacturerCode;
-        inDescArray[0].componentFlags = 0;
-        inDescArray[0].componentFlagsMask = 0;
-    }
-   #endif
-
-    //==============================================================================
-    bool getCurrentPosition (AudioPlayHead::CurrentPositionInfo& info) override
-    {
-        info.timeSigNumerator = 0;
-        info.timeSigDenominator = 0;
-        info.editOriginTime = 0;
-        info.ppqPositionOfLastBarStart = 0;
-        info.isRecording = false;
-        info.ppqLoopStart = 0;
-        info.ppqLoopEnd = 0;
-
-        switch (lastTimeStamp.mSMPTETime.mType)
-        {
-            case kSMPTETimeType24:          info.frameRate = AudioPlayHead::fps24; break;
-            case kSMPTETimeType25:          info.frameRate = AudioPlayHead::fps25; break;
-            case kSMPTETimeType30Drop:      info.frameRate = AudioPlayHead::fps30drop; break;
-            case kSMPTETimeType30:          info.frameRate = AudioPlayHead::fps30; break;
-            case kSMPTETimeType2997:        info.frameRate = AudioPlayHead::fps2997; break;
-            case kSMPTETimeType2997Drop:    info.frameRate = AudioPlayHead::fps2997drop; break;
-            //case kSMPTETimeType60:
-            //case kSMPTETimeType5994:
-            default:                        info.frameRate = AudioPlayHead::fpsUnknown; break;
-        }
-
-        if (CallHostBeatAndTempo (&info.ppqPosition, &info.bpm) != noErr)
-        {
-            info.ppqPosition = 0;
-            info.bpm = 0;
-        }
-
-        UInt32 outDeltaSampleOffsetToNextBeat;
-        double outCurrentMeasureDownBeat;
-        float num;
-        UInt32 den;
-
-        if (CallHostMusicalTimeLocation (&outDeltaSampleOffsetToNextBeat, &num, &den,
-                                         &outCurrentMeasureDownBeat) == noErr)
-        {
-            info.timeSigNumerator   = (int) num;
-            info.timeSigDenominator = (int) den;
-            info.ppqPositionOfLastBarStart = outCurrentMeasureDownBeat;
-        }
-
-        double outCurrentSampleInTimeLine, outCycleStartBeat, outCycleEndBeat;
-        Boolean playing = false, looping = false, playchanged;
-
-        if (CallHostTransportState (&playing,
-                                    &playchanged,
-                                    &outCurrentSampleInTimeLine,
-                                    &looping,
-                                    &outCycleStartBeat,
-                                    &outCycleEndBeat) != noErr)
-        {
-            // If the host doesn't support this callback, then use the sample time from lastTimeStamp:
-            outCurrentSampleInTimeLine = lastTimeStamp.mSampleTime;
-        }
-
-        info.isPlaying = playing;
-        info.timeInSamples = (int64) (outCurrentSampleInTimeLine + 0.5);
-        info.timeInSeconds = info.timeInSamples / getSampleRate();
-        info.isLooping = looping;
-
-        return true;
-    }
-
-    void sendAUEvent (const AudioUnitEventType type, const int index)
-    {
-        auEvent.mEventType = type;
-        auEvent.mArgument.mParameter.mParameterID = (AudioUnitParameterID) index;
-        AUEventListenerNotify (0, 0, &auEvent);
-    }
-
-    void audioProcessorParameterChanged (AudioProcessor*, int index, float /*newValue*/) override
-    {
-        sendAUEvent (kAudioUnitEvent_ParameterValueChange, index);
-    }
-
-    void audioProcessorParameterChangeGestureBegin (AudioProcessor*, int index) override
-    {
-        sendAUEvent (kAudioUnitEvent_BeginParameterChangeGesture, index);
-    }
-
-    void audioProcessorParameterChangeGestureEnd (AudioProcessor*, int index) override
-    {
-        sendAUEvent (kAudioUnitEvent_EndParameterChangeGesture, index);
-    }
-
-    void audioProcessorChanged (AudioProcessor*) override
-    {
-        PropertyChanged (kAudioUnitProperty_Latency,       kAudioUnitScope_Global, 0);
-        PropertyChanged (kAudioUnitProperty_ParameterList, kAudioUnitScope_Global, 0);
-        PropertyChanged (kAudioUnitProperty_ParameterInfo, kAudioUnitScope_Global, 0);
-
-        refreshCurrentPreset();
-
-        PropertyChanged (kAudioUnitProperty_PresentPreset, kAudioUnitScope_Global, 0);
-    }
-
-    bool StreamFormatWritable (AudioUnitScope, AudioUnitElement) override
-    {
-        return ! IsInitialized();
-    }
-
-    ComponentResult StartNote (MusicDeviceInstrumentID, MusicDeviceGroupID, NoteInstanceID*, UInt32, const MusicDeviceNoteParams&) override { return noErr; }
-    ComponentResult StopNote (MusicDeviceGroupID, NoteInstanceID, UInt32) override   { return noErr; }
-
-    //==============================================================================
-    ComponentResult Initialize() override
-    {
-       #if ! JucePlugin_IsSynth
-        const int numIns = findNumChannels(Inputs(), 0);
-        if (numIns == 0) {
-            return kAudioUnitErr_FormatNotSupported;
-        }
-       #endif
-        const int numOuts = findNumChannels(Outputs(), 0);
-
-        bool isValidChannelConfig = false;
-
-        for (int i = 0; i < numChannelConfigs; ++i)
-          #if JucePlugin_IsSynth
-            if (numOuts == channelConfigs[i][1])
-          #else
-            if (numIns == channelConfigs[i][0] && numOuts == channelConfigs[i][1])
-          #endif
-                isValidChannelConfig = true;
-
-        if (! isValidChannelConfig)
-            return kAudioUnitErr_FormatNotSupported;
-
-        JuceAUBaseClass::Initialize();
-        prepareToPlay();
-        return noErr;
-    }
-
-    void Cleanup() override
-    {
-        removePropertyListeners();
-
-        JuceAUBaseClass::Cleanup();
-
-        if (juceFilter != nullptr)
-            juceFilter->releaseResources();
-
-        bufferSpace.setSize (2, 16);
-        midiEvents.clear();
-        incomingEvents.clear();
-        prepared = false;
-    }
-
-    ComponentResult Reset (AudioUnitScope inScope, AudioUnitElement inElement) override
-    {
-        if (! prepared)
-            prepareToPlay();
-
-        if (juceFilter != nullptr)
-            juceFilter->reset();
-
-        return JuceAUBaseClass::Reset (inScope, inElement);
-    }
-
-    int findNumChannels(const AUScope& scope, int elementIndex)
-    {
-        const AUElement* e = scope.GetElement(elementIndex);
-        if (e != nullptr) {
-            return (int) static_cast<const AUIOElement *>(e)->GetStreamFormat().mChannelsPerFrame;
-        }
-        return 0;
-    }
-
-    Array<int> findScopeLayout (const AUScope &scope)
-    {
-        Array<int> result;
-        for (int i = 0; i < scope.GetNumberOfElements(); ++i) {
-            result.add(findNumChannels(scope, i));
-        }
-        return result;
-    }
-
-    static void InputSourceChangedCallback(void *inRefCon,
-                                           AudioUnit			inUnit,
-                                           AudioUnitPropertyID	inID,
-                                           AudioUnitScope		inScope,
-                                           AudioUnitElement	inElement)
-    {
-        jassert(inID == kAudioUnitProperty_SetRenderCallback || inID == kAudioUnitProperty_MakeConnection);
-        
-        if (inScope != kAudioUnitScope_Input) {
-            return;
-        }
-        
-        JuceAU* _this = reinterpret_cast<JuceAU*>(inRefCon);
-        AudioProcessor* filter = _this->juceFilter;
-        if (filter == nullptr) {
-            return;
-        }
-        
-        filter->setInputElementActive(inElement, _this->HasInput(inElement));
-    }
-
-    void removePropertyListeners()
-    {
-        RemovePropertyListener(kAudioUnitProperty_SetRenderCallback, &InputSourceChangedCallback, this, true);
-        RemovePropertyListener(kAudioUnitProperty_MakeConnection, &InputSourceChangedCallback, this, true);
-    }
-
-    void addPropertyListeners()
-    {
-        removePropertyListeners();
-        AddPropertyListener(kAudioUnitProperty_SetRenderCallback, &InputSourceChangedCallback, this);
-        AddPropertyListener(kAudioUnitProperty_MakeConnection, &InputSourceChangedCallback, this);
-    }
-
-    void prepareToPlay()
-    {
-        if (juceFilter != nullptr)
-        {
-            juceFilter->setPlayConfigDetails (findScopeLayout(Inputs()),
-                                              findScopeLayout(Outputs()),
-                                              getSampleRate(),
-                                              (int) GetMaxFramesPerSlice());
-
-            for (int inputElementIndex = 0; inputElementIndex < Inputs().GetNumberOfElements(); ++inputElementIndex)
-            {
-                juceFilter->setInputElementActive(inputElementIndex, HasInput(inputElementIndex));
-            }
-            
-            addPropertyListeners();
-            
-            bufferSpace.setSize (juceFilter->getNumInputChannelsTotal(false) + juceFilter->getNumOutputChannelsTotal(),
-                                 (int) GetMaxFramesPerSlice() + 32);
-
-            juceFilter->prepareToPlay (getSampleRate(), (int) GetMaxFramesPerSlice());
-
-            midiEvents.ensureSize (2048);
-            midiEvents.clear();
-            incomingEvents.ensureSize (2048);
-            incomingEvents.clear();
-
-            channels.calloc ((size_t) jmax (juceFilter->getNumInputChannelsTotal(false),
-                                            juceFilter->getNumOutputChannelsTotal()) + 4);
-
-            prepared = true;
-        }
-    }
-
-    // Based on Render from AUEffectBase (which only supports single input and output elements)
-    ComponentResult Render (AudioUnitRenderActionFlags &ioActionFlags,
-                            const AudioTimeStamp& inTimeStamp,
-                            UInt32 numSamples) override
-    {
-        lastTimeStamp = inTimeStamp;
-        if (juceFilter != nullptr)
-        {
-           #if ! JucePlugin_IsSynth
-            if (!HasInput(0))
-                return kAudioUnitErr_NoConnection;
-           #endif
-            
-            int numOutputElements = Outputs().GetNumberOfElements();
-            
-            int numInputElements = 0;
-            for (int inputElementIndex = 0; inputElementIndex < Inputs().GetNumberOfElements(); ++inputElementIndex)
-            {
-                if (!HasInput(inputElementIndex)) {
-                    continue;
-                }
-                ++numInputElements;
-                
-                ComponentResult result = GetInput(inputElementIndex)->PullInput(ioActionFlags, inTimeStamp, inputElementIndex /* element */, numSamples);
-                if (noErr != result) {
-                    return result;
-                }
-            }
-            
-            jassert (prepared);
-
-            int numOutChans = 0;
-            int nextSpareBufferChan = 0;
-            bool needToReinterleave = false;
-
-<<<<<<< HEAD
-            const int numIn = juceFilter->getNumInputChannelsTotal(true);
-            const int numOut = juceFilter->getNumOutputChannelsTotal();
-=======
-            for (unsigned int i = 0; i < outBuffer.mNumberBuffers; ++i)
-            {
-                ::AudioBuffer& buf = outBuffer.mBuffers[i];
->>>>>>> c562cfc3
-
-            for (int outputElementIndex = 0; outputElementIndex < numOutputElements && numOutChans < numOut; ++outputElementIndex)
-            {
-                AUOutputElement* outputElement = GetOutput(outputElementIndex); // throws if error
-                AudioBufferList& outBuffer = outputElement->GetBufferList();
-                for (unsigned int i = 0; i < outBuffer.mNumberBuffers && numOutChans < numOut; ++i)
-                {
-                    AudioBuffer& buf = outBuffer.mBuffers[i];
-                    
-                    if (buf.mNumberChannels == 1)
-                    {
-                        channels [numOutChans++] = (float*) buf.mData;
-                    }
-                    else
-                    {
-                        needToReinterleave = true;
-                        
-                        for (unsigned int subChan = 0; subChan < buf.mNumberChannels && numOutChans < numOut; ++subChan)
-                            channels [numOutChans++] = bufferSpace.getWritePointer (nextSpareBufferChan++);
-                    }
-                }
-            }
-
-            int numInChans = 0;
-            for (int inputElementIndex = 0; inputElementIndex < numInputElements && numInChans < numIn; ++inputElementIndex)
-            {
-<<<<<<< HEAD
-                if (!HasInput(inputElementIndex)) {
-                    continue;
-=======
-                const ::AudioBuffer& buf = inBuffer.mBuffers[i];
-
-                if (buf.mNumberChannels == 1)
-                {
-                    if (numInChans < numOutChans)
-                        memcpy (channels [numInChans], (const float*) buf.mData, sizeof (float) * numSamples);
-                    else
-                        channels [numInChans] = (float*) buf.mData;
-
-                    ++numInChans;
->>>>>>> c562cfc3
-                }
-                
-                AUInputElement* inputElement = GetInput(inputElementIndex);
-                const AudioBufferList& inBuffer = inputElement->GetBufferList();
-                for (unsigned int i = 0; i < inBuffer.mNumberBuffers && numInChans < numIn; ++i)
-                {
-                    const AudioBuffer& buf = inBuffer.mBuffers[i];
-                    
-                    if (buf.mNumberChannels == 1)
-                    {
-                        if (numInChans < numOutChans) {
-                            memcpy (channels [numInChans], (const float*) buf.mData, sizeof (float) * numSamples);
-                        }
-                        else {
-                            channels [numInChans] = (float*) buf.mData;
-                        }
-                        ++numInChans;
-                    }
-                    else
-                    {
-                        // need to de-interleave..
-                        for (unsigned int subChan = 0; subChan < buf.mNumberChannels && numInChans < numIn; ++subChan)
-                        {
-                            float* dest;
-                            
-                            if (numInChans < numOutChans)
-                            {
-                                dest = channels [numInChans++];
-                            }
-                            else
-                            {
-                                dest = bufferSpace.getWritePointer (nextSpareBufferChan++);
-                                channels [numInChans++] = dest;
-                            }
-                            
-                            const float* src = ((const float*) buf.mData) + subChan;
-                            
-                            for (int j = (int) numSamples; --j >= 0;)
-                            {
-                                *dest++ = *src;
-                                src += buf.mNumberChannels;
-                            }
-                        }
-                    }
-                }
-            }
-            
-            jassert(numInChans == numIn);
-
-            {
-                const ScopedLock sl (incomingMidiLock);
-                midiEvents.clear();
-                incomingEvents.swapWith (midiEvents);
-            }
-
-            {
-                AudioSampleBuffer buffer (channels, jmax (numIn, numOut), (int) numSamples);
-
-                const ScopedLock sl (juceFilter->getCallbackLock());
-
-                if (juceFilter->isSuspended())
-                {
-                    for (int j = 0; j < numOut; ++j)
-                        zeromem (channels [j], sizeof (float) * numSamples);
-                }
-               #if !JucePlugin_IsSynth
-                else if (ShouldBypassEffect())
-                {
-                    juceFilter->processBlockBypassed (buffer, midiEvents);
-                }
-               #endif
-                else
-                {
-                    juceFilter->processBlock (buffer, midiEvents);
-                }
-            }
-
-            if (! midiEvents.isEmpty())
-            {
-               #if JucePlugin_ProducesMidiOutput
-                if (midiCallback.midiOutputCallback != nullptr)
-                {
-                    UInt32 numPackets = 0;
-                    size_t dataSize = 0;
-
-                    const juce::uint8* midiEventData;
-                    int midiEventSize, midiEventPosition;
-
-                    for (MidiBuffer::Iterator i (midiEvents); i.getNextEvent (midiEventData, midiEventSize, midiEventPosition);)
-                    {
-                        jassert (isPositiveAndBelow (midiEventPosition, (int) numSamples));
-                        dataSize += (size_t) midiEventSize;
-                        ++numPackets;
-                    }
-
-                    MIDIPacket* p;
-                    const size_t packetMembersSize     = sizeof (MIDIPacket)     - sizeof (p->data); // NB: GCC chokes on "sizeof (MidiMessage::data)"
-                    const size_t packetListMembersSize = sizeof (MIDIPacketList) - sizeof (p->data);
-
-                    HeapBlock<MIDIPacketList> packetList;
-                    packetList.malloc (packetListMembersSize + packetMembersSize * numPackets + dataSize, 1);
-                    packetList->numPackets = numPackets;
-
-                    p = packetList->packet;
-
-                    for (MidiBuffer::Iterator i (midiEvents); i.getNextEvent (midiEventData, midiEventSize, midiEventPosition);)
-                    {
-                        p->timeStamp = (MIDITimeStamp) midiEventPosition;
-                        p->length = (UInt16) midiEventSize;
-                        memcpy (p->data, midiEventData, (size_t) midiEventSize);
-                        p = MIDIPacketNext (p);
-                    }
-
-                    midiCallback.midiOutputCallback (midiCallback.userData, &lastTimeStamp, 0, packetList);
-                }
-               #endif
-                midiEvents.clear();
-            }
-
-            if (needToReinterleave)
-            {
-                nextSpareBufferChan = 0;
-
-                for (int outputElementIndex = 0; outputElementIndex < numOutputElements; ++outputElementIndex)
-                {
-<<<<<<< HEAD
-                    AUOutputElement* outputElement = GetOutput(outputElementIndex);
-                    AudioBufferList& outBuffer = outputElement->GetBufferList();
-                    
-                    for (unsigned int i = 0; i < outBuffer.mNumberBuffers; ++i)
-=======
-                    ::AudioBuffer& buf = outBuffer.mBuffers[i];
-
-                    if (buf.mNumberChannels > 1)
->>>>>>> c562cfc3
-                    {
-                        AudioBuffer& buf = outBuffer.mBuffers[i];
-                        
-                        if (buf.mNumberChannels > 1)
-                        {
-                            for (unsigned int subChan = 0; subChan < buf.mNumberChannels; ++subChan)
-                            {
-                                const float* src = bufferSpace.getReadPointer (nextSpareBufferChan++);
-                                float* dest = ((float*) buf.mData) + subChan;
-                                
-                                for (int j = (int) numSamples; --j >= 0;)
-                                {
-                                    *dest = *src++;
-                                    dest += buf.mNumberChannels;
-                                }
-                            }
-                        }
-                    }
-                }
-            }
-
-           #if ! JucePlugin_SilenceInProducesSilenceOut
-            ioActionFlags &= (AudioUnitRenderActionFlags) ~kAudioUnitRenderAction_OutputIsSilence;
-           #else
-            ignoreUnused (ioActionFlags);
-           #endif
-        }
-
-        return noErr;
-    }
-
-    OSStatus HandleMidiEvent (UInt8 nStatus, UInt8 inChannel, UInt8 inData1, UInt8 inData2, UInt32 inStartFrame) override
-    {
-       #if JucePlugin_WantsMidiInput
-        const ScopedLock sl (incomingMidiLock);
-        const juce::uint8 data[] = { (juce::uint8) (nStatus | inChannel),
-                                     (juce::uint8) inData1,
-                                     (juce::uint8) inData2 };
-
-        incomingEvents.addEvent (data, 3, (int) inStartFrame);
-        return noErr;
-       #else
-        (void) nStatus; (void) inChannel; (void) inData1; (void) inData2; (void) inStartFrame;
-        return kAudioUnitErr_PropertyNotInUse;
-       #endif
-    }
-
-    OSStatus HandleSysEx (const UInt8* inData, UInt32 inLength) override
-    {
-       #if JucePlugin_WantsMidiInput
-        const ScopedLock sl (incomingMidiLock);
-        incomingEvents.addEvent (inData, (int) inLength, 0);
-        return noErr;
-       #else
-        (void) inData; (void) inLength;
-        return kAudioUnitErr_PropertyNotInUse;
-       #endif
-    }
-
-    //==============================================================================
-    ComponentResult GetPresets (CFArrayRef* outData) const override
-    {
-        if (outData != nullptr)
-        {
-            const int numPrograms = juceFilter->getNumPrograms();
-
-            clearPresetsArray();
-            presetsArray.insertMultiple (0, AUPreset(), numPrograms);
-
-            CFMutableArrayRef presetsArrayRef = CFArrayCreateMutable (0, numPrograms, 0);
-
-            for (int i = 0; i < numPrograms; ++i)
-            {
-                String name (juceFilter->getProgramName(i));
-                if (name.isEmpty())
-                    name = "Untitled";
-
-                AUPreset& p = presetsArray.getReference(i);
-                p.presetNumber = i;
-                p.presetName = name.toCFString();
-
-                CFArrayAppendValue (presetsArrayRef, &p);
-            }
-
-            *outData = (CFArrayRef) presetsArrayRef;
-        }
-
-        return noErr;
-    }
-
-    OSStatus NewFactoryPresetSet (const AUPreset& inNewFactoryPreset) override
-    {
-        const int numPrograms = juceFilter->getNumPrograms();
-        const SInt32 chosenPresetNumber = (int) inNewFactoryPreset.presetNumber;
-
-        if (chosenPresetNumber >= numPrograms)
-            return kAudioUnitErr_InvalidProperty;
-
-        AUPreset chosenPreset;
-        chosenPreset.presetNumber = chosenPresetNumber;
-        chosenPreset.presetName = juceFilter->getProgramName (chosenPresetNumber).toCFString();
-
-        juceFilter->setCurrentProgram (chosenPresetNumber);
-        SetAFactoryPresetAsCurrent (chosenPreset);
-
-        return noErr;
-    }
-
-    void componentMovedOrResized (Component& component, bool /*wasMoved*/, bool /*wasResized*/) override
-    {
-        NSView* view = (NSView*) component.getWindowHandle();
-        NSRect r = [[view superview] frame];
-        r.origin.y = r.origin.y + r.size.height - component.getHeight();
-        r.size.width = component.getWidth();
-        r.size.height = component.getHeight();
-        [[view superview] setFrame: r];
-        [view setFrame: makeNSRect (component.getLocalBounds())];
-        [view setNeedsDisplay: YES];
-    }
-
-    //==============================================================================
-    class EditorCompHolder  : public Component
-    {
-    public:
-        EditorCompHolder (AudioProcessorEditor* const editor)
-        {
-            setSize (editor->getWidth(), editor->getHeight());
-            addAndMakeVisible (editor);
-
-           #if ! JucePlugin_EditorRequiresKeyboardFocus
-            setWantsKeyboardFocus (false);
-           #else
-            setWantsKeyboardFocus (true);
-           #endif
-        }
-
-        ~EditorCompHolder()
-        {
-            deleteAllChildren(); // note that we can't use a ScopedPointer because the editor may
-                                 // have been transferred to another parent which takes over ownership.
-        }
-
-        static NSView* createViewFor (AudioProcessor* filter, JuceAU* au, AudioProcessorEditor* const editor)
-        {
-            EditorCompHolder* editorCompHolder = new EditorCompHolder (editor);
-            NSRect r = makeNSRect (editorCompHolder->getLocalBounds());
-
-            static JuceUIViewClass cls;
-            NSView* view = [[cls.createInstance() initWithFrame: r] autorelease];
-
-            JuceUIViewClass::setFilter (view, filter);
-            JuceUIViewClass::setAU (view, au);
-            JuceUIViewClass::setEditor (view, editorCompHolder);
-
-            [view setHidden: NO];
-            [view setPostsFrameChangedNotifications: YES];
-
-            [[NSNotificationCenter defaultCenter] addObserver: view
-                                                     selector: @selector (applicationWillTerminate:)
-                                                         name: NSApplicationWillTerminateNotification
-                                                       object: nil];
-            activeUIs.add (view);
-
-            editorCompHolder->addToDesktop (0, (void*) view);
-            editorCompHolder->setVisible (view);
-            return view;
-        }
-
-        void childBoundsChanged (Component*) override
-        {
-            if (Component* editor = getChildComponent(0))
-            {
-                const int w = jmax (32, editor->getWidth());
-                const int h = jmax (32, editor->getHeight());
-
-                if (getWidth() != w || getHeight() != h)
-                    setSize (w, h);
-
-                NSView* view = (NSView*) getWindowHandle();
-                NSRect r = [[view superview] frame];
-                r.size.width = editor->getWidth();
-                r.size.height = editor->getHeight();
-                [[view superview] setFrame: r];
-                [view setFrame: makeNSRect (editor->getLocalBounds())];
-                [view setNeedsDisplay: YES];
-            }
-        }
-
-        bool keyPressed (const KeyPress&) override
-        {
-            if (getHostType().isAbletonLive())
-            {
-                static NSTimeInterval lastEventTime = 0; // check we're not recursively sending the same event
-                NSTimeInterval eventTime = [[NSApp currentEvent] timestamp];
-
-                if (lastEventTime != eventTime)
-                {
-                    lastEventTime = eventTime;
-
-                    NSView* view = (NSView*) getWindowHandle();
-                    NSView* hostView = [view superview];
-                    NSWindow* hostWindow = [hostView window];
-
-                    [hostWindow makeFirstResponder: hostView];
-                    [hostView keyDown: [NSApp currentEvent]];
-                    [hostWindow makeFirstResponder: view];
-                }
-            }
-
-            return false;
-        }
-
-    private:
-        JUCE_DECLARE_NON_COPYABLE (EditorCompHolder)
-    };
-
-    //==============================================================================
-    struct JuceUIViewClass  : public ObjCClass<NSView>
-    {
-        JuceUIViewClass()  : ObjCClass<NSView> ("JUCEAUView_")
-        {
-            addIvar<AudioProcessor*> ("filter");
-            addIvar<JuceAU*> ("au");
-            addIvar<EditorCompHolder*> ("editor");
-
-            addMethod (@selector (dealloc),                     dealloc,                    "v@:");
-            addMethod (@selector (applicationWillTerminate:),   applicationWillTerminate,   "v@:@");
-            addMethod (@selector (viewDidMoveToWindow),         viewDidMoveToWindow,        "v@:");
-            addMethod (@selector (mouseDownCanMoveWindow),      mouseDownCanMoveWindow,     "c@:");
-
-            registerClass();
-        }
-
-        static void deleteEditor (id self)
-        {
-            ScopedPointer<EditorCompHolder> editorComp (getEditor (self));
-
-            if (editorComp != nullptr)
-            {
-                if (editorComp->getChildComponent(0) != nullptr
-                     && activePlugins.contains (getAU (self))) // plugin may have been deleted before the UI
-                {
-                    AudioProcessor* const filter = getIvar<AudioProcessor*> (self, "filter");
-                    filter->editorBeingDeleted ((AudioProcessorEditor*) editorComp->getChildComponent(0));
-                }
-
-                editorComp = nullptr;
-                setEditor (self, nullptr);
-            }
-        }
-
-        static JuceAU* getAU (id self)                          { return getIvar<JuceAU*> (self, "au"); }
-        static EditorCompHolder* getEditor (id self)            { return getIvar<EditorCompHolder*> (self, "editor"); }
-
-        static void setFilter (id self, AudioProcessor* filter) { object_setInstanceVariable (self, "filter", filter); }
-        static void setAU (id self, JuceAU* au)                 { object_setInstanceVariable (self, "au", au); }
-        static void setEditor (id self, EditorCompHolder* e)    { object_setInstanceVariable (self, "editor", e); }
-
-    private:
-        static void dealloc (id self, SEL)
-        {
-            if (activeUIs.contains (self))
-                shutdown (self);
-
-            sendSuperclassMessage (self, @selector (dealloc));
-        }
-
-        static void applicationWillTerminate (id self, SEL, NSNotification*)
-        {
-            shutdown (self);
-        }
-
-        static void shutdown (id self)
-        {
-            [[NSNotificationCenter defaultCenter] removeObserver: self];
-            deleteEditor (self);
-
-            jassert (activeUIs.contains (self));
-            activeUIs.removeFirstMatchingValue (self);
-
-            if (activePlugins.size() + activeUIs.size() == 0)
-            {
-                // there's some kind of component currently modal, but the host
-                // is trying to delete our plugin..
-                jassert (Component::getCurrentlyModalComponent() == nullptr);
-
-                shutdownJuce_GUI();
-            }
-        }
-
-        static void viewDidMoveToWindow (id self, SEL)
-        {
-            if (NSWindow* w = [(NSView*) self window])
-            {
-                [w setAcceptsMouseMovedEvents: YES];
-
-                if (EditorCompHolder* const editorComp = getEditor (self))
-                    [w makeFirstResponder: (NSView*) editorComp->getWindowHandle()];
-            }
-        }
-
-        static BOOL mouseDownCanMoveWindow (id, SEL)
-        {
-            return NO;
-        }
-    };
-
-    //==============================================================================
-    struct JuceUICreationClass  : public ObjCClass<NSObject>
-    {
-        JuceUICreationClass()  : ObjCClass<NSObject> ("JUCE_AUCocoaViewClass_")
-        {
-            addMethod (@selector (interfaceVersion),             interfaceVersion,    @encode (unsigned int), "@:");
-            addMethod (@selector (description),                  description,         @encode (NSString*),    "@:");
-            addMethod (@selector (uiViewForAudioUnit:withSize:), uiViewForAudioUnit,  @encode (NSView*),      "@:", @encode (AudioUnit), @encode (NSSize));
-
-            addProtocol (@protocol (AUCocoaUIBase));
-
-            registerClass();
-        }
-
-    private:
-        static unsigned int interfaceVersion (id, SEL)   { return 0; }
-
-        static NSString* description (id, SEL)
-        {
-            return [NSString stringWithString: nsStringLiteral (JucePlugin_Name)];
-        }
-
-        static NSView* uiViewForAudioUnit (id, SEL, AudioUnit inAudioUnit, NSSize)
-        {
-            void* pointers[2];
-            UInt32 propertySize = sizeof (pointers);
-
-            if (AudioUnitGetProperty (inAudioUnit, juceFilterObjectPropertyID,
-                                      kAudioUnitScope_Global, 0, pointers, &propertySize) == noErr)
-            {
-                if (AudioProcessor* filter = static_cast<AudioProcessor*> (pointers[0]))
-                    if (AudioProcessorEditor* editorComp = filter->createEditorIfNeeded())
-                        return EditorCompHolder::createViewFor (filter, static_cast<JuceAU*> (pointers[1]), editorComp);
-            }
-
-            return nil;
-        }
-    };
-
-private:
-    //==============================================================================
-    ScopedPointer<AudioProcessor> juceFilter;
-    AudioSampleBuffer bufferSpace;
-    HeapBlock<float*> channels;
-    MidiBuffer midiEvents, incomingEvents;
-    bool prepared;
-    AUChannelInfo channelInfo [numChannelConfigs];
-    AudioUnitEvent auEvent;
-    mutable Array<AUPreset> presetsArray;
-    CriticalSection incomingMidiLock;
-    AUMIDIOutputCallbackStruct midiCallback;
-    AudioTimeStamp lastTimeStamp;
-
-    void clearPresetsArray() const
-    {
-        for (int i = presetsArray.size(); --i >= 0;)
-            CFRelease (presetsArray.getReference(i).presetName);
-
-        presetsArray.clear();
-    }
-
-    void refreshCurrentPreset()
-    {
-        // this will make the AU host re-read and update the current preset name
-        // in case it was changed here in the plug-in:
-
-        const int currentProgramNumber = juceFilter->getCurrentProgram();
-        const String currentProgramName = juceFilter->getProgramName (currentProgramNumber);
-
-        AUPreset currentPreset;
-        currentPreset.presetNumber = currentProgramNumber;
-        currentPreset.presetName = currentProgramName.toCFString();
-
-        SetAFactoryPresetAsCurrent (currentPreset);
-    }
-
-    //==============================================================================
-    bool hasMultiChannelConfiguration () noexcept
-    {
-        for (int i = 0; i < numChannelConfigs; ++i)
-        {
-           #if !JucePlugin_IsSynth
-            if (channelConfigs[i][0] > 2)
-                return true;
-           #endif
-            if (channelConfigs[i][1] > 2)
-                return true;
-        }
-        return false;
-    }
-
-    JUCE_DECLARE_NON_COPYABLE (JuceAU)
-};
-
-
-//==============================================================================
-#if BUILD_AU_CARBON_UI
-
-class JuceAUView  : public AUCarbonViewBase
-{
-public:
-    JuceAUView (AudioUnitCarbonView auview)
-      : AUCarbonViewBase (auview),
-        juceFilter (nullptr)
-    {
-    }
-
-    ~JuceAUView()
-    {
-        deleteUI();
-    }
-
-    ComponentResult CreateUI (Float32 /*inXOffset*/, Float32 /*inYOffset*/) override
-    {
-        JUCE_AUTORELEASEPOOL
-        {
-            if (juceFilter == nullptr)
-            {
-                void* pointers[2];
-                UInt32 propertySize = sizeof (pointers);
-
-                AudioUnitGetProperty (GetEditAudioUnit(),
-                                      juceFilterObjectPropertyID,
-                                      kAudioUnitScope_Global,
-                                      0,
-                                      pointers,
-                                      &propertySize);
-
-                juceFilter = (AudioProcessor*) pointers[0];
-            }
-
-            if (juceFilter != nullptr)
-            {
-                deleteUI();
-
-                if (AudioProcessorEditor* editorComp = juceFilter->createEditorIfNeeded())
-                {
-                    editorComp->setOpaque (true);
-                    windowComp = new ComponentInHIView (editorComp, mCarbonPane);
-                }
-            }
-            else
-            {
-                jassertfalse; // can't get a pointer to our effect
-            }
-        }
-
-        return noErr;
-    }
-
-    AudioUnitCarbonViewEventListener getEventListener() const   { return mEventListener; }
-    void* getEventListenerUserData() const                      { return mEventListenerUserData; }
-
-private:
-    //==============================================================================
-    AudioProcessor* juceFilter;
-    ScopedPointer<Component> windowComp;
-    FakeMouseMoveGenerator fakeMouseGenerator;
-
-    void deleteUI()
-    {
-        if (windowComp != nullptr)
-        {
-            PopupMenu::dismissAllActiveMenus();
-
-            /* This assertion is triggered when there's some kind of modal component active, and the
-               host is trying to delete our plugin.
-               If you must use modal components, always use them in a non-blocking way, by never
-               calling runModalLoop(), but instead using enterModalState() with a callback that
-               will be performed on completion. (Note that this assertion could actually trigger
-               a false alarm even if you're doing it correctly, but is here to catch people who
-               aren't so careful) */
-            jassert (Component::getCurrentlyModalComponent() == nullptr);
-
-            if (JuceAU::EditorCompHolder* editorCompHolder = dynamic_cast<JuceAU::EditorCompHolder*> (windowComp->getChildComponent(0)))
-                if (AudioProcessorEditor* audioProcessEditor = dynamic_cast<AudioProcessorEditor*> (editorCompHolder->getChildComponent(0)))
-                    juceFilter->editorBeingDeleted (audioProcessEditor);
-
-            windowComp = nullptr;
-        }
-    }
-
-    //==============================================================================
-    // Uses a child NSWindow to sit in front of a HIView and display our component
-    class ComponentInHIView  : public Component
-    {
-    public:
-        ComponentInHIView (AudioProcessorEditor* ed, HIViewRef parentHIView)
-            : parentView (parentHIView),
-              editor (ed),
-              recursive (false)
-        {
-            JUCE_AUTORELEASEPOOL
-            {
-                jassert (ed != nullptr);
-                addAndMakeVisible (editor);
-                setOpaque (true);
-                setVisible (true);
-                setBroughtToFrontOnMouseClick (true);
-
-                setSize (editor.getWidth(), editor.getHeight());
-                SizeControl (parentHIView, (SInt16) editor.getWidth(), (SInt16) editor.getHeight());
-
-                WindowRef windowRef = HIViewGetWindow (parentHIView);
-                hostWindow = [[NSWindow alloc] initWithWindowRef: windowRef];
-
-                [hostWindow retain];
-                [hostWindow setCanHide: YES];
-                [hostWindow setReleasedWhenClosed: YES];
-
-                updateWindowPos();
-
-               #if ! JucePlugin_EditorRequiresKeyboardFocus
-                addToDesktop (ComponentPeer::windowIsTemporary | ComponentPeer::windowIgnoresKeyPresses);
-                setWantsKeyboardFocus (false);
-               #else
-                addToDesktop (ComponentPeer::windowIsTemporary);
-                setWantsKeyboardFocus (true);
-               #endif
-
-                setVisible (true);
-                toFront (false);
-
-                addSubWindow();
-
-                NSWindow* pluginWindow = [((NSView*) getWindowHandle()) window];
-                [pluginWindow setNextResponder: hostWindow];
-
-                attachWindowHidingHooks (this, (WindowRef) windowRef, hostWindow);
-            }
-        }
-
-        ~ComponentInHIView()
-        {
-            JUCE_AUTORELEASEPOOL
-            {
-                removeWindowHidingHooks (this);
-
-                NSWindow* pluginWindow = [((NSView*) getWindowHandle()) window];
-                [hostWindow removeChildWindow: pluginWindow];
-                removeFromDesktop();
-
-                [hostWindow release];
-                hostWindow = nil;
-            }
-        }
-
-        void updateWindowPos()
-        {
-            HIPoint f;
-            f.x = f.y = 0;
-            HIPointConvert (&f, kHICoordSpaceView, parentView, kHICoordSpaceScreenPixel, 0);
-            setTopLeftPosition ((int) f.x, (int) f.y);
-        }
-
-        void addSubWindow()
-        {
-            NSWindow* pluginWindow = [((NSView*) getWindowHandle()) window];
-            [pluginWindow setExcludedFromWindowsMenu: YES];
-            [pluginWindow setCanHide: YES];
-
-            [hostWindow addChildWindow: pluginWindow
-                               ordered: NSWindowAbove];
-            [hostWindow orderFront: nil];
-            [pluginWindow orderFront: nil];
-        }
-
-        void resized() override
-        {
-            if (Component* const child = getChildComponent (0))
-                child->setBounds (getLocalBounds());
-        }
-
-        void paint (Graphics&) override {}
-
-        void childBoundsChanged (Component*) override
-        {
-            if (! recursive)
-            {
-                recursive = true;
-
-                const int w = jmax (32, editor.getWidth());
-                const int h = jmax (32, editor.getHeight());
-
-                SizeControl (parentView, (SInt16) w, (SInt16) h);
-
-                if (getWidth() != w || getHeight() != h)
-                    setSize (w, h);
-
-                editor.repaint();
-
-                updateWindowPos();
-                addSubWindow(); // (need this for AULab)
-
-                recursive = false;
-            }
-        }
-
-        bool keyPressed (const KeyPress& kp) override
-        {
-            if (! kp.getModifiers().isCommandDown())
-            {
-                // If we have an unused keypress, move the key-focus to a host window
-                // and re-inject the event..
-                static NSTimeInterval lastEventTime = 0; // check we're not recursively sending the same event
-                NSTimeInterval eventTime = [[NSApp currentEvent] timestamp];
-
-                if (lastEventTime != eventTime)
-                {
-                    lastEventTime = eventTime;
-
-                    [[hostWindow parentWindow] makeKeyWindow];
-                    repostCurrentNSEvent();
-                }
-            }
-
-            return false;
-        }
-
-    private:
-        HIViewRef parentView;
-        NSWindow* hostWindow;
-        JuceAU::EditorCompHolder editor;
-        bool recursive;
-    };
-};
-
-#endif
-
-//==============================================================================
-#define JUCE_COMPONENT_ENTRYX(Class, Name, Suffix) \
-    extern "C" __attribute__((visibility("default"))) ComponentResult Name ## Suffix (ComponentParameters* params, Class* obj); \
-    extern "C" __attribute__((visibility("default"))) ComponentResult Name ## Suffix (ComponentParameters* params, Class* obj) \
-    { \
-        return ComponentEntryPoint<Class>::Dispatch (params, obj); \
-    }
-
-#if JucePlugin_ProducesMidiOutput || JucePlugin_WantsMidiInput
- #define FACTORY_BASE_CLASS AUMIDIEffectFactory
-#else
- #define FACTORY_BASE_CLASS AUBaseFactory
-#endif
-
-#define JUCE_FACTORY_ENTRYX(Class, Name) \
-    extern "C" __attribute__((visibility("default"))) void* Name ## Factory (const AudioComponentDescription* desc); \
-    extern "C" __attribute__((visibility("default"))) void* Name ## Factory (const AudioComponentDescription* desc) \
-    { \
-        return FACTORY_BASE_CLASS<Class>::Factory (desc); \
-    }
-
-#define JUCE_COMPONENT_ENTRY(Class, Name, Suffix)   JUCE_COMPONENT_ENTRYX(Class, Name, Suffix)
-#define JUCE_FACTORY_ENTRY(Class, Name)             JUCE_FACTORY_ENTRYX(Class, Name)
-
-//==============================================================================
-JUCE_COMPONENT_ENTRY (JuceAU, JucePlugin_AUExportPrefix, Entry)
-
-#ifndef AUDIOCOMPONENT_ENTRY
- #define JUCE_DISABLE_AU_FACTORY_ENTRY 1
-#endif
-
-#if ! JUCE_DISABLE_AU_FACTORY_ENTRY  // (You might need to disable this for old Xcode 3 builds)
-JUCE_FACTORY_ENTRY   (JuceAU, JucePlugin_AUExportPrefix)
-#endif
-
-#if BUILD_AU_CARBON_UI
- JUCE_COMPONENT_ENTRY (JuceAUView, JucePlugin_AUExportPrefix, ViewEntry)
-#endif
-
-#if ! JUCE_DISABLE_AU_FACTORY_ENTRY
- #include "CoreAudioUtilityClasses/AUPlugInDispatch.cpp"
-#endif
-
-#endif
+/*
+  ==============================================================================
+
+   This file is part of the JUCE library.
+   Copyright (c) 2015 - ROLI Ltd.
+
+   Permission is granted to use this software under the terms of either:
+   a) the GPL v2 (or any later version)
+   b) the Affero GPL v3
+
+   Details of these licenses can be found at: www.gnu.org/licenses
+
+   JUCE is distributed in the hope that it will be useful, but WITHOUT ANY
+   WARRANTY; without even the implied warranty of MERCHANTABILITY or FITNESS FOR
+   A PARTICULAR PURPOSE.  See the GNU General Public License for more details.
+
+   ------------------------------------------------------------------------------
+
+   To release a closed-source product which uses JUCE, commercial licenses are
+   available: visit www.juce.com for more information.
+
+  ==============================================================================
+*/
+
+// Your project must contain an AppConfig.h file with your project-specific settings in it,
+// and your header search path must make it accessible to the module's files.
+#include "AppConfig.h"
+
+#include "../utility/juce_CheckSettingMacros.h"
+
+#if JucePlugin_Build_AU
+
+#if __LP64__
+ #undef JUCE_SUPPORT_CARBON
+ #define JUCE_SUPPORT_CARBON 0
+#endif
+
+#ifdef __clang__
+ #pragma clang diagnostic push
+ #pragma clang diagnostic ignored "-Wshorten-64-to-32"
+ #pragma clang diagnostic ignored "-Wunused-parameter"
+ #pragma clang diagnostic ignored "-Wdeprecated-declarations"
+ #pragma clang diagnostic ignored "-Wsign-conversion"
+ #pragma clang diagnostic ignored "-Wconversion"
+ #pragma clang diagnostic ignored "-Woverloaded-virtual"
+#endif
+
+#include "../utility/juce_IncludeSystemHeaders.h"
+
+#include <AudioUnit/AUCocoaUIView.h>
+#include <AudioUnit/AudioUnit.h>
+#include <AudioToolbox/AudioUnitUtilities.h>
+#include <CoreMIDI/MIDIServices.h>
+
+#if JUCE_SUPPORT_CARBON
+ #define Point CarbonDummyPointName
+ #define Component CarbonDummyCompName
+#endif
+
+/*
+    Got an include error here?
+
+    You probably need to install Apple's AU classes - see the
+    juce website for more info on how to get them:
+    http://www.juce.com/forum/topic/aus-xcode
+*/
+#include "CoreAudioUtilityClasses/AUMIDIEffectBase.h"
+#include "CoreAudioUtilityClasses/MusicDeviceBase.h"
+#undef Point
+#undef Component
+
+/** The BUILD_AU_CARBON_UI flag lets you specify whether old-school carbon hosts are supported as
+    well as ones that can open a cocoa view. If this is enabled, you'll need to also add the AUCarbonBase
+    files to your project.
+*/
+#if ! (defined (BUILD_AU_CARBON_UI) || JUCE_64BIT)
+ #define BUILD_AU_CARBON_UI 1
+#endif
+
+#ifdef __LP64__
+ #undef BUILD_AU_CARBON_UI  // (not possible in a 64-bit build)
+#endif
+
+#if BUILD_AU_CARBON_UI
+ #undef Button
+ #define Point CarbonDummyPointName
+ #include "CoreAudioUtilityClasses/AUCarbonViewBase.h"
+ #undef Point
+#endif
+
+#ifdef __clang__
+ #pragma clang diagnostic pop
+#endif
+
+#define JUCE_MAC_WINDOW_VISIBITY_BODGE 1
+
+#include "../utility/juce_IncludeModuleHeaders.h"
+#include "../utility/juce_FakeMouseMoveGenerator.h"
+#include "../utility/juce_CarbonVisibility.h"
+#include "../../juce_core/native/juce_osx_ObjCHelpers.h"
+
+//==============================================================================
+static Array<void*> activePlugins, activeUIs;
+
+static const AudioUnitPropertyID juceFilterObjectPropertyID = 0x1a45ffe9;
+
+static const short channelConfigs[][2] = { JucePlugin_PreferredChannelConfigurations };
+static const int numChannelConfigs = sizeof (channelConfigs) / sizeof (*channelConfigs);
+
+#if JucePlugin_IsSynth
+class JuceAUBaseClass   : public MusicDeviceBase
+{
+public:
+    JuceAUBaseClass (AudioComponentInstance comp)  : MusicDeviceBase (comp, 0, 1) {}
+};
+#else
+class JuceAUBaseClass   : public AUBase, public AUMIDIBase
+{
+public:
+#if JucePlugin_AcceptsSideChain
+    static const int numInputElements = 2;
+#else
+    static const int numInputElements = 1;
+#endif
+    JuceAUBaseClass (AudioComponentInstance comp)  : AUBase (comp, numInputElements, 1), AUMIDIBase(this), mBypassEffect(false) {}
+
+#if !TARGET_OS_IPHONE
+    static OSStatus	ComponentEntryDispatch(	ComponentParameters *			params,
+                                            JuceAUBaseClass *				This)
+    {
+        if (This == NULL) return paramErr;
+
+        OSStatus result;
+
+        switch (params->what) {
+            case kMusicDeviceMIDIEventSelect:
+            case kMusicDeviceSysExSelect:
+                result = AUMIDIBase::ComponentEntryDispatch (params, This);
+                break;
+            default:
+                result = AUBase::ComponentEntryDispatch(params, This);
+                break;
+        }
+
+        return result;
+    }
+#endif
+
+    // Same bypass logic as AUEffectBase
+    bool IsBypassEffect () { return mBypassEffect; }
+    virtual void SetBypassEffect (bool inFlag) { mBypassEffect = inFlag; }
+
+protected:
+    virtual	bool ShouldBypassEffect () { return IsBypassEffect(); }
+
+private:
+    bool mBypassEffect;
+};
+#endif
+
+
+// This macro can be set if you need to override this internal name for some reason..
+#ifndef JUCE_STATE_DICTIONARY_KEY
+ #define JUCE_STATE_DICTIONARY_KEY   CFSTR("jucePluginState")
+#endif
+
+//==============================================================================
+class JuceAU   : public JuceAUBaseClass,
+                 public AudioProcessorListener,
+                 public AudioPlayHead,
+                 public ComponentListener
+{
+public:
+    //==============================================================================
+    JuceAU (AudioUnit component)
+        : JuceAUBaseClass (component),
+          bufferSpace (2, 16),
+          prepared (false)
+    {
+        if (activePlugins.size() + activeUIs.size() == 0)
+        {
+           #if BUILD_AU_CARBON_UI
+            NSApplicationLoad();
+           #endif
+
+            initialiseJuce_GUI();
+        }
+
+        juceFilter = createPluginFilterOfType (AudioProcessor::wrapperType_AudioUnit);
+
+        juceFilter->setPlayHead (this);
+        juceFilter->addListener (this);
+
+        Globals()->UseIndexedParameters (juceFilter->getNumParameters());
+
+        activePlugins.add (this);
+
+        zerostruct (auEvent);
+        auEvent.mArgument.mParameter.mAudioUnit = GetComponentInstance();
+        auEvent.mArgument.mParameter.mScope = kAudioUnitScope_Global;
+        auEvent.mArgument.mParameter.mElement = 0;
+
+        zerostruct (midiCallback);
+
+        CreateElements();
+
+        CAStreamBasicDescription streamDescription;
+        streamDescription.mSampleRate = getSampleRate();
+        streamDescription.SetCanonical ((UInt32) channelConfigs[0][1], false);
+        for (int i = 0; i < Outputs().GetNumberOfElements(); ++i)
+        {
+            Outputs().GetIOElement(i)->SetStreamFormat (streamDescription);
+        }
+
+        // TODO: Allow synths with side chain?
+       #if ! JucePlugin_IsSynth
+        streamDescription.SetCanonical ((UInt32) channelConfigs[0][0], false);
+        for (int i = 0; i < Inputs().GetNumberOfElements(); ++i)
+        {
+            Inputs().GetIOElement(i)->SetStreamFormat (streamDescription);
+        }
+       #endif
+    }
+
+    ~JuceAU()
+    {
+        deleteActiveEditors();
+        juceFilter = nullptr;
+        clearPresetsArray();
+
+        jassert (activePlugins.contains (this));
+        activePlugins.removeFirstMatchingValue (this);
+
+        if (activePlugins.size() + activeUIs.size() == 0)
+            shutdownJuce_GUI();
+    }
+
+    void deleteActiveEditors()
+    {
+        for (int i = activeUIs.size(); --i >= 0;)
+        {
+            id ui = (id) activeUIs.getUnchecked(i);
+
+            if (JuceUIViewClass::getAU (ui) == this)
+                JuceUIViewClass::deleteEditor (ui);
+        }
+    }
+
+    //==============================================================================
+    ComponentResult GetPropertyInfo (AudioUnitPropertyID inID,
+                                     AudioUnitScope inScope,
+                                     AudioUnitElement inElement,
+                                     UInt32& outDataSize,
+                                     Boolean& outWritable) override
+    {
+        if (inScope == kAudioUnitScope_Global)
+        {
+            switch (inID)
+            {
+                case juceFilterObjectPropertyID:
+                    outWritable = false;
+                    outDataSize = sizeof (void*) * 2;
+                    return noErr;
+
+                case kAudioUnitProperty_OfflineRender:
+                    outWritable = true;
+                    outDataSize = sizeof (UInt32);
+                    return noErr;
+
+                case kMusicDeviceProperty_InstrumentCount:
+                    outDataSize = sizeof (UInt32);
+                    outWritable = false;
+                    return noErr;
+
+                case kAudioUnitProperty_CocoaUI:
+                   #if MAC_OS_X_VERSION_MIN_REQUIRED < MAC_OS_X_VERSION_10_5
+                    // (On 10.4, there's a random obj-c dispatching crash when trying to load a cocoa UI)
+                    if (SystemStats::getOperatingSystemType() >= SystemStats::MacOSX_10_5)
+                   #endif
+                    {
+                        outDataSize = sizeof (AudioUnitCocoaViewInfo);
+                        outWritable = true;
+                        return noErr;
+                    }
+
+                    break;
+
+               #if JucePlugin_ProducesMidiOutput
+                case kAudioUnitProperty_MIDIOutputCallbackInfo:
+                    outDataSize = sizeof (CFArrayRef);
+                    outWritable = false;
+                    return noErr;
+
+                case kAudioUnitProperty_MIDIOutputCallback:
+                    outDataSize = sizeof (AUMIDIOutputCallbackStruct);
+                    outWritable = true;
+                    return noErr;
+               #endif
+
+               #if ! JucePlugin_IsSynth
+                case kAudioUnitProperty_BypassEffect:
+                    outWritable = true;
+                    outDataSize = sizeof (UInt32);
+                    return noErr;
+               #endif
+
+                case kAudioUnitProperty_ParameterStringFromValue:
+                     outDataSize = sizeof (AudioUnitParameterStringFromValue);
+                     outWritable = false;
+                     return noErr;
+
+                case kAudioUnitProperty_ParameterValueFromString:
+                     outDataSize = sizeof (AudioUnitParameterValueFromString);
+                     outWritable = false;
+                     return noErr;
+
+                default: break;
+            }
+        }
+
+        return JuceAUBaseClass::GetPropertyInfo (inID, inScope, inElement, outDataSize, outWritable);
+    }
+
+    ComponentResult GetProperty (AudioUnitPropertyID inID,
+                                 AudioUnitScope inScope,
+                                 AudioUnitElement inElement,
+                                 void* outData) override
+    {
+        if (inScope == kAudioUnitScope_Global)
+        {
+            switch (inID)
+            {
+                case juceFilterObjectPropertyID:
+                    ((void**) outData)[0] = (void*) static_cast<AudioProcessor*> (juceFilter);
+                    ((void**) outData)[1] = (void*) this;
+                    return noErr;
+
+                case kAudioUnitProperty_OfflineRender:
+                    *(UInt32*) outData = (juceFilter != nullptr && juceFilter->isNonRealtime()) ? 1 : 0;
+                    return noErr;
+
+                case kMusicDeviceProperty_InstrumentCount:
+                    *(UInt32*) outData = 1;
+                    return noErr;
+
+                case kAudioUnitProperty_CocoaUI:
+                   #if MAC_OS_X_VERSION_MIN_REQUIRED < MAC_OS_X_VERSION_10_5
+                    // (On 10.4, there's a random obj-c dispatching crash when trying to load a cocoa UI)
+                    if (SystemStats::getOperatingSystemType() >= SystemStats::MacOSX_10_5)
+                   #endif
+                    {
+                        JUCE_AUTORELEASEPOOL
+                        {
+                            static JuceUICreationClass cls;
+
+                            // (NB: this may be the host's bundle, not necessarily the component's)
+                            NSBundle* bundle = [NSBundle bundleForClass: cls.cls];
+
+                            AudioUnitCocoaViewInfo* info = static_cast<AudioUnitCocoaViewInfo*> (outData);
+                            info->mCocoaAUViewClass[0] = (CFStringRef) [juceStringToNS (class_getName (cls.cls)) retain];
+                            info->mCocoaAUViewBundleLocation = (CFURLRef) [[NSURL fileURLWithPath: [bundle bundlePath]] retain];
+                        }
+
+                        return noErr;
+                    }
+
+                    break;
+
+               #if JucePlugin_ProducesMidiOutput
+                case kAudioUnitProperty_MIDIOutputCallbackInfo:
+                {
+                    CFStringRef strs[1];
+                    strs[0] = CFSTR ("MIDI Callback");
+
+                    CFArrayRef callbackArray = CFArrayCreate (nullptr, (const void**) strs, 1, &kCFTypeArrayCallBacks);
+                    *(CFArrayRef*) outData = callbackArray;
+                    return noErr;
+                }
+               #endif
+
+               #if ! JucePlugin_IsSynth
+                case kAudioUnitProperty_BypassEffect:
+                    *((UInt32*)outData) = (IsBypassEffect() ? 1 : 0);
+                    return noErr;
+               #endif
+
+                case kAudioUnitProperty_ParameterValueFromString:
+                {
+                    if (AudioUnitParameterValueFromString* pv = (AudioUnitParameterValueFromString*) outData)
+                    {
+                        if (juceFilter != nullptr)
+                        {
+                            const String text (String::fromCFString (pv->inString));
+
+                            if (AudioProcessorParameter* param = juceFilter->getParameters() [(int) pv->inParamID])
+                                pv->outValue = param->getValueForText (text);
+                            else
+                                pv->outValue = text.getFloatValue();
+
+                            return noErr;
+                        }
+                    }
+                }
+                break;
+
+                case kAudioUnitProperty_ParameterStringFromValue:
+                {
+                    if (AudioUnitParameterStringFromValue* pv = (AudioUnitParameterStringFromValue*) outData)
+                    {
+                        if (juceFilter != nullptr)
+                        {
+                            const float value = (float) *(pv->inValue);
+                            String text;
+
+                            if (AudioProcessorParameter* param = juceFilter->getParameters() [(int) pv->inParamID])
+                                text = param->getText ((float) *(pv->inValue), 0);
+                            else
+                                text = String (value);
+
+                            pv->outString = text.toCFString();
+                            return noErr;
+                        }
+                    }
+                }
+                break;
+
+                default:
+                    break;
+            }
+        }
+
+        return JuceAUBaseClass::GetProperty (inID, inScope, inElement, outData);
+    }
+
+    ComponentResult SetProperty (AudioUnitPropertyID inID,
+                                 AudioUnitScope inScope,
+                                 AudioUnitElement inElement,
+                                 const void* inData,
+                                 UInt32 inDataSize) override
+    {
+        if (inScope == kAudioUnitScope_Global)
+        {
+            switch (inID)
+            {
+               #if JucePlugin_ProducesMidiOutput
+                case kAudioUnitProperty_MIDIOutputCallback:
+                    if (inDataSize < sizeof (AUMIDIOutputCallbackStruct))
+                        return kAudioUnitErr_InvalidPropertyValue;
+
+                    if (AUMIDIOutputCallbackStruct* callbackStruct = (AUMIDIOutputCallbackStruct*) inData)
+                        midiCallback = *callbackStruct;
+
+                    return noErr;
+               #endif
+
+               #if ! JucePlugin_IsSynth
+                case kAudioUnitProperty_BypassEffect:
+                {
+                    if (inDataSize < sizeof(UInt32))
+                        return kAudioUnitErr_InvalidPropertyValue;
+
+                    bool tempNewSetting = *((UInt32*)inData) != 0;
+                    // we're changing the state of bypass
+                    if (tempNewSetting != IsBypassEffect())
+                    {
+                        if (!tempNewSetting && IsBypassEffect() && IsInitialized()) // turning bypass off and we're initialized
+                        {
+                            Reset(0, 0);
+                        }
+                        SetBypassEffect (tempNewSetting);
+                    }
+                    return noErr;
+                }
+               #endif
+
+                case kAudioUnitProperty_OfflineRender:
+                    if (juceFilter != nullptr)
+                        juceFilter->setNonRealtime ((*(UInt32*) inData) != 0);
+
+                    return noErr;
+
+                default: break;
+            }
+        }
+
+        return JuceAUBaseClass::SetProperty (inID, inScope, inElement, inData, inDataSize);
+    }
+
+    ComponentResult SaveState (CFPropertyListRef* outData) override
+    {
+        ComponentResult err = JuceAUBaseClass::SaveState (outData);
+
+        if (err != noErr)
+            return err;
+
+        jassert (CFGetTypeID (*outData) == CFDictionaryGetTypeID());
+
+        CFMutableDictionaryRef dict = (CFMutableDictionaryRef) *outData;
+
+        if (juceFilter != nullptr)
+        {
+            juce::MemoryBlock state;
+            juceFilter->getCurrentProgramStateInformation (state);
+
+            if (state.getSize() > 0)
+            {
+                CFDataRef ourState = CFDataCreate (kCFAllocatorDefault, (const UInt8*) state.getData(), (CFIndex) state.getSize());
+                CFDictionarySetValue (dict, JUCE_STATE_DICTIONARY_KEY, ourState);
+                CFRelease (ourState);
+            }
+        }
+
+        return noErr;
+    }
+
+    ComponentResult RestoreState (CFPropertyListRef inData) override
+    {
+        {
+            // Remove the data entry from the state to prevent the superclass loading the parameters
+            CFMutableDictionaryRef copyWithoutData = CFDictionaryCreateMutableCopy (nullptr, 0, (CFDictionaryRef) inData);
+            CFDictionaryRemoveValue (copyWithoutData, CFSTR (kAUPresetDataKey));
+            ComponentResult err = JuceAUBaseClass::RestoreState (copyWithoutData);
+            CFRelease (copyWithoutData);
+
+            if (err != noErr)
+                return err;
+        }
+
+        if (juceFilter != nullptr)
+        {
+            CFDictionaryRef dict = (CFDictionaryRef) inData;
+            CFDataRef data = 0;
+
+            if (CFDictionaryGetValueIfPresent (dict, JUCE_STATE_DICTIONARY_KEY, (const void**) &data))
+            {
+                if (data != 0)
+                {
+                    const int numBytes = (int) CFDataGetLength (data);
+                    const juce::uint8* const rawBytes = CFDataGetBytePtr (data);
+
+                    if (numBytes > 0)
+                        juceFilter->setCurrentProgramStateInformation (rawBytes, numBytes);
+                }
+            }
+        }
+
+        return noErr;
+    }
+
+    UInt32 SupportedNumChannels (const AUChannelInfo** outInfo) override
+    {
+        // If you hit this, then you need to add some configurations to your
+        // JucePlugin_PreferredChannelConfigurations setting..
+        jassert (numChannelConfigs > 0);
+
+        if (outInfo != nullptr)
+        {
+            *outInfo = channelInfo;
+
+            for (int i = 0; i < numChannelConfigs; ++i)
+            {
+               #if JucePlugin_IsSynth
+                channelInfo[i].inChannels = 0;
+               #else
+                channelInfo[i].inChannels = channelConfigs[i][0];
+               #endif
+                channelInfo[i].outChannels = channelConfigs[i][1];
+            }
+        }
+
+        return numChannelConfigs;
+    }
+
+    UInt32 GetAudioChannelLayout (AudioUnitScope scope,
+                                  AudioUnitElement element,
+                                  AudioChannelLayout *outLayoutPtr,
+                                  Boolean &outWritable) override
+    {
+        // fallback to old code if this plug-in does not have multi channel IO
+        if (! hasMultiChannelConfiguration())
+            return 0;
+
+        if (element == 0 && (scope == kAudioUnitScope_Output || scope == kAudioUnitScope_Input))
+        {
+            outWritable = false;
+
+            const int numChannels = findNumChannels (GetScope (scope), 0);
+
+            const size_t sizeInBytes = (sizeof (AudioChannelLayout) - sizeof (AudioChannelDescription)) +
+                                       (static_cast<size_t> (numChannels) * sizeof (AudioChannelDescription));
+
+            if (outLayoutPtr != nullptr)
+            {
+                zeromem (outLayoutPtr, sizeInBytes);
+
+                outLayoutPtr->mChannelLayoutTag = kAudioChannelLayoutTag_UseChannelDescriptions;
+                outLayoutPtr->mNumberChannelDescriptions = static_cast<UInt32> (numChannels);
+
+                for (int i = 0; i < numChannels; ++i)
+                {
+                    AudioChannelDescription& layoutDescr = outLayoutPtr->mChannelDescriptions [i];
+
+                    layoutDescr.mChannelLabel = kAudioChannelLabel_Unused;
+                    layoutDescr.mChannelFlags = kAudioChannelFlags_AllOff;
+                }
+            }
+
+            return static_cast<UInt32> (sizeInBytes);
+        }
+
+        return JuceAUBaseClass::GetAudioChannelLayout(scope, element, outLayoutPtr, outWritable);
+    }
+
+    //==============================================================================
+    ComponentResult GetParameterInfo (AudioUnitScope inScope,
+                                      AudioUnitParameterID inParameterID,
+                                      AudioUnitParameterInfo& outParameterInfo) override
+    {
+        const int index = (int) inParameterID;
+
+        if (inScope == kAudioUnitScope_Global
+             && juceFilter != nullptr
+             && index < juceFilter->getNumParameters()
+             && index >= 0)
+        {
+            outParameterInfo.flags = (UInt32) (kAudioUnitParameterFlag_IsWritable
+                                                | kAudioUnitParameterFlag_IsReadable
+                                                | kAudioUnitParameterFlag_HasCFNameString
+                                                | kAudioUnitParameterFlag_ValuesHaveStrings);
+
+           #if JucePlugin_AUHighResolutionParameters
+            outParameterInfo.flags |= (UInt32) kAudioUnitParameterFlag_IsHighResolution;
+           #endif
+
+            const String name (juceFilter->getParameterName (index));
+
+            // set whether the param is automatable (unnamed parameters aren't allowed to be automated)
+            if (name.isEmpty() || ! juceFilter->isParameterAutomatable (index))
+                outParameterInfo.flags |= kAudioUnitParameterFlag_NonRealTime;
+
+            if (juceFilter->isMetaParameter (index))
+                outParameterInfo.flags |= kAudioUnitParameterFlag_IsGlobalMeta;
+
+            AUBase::FillInParameterName (outParameterInfo, name.toCFString(), true);
+
+            AudioUnitParameterUnit unit = kAudioUnitParameterUnit_Generic;
+            if (juceFilter->getParameterNumSteps (inParameterID) == 1)
+                unit = kAudioUnitParameterUnit_Boolean;
+            outParameterInfo.unit = unit;
+            if (unit != kAudioUnitParameterUnit_Boolean) {
+                outParameterInfo.flags |= kAudioUnitParameterFlag_ValuesHaveStrings;
+            }
+            outParameterInfo.minValue = 0.0f;
+            outParameterInfo.maxValue = 1.0f;
+            outParameterInfo.defaultValue = juceFilter->getParameterDefaultValue (index);
+            jassert (outParameterInfo.defaultValue >= outParameterInfo.minValue
+                      && outParameterInfo.defaultValue <= outParameterInfo.maxValue);
+            outParameterInfo.unit = kAudioUnitParameterUnit_Generic;
+
+            return noErr;
+        }
+
+        return kAudioUnitErr_InvalidParameter;
+    }
+
+    ComponentResult GetParameter (AudioUnitParameterID inID,
+                                  AudioUnitScope inScope,
+                                  AudioUnitElement inElement,
+                                  Float32& outValue) override
+    {
+        if (inScope == kAudioUnitScope_Global && juceFilter != nullptr)
+        {
+            outValue = juceFilter->getParameter ((int) inID);
+            return noErr;
+        }
+
+        return AUBase::GetParameter (inID, inScope, inElement, outValue);
+    }
+
+    ComponentResult SetParameter (AudioUnitParameterID inID,
+                                  AudioUnitScope inScope,
+                                  AudioUnitElement inElement,
+                                  Float32 inValue,
+                                  UInt32 inBufferOffsetInFrames) override
+    {
+        if (inScope == kAudioUnitScope_Global && juceFilter != nullptr)
+        {
+            juceFilter->setParameter ((int) inID, inValue);
+            return noErr;
+        }
+
+        return AUBase::SetParameter (inID, inScope, inElement, inValue, inBufferOffsetInFrames);
+    }
+
+    // No idea what this method actually does or what it should return. Current Apple docs say nothing about it.
+    // (Note that this isn't marked 'override' in case older versions of the SDK don't include it)
+    bool CanScheduleParameters() const override          { return false; }
+
+    //==============================================================================
+    ComponentResult Version() override                   { return JucePlugin_VersionCode; }
+    bool SupportsTail() override                         { return true; }
+    Float64 GetTailTime() override                       { return juceFilter->getTailLengthSeconds(); }
+    double getSampleRate()                               { return GetOutput(0)->GetStreamFormat().mSampleRate; }
+
+    Float64 GetLatency() override
+    {
+        const double rate = getSampleRate();
+        jassert (rate > 0);
+        return rate > 0 ? juceFilter->getLatencySamples() / rate : 0;
+    }
+
+    //==============================================================================
+   #if BUILD_AU_CARBON_UI
+    int GetNumCustomUIComponents() override
+    {
+        return getHostType().isDigitalPerformer() ? 0 : 1;
+    }
+
+    void GetUIComponentDescs (ComponentDescription* inDescArray) override
+    {
+        inDescArray[0].componentType = kAudioUnitCarbonViewComponentType;
+        inDescArray[0].componentSubType = JucePlugin_AUSubType;
+        inDescArray[0].componentManufacturer = JucePlugin_AUManufacturerCode;
+        inDescArray[0].componentFlags = 0;
+        inDescArray[0].componentFlagsMask = 0;
+    }
+   #endif
+
+    //==============================================================================
+    bool getCurrentPosition (AudioPlayHead::CurrentPositionInfo& info) override
+    {
+        info.timeSigNumerator = 0;
+        info.timeSigDenominator = 0;
+        info.editOriginTime = 0;
+        info.ppqPositionOfLastBarStart = 0;
+        info.isRecording = false;
+        info.ppqLoopStart = 0;
+        info.ppqLoopEnd = 0;
+
+        switch (lastTimeStamp.mSMPTETime.mType)
+        {
+            case kSMPTETimeType24:          info.frameRate = AudioPlayHead::fps24; break;
+            case kSMPTETimeType25:          info.frameRate = AudioPlayHead::fps25; break;
+            case kSMPTETimeType30Drop:      info.frameRate = AudioPlayHead::fps30drop; break;
+            case kSMPTETimeType30:          info.frameRate = AudioPlayHead::fps30; break;
+            case kSMPTETimeType2997:        info.frameRate = AudioPlayHead::fps2997; break;
+            case kSMPTETimeType2997Drop:    info.frameRate = AudioPlayHead::fps2997drop; break;
+            //case kSMPTETimeType60:
+            //case kSMPTETimeType5994:
+            default:                        info.frameRate = AudioPlayHead::fpsUnknown; break;
+        }
+
+        if (CallHostBeatAndTempo (&info.ppqPosition, &info.bpm) != noErr)
+        {
+            info.ppqPosition = 0;
+            info.bpm = 0;
+        }
+
+        UInt32 outDeltaSampleOffsetToNextBeat;
+        double outCurrentMeasureDownBeat;
+        float num;
+        UInt32 den;
+
+        if (CallHostMusicalTimeLocation (&outDeltaSampleOffsetToNextBeat, &num, &den,
+                                         &outCurrentMeasureDownBeat) == noErr)
+        {
+            info.timeSigNumerator   = (int) num;
+            info.timeSigDenominator = (int) den;
+            info.ppqPositionOfLastBarStart = outCurrentMeasureDownBeat;
+        }
+
+        double outCurrentSampleInTimeLine, outCycleStartBeat, outCycleEndBeat;
+        Boolean playing = false, looping = false, playchanged;
+
+        if (CallHostTransportState (&playing,
+                                    &playchanged,
+                                    &outCurrentSampleInTimeLine,
+                                    &looping,
+                                    &outCycleStartBeat,
+                                    &outCycleEndBeat) != noErr)
+        {
+            // If the host doesn't support this callback, then use the sample time from lastTimeStamp:
+            outCurrentSampleInTimeLine = lastTimeStamp.mSampleTime;
+        }
+
+        info.isPlaying = playing;
+        info.timeInSamples = (int64) (outCurrentSampleInTimeLine + 0.5);
+        info.timeInSeconds = info.timeInSamples / getSampleRate();
+        info.isLooping = looping;
+
+        return true;
+    }
+
+    void sendAUEvent (const AudioUnitEventType type, const int index)
+    {
+        auEvent.mEventType = type;
+        auEvent.mArgument.mParameter.mParameterID = (AudioUnitParameterID) index;
+        AUEventListenerNotify (0, 0, &auEvent);
+    }
+
+    void audioProcessorParameterChanged (AudioProcessor*, int index, float /*newValue*/) override
+    {
+        sendAUEvent (kAudioUnitEvent_ParameterValueChange, index);
+    }
+
+    void audioProcessorParameterChangeGestureBegin (AudioProcessor*, int index) override
+    {
+        sendAUEvent (kAudioUnitEvent_BeginParameterChangeGesture, index);
+    }
+
+    void audioProcessorParameterChangeGestureEnd (AudioProcessor*, int index) override
+    {
+        sendAUEvent (kAudioUnitEvent_EndParameterChangeGesture, index);
+    }
+
+    void audioProcessorChanged (AudioProcessor*) override
+    {
+        PropertyChanged (kAudioUnitProperty_Latency,       kAudioUnitScope_Global, 0);
+        PropertyChanged (kAudioUnitProperty_ParameterList, kAudioUnitScope_Global, 0);
+        PropertyChanged (kAudioUnitProperty_ParameterInfo, kAudioUnitScope_Global, 0);
+
+        refreshCurrentPreset();
+
+        PropertyChanged (kAudioUnitProperty_PresentPreset, kAudioUnitScope_Global, 0);
+    }
+
+    bool StreamFormatWritable (AudioUnitScope, AudioUnitElement) override
+    {
+        return ! IsInitialized();
+    }
+
+    ComponentResult StartNote (MusicDeviceInstrumentID, MusicDeviceGroupID, NoteInstanceID*, UInt32, const MusicDeviceNoteParams&) override { return noErr; }
+    ComponentResult StopNote (MusicDeviceGroupID, NoteInstanceID, UInt32) override   { return noErr; }
+
+    //==============================================================================
+    ComponentResult Initialize() override
+    {
+       #if ! JucePlugin_IsSynth
+        const int numIns = findNumChannels(Inputs(), 0);
+        if (numIns == 0) {
+            return kAudioUnitErr_FormatNotSupported;
+        }
+       #endif
+        const int numOuts = findNumChannels(Outputs(), 0);
+
+        bool isValidChannelConfig = false;
+
+        for (int i = 0; i < numChannelConfigs; ++i)
+          #if JucePlugin_IsSynth
+            if (numOuts == channelConfigs[i][1])
+          #else
+            if (numIns == channelConfigs[i][0] && numOuts == channelConfigs[i][1])
+          #endif
+                isValidChannelConfig = true;
+
+        if (! isValidChannelConfig)
+            return kAudioUnitErr_FormatNotSupported;
+
+        JuceAUBaseClass::Initialize();
+        prepareToPlay();
+        return noErr;
+    }
+
+    void Cleanup() override
+    {
+        removePropertyListeners();
+
+        JuceAUBaseClass::Cleanup();
+
+        if (juceFilter != nullptr)
+            juceFilter->releaseResources();
+
+        bufferSpace.setSize (2, 16);
+        midiEvents.clear();
+        incomingEvents.clear();
+        prepared = false;
+    }
+
+    ComponentResult Reset (AudioUnitScope inScope, AudioUnitElement inElement) override
+    {
+        if (! prepared)
+            prepareToPlay();
+
+        if (juceFilter != nullptr)
+            juceFilter->reset();
+
+        return JuceAUBaseClass::Reset (inScope, inElement);
+    }
+
+    int findNumChannels(const AUScope& scope, int elementIndex)
+    {
+        const AUElement* e = scope.GetElement(elementIndex);
+        if (e != nullptr) {
+            return (int) static_cast<const AUIOElement *>(e)->GetStreamFormat().mChannelsPerFrame;
+        }
+        return 0;
+    }
+
+    Array<int> findScopeLayout (const AUScope &scope)
+    {
+        Array<int> result;
+        for (int i = 0; i < scope.GetNumberOfElements(); ++i) {
+            result.add(findNumChannels(scope, i));
+        }
+        return result;
+    }
+
+    static void InputSourceChangedCallback(void *inRefCon,
+                                           AudioUnit			inUnit,
+                                           AudioUnitPropertyID	inID,
+                                           AudioUnitScope		inScope,
+                                           AudioUnitElement	inElement)
+    {
+        jassert(inID == kAudioUnitProperty_SetRenderCallback || inID == kAudioUnitProperty_MakeConnection);
+
+        if (inScope != kAudioUnitScope_Input) {
+            return;
+        }
+
+        JuceAU* _this = reinterpret_cast<JuceAU*>(inRefCon);
+        AudioProcessor* filter = _this->juceFilter;
+        if (filter == nullptr) {
+            return;
+        }
+
+        filter->setInputElementActive(inElement, _this->HasInput(inElement));
+    }
+
+    void removePropertyListeners()
+    {
+        RemovePropertyListener(kAudioUnitProperty_SetRenderCallback, &InputSourceChangedCallback, this, true);
+        RemovePropertyListener(kAudioUnitProperty_MakeConnection, &InputSourceChangedCallback, this, true);
+    }
+
+    void addPropertyListeners()
+    {
+        removePropertyListeners();
+        AddPropertyListener(kAudioUnitProperty_SetRenderCallback, &InputSourceChangedCallback, this);
+        AddPropertyListener(kAudioUnitProperty_MakeConnection, &InputSourceChangedCallback, this);
+    }
+
+    void prepareToPlay()
+    {
+        if (juceFilter != nullptr)
+        {
+            juceFilter->setPlayConfigDetails (findScopeLayout(Inputs()),
+                                              findScopeLayout(Outputs()),
+                                              getSampleRate(),
+                                              (int) GetMaxFramesPerSlice());
+
+            for (int inputElementIndex = 0; inputElementIndex < Inputs().GetNumberOfElements(); ++inputElementIndex)
+            {
+                juceFilter->setInputElementActive(inputElementIndex, HasInput(inputElementIndex));
+            }
+
+            addPropertyListeners();
+
+            bufferSpace.setSize (juceFilter->getNumInputChannelsTotal(false) + juceFilter->getNumOutputChannelsTotal(),
+                                 (int) GetMaxFramesPerSlice() + 32);
+
+            juceFilter->prepareToPlay (getSampleRate(), (int) GetMaxFramesPerSlice());
+
+            midiEvents.ensureSize (2048);
+            midiEvents.clear();
+            incomingEvents.ensureSize (2048);
+            incomingEvents.clear();
+
+            channels.calloc ((size_t) jmax (juceFilter->getNumInputChannelsTotal(false),
+                                            juceFilter->getNumOutputChannelsTotal()) + 4);
+
+            prepared = true;
+        }
+    }
+
+    // Based on Render from AUEffectBase (which only supports single input and output elements)
+    ComponentResult Render (AudioUnitRenderActionFlags &ioActionFlags,
+                            const AudioTimeStamp& inTimeStamp,
+                            UInt32 numSamples) override
+    {
+        lastTimeStamp = inTimeStamp;
+        if (juceFilter != nullptr)
+        {
+           #if ! JucePlugin_IsSynth
+            if (!HasInput(0))
+                return kAudioUnitErr_NoConnection;
+           #endif
+
+            int numOutputElements = Outputs().GetNumberOfElements();
+
+            int numInputElements = 0;
+            for (int inputElementIndex = 0; inputElementIndex < Inputs().GetNumberOfElements(); ++inputElementIndex)
+            {
+                if (!HasInput(inputElementIndex)) {
+                    continue;
+                }
+                ++numInputElements;
+
+                ComponentResult result = GetInput(inputElementIndex)->PullInput(ioActionFlags, inTimeStamp, inputElementIndex /* element */, numSamples);
+                if (noErr != result) {
+                    return result;
+                }
+            }
+
+            jassert (prepared);
+
+            int numOutChans = 0;
+            int nextSpareBufferChan = 0;
+            bool needToReinterleave = false;
+
+            const int numIn = juceFilter->getNumInputChannelsTotal(true);
+            const int numOut = juceFilter->getNumOutputChannelsTotal();
+
+            for (int outputElementIndex = 0; outputElementIndex < numOutputElements && numOutChans < numOut; ++outputElementIndex)
+            {
+                AUOutputElement* outputElement = GetOutput(outputElementIndex); // throws if error
+                AudioBufferList& outBuffer = outputElement->GetBufferList();
+                for (unsigned int i = 0; i < outBuffer.mNumberBuffers && numOutChans < numOut; ++i)
+                {
+                    ::AudioBuffer& buf = outBuffer.mBuffers[i];
+
+                    if (buf.mNumberChannels == 1)
+                    {
+                        channels [numOutChans++] = (float*) buf.mData;
+                    }
+                    else
+                    {
+                        needToReinterleave = true;
+
+                        for (unsigned int subChan = 0; subChan < buf.mNumberChannels && numOutChans < numOut; ++subChan)
+                            channels [numOutChans++] = bufferSpace.getWritePointer (nextSpareBufferChan++);
+                    }
+                }
+            }
+
+            int numInChans = 0;
+            for (int inputElementIndex = 0; inputElementIndex < numInputElements && numInChans < numIn; ++inputElementIndex)
+            {
+                if (!HasInput(inputElementIndex)) {
+                    continue;
+                }
+
+                AUInputElement* inputElement = GetInput(inputElementIndex);
+                const AudioBufferList& inBuffer = inputElement->GetBufferList();
+                for (unsigned int i = 0; i < inBuffer.mNumberBuffers && numInChans < numIn; ++i)
+                {
+                    const ::AudioBuffer& buf = inBuffer.mBuffers[i];
+
+                    if (buf.mNumberChannels == 1)
+                    {
+                        if (numInChans < numOutChans) {
+                            memcpy (channels [numInChans], (const float*) buf.mData, sizeof (float) * numSamples);
+                        }
+                        else {
+                            channels [numInChans] = (float*) buf.mData;
+                        }
+                        ++numInChans;
+                    }
+                    else
+                    {
+                        // need to de-interleave..
+                        for (unsigned int subChan = 0; subChan < buf.mNumberChannels && numInChans < numIn; ++subChan)
+                        {
+                            float* dest;
+
+                            if (numInChans < numOutChans)
+                            {
+                                dest = channels [numInChans++];
+                            }
+                            else
+                            {
+                                dest = bufferSpace.getWritePointer (nextSpareBufferChan++);
+                                channels [numInChans++] = dest;
+                            }
+
+                            const float* src = ((const float*) buf.mData) + subChan;
+
+                            for (int j = (int) numSamples; --j >= 0;)
+                            {
+                                *dest++ = *src;
+                                src += buf.mNumberChannels;
+                            }
+                        }
+                    }
+                }
+            }
+
+            jassert(numInChans == numIn);
+
+            {
+                const ScopedLock sl (incomingMidiLock);
+                midiEvents.clear();
+                incomingEvents.swapWith (midiEvents);
+            }
+
+            {
+                AudioSampleBuffer buffer (channels, jmax (numIn, numOut), (int) numSamples);
+
+                const ScopedLock sl (juceFilter->getCallbackLock());
+
+                if (juceFilter->isSuspended())
+                {
+                    for (int j = 0; j < numOut; ++j)
+                        zeromem (channels [j], sizeof (float) * numSamples);
+                }
+               #if !JucePlugin_IsSynth
+                else if (ShouldBypassEffect())
+                {
+                    juceFilter->processBlockBypassed (buffer, midiEvents);
+                }
+               #endif
+                else
+                {
+                    juceFilter->processBlock (buffer, midiEvents);
+                }
+            }
+
+            if (! midiEvents.isEmpty())
+            {
+               #if JucePlugin_ProducesMidiOutput
+                if (midiCallback.midiOutputCallback != nullptr)
+                {
+                    UInt32 numPackets = 0;
+                    size_t dataSize = 0;
+
+                    const juce::uint8* midiEventData;
+                    int midiEventSize, midiEventPosition;
+
+                    for (MidiBuffer::Iterator i (midiEvents); i.getNextEvent (midiEventData, midiEventSize, midiEventPosition);)
+                    {
+                        jassert (isPositiveAndBelow (midiEventPosition, (int) numSamples));
+                        dataSize += (size_t) midiEventSize;
+                        ++numPackets;
+                    }
+
+                    MIDIPacket* p;
+                    const size_t packetMembersSize     = sizeof (MIDIPacket)     - sizeof (p->data); // NB: GCC chokes on "sizeof (MidiMessage::data)"
+                    const size_t packetListMembersSize = sizeof (MIDIPacketList) - sizeof (p->data);
+
+                    HeapBlock<MIDIPacketList> packetList;
+                    packetList.malloc (packetListMembersSize + packetMembersSize * numPackets + dataSize, 1);
+                    packetList->numPackets = numPackets;
+
+                    p = packetList->packet;
+
+                    for (MidiBuffer::Iterator i (midiEvents); i.getNextEvent (midiEventData, midiEventSize, midiEventPosition);)
+                    {
+                        p->timeStamp = (MIDITimeStamp) midiEventPosition;
+                        p->length = (UInt16) midiEventSize;
+                        memcpy (p->data, midiEventData, (size_t) midiEventSize);
+                        p = MIDIPacketNext (p);
+                    }
+
+                    midiCallback.midiOutputCallback (midiCallback.userData, &lastTimeStamp, 0, packetList);
+                }
+               #endif
+                midiEvents.clear();
+            }
+
+            if (needToReinterleave)
+            {
+                nextSpareBufferChan = 0;
+
+                for (int outputElementIndex = 0; outputElementIndex < numOutputElements; ++outputElementIndex)
+                {
+                    AUOutputElement* outputElement = GetOutput(outputElementIndex);
+                    AudioBufferList& outBuffer = outputElement->GetBufferList();
+
+                    for (unsigned int i = 0; i < outBuffer.mNumberBuffers; ++i)
+                    {
+                        ::AudioBuffer& buf = outBuffer.mBuffers[i];
+
+                        if (buf.mNumberChannels > 1)
+                        {
+                            for (unsigned int subChan = 0; subChan < buf.mNumberChannels; ++subChan)
+                            {
+                                const float* src = bufferSpace.getReadPointer (nextSpareBufferChan++);
+                                float* dest = ((float*) buf.mData) + subChan;
+
+                                for (int j = (int) numSamples; --j >= 0;)
+                                {
+                                    *dest = *src++;
+                                    dest += buf.mNumberChannels;
+                                }
+                            }
+                        }
+                    }
+                }
+            }
+
+           #if ! JucePlugin_SilenceInProducesSilenceOut
+            ioActionFlags &= (AudioUnitRenderActionFlags) ~kAudioUnitRenderAction_OutputIsSilence;
+           #else
+            ignoreUnused (ioActionFlags);
+           #endif
+        }
+
+        return noErr;
+    }
+
+    OSStatus HandleMidiEvent (UInt8 nStatus, UInt8 inChannel, UInt8 inData1, UInt8 inData2, UInt32 inStartFrame) override
+    {
+       #if JucePlugin_WantsMidiInput
+        const ScopedLock sl (incomingMidiLock);
+        const juce::uint8 data[] = { (juce::uint8) (nStatus | inChannel),
+                                     (juce::uint8) inData1,
+                                     (juce::uint8) inData2 };
+
+        incomingEvents.addEvent (data, 3, (int) inStartFrame);
+        return noErr;
+       #else
+        (void) nStatus; (void) inChannel; (void) inData1; (void) inData2; (void) inStartFrame;
+        return kAudioUnitErr_PropertyNotInUse;
+       #endif
+    }
+
+    OSStatus HandleSysEx (const UInt8* inData, UInt32 inLength) override
+    {
+       #if JucePlugin_WantsMidiInput
+        const ScopedLock sl (incomingMidiLock);
+        incomingEvents.addEvent (inData, (int) inLength, 0);
+        return noErr;
+       #else
+        (void) inData; (void) inLength;
+        return kAudioUnitErr_PropertyNotInUse;
+       #endif
+    }
+
+    //==============================================================================
+    ComponentResult GetPresets (CFArrayRef* outData) const override
+    {
+        if (outData != nullptr)
+        {
+            const int numPrograms = juceFilter->getNumPrograms();
+
+            clearPresetsArray();
+            presetsArray.insertMultiple (0, AUPreset(), numPrograms);
+
+            CFMutableArrayRef presetsArrayRef = CFArrayCreateMutable (0, numPrograms, 0);
+
+            for (int i = 0; i < numPrograms; ++i)
+            {
+                String name (juceFilter->getProgramName(i));
+                if (name.isEmpty())
+                    name = "Untitled";
+
+                AUPreset& p = presetsArray.getReference(i);
+                p.presetNumber = i;
+                p.presetName = name.toCFString();
+
+                CFArrayAppendValue (presetsArrayRef, &p);
+            }
+
+            *outData = (CFArrayRef) presetsArrayRef;
+        }
+
+        return noErr;
+    }
+
+    OSStatus NewFactoryPresetSet (const AUPreset& inNewFactoryPreset) override
+    {
+        const int numPrograms = juceFilter->getNumPrograms();
+        const SInt32 chosenPresetNumber = (int) inNewFactoryPreset.presetNumber;
+
+        if (chosenPresetNumber >= numPrograms)
+            return kAudioUnitErr_InvalidProperty;
+
+        AUPreset chosenPreset;
+        chosenPreset.presetNumber = chosenPresetNumber;
+        chosenPreset.presetName = juceFilter->getProgramName (chosenPresetNumber).toCFString();
+
+        juceFilter->setCurrentProgram (chosenPresetNumber);
+        SetAFactoryPresetAsCurrent (chosenPreset);
+
+        return noErr;
+    }
+
+    void componentMovedOrResized (Component& component, bool /*wasMoved*/, bool /*wasResized*/) override
+    {
+        NSView* view = (NSView*) component.getWindowHandle();
+        NSRect r = [[view superview] frame];
+        r.origin.y = r.origin.y + r.size.height - component.getHeight();
+        r.size.width = component.getWidth();
+        r.size.height = component.getHeight();
+        [[view superview] setFrame: r];
+        [view setFrame: makeNSRect (component.getLocalBounds())];
+        [view setNeedsDisplay: YES];
+    }
+
+    //==============================================================================
+    class EditorCompHolder  : public Component
+    {
+    public:
+        EditorCompHolder (AudioProcessorEditor* const editor)
+        {
+            setSize (editor->getWidth(), editor->getHeight());
+            addAndMakeVisible (editor);
+
+           #if ! JucePlugin_EditorRequiresKeyboardFocus
+            setWantsKeyboardFocus (false);
+           #else
+            setWantsKeyboardFocus (true);
+           #endif
+        }
+
+        ~EditorCompHolder()
+        {
+            deleteAllChildren(); // note that we can't use a ScopedPointer because the editor may
+                                 // have been transferred to another parent which takes over ownership.
+        }
+
+        static NSView* createViewFor (AudioProcessor* filter, JuceAU* au, AudioProcessorEditor* const editor)
+        {
+            EditorCompHolder* editorCompHolder = new EditorCompHolder (editor);
+            NSRect r = makeNSRect (editorCompHolder->getLocalBounds());
+
+            static JuceUIViewClass cls;
+            NSView* view = [[cls.createInstance() initWithFrame: r] autorelease];
+
+            JuceUIViewClass::setFilter (view, filter);
+            JuceUIViewClass::setAU (view, au);
+            JuceUIViewClass::setEditor (view, editorCompHolder);
+
+            [view setHidden: NO];
+            [view setPostsFrameChangedNotifications: YES];
+
+            [[NSNotificationCenter defaultCenter] addObserver: view
+                                                     selector: @selector (applicationWillTerminate:)
+                                                         name: NSApplicationWillTerminateNotification
+                                                       object: nil];
+            activeUIs.add (view);
+
+            editorCompHolder->addToDesktop (0, (void*) view);
+            editorCompHolder->setVisible (view);
+            return view;
+        }
+
+        void childBoundsChanged (Component*) override
+        {
+            if (Component* editor = getChildComponent(0))
+            {
+                const int w = jmax (32, editor->getWidth());
+                const int h = jmax (32, editor->getHeight());
+
+                if (getWidth() != w || getHeight() != h)
+                    setSize (w, h);
+
+                NSView* view = (NSView*) getWindowHandle();
+                NSRect r = [[view superview] frame];
+                r.size.width = editor->getWidth();
+                r.size.height = editor->getHeight();
+                [[view superview] setFrame: r];
+                [view setFrame: makeNSRect (editor->getLocalBounds())];
+                [view setNeedsDisplay: YES];
+            }
+        }
+
+        bool keyPressed (const KeyPress&) override
+        {
+            if (getHostType().isAbletonLive())
+            {
+                static NSTimeInterval lastEventTime = 0; // check we're not recursively sending the same event
+                NSTimeInterval eventTime = [[NSApp currentEvent] timestamp];
+
+                if (lastEventTime != eventTime)
+                {
+                    lastEventTime = eventTime;
+
+                    NSView* view = (NSView*) getWindowHandle();
+                    NSView* hostView = [view superview];
+                    NSWindow* hostWindow = [hostView window];
+
+                    [hostWindow makeFirstResponder: hostView];
+                    [hostView keyDown: [NSApp currentEvent]];
+                    [hostWindow makeFirstResponder: view];
+                }
+            }
+
+            return false;
+        }
+
+    private:
+        JUCE_DECLARE_NON_COPYABLE (EditorCompHolder)
+    };
+
+    //==============================================================================
+    struct JuceUIViewClass  : public ObjCClass<NSView>
+    {
+        JuceUIViewClass()  : ObjCClass<NSView> ("JUCEAUView_")
+        {
+            addIvar<AudioProcessor*> ("filter");
+            addIvar<JuceAU*> ("au");
+            addIvar<EditorCompHolder*> ("editor");
+
+            addMethod (@selector (dealloc),                     dealloc,                    "v@:");
+            addMethod (@selector (applicationWillTerminate:),   applicationWillTerminate,   "v@:@");
+            addMethod (@selector (viewDidMoveToWindow),         viewDidMoveToWindow,        "v@:");
+            addMethod (@selector (mouseDownCanMoveWindow),      mouseDownCanMoveWindow,     "c@:");
+
+            registerClass();
+        }
+
+        static void deleteEditor (id self)
+        {
+            ScopedPointer<EditorCompHolder> editorComp (getEditor (self));
+
+            if (editorComp != nullptr)
+            {
+                if (editorComp->getChildComponent(0) != nullptr
+                     && activePlugins.contains (getAU (self))) // plugin may have been deleted before the UI
+                {
+                    AudioProcessor* const filter = getIvar<AudioProcessor*> (self, "filter");
+                    filter->editorBeingDeleted ((AudioProcessorEditor*) editorComp->getChildComponent(0));
+                }
+
+                editorComp = nullptr;
+                setEditor (self, nullptr);
+            }
+        }
+
+        static JuceAU* getAU (id self)                          { return getIvar<JuceAU*> (self, "au"); }
+        static EditorCompHolder* getEditor (id self)            { return getIvar<EditorCompHolder*> (self, "editor"); }
+
+        static void setFilter (id self, AudioProcessor* filter) { object_setInstanceVariable (self, "filter", filter); }
+        static void setAU (id self, JuceAU* au)                 { object_setInstanceVariable (self, "au", au); }
+        static void setEditor (id self, EditorCompHolder* e)    { object_setInstanceVariable (self, "editor", e); }
+
+    private:
+        static void dealloc (id self, SEL)
+        {
+            if (activeUIs.contains (self))
+                shutdown (self);
+
+            sendSuperclassMessage (self, @selector (dealloc));
+        }
+
+        static void applicationWillTerminate (id self, SEL, NSNotification*)
+        {
+            shutdown (self);
+        }
+
+        static void shutdown (id self)
+        {
+            [[NSNotificationCenter defaultCenter] removeObserver: self];
+            deleteEditor (self);
+
+            jassert (activeUIs.contains (self));
+            activeUIs.removeFirstMatchingValue (self);
+
+            if (activePlugins.size() + activeUIs.size() == 0)
+            {
+                // there's some kind of component currently modal, but the host
+                // is trying to delete our plugin..
+                jassert (Component::getCurrentlyModalComponent() == nullptr);
+
+                shutdownJuce_GUI();
+            }
+        }
+
+        static void viewDidMoveToWindow (id self, SEL)
+        {
+            if (NSWindow* w = [(NSView*) self window])
+            {
+                [w setAcceptsMouseMovedEvents: YES];
+
+                if (EditorCompHolder* const editorComp = getEditor (self))
+                    [w makeFirstResponder: (NSView*) editorComp->getWindowHandle()];
+            }
+        }
+
+        static BOOL mouseDownCanMoveWindow (id, SEL)
+        {
+            return NO;
+        }
+    };
+
+    //==============================================================================
+    struct JuceUICreationClass  : public ObjCClass<NSObject>
+    {
+        JuceUICreationClass()  : ObjCClass<NSObject> ("JUCE_AUCocoaViewClass_")
+        {
+            addMethod (@selector (interfaceVersion),             interfaceVersion,    @encode (unsigned int), "@:");
+            addMethod (@selector (description),                  description,         @encode (NSString*),    "@:");
+            addMethod (@selector (uiViewForAudioUnit:withSize:), uiViewForAudioUnit,  @encode (NSView*),      "@:", @encode (AudioUnit), @encode (NSSize));
+
+            addProtocol (@protocol (AUCocoaUIBase));
+
+            registerClass();
+        }
+
+    private:
+        static unsigned int interfaceVersion (id, SEL)   { return 0; }
+
+        static NSString* description (id, SEL)
+        {
+            return [NSString stringWithString: nsStringLiteral (JucePlugin_Name)];
+        }
+
+        static NSView* uiViewForAudioUnit (id, SEL, AudioUnit inAudioUnit, NSSize)
+        {
+            void* pointers[2];
+            UInt32 propertySize = sizeof (pointers);
+
+            if (AudioUnitGetProperty (inAudioUnit, juceFilterObjectPropertyID,
+                                      kAudioUnitScope_Global, 0, pointers, &propertySize) == noErr)
+            {
+                if (AudioProcessor* filter = static_cast<AudioProcessor*> (pointers[0]))
+                    if (AudioProcessorEditor* editorComp = filter->createEditorIfNeeded())
+                        return EditorCompHolder::createViewFor (filter, static_cast<JuceAU*> (pointers[1]), editorComp);
+            }
+
+            return nil;
+        }
+    };
+
+private:
+    //==============================================================================
+    ScopedPointer<AudioProcessor> juceFilter;
+    AudioSampleBuffer bufferSpace;
+    HeapBlock<float*> channels;
+    MidiBuffer midiEvents, incomingEvents;
+    bool prepared;
+    AUChannelInfo channelInfo [numChannelConfigs];
+    AudioUnitEvent auEvent;
+    mutable Array<AUPreset> presetsArray;
+    CriticalSection incomingMidiLock;
+    AUMIDIOutputCallbackStruct midiCallback;
+    AudioTimeStamp lastTimeStamp;
+
+    void clearPresetsArray() const
+    {
+        for (int i = presetsArray.size(); --i >= 0;)
+            CFRelease (presetsArray.getReference(i).presetName);
+
+        presetsArray.clear();
+    }
+
+    void refreshCurrentPreset()
+    {
+        // this will make the AU host re-read and update the current preset name
+        // in case it was changed here in the plug-in:
+
+        const int currentProgramNumber = juceFilter->getCurrentProgram();
+        const String currentProgramName = juceFilter->getProgramName (currentProgramNumber);
+
+        AUPreset currentPreset;
+        currentPreset.presetNumber = currentProgramNumber;
+        currentPreset.presetName = currentProgramName.toCFString();
+
+        SetAFactoryPresetAsCurrent (currentPreset);
+    }
+
+    //==============================================================================
+    bool hasMultiChannelConfiguration () noexcept
+    {
+        for (int i = 0; i < numChannelConfigs; ++i)
+        {
+           #if !JucePlugin_IsSynth
+            if (channelConfigs[i][0] > 2)
+                return true;
+           #endif
+            if (channelConfigs[i][1] > 2)
+                return true;
+        }
+        return false;
+    }
+
+    JUCE_DECLARE_NON_COPYABLE (JuceAU)
+};
+
+
+//==============================================================================
+#if BUILD_AU_CARBON_UI
+
+class JuceAUView  : public AUCarbonViewBase
+{
+public:
+    JuceAUView (AudioUnitCarbonView auview)
+      : AUCarbonViewBase (auview),
+        juceFilter (nullptr)
+    {
+    }
+
+    ~JuceAUView()
+    {
+        deleteUI();
+    }
+
+    ComponentResult CreateUI (Float32 /*inXOffset*/, Float32 /*inYOffset*/) override
+    {
+        JUCE_AUTORELEASEPOOL
+        {
+            if (juceFilter == nullptr)
+            {
+                void* pointers[2];
+                UInt32 propertySize = sizeof (pointers);
+
+                AudioUnitGetProperty (GetEditAudioUnit(),
+                                      juceFilterObjectPropertyID,
+                                      kAudioUnitScope_Global,
+                                      0,
+                                      pointers,
+                                      &propertySize);
+
+                juceFilter = (AudioProcessor*) pointers[0];
+            }
+
+            if (juceFilter != nullptr)
+            {
+                deleteUI();
+
+                if (AudioProcessorEditor* editorComp = juceFilter->createEditorIfNeeded())
+                {
+                    editorComp->setOpaque (true);
+                    windowComp = new ComponentInHIView (editorComp, mCarbonPane);
+                }
+            }
+            else
+            {
+                jassertfalse; // can't get a pointer to our effect
+            }
+        }
+
+        return noErr;
+    }
+
+    AudioUnitCarbonViewEventListener getEventListener() const   { return mEventListener; }
+    void* getEventListenerUserData() const                      { return mEventListenerUserData; }
+
+private:
+    //==============================================================================
+    AudioProcessor* juceFilter;
+    ScopedPointer<Component> windowComp;
+    FakeMouseMoveGenerator fakeMouseGenerator;
+
+    void deleteUI()
+    {
+        if (windowComp != nullptr)
+        {
+            PopupMenu::dismissAllActiveMenus();
+
+            /* This assertion is triggered when there's some kind of modal component active, and the
+               host is trying to delete our plugin.
+               If you must use modal components, always use them in a non-blocking way, by never
+               calling runModalLoop(), but instead using enterModalState() with a callback that
+               will be performed on completion. (Note that this assertion could actually trigger
+               a false alarm even if you're doing it correctly, but is here to catch people who
+               aren't so careful) */
+            jassert (Component::getCurrentlyModalComponent() == nullptr);
+
+            if (JuceAU::EditorCompHolder* editorCompHolder = dynamic_cast<JuceAU::EditorCompHolder*> (windowComp->getChildComponent(0)))
+                if (AudioProcessorEditor* audioProcessEditor = dynamic_cast<AudioProcessorEditor*> (editorCompHolder->getChildComponent(0)))
+                    juceFilter->editorBeingDeleted (audioProcessEditor);
+
+            windowComp = nullptr;
+        }
+    }
+
+    //==============================================================================
+    // Uses a child NSWindow to sit in front of a HIView and display our component
+    class ComponentInHIView  : public Component
+    {
+    public:
+        ComponentInHIView (AudioProcessorEditor* ed, HIViewRef parentHIView)
+            : parentView (parentHIView),
+              editor (ed),
+              recursive (false)
+        {
+            JUCE_AUTORELEASEPOOL
+            {
+                jassert (ed != nullptr);
+                addAndMakeVisible (editor);
+                setOpaque (true);
+                setVisible (true);
+                setBroughtToFrontOnMouseClick (true);
+
+                setSize (editor.getWidth(), editor.getHeight());
+                SizeControl (parentHIView, (SInt16) editor.getWidth(), (SInt16) editor.getHeight());
+
+                WindowRef windowRef = HIViewGetWindow (parentHIView);
+                hostWindow = [[NSWindow alloc] initWithWindowRef: windowRef];
+
+                [hostWindow retain];
+                [hostWindow setCanHide: YES];
+                [hostWindow setReleasedWhenClosed: YES];
+
+                updateWindowPos();
+
+               #if ! JucePlugin_EditorRequiresKeyboardFocus
+                addToDesktop (ComponentPeer::windowIsTemporary | ComponentPeer::windowIgnoresKeyPresses);
+                setWantsKeyboardFocus (false);
+               #else
+                addToDesktop (ComponentPeer::windowIsTemporary);
+                setWantsKeyboardFocus (true);
+               #endif
+
+                setVisible (true);
+                toFront (false);
+
+                addSubWindow();
+
+                NSWindow* pluginWindow = [((NSView*) getWindowHandle()) window];
+                [pluginWindow setNextResponder: hostWindow];
+
+                attachWindowHidingHooks (this, (WindowRef) windowRef, hostWindow);
+            }
+        }
+
+        ~ComponentInHIView()
+        {
+            JUCE_AUTORELEASEPOOL
+            {
+                removeWindowHidingHooks (this);
+
+                NSWindow* pluginWindow = [((NSView*) getWindowHandle()) window];
+                [hostWindow removeChildWindow: pluginWindow];
+                removeFromDesktop();
+
+                [hostWindow release];
+                hostWindow = nil;
+            }
+        }
+
+        void updateWindowPos()
+        {
+            HIPoint f;
+            f.x = f.y = 0;
+            HIPointConvert (&f, kHICoordSpaceView, parentView, kHICoordSpaceScreenPixel, 0);
+            setTopLeftPosition ((int) f.x, (int) f.y);
+        }
+
+        void addSubWindow()
+        {
+            NSWindow* pluginWindow = [((NSView*) getWindowHandle()) window];
+            [pluginWindow setExcludedFromWindowsMenu: YES];
+            [pluginWindow setCanHide: YES];
+
+            [hostWindow addChildWindow: pluginWindow
+                               ordered: NSWindowAbove];
+            [hostWindow orderFront: nil];
+            [pluginWindow orderFront: nil];
+        }
+
+        void resized() override
+        {
+            if (Component* const child = getChildComponent (0))
+                child->setBounds (getLocalBounds());
+        }
+
+        void paint (Graphics&) override {}
+
+        void childBoundsChanged (Component*) override
+        {
+            if (! recursive)
+            {
+                recursive = true;
+
+                const int w = jmax (32, editor.getWidth());
+                const int h = jmax (32, editor.getHeight());
+
+                SizeControl (parentView, (SInt16) w, (SInt16) h);
+
+                if (getWidth() != w || getHeight() != h)
+                    setSize (w, h);
+
+                editor.repaint();
+
+                updateWindowPos();
+                addSubWindow(); // (need this for AULab)
+
+                recursive = false;
+            }
+        }
+
+        bool keyPressed (const KeyPress& kp) override
+        {
+            if (! kp.getModifiers().isCommandDown())
+            {
+                // If we have an unused keypress, move the key-focus to a host window
+                // and re-inject the event..
+                static NSTimeInterval lastEventTime = 0; // check we're not recursively sending the same event
+                NSTimeInterval eventTime = [[NSApp currentEvent] timestamp];
+
+                if (lastEventTime != eventTime)
+                {
+                    lastEventTime = eventTime;
+
+                    [[hostWindow parentWindow] makeKeyWindow];
+                    repostCurrentNSEvent();
+                }
+            }
+
+            return false;
+        }
+
+    private:
+        HIViewRef parentView;
+        NSWindow* hostWindow;
+        JuceAU::EditorCompHolder editor;
+        bool recursive;
+    };
+};
+
+#endif
+
+//==============================================================================
+#define JUCE_COMPONENT_ENTRYX(Class, Name, Suffix) \
+    extern "C" __attribute__((visibility("default"))) ComponentResult Name ## Suffix (ComponentParameters* params, Class* obj); \
+    extern "C" __attribute__((visibility("default"))) ComponentResult Name ## Suffix (ComponentParameters* params, Class* obj) \
+    { \
+        return ComponentEntryPoint<Class>::Dispatch (params, obj); \
+    }
+
+#if JucePlugin_ProducesMidiOutput || JucePlugin_WantsMidiInput
+ #define FACTORY_BASE_CLASS AUMIDIEffectFactory
+#else
+ #define FACTORY_BASE_CLASS AUBaseFactory
+#endif
+
+#define JUCE_FACTORY_ENTRYX(Class, Name) \
+    extern "C" __attribute__((visibility("default"))) void* Name ## Factory (const AudioComponentDescription* desc); \
+    extern "C" __attribute__((visibility("default"))) void* Name ## Factory (const AudioComponentDescription* desc) \
+    { \
+        return FACTORY_BASE_CLASS<Class>::Factory (desc); \
+    }
+
+#define JUCE_COMPONENT_ENTRY(Class, Name, Suffix)   JUCE_COMPONENT_ENTRYX(Class, Name, Suffix)
+#define JUCE_FACTORY_ENTRY(Class, Name)             JUCE_FACTORY_ENTRYX(Class, Name)
+
+//==============================================================================
+JUCE_COMPONENT_ENTRY (JuceAU, JucePlugin_AUExportPrefix, Entry)
+
+#ifndef AUDIOCOMPONENT_ENTRY
+ #define JUCE_DISABLE_AU_FACTORY_ENTRY 1
+#endif
+
+#if ! JUCE_DISABLE_AU_FACTORY_ENTRY  // (You might need to disable this for old Xcode 3 builds)
+JUCE_FACTORY_ENTRY   (JuceAU, JucePlugin_AUExportPrefix)
+#endif
+
+#if BUILD_AU_CARBON_UI
+ JUCE_COMPONENT_ENTRY (JuceAUView, JucePlugin_AUExportPrefix, ViewEntry)
+#endif
+
+#if ! JUCE_DISABLE_AU_FACTORY_ENTRY
+ #include "CoreAudioUtilityClasses/AUPlugInDispatch.cpp"
+#endif
+
+#endif