/*
  ==============================================================================

   This file is part of the JUCE library.
   Copyright (c) 2017 - ROLI Ltd.

   JUCE is an open source library subject to commercial or open-source
   licensing.

   By using JUCE, you agree to the terms of both the JUCE 5 End-User License
   Agreement and JUCE 5 Privacy Policy (both updated and effective as of the
   27th April 2017).

   End User License Agreement: www.juce.com/juce-5-licence
   Privacy Policy: www.juce.com/juce-5-privacy-policy

   Or: You may also use this code under the terms of the GPL v3 (see
   www.gnu.org/licenses).

   JUCE IS PROVIDED "AS IS" WITHOUT ANY WARRANTY, AND ALL WARRANTIES, WHETHER
   EXPRESSED OR IMPLIED, INCLUDING MERCHANTABILITY AND FITNESS FOR PURPOSE, ARE
   DISCLAIMED.

  ==============================================================================
*/

namespace juce
{

//==============================================================================
/**
     A useful utility class to determine the host or DAW in which your plugin is
     loaded.

     Declare a PluginHostType object in your class to use it.

    @tags{Audio}
*/
class PluginHostType
{
public:
    //==============================================================================
    PluginHostType()  : type (getHostType()) {}
    PluginHostType (const PluginHostType& other) = default;
    PluginHostType& operator= (const PluginHostType& other) = default;

    //==============================================================================
    /** Represents the host type and also its version for some hosts. */
    enum HostType
    {
        UnknownHost,                /**< Represents an unknown host. */
        AbletonLive6,               /**< Represents Ableton Live 6. */
        AbletonLive7,               /**< Represents Ableton Live 7. */
        AbletonLive8,               /**< Represents Ableton Live 8. */
        AbletonLive9,               /**< Represents Ableton Live 9. */
        AbletonLive10,              /**< Represents Ableton Live 10. */
        AbletonLiveGeneric,         /**< Represents Ableton Live. */
        AdobeAudition,              /**< Represents Adobe Audition. */
        AdobePremierePro,           /**< Represents Adobe Premiere Pro. */
        AppleGarageBand,            /**< Represents Apple GarageBand. */
        AppleLogic,                 /**< Represents Apple Logic Pro. */
        AppleMainStage,             /**< Represents Apple Main Stage. */
        Ardour,                     /**< Represents Ardour. */
        AvidProTools,               /**< Represents Avid Pro Tools. */
        BitwigStudio,               /**< Represents Bitwig Studio. */
        CakewalkSonar8,             /**< Represents Cakewalk Sonar 8. */
        CakewalkSonarGeneric,       /**< Represents Cakewalk Sonar. */
        CakewalkByBandlab,          /**< Represents Cakewalk by Bandlab. */
        DaVinciResolve,             /**< Represents DaVinci Resolve. */
        DigitalPerformer,           /**< Represents Digital Performer. */
        FinalCut,                   /**< Represents Apple Final Cut Pro. */
        FruityLoops,                /**< Represents Fruity Loops. */
        JUCEPluginHost,             /**< Represents the JUCE AudioPluginHost */
        MagixSamplitude,            /**< Represents Magix Samplitude. */
        MagixSequoia,               /**< Represents Magix Sequoia. */
        MergingPyramix,             /**< Represents Merging Pyramix. */
        MuseReceptorGeneric,        /**< Represents Muse Receptor. */
        pluginval,                  /**< Represents pluginval. */
        Reaper,                     /**< Represents Cockos Reaper. */
        Reason,                     /**< Represents Reason. */
        Renoise,                    /**< Represents Renoise. */
        SADiE,                      /**< Represents SADiE. */
        SteinbergCubase4,           /**< Represents Steinberg Cubase 4. */
        SteinbergCubase5,           /**< Represents Steinberg Cubase 5. */
        SteinbergCubase5Bridged,    /**< Represents Steinberg Cubase 5 Bridged. */
        SteinbergCubase6,           /**< Represents Steinberg Cubase 6. */
        SteinbergCubase7,           /**< Represents Steinberg Cubase 7. */
        SteinbergCubase8,           /**< Represents Steinberg Cubase 8. */
        SteinbergCubase8_5,         /**< Represents Steinberg Cubase 8.5. */
        SteinbergCubase9,           /**< Represents Steinberg Cubase 9. */
        SteinbergCubase9_5,         /**< Represents Steinberg Cubase 9.5. */
        SteinbergCubase10,          /**< Represents Steinberg Cubase 10. */
        SteinbergCubase10_5,        /**< Represents Steinberg Cubase 10.5. */
        SteinbergCubaseGeneric,     /**< Represents Steinberg Cubase. */
        SteinbergNuendo3,           /**< Represents Steinberg Nuendo 3. */
        SteinbergNuendo4,           /**< Represents Steinberg Nuendo 4. */
        SteinbergNuendo5,           /**< Represents Steinberg Nuendo 5. */
        SteinbergNuendoGeneric,     /**< Represents Steinberg Nuendo. */
        SteinbergWavelab5,          /**< Represents Steinberg Wavelab 5. */
        SteinbergWavelab6,          /**< Represents Steinberg Wavelab 6. */
        SteinbergWavelab7,          /**< Represents Steinberg Wavelab 7. */
        SteinbergWavelab8,          /**< Represents Steinberg Wavelab 8. */
        SteinbergWavelabGeneric,    /**< Represents Steinberg Wavelab. */
        SteinbergTestHost,          /**< Represents Steinberg's VST3 Test Host. */
        StudioOne,                  /**< Represents PreSonus Studio One. */
        Tracktion3,                 /**< Represents Tracktion 3. */
        TracktionGeneric,           /**< Represents Tracktion. */
        TracktionWaveform,          /**< Represents Tracktion Waveform. */
        VBVSTScanner,               /**< Represents VB Audio VST Scanner. */
        ViennaEnsemblePro,          /**< Represents Vienna Ensemble Pro. */
        WaveBurner                  /**< Represents Apple WaveBurner. */
    };

    HostType type;

    //==============================================================================
    /** Returns true if the host is any version of Ableton Live. */
    bool isAbletonLive() const noexcept       { return type == AbletonLive6 || type == AbletonLive7 || type == AbletonLive8
                                                      || type == AbletonLive9 || type == AbletonLive10 || type == AbletonLiveGeneric; }
    /** Returns true if the host is Adobe Audition. */
    bool isAdobeAudition() const noexcept     { return type == AdobeAudition; }
    /** Returns true if the host is Ardour. */
    bool isArdour() const noexcept            { return type == Ardour; }
    /** Returns true if the host is Bitwig Studio. */
    bool isBitwigStudio() const noexcept      { return type == BitwigStudio; }
    /** Returns true if the host is any version of Steinberg Cubase. */
    bool isCubase() const noexcept            { return type == SteinbergCubase4 || type == SteinbergCubase5 || type == SteinbergCubase5Bridged || type == SteinbergCubase6
                                                      || type == SteinbergCubase7 || type == SteinbergCubase8 || type == SteinbergCubase8_5 || type == SteinbergCubase9
                                                      || type == SteinbergCubase9_5 || type == SteinbergCubase10 || type == SteinbergCubase10_5 || type == SteinbergCubaseGeneric; }
    /** Returns true if the host is Steinberg Cubase 7 or later. */
    bool isCubase7orLater() const noexcept    { return isCubase() && ! (type == SteinbergCubase4 || type == SteinbergCubase5 || type == SteinbergCubase6); }
    /** Returns true if the host is Steinberg Cubase 5 Bridged. */
    bool isCubaseBridged() const noexcept     { return type == SteinbergCubase5Bridged; }
    /** Returns true if the host is DaVinci Resolve. */
    bool isDaVinciResolve() const noexcept    { return type == DaVinciResolve; }
    /** Returns true if the host is Digital Performer. */
    bool isDigitalPerformer() const noexcept  { return type == DigitalPerformer; }
    /** Returns true if the host is Apple Final Cut Pro. */
    bool isFinalCut() const noexcept          { return type == FinalCut; }
    /** Returns true if the host is Fruity Loops. */
    bool isFruityLoops() const noexcept       { return type == FruityLoops; }
    /** Returns true if the host is Apple GarageBand. */
    bool isGarageBand() const noexcept        { return type == AppleGarageBand; }
    /** Returns true if the host is the JUCE AudioPluginHost */
    bool isJUCEPluginHost() const noexcept    { return type == JUCEPluginHost; }
    /** Returns true if the host is Apple Logic Pro. */
    bool isLogic() const noexcept             { return type == AppleLogic; }
    /** Returns true if the host is Apple MainStage. */
    bool isMainStage() const noexcept         { return type == AppleMainStage; }
    /** Returns true if the host is any version of Steinberg Nuendo. */
    bool isNuendo() const noexcept            { return type == SteinbergNuendo3 || type == SteinbergNuendo4  || type == SteinbergNuendo5 ||  type == SteinbergNuendoGeneric; }
    /** Returns true if the host is pluginval. */
    bool isPluginval() const noexcept         { return type == pluginval; }
    /** Returns true if the host is Adobe Premiere Pro. */
    bool isPremiere() const noexcept          { return type == AdobePremierePro; }
    /** Returns true if the host is Avid Pro Tools. */
    bool isProTools() const noexcept          { return type == AvidProTools; }
    /** Returns true if the host is Merging Pyramix. */
    bool isPyramix() const noexcept           { return type == MergingPyramix; }
    /** Returns true if the host is Muse Receptor. */
    bool isReceptor() const noexcept          { return type == MuseReceptorGeneric; }
    /** Returns true if the host is Cockos Reaper. */
    bool isReaper() const noexcept            { return type == Reaper; }
    /** Returns true if the host is Reason. */
    bool isReason() const noexcept            { return type == Reason; }
    /** Returns true if the host is Renoise. */
    bool isRenoise() const noexcept           { return type == Renoise; }
    /** Returns true if the host is SADiE. */
    bool isSADiE() const noexcept             { return type == SADiE; }
    /** Returns true if the host is Magix Samplitude. */
    bool isSamplitude() const noexcept        { return type == MagixSamplitude; }
    /** Returns true if the host is Magix Sequoia. */
    bool isSequoia() const noexcept           { return type == MagixSequoia; }
    /** Returns true if the host is any version of Cakewalk Sonar. */
    bool isSonar() const noexcept             { return type == CakewalkSonar8 || type == CakewalkSonarGeneric || type == CakewalkByBandlab; }
    /** Returns true if the host is Steinberg's VST3 Test Host. */
    bool isSteinbergTestHost() const noexcept { return type == SteinbergTestHost; }
    /** Returns true if the host is any product from Steinberg. */
    bool isSteinberg() const noexcept         { return isCubase() || isNuendo() || isWavelab() || isSteinbergTestHost(); }
    /** Returns true if the host is PreSonus Studio One. */
    bool isStudioOne() const noexcept         { return type == StudioOne; }
    /** Returns true if the host is any version of Tracktion. */
    bool isTracktion() const noexcept         { return type == Tracktion3 || type == TracktionGeneric || isTracktionWaveform(); }
    /** Returns true if the host is Tracktion Waveform. */
    bool isTracktionWaveform() const noexcept { return type == TracktionWaveform; }
    /** Returns true if the host is VB Audio VST Scanner. */
    bool isVBVSTScanner() const noexcept      { return type == VBVSTScanner; }
    /** Returns true if the host is Vienna Ensemble Pro. */
    bool isViennaEnsemblePro() const noexcept { return type == ViennaEnsemblePro; }
    /** Returns true if the host is Apple WaveBurner. */
    bool isWaveBurner() const noexcept        { return type == WaveBurner; }
    /** Returns true if the host is any version of Steinberg WaveLab. */
    bool isWavelab() const noexcept           { return isWavelabLegacy() || type == SteinbergWavelab7 || type == SteinbergWavelab8 || type == SteinbergWavelabGeneric; }
    /** Returns true if the host is Steinberg WaveLab 6 or below. */
    bool isWavelabLegacy() const noexcept     { return type == SteinbergWavelab5 || type == SteinbergWavelab6; }

    //==============================================================================
    /** Returns a human-readable description of the host. */
    const char* getHostDescription() const noexcept
    {
        switch (type)
        {
            case AbletonLive6:             return "Ableton Live 6";
            case AbletonLive7:             return "Ableton Live 7";
            case AbletonLive8:             return "Ableton Live 8";
            case AbletonLive9:             return "Ableton Live 9";
            case AbletonLive10:            return "Ableton Live 10";
            case AbletonLiveGeneric:       return "Ableton Live";
            case AdobeAudition:            return "Adobe Audition";
            case AdobePremierePro:         return "Adobe Premiere";
            case AppleGarageBand:          return "Apple GarageBand";
            case AppleLogic:               return "Apple Logic";
            case AppleMainStage:           return "Apple MainStage";
            case Ardour:                   return "Ardour";
            case AvidProTools:             return "ProTools";
            case BitwigStudio:             return "Bitwig Studio";
            case CakewalkSonar8:           return "Cakewalk Sonar 8";
            case CakewalkSonarGeneric:     return "Cakewalk Sonar";
            case CakewalkByBandlab:        return "Cakewalk by Bandlab";
            case DaVinciResolve:           return "DaVinci Resolve";
            case DigitalPerformer:         return "DigitalPerformer";
            case FinalCut:                 return "Final Cut";
            case FruityLoops:              return "FruityLoops";
            case JUCEPluginHost:           return "JUCE AudioPluginHost";
            case MagixSamplitude:          return "Magix Samplitude";
            case MagixSequoia:             return "Magix Sequoia";
            case pluginval:                return "pluginval";
            case MergingPyramix:           return "Pyramix";
            case MuseReceptorGeneric:      return "Muse Receptor";
            case Reaper:                   return "Reaper";
            case Reason:                   return "Reason";
            case Renoise:                  return "Renoise";
            case SADiE:                    return "SADiE";
            case SteinbergCubase4:         return "Steinberg Cubase 4";
            case SteinbergCubase5:         return "Steinberg Cubase 5";
            case SteinbergCubase5Bridged:  return "Steinberg Cubase 5 Bridged";
            case SteinbergCubase6:         return "Steinberg Cubase 6";
            case SteinbergCubase7:         return "Steinberg Cubase 7";
            case SteinbergCubase8:         return "Steinberg Cubase 8";
            case SteinbergCubase8_5:       return "Steinberg Cubase 8.5";
            case SteinbergCubase9:         return "Steinberg Cubase 9";
            case SteinbergCubase9_5:       return "Steinberg Cubase 9.5";
            case SteinbergCubase10:        return "Steinberg Cubase 10";
            case SteinbergCubase10_5:      return "Steinberg Cubase 10.5";
            case SteinbergCubaseGeneric:   return "Steinberg Cubase";
            case SteinbergNuendo3:         return "Steinberg Nuendo 3";
            case SteinbergNuendo4:         return "Steinberg Nuendo 4";
            case SteinbergNuendo5:         return "Steinberg Nuendo 5";
            case SteinbergNuendoGeneric:   return "Steinberg Nuendo";
            case SteinbergWavelab5:        return "Steinberg Wavelab 5";
            case SteinbergWavelab6:        return "Steinberg Wavelab 6";
            case SteinbergWavelab7:        return "Steinberg Wavelab 7";
            case SteinbergWavelab8:        return "Steinberg Wavelab 8";
            case SteinbergWavelabGeneric:  return "Steinberg Wavelab";
            case SteinbergTestHost:        return "Steinberg TestHost";
            case StudioOne:                return "Studio One";
            case Tracktion3:               return "Tracktion 3";
            case TracktionGeneric:         return "Tracktion";
            case TracktionWaveform:        return "Tracktion Waveform";
            case VBVSTScanner:             return "VBVSTScanner";
            case ViennaEnsemblePro:        return "Vienna Ensemble Pro";
            case WaveBurner:               return "WaveBurner";
            default:                       break;
        }

        return "Unknown";
    }

    //==============================================================================
    /** Returns true if the plugin is connected with Inter-App Audio on iOS. */
    bool isInterAppAudioConnected() const;
    /** Switches to the host application when Inter-App Audio is used on iOS. */
    void switchToHostApplication() const;

   #if JUCE_MODULE_AVAILABLE_juce_gui_basics
    Image getHostIcon (int size) const;
   #endif

    //==============================================================================
    /** Returns the complete absolute path of the host application executable. */
    static String getHostPath()
    {
        return File::getSpecialLocation (File::hostApplicationPath).getFullPathName();
    }

    //==============================================================================
    /**
         Returns the plug-in format via which the plug-in file was loaded. This value is
         identical to AudioProcessor::wrapperType of the main audio processor of this
         plug-in. This function is useful for code that does not have access to the
         plug-in's main audio processor.

         @see AudioProcessor::wrapperType
    */
    static AudioProcessor::WrapperType getPluginLoadedAs() noexcept    { return jucePlugInClientCurrentWrapperType; }

    /** Returns true if the AudioProcessor instance is an AAX plug-in running in AudioSuite. */
    static bool isInAAXAudioSuite (AudioProcessor&);

    //==============================================================================

   #ifndef DOXYGEN
    // @internal
    static AudioProcessor::WrapperType jucePlugInClientCurrentWrapperType;
    static std::function<bool(AudioProcessor&)> jucePlugInIsRunningInAudioSuiteFn;
   #endif

private:
    static HostType getHostType()
    {
        auto hostPath = getHostPath();
        auto hostFilename = File (hostPath).getFileName();

       #if JUCE_MAC
<<<<<<< HEAD
        if (hostPath.containsIgnoreCase       ("Final Cut Pro.app")) return FinalCut;
        if (hostPath.containsIgnoreCase       ("Final Cut Pro Trial.app")) return FinalCut;
        if (hostPath.containsIgnoreCase       ("Live 6"))            return AbletonLive6;
        if (hostPath.containsIgnoreCase       ("Live 7"))            return AbletonLive7;
        if (hostPath.containsIgnoreCase       ("Live 8"))            return AbletonLive8;
        if (hostPath.containsIgnoreCase       ("Live 9"))            return AbletonLive9;
        if (hostPath.containsIgnoreCase       ("Live 10"))           return AbletonLive10;
        if (hostFilename.containsIgnoreCase   ("Live"))              return AbletonLiveGeneric;
        if (hostFilename.containsIgnoreCase   ("Adobe Audition"))    return AdobeAudition;
        if (hostFilename.containsIgnoreCase   ("Adobe Premiere"))    return AdobePremierePro;
        if (hostFilename.containsIgnoreCase   ("GarageBand"))        return AppleGarageBand;
        if (hostFilename.containsIgnoreCase   ("Logic"))             return AppleLogic;
        if (hostFilename.containsIgnoreCase   ("MainStage"))         return AppleMainStage;
        if (hostFilename.containsIgnoreCase   ("Pro Tools"))         return AvidProTools;
        if (hostFilename.containsIgnoreCase   ("Nuendo 3"))          return SteinbergNuendo3;
        if (hostFilename.containsIgnoreCase   ("Nuendo 4"))          return SteinbergNuendo4;
        if (hostFilename.containsIgnoreCase   ("Nuendo 5"))          return SteinbergNuendo5;
        if (hostFilename.containsIgnoreCase   ("Nuendo"))            return SteinbergNuendoGeneric;
        if (hostFilename.containsIgnoreCase   ("Cubase 4"))          return SteinbergCubase4;
        if (hostFilename.containsIgnoreCase   ("Cubase 5"))          return SteinbergCubase5;
        if (hostFilename.containsIgnoreCase   ("Cubase 6"))          return SteinbergCubase6;
        if (hostFilename.containsIgnoreCase   ("Cubase 7"))          return SteinbergCubase7;
        if (hostPath.containsIgnoreCase       ("Cubase 8.app"))      return SteinbergCubase8;
        if (hostPath.containsIgnoreCase       ("Cubase 8.5.app"))    return SteinbergCubase8_5;
        if (hostPath.containsIgnoreCase       ("Cubase 9.app"))      return SteinbergCubase9;
        if (hostPath.containsIgnoreCase       ("Cubase 9.5.app"))    return SteinbergCubase9_5;
        if (hostPath.containsIgnoreCase       ("Cubase 10.app"))     return SteinbergCubase10;
        if (hostPath.containsIgnoreCase       ("Cubase 10.5.app"))   return SteinbergCubase10_5;
        if (hostFilename.containsIgnoreCase   ("Cubase"))            return SteinbergCubaseGeneric;
        if (hostPath.containsIgnoreCase       ("Wavelab 7"))         return SteinbergWavelab7;
        if (hostPath.containsIgnoreCase       ("Wavelab 8"))         return SteinbergWavelab8;
        if (hostFilename.containsIgnoreCase   ("Wavelab"))           return SteinbergWavelabGeneric;
        if (hostFilename.containsIgnoreCase   ("WaveBurner"))        return WaveBurner;
        if (hostPath.containsIgnoreCase       ("Digital Performer")) return DigitalPerformer;
        if (hostFilename.containsIgnoreCase   ("reaper"))            return Reaper;
        if (hostPath.containsIgnoreCase       ("Studio One"))        return StudioOne;
        if (hostFilename.startsWithIgnoreCase ("Waveform"))          return TracktionWaveform;
        if (hostPath.containsIgnoreCase       ("Tracktion 3"))       return Tracktion3;
        if (hostFilename.containsIgnoreCase   ("Tracktion"))         return TracktionGeneric;
        if (hostFilename.containsIgnoreCase   ("Renoise"))           return Renoise;
        if (hostFilename.containsIgnoreCase   ("Resolve"))           return DaVinciResolve;
        if (hostFilename.startsWith           ("Bitwig"))            return BitwigStudio;
        if (hostFilename.containsIgnoreCase   ("OsxFL"))             return FruityLoops;
        if (hostFilename.containsIgnoreCase   ("pluginval"))         return pluginval;
        if (hostFilename.containsIgnoreCase   ("AudioPluginHost"))   return JUCEPluginHost;
=======
        if (hostPath.containsIgnoreCase       ("Final Cut Pro.app"))        return FinalCut;
        if (hostPath.containsIgnoreCase       ("Final Cut Pro Trial.app"))  return FinalCut;
        if (hostPath.containsIgnoreCase       ("Live 6"))                   return AbletonLive6;
        if (hostPath.containsIgnoreCase       ("Live 7"))                   return AbletonLive7;
        if (hostPath.containsIgnoreCase       ("Live 8"))                   return AbletonLive8;
        if (hostPath.containsIgnoreCase       ("Live 9"))                   return AbletonLive9;
        if (hostPath.containsIgnoreCase       ("Live 10"))                  return AbletonLive10;
        if (hostFilename.containsIgnoreCase   ("Live"))                     return AbletonLiveGeneric;
        if (hostFilename.containsIgnoreCase   ("Adobe Premiere"))           return AdobePremierePro;
        if (hostFilename.containsIgnoreCase   ("GarageBand"))               return AppleGarageBand;
        if (hostFilename.containsIgnoreCase   ("Logic"))                    return AppleLogic;
        if (hostFilename.containsIgnoreCase   ("MainStage"))                return AppleMainStage;
        if (hostFilename.containsIgnoreCase   ("Pro Tools"))                return AvidProTools;
        if (hostFilename.containsIgnoreCase   ("Nuendo 3"))                 return SteinbergNuendo3;
        if (hostFilename.containsIgnoreCase   ("Nuendo 4"))                 return SteinbergNuendo4;
        if (hostFilename.containsIgnoreCase   ("Nuendo 5"))                 return SteinbergNuendo5;
        if (hostFilename.containsIgnoreCase   ("Nuendo"))                   return SteinbergNuendoGeneric;
        if (hostFilename.containsIgnoreCase   ("Cubase 4"))                 return SteinbergCubase4;
        if (hostFilename.containsIgnoreCase   ("Cubase 5"))                 return SteinbergCubase5;
        if (hostFilename.containsIgnoreCase   ("Cubase 6"))                 return SteinbergCubase6;
        if (hostFilename.containsIgnoreCase   ("Cubase 7"))                 return SteinbergCubase7;
        if (hostPath.containsIgnoreCase       ("Cubase 8.app"))             return SteinbergCubase8;
        if (hostPath.containsIgnoreCase       ("Cubase 8.5.app"))           return SteinbergCubase8_5;
        if (hostPath.containsIgnoreCase       ("Cubase 9.app"))             return SteinbergCubase9;
        if (hostPath.containsIgnoreCase       ("Cubase 9.5.app"))           return SteinbergCubase9_5;
        if (hostPath.containsIgnoreCase       ("Cubase 10.app"))            return SteinbergCubase10;
        if (hostPath.containsIgnoreCase       ("Cubase 10.5.app"))          return SteinbergCubase10_5;
        if (hostFilename.containsIgnoreCase   ("Cubase"))                   return SteinbergCubaseGeneric;
        if (hostPath.containsIgnoreCase       ("Wavelab 7"))                return SteinbergWavelab7;
        if (hostPath.containsIgnoreCase       ("Wavelab 8"))                return SteinbergWavelab8;
        if (hostFilename.containsIgnoreCase   ("Wavelab"))                  return SteinbergWavelabGeneric;
        if (hostFilename.containsIgnoreCase   ("WaveBurner"))               return WaveBurner;
        if (hostPath.containsIgnoreCase       ("Digital Performer"))        return DigitalPerformer;
        if (hostFilename.containsIgnoreCase   ("reaper"))                   return Reaper;
        if (hostFilename.containsIgnoreCase   ("Reason"))                   return Reason;
        if (hostPath.containsIgnoreCase       ("Studio One"))               return StudioOne;
        if (hostFilename.startsWithIgnoreCase ("Waveform"))                 return TracktionWaveform;
        if (hostPath.containsIgnoreCase       ("Tracktion 3"))              return Tracktion3;
        if (hostFilename.containsIgnoreCase   ("Tracktion"))                return TracktionGeneric;
        if (hostFilename.containsIgnoreCase   ("Renoise"))                  return Renoise;
        if (hostFilename.containsIgnoreCase   ("Resolve"))                  return DaVinciResolve;
        if (hostFilename.startsWith           ("Bitwig"))                   return BitwigStudio;
        if (hostFilename.containsIgnoreCase   ("OsxFL"))                    return FruityLoops;
        if (hostFilename.containsIgnoreCase   ("pluginval"))                return pluginval;
        if (hostFilename.containsIgnoreCase   ("AudioPluginHost"))          return JUCEPluginHost;
        if (hostFilename.containsIgnoreCase   ("Vienna Ensemble Pro"))      return ViennaEnsemblePro;
>>>>>>> c8fffa90

       #elif JUCE_WINDOWS
        if (hostFilename.containsIgnoreCase   ("Live 6"))                return AbletonLive6;
        if (hostFilename.containsIgnoreCase   ("Live 7"))                return AbletonLive7;
        if (hostFilename.containsIgnoreCase   ("Live 8"))                return AbletonLive8;
        if (hostFilename.containsIgnoreCase   ("Live 9"))                return AbletonLive9;
        if (hostFilename.containsIgnoreCase   ("Live 10"))               return AbletonLive10;
        if (hostFilename.containsIgnoreCase   ("Live "))                 return AbletonLiveGeneric;
        if (hostFilename.containsIgnoreCase   ("Audition"))              return AdobeAudition;
        if (hostFilename.containsIgnoreCase   ("Adobe Premiere"))        return AdobePremierePro;
        if (hostFilename.containsIgnoreCase   ("ProTools"))              return AvidProTools;
        if (hostPath.containsIgnoreCase       ("SONAR 8"))               return CakewalkSonar8;
        if (hostFilename.containsIgnoreCase   ("SONAR"))                 return CakewalkSonarGeneric;
        if (hostFilename.containsIgnoreCase   ("Cakewalk.exe"))          return CakewalkByBandlab;
        if (hostFilename.containsIgnoreCase   ("GarageBand"))            return AppleGarageBand;
        if (hostFilename.containsIgnoreCase   ("Logic"))                 return AppleLogic;
        if (hostFilename.containsIgnoreCase   ("MainStage"))             return AppleMainStage;
        if (hostFilename.startsWithIgnoreCase ("Waveform"))              return TracktionWaveform;
        if (hostPath.containsIgnoreCase       ("Tracktion 3"))           return Tracktion3;
        if (hostFilename.containsIgnoreCase   ("Tracktion"))             return TracktionGeneric;
        if (hostFilename.containsIgnoreCase   ("reaper"))                return Reaper;
        if (hostFilename.containsIgnoreCase   ("Cubase4"))               return SteinbergCubase4;
        if (hostFilename.containsIgnoreCase   ("Cubase5"))               return SteinbergCubase5;
        if (hostFilename.containsIgnoreCase   ("Cubase6"))               return SteinbergCubase6;
        if (hostFilename.containsIgnoreCase   ("Cubase7"))               return SteinbergCubase7;
        if (hostFilename.containsIgnoreCase   ("Cubase8.exe"))           return SteinbergCubase8;
        if (hostFilename.containsIgnoreCase   ("Cubase8.5.exe"))         return SteinbergCubase8_5;
        // Later version of Cubase scan plug-ins with a separate executable "vst2xscanner"
        if (hostFilename.containsIgnoreCase   ("Cubase9.5.exe")
            || hostPath.containsIgnoreCase    ("Cubase 9.5"))            return SteinbergCubase9_5;
        if (hostFilename.containsIgnoreCase   ("Cubase9.exe")
            || hostPath.containsIgnoreCase    ("Cubase 9"))              return SteinbergCubase9;
        if (hostFilename.containsIgnoreCase   ("Cubase10.5.exe")
            || hostPath.containsIgnoreCase    ("Cubase 10.5"))           return SteinbergCubase10_5;
        if (hostFilename.containsIgnoreCase   ("Cubase10.exe")
            || hostPath.containsIgnoreCase    ("Cubase 10"))             return SteinbergCubase10;
        if (hostFilename.containsIgnoreCase   ("Cubase"))                return SteinbergCubaseGeneric;
        if (hostFilename.containsIgnoreCase   ("VSTBridgeApp"))          return SteinbergCubase5Bridged;
        if (hostPath.containsIgnoreCase       ("Wavelab 5"))             return SteinbergWavelab5;
        if (hostPath.containsIgnoreCase       ("Wavelab 6"))             return SteinbergWavelab6;
        if (hostPath.containsIgnoreCase       ("Wavelab 7"))             return SteinbergWavelab7;
        if (hostPath.containsIgnoreCase       ("Wavelab 8"))             return SteinbergWavelab8;
        if (hostPath.containsIgnoreCase       ("Nuendo"))                return SteinbergNuendoGeneric;
        if (hostFilename.containsIgnoreCase   ("Wavelab"))               return SteinbergWavelabGeneric;
        if (hostFilename.containsIgnoreCase   ("TestHost"))              return SteinbergTestHost;
        if (hostFilename.containsIgnoreCase   ("rm-host"))               return MuseReceptorGeneric;
        if (hostFilename.startsWith           ("FL"))                    return FruityLoops;
        if (hostFilename.contains             ("ilbridge."))             return FruityLoops;
        if (hostPath.containsIgnoreCase       ("Studio One"))            return StudioOne;
        if (hostPath.containsIgnoreCase       ("Digital Performer"))     return DigitalPerformer;
        if (hostFilename.containsIgnoreCase   ("VST_Scanner"))           return VBVSTScanner;
        if (hostPath.containsIgnoreCase       ("Merging Technologies"))  return MergingPyramix;
        if (hostFilename.startsWithIgnoreCase ("Sam"))                   return MagixSamplitude;
        if (hostFilename.startsWithIgnoreCase ("Sequoia"))               return MagixSequoia;
        if (hostFilename.containsIgnoreCase   ("Reason"))                return Reason;
        if (hostFilename.containsIgnoreCase   ("Renoise"))               return Renoise;
        if (hostFilename.containsIgnoreCase   ("Resolve"))               return DaVinciResolve;
        if (hostPath.containsIgnoreCase       ("Bitwig Studio"))         return BitwigStudio;
        if (hostFilename.containsIgnoreCase   ("Sadie"))                 return SADiE;
        if (hostFilename.containsIgnoreCase   ("pluginval"))             return pluginval;
        if (hostFilename.containsIgnoreCase   ("AudioPluginHost"))       return JUCEPluginHost;
        if (hostFilename.containsIgnoreCase   ("Vienna Ensemble Pro"))   return ViennaEnsemblePro;

       #elif JUCE_LINUX
        if (hostFilename.containsIgnoreCase   ("Ardour"))            return Ardour;
        if (hostFilename.startsWithIgnoreCase ("Waveform"))          return TracktionWaveform;
        if (hostFilename.containsIgnoreCase   ("Tracktion"))         return TracktionGeneric;
        if (hostFilename.startsWith           ("Bitwig"))            return BitwigStudio;
        if (hostFilename.containsIgnoreCase   ("pluginval"))         return pluginval;
        if (hostFilename.containsIgnoreCase   ("AudioPluginHost"))   return JUCEPluginHost;

       #elif JUCE_IOS
       #elif JUCE_ANDROID
       #else
        #error
       #endif
        return UnknownHost;
    }
};

} // namespace juce
<|MERGE_RESOLUTION|>--- conflicted
+++ resolved
@@ -1,489 +1,442 @@
-/*
-  ==============================================================================
-
-   This file is part of the JUCE library.
-   Copyright (c) 2017 - ROLI Ltd.
-
-   JUCE is an open source library subject to commercial or open-source
-   licensing.
-
-   By using JUCE, you agree to the terms of both the JUCE 5 End-User License
-   Agreement and JUCE 5 Privacy Policy (both updated and effective as of the
-   27th April 2017).
-
-   End User License Agreement: www.juce.com/juce-5-licence
-   Privacy Policy: www.juce.com/juce-5-privacy-policy
-
-   Or: You may also use this code under the terms of the GPL v3 (see
-   www.gnu.org/licenses).
-
-   JUCE IS PROVIDED "AS IS" WITHOUT ANY WARRANTY, AND ALL WARRANTIES, WHETHER
-   EXPRESSED OR IMPLIED, INCLUDING MERCHANTABILITY AND FITNESS FOR PURPOSE, ARE
-   DISCLAIMED.
-
-  ==============================================================================
-*/
-
-namespace juce
-{
-
-//==============================================================================
-/**
-     A useful utility class to determine the host or DAW in which your plugin is
-     loaded.
-
-     Declare a PluginHostType object in your class to use it.
-
-    @tags{Audio}
-*/
-class PluginHostType
-{
-public:
-    //==============================================================================
-    PluginHostType()  : type (getHostType()) {}
-    PluginHostType (const PluginHostType& other) = default;
-    PluginHostType& operator= (const PluginHostType& other) = default;
-
-    //==============================================================================
-    /** Represents the host type and also its version for some hosts. */
-    enum HostType
-    {
-        UnknownHost,                /**< Represents an unknown host. */
-        AbletonLive6,               /**< Represents Ableton Live 6. */
-        AbletonLive7,               /**< Represents Ableton Live 7. */
-        AbletonLive8,               /**< Represents Ableton Live 8. */
-        AbletonLive9,               /**< Represents Ableton Live 9. */
-        AbletonLive10,              /**< Represents Ableton Live 10. */
-        AbletonLiveGeneric,         /**< Represents Ableton Live. */
-        AdobeAudition,              /**< Represents Adobe Audition. */
-        AdobePremierePro,           /**< Represents Adobe Premiere Pro. */
-        AppleGarageBand,            /**< Represents Apple GarageBand. */
-        AppleLogic,                 /**< Represents Apple Logic Pro. */
-        AppleMainStage,             /**< Represents Apple Main Stage. */
-        Ardour,                     /**< Represents Ardour. */
-        AvidProTools,               /**< Represents Avid Pro Tools. */
-        BitwigStudio,               /**< Represents Bitwig Studio. */
-        CakewalkSonar8,             /**< Represents Cakewalk Sonar 8. */
-        CakewalkSonarGeneric,       /**< Represents Cakewalk Sonar. */
-        CakewalkByBandlab,          /**< Represents Cakewalk by Bandlab. */
-        DaVinciResolve,             /**< Represents DaVinci Resolve. */
-        DigitalPerformer,           /**< Represents Digital Performer. */
-        FinalCut,                   /**< Represents Apple Final Cut Pro. */
-        FruityLoops,                /**< Represents Fruity Loops. */
-        JUCEPluginHost,             /**< Represents the JUCE AudioPluginHost */
-        MagixSamplitude,            /**< Represents Magix Samplitude. */
-        MagixSequoia,               /**< Represents Magix Sequoia. */
-        MergingPyramix,             /**< Represents Merging Pyramix. */
-        MuseReceptorGeneric,        /**< Represents Muse Receptor. */
-        pluginval,                  /**< Represents pluginval. */
-        Reaper,                     /**< Represents Cockos Reaper. */
-        Reason,                     /**< Represents Reason. */
-        Renoise,                    /**< Represents Renoise. */
-        SADiE,                      /**< Represents SADiE. */
-        SteinbergCubase4,           /**< Represents Steinberg Cubase 4. */
-        SteinbergCubase5,           /**< Represents Steinberg Cubase 5. */
-        SteinbergCubase5Bridged,    /**< Represents Steinberg Cubase 5 Bridged. */
-        SteinbergCubase6,           /**< Represents Steinberg Cubase 6. */
-        SteinbergCubase7,           /**< Represents Steinberg Cubase 7. */
-        SteinbergCubase8,           /**< Represents Steinberg Cubase 8. */
-        SteinbergCubase8_5,         /**< Represents Steinberg Cubase 8.5. */
-        SteinbergCubase9,           /**< Represents Steinberg Cubase 9. */
-        SteinbergCubase9_5,         /**< Represents Steinberg Cubase 9.5. */
-        SteinbergCubase10,          /**< Represents Steinberg Cubase 10. */
-        SteinbergCubase10_5,        /**< Represents Steinberg Cubase 10.5. */
-        SteinbergCubaseGeneric,     /**< Represents Steinberg Cubase. */
-        SteinbergNuendo3,           /**< Represents Steinberg Nuendo 3. */
-        SteinbergNuendo4,           /**< Represents Steinberg Nuendo 4. */
-        SteinbergNuendo5,           /**< Represents Steinberg Nuendo 5. */
-        SteinbergNuendoGeneric,     /**< Represents Steinberg Nuendo. */
-        SteinbergWavelab5,          /**< Represents Steinberg Wavelab 5. */
-        SteinbergWavelab6,          /**< Represents Steinberg Wavelab 6. */
-        SteinbergWavelab7,          /**< Represents Steinberg Wavelab 7. */
-        SteinbergWavelab8,          /**< Represents Steinberg Wavelab 8. */
-        SteinbergWavelabGeneric,    /**< Represents Steinberg Wavelab. */
-        SteinbergTestHost,          /**< Represents Steinberg's VST3 Test Host. */
-        StudioOne,                  /**< Represents PreSonus Studio One. */
-        Tracktion3,                 /**< Represents Tracktion 3. */
-        TracktionGeneric,           /**< Represents Tracktion. */
-        TracktionWaveform,          /**< Represents Tracktion Waveform. */
-        VBVSTScanner,               /**< Represents VB Audio VST Scanner. */
-        ViennaEnsemblePro,          /**< Represents Vienna Ensemble Pro. */
-        WaveBurner                  /**< Represents Apple WaveBurner. */
-    };
-
-    HostType type;
-
-    //==============================================================================
-    /** Returns true if the host is any version of Ableton Live. */
-    bool isAbletonLive() const noexcept       { return type == AbletonLive6 || type == AbletonLive7 || type == AbletonLive8
-                                                      || type == AbletonLive9 || type == AbletonLive10 || type == AbletonLiveGeneric; }
-    /** Returns true if the host is Adobe Audition. */
-    bool isAdobeAudition() const noexcept     { return type == AdobeAudition; }
-    /** Returns true if the host is Ardour. */
-    bool isArdour() const noexcept            { return type == Ardour; }
-    /** Returns true if the host is Bitwig Studio. */
-    bool isBitwigStudio() const noexcept      { return type == BitwigStudio; }
-    /** Returns true if the host is any version of Steinberg Cubase. */
-    bool isCubase() const noexcept            { return type == SteinbergCubase4 || type == SteinbergCubase5 || type == SteinbergCubase5Bridged || type == SteinbergCubase6
-                                                      || type == SteinbergCubase7 || type == SteinbergCubase8 || type == SteinbergCubase8_5 || type == SteinbergCubase9
-                                                      || type == SteinbergCubase9_5 || type == SteinbergCubase10 || type == SteinbergCubase10_5 || type == SteinbergCubaseGeneric; }
-    /** Returns true if the host is Steinberg Cubase 7 or later. */
-    bool isCubase7orLater() const noexcept    { return isCubase() && ! (type == SteinbergCubase4 || type == SteinbergCubase5 || type == SteinbergCubase6); }
-    /** Returns true if the host is Steinberg Cubase 5 Bridged. */
-    bool isCubaseBridged() const noexcept     { return type == SteinbergCubase5Bridged; }
-    /** Returns true if the host is DaVinci Resolve. */
-    bool isDaVinciResolve() const noexcept    { return type == DaVinciResolve; }
-    /** Returns true if the host is Digital Performer. */
-    bool isDigitalPerformer() const noexcept  { return type == DigitalPerformer; }
-    /** Returns true if the host is Apple Final Cut Pro. */
-    bool isFinalCut() const noexcept          { return type == FinalCut; }
-    /** Returns true if the host is Fruity Loops. */
-    bool isFruityLoops() const noexcept       { return type == FruityLoops; }
-    /** Returns true if the host is Apple GarageBand. */
-    bool isGarageBand() const noexcept        { return type == AppleGarageBand; }
-    /** Returns true if the host is the JUCE AudioPluginHost */
-    bool isJUCEPluginHost() const noexcept    { return type == JUCEPluginHost; }
-    /** Returns true if the host is Apple Logic Pro. */
-    bool isLogic() const noexcept             { return type == AppleLogic; }
-    /** Returns true if the host is Apple MainStage. */
-    bool isMainStage() const noexcept         { return type == AppleMainStage; }
-    /** Returns true if the host is any version of Steinberg Nuendo. */
-    bool isNuendo() const noexcept            { return type == SteinbergNuendo3 || type == SteinbergNuendo4  || type == SteinbergNuendo5 ||  type == SteinbergNuendoGeneric; }
-    /** Returns true if the host is pluginval. */
-    bool isPluginval() const noexcept         { return type == pluginval; }
-    /** Returns true if the host is Adobe Premiere Pro. */
-    bool isPremiere() const noexcept          { return type == AdobePremierePro; }
-    /** Returns true if the host is Avid Pro Tools. */
-    bool isProTools() const noexcept          { return type == AvidProTools; }
-    /** Returns true if the host is Merging Pyramix. */
-    bool isPyramix() const noexcept           { return type == MergingPyramix; }
-    /** Returns true if the host is Muse Receptor. */
-    bool isReceptor() const noexcept          { return type == MuseReceptorGeneric; }
-    /** Returns true if the host is Cockos Reaper. */
-    bool isReaper() const noexcept            { return type == Reaper; }
-    /** Returns true if the host is Reason. */
-    bool isReason() const noexcept            { return type == Reason; }
-    /** Returns true if the host is Renoise. */
-    bool isRenoise() const noexcept           { return type == Renoise; }
-    /** Returns true if the host is SADiE. */
-    bool isSADiE() const noexcept             { return type == SADiE; }
-    /** Returns true if the host is Magix Samplitude. */
-    bool isSamplitude() const noexcept        { return type == MagixSamplitude; }
-    /** Returns true if the host is Magix Sequoia. */
-    bool isSequoia() const noexcept           { return type == MagixSequoia; }
-    /** Returns true if the host is any version of Cakewalk Sonar. */
-    bool isSonar() const noexcept             { return type == CakewalkSonar8 || type == CakewalkSonarGeneric || type == CakewalkByBandlab; }
-    /** Returns true if the host is Steinberg's VST3 Test Host. */
-    bool isSteinbergTestHost() const noexcept { return type == SteinbergTestHost; }
-    /** Returns true if the host is any product from Steinberg. */
-    bool isSteinberg() const noexcept         { return isCubase() || isNuendo() || isWavelab() || isSteinbergTestHost(); }
-    /** Returns true if the host is PreSonus Studio One. */
-    bool isStudioOne() const noexcept         { return type == StudioOne; }
-    /** Returns true if the host is any version of Tracktion. */
-    bool isTracktion() const noexcept         { return type == Tracktion3 || type == TracktionGeneric || isTracktionWaveform(); }
-    /** Returns true if the host is Tracktion Waveform. */
-    bool isTracktionWaveform() const noexcept { return type == TracktionWaveform; }
-    /** Returns true if the host is VB Audio VST Scanner. */
-    bool isVBVSTScanner() const noexcept      { return type == VBVSTScanner; }
-    /** Returns true if the host is Vienna Ensemble Pro. */
-    bool isViennaEnsemblePro() const noexcept { return type == ViennaEnsemblePro; }
-    /** Returns true if the host is Apple WaveBurner. */
-    bool isWaveBurner() const noexcept        { return type == WaveBurner; }
-    /** Returns true if the host is any version of Steinberg WaveLab. */
-    bool isWavelab() const noexcept           { return isWavelabLegacy() || type == SteinbergWavelab7 || type == SteinbergWavelab8 || type == SteinbergWavelabGeneric; }
-    /** Returns true if the host is Steinberg WaveLab 6 or below. */
-    bool isWavelabLegacy() const noexcept     { return type == SteinbergWavelab5 || type == SteinbergWavelab6; }
-
-    //==============================================================================
-    /** Returns a human-readable description of the host. */
-    const char* getHostDescription() const noexcept
-    {
-        switch (type)
-        {
-            case AbletonLive6:             return "Ableton Live 6";
-            case AbletonLive7:             return "Ableton Live 7";
-            case AbletonLive8:             return "Ableton Live 8";
-            case AbletonLive9:             return "Ableton Live 9";
-            case AbletonLive10:            return "Ableton Live 10";
-            case AbletonLiveGeneric:       return "Ableton Live";
-            case AdobeAudition:            return "Adobe Audition";
-            case AdobePremierePro:         return "Adobe Premiere";
-            case AppleGarageBand:          return "Apple GarageBand";
-            case AppleLogic:               return "Apple Logic";
-            case AppleMainStage:           return "Apple MainStage";
-            case Ardour:                   return "Ardour";
-            case AvidProTools:             return "ProTools";
-            case BitwigStudio:             return "Bitwig Studio";
-            case CakewalkSonar8:           return "Cakewalk Sonar 8";
-            case CakewalkSonarGeneric:     return "Cakewalk Sonar";
-            case CakewalkByBandlab:        return "Cakewalk by Bandlab";
-            case DaVinciResolve:           return "DaVinci Resolve";
-            case DigitalPerformer:         return "DigitalPerformer";
-            case FinalCut:                 return "Final Cut";
-            case FruityLoops:              return "FruityLoops";
-            case JUCEPluginHost:           return "JUCE AudioPluginHost";
-            case MagixSamplitude:          return "Magix Samplitude";
-            case MagixSequoia:             return "Magix Sequoia";
-            case pluginval:                return "pluginval";
-            case MergingPyramix:           return "Pyramix";
-            case MuseReceptorGeneric:      return "Muse Receptor";
-            case Reaper:                   return "Reaper";
-            case Reason:                   return "Reason";
-            case Renoise:                  return "Renoise";
-            case SADiE:                    return "SADiE";
-            case SteinbergCubase4:         return "Steinberg Cubase 4";
-            case SteinbergCubase5:         return "Steinberg Cubase 5";
-            case SteinbergCubase5Bridged:  return "Steinberg Cubase 5 Bridged";
-            case SteinbergCubase6:         return "Steinberg Cubase 6";
-            case SteinbergCubase7:         return "Steinberg Cubase 7";
-            case SteinbergCubase8:         return "Steinberg Cubase 8";
-            case SteinbergCubase8_5:       return "Steinberg Cubase 8.5";
-            case SteinbergCubase9:         return "Steinberg Cubase 9";
-            case SteinbergCubase9_5:       return "Steinberg Cubase 9.5";
-            case SteinbergCubase10:        return "Steinberg Cubase 10";
-            case SteinbergCubase10_5:      return "Steinberg Cubase 10.5";
-            case SteinbergCubaseGeneric:   return "Steinberg Cubase";
-            case SteinbergNuendo3:         return "Steinberg Nuendo 3";
-            case SteinbergNuendo4:         return "Steinberg Nuendo 4";
-            case SteinbergNuendo5:         return "Steinberg Nuendo 5";
-            case SteinbergNuendoGeneric:   return "Steinberg Nuendo";
-            case SteinbergWavelab5:        return "Steinberg Wavelab 5";
-            case SteinbergWavelab6:        return "Steinberg Wavelab 6";
-            case SteinbergWavelab7:        return "Steinberg Wavelab 7";
-            case SteinbergWavelab8:        return "Steinberg Wavelab 8";
-            case SteinbergWavelabGeneric:  return "Steinberg Wavelab";
-            case SteinbergTestHost:        return "Steinberg TestHost";
-            case StudioOne:                return "Studio One";
-            case Tracktion3:               return "Tracktion 3";
-            case TracktionGeneric:         return "Tracktion";
-            case TracktionWaveform:        return "Tracktion Waveform";
-            case VBVSTScanner:             return "VBVSTScanner";
-            case ViennaEnsemblePro:        return "Vienna Ensemble Pro";
-            case WaveBurner:               return "WaveBurner";
-            default:                       break;
-        }
-
-        return "Unknown";
-    }
-
-    //==============================================================================
-    /** Returns true if the plugin is connected with Inter-App Audio on iOS. */
-    bool isInterAppAudioConnected() const;
-    /** Switches to the host application when Inter-App Audio is used on iOS. */
-    void switchToHostApplication() const;
-
-   #if JUCE_MODULE_AVAILABLE_juce_gui_basics
-    Image getHostIcon (int size) const;
-   #endif
-
-    //==============================================================================
-    /** Returns the complete absolute path of the host application executable. */
-    static String getHostPath()
-    {
-        return File::getSpecialLocation (File::hostApplicationPath).getFullPathName();
-    }
-
-    //==============================================================================
-    /**
-         Returns the plug-in format via which the plug-in file was loaded. This value is
-         identical to AudioProcessor::wrapperType of the main audio processor of this
-         plug-in. This function is useful for code that does not have access to the
-         plug-in's main audio processor.
-
-         @see AudioProcessor::wrapperType
-    */
-    static AudioProcessor::WrapperType getPluginLoadedAs() noexcept    { return jucePlugInClientCurrentWrapperType; }
-
-    /** Returns true if the AudioProcessor instance is an AAX plug-in running in AudioSuite. */
-    static bool isInAAXAudioSuite (AudioProcessor&);
-
-    //==============================================================================
-
-   #ifndef DOXYGEN
-    // @internal
-    static AudioProcessor::WrapperType jucePlugInClientCurrentWrapperType;
-    static std::function<bool(AudioProcessor&)> jucePlugInIsRunningInAudioSuiteFn;
-   #endif
-
-private:
-    static HostType getHostType()
-    {
-        auto hostPath = getHostPath();
-        auto hostFilename = File (hostPath).getFileName();
-
-       #if JUCE_MAC
-<<<<<<< HEAD
-        if (hostPath.containsIgnoreCase       ("Final Cut Pro.app")) return FinalCut;
-        if (hostPath.containsIgnoreCase       ("Final Cut Pro Trial.app")) return FinalCut;
-        if (hostPath.containsIgnoreCase       ("Live 6"))            return AbletonLive6;
-        if (hostPath.containsIgnoreCase       ("Live 7"))            return AbletonLive7;
-        if (hostPath.containsIgnoreCase       ("Live 8"))            return AbletonLive8;
-        if (hostPath.containsIgnoreCase       ("Live 9"))            return AbletonLive9;
-        if (hostPath.containsIgnoreCase       ("Live 10"))           return AbletonLive10;
-        if (hostFilename.containsIgnoreCase   ("Live"))              return AbletonLiveGeneric;
-        if (hostFilename.containsIgnoreCase   ("Adobe Audition"))    return AdobeAudition;
-        if (hostFilename.containsIgnoreCase   ("Adobe Premiere"))    return AdobePremierePro;
-        if (hostFilename.containsIgnoreCase   ("GarageBand"))        return AppleGarageBand;
-        if (hostFilename.containsIgnoreCase   ("Logic"))             return AppleLogic;
-        if (hostFilename.containsIgnoreCase   ("MainStage"))         return AppleMainStage;
-        if (hostFilename.containsIgnoreCase   ("Pro Tools"))         return AvidProTools;
-        if (hostFilename.containsIgnoreCase   ("Nuendo 3"))          return SteinbergNuendo3;
-        if (hostFilename.containsIgnoreCase   ("Nuendo 4"))          return SteinbergNuendo4;
-        if (hostFilename.containsIgnoreCase   ("Nuendo 5"))          return SteinbergNuendo5;
-        if (hostFilename.containsIgnoreCase   ("Nuendo"))            return SteinbergNuendoGeneric;
-        if (hostFilename.containsIgnoreCase   ("Cubase 4"))          return SteinbergCubase4;
-        if (hostFilename.containsIgnoreCase   ("Cubase 5"))          return SteinbergCubase5;
-        if (hostFilename.containsIgnoreCase   ("Cubase 6"))          return SteinbergCubase6;
-        if (hostFilename.containsIgnoreCase   ("Cubase 7"))          return SteinbergCubase7;
-        if (hostPath.containsIgnoreCase       ("Cubase 8.app"))      return SteinbergCubase8;
-        if (hostPath.containsIgnoreCase       ("Cubase 8.5.app"))    return SteinbergCubase8_5;
-        if (hostPath.containsIgnoreCase       ("Cubase 9.app"))      return SteinbergCubase9;
-        if (hostPath.containsIgnoreCase       ("Cubase 9.5.app"))    return SteinbergCubase9_5;
-        if (hostPath.containsIgnoreCase       ("Cubase 10.app"))     return SteinbergCubase10;
-        if (hostPath.containsIgnoreCase       ("Cubase 10.5.app"))   return SteinbergCubase10_5;
-        if (hostFilename.containsIgnoreCase   ("Cubase"))            return SteinbergCubaseGeneric;
-        if (hostPath.containsIgnoreCase       ("Wavelab 7"))         return SteinbergWavelab7;
-        if (hostPath.containsIgnoreCase       ("Wavelab 8"))         return SteinbergWavelab8;
-        if (hostFilename.containsIgnoreCase   ("Wavelab"))           return SteinbergWavelabGeneric;
-        if (hostFilename.containsIgnoreCase   ("WaveBurner"))        return WaveBurner;
-        if (hostPath.containsIgnoreCase       ("Digital Performer")) return DigitalPerformer;
-        if (hostFilename.containsIgnoreCase   ("reaper"))            return Reaper;
-        if (hostPath.containsIgnoreCase       ("Studio One"))        return StudioOne;
-        if (hostFilename.startsWithIgnoreCase ("Waveform"))          return TracktionWaveform;
-        if (hostPath.containsIgnoreCase       ("Tracktion 3"))       return Tracktion3;
-        if (hostFilename.containsIgnoreCase   ("Tracktion"))         return TracktionGeneric;
-        if (hostFilename.containsIgnoreCase   ("Renoise"))           return Renoise;
-        if (hostFilename.containsIgnoreCase   ("Resolve"))           return DaVinciResolve;
-        if (hostFilename.startsWith           ("Bitwig"))            return BitwigStudio;
-        if (hostFilename.containsIgnoreCase   ("OsxFL"))             return FruityLoops;
-        if (hostFilename.containsIgnoreCase   ("pluginval"))         return pluginval;
-        if (hostFilename.containsIgnoreCase   ("AudioPluginHost"))   return JUCEPluginHost;
-=======
-        if (hostPath.containsIgnoreCase       ("Final Cut Pro.app"))        return FinalCut;
-        if (hostPath.containsIgnoreCase       ("Final Cut Pro Trial.app"))  return FinalCut;
-        if (hostPath.containsIgnoreCase       ("Live 6"))                   return AbletonLive6;
-        if (hostPath.containsIgnoreCase       ("Live 7"))                   return AbletonLive7;
-        if (hostPath.containsIgnoreCase       ("Live 8"))                   return AbletonLive8;
-        if (hostPath.containsIgnoreCase       ("Live 9"))                   return AbletonLive9;
-        if (hostPath.containsIgnoreCase       ("Live 10"))                  return AbletonLive10;
-        if (hostFilename.containsIgnoreCase   ("Live"))                     return AbletonLiveGeneric;
-        if (hostFilename.containsIgnoreCase   ("Adobe Premiere"))           return AdobePremierePro;
-        if (hostFilename.containsIgnoreCase   ("GarageBand"))               return AppleGarageBand;
-        if (hostFilename.containsIgnoreCase   ("Logic"))                    return AppleLogic;
-        if (hostFilename.containsIgnoreCase   ("MainStage"))                return AppleMainStage;
-        if (hostFilename.containsIgnoreCase   ("Pro Tools"))                return AvidProTools;
-        if (hostFilename.containsIgnoreCase   ("Nuendo 3"))                 return SteinbergNuendo3;
-        if (hostFilename.containsIgnoreCase   ("Nuendo 4"))                 return SteinbergNuendo4;
-        if (hostFilename.containsIgnoreCase   ("Nuendo 5"))                 return SteinbergNuendo5;
-        if (hostFilename.containsIgnoreCase   ("Nuendo"))                   return SteinbergNuendoGeneric;
-        if (hostFilename.containsIgnoreCase   ("Cubase 4"))                 return SteinbergCubase4;
-        if (hostFilename.containsIgnoreCase   ("Cubase 5"))                 return SteinbergCubase5;
-        if (hostFilename.containsIgnoreCase   ("Cubase 6"))                 return SteinbergCubase6;
-        if (hostFilename.containsIgnoreCase   ("Cubase 7"))                 return SteinbergCubase7;
-        if (hostPath.containsIgnoreCase       ("Cubase 8.app"))             return SteinbergCubase8;
-        if (hostPath.containsIgnoreCase       ("Cubase 8.5.app"))           return SteinbergCubase8_5;
-        if (hostPath.containsIgnoreCase       ("Cubase 9.app"))             return SteinbergCubase9;
-        if (hostPath.containsIgnoreCase       ("Cubase 9.5.app"))           return SteinbergCubase9_5;
-        if (hostPath.containsIgnoreCase       ("Cubase 10.app"))            return SteinbergCubase10;
-        if (hostPath.containsIgnoreCase       ("Cubase 10.5.app"))          return SteinbergCubase10_5;
-        if (hostFilename.containsIgnoreCase   ("Cubase"))                   return SteinbergCubaseGeneric;
-        if (hostPath.containsIgnoreCase       ("Wavelab 7"))                return SteinbergWavelab7;
-        if (hostPath.containsIgnoreCase       ("Wavelab 8"))                return SteinbergWavelab8;
-        if (hostFilename.containsIgnoreCase   ("Wavelab"))                  return SteinbergWavelabGeneric;
-        if (hostFilename.containsIgnoreCase   ("WaveBurner"))               return WaveBurner;
-        if (hostPath.containsIgnoreCase       ("Digital Performer"))        return DigitalPerformer;
-        if (hostFilename.containsIgnoreCase   ("reaper"))                   return Reaper;
-        if (hostFilename.containsIgnoreCase   ("Reason"))                   return Reason;
-        if (hostPath.containsIgnoreCase       ("Studio One"))               return StudioOne;
-        if (hostFilename.startsWithIgnoreCase ("Waveform"))                 return TracktionWaveform;
-        if (hostPath.containsIgnoreCase       ("Tracktion 3"))              return Tracktion3;
-        if (hostFilename.containsIgnoreCase   ("Tracktion"))                return TracktionGeneric;
-        if (hostFilename.containsIgnoreCase   ("Renoise"))                  return Renoise;
-        if (hostFilename.containsIgnoreCase   ("Resolve"))                  return DaVinciResolve;
-        if (hostFilename.startsWith           ("Bitwig"))                   return BitwigStudio;
-        if (hostFilename.containsIgnoreCase   ("OsxFL"))                    return FruityLoops;
-        if (hostFilename.containsIgnoreCase   ("pluginval"))                return pluginval;
-        if (hostFilename.containsIgnoreCase   ("AudioPluginHost"))          return JUCEPluginHost;
-        if (hostFilename.containsIgnoreCase   ("Vienna Ensemble Pro"))      return ViennaEnsemblePro;
->>>>>>> c8fffa90
-
-       #elif JUCE_WINDOWS
-        if (hostFilename.containsIgnoreCase   ("Live 6"))                return AbletonLive6;
-        if (hostFilename.containsIgnoreCase   ("Live 7"))                return AbletonLive7;
-        if (hostFilename.containsIgnoreCase   ("Live 8"))                return AbletonLive8;
-        if (hostFilename.containsIgnoreCase   ("Live 9"))                return AbletonLive9;
-        if (hostFilename.containsIgnoreCase   ("Live 10"))               return AbletonLive10;
-        if (hostFilename.containsIgnoreCase   ("Live "))                 return AbletonLiveGeneric;
-        if (hostFilename.containsIgnoreCase   ("Audition"))              return AdobeAudition;
-        if (hostFilename.containsIgnoreCase   ("Adobe Premiere"))        return AdobePremierePro;
-        if (hostFilename.containsIgnoreCase   ("ProTools"))              return AvidProTools;
-        if (hostPath.containsIgnoreCase       ("SONAR 8"))               return CakewalkSonar8;
-        if (hostFilename.containsIgnoreCase   ("SONAR"))                 return CakewalkSonarGeneric;
-        if (hostFilename.containsIgnoreCase   ("Cakewalk.exe"))          return CakewalkByBandlab;
-        if (hostFilename.containsIgnoreCase   ("GarageBand"))            return AppleGarageBand;
-        if (hostFilename.containsIgnoreCase   ("Logic"))                 return AppleLogic;
-        if (hostFilename.containsIgnoreCase   ("MainStage"))             return AppleMainStage;
-        if (hostFilename.startsWithIgnoreCase ("Waveform"))              return TracktionWaveform;
-        if (hostPath.containsIgnoreCase       ("Tracktion 3"))           return Tracktion3;
-        if (hostFilename.containsIgnoreCase   ("Tracktion"))             return TracktionGeneric;
-        if (hostFilename.containsIgnoreCase   ("reaper"))                return Reaper;
-        if (hostFilename.containsIgnoreCase   ("Cubase4"))               return SteinbergCubase4;
-        if (hostFilename.containsIgnoreCase   ("Cubase5"))               return SteinbergCubase5;
-        if (hostFilename.containsIgnoreCase   ("Cubase6"))               return SteinbergCubase6;
-        if (hostFilename.containsIgnoreCase   ("Cubase7"))               return SteinbergCubase7;
-        if (hostFilename.containsIgnoreCase   ("Cubase8.exe"))           return SteinbergCubase8;
-        if (hostFilename.containsIgnoreCase   ("Cubase8.5.exe"))         return SteinbergCubase8_5;
-        // Later version of Cubase scan plug-ins with a separate executable "vst2xscanner"
-        if (hostFilename.containsIgnoreCase   ("Cubase9.5.exe")
-            || hostPath.containsIgnoreCase    ("Cubase 9.5"))            return SteinbergCubase9_5;
-        if (hostFilename.containsIgnoreCase   ("Cubase9.exe")
-            || hostPath.containsIgnoreCase    ("Cubase 9"))              return SteinbergCubase9;
-        if (hostFilename.containsIgnoreCase   ("Cubase10.5.exe")
-            || hostPath.containsIgnoreCase    ("Cubase 10.5"))           return SteinbergCubase10_5;
-        if (hostFilename.containsIgnoreCase   ("Cubase10.exe")
-            || hostPath.containsIgnoreCase    ("Cubase 10"))             return SteinbergCubase10;
-        if (hostFilename.containsIgnoreCase   ("Cubase"))                return SteinbergCubaseGeneric;
-        if (hostFilename.containsIgnoreCase   ("VSTBridgeApp"))          return SteinbergCubase5Bridged;
-        if (hostPath.containsIgnoreCase       ("Wavelab 5"))             return SteinbergWavelab5;
-        if (hostPath.containsIgnoreCase       ("Wavelab 6"))             return SteinbergWavelab6;
-        if (hostPath.containsIgnoreCase       ("Wavelab 7"))             return SteinbergWavelab7;
-        if (hostPath.containsIgnoreCase       ("Wavelab 8"))             return SteinbergWavelab8;
-        if (hostPath.containsIgnoreCase       ("Nuendo"))                return SteinbergNuendoGeneric;
-        if (hostFilename.containsIgnoreCase   ("Wavelab"))               return SteinbergWavelabGeneric;
-        if (hostFilename.containsIgnoreCase   ("TestHost"))              return SteinbergTestHost;
-        if (hostFilename.containsIgnoreCase   ("rm-host"))               return MuseReceptorGeneric;
-        if (hostFilename.startsWith           ("FL"))                    return FruityLoops;
-        if (hostFilename.contains             ("ilbridge."))             return FruityLoops;
-        if (hostPath.containsIgnoreCase       ("Studio One"))            return StudioOne;
-        if (hostPath.containsIgnoreCase       ("Digital Performer"))     return DigitalPerformer;
-        if (hostFilename.containsIgnoreCase   ("VST_Scanner"))           return VBVSTScanner;
-        if (hostPath.containsIgnoreCase       ("Merging Technologies"))  return MergingPyramix;
-        if (hostFilename.startsWithIgnoreCase ("Sam"))                   return MagixSamplitude;
-        if (hostFilename.startsWithIgnoreCase ("Sequoia"))               return MagixSequoia;
-        if (hostFilename.containsIgnoreCase   ("Reason"))                return Reason;
-        if (hostFilename.containsIgnoreCase   ("Renoise"))               return Renoise;
-        if (hostFilename.containsIgnoreCase   ("Resolve"))               return DaVinciResolve;
-        if (hostPath.containsIgnoreCase       ("Bitwig Studio"))         return BitwigStudio;
-        if (hostFilename.containsIgnoreCase   ("Sadie"))                 return SADiE;
-        if (hostFilename.containsIgnoreCase   ("pluginval"))             return pluginval;
-        if (hostFilename.containsIgnoreCase   ("AudioPluginHost"))       return JUCEPluginHost;
-        if (hostFilename.containsIgnoreCase   ("Vienna Ensemble Pro"))   return ViennaEnsemblePro;
-
-       #elif JUCE_LINUX
-        if (hostFilename.containsIgnoreCase   ("Ardour"))            return Ardour;
-        if (hostFilename.startsWithIgnoreCase ("Waveform"))          return TracktionWaveform;
-        if (hostFilename.containsIgnoreCase   ("Tracktion"))         return TracktionGeneric;
-        if (hostFilename.startsWith           ("Bitwig"))            return BitwigStudio;
-        if (hostFilename.containsIgnoreCase   ("pluginval"))         return pluginval;
-        if (hostFilename.containsIgnoreCase   ("AudioPluginHost"))   return JUCEPluginHost;
-
-       #elif JUCE_IOS
-       #elif JUCE_ANDROID
-       #else
-        #error
-       #endif
-        return UnknownHost;
-    }
-};
-
-} // namespace juce
+/*
+  ==============================================================================
+
+   This file is part of the JUCE library.
+   Copyright (c) 2017 - ROLI Ltd.
+
+   JUCE is an open source library subject to commercial or open-source
+   licensing.
+
+   By using JUCE, you agree to the terms of both the JUCE 5 End-User License
+   Agreement and JUCE 5 Privacy Policy (both updated and effective as of the
+   27th April 2017).
+
+   End User License Agreement: www.juce.com/juce-5-licence
+   Privacy Policy: www.juce.com/juce-5-privacy-policy
+
+   Or: You may also use this code under the terms of the GPL v3 (see
+   www.gnu.org/licenses).
+
+   JUCE IS PROVIDED "AS IS" WITHOUT ANY WARRANTY, AND ALL WARRANTIES, WHETHER
+   EXPRESSED OR IMPLIED, INCLUDING MERCHANTABILITY AND FITNESS FOR PURPOSE, ARE
+   DISCLAIMED.
+
+  ==============================================================================
+*/
+
+namespace juce
+{
+
+//==============================================================================
+/**
+     A useful utility class to determine the host or DAW in which your plugin is
+     loaded.
+
+     Declare a PluginHostType object in your class to use it.
+
+    @tags{Audio}
+*/
+class PluginHostType
+{
+public:
+    //==============================================================================
+    PluginHostType()  : type (getHostType()) {}
+    PluginHostType (const PluginHostType& other) = default;
+    PluginHostType& operator= (const PluginHostType& other) = default;
+
+    //==============================================================================
+    /** Represents the host type and also its version for some hosts. */
+    enum HostType
+    {
+        UnknownHost,                /**< Represents an unknown host. */
+        AbletonLive6,               /**< Represents Ableton Live 6. */
+        AbletonLive7,               /**< Represents Ableton Live 7. */
+        AbletonLive8,               /**< Represents Ableton Live 8. */
+        AbletonLive9,               /**< Represents Ableton Live 9. */
+        AbletonLive10,              /**< Represents Ableton Live 10. */
+        AbletonLiveGeneric,         /**< Represents Ableton Live. */
+        AdobeAudition,              /**< Represents Adobe Audition. */
+        AdobePremierePro,           /**< Represents Adobe Premiere Pro. */
+        AppleGarageBand,            /**< Represents Apple GarageBand. */
+        AppleLogic,                 /**< Represents Apple Logic Pro. */
+        AppleMainStage,             /**< Represents Apple Main Stage. */
+        Ardour,                     /**< Represents Ardour. */
+        AvidProTools,               /**< Represents Avid Pro Tools. */
+        BitwigStudio,               /**< Represents Bitwig Studio. */
+        CakewalkSonar8,             /**< Represents Cakewalk Sonar 8. */
+        CakewalkSonarGeneric,       /**< Represents Cakewalk Sonar. */
+        CakewalkByBandlab,          /**< Represents Cakewalk by Bandlab. */
+        DaVinciResolve,             /**< Represents DaVinci Resolve. */
+        DigitalPerformer,           /**< Represents Digital Performer. */
+        FinalCut,                   /**< Represents Apple Final Cut Pro. */
+        FruityLoops,                /**< Represents Fruity Loops. */
+        JUCEPluginHost,             /**< Represents the JUCE AudioPluginHost */
+        MagixSamplitude,            /**< Represents Magix Samplitude. */
+        MagixSequoia,               /**< Represents Magix Sequoia. */
+        MergingPyramix,             /**< Represents Merging Pyramix. */
+        MuseReceptorGeneric,        /**< Represents Muse Receptor. */
+        pluginval,                  /**< Represents pluginval. */
+        Reaper,                     /**< Represents Cockos Reaper. */
+        Reason,                     /**< Represents Reason. */
+        Renoise,                    /**< Represents Renoise. */
+        SADiE,                      /**< Represents SADiE. */
+        SteinbergCubase4,           /**< Represents Steinberg Cubase 4. */
+        SteinbergCubase5,           /**< Represents Steinberg Cubase 5. */
+        SteinbergCubase5Bridged,    /**< Represents Steinberg Cubase 5 Bridged. */
+        SteinbergCubase6,           /**< Represents Steinberg Cubase 6. */
+        SteinbergCubase7,           /**< Represents Steinberg Cubase 7. */
+        SteinbergCubase8,           /**< Represents Steinberg Cubase 8. */
+        SteinbergCubase8_5,         /**< Represents Steinberg Cubase 8.5. */
+        SteinbergCubase9,           /**< Represents Steinberg Cubase 9. */
+        SteinbergCubase9_5,         /**< Represents Steinberg Cubase 9.5. */
+        SteinbergCubase10,          /**< Represents Steinberg Cubase 10. */
+        SteinbergCubase10_5,        /**< Represents Steinberg Cubase 10.5. */
+        SteinbergCubaseGeneric,     /**< Represents Steinberg Cubase. */
+        SteinbergNuendo3,           /**< Represents Steinberg Nuendo 3. */
+        SteinbergNuendo4,           /**< Represents Steinberg Nuendo 4. */
+        SteinbergNuendo5,           /**< Represents Steinberg Nuendo 5. */
+        SteinbergNuendoGeneric,     /**< Represents Steinberg Nuendo. */
+        SteinbergWavelab5,          /**< Represents Steinberg Wavelab 5. */
+        SteinbergWavelab6,          /**< Represents Steinberg Wavelab 6. */
+        SteinbergWavelab7,          /**< Represents Steinberg Wavelab 7. */
+        SteinbergWavelab8,          /**< Represents Steinberg Wavelab 8. */
+        SteinbergWavelabGeneric,    /**< Represents Steinberg Wavelab. */
+        SteinbergTestHost,          /**< Represents Steinberg's VST3 Test Host. */
+        StudioOne,                  /**< Represents PreSonus Studio One. */
+        Tracktion3,                 /**< Represents Tracktion 3. */
+        TracktionGeneric,           /**< Represents Tracktion. */
+        TracktionWaveform,          /**< Represents Tracktion Waveform. */
+        VBVSTScanner,               /**< Represents VB Audio VST Scanner. */
+        ViennaEnsemblePro,          /**< Represents Vienna Ensemble Pro. */
+        WaveBurner                  /**< Represents Apple WaveBurner. */
+    };
+
+    HostType type;
+
+    //==============================================================================
+    /** Returns true if the host is any version of Ableton Live. */
+    bool isAbletonLive() const noexcept       { return type == AbletonLive6 || type == AbletonLive7 || type == AbletonLive8
+                                                      || type == AbletonLive9 || type == AbletonLive10 || type == AbletonLiveGeneric; }
+    /** Returns true if the host is Adobe Audition. */
+    bool isAdobeAudition() const noexcept     { return type == AdobeAudition; }
+    /** Returns true if the host is Ardour. */
+    bool isArdour() const noexcept            { return type == Ardour; }
+    /** Returns true if the host is Bitwig Studio. */
+    bool isBitwigStudio() const noexcept      { return type == BitwigStudio; }
+    /** Returns true if the host is any version of Steinberg Cubase. */
+    bool isCubase() const noexcept            { return type == SteinbergCubase4 || type == SteinbergCubase5 || type == SteinbergCubase5Bridged || type == SteinbergCubase6
+                                                      || type == SteinbergCubase7 || type == SteinbergCubase8 || type == SteinbergCubase8_5 || type == SteinbergCubase9
+                                                      || type == SteinbergCubase9_5 || type == SteinbergCubase10 || type == SteinbergCubase10_5 || type == SteinbergCubaseGeneric; }
+    /** Returns true if the host is Steinberg Cubase 7 or later. */
+    bool isCubase7orLater() const noexcept    { return isCubase() && ! (type == SteinbergCubase4 || type == SteinbergCubase5 || type == SteinbergCubase6); }
+    /** Returns true if the host is Steinberg Cubase 5 Bridged. */
+    bool isCubaseBridged() const noexcept     { return type == SteinbergCubase5Bridged; }
+    /** Returns true if the host is DaVinci Resolve. */
+    bool isDaVinciResolve() const noexcept    { return type == DaVinciResolve; }
+    /** Returns true if the host is Digital Performer. */
+    bool isDigitalPerformer() const noexcept  { return type == DigitalPerformer; }
+    /** Returns true if the host is Apple Final Cut Pro. */
+    bool isFinalCut() const noexcept          { return type == FinalCut; }
+    /** Returns true if the host is Fruity Loops. */
+    bool isFruityLoops() const noexcept       { return type == FruityLoops; }
+    /** Returns true if the host is Apple GarageBand. */
+    bool isGarageBand() const noexcept        { return type == AppleGarageBand; }
+    /** Returns true if the host is the JUCE AudioPluginHost */
+    bool isJUCEPluginHost() const noexcept    { return type == JUCEPluginHost; }
+    /** Returns true if the host is Apple Logic Pro. */
+    bool isLogic() const noexcept             { return type == AppleLogic; }
+    /** Returns true if the host is Apple MainStage. */
+    bool isMainStage() const noexcept         { return type == AppleMainStage; }
+    /** Returns true if the host is any version of Steinberg Nuendo. */
+    bool isNuendo() const noexcept            { return type == SteinbergNuendo3 || type == SteinbergNuendo4  || type == SteinbergNuendo5 ||  type == SteinbergNuendoGeneric; }
+    /** Returns true if the host is pluginval. */
+    bool isPluginval() const noexcept         { return type == pluginval; }
+    /** Returns true if the host is Adobe Premiere Pro. */
+    bool isPremiere() const noexcept          { return type == AdobePremierePro; }
+    /** Returns true if the host is Avid Pro Tools. */
+    bool isProTools() const noexcept          { return type == AvidProTools; }
+    /** Returns true if the host is Merging Pyramix. */
+    bool isPyramix() const noexcept           { return type == MergingPyramix; }
+    /** Returns true if the host is Muse Receptor. */
+    bool isReceptor() const noexcept          { return type == MuseReceptorGeneric; }
+    /** Returns true if the host is Cockos Reaper. */
+    bool isReaper() const noexcept            { return type == Reaper; }
+    /** Returns true if the host is Reason. */
+    bool isReason() const noexcept            { return type == Reason; }
+    /** Returns true if the host is Renoise. */
+    bool isRenoise() const noexcept           { return type == Renoise; }
+    /** Returns true if the host is SADiE. */
+    bool isSADiE() const noexcept             { return type == SADiE; }
+    /** Returns true if the host is Magix Samplitude. */
+    bool isSamplitude() const noexcept        { return type == MagixSamplitude; }
+    /** Returns true if the host is Magix Sequoia. */
+    bool isSequoia() const noexcept           { return type == MagixSequoia; }
+    /** Returns true if the host is any version of Cakewalk Sonar. */
+    bool isSonar() const noexcept             { return type == CakewalkSonar8 || type == CakewalkSonarGeneric || type == CakewalkByBandlab; }
+    /** Returns true if the host is Steinberg's VST3 Test Host. */
+    bool isSteinbergTestHost() const noexcept { return type == SteinbergTestHost; }
+    /** Returns true if the host is any product from Steinberg. */
+    bool isSteinberg() const noexcept         { return isCubase() || isNuendo() || isWavelab() || isSteinbergTestHost(); }
+    /** Returns true if the host is PreSonus Studio One. */
+    bool isStudioOne() const noexcept         { return type == StudioOne; }
+    /** Returns true if the host is any version of Tracktion. */
+    bool isTracktion() const noexcept         { return type == Tracktion3 || type == TracktionGeneric || isTracktionWaveform(); }
+    /** Returns true if the host is Tracktion Waveform. */
+    bool isTracktionWaveform() const noexcept { return type == TracktionWaveform; }
+    /** Returns true if the host is VB Audio VST Scanner. */
+    bool isVBVSTScanner() const noexcept      { return type == VBVSTScanner; }
+    /** Returns true if the host is Vienna Ensemble Pro. */
+    bool isViennaEnsemblePro() const noexcept { return type == ViennaEnsemblePro; }
+    /** Returns true if the host is Apple WaveBurner. */
+    bool isWaveBurner() const noexcept        { return type == WaveBurner; }
+    /** Returns true if the host is any version of Steinberg WaveLab. */
+    bool isWavelab() const noexcept           { return isWavelabLegacy() || type == SteinbergWavelab7 || type == SteinbergWavelab8 || type == SteinbergWavelabGeneric; }
+    /** Returns true if the host is Steinberg WaveLab 6 or below. */
+    bool isWavelabLegacy() const noexcept     { return type == SteinbergWavelab5 || type == SteinbergWavelab6; }
+
+    //==============================================================================
+    /** Returns a human-readable description of the host. */
+    const char* getHostDescription() const noexcept
+    {
+        switch (type)
+        {
+            case AbletonLive6:             return "Ableton Live 6";
+            case AbletonLive7:             return "Ableton Live 7";
+            case AbletonLive8:             return "Ableton Live 8";
+            case AbletonLive9:             return "Ableton Live 9";
+            case AbletonLive10:            return "Ableton Live 10";
+            case AbletonLiveGeneric:       return "Ableton Live";
+            case AdobeAudition:            return "Adobe Audition";
+            case AdobePremierePro:         return "Adobe Premiere";
+            case AppleGarageBand:          return "Apple GarageBand";
+            case AppleLogic:               return "Apple Logic";
+            case AppleMainStage:           return "Apple MainStage";
+            case Ardour:                   return "Ardour";
+            case AvidProTools:             return "ProTools";
+            case BitwigStudio:             return "Bitwig Studio";
+            case CakewalkSonar8:           return "Cakewalk Sonar 8";
+            case CakewalkSonarGeneric:     return "Cakewalk Sonar";
+            case CakewalkByBandlab:        return "Cakewalk by Bandlab";
+            case DaVinciResolve:           return "DaVinci Resolve";
+            case DigitalPerformer:         return "DigitalPerformer";
+            case FinalCut:                 return "Final Cut";
+            case FruityLoops:              return "FruityLoops";
+            case JUCEPluginHost:           return "JUCE AudioPluginHost";
+            case MagixSamplitude:          return "Magix Samplitude";
+            case MagixSequoia:             return "Magix Sequoia";
+            case pluginval:                return "pluginval";
+            case MergingPyramix:           return "Pyramix";
+            case MuseReceptorGeneric:      return "Muse Receptor";
+            case Reaper:                   return "Reaper";
+            case Reason:                   return "Reason";
+            case Renoise:                  return "Renoise";
+            case SADiE:                    return "SADiE";
+            case SteinbergCubase4:         return "Steinberg Cubase 4";
+            case SteinbergCubase5:         return "Steinberg Cubase 5";
+            case SteinbergCubase5Bridged:  return "Steinberg Cubase 5 Bridged";
+            case SteinbergCubase6:         return "Steinberg Cubase 6";
+            case SteinbergCubase7:         return "Steinberg Cubase 7";
+            case SteinbergCubase8:         return "Steinberg Cubase 8";
+            case SteinbergCubase8_5:       return "Steinberg Cubase 8.5";
+            case SteinbergCubase9:         return "Steinberg Cubase 9";
+            case SteinbergCubase9_5:       return "Steinberg Cubase 9.5";
+            case SteinbergCubase10:        return "Steinberg Cubase 10";
+            case SteinbergCubase10_5:      return "Steinberg Cubase 10.5";
+            case SteinbergCubaseGeneric:   return "Steinberg Cubase";
+            case SteinbergNuendo3:         return "Steinberg Nuendo 3";
+            case SteinbergNuendo4:         return "Steinberg Nuendo 4";
+            case SteinbergNuendo5:         return "Steinberg Nuendo 5";
+            case SteinbergNuendoGeneric:   return "Steinberg Nuendo";
+            case SteinbergWavelab5:        return "Steinberg Wavelab 5";
+            case SteinbergWavelab6:        return "Steinberg Wavelab 6";
+            case SteinbergWavelab7:        return "Steinberg Wavelab 7";
+            case SteinbergWavelab8:        return "Steinberg Wavelab 8";
+            case SteinbergWavelabGeneric:  return "Steinberg Wavelab";
+            case SteinbergTestHost:        return "Steinberg TestHost";
+            case StudioOne:                return "Studio One";
+            case Tracktion3:               return "Tracktion 3";
+            case TracktionGeneric:         return "Tracktion";
+            case TracktionWaveform:        return "Tracktion Waveform";
+            case VBVSTScanner:             return "VBVSTScanner";
+            case ViennaEnsemblePro:        return "Vienna Ensemble Pro";
+            case WaveBurner:               return "WaveBurner";
+            default:                       break;
+        }
+
+        return "Unknown";
+    }
+
+    //==============================================================================
+    /** Returns true if the plugin is connected with Inter-App Audio on iOS. */
+    bool isInterAppAudioConnected() const;
+    /** Switches to the host application when Inter-App Audio is used on iOS. */
+    void switchToHostApplication() const;
+
+   #if JUCE_MODULE_AVAILABLE_juce_gui_basics
+    Image getHostIcon (int size) const;
+   #endif
+
+    //==============================================================================
+    /** Returns the complete absolute path of the host application executable. */
+    static String getHostPath()
+    {
+        return File::getSpecialLocation (File::hostApplicationPath).getFullPathName();
+    }
+
+    //==============================================================================
+    /**
+         Returns the plug-in format via which the plug-in file was loaded. This value is
+         identical to AudioProcessor::wrapperType of the main audio processor of this
+         plug-in. This function is useful for code that does not have access to the
+         plug-in's main audio processor.
+
+         @see AudioProcessor::wrapperType
+    */
+    static AudioProcessor::WrapperType getPluginLoadedAs() noexcept    { return jucePlugInClientCurrentWrapperType; }
+
+    /** Returns true if the AudioProcessor instance is an AAX plug-in running in AudioSuite. */
+    static bool isInAAXAudioSuite (AudioProcessor&);
+
+    //==============================================================================
+
+   #ifndef DOXYGEN
+    // @internal
+    static AudioProcessor::WrapperType jucePlugInClientCurrentWrapperType;
+    static std::function<bool(AudioProcessor&)> jucePlugInIsRunningInAudioSuiteFn;
+   #endif
+
+private:
+    static HostType getHostType()
+    {
+        auto hostPath = getHostPath();
+        auto hostFilename = File (hostPath).getFileName();
+
+       #if JUCE_MAC
+        if (hostPath.containsIgnoreCase       ("Final Cut Pro.app"))        return FinalCut;
+        if (hostPath.containsIgnoreCase       ("Final Cut Pro Trial.app"))  return FinalCut;
+        if (hostPath.containsIgnoreCase       ("Live 6"))                   return AbletonLive6;
+        if (hostPath.containsIgnoreCase       ("Live 7"))                   return AbletonLive7;
+        if (hostPath.containsIgnoreCase       ("Live 8"))                   return AbletonLive8;
+        if (hostPath.containsIgnoreCase       ("Live 9"))                   return AbletonLive9;
+        if (hostPath.containsIgnoreCase       ("Live 10"))                  return AbletonLive10;
+        if (hostFilename.containsIgnoreCase   ("Live"))                     return AbletonLiveGeneric;
+        if (hostFilename.containsIgnoreCase   ("Adobe Audition"))           return AdobeAudition;
+        if (hostFilename.containsIgnoreCase   ("Adobe Premiere"))           return AdobePremierePro;
+        if (hostFilename.containsIgnoreCase   ("GarageBand"))               return AppleGarageBand;
+        if (hostFilename.containsIgnoreCase   ("Logic"))                    return AppleLogic;
+        if (hostFilename.containsIgnoreCase   ("MainStage"))                return AppleMainStage;
+        if (hostFilename.containsIgnoreCase   ("Pro Tools"))                return AvidProTools;
+        if (hostFilename.containsIgnoreCase   ("Nuendo 3"))                 return SteinbergNuendo3;
+        if (hostFilename.containsIgnoreCase   ("Nuendo 4"))                 return SteinbergNuendo4;
+        if (hostFilename.containsIgnoreCase   ("Nuendo 5"))                 return SteinbergNuendo5;
+        if (hostFilename.containsIgnoreCase   ("Nuendo"))                   return SteinbergNuendoGeneric;
+        if (hostFilename.containsIgnoreCase   ("Cubase 4"))                 return SteinbergCubase4;
+        if (hostFilename.containsIgnoreCase   ("Cubase 5"))                 return SteinbergCubase5;
+        if (hostFilename.containsIgnoreCase   ("Cubase 6"))                 return SteinbergCubase6;
+        if (hostFilename.containsIgnoreCase   ("Cubase 7"))                 return SteinbergCubase7;
+        if (hostPath.containsIgnoreCase       ("Cubase 8.app"))             return SteinbergCubase8;
+        if (hostPath.containsIgnoreCase       ("Cubase 8.5.app"))           return SteinbergCubase8_5;
+        if (hostPath.containsIgnoreCase       ("Cubase 9.app"))             return SteinbergCubase9;
+        if (hostPath.containsIgnoreCase       ("Cubase 9.5.app"))           return SteinbergCubase9_5;
+        if (hostPath.containsIgnoreCase       ("Cubase 10.app"))            return SteinbergCubase10;
+        if (hostPath.containsIgnoreCase       ("Cubase 10.5.app"))          return SteinbergCubase10_5;
+        if (hostFilename.containsIgnoreCase   ("Cubase"))                   return SteinbergCubaseGeneric;
+        if (hostPath.containsIgnoreCase       ("Wavelab 7"))                return SteinbergWavelab7;
+        if (hostPath.containsIgnoreCase       ("Wavelab 8"))                return SteinbergWavelab8;
+        if (hostFilename.containsIgnoreCase   ("Wavelab"))                  return SteinbergWavelabGeneric;
+        if (hostFilename.containsIgnoreCase   ("WaveBurner"))               return WaveBurner;
+        if (hostPath.containsIgnoreCase       ("Digital Performer"))        return DigitalPerformer;
+        if (hostFilename.containsIgnoreCase   ("reaper"))                   return Reaper;
+        if (hostFilename.containsIgnoreCase   ("Reason"))                   return Reason;
+        if (hostPath.containsIgnoreCase       ("Studio One"))               return StudioOne;
+        if (hostFilename.startsWithIgnoreCase ("Waveform"))                 return TracktionWaveform;
+        if (hostPath.containsIgnoreCase       ("Tracktion 3"))              return Tracktion3;
+        if (hostFilename.containsIgnoreCase   ("Tracktion"))                return TracktionGeneric;
+        if (hostFilename.containsIgnoreCase   ("Renoise"))                  return Renoise;
+        if (hostFilename.containsIgnoreCase   ("Resolve"))                  return DaVinciResolve;
+        if (hostFilename.startsWith           ("Bitwig"))                   return BitwigStudio;
+        if (hostFilename.containsIgnoreCase   ("OsxFL"))                    return FruityLoops;
+        if (hostFilename.containsIgnoreCase   ("pluginval"))                return pluginval;
+        if (hostFilename.containsIgnoreCase   ("AudioPluginHost"))          return JUCEPluginHost;
+        if (hostFilename.containsIgnoreCase   ("Vienna Ensemble Pro"))      return ViennaEnsemblePro;
+
+       #elif JUCE_WINDOWS
+        if (hostFilename.containsIgnoreCase   ("Live 6"))                return AbletonLive6;
+        if (hostFilename.containsIgnoreCase   ("Live 7"))                return AbletonLive7;
+        if (hostFilename.containsIgnoreCase   ("Live 8"))                return AbletonLive8;
+        if (hostFilename.containsIgnoreCase   ("Live 9"))                return AbletonLive9;
+        if (hostFilename.containsIgnoreCase   ("Live 10"))               return AbletonLive10;
+        if (hostFilename.containsIgnoreCase   ("Live "))                 return AbletonLiveGeneric;
+        if (hostFilename.containsIgnoreCase   ("Audition"))              return AdobeAudition;
+        if (hostFilename.containsIgnoreCase   ("Adobe Premiere"))        return AdobePremierePro;
+        if (hostFilename.containsIgnoreCase   ("ProTools"))              return AvidProTools;
+        if (hostPath.containsIgnoreCase       ("SONAR 8"))               return CakewalkSonar8;
+        if (hostFilename.containsIgnoreCase   ("SONAR"))                 return CakewalkSonarGeneric;
+        if (hostFilename.containsIgnoreCase   ("Cakewalk.exe"))          return CakewalkByBandlab;
+        if (hostFilename.containsIgnoreCase   ("GarageBand"))            return AppleGarageBand;
+        if (hostFilename.containsIgnoreCase   ("Logic"))                 return AppleLogic;
+        if (hostFilename.containsIgnoreCase   ("MainStage"))             return AppleMainStage;
+        if (hostFilename.startsWithIgnoreCase ("Waveform"))              return TracktionWaveform;
+        if (hostPath.containsIgnoreCase       ("Tracktion 3"))           return Tracktion3;
+        if (hostFilename.containsIgnoreCase   ("Tracktion"))             return TracktionGeneric;
+        if (hostFilename.containsIgnoreCase   ("reaper"))                return Reaper;
+        if (hostFilename.containsIgnoreCase   ("Cubase4"))               return SteinbergCubase4;
+        if (hostFilename.containsIgnoreCase   ("Cubase5"))               return SteinbergCubase5;
+        if (hostFilename.containsIgnoreCase   ("Cubase6"))               return SteinbergCubase6;
+        if (hostFilename.containsIgnoreCase   ("Cubase7"))               return SteinbergCubase7;
+        if (hostFilename.containsIgnoreCase   ("Cubase8.exe"))           return SteinbergCubase8;
+        if (hostFilename.containsIgnoreCase   ("Cubase8.5.exe"))         return SteinbergCubase8_5;
+        // Later version of Cubase scan plug-ins with a separate executable "vst2xscanner"
+        if (hostFilename.containsIgnoreCase   ("Cubase9.5.exe")
+            || hostPath.containsIgnoreCase    ("Cubase 9.5"))            return SteinbergCubase9_5;
+        if (hostFilename.containsIgnoreCase   ("Cubase9.exe")
+            || hostPath.containsIgnoreCase    ("Cubase 9"))              return SteinbergCubase9;
+        if (hostFilename.containsIgnoreCase   ("Cubase10.5.exe")
+            || hostPath.containsIgnoreCase    ("Cubase 10.5"))           return SteinbergCubase10_5;
+        if (hostFilename.containsIgnoreCase   ("Cubase10.exe")
+            || hostPath.containsIgnoreCase    ("Cubase 10"))             return SteinbergCubase10;
+        if (hostFilename.containsIgnoreCase   ("Cubase"))                return SteinbergCubaseGeneric;
+        if (hostFilename.containsIgnoreCase   ("VSTBridgeApp"))          return SteinbergCubase5Bridged;
+        if (hostPath.containsIgnoreCase       ("Wavelab 5"))             return SteinbergWavelab5;
+        if (hostPath.containsIgnoreCase       ("Wavelab 6"))             return SteinbergWavelab6;
+        if (hostPath.containsIgnoreCase       ("Wavelab 7"))             return SteinbergWavelab7;
+        if (hostPath.containsIgnoreCase       ("Wavelab 8"))             return SteinbergWavelab8;
+        if (hostPath.containsIgnoreCase       ("Nuendo"))                return SteinbergNuendoGeneric;
+        if (hostFilename.containsIgnoreCase   ("Wavelab"))               return SteinbergWavelabGeneric;
+        if (hostFilename.containsIgnoreCase   ("TestHost"))              return SteinbergTestHost;
+        if (hostFilename.containsIgnoreCase   ("rm-host"))               return MuseReceptorGeneric;
+        if (hostFilename.startsWith           ("FL"))                    return FruityLoops;
+        if (hostFilename.contains             ("ilbridge."))             return FruityLoops;
+        if (hostPath.containsIgnoreCase       ("Studio One"))            return StudioOne;
+        if (hostPath.containsIgnoreCase       ("Digital Performer"))     return DigitalPerformer;
+        if (hostFilename.containsIgnoreCase   ("VST_Scanner"))           return VBVSTScanner;
+        if (hostPath.containsIgnoreCase       ("Merging Technologies"))  return MergingPyramix;
+        if (hostFilename.startsWithIgnoreCase ("Sam"))                   return MagixSamplitude;
+        if (hostFilename.startsWithIgnoreCase ("Sequoia"))               return MagixSequoia;
+        if (hostFilename.containsIgnoreCase   ("Reason"))                return Reason;
+        if (hostFilename.containsIgnoreCase   ("Renoise"))               return Renoise;
+        if (hostFilename.containsIgnoreCase   ("Resolve"))               return DaVinciResolve;
+        if (hostPath.containsIgnoreCase       ("Bitwig Studio"))         return BitwigStudio;
+        if (hostFilename.containsIgnoreCase   ("Sadie"))                 return SADiE;
+        if (hostFilename.containsIgnoreCase   ("pluginval"))             return pluginval;
+        if (hostFilename.containsIgnoreCase   ("AudioPluginHost"))       return JUCEPluginHost;
+        if (hostFilename.containsIgnoreCase   ("Vienna Ensemble Pro"))   return ViennaEnsemblePro;
+
+       #elif JUCE_LINUX
+        if (hostFilename.containsIgnoreCase   ("Ardour"))            return Ardour;
+        if (hostFilename.startsWithIgnoreCase ("Waveform"))          return TracktionWaveform;
+        if (hostFilename.containsIgnoreCase   ("Tracktion"))         return TracktionGeneric;
+        if (hostFilename.startsWith           ("Bitwig"))            return BitwigStudio;
+        if (hostFilename.containsIgnoreCase   ("pluginval"))         return pluginval;
+        if (hostFilename.containsIgnoreCase   ("AudioPluginHost"))   return JUCEPluginHost;
+
+       #elif JUCE_IOS
+       #elif JUCE_ANDROID
+       #else
+        #error
+       #endif
+        return UnknownHost;
+    }
+};
+
+} // namespace juce