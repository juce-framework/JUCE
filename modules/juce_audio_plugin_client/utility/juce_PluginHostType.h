--- conflicted
+++ resolved
@@ -1,339 +1,305 @@
-/*
-  ==============================================================================
-
-   This file is part of the JUCE library.
-   Copyright (c) 2017 - ROLI Ltd.
-
-   JUCE is an open source library subject to commercial or open-source
-   licensing.
-
-   By using JUCE, you agree to the terms of both the JUCE 5 End-User License
-   Agreement and JUCE 5 Privacy Policy (both updated and effective as of the
-   27th April 2017).
-
-   End User License Agreement: www.juce.com/juce-5-licence
-   Privacy Policy: www.juce.com/juce-5-privacy-policy
-
-   Or: You may also use this code under the terms of the GPL v3 (see
-   www.gnu.org/licenses).
-
-   JUCE IS PROVIDED "AS IS" WITHOUT ANY WARRANTY, AND ALL WARRANTIES, WHETHER
-   EXPRESSED OR IMPLIED, INCLUDING MERCHANTABILITY AND FITNESS FOR PURPOSE, ARE
-   DISCLAIMED.
-
-  ==============================================================================
-*/
-
-//==============================================================================
-class PluginHostType
-{
-public:
-    //==============================================================================
-    PluginHostType()  : type (getHostType()) {}
-    PluginHostType (const PluginHostType& other) noexcept  : type (other.type) {}
-    PluginHostType& operator= (const PluginHostType& other) noexcept { type = other.type; return *this; }
-
-    //==============================================================================
-    enum HostType
-    {
-        UnknownHost,
-        AbletonLive6,
-        AbletonLive7,
-        AbletonLive8,
-        AbletonLiveGeneric,
-        AdobeAudition,
-        AdobePremierePro,
-        AppleLogic,
-        Ardour,
-        BitwigStudio,
-        CakewalkSonar8,
-        CakewalkSonarGeneric,
-        DaVinciResolve,
-        DigidesignProTools,
-        DigitalPerformer,
-        FinalCut,
-        FruityLoops,
-        MagixSamplitude,
-        MergingPyramix,
-        MuseReceptorGeneric,
-        Reaper,
-        Renoise,
-        SADiE,
-        SteinbergCubase4,
-        SteinbergCubase5,
-        SteinbergCubase5Bridged,
-        SteinbergCubase6,
-        SteinbergCubase7,
-        SteinbergCubase8,
-        SteinbergCubaseGeneric,
-        SteinbergNuendo3,
-        SteinbergNuendo4,
-        SteinbergNuendo5,
-        SteinbergNuendoGeneric,
-        SteinbergWavelab5,
-        SteinbergWavelab6,
-        SteinbergWavelab7,
-        SteinbergWavelab8,
-        SteinbergWavelabGeneric,
-        SteinbergTestHost,
-        StudioOne,
-        Tracktion3,
-        TracktionGeneric,
-        TracktionWaveform,
-        VBVSTScanner,
-        WaveBurner
-    };
-
-    HostType type;
-
-    //==============================================================================
-    bool isAbletonLive() const noexcept       { return type == AbletonLive6 || type == AbletonLive7 || type == AbletonLive8 || type == AbletonLiveGeneric; }
-    bool isAdobeAudition() const noexcept     { return type == AdobeAudition; }
-    bool isArdour() const noexcept            { return type == Ardour; }
-    bool isBitwigStudio() const noexcept      { return type == BitwigStudio; }
-    bool isCubase() const noexcept            { return type == SteinbergCubase4 || type == SteinbergCubase5 || type == SteinbergCubase5Bridged || type == SteinbergCubase6 || type == SteinbergCubase7 || type == SteinbergCubase8 || type == SteinbergCubaseGeneric; }
-    bool isCubase7orLater() const noexcept    { return isCubase() && ! (type == SteinbergCubase4 || type == SteinbergCubase5 || type == SteinbergCubase6); }
-    bool isCubaseBridged() const noexcept     { return type == SteinbergCubase5Bridged; }
-    bool isDaVinciResolve() const noexcept    { return type == DaVinciResolve; }
-    bool isDigitalPerformer() const noexcept  { return type == DigitalPerformer; }
-    bool isFinalCut() const noexcept          { return type == FinalCut; }
-    bool isFruityLoops() const noexcept       { return type == FruityLoops; }
-    bool isLogic() const noexcept             { return type == AppleLogic; }
-    bool isNuendo() const noexcept            { return type == SteinbergNuendo3 || type == SteinbergNuendo4  || type == SteinbergNuendo5 ||  type == SteinbergNuendoGeneric; }
-    bool isPremiere() const noexcept          { return type == AdobePremierePro; }
-    bool isProTools() const noexcept          { return type == DigidesignProTools; }
-    bool isPyramix() const noexcept           { return type == MergingPyramix; }
-    bool isReceptor() const noexcept          { return type == MuseReceptorGeneric; }
-    bool isReaper() const noexcept            { return type == Reaper; }
-    bool isRenoise() const noexcept           { return type == Renoise; }
-    bool isSADiE() const noexcept             { return type == SADiE; }
-    bool isSamplitude() const noexcept        { return type == MagixSamplitude; }
-    bool isSonar() const noexcept             { return type == CakewalkSonar8 || type == CakewalkSonarGeneric; }
-    bool isSteinbergTestHost() const noexcept { return type == SteinbergTestHost; }
-    bool isSteinberg() const noexcept         { return isCubase() || isNuendo() || isWavelab() || isSteinbergTestHost(); }
-    bool isStudioOne() const noexcept         { return type == StudioOne; }
-    bool isTracktion() const noexcept         { return type == Tracktion3 || type == TracktionGeneric || isTracktionWaveform(); }
-    bool isTracktionWaveform() const noexcept { return type == TracktionWaveform; }
-    bool isVBVSTScanner() const noexcept      { return type == VBVSTScanner; }
-    bool isWaveBurner() const noexcept        { return type == WaveBurner; }
-    bool isWavelab() const noexcept           { return isWavelabLegacy() || type == SteinbergWavelab7 || type == SteinbergWavelab8 || type == SteinbergWavelabGeneric; }
-    bool isWavelabLegacy() const noexcept     { return type == SteinbergWavelab5 || type == SteinbergWavelab6; }
-
-    //==============================================================================
-    const char* getHostDescription() const noexcept
-    {
-        switch (type)
-        {
-            case AbletonLive6:             return "Ableton Live 6";
-            case AbletonLive7:             return "Ableton Live 7";
-            case AbletonLive8:             return "Ableton Live 8";
-            case AbletonLiveGeneric:       return "Ableton Live";
-            case AdobeAudition:            return "Adobe Audition";
-            case AdobePremierePro:         return "Adobe Premiere";
-            case AppleLogic:               return "Apple Logic";
-            case BitwigStudio:             return "Bitwig Studio";
-            case CakewalkSonar8:           return "Cakewalk Sonar 8";
-            case CakewalkSonarGeneric:     return "Cakewalk Sonar";
-            case DaVinciResolve:           return "DaVinci Resolve";
-            case DigidesignProTools:       return "ProTools";
-            case DigitalPerformer:         return "DigitalPerformer";
-            case FinalCut:                 return "Final Cut";
-            case FruityLoops:              return "FruityLoops";
-            case MagixSamplitude:          return "Magix Samplitude";
-            case MergingPyramix:           return "Pyramix";
-            case MuseReceptorGeneric:      return "Muse Receptor";
-            case Reaper:                   return "Reaper";
-            case Renoise:                  return "Renoise";
-            case SADiE:                    return "SADiE";
-            case SteinbergCubase4:         return "Steinberg Cubase 4";
-            case SteinbergCubase5:         return "Steinberg Cubase 5";
-            case SteinbergCubase5Bridged:  return "Steinberg Cubase 5 Bridged";
-            case SteinbergCubase6:         return "Steinberg Cubase 6";
-            case SteinbergCubase7:         return "Steinberg Cubase 7";
-            case SteinbergCubase8:         return "Steinberg Cubase 8";
-            case SteinbergCubaseGeneric:   return "Steinberg Cubase";
-            case SteinbergNuendo3:         return "Steinberg Nuendo 3";
-            case SteinbergNuendo4:         return "Steinberg Nuendo 4";
-            case SteinbergNuendo5:         return "Steinberg Nuendo 5";
-            case SteinbergNuendoGeneric:   return "Steinberg Nuendo";
-            case SteinbergWavelab5:        return "Steinberg Wavelab 5";
-            case SteinbergWavelab6:        return "Steinberg Wavelab 6";
-            case SteinbergWavelab7:        return "Steinberg Wavelab 7";
-            case SteinbergWavelab8:        return "Steinberg Wavelab 8";
-            case SteinbergWavelabGeneric:  return "Steinberg Wavelab";
-            case SteinbergTestHost:        return "Steinberg TestHost";
-            case StudioOne:                return "Studio One";
-            case Tracktion3:               return "Tracktion 3";
-            case TracktionGeneric:         return "Tracktion";
-            case VBVSTScanner:             return "VBVSTScanner";
-            case WaveBurner:               return "WaveBurner";
-            default:                       break;
-        }
-
-        return "Unknown";
-    }
-
-    //==============================================================================
-    bool isInterAppAudioConnected() const;
-    void switchToHostApplication() const;
-
-   #if JUCE_MODULE_AVAILABLE_juce_gui_basics
-    Image getHostIcon (int size) const;
-   #endif
-
-    //==============================================================================
-    static String getHostPath()
-    {
-        return File::getSpecialLocation (File::hostApplicationPath).getFullPathName();
-    }
-
-    //==============================================================================
-    /**
-         Returns the plug-in format via which the plug-in file was loaded. This value is
-         identical to AudioProcessor::wrapperType of the main audio processor of this
-         plug-in. This function is useful for code that does not have access to the
-         plug-in's main audio processor.
-
-         @see AudioProcessor::wrapperType
-    */
-    static AudioProcessor::WrapperType getPluginLoadedAs() noexcept    { return jucePlugInClientCurrentWrapperType; }
-
-    //==============================================================================
-
-   #ifndef DOXYGEN
-    // @internal
-    static AudioProcessor::WrapperType jucePlugInClientCurrentWrapperType;
-   #endif
-
-private:
-    static HostType getHostType()
-    {
-        auto hostPath = getHostPath();
-        auto hostFilename = File (hostPath).getFileName();
-
-       #if JUCE_MAC
-<<<<<<< HEAD
-        if (hostPath.containsIgnoreCase     ("Final Cut Pro.app")) return FinalCut;
-        if (hostPath.containsIgnoreCase     ("Final Cut Pro Trial.app")) return FinalCut;
-        if (hostPath.containsIgnoreCase     ("Live 6."))           return AbletonLive6;
-        if (hostPath.containsIgnoreCase     ("Live 7."))           return AbletonLive7;
-        if (hostPath.containsIgnoreCase     ("Live 8."))           return AbletonLive8;
-        if (hostFilename.containsIgnoreCase ("Live"))              return AbletonLiveGeneric;
-        if (hostFilename.containsIgnoreCase ("Adobe Audition"))    return AdobeAudition;
-        if (hostFilename.containsIgnoreCase ("Adobe Premiere"))    return AdobePremierePro;
-        if (hostFilename.contains           ("Logic"))             return AppleLogic;
-        if (hostFilename.containsIgnoreCase ("Pro Tools"))         return DigidesignProTools;
-        if (hostFilename.containsIgnoreCase ("Nuendo 3"))          return SteinbergNuendo3;
-        if (hostFilename.containsIgnoreCase ("Nuendo 4"))          return SteinbergNuendo4;
-        if (hostFilename.containsIgnoreCase ("Nuendo 5"))          return SteinbergNuendo5;
-        if (hostFilename.containsIgnoreCase ("Nuendo"))            return SteinbergNuendoGeneric;
-        if (hostFilename.containsIgnoreCase ("Cubase 4"))          return SteinbergCubase4;
-        if (hostFilename.containsIgnoreCase ("Cubase 5"))          return SteinbergCubase5;
-        if (hostFilename.containsIgnoreCase ("Cubase 6"))          return SteinbergCubase6;
-        if (hostFilename.containsIgnoreCase ("Cubase 7"))          return SteinbergCubase7;
-        if (hostFilename.containsIgnoreCase ("Cubase 8"))          return SteinbergCubase8;
-        if (hostFilename.containsIgnoreCase ("Cubase"))            return SteinbergCubaseGeneric;
-        if (hostPath.containsIgnoreCase     ("Wavelab 7"))         return SteinbergWavelab7;
-        if (hostPath.containsIgnoreCase     ("Wavelab 8"))         return SteinbergWavelab8;
-        if (hostFilename.containsIgnoreCase ("Wavelab"))           return SteinbergWavelabGeneric;
-        if (hostFilename.containsIgnoreCase ("WaveBurner"))        return WaveBurner;
-        if (hostFilename.contains           ("Digital Performer")) return DigitalPerformer;
-        if (hostFilename.containsIgnoreCase ("reaper"))            return Reaper;
-        if (hostPath.containsIgnoreCase     ("Studio One"))        return StudioOne;
-        if (hostPath.containsIgnoreCase     ("Tracktion 3"))       return Tracktion3;
-        if (hostFilename.containsIgnoreCase ("Tracktion"))         return TracktionGeneric;
-        if (hostFilename.containsIgnoreCase ("Renoise"))           return Renoise;
-        if (hostFilename.containsIgnoreCase ("Resolve"))           return DaVinciResolve;
-        if (hostFilename.startsWith         ("Bitwig"))            return BitwigStudio;
-=======
-        if (hostPath.containsIgnoreCase       ("Final Cut Pro.app")) return FinalCut;
-        if (hostPath.containsIgnoreCase       ("Final Cut Pro Trial.app")) return FinalCut;
-        if (hostPath.containsIgnoreCase       ("Live 6."))           return AbletonLive6;
-        if (hostPath.containsIgnoreCase       ("Live 7."))           return AbletonLive7;
-        if (hostPath.containsIgnoreCase       ("Live 8."))           return AbletonLive8;
-        if (hostFilename.containsIgnoreCase   ("Live"))              return AbletonLiveGeneric;
-        if (hostFilename.containsIgnoreCase   ("Adobe Premiere"))    return AdobePremierePro;
-        if (hostFilename.contains             ("Logic"))             return AppleLogic;
-        if (hostFilename.containsIgnoreCase   ("Pro Tools"))         return DigidesignProTools;
-        if (hostFilename.containsIgnoreCase   ("Nuendo 3"))          return SteinbergNuendo3;
-        if (hostFilename.containsIgnoreCase   ("Nuendo 4"))          return SteinbergNuendo4;
-        if (hostFilename.containsIgnoreCase   ("Nuendo 5"))          return SteinbergNuendo5;
-        if (hostFilename.containsIgnoreCase   ("Nuendo"))            return SteinbergNuendoGeneric;
-        if (hostFilename.containsIgnoreCase   ("Cubase 4"))          return SteinbergCubase4;
-        if (hostFilename.containsIgnoreCase   ("Cubase 5"))          return SteinbergCubase5;
-        if (hostFilename.containsIgnoreCase   ("Cubase 6"))          return SteinbergCubase6;
-        if (hostFilename.containsIgnoreCase   ("Cubase 7"))          return SteinbergCubase7;
-        if (hostFilename.containsIgnoreCase   ("Cubase 8"))          return SteinbergCubase8;
-        if (hostFilename.containsIgnoreCase   ("Cubase"))            return SteinbergCubaseGeneric;
-        if (hostPath.containsIgnoreCase       ("Wavelab 7"))         return SteinbergWavelab7;
-        if (hostPath.containsIgnoreCase       ("Wavelab 8"))         return SteinbergWavelab8;
-        if (hostFilename.containsIgnoreCase   ("Wavelab"))           return SteinbergWavelabGeneric;
-        if (hostFilename.containsIgnoreCase   ("WaveBurner"))        return WaveBurner;
-        if (hostFilename.contains             ("Digital Performer")) return DigitalPerformer;
-        if (hostFilename.containsIgnoreCase   ("reaper"))            return Reaper;
-        if (hostPath.containsIgnoreCase       ("Studio One"))        return StudioOne;
-        if (hostFilename.startsWithIgnoreCase ("Waveform"))          return TracktionWaveform;
-        if (hostPath.containsIgnoreCase       ("Tracktion 3"))       return Tracktion3;
-        if (hostFilename.containsIgnoreCase   ("Tracktion"))         return TracktionGeneric;
-        if (hostFilename.containsIgnoreCase   ("Renoise"))           return Renoise;
-        if (hostFilename.containsIgnoreCase   ("Resolve"))           return DaVinciResolve;
-        if (hostFilename.startsWith           ("Bitwig"))            return BitwigStudio;
->>>>>>> 5c656441
-
-       #elif JUCE_WINDOWS
-        if (hostFilename.containsIgnoreCase   ("Live 6."))           return AbletonLive6;
-        if (hostFilename.containsIgnoreCase   ("Live 7."))           return AbletonLive7;
-        if (hostFilename.containsIgnoreCase   ("Live 8."))           return AbletonLive8;
-        if (hostFilename.containsIgnoreCase   ("Live "))             return AbletonLiveGeneric;
-        if (hostFilename.containsIgnoreCase   ("Audition"))          return AdobeAudition;
-        if (hostFilename.containsIgnoreCase   ("Adobe Premiere"))    return AdobePremierePro;
-        if (hostFilename.containsIgnoreCase   ("ProTools"))          return DigidesignProTools;
-        if (hostPath.containsIgnoreCase       ("SONAR 8"))           return CakewalkSonar8;
-        if (hostFilename.containsIgnoreCase   ("SONAR"))             return CakewalkSonarGeneric;
-        if (hostFilename.containsIgnoreCase   ("Logic"))             return AppleLogic;
-        if (hostFilename.startsWithIgnoreCase ("Waveform"))          return TracktionWaveform;
-        if (hostPath.containsIgnoreCase       ("Tracktion 3"))       return Tracktion3;
-        if (hostFilename.containsIgnoreCase   ("Tracktion"))         return TracktionGeneric;
-        if (hostFilename.containsIgnoreCase   ("Tracktion"))         return TracktionGeneric;
-        if (hostFilename.containsIgnoreCase   ("reaper"))            return Reaper;
-        if (hostFilename.containsIgnoreCase   ("Cubase4"))           return SteinbergCubase4;
-        if (hostFilename.containsIgnoreCase   ("Cubase5"))           return SteinbergCubase5;
-        if (hostFilename.containsIgnoreCase   ("Cubase6"))           return SteinbergCubase6;
-        if (hostFilename.containsIgnoreCase   ("Cubase7"))           return SteinbergCubase7;
-        if (hostFilename.containsIgnoreCase   ("Cubase8"))           return SteinbergCubase8;
-        if (hostFilename.containsIgnoreCase   ("Cubase"))            return SteinbergCubaseGeneric;
-        if (hostFilename.containsIgnoreCase   ("VSTBridgeApp"))      return SteinbergCubase5Bridged;
-        if (hostPath.containsIgnoreCase       ("Wavelab 5"))         return SteinbergWavelab5;
-        if (hostPath.containsIgnoreCase       ("Wavelab 6"))         return SteinbergWavelab6;
-        if (hostPath.containsIgnoreCase       ("Wavelab 7"))         return SteinbergWavelab7;
-        if (hostPath.containsIgnoreCase       ("Wavelab 8"))         return SteinbergWavelab8;
-        if (hostPath.containsIgnoreCase       ("Nuendo"))            return SteinbergNuendoGeneric;
-        if (hostFilename.containsIgnoreCase   ("Wavelab"))           return SteinbergWavelabGeneric;
-        if (hostFilename.containsIgnoreCase   ("TestHost"))          return SteinbergTestHost;
-        if (hostFilename.containsIgnoreCase   ("rm-host"))           return MuseReceptorGeneric;
-        if (hostFilename.startsWith           ("FL"))                return FruityLoops;
-        if (hostFilename.contains             ("ilbridge."))         return FruityLoops;
-        if (hostPath.containsIgnoreCase       ("Studio One"))        return StudioOne;
-        if (hostPath.containsIgnoreCase       ("Digital Performer")) return DigitalPerformer;
-        if (hostFilename.containsIgnoreCase   ("VST_Scanner"))       return VBVSTScanner;
-        if (hostPath.containsIgnoreCase       ("Merging Technologies")) return MergingPyramix;
-        if (hostFilename.startsWithIgnoreCase ("Sam"))               return MagixSamplitude;
-        if (hostFilename.containsIgnoreCase   ("Renoise"))           return Renoise;
-        if (hostFilename.containsIgnoreCase   ("Resolve"))           return DaVinciResolve;
-        if (hostPath.containsIgnoreCase       ("Bitwig Studio"))     return BitwigStudio;
-        if (hostFilename.containsIgnoreCase   ("Sadie"))             return SADiE;
-
-       #elif JUCE_LINUX
-        if (hostFilename.containsIgnoreCase   ("Ardour"))            return Ardour;
-        if (hostFilename.startsWithIgnoreCase ("Waveform"))          return TracktionWaveform;
-        if (hostFilename.containsIgnoreCase   ("Tracktion"))         return TracktionGeneric;
-        if (hostFilename.startsWith           ("Bitwig"))            return BitwigStudio;
-
-       #elif JUCE_IOS
-       #elif JUCE_ANDROID
-       #else
-        #error
-       #endif
-        return UnknownHost;
-    }
-};
+/*
+  ==============================================================================
+
+   This file is part of the JUCE library.
+   Copyright (c) 2017 - ROLI Ltd.
+
+   JUCE is an open source library subject to commercial or open-source
+   licensing.
+
+   By using JUCE, you agree to the terms of both the JUCE 5 End-User License
+   Agreement and JUCE 5 Privacy Policy (both updated and effective as of the
+   27th April 2017).
+
+   End User License Agreement: www.juce.com/juce-5-licence
+   Privacy Policy: www.juce.com/juce-5-privacy-policy
+
+   Or: You may also use this code under the terms of the GPL v3 (see
+   www.gnu.org/licenses).
+
+   JUCE IS PROVIDED "AS IS" WITHOUT ANY WARRANTY, AND ALL WARRANTIES, WHETHER
+   EXPRESSED OR IMPLIED, INCLUDING MERCHANTABILITY AND FITNESS FOR PURPOSE, ARE
+   DISCLAIMED.
+
+  ==============================================================================
+*/
+
+//==============================================================================
+class PluginHostType
+{
+public:
+    //==============================================================================
+    PluginHostType()  : type (getHostType()) {}
+    PluginHostType (const PluginHostType& other) noexcept  : type (other.type) {}
+    PluginHostType& operator= (const PluginHostType& other) noexcept { type = other.type; return *this; }
+
+    //==============================================================================
+    enum HostType
+    {
+        UnknownHost,
+        AbletonLive6,
+        AbletonLive7,
+        AbletonLive8,
+        AbletonLiveGeneric,
+        AdobeAudition,
+        AdobePremierePro,
+        AppleLogic,
+        Ardour,
+        BitwigStudio,
+        CakewalkSonar8,
+        CakewalkSonarGeneric,
+        DaVinciResolve,
+        DigidesignProTools,
+        DigitalPerformer,
+        FinalCut,
+        FruityLoops,
+        MagixSamplitude,
+        MergingPyramix,
+        MuseReceptorGeneric,
+        Reaper,
+        Renoise,
+        SADiE,
+        SteinbergCubase4,
+        SteinbergCubase5,
+        SteinbergCubase5Bridged,
+        SteinbergCubase6,
+        SteinbergCubase7,
+        SteinbergCubase8,
+        SteinbergCubaseGeneric,
+        SteinbergNuendo3,
+        SteinbergNuendo4,
+        SteinbergNuendo5,
+        SteinbergNuendoGeneric,
+        SteinbergWavelab5,
+        SteinbergWavelab6,
+        SteinbergWavelab7,
+        SteinbergWavelab8,
+        SteinbergWavelabGeneric,
+        SteinbergTestHost,
+        StudioOne,
+        Tracktion3,
+        TracktionGeneric,
+        TracktionWaveform,
+        VBVSTScanner,
+        WaveBurner
+    };
+
+    HostType type;
+
+    //==============================================================================
+    bool isAbletonLive() const noexcept       { return type == AbletonLive6 || type == AbletonLive7 || type == AbletonLive8 || type == AbletonLiveGeneric; }
+    bool isAdobeAudition() const noexcept     { return type == AdobeAudition; }
+    bool isArdour() const noexcept            { return type == Ardour; }
+    bool isBitwigStudio() const noexcept      { return type == BitwigStudio; }
+    bool isCubase() const noexcept            { return type == SteinbergCubase4 || type == SteinbergCubase5 || type == SteinbergCubase5Bridged || type == SteinbergCubase6 || type == SteinbergCubase7 || type == SteinbergCubase8 || type == SteinbergCubaseGeneric; }
+    bool isCubase7orLater() const noexcept    { return isCubase() && ! (type == SteinbergCubase4 || type == SteinbergCubase5 || type == SteinbergCubase6); }
+    bool isCubaseBridged() const noexcept     { return type == SteinbergCubase5Bridged; }
+    bool isDaVinciResolve() const noexcept    { return type == DaVinciResolve; }
+    bool isDigitalPerformer() const noexcept  { return type == DigitalPerformer; }
+    bool isFinalCut() const noexcept          { return type == FinalCut; }
+    bool isFruityLoops() const noexcept       { return type == FruityLoops; }
+    bool isLogic() const noexcept             { return type == AppleLogic; }
+    bool isNuendo() const noexcept            { return type == SteinbergNuendo3 || type == SteinbergNuendo4  || type == SteinbergNuendo5 ||  type == SteinbergNuendoGeneric; }
+    bool isPremiere() const noexcept          { return type == AdobePremierePro; }
+    bool isProTools() const noexcept          { return type == DigidesignProTools; }
+    bool isPyramix() const noexcept           { return type == MergingPyramix; }
+    bool isReceptor() const noexcept          { return type == MuseReceptorGeneric; }
+    bool isReaper() const noexcept            { return type == Reaper; }
+    bool isRenoise() const noexcept           { return type == Renoise; }
+    bool isSADiE() const noexcept             { return type == SADiE; }
+    bool isSamplitude() const noexcept        { return type == MagixSamplitude; }
+    bool isSonar() const noexcept             { return type == CakewalkSonar8 || type == CakewalkSonarGeneric; }
+    bool isSteinbergTestHost() const noexcept { return type == SteinbergTestHost; }
+    bool isSteinberg() const noexcept         { return isCubase() || isNuendo() || isWavelab() || isSteinbergTestHost(); }
+    bool isStudioOne() const noexcept         { return type == StudioOne; }
+    bool isTracktion() const noexcept         { return type == Tracktion3 || type == TracktionGeneric || isTracktionWaveform(); }
+    bool isTracktionWaveform() const noexcept { return type == TracktionWaveform; }
+    bool isVBVSTScanner() const noexcept      { return type == VBVSTScanner; }
+    bool isWaveBurner() const noexcept        { return type == WaveBurner; }
+    bool isWavelab() const noexcept           { return isWavelabLegacy() || type == SteinbergWavelab7 || type == SteinbergWavelab8 || type == SteinbergWavelabGeneric; }
+    bool isWavelabLegacy() const noexcept     { return type == SteinbergWavelab5 || type == SteinbergWavelab6; }
+
+    //==============================================================================
+    const char* getHostDescription() const noexcept
+    {
+        switch (type)
+        {
+            case AbletonLive6:             return "Ableton Live 6";
+            case AbletonLive7:             return "Ableton Live 7";
+            case AbletonLive8:             return "Ableton Live 8";
+            case AbletonLiveGeneric:       return "Ableton Live";
+            case AdobeAudition:            return "Adobe Audition";
+            case AdobePremierePro:         return "Adobe Premiere";
+            case AppleLogic:               return "Apple Logic";
+            case BitwigStudio:             return "Bitwig Studio";
+            case CakewalkSonar8:           return "Cakewalk Sonar 8";
+            case CakewalkSonarGeneric:     return "Cakewalk Sonar";
+            case DaVinciResolve:           return "DaVinci Resolve";
+            case DigidesignProTools:       return "ProTools";
+            case DigitalPerformer:         return "DigitalPerformer";
+            case FinalCut:                 return "Final Cut";
+            case FruityLoops:              return "FruityLoops";
+            case MagixSamplitude:          return "Magix Samplitude";
+            case MergingPyramix:           return "Pyramix";
+            case MuseReceptorGeneric:      return "Muse Receptor";
+            case Reaper:                   return "Reaper";
+            case Renoise:                  return "Renoise";
+            case SADiE:                    return "SADiE";
+            case SteinbergCubase4:         return "Steinberg Cubase 4";
+            case SteinbergCubase5:         return "Steinberg Cubase 5";
+            case SteinbergCubase5Bridged:  return "Steinberg Cubase 5 Bridged";
+            case SteinbergCubase6:         return "Steinberg Cubase 6";
+            case SteinbergCubase7:         return "Steinberg Cubase 7";
+            case SteinbergCubase8:         return "Steinberg Cubase 8";
+            case SteinbergCubaseGeneric:   return "Steinberg Cubase";
+            case SteinbergNuendo3:         return "Steinberg Nuendo 3";
+            case SteinbergNuendo4:         return "Steinberg Nuendo 4";
+            case SteinbergNuendo5:         return "Steinberg Nuendo 5";
+            case SteinbergNuendoGeneric:   return "Steinberg Nuendo";
+            case SteinbergWavelab5:        return "Steinberg Wavelab 5";
+            case SteinbergWavelab6:        return "Steinberg Wavelab 6";
+            case SteinbergWavelab7:        return "Steinberg Wavelab 7";
+            case SteinbergWavelab8:        return "Steinberg Wavelab 8";
+            case SteinbergWavelabGeneric:  return "Steinberg Wavelab";
+            case SteinbergTestHost:        return "Steinberg TestHost";
+            case StudioOne:                return "Studio One";
+            case Tracktion3:               return "Tracktion 3";
+            case TracktionGeneric:         return "Tracktion";
+            case VBVSTScanner:             return "VBVSTScanner";
+            case WaveBurner:               return "WaveBurner";
+            default:                       break;
+        }
+
+        return "Unknown";
+    }
+
+    //==============================================================================
+    bool isInterAppAudioConnected() const;
+    void switchToHostApplication() const;
+
+   #if JUCE_MODULE_AVAILABLE_juce_gui_basics
+    Image getHostIcon (int size) const;
+   #endif
+
+    //==============================================================================
+    static String getHostPath()
+    {
+        return File::getSpecialLocation (File::hostApplicationPath).getFullPathName();
+    }
+
+    //==============================================================================
+    /**
+         Returns the plug-in format via which the plug-in file was loaded. This value is
+         identical to AudioProcessor::wrapperType of the main audio processor of this
+         plug-in. This function is useful for code that does not have access to the
+         plug-in's main audio processor.
+
+         @see AudioProcessor::wrapperType
+    */
+    static AudioProcessor::WrapperType getPluginLoadedAs() noexcept    { return jucePlugInClientCurrentWrapperType; }
+
+    //==============================================================================
+
+   #ifndef DOXYGEN
+    // @internal
+    static AudioProcessor::WrapperType jucePlugInClientCurrentWrapperType;
+   #endif
+
+private:
+    static HostType getHostType()
+    {
+        auto hostPath = getHostPath();
+        auto hostFilename = File (hostPath).getFileName();
+
+       #if JUCE_MAC
+        if (hostPath.containsIgnoreCase       ("Final Cut Pro.app")) return FinalCut;
+        if (hostPath.containsIgnoreCase       ("Final Cut Pro Trial.app")) return FinalCut;
+        if (hostPath.containsIgnoreCase       ("Live 6."))           return AbletonLive6;
+        if (hostPath.containsIgnoreCase       ("Live 7."))           return AbletonLive7;
+        if (hostPath.containsIgnoreCase       ("Live 8."))           return AbletonLive8;
+        if (hostFilename.containsIgnoreCase   ("Live"))              return AbletonLiveGeneric;
+        if (hostFilename.containsIgnoreCase   ("Adobe Audition"))    return AdobeAudition;
+        if (hostFilename.containsIgnoreCase   ("Adobe Premiere"))    return AdobePremierePro;
+        if (hostFilename.contains             ("Logic"))             return AppleLogic;
+        if (hostFilename.containsIgnoreCase   ("Pro Tools"))         return DigidesignProTools;
+        if (hostFilename.containsIgnoreCase   ("Nuendo 3"))          return SteinbergNuendo3;
+        if (hostFilename.containsIgnoreCase   ("Nuendo 4"))          return SteinbergNuendo4;
+        if (hostFilename.containsIgnoreCase   ("Nuendo 5"))          return SteinbergNuendo5;
+        if (hostFilename.containsIgnoreCase   ("Nuendo"))            return SteinbergNuendoGeneric;
+        if (hostFilename.containsIgnoreCase   ("Cubase 4"))          return SteinbergCubase4;
+        if (hostFilename.containsIgnoreCase   ("Cubase 5"))          return SteinbergCubase5;
+        if (hostFilename.containsIgnoreCase   ("Cubase 6"))          return SteinbergCubase6;
+        if (hostFilename.containsIgnoreCase   ("Cubase 7"))          return SteinbergCubase7;
+        if (hostFilename.containsIgnoreCase   ("Cubase 8"))          return SteinbergCubase8;
+        if (hostFilename.containsIgnoreCase   ("Cubase"))            return SteinbergCubaseGeneric;
+        if (hostPath.containsIgnoreCase       ("Wavelab 7"))         return SteinbergWavelab7;
+        if (hostPath.containsIgnoreCase       ("Wavelab 8"))         return SteinbergWavelab8;
+        if (hostFilename.containsIgnoreCase   ("Wavelab"))           return SteinbergWavelabGeneric;
+        if (hostFilename.containsIgnoreCase   ("WaveBurner"))        return WaveBurner;
+        if (hostFilename.contains             ("Digital Performer")) return DigitalPerformer;
+        if (hostFilename.containsIgnoreCase   ("reaper"))            return Reaper;
+        if (hostPath.containsIgnoreCase       ("Studio One"))        return StudioOne;
+        if (hostFilename.startsWithIgnoreCase ("Waveform"))          return TracktionWaveform;
+        if (hostPath.containsIgnoreCase       ("Tracktion 3"))       return Tracktion3;
+        if (hostFilename.containsIgnoreCase   ("Tracktion"))         return TracktionGeneric;
+        if (hostFilename.containsIgnoreCase   ("Renoise"))           return Renoise;
+        if (hostFilename.containsIgnoreCase   ("Resolve"))           return DaVinciResolve;
+        if (hostFilename.startsWith           ("Bitwig"))            return BitwigStudio;
+
+       #elif JUCE_WINDOWS
+        if (hostFilename.containsIgnoreCase   ("Live 6."))           return AbletonLive6;
+        if (hostFilename.containsIgnoreCase   ("Live 7."))           return AbletonLive7;
+        if (hostFilename.containsIgnoreCase   ("Live 8."))           return AbletonLive8;
+        if (hostFilename.containsIgnoreCase   ("Live "))             return AbletonLiveGeneric;
+        if (hostFilename.containsIgnoreCase   ("Audition"))          return AdobeAudition;
+        if (hostFilename.containsIgnoreCase   ("Adobe Premiere"))    return AdobePremierePro;
+        if (hostFilename.containsIgnoreCase   ("ProTools"))          return DigidesignProTools;
+        if (hostPath.containsIgnoreCase       ("SONAR 8"))           return CakewalkSonar8;
+        if (hostFilename.containsIgnoreCase   ("SONAR"))             return CakewalkSonarGeneric;
+        if (hostFilename.containsIgnoreCase   ("Logic"))             return AppleLogic;
+        if (hostFilename.startsWithIgnoreCase ("Waveform"))          return TracktionWaveform;
+        if (hostPath.containsIgnoreCase       ("Tracktion 3"))       return Tracktion3;
+        if (hostFilename.containsIgnoreCase   ("Tracktion"))         return TracktionGeneric;
+        if (hostFilename.containsIgnoreCase   ("Tracktion"))         return TracktionGeneric;
+        if (hostFilename.containsIgnoreCase   ("reaper"))            return Reaper;
+        if (hostFilename.containsIgnoreCase   ("Cubase4"))           return SteinbergCubase4;
+        if (hostFilename.containsIgnoreCase   ("Cubase5"))           return SteinbergCubase5;
+        if (hostFilename.containsIgnoreCase   ("Cubase6"))           return SteinbergCubase6;
+        if (hostFilename.containsIgnoreCase   ("Cubase7"))           return SteinbergCubase7;
+        if (hostFilename.containsIgnoreCase   ("Cubase8"))           return SteinbergCubase8;
+        if (hostFilename.containsIgnoreCase   ("Cubase"))            return SteinbergCubaseGeneric;
+        if (hostFilename.containsIgnoreCase   ("VSTBridgeApp"))      return SteinbergCubase5Bridged;
+        if (hostPath.containsIgnoreCase       ("Wavelab 5"))         return SteinbergWavelab5;
+        if (hostPath.containsIgnoreCase       ("Wavelab 6"))         return SteinbergWavelab6;
+        if (hostPath.containsIgnoreCase       ("Wavelab 7"))         return SteinbergWavelab7;
+        if (hostPath.containsIgnoreCase       ("Wavelab 8"))         return SteinbergWavelab8;
+        if (hostPath.containsIgnoreCase       ("Nuendo"))            return SteinbergNuendoGeneric;
+        if (hostFilename.containsIgnoreCase   ("Wavelab"))           return SteinbergWavelabGeneric;
+        if (hostFilename.containsIgnoreCase   ("TestHost"))          return SteinbergTestHost;
+        if (hostFilename.containsIgnoreCase   ("rm-host"))           return MuseReceptorGeneric;
+        if (hostFilename.startsWith           ("FL"))                return FruityLoops;
+        if (hostFilename.contains             ("ilbridge."))         return FruityLoops;
+        if (hostPath.containsIgnoreCase       ("Studio One"))        return StudioOne;
+        if (hostPath.containsIgnoreCase       ("Digital Performer")) return DigitalPerformer;
+        if (hostFilename.containsIgnoreCase   ("VST_Scanner"))       return VBVSTScanner;
+        if (hostPath.containsIgnoreCase       ("Merging Technologies")) return MergingPyramix;
+        if (hostFilename.startsWithIgnoreCase ("Sam"))               return MagixSamplitude;
+        if (hostFilename.containsIgnoreCase   ("Renoise"))           return Renoise;
+        if (hostFilename.containsIgnoreCase   ("Resolve"))           return DaVinciResolve;
+        if (hostPath.containsIgnoreCase       ("Bitwig Studio"))     return BitwigStudio;
+        if (hostFilename.containsIgnoreCase   ("Sadie"))             return SADiE;
+
+       #elif JUCE_LINUX
+        if (hostFilename.containsIgnoreCase   ("Ardour"))            return Ardour;
+        if (hostFilename.startsWithIgnoreCase ("Waveform"))          return TracktionWaveform;
+        if (hostFilename.containsIgnoreCase   ("Tracktion"))         return TracktionGeneric;
+        if (hostFilename.startsWith           ("Bitwig"))            return BitwigStudio;
+
+       #elif JUCE_IOS
+       #elif JUCE_ANDROID
+       #else
+        #error
+       #endif
+        return UnknownHost;
+    }
+};