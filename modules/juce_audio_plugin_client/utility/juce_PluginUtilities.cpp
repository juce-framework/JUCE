--- conflicted
+++ resolved
@@ -1,240 +1,221 @@
-/*
-  ==============================================================================
-
-   This file is part of the JUCE library.
-   Copyright (c) 2017 - ROLI Ltd.
-
-   JUCE is an open source library subject to commercial or open-source
-   licensing.
-
-   By using JUCE, you agree to the terms of both the JUCE 5 End-User License
-   Agreement and JUCE 5 Privacy Policy (both updated and effective as of the
-   27th April 2017).
-
-   End User License Agreement: www.juce.com/juce-5-licence
-   Privacy Policy: www.juce.com/juce-5-privacy-policy
-
-   Or: You may also use this code under the terms of the GPL v3 (see
-   www.gnu.org/licenses).
-
-   JUCE IS PROVIDED "AS IS" WITHOUT ANY WARRANTY, AND ALL WARRANTIES, WHETHER
-   EXPRESSED OR IMPLIED, INCLUDING MERCHANTABILITY AND FITNESS FOR PURPOSE, ARE
-   DISCLAIMED.
-
-  ==============================================================================
-*/
-
-#if _MSC_VER || defined (__MINGW32__) || defined (__MINGW64__)
- #include <windows.h>
-#endif
-
-#include "../../juce_core/system/juce_TargetPlatform.h"
-#include "../utility/juce_CheckSettingMacros.h"
-#include "juce_IncludeModuleHeaders.h"
-
-#if JucePlugin_Enable_ARA
- #include "../ARA/juce_ARA_audio_plugin.cpp"
-#endif
-
-using namespace juce;
-
-namespace juce
-{
-
-AudioProcessor::WrapperType PluginHostType::jucePlugInClientCurrentWrapperType = AudioProcessor::wrapperType_Undefined;
-std::function<bool(AudioProcessor&)> PluginHostType::jucePlugInIsRunningInAudioSuiteFn = nullptr;
-
-#if JucePlugin_Build_Unity
- bool juce_isRunningInUnity()    { return PluginHostType::getPluginLoadedAs() == AudioProcessor::wrapperType_Unity; }
-#endif
-
-#ifndef JUCE_VST3_CAN_REPLACE_VST2
- #define JUCE_VST3_CAN_REPLACE_VST2 1
-#endif
-
-#if JucePlugin_Build_VST3 && (__APPLE_CPP__ || __APPLE_CC__ || _WIN32 || _WIN64) && JUCE_VST3_CAN_REPLACE_VST2
-#define VST3_REPLACEMENT_AVAILABLE 1
-
-// NB: Nasty old-fashioned code in here because it's copied from the Steinberg example code.
-void JUCE_API getUUIDForVST2ID (bool forControllerUID, uint8 uuid[16])
-{
-    char uidString[33];
-
-    const int vstfxid = (('V' << 16) | ('S' << 8) | (forControllerUID ? 'E' : 'T'));
-    char vstfxidStr[7] = { 0 };
-    sprintf (vstfxidStr, "%06X", vstfxid);
-
-    strcpy (uidString, vstfxidStr);
-
-    char uidStr[9] = { 0 };
-    sprintf (uidStr, "%08X", JucePlugin_VSTUniqueID);
-    strcat (uidString, uidStr);
-
-    char nameidStr[3] = { 0 };
-    const size_t len = strlen (JucePlugin_Name);
-
-    for (size_t i = 0; i <= 8; ++i)
-    {
-        juce::uint8 c = i < len ? static_cast<juce::uint8> (JucePlugin_Name[i]) : 0;
-
-        if (c >= 'A' && c <= 'Z')
-            c += 'a' - 'A';
-
-        sprintf (nameidStr, "%02X", c);
-        strcat (uidString, nameidStr);
-    }
-
-    unsigned long p0;
-    unsigned int p1, p2;
-    unsigned int p3[8];
-
-   #ifndef _MSC_VER
-    sscanf
-   #else
-    sscanf_s
-   #endif
-    (uidString, "%08lX%04X%04X%02X%02X%02X%02X%02X%02X%02X%02X",
-     &p0, &p1, &p2, &p3[0], &p3[1], &p3[2], &p3[3], &p3[4], &p3[5], &p3[6], &p3[7]);
-
-    union q0_u {
-        uint32 word;
-        uint8 bytes[4];
-    } q0;
-
-    union q1_u {
-        uint16 half;
-        uint8 bytes[2];
-    } q1, q2;
-
-    q0.word = static_cast<uint32> (p0);
-    q1.half = static_cast<uint16> (p1);
-    q2.half = static_cast<uint16> (p2);
-
-    // VST3 doesn't use COM compatible UUIDs on non windows platforms
-   #ifndef _WIN32
-    q0.word = ByteOrder::swap (q0.word);
-    q1.half = ByteOrder::swap (q1.half);
-    q2.half = ByteOrder::swap (q2.half);
-   #endif
-
-    for (int i = 0; i < 4; ++i)
-        uuid[i+0] = q0.bytes[i];
-
-    for (int i = 0; i < 2; ++i)
-        uuid[i+4] = q1.bytes[i];
-
-    for (int i = 0; i < 2; ++i)
-        uuid[i+6] = q2.bytes[i];
-
-    for (int i = 0; i < 8; ++i)
-        uuid[i+8] = static_cast<uint8> (p3[i]);
-}
-#else
-#define VST3_REPLACEMENT_AVAILABLE 0
-#endif
-
-#if JucePlugin_Build_VST
-bool JUCE_API handleManufacturerSpecificVST2Opcode (int32 index, pointer_sized_int value, void* ptr, float)
-{
-   #if VST3_REPLACEMENT_AVAILABLE
-    if ((index == 'stCA' || index == 'stCa') && value == 'FUID' && ptr != nullptr)
-    {
-        uint8 fuid[16];
-        getUUIDForVST2ID  (false, fuid);
-        ::memcpy (ptr, fuid, 16);
-        return true;
-    }
-   #else
-    ignoreUnused (index, value, ptr);
-   #endif
-    return false;
-}
-#endif
-
-} // namespace juce
-
-//==============================================================================
-#if JucePlugin_Enable_IAA && JucePlugin_Build_Standalone && JUCE_IOS && (! JUCE_USE_CUSTOM_PLUGIN_STANDALONE_APP)
- extern bool JUCE_CALLTYPE juce_isInterAppAudioConnected();
- extern void JUCE_CALLTYPE juce_switchToHostApplication();
-
- #if JUCE_MODULE_AVAILABLE_juce_gui_basics
- extern Image JUCE_CALLTYPE juce_getIAAHostIcon (int);
- #endif
-#endif
-
-<<<<<<< HEAD
-AudioProcessor* JUCE_API JUCE_CALLTYPE createPluginFilterOfType (AudioProcessor::WrapperType type)
-{
-    AudioProcessor::setTypeOfNextNewPlugin (type);
-    AudioProcessor* const pluginInstance = createPluginFilter();
-    AudioProcessor::setTypeOfNextNewPlugin (AudioProcessor::wrapperType_Undefined);
-
-    // your createPluginFilter() method must return an object!
-    jassert (pluginInstance != nullptr && pluginInstance->wrapperType == type);
-
-   #if JucePlugin_Enable_ARA
-    jassert (dynamic_cast<AudioProcessorARAExtension*> (pluginInstance) != nullptr);
-   #endif
-
-    return pluginInstance;
-}
-
-=======
->>>>>>> 212bea3d
-bool PluginHostType::isInterAppAudioConnected() const
-{
-   #if JucePlugin_Enable_IAA && JucePlugin_Build_Standalone && JUCE_IOS && (! JUCE_USE_CUSTOM_PLUGIN_STANDALONE_APP)
-    if (getPluginLoadedAs() == AudioProcessor::wrapperType_Standalone)
-        return juce_isInterAppAudioConnected();
-   #endif
-
-    return false;
-}
-
-void PluginHostType::switchToHostApplication() const
-{
-   #if JucePlugin_Enable_IAA && JucePlugin_Build_Standalone && JUCE_IOS && (! JUCE_USE_CUSTOM_PLUGIN_STANDALONE_APP)
-    if (getPluginLoadedAs() == AudioProcessor::wrapperType_Standalone)
-        juce_switchToHostApplication();
-   #endif
-}
-
-bool PluginHostType::isInAAXAudioSuite (AudioProcessor& processor)
-{
-   #if JucePlugin_Build_AAX
-    if (PluginHostType::getPluginLoadedAs() == AudioProcessor::wrapperType_AAX
-        && jucePlugInIsRunningInAudioSuiteFn != nullptr)
-    {
-        return jucePlugInIsRunningInAudioSuiteFn (processor);
-    }
-   #endif
-
-    ignoreUnused (processor);
-    return false;
-}
-
-#if JUCE_MODULE_AVAILABLE_juce_gui_basics
-namespace juce {
-
-extern Image JUCE_API getIconFromApplication (const String&, const int);
-
-Image PluginHostType::getHostIcon (int size) const
-{
-    ignoreUnused (size);
-
-   #if JucePlugin_Enable_IAA && JucePlugin_Build_Standalone && JUCE_IOS && (! JUCE_USE_CUSTOM_PLUGIN_STANDALONE_APP)
-    if (isInterAppAudioConnected())
-        return juce_getIAAHostIcon (size);
-   #endif
-
-   #if JUCE_MAC
-    String bundlePath (getHostPath().upToLastOccurrenceOf (".app", true, true));
-    return getIconFromApplication (bundlePath, size);
-   #endif
-
-    return Image();
-}
-
-}
-#endif
+/*
+  ==============================================================================
+
+   This file is part of the JUCE library.
+   Copyright (c) 2017 - ROLI Ltd.
+
+   JUCE is an open source library subject to commercial or open-source
+   licensing.
+
+   By using JUCE, you agree to the terms of both the JUCE 5 End-User License
+   Agreement and JUCE 5 Privacy Policy (both updated and effective as of the
+   27th April 2017).
+
+   End User License Agreement: www.juce.com/juce-5-licence
+   Privacy Policy: www.juce.com/juce-5-privacy-policy
+
+   Or: You may also use this code under the terms of the GPL v3 (see
+   www.gnu.org/licenses).
+
+   JUCE IS PROVIDED "AS IS" WITHOUT ANY WARRANTY, AND ALL WARRANTIES, WHETHER
+   EXPRESSED OR IMPLIED, INCLUDING MERCHANTABILITY AND FITNESS FOR PURPOSE, ARE
+   DISCLAIMED.
+
+  ==============================================================================
+*/
+
+#if _MSC_VER || defined (__MINGW32__) || defined (__MINGW64__)
+ #include <windows.h>
+#endif
+
+#include "../../juce_core/system/juce_TargetPlatform.h"
+#include "../utility/juce_CheckSettingMacros.h"
+#include "juce_IncludeModuleHeaders.h"
+
+#if JucePlugin_Enable_ARA
+ #include "../ARA/juce_ARA_audio_plugin.cpp"
+#endif
+
+using namespace juce;
+
+namespace juce
+{
+
+AudioProcessor::WrapperType PluginHostType::jucePlugInClientCurrentWrapperType = AudioProcessor::wrapperType_Undefined;
+std::function<bool(AudioProcessor&)> PluginHostType::jucePlugInIsRunningInAudioSuiteFn = nullptr;
+
+#if JucePlugin_Build_Unity
+ bool juce_isRunningInUnity()    { return PluginHostType::getPluginLoadedAs() == AudioProcessor::wrapperType_Unity; }
+#endif
+
+#ifndef JUCE_VST3_CAN_REPLACE_VST2
+ #define JUCE_VST3_CAN_REPLACE_VST2 1
+#endif
+
+#if JucePlugin_Build_VST3 && (__APPLE_CPP__ || __APPLE_CC__ || _WIN32 || _WIN64) && JUCE_VST3_CAN_REPLACE_VST2
+#define VST3_REPLACEMENT_AVAILABLE 1
+
+// NB: Nasty old-fashioned code in here because it's copied from the Steinberg example code.
+void JUCE_API getUUIDForVST2ID (bool forControllerUID, uint8 uuid[16])
+{
+    char uidString[33];
+
+    const int vstfxid = (('V' << 16) | ('S' << 8) | (forControllerUID ? 'E' : 'T'));
+    char vstfxidStr[7] = { 0 };
+    sprintf (vstfxidStr, "%06X", vstfxid);
+
+    strcpy (uidString, vstfxidStr);
+
+    char uidStr[9] = { 0 };
+    sprintf (uidStr, "%08X", JucePlugin_VSTUniqueID);
+    strcat (uidString, uidStr);
+
+    char nameidStr[3] = { 0 };
+    const size_t len = strlen (JucePlugin_Name);
+
+    for (size_t i = 0; i <= 8; ++i)
+    {
+        juce::uint8 c = i < len ? static_cast<juce::uint8> (JucePlugin_Name[i]) : 0;
+
+        if (c >= 'A' && c <= 'Z')
+            c += 'a' - 'A';
+
+        sprintf (nameidStr, "%02X", c);
+        strcat (uidString, nameidStr);
+    }
+
+    unsigned long p0;
+    unsigned int p1, p2;
+    unsigned int p3[8];
+
+   #ifndef _MSC_VER
+    sscanf
+   #else
+    sscanf_s
+   #endif
+    (uidString, "%08lX%04X%04X%02X%02X%02X%02X%02X%02X%02X%02X",
+     &p0, &p1, &p2, &p3[0], &p3[1], &p3[2], &p3[3], &p3[4], &p3[5], &p3[6], &p3[7]);
+
+    union q0_u {
+        uint32 word;
+        uint8 bytes[4];
+    } q0;
+
+    union q1_u {
+        uint16 half;
+        uint8 bytes[2];
+    } q1, q2;
+
+    q0.word = static_cast<uint32> (p0);
+    q1.half = static_cast<uint16> (p1);
+    q2.half = static_cast<uint16> (p2);
+
+    // VST3 doesn't use COM compatible UUIDs on non windows platforms
+   #ifndef _WIN32
+    q0.word = ByteOrder::swap (q0.word);
+    q1.half = ByteOrder::swap (q1.half);
+    q2.half = ByteOrder::swap (q2.half);
+   #endif
+
+    for (int i = 0; i < 4; ++i)
+        uuid[i+0] = q0.bytes[i];
+
+    for (int i = 0; i < 2; ++i)
+        uuid[i+4] = q1.bytes[i];
+
+    for (int i = 0; i < 2; ++i)
+        uuid[i+6] = q2.bytes[i];
+
+    for (int i = 0; i < 8; ++i)
+        uuid[i+8] = static_cast<uint8> (p3[i]);
+}
+#else
+#define VST3_REPLACEMENT_AVAILABLE 0
+#endif
+
+#if JucePlugin_Build_VST
+bool JUCE_API handleManufacturerSpecificVST2Opcode (int32 index, pointer_sized_int value, void* ptr, float)
+{
+   #if VST3_REPLACEMENT_AVAILABLE
+    if ((index == 'stCA' || index == 'stCa') && value == 'FUID' && ptr != nullptr)
+    {
+        uint8 fuid[16];
+        getUUIDForVST2ID  (false, fuid);
+        ::memcpy (ptr, fuid, 16);
+        return true;
+    }
+   #else
+    ignoreUnused (index, value, ptr);
+   #endif
+    return false;
+}
+#endif
+
+} // namespace juce
+
+//==============================================================================
+#if JucePlugin_Enable_IAA && JucePlugin_Build_Standalone && JUCE_IOS && (! JUCE_USE_CUSTOM_PLUGIN_STANDALONE_APP)
+ extern bool JUCE_CALLTYPE juce_isInterAppAudioConnected();
+ extern void JUCE_CALLTYPE juce_switchToHostApplication();
+
+ #if JUCE_MODULE_AVAILABLE_juce_gui_basics
+ extern Image JUCE_CALLTYPE juce_getIAAHostIcon (int);
+ #endif
+#endif
+
+bool PluginHostType::isInterAppAudioConnected() const
+{
+   #if JucePlugin_Enable_IAA && JucePlugin_Build_Standalone && JUCE_IOS && (! JUCE_USE_CUSTOM_PLUGIN_STANDALONE_APP)
+    if (getPluginLoadedAs() == AudioProcessor::wrapperType_Standalone)
+        return juce_isInterAppAudioConnected();
+   #endif
+
+    return false;
+}
+
+void PluginHostType::switchToHostApplication() const
+{
+   #if JucePlugin_Enable_IAA && JucePlugin_Build_Standalone && JUCE_IOS && (! JUCE_USE_CUSTOM_PLUGIN_STANDALONE_APP)
+    if (getPluginLoadedAs() == AudioProcessor::wrapperType_Standalone)
+        juce_switchToHostApplication();
+   #endif
+}
+
+bool PluginHostType::isInAAXAudioSuite (AudioProcessor& processor)
+{
+   #if JucePlugin_Build_AAX
+    if (PluginHostType::getPluginLoadedAs() == AudioProcessor::wrapperType_AAX
+        && jucePlugInIsRunningInAudioSuiteFn != nullptr)
+    {
+        return jucePlugInIsRunningInAudioSuiteFn (processor);
+    }
+   #endif
+
+    ignoreUnused (processor);
+    return false;
+}
+
+#if JUCE_MODULE_AVAILABLE_juce_gui_basics
+namespace juce {
+
+extern Image JUCE_API getIconFromApplication (const String&, const int);
+
+Image PluginHostType::getHostIcon (int size) const
+{
+    ignoreUnused (size);
+
+   #if JucePlugin_Enable_IAA && JucePlugin_Build_Standalone && JUCE_IOS && (! JUCE_USE_CUSTOM_PLUGIN_STANDALONE_APP)
+    if (isInterAppAudioConnected())
+        return juce_getIAAHostIcon (size);
+   #endif
+
+   #if JUCE_MAC
+    String bundlePath (getHostPath().upToLastOccurrenceOf (".app", true, true));
+    return getIconFromApplication (bundlePath, size);
+   #endif
+
+    return Image();
+}
+
+}
+#endif