/*
  ==============================================================================

   This file is part of the JUCE library.
   Copyright (c) 2020 - Raw Material Software Limited

   JUCE is an open source library subject to commercial or open-source
   licensing.

   By using JUCE, you agree to the terms of both the JUCE 6 End-User License
   Agreement and JUCE Privacy Policy (both effective as of the 16th June 2020).

   End User License Agreement: www.juce.com/juce-6-licence
   Privacy Policy: www.juce.com/juce-privacy-policy

   Or: You may also use this code under the terms of the GPL v3 (see
   www.gnu.org/licenses).

   JUCE IS PROVIDED "AS IS" WITHOUT ANY WARRANTY, AND ALL WARRANTIES, WHETHER
   EXPRESSED OR IMPLIED, INCLUDING MERCHANTABILITY AND FITNESS FOR PURPOSE, ARE
   DISCLAIMED.

  ==============================================================================
*/

#pragma once

/** Somewhere in the codebase of your plugin, you need to implement this function
    and make it return a new instance of the filter subclass that you're building.
*/
juce::AudioProcessor* JUCE_CALLTYPE createPluginFilter();

namespace juce
{

inline AudioProcessor* JUCE_API JUCE_CALLTYPE createPluginFilterOfType (AudioProcessor::WrapperType type)
{
    AudioProcessor::setTypeOfNextNewPlugin (type);
    AudioProcessor* const pluginInstance = ::createPluginFilter();
    AudioProcessor::setTypeOfNextNewPlugin (AudioProcessor::wrapperType_Undefined);

    // your createPluginFilter() method must return an object!
    jassert (pluginInstance != nullptr && pluginInstance->wrapperType == type);

   #if JucePlugin_Enable_ARA
<<<<<<< HEAD
    jassert (dynamic_cast<AudioProcessorARAExtension*> (pluginInstance) != nullptr);
=======
    jassert (dynamic_cast<juce::AudioProcessorARAExtension*> (pluginInstance) != nullptr);
>>>>>>> 5caa229d
   #endif

    return pluginInstance;
}

} // namespace juce
<|MERGE_RESOLUTION|>--- conflicted
+++ resolved
@@ -1,56 +1,52 @@
-/*
-  ==============================================================================
-
-   This file is part of the JUCE library.
-   Copyright (c) 2020 - Raw Material Software Limited
-
-   JUCE is an open source library subject to commercial or open-source
-   licensing.
-
-   By using JUCE, you agree to the terms of both the JUCE 6 End-User License
-   Agreement and JUCE Privacy Policy (both effective as of the 16th June 2020).
-
-   End User License Agreement: www.juce.com/juce-6-licence
-   Privacy Policy: www.juce.com/juce-privacy-policy
-
-   Or: You may also use this code under the terms of the GPL v3 (see
-   www.gnu.org/licenses).
-
-   JUCE IS PROVIDED "AS IS" WITHOUT ANY WARRANTY, AND ALL WARRANTIES, WHETHER
-   EXPRESSED OR IMPLIED, INCLUDING MERCHANTABILITY AND FITNESS FOR PURPOSE, ARE
-   DISCLAIMED.
-
-  ==============================================================================
-*/
-
-#pragma once
-
-/** Somewhere in the codebase of your plugin, you need to implement this function
-    and make it return a new instance of the filter subclass that you're building.
-*/
-juce::AudioProcessor* JUCE_CALLTYPE createPluginFilter();
-
-namespace juce
-{
-
-inline AudioProcessor* JUCE_API JUCE_CALLTYPE createPluginFilterOfType (AudioProcessor::WrapperType type)
-{
-    AudioProcessor::setTypeOfNextNewPlugin (type);
-    AudioProcessor* const pluginInstance = ::createPluginFilter();
-    AudioProcessor::setTypeOfNextNewPlugin (AudioProcessor::wrapperType_Undefined);
-
-    // your createPluginFilter() method must return an object!
-    jassert (pluginInstance != nullptr && pluginInstance->wrapperType == type);
-
-   #if JucePlugin_Enable_ARA
-<<<<<<< HEAD
-    jassert (dynamic_cast<AudioProcessorARAExtension*> (pluginInstance) != nullptr);
-=======
-    jassert (dynamic_cast<juce::AudioProcessorARAExtension*> (pluginInstance) != nullptr);
->>>>>>> 5caa229d
-   #endif
-
-    return pluginInstance;
-}
-
-} // namespace juce
+/*
+  ==============================================================================
+
+   This file is part of the JUCE library.
+   Copyright (c) 2020 - Raw Material Software Limited
+
+   JUCE is an open source library subject to commercial or open-source
+   licensing.
+
+   By using JUCE, you agree to the terms of both the JUCE 6 End-User License
+   Agreement and JUCE Privacy Policy (both effective as of the 16th June 2020).
+
+   End User License Agreement: www.juce.com/juce-6-licence
+   Privacy Policy: www.juce.com/juce-privacy-policy
+
+   Or: You may also use this code under the terms of the GPL v3 (see
+   www.gnu.org/licenses).
+
+   JUCE IS PROVIDED "AS IS" WITHOUT ANY WARRANTY, AND ALL WARRANTIES, WHETHER
+   EXPRESSED OR IMPLIED, INCLUDING MERCHANTABILITY AND FITNESS FOR PURPOSE, ARE
+   DISCLAIMED.
+
+  ==============================================================================
+*/
+
+#pragma once
+
+/** Somewhere in the codebase of your plugin, you need to implement this function
+    and make it return a new instance of the filter subclass that you're building.
+*/
+juce::AudioProcessor* JUCE_CALLTYPE createPluginFilter();
+
+namespace juce
+{
+
+inline AudioProcessor* JUCE_API JUCE_CALLTYPE createPluginFilterOfType (AudioProcessor::WrapperType type)
+{
+    AudioProcessor::setTypeOfNextNewPlugin (type);
+    AudioProcessor* const pluginInstance = ::createPluginFilter();
+    AudioProcessor::setTypeOfNextNewPlugin (AudioProcessor::wrapperType_Undefined);
+
+    // your createPluginFilter() method must return an object!
+    jassert (pluginInstance != nullptr && pluginInstance->wrapperType == type);
+
+   #if JucePlugin_Enable_ARA
+    jassert (dynamic_cast<juce::AudioProcessorARAExtension*> (pluginInstance) != nullptr);
+   #endif
+
+    return pluginInstance;
+}
+
+} // namespace juce