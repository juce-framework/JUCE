--- conflicted
+++ resolved
@@ -1,1768 +1,1747 @@
-/*
-  ==============================================================================
-
-   This file is part of the JUCE library.
-   Copyright (c) 2013 - Raw Material Software Ltd.
-
-   Permission is granted to use this software under the terms of either:
-   a) the GPL v2 (or any later version)
-   b) the Affero GPL v3
-
-   Details of these licenses can be found at: www.gnu.org/licenses
-
-   JUCE is distributed in the hope that it will be useful, but WITHOUT ANY
-   WARRANTY; without even the implied warranty of MERCHANTABILITY or FITNESS FOR
-   A PARTICULAR PURPOSE.  See the GNU General Public License for more details.
-
-   ------------------------------------------------------------------------------
-
-   To release a closed-source product which uses JUCE, commercial licenses are
-   available: visit www.juce.com for more information.
-
-  ==============================================================================
-*/
-
-// Your project must contain an AppConfig.h file with your project-specific settings in it,
-// and your header search path must make it accessible to the module's files.
-#include "AppConfig.h"
-
-//==============================================================================
-#if JucePlugin_Build_VST3 && (__APPLE_CPP__ || __APPLE_CC__ || _WIN32 || _WIN64)
-
-#include "../../juce_audio_processors/format_types/juce_VST3Headers.h"
-#include "../utility/juce_CheckSettingMacros.h"
-#include "../utility/juce_IncludeModuleHeaders.h"
-#include "../utility/juce_WindowsHooks.h"
-#include "../../juce_audio_processors/format_types/juce_VST3Common.h"
-
-#ifndef JUCE_VST3_CAN_REPLACE_VST2
- #define JUCE_VST3_CAN_REPLACE_VST2 1
-#endif
-
-#if JUCE_VST3_CAN_REPLACE_VST2
- #if JUCE_MSVC
-  #pragma warning (push)
-  #pragma warning (disable: 4514 4996)
- #endif
-
- #include <pluginterfaces/vst2.x/vstfxstore.h>
-
- #if JUCE_MSVC
-  #pragma warning (pop)
- #endif
-#endif
-
-#undef Point
-#undef Component
-
-using namespace Steinberg;
-
-//==============================================================================
-class JuceLibraryRefCount
-{
-public:
-    JuceLibraryRefCount()   { if ((getCount()++) == 0) initialiseJuce_GUI(); }
-    ~JuceLibraryRefCount()  { if ((--getCount()) == 0) shutdownJuce_GUI(); }
-
-private:
-    int& getCount() noexcept
-    {
-        static int count = 0;
-        return count;
-    }
-
-    JUCE_DECLARE_NON_COPYABLE_WITH_LEAK_DETECTOR (JuceLibraryRefCount)
-};
-
-//==============================================================================
-namespace juce
-{
- #if JUCE_MAC
-  extern void initialiseMac();
-  extern void* attachComponentToWindowRef (Component*, void* parent, bool isNSView);
-  extern void detachComponentFromWindowRef (Component*, void* window, bool isNSView);
-  extern void setNativeHostWindowSize (void* window, Component*, int newWidth, int newHeight, bool isNSView);
- #endif
-}
-
-//==============================================================================
-class JuceAudioProcessor  : public FUnknown
-{
-public:
-    JuceAudioProcessor (AudioProcessor* source) noexcept
-        : refCount (0), audioProcessor (source) {}
-
-    virtual ~JuceAudioProcessor() {}
-
-    AudioProcessor* get() const noexcept      { return audioProcessor; }
-
-    JUCE_DECLARE_VST3_COM_QUERY_METHODS
-    JUCE_DECLARE_VST3_COM_REF_METHODS
-
-    static const FUID iid;
-
-private:
-    Atomic<int> refCount;
-    ScopedPointer<AudioProcessor> audioProcessor;
-
-    JuceAudioProcessor() JUCE_DELETED_FUNCTION;
-    JUCE_DECLARE_NON_COPYABLE_WITH_LEAK_DETECTOR (JuceAudioProcessor)
-};
-
-<<<<<<< HEAD
-#define TEST_FOR_COMMON_BASE_AND_RETURN_IF_VALID(Iid, CommonClassType, SourceClassType) \
-    if (doUIDsMatch (Iid, CommonClassType::iid)) \
-    { \
-        addRef(); \
-        *obj = (CommonClassType*) static_cast<SourceClassType*> (this); \
-        return Steinberg::kResultOk; \
-    }
-
-=======
->>>>>>> 223523f4
-//==============================================================================
-class JuceVST3EditController : public Vst::EditController,
-                               public Vst::IMidiMapping,
-                               public AudioProcessorListener
-{
-public:
-    JuceVST3EditController (Vst::IHostApplication* host)
-    {
-        if (host != nullptr)
-            host->queryInterface (FUnknown::iid, (void**) &hostContext);
-    }
-
-    //==============================================================================
-    static const FUID iid;
-
-    //==============================================================================
-    REFCOUNT_METHODS (ComponentBase)
-
-    tresult PLUGIN_API queryInterface (const TUID targetIID, void** obj) override
-    {
-        TEST_FOR_AND_RETURN_IF_VALID (targetIID, FObject)
-        TEST_FOR_AND_RETURN_IF_VALID (targetIID, JuceVST3EditController)
-        TEST_FOR_AND_RETURN_IF_VALID (targetIID, Vst::IEditController)
-        TEST_FOR_AND_RETURN_IF_VALID (targetIID, Vst::IEditController2)
-        TEST_FOR_AND_RETURN_IF_VALID (targetIID, Vst::IConnectionPoint)
-        TEST_FOR_AND_RETURN_IF_VALID (targetIID, Vst::IMidiMapping)
-        TEST_FOR_COMMON_BASE_AND_RETURN_IF_VALID (targetIID, IPluginBase, Vst::IEditController)
-        TEST_FOR_COMMON_BASE_AND_RETURN_IF_VALID (targetIID, IDependent, Vst::IEditController)
-        TEST_FOR_COMMON_BASE_AND_RETURN_IF_VALID (targetIID, FUnknown, Vst::IEditController)
-
-        if (doUIDsMatch (targetIID, JuceAudioProcessor::iid))
-        {
-            audioProcessor->addRef();
-            *obj = audioProcessor;
-            return kResultOk;
-        }
-
-        *obj = nullptr;
-        return kNoInterface;
-    }
-
-    //==============================================================================
-    tresult PLUGIN_API initialize (FUnknown* context) override
-    {
-        if (hostContext != context)
-        {
-            if (hostContext != nullptr)
-                hostContext->release();
-
-            hostContext = context;
-
-            if (hostContext != nullptr)
-                hostContext->addRef();
-        }
-
-        return kResultTrue;
-    }
-
-    tresult PLUGIN_API terminate() override
-    {
-        if (AudioProcessor* const pluginInstance = getPluginInstance())
-            pluginInstance->removeListener (this);
-
-        audioProcessor = nullptr;
-
-        return EditController::terminate();
-    }
-
-    //==============================================================================
-    struct Param  : public Vst::Parameter
-    {
-        Param (AudioProcessor& p, int index)  : owner (p), paramIndex (index)
-        {
-            info.id = (Vst::ParamID) index;
-            toString128 (info.title, p.getParameterName (index));
-            toString128 (info.shortTitle, p.getParameterName (index, 8));
-            toString128 (info.units, p.getParameterLabel (index));
-
-            const int numSteps = p.getParameterNumSteps (index);
-            info.stepCount = (Steinberg::int32) (numSteps > 0 && numSteps < 0x7fffffff ? numSteps - 1 : 0);
-            info.defaultNormalizedValue = p.getParameterDefaultValue (index);
-            info.unitId = Vst::kRootUnitId;
-            info.flags = p.isParameterAutomatable (index) ? Vst::ParameterInfo::kCanAutomate : 0;
-        }
-
-        virtual ~Param() {}
-
-        bool setNormalized (Vst::ParamValue v) override
-        {
-            v = jlimit (0.0, 1.0, v);
-
-            if (v != valueNormalized)
-            {
-                valueNormalized = v;
-                changed();
-                return true;
-            }
-
-            return false;
-        }
-
-        void toString (Vst::ParamValue, Vst::String128 result) const override
-        {
-            toString128 (result, owner.getParameterText (paramIndex, 128));
-        }
-
-        Vst::ParamValue toPlain (Vst::ParamValue v) const override       { return v; }
-        Vst::ParamValue toNormalized (Vst::ParamValue v) const override  { return v; }
-
-    private:
-        AudioProcessor& owner;
-        int paramIndex;
-
-        JUCE_DECLARE_NON_COPYABLE_WITH_LEAK_DETECTOR (Param)
-    };
-
-    //==============================================================================
-    void setAudioProcessor (JuceAudioProcessor* audioProc)
-    {
-        if (audioProcessor != audioProc)
-        {
-            audioProcessor = audioProc;
-            setupParameters();
-        }
-    }
-
-    tresult PLUGIN_API connect (IConnectionPoint* other) override
-    {
-        if (other != nullptr && audioProcessor == nullptr)
-        {
-            const tresult result = ComponentBase::connect (other);
-
-            if (! audioProcessor.loadFrom (other))
-                sendIntMessage ("JuceVST3EditController", (Steinberg::int64) (pointer_sized_int) this);
-            else
-                setupParameters();
-
-            return result;
-        }
-
-        jassertfalse;
-        return kResultFalse;
-    }
-
-    //==============================================================================
-    tresult PLUGIN_API getMidiControllerAssignment (Steinberg::int32, Steinberg::int16,
-                                                    Vst::CtrlNumber,
-                                                    Vst::ParamID& id) override
-    {
-        //TODO
-        id = 0;
-        return kNotImplemented;
-    }
-
-    //==============================================================================
-    IPlugView* PLUGIN_API createView (const char* name) override
-    {
-        if (AudioProcessor* const pluginInstance = getPluginInstance())
-        {
-            if (pluginInstance->hasEditor() && name != nullptr
-                 && strcmp (name, Vst::ViewType::kEditor) == 0)
-            {
-                return new JuceVST3Editor (*this, *pluginInstance);
-            }
-        }
-
-        return nullptr;
-    }
-
-    //==============================================================================
-    void audioProcessorParameterChangeGestureBegin (AudioProcessor*, int index) override        { beginEdit ((Steinberg::uint32) index); }
-    void audioProcessorParameterChanged (AudioProcessor*, int index, float newValue) override   { performEdit ((Steinberg::uint32) index, (double) newValue); }
-    void audioProcessorParameterChangeGestureEnd (AudioProcessor*, int index) override          { endEdit ((Steinberg::uint32) index); }
-
-    void audioProcessorChanged (AudioProcessor*) override
-    {
-        if (componentHandler != nullptr)
-            componentHandler->restartComponent (Vst::kLatencyChanged & Vst::kParamValuesChanged);
-    }
-
-    //==============================================================================
-    AudioProcessor* getPluginInstance() const noexcept
-    {
-        if (audioProcessor != nullptr)
-            return audioProcessor->get();
-
-        return nullptr;
-    }
-
-private:
-    //==============================================================================
-    ComSmartPtr<JuceAudioProcessor> audioProcessor;
-    const JuceLibraryRefCount juceCount;
-
-    //==============================================================================
-    void setupParameters()
-    {
-        if (AudioProcessor* const pluginInstance = getPluginInstance())
-        {
-            pluginInstance->addListener (this);
-
-            if (parameters.getParameterCount() <= 0)
-                for (int i = 0; i < pluginInstance->getNumParameters(); ++i)
-                    parameters.addParameter (new Param (*pluginInstance, i));
-
-            audioProcessorChanged (pluginInstance);
-        }
-    }
-
-    void sendIntMessage (const char* idTag, const Steinberg::int64 value)
-    {
-        jassert (hostContext != nullptr);
-
-        if (Vst::IMessage* message = allocateMessage())
-        {
-            const FReleaser releaser (message);
-            message->setMessageID (idTag);
-            message->getAttributes()->setInt (idTag, value);
-            sendMessage (message);
-        }
-    }
-
-    //==============================================================================
-    class JuceVST3Editor : public Vst::EditorView
-    {
-    public:
-        JuceVST3Editor (JuceVST3EditController& ec, AudioProcessor& p)
-          : Vst::EditorView (&ec, nullptr),
-            owner (&ec), pluginInstance (p)
-        {
-           #if JUCE_MAC
-            macHostWindow = nullptr;
-            isNSView = false;
-           #endif
-
-            component = new ContentWrapperComponent (*this, p);
-        }
-
-        //==============================================================================
-        tresult PLUGIN_API isPlatformTypeSupported (FIDString type) override
-        {
-            if (type != nullptr && pluginInstance.hasEditor())
-            {
-               #if JUCE_WINDOWS
-                if (strcmp (type, kPlatformTypeHWND) == 0)
-               #else
-                if (strcmp (type, kPlatformTypeNSView) == 0 || strcmp (type, kPlatformTypeHIView) == 0)
-               #endif
-                    return kResultTrue;
-            }
-
-            return kResultFalse;
-        }
-
-        tresult PLUGIN_API attached (void* parent, FIDString type) override
-        {
-            if (parent == nullptr || isPlatformTypeSupported (type) == kResultFalse)
-                return kResultFalse;
-
-           #if JUCE_WINDOWS
-            component->addToDesktop (0, parent);
-            component->setOpaque (true);
-            component->setVisible (true);
-           #else
-            isNSView = (strcmp (type, kPlatformTypeNSView) == 0);
-            macHostWindow = juce::attachComponentToWindowRef (component, parent, isNSView);
-           #endif
-
-            component->resizeHostWindow();
-            systemWindow = parent;
-            attachedToParent();
-
-            return kResultTrue;
-        }
-
-        tresult PLUGIN_API removed() override
-        {
-            if (component != nullptr)
-            {
-               #if JUCE_WINDOWS
-                component->removeFromDesktop();
-               #else
-                if (macHostWindow != nullptr)
-                {
-                    juce::detachComponentFromWindowRef (component, macHostWindow, isNSView);
-                    macHostWindow = nullptr;
-                }
-               #endif
-
-                component = nullptr;
-            }
-
-            return CPluginView::removed();
-        }
-
-        tresult PLUGIN_API onSize (ViewRect* newSize) override
-        {
-            if (newSize != nullptr)
-            {
-                rect = *newSize;
-
-                if (component != nullptr)
-                    component->setSize (rect.getWidth(), rect.getHeight());
-
-                return kResultTrue;
-            }
-
-            jassertfalse;
-            return kResultFalse;
-        }
-
-        tresult PLUGIN_API getSize (ViewRect* size) override
-        {
-            if (size != nullptr && component != nullptr)
-            {
-                *size = ViewRect (0, 0, component->getWidth(), component->getHeight());
-                return kResultTrue;
-            }
-
-            return kResultFalse;
-        }
-
-        tresult PLUGIN_API canResize() override         { return kResultTrue; }
-
-        tresult PLUGIN_API checkSizeConstraint (ViewRect* rect) override
-        {
-            if (rect != nullptr && component != nullptr)
-            {
-                rect->right  = rect->left + component->getWidth();
-                rect->bottom = rect->top  + component->getHeight();
-                return kResultTrue;
-            }
-
-            jassertfalse;
-            return kResultFalse;
-        }
-
-    private:
-        //==============================================================================
-        class ContentWrapperComponent : public juce::Component
-        {
-        public:
-            ContentWrapperComponent (JuceVST3Editor& editor, AudioProcessor& plugin)
-               : owner (editor),
-                 pluginEditor (plugin.createEditorIfNeeded())
-            {
-                setOpaque (true);
-                setBroughtToFrontOnMouseClick (true);
-
-                // if hasEditor() returns true then createEditorIfNeeded has to return a valid editor
-                jassert (pluginEditor != nullptr);
-
-                if (pluginEditor != nullptr)
-                {
-                    addAndMakeVisible (pluginEditor);
-                    setBounds (pluginEditor->getLocalBounds());
-                    resizeHostWindow();
-                }
-            }
-
-            ~ContentWrapperComponent()
-            {
-                if (pluginEditor != nullptr)
-                {
-                    PopupMenu::dismissAllActiveMenus();
-                    pluginEditor->getAudioProcessor()->editorBeingDeleted (pluginEditor);
-                }
-            }
-
-            void paint (Graphics& g) override
-            {
-                g.fillAll (Colours::black);
-            }
-
-            void childBoundsChanged (Component*) override
-            {
-                resizeHostWindow();
-            }
-
-            void resized() override
-            {
-                if (pluginEditor != nullptr)
-                    pluginEditor->setBounds (getLocalBounds());
-            }
-
-            void resizeHostWindow()
-            {
-                if (pluginEditor != nullptr)
-                {
-                    const int w = pluginEditor->getWidth();
-                    const int h = pluginEditor->getHeight();
-
-                   #if JUCE_WINDOWS
-                    setSize (w, h);
-                   #else
-                    if (owner.macHostWindow != nullptr)
-                        juce::setNativeHostWindowSize (owner.macHostWindow, this, w, h, owner.isNSView);
-                   #endif
-
-                    if (owner.plugFrame != nullptr)
-                    {
-                        ViewRect newSize (0, 0, w, h);
-                        owner.plugFrame->resizeView (&owner, &newSize);
-                    }
-                }
-            }
-
-        private:
-            JuceVST3Editor& owner;
-            ScopedPointer<AudioProcessorEditor> pluginEditor;
-
-            JUCE_DECLARE_NON_COPYABLE_WITH_LEAK_DETECTOR (ContentWrapperComponent)
-        };
-
-        //==============================================================================
-        ComSmartPtr<JuceVST3EditController> owner;
-        AudioProcessor& pluginInstance;
-
-        ScopedPointer<ContentWrapperComponent> component;
-        friend class ContentWrapperComponent;
-
-       #if JUCE_MAC
-        void* macHostWindow;
-        bool isNSView;
-       #endif
-
-       #if JUCE_WINDOWS
-        WindowsHooks hooks;
-       #endif
-
-        //==============================================================================
-        JUCE_DECLARE_NON_COPYABLE_WITH_LEAK_DETECTOR (JuceVST3Editor)
-    };
-
-    JUCE_DECLARE_NON_COPYABLE_WITH_LEAK_DETECTOR (JuceVST3EditController)
-};
-
-//==============================================================================
-class JuceVST3Component : public Vst::IComponent,
-                          public Vst::IAudioProcessor,
-                          public Vst::IUnitInfo,
-                          public Vst::IConnectionPoint,
-                          public AudioPlayHead
-{
-public:
-    JuceVST3Component (Vst::IHostApplication* h)
-      : refCount (1),
-        host (h),
-        audioInputs  (Vst::kAudio, Vst::kInput),
-        audioOutputs (Vst::kAudio, Vst::kOutput),
-        eventInputs  (Vst::kEvent, Vst::kInput),
-        eventOutputs (Vst::kEvent, Vst::kOutput)
-    {
-        pluginInstance = createPluginFilterOfType (AudioProcessor::wrapperType_VST3);
-        pluginInstance->setPlayHead(this);
-        comPluginInstance = new JuceAudioProcessor (pluginInstance);
-
-        zerostruct (processContext);
-
-        processSetup.maxSamplesPerBlock = 1024;
-        processSetup.processMode = Vst::kRealtime;
-        processSetup.sampleRate = 44100.0;
-        processSetup.symbolicSampleSize = Vst::kSample32;
-
-        pluginInstance->setPlayHead (this);
-    }
-
-    ~JuceVST3Component()
-    {
-        if (pluginInstance != nullptr)
-            if (pluginInstance->getPlayHead() == this)
-                pluginInstance->setPlayHead (nullptr);
-
-        audioInputs.removeAll();
-        audioOutputs.removeAll();
-        eventInputs.removeAll();
-        eventOutputs.removeAll();
-    }
-
-    //==============================================================================
-    AudioProcessor& getPluginInstance() const noexcept { return *pluginInstance; }
-
-    //==============================================================================
-    static const FUID iid;
-
-    JUCE_DECLARE_VST3_COM_REF_METHODS
-
-    tresult PLUGIN_API queryInterface (const TUID targetIID, void** obj) override
-    {
-        TEST_FOR_AND_RETURN_IF_VALID (targetIID, IPluginBase)
-        TEST_FOR_AND_RETURN_IF_VALID (targetIID, JuceVST3Component)
-        TEST_FOR_AND_RETURN_IF_VALID (targetIID, Vst::IComponent)
-        TEST_FOR_AND_RETURN_IF_VALID (targetIID, Vst::IAudioProcessor)
-        TEST_FOR_AND_RETURN_IF_VALID (targetIID, Vst::IUnitInfo)
-        TEST_FOR_AND_RETURN_IF_VALID (targetIID, Vst::IConnectionPoint)
-        TEST_FOR_COMMON_BASE_AND_RETURN_IF_VALID (targetIID, FUnknown, Vst::IComponent)
-
-        if (doUIDsMatch (targetIID, JuceAudioProcessor::iid))
-        {
-            comPluginInstance->addRef();
-            *obj = comPluginInstance;
-            return kResultOk;
-        }
-
-        *obj = nullptr;
-        return kNoInterface;
-    }
-
-    //==============================================================================
-    tresult PLUGIN_API initialize (FUnknown* hostContext) override
-    {
-        if (host != hostContext)
-            host.loadFrom (hostContext);
-
-       #if JucePlugin_MaxNumInputChannels > 0
-        addAudioBusTo (audioInputs, TRANS("Audio Input"),
-                       getArrangementForNumChannels (JucePlugin_MaxNumInputChannels));
-       #endif
-
-       #if JucePlugin_MaxNumOutputChannels > 0
-        addAudioBusTo (audioOutputs, TRANS("Audio Output"),
-                       getArrangementForNumChannels (JucePlugin_MaxNumOutputChannels));
-       #endif
-
-       #if JucePlugin_WantsMidiInput
-        addEventBusTo (eventInputs, TRANS("MIDI Input"));
-       #endif
-
-       #if JucePlugin_ProducesMidiOutput
-        addEventBusTo (eventOutputs, TRANS("MIDI Output"));
-       #endif
-
-        processContext.sampleRate = processSetup.sampleRate;
-
-        preparePlugin (processSetup.sampleRate, (int) processSetup.maxSamplesPerBlock);
-
-        return kResultTrue;
-    }
-
-    tresult PLUGIN_API terminate() override
-    {
-        getPluginInstance().releaseResources();
-        return kResultTrue;
-    }
-
-    //==============================================================================
-    tresult PLUGIN_API connect (IConnectionPoint* other) override
-    {
-        if (other != nullptr && juceVST3EditController == nullptr)
-            juceVST3EditController.loadFrom (other);
-
-        return kResultTrue;
-    }
-
-    tresult PLUGIN_API disconnect (IConnectionPoint*) override
-    {
-        juceVST3EditController = nullptr;
-        return kResultTrue;
-    }
-
-    tresult PLUGIN_API notify (Vst::IMessage* message) override
-    {
-        if (message != nullptr && juceVST3EditController == nullptr)
-        {
-            Steinberg::int64 value = 0;
-
-            if (message->getAttributes()->getInt ("JuceVST3EditController", value) == kResultTrue)
-            {
-                juceVST3EditController = (JuceVST3EditController*) (pointer_sized_int) value;
-
-                if (juceVST3EditController != nullptr)
-                    juceVST3EditController->setAudioProcessor (comPluginInstance);
-                else
-                    jassertfalse;
-            }
-        }
-
-        return kResultTrue;
-    }
-
-    //==============================================================================
-    tresult PLUGIN_API getControllerClassId (TUID classID) override
-    {
-        memcpy (classID, JuceVST3EditController::iid, sizeof (TUID));
-        return kResultTrue;
-    }
-
-    Steinberg::int32 PLUGIN_API getBusCount (Vst::MediaType type, Vst::BusDirection dir) override
-    {
-        if (Vst::BusList* const busList = getBusListFor (type, dir))
-            return busList->total();
-
-        return 0;
-    }
-
-    tresult PLUGIN_API getBusInfo (Vst::MediaType type, Vst::BusDirection dir,
-                                   Steinberg::int32 index, Vst::BusInfo& info) override
-    {
-        if (Vst::BusList* const busList = getBusListFor (type, dir))
-        {
-            if (Vst::Bus* const bus = (Vst::Bus*) busList->at (index))
-            {
-                info.mediaType = type;
-                info.direction = dir;
-
-                if (bus->getInfo (info))
-                    return kResultTrue;
-            }
-        }
-
-        zerostruct (info);
-        return kResultFalse;
-    }
-
-    tresult PLUGIN_API activateBus (Vst::MediaType type, Vst::BusDirection dir,
-                                    Steinberg::int32 index, TBool state) override
-    {
-        if (Vst::BusList* const busList = getBusListFor (type, dir))
-        {
-            if (Vst::Bus* const bus = (Vst::Bus*) busList->at (index))
-            {
-                bus->setActive (state);
-                return kResultTrue;
-            }
-        }
-
-        jassertfalse;
-        return kResultFalse;
-    }
-
-    tresult PLUGIN_API setActive (TBool state) override
-    {
-        if (state == kResultFalse)
-        {
-            getPluginInstance().releaseResources();
-        }
-        else
-        {
-            double sampleRate = getPluginInstance().getSampleRate();
-            int bufferSize = getPluginInstance().getBlockSize();
-
-            sampleRate = processSetup.sampleRate > 0.0
-                            ? processSetup.sampleRate
-                            : sampleRate;
-
-            bufferSize = processSetup.maxSamplesPerBlock > 0
-                            ? (int) processSetup.maxSamplesPerBlock
-                            : bufferSize;
-
-            channelList.clear();
-            channelList.insertMultiple (0, nullptr, jmax (JucePlugin_MaxNumInputChannels, JucePlugin_MaxNumOutputChannels) + 1);
-
-            preparePlugin (sampleRate, bufferSize);
-        }
-
-        return kResultOk;
-    }
-
-    tresult PLUGIN_API setIoMode (Vst::IoMode) override                                 { return kNotImplemented; }
-    tresult PLUGIN_API getRoutingInfo (Vst::RoutingInfo&, Vst::RoutingInfo&) override   { return kNotImplemented; }
-
-   #if JUCE_VST3_CAN_REPLACE_VST2
-    void loadVST2CompatibleState (const char* data, int size)
-    {
-        const int headerLen = htonl (*(juce::int32*) (data + 4));
-        const struct fxBank* bank = (const struct fxBank*) (data + (8 + headerLen));
-        const int version = htonl (bank->version); (void) version;
-
-        jassert ('VstW' == htonl (*(juce::int32*) data));
-        jassert (1 == htonl (*(juce::int32*) (data + 8))); // version should be 1 according to Steinberg's docs
-        jassert (cMagic == htonl (bank->chunkMagic));
-        jassert (chunkBankMagic == htonl (bank->fxMagic));
-        jassert (version == 1 || version == 2);
-        jassert (JucePlugin_VSTUniqueID == htonl (bank->fxID));
-
-        pluginInstance->setStateInformation (bank->content.data.chunk,
-                                             jmin ((int) (size - (bank->content.data.chunk - data)),
-                                                   (int) htonl (bank->content.data.size)));
-    }
-   #endif
-
-    void loadStateData (const void* data, int size)
-    {
-       #if JUCE_VST3_CAN_REPLACE_VST2
-        loadVST2CompatibleState ((const char*) data, size);
-       #else
-        pluginInstance->setStateInformation (data, size);
-       #endif
-    }
-
-    bool readFromMemoryStream (IBStream* state)
-    {
-        FUnknownPtr<MemoryStream> s (state);
-
-        if (s != nullptr
-             && s->getData() != nullptr
-             && s->getSize() > 0
-             && s->getSize() < 1024 * 1024 * 100) // (some hosts seem to return junk for the size)
-        {
-            // Adobe Audition CS6 hack to avoid trying to use corrupted streams:
-            if (getHostType().isAdobeAudition())
-                if (s->getSize() >= 5 && memcmp (s->getData(), "VC2!E", 5) == 0)
-                    return false;
-
-            loadStateData (s->getData(), (int) s->getSize());
-            return true;
-        }
-
-        return false;
-    }
-
-    bool readFromUnknownStream (IBStream* state)
-    {
-        MemoryOutputStream allData;
-
-        {
-            const size_t bytesPerBlock = 4096;
-            HeapBlock<char> buffer (bytesPerBlock);
-
-            for (;;)
-            {
-                Steinberg::int32 bytesRead = 0;
-
-                if (state->read (buffer, (Steinberg::int32) bytesPerBlock, &bytesRead) == kResultTrue && bytesRead > 0)
-                {
-                    allData.write (buffer, bytesRead);
-                    continue;
-                }
-
-                break;
-            }
-        }
-
-        const size_t dataSize = allData.getDataSize();
-
-        if (dataSize > 0 && dataSize < 0x7fffffff)
-        {
-            loadStateData (allData.getData(), (int) dataSize);
-            return true;
-        }
-
-        return false;
-    }
-
-    tresult PLUGIN_API setState (IBStream* state) override
-    {
-        if (state == nullptr)
-            return kInvalidArgument;
-
-        FUnknownPtr<IBStream> stateRefHolder (state); // just in case the caller hasn't properly ref-counted the stream object
-
-        if (state->seek (0, IBStream::kIBSeekSet, nullptr) == kResultTrue)
-            if (readFromMemoryStream (state) || readFromUnknownStream (state))
-                return kResultTrue;
-
-        return kResultFalse;
-    }
-
-   #if JUCE_VST3_CAN_REPLACE_VST2
-    static tresult writeVST2Int (IBStream* state, int n)
-    {
-        juce::int32 t = (juce::int32) htonl (n);
-        return state->write (&t, 4);
-    }
-
-    static tresult writeVST2Header (IBStream* state)
-    {
-        tresult status = writeVST2Int (state, 'VstW');
-
-        if (status == kResultOk) status = writeVST2Int (state, 8); // header size
-        if (status == kResultOk) status = writeVST2Int (state, 1); // version
-        if (status == kResultOk) status = writeVST2Int (state, 0); // bypass
-
-        return status;
-    }
-   #endif
-
-    tresult PLUGIN_API getState (IBStream* state) override
-    {
-       if (state == nullptr)
-           return kInvalidArgument;
-
-        juce::MemoryBlock mem;
-        pluginInstance->getStateInformation (mem);
-
-      #if JUCE_VST3_CAN_REPLACE_VST2
-        tresult status = writeVST2Header (state);
-
-        if (status != kResultOk)
-            return status;
-
-        const int bankBlockSize = 160;
-        struct fxBank bank;
-
-        zerostruct (bank);
-        bank.chunkMagic         = htonl (cMagic);
-        bank.byteSize           = htonl (bankBlockSize - 8 + (unsigned int) mem.getSize());
-        bank.fxMagic            = htonl (chunkBankMagic);
-        bank.version            = htonl (2);
-        bank.fxID               = htonl (JucePlugin_VSTUniqueID);
-        bank.fxVersion          = htonl (JucePlugin_VersionCode);
-        bank.content.data.size  = htonl ((unsigned int) mem.getSize());
-
-        status = state->write (&bank, bankBlockSize);
-
-        if (status != kResultOk)
-            return status;
-       #endif
-
-        return state->write (mem.getData(), (Steinberg::int32) mem.getSize());
-    }
-
-    //==============================================================================
-    Steinberg::int32 PLUGIN_API getUnitCount() override
-    {
-        return 1;
-    }
-
-    tresult PLUGIN_API getUnitInfo (Steinberg::int32 unitIndex, Vst::UnitInfo& info) override
-    {
-        if (unitIndex == 0)
-        {
-            info.id             = Vst::kRootUnitId;
-            info.parentUnitId   = Vst::kNoParentUnitId;
-            info.programListId  = Vst::kNoProgramListId;
-
-            toString128 (info.name, TRANS("Root Unit"));
-
-            return kResultTrue;
-        }
-
-        zerostruct (info);
-        return kResultFalse;
-    }
-
-    Steinberg::int32 PLUGIN_API getProgramListCount() override
-    {
-        if (getPluginInstance().getNumPrograms() > 0)
-            return 1;
-
-        return 0;
-    }
-
-    tresult PLUGIN_API getProgramListInfo (Steinberg::int32 listIndex, Vst::ProgramListInfo& info) override
-    {
-        if (listIndex == 0)
-        {
-            info.id = paramPreset;
-            info.programCount = (Steinberg::int32) getPluginInstance().getNumPrograms();
-
-            toString128 (info.name, TRANS("Factory Presets"));
-
-            return kResultTrue;
-        }
-
-        jassertfalse;
-        zerostruct (info);
-        return kResultFalse;
-    }
-
-    tresult PLUGIN_API getProgramName (Vst::ProgramListID listId, Steinberg::int32 programIndex, Vst::String128 name) override
-    {
-        if (listId == paramPreset
-            && isPositiveAndBelow ((int) programIndex, getPluginInstance().getNumPrograms()))
-        {
-            toString128 (name, getPluginInstance().getProgramName ((int) programIndex));
-            return kResultTrue;
-        }
-
-        jassertfalse;
-        toString128 (name, juce::String());
-        return kResultFalse;
-    }
-
-    tresult PLUGIN_API getProgramInfo (Vst::ProgramListID, Steinberg::int32, Vst::CString, Vst::String128) override             { return kNotImplemented; }
-    tresult PLUGIN_API hasProgramPitchNames (Vst::ProgramListID, Steinberg::int32) override                                     { return kNotImplemented; }
-    tresult PLUGIN_API getProgramPitchName (Vst::ProgramListID, Steinberg::int32, Steinberg::int16, Vst::String128) override    { return kNotImplemented; }
-    tresult PLUGIN_API selectUnit (Vst::UnitID) override                                                                        { return kNotImplemented; }
-    tresult PLUGIN_API setUnitProgramData (Steinberg::int32, Steinberg::int32, IBStream*) override                              { return kNotImplemented; }
-    Vst::UnitID PLUGIN_API getSelectedUnit() override                                                                           { return Vst::kRootUnitId; }
-
-    tresult PLUGIN_API getUnitByBus (Vst::MediaType, Vst::BusDirection,
-                                     Steinberg::int32, Steinberg::int32,
-                                     Vst::UnitID& unitId) override
-    {
-        zerostruct (unitId);
-        return kNotImplemented;
-    }
-
-    //==============================================================================
-    bool getCurrentPosition (CurrentPositionInfo& info) override
-    {
-        info.timeInSamples              = jmax ((juce::int64) 0, processContext.projectTimeSamples);
-        info.timeInSeconds              = processContext.projectTimeMusic;
-        info.bpm                        = jmax (1.0, processContext.tempo);
-        info.timeSigNumerator           = jmax (1, (int) processContext.timeSigNumerator);
-        info.timeSigDenominator         = jmax (1, (int) processContext.timeSigDenominator);
-        info.ppqPositionOfLastBarStart  = processContext.barPositionMusic;
-        info.ppqPosition                = processContext.projectTimeMusic;
-        info.ppqLoopStart               = processContext.cycleStartMusic;
-        info.ppqLoopEnd                 = processContext.cycleEndMusic;
-        info.isRecording                = (processContext.state & Vst::ProcessContext::kRecording) != 0;
-        info.isPlaying                  = (processContext.state & Vst::ProcessContext::kPlaying) != 0;
-        info.isLooping                  = (processContext.state & Vst::ProcessContext::kCycleActive) != 0;
-        info.editOriginTime             = 0.0;
-        info.frameRate                  = AudioPlayHead::fpsUnknown;
-
-        if ((processContext.state & Vst::ProcessContext::kSmpteValid) != 0)
-        {
-            switch (processContext.frameRate.framesPerSecond)
-            {
-                case 24: info.frameRate = AudioPlayHead::fps24; break;
-                case 25: info.frameRate = AudioPlayHead::fps25; break;
-                case 29: info.frameRate = AudioPlayHead::fps30drop; break;
-
-                case 30:
-                {
-                    if ((processContext.frameRate.flags & Vst::FrameRate::kDropRate) != 0)
-                        info.frameRate = AudioPlayHead::fps30drop;
-                    else
-                        info.frameRate = AudioPlayHead::fps30;
-                }
-                break;
-
-                default: break;
-            }
-        }
-
-        return true;
-    }
-
-    //==============================================================================
-    static tresult setBusArrangementFor (Vst::BusList& list,
-                                         Vst::SpeakerArrangement* arrangement,
-                                         Steinberg::int32 numBusses)
-    {
-        if (arrangement != nullptr && numBusses == 1) //Should only be 1 bus per BusList
-        {
-            Steinberg::int32 counter = 0;
-
-            FOREACH_CAST (IPtr<Vst::Bus>, Vst::AudioBus, bus, list)
-                if (counter < numBusses)
-                    bus->setArrangement (arrangement[counter]);
-
-                counter++;
-            ENDFOR
-
-            return kResultTrue;
-        }
-
-        return kResultFalse;
-    }
-
-    tresult PLUGIN_API setBusArrangements (Vst::SpeakerArrangement* inputs, Steinberg::int32 numIns,
-                                           Vst::SpeakerArrangement* outputs, Steinberg::int32 numOuts) override
-    {
-       #if JucePlugin_MaxNumInputChannels > 0
-        if (setBusArrangementFor (audioInputs, inputs, numIns) != kResultTrue)
-            return kResultFalse;
-       #else
-        if (numIns != 0)
-            return kResultFalse;
-       #endif
-
-       #if JucePlugin_MaxNumOutputChannels > 0
-        if (setBusArrangementFor (audioOutputs, outputs, numOuts) != kResultTrue)
-            return kResultFalse;
-       #else
-        if (numOuts != 0)
-            return kResultFalse;
-       #endif
-
-<<<<<<< HEAD
-        preparePlugin (getPluginInstance().getSampleRate(), getPluginInstance().getBlockSize());
-=======
-        preparePlugin (getPluginInstance().getSampleRate(),
-                       getPluginInstance().getBlockSize());
->>>>>>> 223523f4
-
-        return kResultTrue;
-    }
-
-    tresult PLUGIN_API getBusArrangement (Vst::BusDirection dir, Steinberg::int32 index, Vst::SpeakerArrangement& arr) override
-    {
-        if (Vst::BusList* const busList = getBusListFor (Vst::kAudio, dir))
-        {
-            if (Vst::AudioBus* const audioBus = FCast<Vst::AudioBus> (busList->at (index)))
-            {
-                arr = audioBus->getArrangement();
-                return kResultTrue;
-            }
-        }
-
-        return kResultFalse;
-    }
-
-    tresult PLUGIN_API canProcessSampleSize (Steinberg::int32 symbolicSampleSize) override
-    {
-        return symbolicSampleSize == Vst::kSample32 ? kResultTrue : kResultFalse;
-    }
-
-    Steinberg::uint32 PLUGIN_API getLatencySamples() override
-    {
-        return (Steinberg::uint32) jmax (0, getPluginInstance().getLatencySamples());
-    }
-
-    tresult PLUGIN_API setupProcessing (Vst::ProcessSetup& newSetup) override
-    {
-        if (canProcessSampleSize (newSetup.symbolicSampleSize) != kResultTrue)
-            return kResultFalse;
-
-        processSetup = newSetup;
-        processContext.sampleRate = processSetup.sampleRate;
-
-        preparePlugin (processSetup.sampleRate, processSetup.maxSamplesPerBlock);
-
-        return kResultTrue;
-    }
-
-    tresult PLUGIN_API setProcessing (TBool state) override
-    {
-        if (state == kResultFalse)
-            getPluginInstance().reset();
-
-        return kResultTrue;
-    }
-
-    Steinberg::uint32 PLUGIN_API getTailSamples() override
-    {
-        const double tailLengthSeconds = getPluginInstance().getTailLengthSeconds();
-
-        if (tailLengthSeconds <= 0.0 || processSetup.sampleRate > 0.0)
-            return Vst::kNoTail;
-
-        return (Steinberg::uint32) roundToIntAccurate (tailLengthSeconds * processSetup.sampleRate);
-    }
-
-    //==============================================================================
-    void processParameterChanges (Vst::IParameterChanges& paramChanges)
-    {
-        jassert (pluginInstance != nullptr);
-
-        const Steinberg::int32 numParamsChanged = paramChanges.getParameterCount();
-
-        for (Steinberg::int32 i = 0; i < numParamsChanged; ++i)
-        {
-            if (Vst::IParamValueQueue* paramQueue = paramChanges.getParameterData (i))
-            {
-                const Steinberg::int32 numPoints = paramQueue->getPointCount();
-
-                Steinberg::int32 offsetSamples;
-                double value = 0.0;
-
-                if (paramQueue->getPoint (numPoints - 1,  offsetSamples, value) == kResultTrue)
-                {
-                    const int id = (int) paramQueue->getParameterId();
-                    jassert (isPositiveAndBelow (id, pluginInstance->getNumParameters()));
-                    pluginInstance->setParameter (id, (float) value);
-                }
-            }
-        }
-    }
-
-    tresult PLUGIN_API process (Vst::ProcessData& data) override
-    {
-        if (pluginInstance == nullptr)
-            return kResultFalse;
-
-        if (data.processContext != nullptr)
-            processContext = *data.processContext;
-        else
-            zerostruct (processContext);
-
-        midiBuffer.clear();
-
-       #if JucePlugin_WantsMidiInput
-        if (data.inputEvents != nullptr)
-            MidiEventList::toMidiBuffer (midiBuffer, *data.inputEvents);
-       #endif
-
-       #if JUCE_DEBUG && ! JucePlugin_ProducesMidiOutput
-        const int numMidiEventsComingIn = midiBuffer.getNumEvents();
-       #endif
-
-        const int numInputChans  = data.inputs  != nullptr ? (int) data.inputs[0].numChannels : 0;
-        const int numOutputChans = data.outputs != nullptr ? (int) data.outputs[0].numChannels : 0;
-
-        int totalChans = 0;
-
-        while (totalChans < numInputChans)
-        {
-            channelList.set (totalChans, data.inputs[0].channelBuffers32[totalChans]);
-            ++totalChans;
-        }
-
-        while (totalChans < numOutputChans)
-        {
-            channelList.set (totalChans, data.outputs[0].channelBuffers32[totalChans]);
-            ++totalChans;
-        }
-
-        AudioSampleBuffer buffer (channelList.getRawDataPointer(), totalChans, (int) data.numSamples);
-
-        {
-            const ScopedLock sl (pluginInstance->getCallbackLock());
-
-            pluginInstance->setNonRealtime (data.processMode == Vst::kOffline);
-
-            if (data.inputParameterChanges != nullptr)
-                processParameterChanges (*data.inputParameterChanges);
-
-            if (pluginInstance->isSuspended())
-                buffer.clear();
-            else
-                pluginInstance->processBlock (buffer, midiBuffer);
-        }
-
-        for (int i = 0; i < numOutputChans; ++i)
-            FloatVectorOperations::copy (data.outputs[0].channelBuffers32[i], buffer.getReadPointer (i), (int) data.numSamples);
-
-        // clear extra busses..
-        if (data.outputs != nullptr)
-            for (int i = 1; i < data.numOutputs; ++i)
-                for (int f = 0; f < data.outputs[i].numChannels; ++f)
-                    FloatVectorOperations::clear (data.outputs[i].channelBuffers32[f], (int) data.numSamples);
-
-       #if JucePlugin_ProducesMidiOutput
-        if (data.outputEvents != nullptr)
-            MidiEventList::toEventList (*data.outputEvents, midiBuffer);
-       #elif JUCE_DEBUG
-        /*  This assertion is caused when you've added some events to the
-            midiMessages array in your processBlock() method, which usually means
-            that you're trying to send them somewhere. But in this case they're
-            getting thrown away.
-
-            If your plugin does want to send MIDI messages, you'll need to set
-            the JucePlugin_ProducesMidiOutput macro to 1 in your
-            JucePluginCharacteristics.h file.
-
-            If you don't want to produce any MIDI output, then you should clear the
-            midiMessages array at the end of your processBlock() method, to
-            indicate that you don't want any of the events to be passed through
-            to the output.
-        */
-        jassert (midiBuffer.getNumEvents() <= numMidiEventsComingIn);
-       #endif
-
-        return kResultTrue;
-    }
-
-private:
-    //==============================================================================
-    Atomic<int> refCount;
-
-    AudioProcessor* pluginInstance;
-    ComSmartPtr<Vst::IHostApplication> host;
-    ComSmartPtr<JuceAudioProcessor> comPluginInstance;
-    ComSmartPtr<JuceVST3EditController> juceVST3EditController;
-
-    /**
-        Since VST3 does not provide a way of knowing the buffer size and sample rate at any point,
-        this object needs to be copied on every call to process() to be up-to-date...
-    */
-    Vst::ProcessContext processContext;
-    Vst::ProcessSetup processSetup;
-
-    Vst::BusList audioInputs, audioOutputs, eventInputs, eventOutputs;
-    MidiBuffer midiBuffer;
-    Array<float*> channelList;
-
-    const JuceLibraryRefCount juceCount;
-
-    //==============================================================================
-    void addBusTo (Vst::BusList& busList, Vst::Bus* newBus)
-    {
-        busList.append (IPtr<Vst::Bus> (newBus, false));
-    }
-
-    void addAudioBusTo (Vst::BusList& busList, const juce::String& name, Vst::SpeakerArrangement arr)
-    {
-        addBusTo (busList, new Vst::AudioBus (toString (name), Vst::kMain, Vst::BusInfo::kDefaultActive, arr));
-    }
-
-    void addEventBusTo (Vst::BusList& busList, const juce::String& name)
-    {
-        addBusTo (busList, new Vst::EventBus (toString (name), 16, Vst::kMain, Vst::BusInfo::kDefaultActive));
-    }
-
-    Vst::BusList* getBusListFor (Vst::MediaType type, Vst::BusDirection dir)
-    {
-        if (type == Vst::kAudio)  return dir == Vst::kInput ? &audioInputs : &audioOutputs;
-        if (type == Vst::kEvent)  return dir == Vst::kInput ? &eventInputs : &eventOutputs;
-
-        return nullptr;
-    }
-
-    //==============================================================================
-    enum InternalParameters
-    {
-        paramPreset = 'prst'
-    };
-
-    void preparePlugin (double sampleRate, int bufferSize)
-    {
-<<<<<<< HEAD
-        Steinberg::Vst::BusInfo inputBusInfo, outputBusInfo;
-        audioInputs.first()->getInfo(inputBusInfo);
-        audioOutputs.first()->getInfo(outputBusInfo);
-=======
-        Vst::BusInfo inputBusInfo, outputBusInfo;
-        audioInputs.first()->getInfo (inputBusInfo);
-        audioOutputs.first()->getInfo (outputBusInfo);
->>>>>>> 223523f4
-
-        getPluginInstance().setPlayConfigDetails (inputBusInfo.channelCount,
-                                                  outputBusInfo.channelCount,
-                                                  sampleRate, bufferSize);
-
-        getPluginInstance().prepareToPlay (sampleRate, bufferSize);
-    }
-
-    //==============================================================================
-    JUCE_DECLARE_NON_COPYABLE_WITH_LEAK_DETECTOR (JuceVST3Component)
-};
-
-//==============================================================================
-#if JUCE_MSVC
- #pragma warning (push, 0)
- #pragma warning (disable: 4310)
-#elif JUCE_CLANG
- #pragma clang diagnostic push
- #pragma clang diagnostic ignored "-w"
-#endif
-
-DECLARE_CLASS_IID (JuceAudioProcessor, 0x0101ABAB, 0xABCDEF01, JucePlugin_ManufacturerCode, JucePlugin_PluginCode)
-DEF_CLASS_IID (JuceAudioProcessor)
-
-#if JUCE_VST3_CAN_REPLACE_VST2
- // NB: Nasty old-fashioned code in here because it's copied from the Steinberg example code.
- static FUID getFUIDForVST2ID (bool forControllerUID)
- {
-     char uidString[33];
-
-     const int vstfxid = (('V' << 16) | ('S' << 8) | (forControllerUID ? 'E' : 'T'));
-     char vstfxidStr[7] = { 0 };
-     sprintf (vstfxidStr, "%06X", vstfxid);
-     strcpy (uidString, vstfxidStr);
-
-     char uidStr[9] = { 0 };
-     sprintf (uidStr, "%08X", JucePlugin_VSTUniqueID);
-     strcat (uidString, uidStr);
-
-     char nameidStr[3] = { 0 };
-     const size_t len = strlen (JucePlugin_Name);
-
-     for (size_t i = 0; i <= 8; ++i)
-     {
-         juce::uint8 c = i < len ? JucePlugin_Name[i] : 0;
-
-         if (c >= 'A' && c <= 'Z')
-             c += 'a' - 'A';
-
-         sprintf (nameidStr, "%02X", c);
-         strcat (uidString, nameidStr);
-     }
-
-     FUID newOne;
-     newOne.fromString (uidString);
-     return newOne;
- }
-
- const Steinberg::FUID JuceVST3Component     ::iid (getFUIDForVST2ID (false));
- const Steinberg::FUID JuceVST3EditController::iid (getFUIDForVST2ID (true));
-
- // JuceVST3ComponentIID gets used by VST2 wrapper to expose its equivalent VST3 identifier.
- extern const Steinberg::FUID JuceVST3ComponentIID; // Without a declaration VS2010 does not expose consts from the object file
- const Steinberg::FUID JuceVST3ComponentIID (JuceVST3Component::iid);
-#else
- DECLARE_CLASS_IID (JuceVST3EditController, 0xABCDEF01, 0x1234ABCD, JucePlugin_ManufacturerCode, JucePlugin_PluginCode)
- DEF_CLASS_IID (JuceVST3EditController)
-
- DECLARE_CLASS_IID (JuceVST3Component, 0xABCDEF01, 0x9182FAEB, JucePlugin_ManufacturerCode, JucePlugin_PluginCode)
- DEF_CLASS_IID (JuceVST3Component)
-#endif
-
-#if JUCE_MSVC
- #pragma warning (pop)
-#elif JUCE_CLANG
- #pragma clang diagnostic pop
-#endif
-
-//==============================================================================
-bool initModule()
-{
-   #if JUCE_MAC
-    initialiseMac();
-   #endif
-
-    return true;
-}
-
-bool shutdownModule()
-{
-    return true;
-}
-
-#undef JUCE_EXPORTED_FUNCTION
-
-#if JUCE_WINDOWS
-    extern "C" __declspec (dllexport) bool InitDll()   { return initModule(); }
-    extern "C" __declspec (dllexport) bool ExitDll()   { return shutdownModule(); }
-    #define JUCE_EXPORTED_FUNCTION
-
-#else
-    #define JUCE_EXPORTED_FUNCTION extern "C" __attribute__ ((visibility ("default")))
-
-    CFBundleRef globalBundleInstance = nullptr;
-    juce::uint32 numBundleRefs = 0;
-    juce::Array<CFBundleRef> bundleRefs;
-
-    enum { MaxPathLength = 2048 };
-    char modulePath[MaxPathLength] = { 0 };
-    void* moduleHandle = nullptr;
-
-    JUCE_EXPORTED_FUNCTION bool bundleEntry (CFBundleRef ref)
-    {
-        if (ref != nullptr)
-        {
-            ++numBundleRefs;
-            CFRetain (ref);
-
-            bundleRefs.add (ref);
-
-            if (moduleHandle == nullptr)
-            {
-                globalBundleInstance = ref;
-                moduleHandle = ref;
-
-                CFURLRef tempURL = CFBundleCopyBundleURL (ref);
-                CFURLGetFileSystemRepresentation (tempURL, true, (UInt8*) modulePath, MaxPathLength);
-                CFRelease (tempURL);
-            }
-        }
-
-        return initModule();
-    }
-
-    JUCE_EXPORTED_FUNCTION bool bundleExit()
-    {
-        if (shutdownModule())
-        {
-            if (--numBundleRefs == 0)
-            {
-                for (int i = 0; i < bundleRefs.size(); ++i)
-                    CFRelease (bundleRefs.getUnchecked (i));
-
-                bundleRefs.clear();
-            }
-
-            return true;
-        }
-
-        return false;
-    }
-#endif
-
-//==============================================================================
-/** This typedef represents VST3's createInstance() function signature */
-typedef FUnknown* (*CreateFunction) (Vst::IHostApplication*);
-
-static FUnknown* createComponentInstance (Vst::IHostApplication* host)
-{
-    return (Vst::IAudioProcessor*) new JuceVST3Component (host);
-}
-
-static FUnknown* createControllerInstance (Vst::IHostApplication* host)
-{
-    return (Vst::IEditController*) new JuceVST3EditController (host);
-}
-
-//==============================================================================
-class JucePluginFactory;
-JucePluginFactory* globalFactory = nullptr;
-
-//==============================================================================
-class JucePluginFactory : public IPluginFactory3
-{
-public:
-    JucePluginFactory()
-        : refCount (1),
-          factoryInfo (JucePlugin_Manufacturer, JucePlugin_ManufacturerWebsite,
-                       JucePlugin_ManufacturerEmail, Vst::kDefaultFactoryFlags)
-    {
-    }
-
-    virtual ~JucePluginFactory()
-    {
-        if (globalFactory == this)
-            globalFactory = nullptr;
-    }
-
-    //==============================================================================
-    bool registerClass (const PClassInfo2& info, CreateFunction createFunction)
-    {
-        if (createFunction == nullptr)
-        {
-            jassertfalse;
-            return false;
-        }
-
-        ClassEntry* entry = classes.add (new ClassEntry (info, createFunction));
-        entry->infoW.fromAscii (info);
-
-        return true;
-    }
-
-    bool isClassRegistered (const FUID& cid) const
-    {
-        for (int i = 0; i < classes.size(); ++i)
-            if (classes.getUnchecked (i)->infoW.cid == cid)
-                return true;
-
-        return false;
-    }
-
-    //==============================================================================
-    JUCE_DECLARE_VST3_COM_REF_METHODS
-
-    tresult PLUGIN_API queryInterface (const TUID targetIID, void** obj) override
-    {
-        TEST_FOR_AND_RETURN_IF_VALID (targetIID, IPluginFactory3)
-        TEST_FOR_AND_RETURN_IF_VALID (targetIID, IPluginFactory2)
-        TEST_FOR_AND_RETURN_IF_VALID (targetIID, IPluginFactory)
-        TEST_FOR_AND_RETURN_IF_VALID (targetIID, FUnknown)
-
-        jassertfalse; // Something new?
-        *obj = nullptr;
-        return kNotImplemented;
-    }
-
-    //==============================================================================
-    Steinberg::int32 PLUGIN_API countClasses() override
-    {
-        return (Steinberg::int32) classes.size();
-    }
-
-    tresult PLUGIN_API getFactoryInfo (PFactoryInfo* info) override
-    {
-        if (info == nullptr)
-            return kInvalidArgument;
-
-        memcpy (info, &factoryInfo, sizeof (PFactoryInfo));
-        return kResultOk;
-    }
-
-    tresult PLUGIN_API getClassInfo (Steinberg::int32 index, PClassInfo* info) override
-    {
-        return getPClassInfo<PClassInfo> (index, info);
-    }
-
-    tresult PLUGIN_API getClassInfo2 (Steinberg::int32 index, PClassInfo2* info) override
-    {
-        return getPClassInfo<PClassInfo2> (index, info);
-    }
-
-    tresult PLUGIN_API getClassInfoUnicode (Steinberg::int32 index, PClassInfoW* info) override
-    {
-        if (info != nullptr)
-        {
-            if (ClassEntry* entry = classes[(int) index])
-            {
-                memcpy (info, &entry->infoW, sizeof (PClassInfoW));
-                return kResultOk;
-            }
-        }
-
-        return kInvalidArgument;
-    }
-
-    tresult PLUGIN_API createInstance (FIDString cid, FIDString sourceIid, void** obj) override
-    {
-        *obj = nullptr;
-
-        FUID sourceFuid = sourceIid;
-
-        if (cid == nullptr || sourceIid == nullptr || ! sourceFuid.isValid())
-        {
-            jassertfalse; // The host you're running in has severe implementation issues!
-            return kInvalidArgument;
-        }
-
-        TUID iidToQuery;
-        sourceFuid.toTUID (iidToQuery);
-
-        for (int i = 0; i < classes.size(); ++i)
-        {
-            const ClassEntry& entry = *classes.getUnchecked (i);
-
-            if (doUIDsMatch (entry.infoW.cid, cid))
-            {
-                if (FUnknown* const instance = entry.createFunction (host))
-                {
-                    const FReleaser releaser (instance);
-
-                    if (instance->queryInterface (iidToQuery, obj) == kResultOk)
-                        return kResultOk;
-                }
-
-                break;
-            }
-        }
-
-        return kNoInterface;
-    }
-
-    tresult PLUGIN_API setHostContext (FUnknown* context) override
-    {
-        host.loadFrom (context);
-
-        if (host != nullptr)
-        {
-            Vst::String128 name;
-            host->getName (name);
-
-            return kResultTrue;
-        }
-
-        return kNotImplemented;
-    }
-
-private:
-    //==============================================================================
-    const JuceLibraryRefCount juceCount;
-    Atomic<int> refCount;
-    const PFactoryInfo factoryInfo;
-    ComSmartPtr<Vst::IHostApplication> host;
-
-    //==============================================================================
-    struct ClassEntry
-    {
-        ClassEntry() noexcept  : createFunction (nullptr), isUnicode (false) {}
-
-        ClassEntry (const PClassInfo2& info, CreateFunction fn) noexcept
-            : info2 (info), createFunction (fn), isUnicode (false) {}
-
-        PClassInfo2 info2;
-        PClassInfoW infoW;
-        CreateFunction createFunction;
-        bool isUnicode;
-
-    private:
-        JUCE_DECLARE_NON_COPYABLE_WITH_LEAK_DETECTOR (ClassEntry)
-    };
-
-    OwnedArray<ClassEntry> classes;
-
-    //==============================================================================
-    template<class PClassInfoType>
-    tresult PLUGIN_API getPClassInfo (Steinberg::int32 index, PClassInfoType* info)
-    {
-        if (info != nullptr)
-        {
-            zerostruct (*info);
-
-            if (ClassEntry* entry = classes[(int) index])
-            {
-                if (entry->isUnicode)
-                    return kResultFalse;
-
-                memcpy (info, &entry->info2, sizeof (PClassInfoType));
-                return kResultOk;
-            }
-        }
-
-        jassertfalse;
-        return kInvalidArgument;
-    }
-
-    //==============================================================================
-    JUCE_DECLARE_NON_COPYABLE_WITH_LEAK_DETECTOR (JucePluginFactory)
-};
-
-//==============================================================================
-#ifndef JucePlugin_Vst3ComponentFlags
-   #if JucePlugin_IsSynth
-    #define JucePlugin_Vst3ComponentFlags Vst::kSimpleModeSupported
-   #else
-    #define JucePlugin_Vst3ComponentFlags 0
-   #endif
-#endif
-
-#ifndef JucePlugin_Vst3Category
-   #if JucePlugin_IsSynth
-    #define JucePlugin_Vst3Category Vst::PlugType::kInstrumentSynth
-   #else
-    #define JucePlugin_Vst3Category Vst::PlugType::kFx
-   #endif
-#endif
-
-//==============================================================================
-// The VST3 plugin entry point.
-JUCE_EXPORTED_FUNCTION IPluginFactory* PLUGIN_API GetPluginFactory()
-{
-   #if JUCE_WINDOWS
-    // Cunning trick to force this function to be exported. Life's too short to
-    // faff around creating .def files for this kind of thing.
-    #pragma comment(linker, "/EXPORT:" __FUNCTION__ "=" __FUNCDNAME__)
-   #endif
-
-    if (globalFactory == nullptr)
-    {
-        globalFactory = new JucePluginFactory();
-
-        static const PClassInfo2 componentClass (JuceVST3Component::iid,
-                                                 PClassInfo::kManyInstances,
-                                                 kVstAudioEffectClass,
-                                                 JucePlugin_Name,
-                                                 JucePlugin_Vst3ComponentFlags,
-                                                 JucePlugin_Vst3Category,
-                                                 JucePlugin_Manufacturer,
-                                                 JucePlugin_VersionString,
-                                                 kVstVersionString);
-
-        globalFactory->registerClass (componentClass, createComponentInstance);
-
-        static const PClassInfo2 controllerClass (JuceVST3EditController::iid,
-                                                  PClassInfo::kManyInstances,
-                                                  kVstComponentControllerClass,
-                                                  JucePlugin_Name,
-                                                  JucePlugin_Vst3ComponentFlags,
-                                                  JucePlugin_Vst3Category,
-                                                  JucePlugin_Manufacturer,
-                                                  JucePlugin_VersionString,
-                                                  kVstVersionString);
-
-        globalFactory->registerClass (controllerClass, createControllerInstance);
-    }
-    else
-    {
-        globalFactory->addRef();
-    }
-
-    return dynamic_cast<IPluginFactory*> (globalFactory);
-}
-
-#endif //JucePlugin_Build_VST3
+/*
+  ==============================================================================
+
+   This file is part of the JUCE library.
+   Copyright (c) 2013 - Raw Material Software Ltd.
+
+   Permission is granted to use this software under the terms of either:
+   a) the GPL v2 (or any later version)
+   b) the Affero GPL v3
+
+   Details of these licenses can be found at: www.gnu.org/licenses
+
+   JUCE is distributed in the hope that it will be useful, but WITHOUT ANY
+   WARRANTY; without even the implied warranty of MERCHANTABILITY or FITNESS FOR
+   A PARTICULAR PURPOSE.  See the GNU General Public License for more details.
+
+   ------------------------------------------------------------------------------
+
+   To release a closed-source product which uses JUCE, commercial licenses are
+   available: visit www.juce.com for more information.
+
+  ==============================================================================
+*/
+
+// Your project must contain an AppConfig.h file with your project-specific settings in it,
+// and your header search path must make it accessible to the module's files.
+#include "AppConfig.h"
+
+//==============================================================================
+#if JucePlugin_Build_VST3 && (__APPLE_CPP__ || __APPLE_CC__ || _WIN32 || _WIN64)
+
+#include "../../juce_audio_processors/format_types/juce_VST3Headers.h"
+#include "../utility/juce_CheckSettingMacros.h"
+#include "../utility/juce_IncludeModuleHeaders.h"
+#include "../utility/juce_WindowsHooks.h"
+#include "../../juce_audio_processors/format_types/juce_VST3Common.h"
+
+#ifndef JUCE_VST3_CAN_REPLACE_VST2
+ #define JUCE_VST3_CAN_REPLACE_VST2 1
+#endif
+
+#if JUCE_VST3_CAN_REPLACE_VST2
+ #if JUCE_MSVC
+  #pragma warning (push)
+  #pragma warning (disable: 4514 4996)
+ #endif
+
+ #include <pluginterfaces/vst2.x/vstfxstore.h>
+
+ #if JUCE_MSVC
+  #pragma warning (pop)
+ #endif
+#endif
+
+#undef Point
+#undef Component
+
+using namespace Steinberg;
+
+//==============================================================================
+class JuceLibraryRefCount
+{
+public:
+    JuceLibraryRefCount()   { if ((getCount()++) == 0) initialiseJuce_GUI(); }
+    ~JuceLibraryRefCount()  { if ((--getCount()) == 0) shutdownJuce_GUI(); }
+
+private:
+    int& getCount() noexcept
+    {
+        static int count = 0;
+        return count;
+    }
+
+    JUCE_DECLARE_NON_COPYABLE_WITH_LEAK_DETECTOR (JuceLibraryRefCount)
+};
+
+//==============================================================================
+namespace juce
+{
+ #if JUCE_MAC
+  extern void initialiseMac();
+  extern void* attachComponentToWindowRef (Component*, void* parent, bool isNSView);
+  extern void detachComponentFromWindowRef (Component*, void* window, bool isNSView);
+  extern void setNativeHostWindowSize (void* window, Component*, int newWidth, int newHeight, bool isNSView);
+ #endif
+}
+
+//==============================================================================
+class JuceAudioProcessor  : public FUnknown
+{
+public:
+    JuceAudioProcessor (AudioProcessor* source) noexcept
+        : refCount (0), audioProcessor (source) {}
+
+    virtual ~JuceAudioProcessor() {}
+
+    AudioProcessor* get() const noexcept      { return audioProcessor; }
+
+    JUCE_DECLARE_VST3_COM_QUERY_METHODS
+    JUCE_DECLARE_VST3_COM_REF_METHODS
+
+    static const FUID iid;
+
+private:
+    Atomic<int> refCount;
+    ScopedPointer<AudioProcessor> audioProcessor;
+
+    JuceAudioProcessor() JUCE_DELETED_FUNCTION;
+    JUCE_DECLARE_NON_COPYABLE_WITH_LEAK_DETECTOR (JuceAudioProcessor)
+};
+
+//==============================================================================
+class JuceVST3EditController : public Vst::EditController,
+                               public Vst::IMidiMapping,
+                               public AudioProcessorListener
+{
+public:
+    JuceVST3EditController (Vst::IHostApplication* host)
+    {
+        if (host != nullptr)
+            host->queryInterface (FUnknown::iid, (void**) &hostContext);
+    }
+
+    //==============================================================================
+    static const FUID iid;
+
+    //==============================================================================
+    REFCOUNT_METHODS (ComponentBase)
+
+    tresult PLUGIN_API queryInterface (const TUID targetIID, void** obj) override
+    {
+        TEST_FOR_AND_RETURN_IF_VALID (targetIID, FObject)
+        TEST_FOR_AND_RETURN_IF_VALID (targetIID, JuceVST3EditController)
+        TEST_FOR_AND_RETURN_IF_VALID (targetIID, Vst::IEditController)
+        TEST_FOR_AND_RETURN_IF_VALID (targetIID, Vst::IEditController2)
+        TEST_FOR_AND_RETURN_IF_VALID (targetIID, Vst::IConnectionPoint)
+        TEST_FOR_AND_RETURN_IF_VALID (targetIID, Vst::IMidiMapping)
+        TEST_FOR_COMMON_BASE_AND_RETURN_IF_VALID (targetIID, IPluginBase, Vst::IEditController)
+        TEST_FOR_COMMON_BASE_AND_RETURN_IF_VALID (targetIID, IDependent, Vst::IEditController)
+        TEST_FOR_COMMON_BASE_AND_RETURN_IF_VALID (targetIID, FUnknown, Vst::IEditController)
+
+        if (doUIDsMatch (targetIID, JuceAudioProcessor::iid))
+        {
+            audioProcessor->addRef();
+            *obj = audioProcessor;
+            return kResultOk;
+        }
+
+        *obj = nullptr;
+        return kNoInterface;
+    }
+
+    //==============================================================================
+    tresult PLUGIN_API initialize (FUnknown* context) override
+    {
+        if (hostContext != context)
+        {
+            if (hostContext != nullptr)
+                hostContext->release();
+
+            hostContext = context;
+
+            if (hostContext != nullptr)
+                hostContext->addRef();
+        }
+
+        return kResultTrue;
+    }
+
+    tresult PLUGIN_API terminate() override
+    {
+        if (AudioProcessor* const pluginInstance = getPluginInstance())
+            pluginInstance->removeListener (this);
+
+        audioProcessor = nullptr;
+
+        return EditController::terminate();
+    }
+
+    //==============================================================================
+    struct Param  : public Vst::Parameter
+    {
+        Param (AudioProcessor& p, int index)  : owner (p), paramIndex (index)
+        {
+            info.id = (Vst::ParamID) index;
+            toString128 (info.title, p.getParameterName (index));
+            toString128 (info.shortTitle, p.getParameterName (index, 8));
+            toString128 (info.units, p.getParameterLabel (index));
+
+            const int numSteps = p.getParameterNumSteps (index);
+            info.stepCount = (Steinberg::int32) (numSteps > 0 && numSteps < 0x7fffffff ? numSteps - 1 : 0);
+            info.defaultNormalizedValue = p.getParameterDefaultValue (index);
+            info.unitId = Vst::kRootUnitId;
+            info.flags = p.isParameterAutomatable (index) ? Vst::ParameterInfo::kCanAutomate : 0;
+        }
+
+        virtual ~Param() {}
+
+        bool setNormalized (Vst::ParamValue v) override
+        {
+            v = jlimit (0.0, 1.0, v);
+
+            if (v != valueNormalized)
+            {
+                valueNormalized = v;
+                changed();
+                return true;
+            }
+
+            return false;
+        }
+
+        void toString (Vst::ParamValue, Vst::String128 result) const override
+        {
+            toString128 (result, owner.getParameterText (paramIndex, 128));
+        }
+
+        Vst::ParamValue toPlain (Vst::ParamValue v) const override       { return v; }
+        Vst::ParamValue toNormalized (Vst::ParamValue v) const override  { return v; }
+
+    private:
+        AudioProcessor& owner;
+        int paramIndex;
+
+        JUCE_DECLARE_NON_COPYABLE_WITH_LEAK_DETECTOR (Param)
+    };
+
+    //==============================================================================
+    void setAudioProcessor (JuceAudioProcessor* audioProc)
+    {
+        if (audioProcessor != audioProc)
+        {
+            audioProcessor = audioProc;
+            setupParameters();
+        }
+    }
+
+    tresult PLUGIN_API connect (IConnectionPoint* other) override
+    {
+        if (other != nullptr && audioProcessor == nullptr)
+        {
+            const tresult result = ComponentBase::connect (other);
+
+            if (! audioProcessor.loadFrom (other))
+                sendIntMessage ("JuceVST3EditController", (Steinberg::int64) (pointer_sized_int) this);
+            else
+                setupParameters();
+
+            return result;
+        }
+
+        jassertfalse;
+        return kResultFalse;
+    }
+
+    //==============================================================================
+    tresult PLUGIN_API getMidiControllerAssignment (Steinberg::int32, Steinberg::int16,
+                                                    Vst::CtrlNumber,
+                                                    Vst::ParamID& id) override
+    {
+        //TODO
+        id = 0;
+        return kNotImplemented;
+    }
+
+    //==============================================================================
+    IPlugView* PLUGIN_API createView (const char* name) override
+    {
+        if (AudioProcessor* const pluginInstance = getPluginInstance())
+        {
+            if (pluginInstance->hasEditor() && name != nullptr
+                 && strcmp (name, Vst::ViewType::kEditor) == 0)
+            {
+                return new JuceVST3Editor (*this, *pluginInstance);
+            }
+        }
+
+        return nullptr;
+    }
+
+    //==============================================================================
+    void audioProcessorParameterChangeGestureBegin (AudioProcessor*, int index) override        { beginEdit ((Steinberg::uint32) index); }
+    void audioProcessorParameterChanged (AudioProcessor*, int index, float newValue) override   { performEdit ((Steinberg::uint32) index, (double) newValue); }
+    void audioProcessorParameterChangeGestureEnd (AudioProcessor*, int index) override          { endEdit ((Steinberg::uint32) index); }
+
+    void audioProcessorChanged (AudioProcessor*) override
+    {
+        if (componentHandler != nullptr)
+            componentHandler->restartComponent (Vst::kLatencyChanged & Vst::kParamValuesChanged);
+    }
+
+    //==============================================================================
+    AudioProcessor* getPluginInstance() const noexcept
+    {
+        if (audioProcessor != nullptr)
+            return audioProcessor->get();
+
+        return nullptr;
+    }
+
+private:
+    //==============================================================================
+    ComSmartPtr<JuceAudioProcessor> audioProcessor;
+    const JuceLibraryRefCount juceCount;
+
+    //==============================================================================
+    void setupParameters()
+    {
+        if (AudioProcessor* const pluginInstance = getPluginInstance())
+        {
+            pluginInstance->addListener (this);
+
+            if (parameters.getParameterCount() <= 0)
+                for (int i = 0; i < pluginInstance->getNumParameters(); ++i)
+                    parameters.addParameter (new Param (*pluginInstance, i));
+
+            audioProcessorChanged (pluginInstance);
+        }
+    }
+
+    void sendIntMessage (const char* idTag, const Steinberg::int64 value)
+    {
+        jassert (hostContext != nullptr);
+
+        if (Vst::IMessage* message = allocateMessage())
+        {
+            const FReleaser releaser (message);
+            message->setMessageID (idTag);
+            message->getAttributes()->setInt (idTag, value);
+            sendMessage (message);
+        }
+    }
+
+    //==============================================================================
+    class JuceVST3Editor : public Vst::EditorView
+    {
+    public:
+        JuceVST3Editor (JuceVST3EditController& ec, AudioProcessor& p)
+          : Vst::EditorView (&ec, nullptr),
+            owner (&ec), pluginInstance (p)
+        {
+           #if JUCE_MAC
+            macHostWindow = nullptr;
+            isNSView = false;
+           #endif
+
+            component = new ContentWrapperComponent (*this, p);
+        }
+
+        //==============================================================================
+        tresult PLUGIN_API isPlatformTypeSupported (FIDString type) override
+        {
+            if (type != nullptr && pluginInstance.hasEditor())
+            {
+               #if JUCE_WINDOWS
+                if (strcmp (type, kPlatformTypeHWND) == 0)
+               #else
+                if (strcmp (type, kPlatformTypeNSView) == 0 || strcmp (type, kPlatformTypeHIView) == 0)
+               #endif
+                    return kResultTrue;
+            }
+
+            return kResultFalse;
+        }
+
+        tresult PLUGIN_API attached (void* parent, FIDString type) override
+        {
+            if (parent == nullptr || isPlatformTypeSupported (type) == kResultFalse)
+                return kResultFalse;
+
+           #if JUCE_WINDOWS
+            component->addToDesktop (0, parent);
+            component->setOpaque (true);
+            component->setVisible (true);
+           #else
+            isNSView = (strcmp (type, kPlatformTypeNSView) == 0);
+            macHostWindow = juce::attachComponentToWindowRef (component, parent, isNSView);
+           #endif
+
+            component->resizeHostWindow();
+            systemWindow = parent;
+            attachedToParent();
+
+            return kResultTrue;
+        }
+
+        tresult PLUGIN_API removed() override
+        {
+            if (component != nullptr)
+            {
+               #if JUCE_WINDOWS
+                component->removeFromDesktop();
+               #else
+                if (macHostWindow != nullptr)
+                {
+                    juce::detachComponentFromWindowRef (component, macHostWindow, isNSView);
+                    macHostWindow = nullptr;
+                }
+               #endif
+
+                component = nullptr;
+            }
+
+            return CPluginView::removed();
+        }
+
+        tresult PLUGIN_API onSize (ViewRect* newSize) override
+        {
+            if (newSize != nullptr)
+            {
+                rect = *newSize;
+
+                if (component != nullptr)
+                    component->setSize (rect.getWidth(), rect.getHeight());
+
+                return kResultTrue;
+            }
+
+            jassertfalse;
+            return kResultFalse;
+        }
+
+        tresult PLUGIN_API getSize (ViewRect* size) override
+        {
+            if (size != nullptr && component != nullptr)
+            {
+                *size = ViewRect (0, 0, component->getWidth(), component->getHeight());
+                return kResultTrue;
+            }
+
+            return kResultFalse;
+        }
+
+        tresult PLUGIN_API canResize() override         { return kResultTrue; }
+
+        tresult PLUGIN_API checkSizeConstraint (ViewRect* rect) override
+        {
+            if (rect != nullptr && component != nullptr)
+            {
+                rect->right  = rect->left + component->getWidth();
+                rect->bottom = rect->top  + component->getHeight();
+                return kResultTrue;
+            }
+
+            jassertfalse;
+            return kResultFalse;
+        }
+
+    private:
+        //==============================================================================
+        class ContentWrapperComponent : public juce::Component
+        {
+        public:
+            ContentWrapperComponent (JuceVST3Editor& editor, AudioProcessor& plugin)
+               : owner (editor),
+                 pluginEditor (plugin.createEditorIfNeeded())
+            {
+                setOpaque (true);
+                setBroughtToFrontOnMouseClick (true);
+
+                // if hasEditor() returns true then createEditorIfNeeded has to return a valid editor
+                jassert (pluginEditor != nullptr);
+
+                if (pluginEditor != nullptr)
+                {
+                    addAndMakeVisible (pluginEditor);
+                    setBounds (pluginEditor->getLocalBounds());
+                    resizeHostWindow();
+                }
+            }
+
+            ~ContentWrapperComponent()
+            {
+                if (pluginEditor != nullptr)
+                {
+                    PopupMenu::dismissAllActiveMenus();
+                    pluginEditor->getAudioProcessor()->editorBeingDeleted (pluginEditor);
+                }
+            }
+
+            void paint (Graphics& g) override
+            {
+                g.fillAll (Colours::black);
+            }
+
+            void childBoundsChanged (Component*) override
+            {
+                resizeHostWindow();
+            }
+
+            void resized() override
+            {
+                if (pluginEditor != nullptr)
+                    pluginEditor->setBounds (getLocalBounds());
+            }
+
+            void resizeHostWindow()
+            {
+                if (pluginEditor != nullptr)
+                {
+                    const int w = pluginEditor->getWidth();
+                    const int h = pluginEditor->getHeight();
+
+                   #if JUCE_WINDOWS
+                    setSize (w, h);
+                   #else
+                    if (owner.macHostWindow != nullptr)
+                        juce::setNativeHostWindowSize (owner.macHostWindow, this, w, h, owner.isNSView);
+                   #endif
+
+                    if (owner.plugFrame != nullptr)
+                    {
+                        ViewRect newSize (0, 0, w, h);
+                        owner.plugFrame->resizeView (&owner, &newSize);
+                    }
+                }
+            }
+
+        private:
+            JuceVST3Editor& owner;
+            ScopedPointer<AudioProcessorEditor> pluginEditor;
+
+            JUCE_DECLARE_NON_COPYABLE_WITH_LEAK_DETECTOR (ContentWrapperComponent)
+        };
+
+        //==============================================================================
+        ComSmartPtr<JuceVST3EditController> owner;
+        AudioProcessor& pluginInstance;
+
+        ScopedPointer<ContentWrapperComponent> component;
+        friend class ContentWrapperComponent;
+
+       #if JUCE_MAC
+        void* macHostWindow;
+        bool isNSView;
+       #endif
+
+       #if JUCE_WINDOWS
+        WindowsHooks hooks;
+       #endif
+
+        //==============================================================================
+        JUCE_DECLARE_NON_COPYABLE_WITH_LEAK_DETECTOR (JuceVST3Editor)
+    };
+
+    JUCE_DECLARE_NON_COPYABLE_WITH_LEAK_DETECTOR (JuceVST3EditController)
+};
+
+//==============================================================================
+class JuceVST3Component : public Vst::IComponent,
+                          public Vst::IAudioProcessor,
+                          public Vst::IUnitInfo,
+                          public Vst::IConnectionPoint,
+                          public AudioPlayHead
+{
+public:
+    JuceVST3Component (Vst::IHostApplication* h)
+      : refCount (1),
+        host (h),
+        audioInputs  (Vst::kAudio, Vst::kInput),
+        audioOutputs (Vst::kAudio, Vst::kOutput),
+        eventInputs  (Vst::kEvent, Vst::kInput),
+        eventOutputs (Vst::kEvent, Vst::kOutput)
+    {
+        pluginInstance = createPluginFilterOfType (AudioProcessor::wrapperType_VST3);
+        pluginInstance->setPlayHead(this);
+        comPluginInstance = new JuceAudioProcessor (pluginInstance);
+
+        zerostruct (processContext);
+
+        processSetup.maxSamplesPerBlock = 1024;
+        processSetup.processMode = Vst::kRealtime;
+        processSetup.sampleRate = 44100.0;
+        processSetup.symbolicSampleSize = Vst::kSample32;
+
+        pluginInstance->setPlayHead (this);
+    }
+
+    ~JuceVST3Component()
+    {
+        if (pluginInstance != nullptr)
+            if (pluginInstance->getPlayHead() == this)
+                pluginInstance->setPlayHead (nullptr);
+
+        audioInputs.removeAll();
+        audioOutputs.removeAll();
+        eventInputs.removeAll();
+        eventOutputs.removeAll();
+    }
+
+    //==============================================================================
+    AudioProcessor& getPluginInstance() const noexcept { return *pluginInstance; }
+
+    //==============================================================================
+    static const FUID iid;
+
+    JUCE_DECLARE_VST3_COM_REF_METHODS
+
+    tresult PLUGIN_API queryInterface (const TUID targetIID, void** obj) override
+    {
+        TEST_FOR_AND_RETURN_IF_VALID (targetIID, IPluginBase)
+        TEST_FOR_AND_RETURN_IF_VALID (targetIID, JuceVST3Component)
+        TEST_FOR_AND_RETURN_IF_VALID (targetIID, Vst::IComponent)
+        TEST_FOR_AND_RETURN_IF_VALID (targetIID, Vst::IAudioProcessor)
+        TEST_FOR_AND_RETURN_IF_VALID (targetIID, Vst::IUnitInfo)
+        TEST_FOR_AND_RETURN_IF_VALID (targetIID, Vst::IConnectionPoint)
+        TEST_FOR_COMMON_BASE_AND_RETURN_IF_VALID (targetIID, FUnknown, Vst::IComponent)
+
+        if (doUIDsMatch (targetIID, JuceAudioProcessor::iid))
+        {
+            comPluginInstance->addRef();
+            *obj = comPluginInstance;
+            return kResultOk;
+        }
+
+        *obj = nullptr;
+        return kNoInterface;
+    }
+
+    //==============================================================================
+    tresult PLUGIN_API initialize (FUnknown* hostContext) override
+    {
+        if (host != hostContext)
+            host.loadFrom (hostContext);
+
+       #if JucePlugin_MaxNumInputChannels > 0
+        addAudioBusTo (audioInputs, TRANS("Audio Input"),
+                       getArrangementForNumChannels (JucePlugin_MaxNumInputChannels));
+       #endif
+
+       #if JucePlugin_MaxNumOutputChannels > 0
+        addAudioBusTo (audioOutputs, TRANS("Audio Output"),
+                       getArrangementForNumChannels (JucePlugin_MaxNumOutputChannels));
+       #endif
+
+       #if JucePlugin_WantsMidiInput
+        addEventBusTo (eventInputs, TRANS("MIDI Input"));
+       #endif
+
+       #if JucePlugin_ProducesMidiOutput
+        addEventBusTo (eventOutputs, TRANS("MIDI Output"));
+       #endif
+
+        processContext.sampleRate = processSetup.sampleRate;
+
+        preparePlugin (processSetup.sampleRate, (int) processSetup.maxSamplesPerBlock);
+
+        return kResultTrue;
+    }
+
+    tresult PLUGIN_API terminate() override
+    {
+        getPluginInstance().releaseResources();
+        return kResultTrue;
+    }
+
+    //==============================================================================
+    tresult PLUGIN_API connect (IConnectionPoint* other) override
+    {
+        if (other != nullptr && juceVST3EditController == nullptr)
+            juceVST3EditController.loadFrom (other);
+
+        return kResultTrue;
+    }
+
+    tresult PLUGIN_API disconnect (IConnectionPoint*) override
+    {
+        juceVST3EditController = nullptr;
+        return kResultTrue;
+    }
+
+    tresult PLUGIN_API notify (Vst::IMessage* message) override
+    {
+        if (message != nullptr && juceVST3EditController == nullptr)
+        {
+            Steinberg::int64 value = 0;
+
+            if (message->getAttributes()->getInt ("JuceVST3EditController", value) == kResultTrue)
+            {
+                juceVST3EditController = (JuceVST3EditController*) (pointer_sized_int) value;
+
+                if (juceVST3EditController != nullptr)
+                    juceVST3EditController->setAudioProcessor (comPluginInstance);
+                else
+                    jassertfalse;
+            }
+        }
+
+        return kResultTrue;
+    }
+
+    //==============================================================================
+    tresult PLUGIN_API getControllerClassId (TUID classID) override
+    {
+        memcpy (classID, JuceVST3EditController::iid, sizeof (TUID));
+        return kResultTrue;
+    }
+
+    Steinberg::int32 PLUGIN_API getBusCount (Vst::MediaType type, Vst::BusDirection dir) override
+    {
+        if (Vst::BusList* const busList = getBusListFor (type, dir))
+            return busList->total();
+
+        return 0;
+    }
+
+    tresult PLUGIN_API getBusInfo (Vst::MediaType type, Vst::BusDirection dir,
+                                   Steinberg::int32 index, Vst::BusInfo& info) override
+    {
+        if (Vst::BusList* const busList = getBusListFor (type, dir))
+        {
+            if (Vst::Bus* const bus = (Vst::Bus*) busList->at (index))
+            {
+                info.mediaType = type;
+                info.direction = dir;
+
+                if (bus->getInfo (info))
+                    return kResultTrue;
+            }
+        }
+
+        zerostruct (info);
+        return kResultFalse;
+    }
+
+    tresult PLUGIN_API activateBus (Vst::MediaType type, Vst::BusDirection dir,
+                                    Steinberg::int32 index, TBool state) override
+    {
+        if (Vst::BusList* const busList = getBusListFor (type, dir))
+        {
+            if (Vst::Bus* const bus = (Vst::Bus*) busList->at (index))
+            {
+                bus->setActive (state);
+                return kResultTrue;
+            }
+        }
+
+        jassertfalse;
+        return kResultFalse;
+    }
+
+    tresult PLUGIN_API setActive (TBool state) override
+    {
+        if (state == kResultFalse)
+        {
+            getPluginInstance().releaseResources();
+        }
+        else
+        {
+            double sampleRate = getPluginInstance().getSampleRate();
+            int bufferSize = getPluginInstance().getBlockSize();
+
+            sampleRate = processSetup.sampleRate > 0.0
+                            ? processSetup.sampleRate
+                            : sampleRate;
+
+            bufferSize = processSetup.maxSamplesPerBlock > 0
+                            ? (int) processSetup.maxSamplesPerBlock
+                            : bufferSize;
+
+            channelList.clear();
+            channelList.insertMultiple (0, nullptr, jmax (JucePlugin_MaxNumInputChannels, JucePlugin_MaxNumOutputChannels) + 1);
+
+            preparePlugin (sampleRate, bufferSize);
+        }
+
+        return kResultOk;
+    }
+
+    tresult PLUGIN_API setIoMode (Vst::IoMode) override                                 { return kNotImplemented; }
+    tresult PLUGIN_API getRoutingInfo (Vst::RoutingInfo&, Vst::RoutingInfo&) override   { return kNotImplemented; }
+
+   #if JUCE_VST3_CAN_REPLACE_VST2
+    void loadVST2CompatibleState (const char* data, int size)
+    {
+        const int headerLen = htonl (*(juce::int32*) (data + 4));
+        const struct fxBank* bank = (const struct fxBank*) (data + (8 + headerLen));
+        const int version = htonl (bank->version); (void) version;
+
+        jassert ('VstW' == htonl (*(juce::int32*) data));
+        jassert (1 == htonl (*(juce::int32*) (data + 8))); // version should be 1 according to Steinberg's docs
+        jassert (cMagic == htonl (bank->chunkMagic));
+        jassert (chunkBankMagic == htonl (bank->fxMagic));
+        jassert (version == 1 || version == 2);
+        jassert (JucePlugin_VSTUniqueID == htonl (bank->fxID));
+
+        pluginInstance->setStateInformation (bank->content.data.chunk,
+                                             jmin ((int) (size - (bank->content.data.chunk - data)),
+                                                   (int) htonl (bank->content.data.size)));
+    }
+   #endif
+
+    void loadStateData (const void* data, int size)
+    {
+       #if JUCE_VST3_CAN_REPLACE_VST2
+        loadVST2CompatibleState ((const char*) data, size);
+       #else
+        pluginInstance->setStateInformation (data, size);
+       #endif
+    }
+
+    bool readFromMemoryStream (IBStream* state)
+    {
+        FUnknownPtr<MemoryStream> s (state);
+
+        if (s != nullptr
+             && s->getData() != nullptr
+             && s->getSize() > 0
+             && s->getSize() < 1024 * 1024 * 100) // (some hosts seem to return junk for the size)
+        {
+            // Adobe Audition CS6 hack to avoid trying to use corrupted streams:
+            if (getHostType().isAdobeAudition())
+                if (s->getSize() >= 5 && memcmp (s->getData(), "VC2!E", 5) == 0)
+                    return false;
+
+            loadStateData (s->getData(), (int) s->getSize());
+            return true;
+        }
+
+        return false;
+    }
+
+    bool readFromUnknownStream (IBStream* state)
+    {
+        MemoryOutputStream allData;
+
+        {
+            const size_t bytesPerBlock = 4096;
+            HeapBlock<char> buffer (bytesPerBlock);
+
+            for (;;)
+            {
+                Steinberg::int32 bytesRead = 0;
+
+                if (state->read (buffer, (Steinberg::int32) bytesPerBlock, &bytesRead) == kResultTrue && bytesRead > 0)
+                {
+                    allData.write (buffer, bytesRead);
+                    continue;
+                }
+
+                break;
+            }
+        }
+
+        const size_t dataSize = allData.getDataSize();
+
+        if (dataSize > 0 && dataSize < 0x7fffffff)
+        {
+            loadStateData (allData.getData(), (int) dataSize);
+            return true;
+        }
+
+        return false;
+    }
+
+    tresult PLUGIN_API setState (IBStream* state) override
+    {
+        if (state == nullptr)
+            return kInvalidArgument;
+
+        FUnknownPtr<IBStream> stateRefHolder (state); // just in case the caller hasn't properly ref-counted the stream object
+
+        if (state->seek (0, IBStream::kIBSeekSet, nullptr) == kResultTrue)
+            if (readFromMemoryStream (state) || readFromUnknownStream (state))
+                return kResultTrue;
+
+        return kResultFalse;
+    }
+
+   #if JUCE_VST3_CAN_REPLACE_VST2
+    static tresult writeVST2Int (IBStream* state, int n)
+    {
+        juce::int32 t = (juce::int32) htonl (n);
+        return state->write (&t, 4);
+    }
+
+    static tresult writeVST2Header (IBStream* state)
+    {
+        tresult status = writeVST2Int (state, 'VstW');
+
+        if (status == kResultOk) status = writeVST2Int (state, 8); // header size
+        if (status == kResultOk) status = writeVST2Int (state, 1); // version
+        if (status == kResultOk) status = writeVST2Int (state, 0); // bypass
+
+        return status;
+    }
+   #endif
+
+    tresult PLUGIN_API getState (IBStream* state) override
+    {
+       if (state == nullptr)
+           return kInvalidArgument;
+
+        juce::MemoryBlock mem;
+        pluginInstance->getStateInformation (mem);
+
+      #if JUCE_VST3_CAN_REPLACE_VST2
+        tresult status = writeVST2Header (state);
+
+        if (status != kResultOk)
+            return status;
+
+        const int bankBlockSize = 160;
+        struct fxBank bank;
+
+        zerostruct (bank);
+        bank.chunkMagic         = htonl (cMagic);
+        bank.byteSize           = htonl (bankBlockSize - 8 + (unsigned int) mem.getSize());
+        bank.fxMagic            = htonl (chunkBankMagic);
+        bank.version            = htonl (2);
+        bank.fxID               = htonl (JucePlugin_VSTUniqueID);
+        bank.fxVersion          = htonl (JucePlugin_VersionCode);
+        bank.content.data.size  = htonl ((unsigned int) mem.getSize());
+
+        status = state->write (&bank, bankBlockSize);
+
+        if (status != kResultOk)
+            return status;
+       #endif
+
+        return state->write (mem.getData(), (Steinberg::int32) mem.getSize());
+    }
+
+    //==============================================================================
+    Steinberg::int32 PLUGIN_API getUnitCount() override
+    {
+        return 1;
+    }
+
+    tresult PLUGIN_API getUnitInfo (Steinberg::int32 unitIndex, Vst::UnitInfo& info) override
+    {
+        if (unitIndex == 0)
+        {
+            info.id             = Vst::kRootUnitId;
+            info.parentUnitId   = Vst::kNoParentUnitId;
+            info.programListId  = Vst::kNoProgramListId;
+
+            toString128 (info.name, TRANS("Root Unit"));
+
+            return kResultTrue;
+        }
+
+        zerostruct (info);
+        return kResultFalse;
+    }
+
+    Steinberg::int32 PLUGIN_API getProgramListCount() override
+    {
+        if (getPluginInstance().getNumPrograms() > 0)
+            return 1;
+
+        return 0;
+    }
+
+    tresult PLUGIN_API getProgramListInfo (Steinberg::int32 listIndex, Vst::ProgramListInfo& info) override
+    {
+        if (listIndex == 0)
+        {
+            info.id = paramPreset;
+            info.programCount = (Steinberg::int32) getPluginInstance().getNumPrograms();
+
+            toString128 (info.name, TRANS("Factory Presets"));
+
+            return kResultTrue;
+        }
+
+        jassertfalse;
+        zerostruct (info);
+        return kResultFalse;
+    }
+
+    tresult PLUGIN_API getProgramName (Vst::ProgramListID listId, Steinberg::int32 programIndex, Vst::String128 name) override
+    {
+        if (listId == paramPreset
+            && isPositiveAndBelow ((int) programIndex, getPluginInstance().getNumPrograms()))
+        {
+            toString128 (name, getPluginInstance().getProgramName ((int) programIndex));
+            return kResultTrue;
+        }
+
+        jassertfalse;
+        toString128 (name, juce::String());
+        return kResultFalse;
+    }
+
+    tresult PLUGIN_API getProgramInfo (Vst::ProgramListID, Steinberg::int32, Vst::CString, Vst::String128) override             { return kNotImplemented; }
+    tresult PLUGIN_API hasProgramPitchNames (Vst::ProgramListID, Steinberg::int32) override                                     { return kNotImplemented; }
+    tresult PLUGIN_API getProgramPitchName (Vst::ProgramListID, Steinberg::int32, Steinberg::int16, Vst::String128) override    { return kNotImplemented; }
+    tresult PLUGIN_API selectUnit (Vst::UnitID) override                                                                        { return kNotImplemented; }
+    tresult PLUGIN_API setUnitProgramData (Steinberg::int32, Steinberg::int32, IBStream*) override                              { return kNotImplemented; }
+    Vst::UnitID PLUGIN_API getSelectedUnit() override                                                                           { return Vst::kRootUnitId; }
+
+    tresult PLUGIN_API getUnitByBus (Vst::MediaType, Vst::BusDirection,
+                                     Steinberg::int32, Steinberg::int32,
+                                     Vst::UnitID& unitId) override
+    {
+        zerostruct (unitId);
+        return kNotImplemented;
+    }
+
+    //==============================================================================
+    bool getCurrentPosition (CurrentPositionInfo& info) override
+    {
+        info.timeInSamples              = jmax ((juce::int64) 0, processContext.projectTimeSamples);
+        info.timeInSeconds              = processContext.projectTimeMusic;
+        info.bpm                        = jmax (1.0, processContext.tempo);
+        info.timeSigNumerator           = jmax (1, (int) processContext.timeSigNumerator);
+        info.timeSigDenominator         = jmax (1, (int) processContext.timeSigDenominator);
+        info.ppqPositionOfLastBarStart  = processContext.barPositionMusic;
+        info.ppqPosition                = processContext.projectTimeMusic;
+        info.ppqLoopStart               = processContext.cycleStartMusic;
+        info.ppqLoopEnd                 = processContext.cycleEndMusic;
+        info.isRecording                = (processContext.state & Vst::ProcessContext::kRecording) != 0;
+        info.isPlaying                  = (processContext.state & Vst::ProcessContext::kPlaying) != 0;
+        info.isLooping                  = (processContext.state & Vst::ProcessContext::kCycleActive) != 0;
+        info.editOriginTime             = 0.0;
+        info.frameRate                  = AudioPlayHead::fpsUnknown;
+
+        if ((processContext.state & Vst::ProcessContext::kSmpteValid) != 0)
+        {
+            switch (processContext.frameRate.framesPerSecond)
+            {
+                case 24: info.frameRate = AudioPlayHead::fps24; break;
+                case 25: info.frameRate = AudioPlayHead::fps25; break;
+                case 29: info.frameRate = AudioPlayHead::fps30drop; break;
+
+                case 30:
+                {
+                    if ((processContext.frameRate.flags & Vst::FrameRate::kDropRate) != 0)
+                        info.frameRate = AudioPlayHead::fps30drop;
+                    else
+                        info.frameRate = AudioPlayHead::fps30;
+                }
+                break;
+
+                default: break;
+            }
+        }
+
+        return true;
+    }
+
+    //==============================================================================
+    static tresult setBusArrangementFor (Vst::BusList& list,
+                                         Vst::SpeakerArrangement* arrangement,
+                                         Steinberg::int32 numBusses)
+    {
+        if (arrangement != nullptr && numBusses == 1) //Should only be 1 bus per BusList
+        {
+            Steinberg::int32 counter = 0;
+
+            FOREACH_CAST (IPtr<Vst::Bus>, Vst::AudioBus, bus, list)
+                if (counter < numBusses)
+                    bus->setArrangement (arrangement[counter]);
+
+                counter++;
+            ENDFOR
+
+            return kResultTrue;
+        }
+
+        return kResultFalse;
+    }
+
+    tresult PLUGIN_API setBusArrangements (Vst::SpeakerArrangement* inputs, Steinberg::int32 numIns,
+                                           Vst::SpeakerArrangement* outputs, Steinberg::int32 numOuts) override
+    {
+       #if JucePlugin_MaxNumInputChannels > 0
+        if (setBusArrangementFor (audioInputs, inputs, numIns) != kResultTrue)
+            return kResultFalse;
+       #else
+        if (numIns != 0)
+            return kResultFalse;
+       #endif
+
+       #if JucePlugin_MaxNumOutputChannels > 0
+        if (setBusArrangementFor (audioOutputs, outputs, numOuts) != kResultTrue)
+            return kResultFalse;
+       #else
+        if (numOuts != 0)
+            return kResultFalse;
+       #endif
+
+        preparePlugin (getPluginInstance().getSampleRate(),
+                       getPluginInstance().getBlockSize());
+
+        return kResultTrue;
+    }
+
+    tresult PLUGIN_API getBusArrangement (Vst::BusDirection dir, Steinberg::int32 index, Vst::SpeakerArrangement& arr) override
+    {
+        if (Vst::BusList* const busList = getBusListFor (Vst::kAudio, dir))
+        {
+            if (Vst::AudioBus* const audioBus = FCast<Vst::AudioBus> (busList->at (index)))
+            {
+                arr = audioBus->getArrangement();
+                return kResultTrue;
+            }
+        }
+
+        return kResultFalse;
+    }
+
+    tresult PLUGIN_API canProcessSampleSize (Steinberg::int32 symbolicSampleSize) override
+    {
+        return symbolicSampleSize == Vst::kSample32 ? kResultTrue : kResultFalse;
+    }
+
+    Steinberg::uint32 PLUGIN_API getLatencySamples() override
+    {
+        return (Steinberg::uint32) jmax (0, getPluginInstance().getLatencySamples());
+    }
+
+    tresult PLUGIN_API setupProcessing (Vst::ProcessSetup& newSetup) override
+    {
+        if (canProcessSampleSize (newSetup.symbolicSampleSize) != kResultTrue)
+            return kResultFalse;
+
+        processSetup = newSetup;
+        processContext.sampleRate = processSetup.sampleRate;
+
+        preparePlugin (processSetup.sampleRate, processSetup.maxSamplesPerBlock);
+
+        return kResultTrue;
+    }
+
+    tresult PLUGIN_API setProcessing (TBool state) override
+    {
+        if (state == kResultFalse)
+            getPluginInstance().reset();
+
+        return kResultTrue;
+    }
+
+    Steinberg::uint32 PLUGIN_API getTailSamples() override
+    {
+        const double tailLengthSeconds = getPluginInstance().getTailLengthSeconds();
+
+        if (tailLengthSeconds <= 0.0 || processSetup.sampleRate > 0.0)
+            return Vst::kNoTail;
+
+        return (Steinberg::uint32) roundToIntAccurate (tailLengthSeconds * processSetup.sampleRate);
+    }
+
+    //==============================================================================
+    void processParameterChanges (Vst::IParameterChanges& paramChanges)
+    {
+        jassert (pluginInstance != nullptr);
+
+        const Steinberg::int32 numParamsChanged = paramChanges.getParameterCount();
+
+        for (Steinberg::int32 i = 0; i < numParamsChanged; ++i)
+        {
+            if (Vst::IParamValueQueue* paramQueue = paramChanges.getParameterData (i))
+            {
+                const Steinberg::int32 numPoints = paramQueue->getPointCount();
+
+                Steinberg::int32 offsetSamples;
+                double value = 0.0;
+
+                if (paramQueue->getPoint (numPoints - 1,  offsetSamples, value) == kResultTrue)
+                {
+                    const int id = (int) paramQueue->getParameterId();
+                    jassert (isPositiveAndBelow (id, pluginInstance->getNumParameters()));
+                    pluginInstance->setParameter (id, (float) value);
+                }
+            }
+        }
+    }
+
+    tresult PLUGIN_API process (Vst::ProcessData& data) override
+    {
+        if (pluginInstance == nullptr)
+            return kResultFalse;
+
+        if (data.processContext != nullptr)
+            processContext = *data.processContext;
+        else
+            zerostruct (processContext);
+
+        midiBuffer.clear();
+
+       #if JucePlugin_WantsMidiInput
+        if (data.inputEvents != nullptr)
+            MidiEventList::toMidiBuffer (midiBuffer, *data.inputEvents);
+       #endif
+
+       #if JUCE_DEBUG && ! JucePlugin_ProducesMidiOutput
+        const int numMidiEventsComingIn = midiBuffer.getNumEvents();
+       #endif
+
+        const int numInputChans  = data.inputs  != nullptr ? (int) data.inputs[0].numChannels : 0;
+        const int numOutputChans = data.outputs != nullptr ? (int) data.outputs[0].numChannels : 0;
+
+        int totalChans = 0;
+
+        while (totalChans < numInputChans)
+        {
+            channelList.set (totalChans, data.inputs[0].channelBuffers32[totalChans]);
+            ++totalChans;
+        }
+
+        while (totalChans < numOutputChans)
+        {
+            channelList.set (totalChans, data.outputs[0].channelBuffers32[totalChans]);
+            ++totalChans;
+        }
+
+        AudioSampleBuffer buffer (channelList.getRawDataPointer(), totalChans, (int) data.numSamples);
+
+        {
+            const ScopedLock sl (pluginInstance->getCallbackLock());
+
+            pluginInstance->setNonRealtime (data.processMode == Vst::kOffline);
+
+            if (data.inputParameterChanges != nullptr)
+                processParameterChanges (*data.inputParameterChanges);
+
+            if (pluginInstance->isSuspended())
+                buffer.clear();
+            else
+                pluginInstance->processBlock (buffer, midiBuffer);
+        }
+
+        for (int i = 0; i < numOutputChans; ++i)
+            FloatVectorOperations::copy (data.outputs[0].channelBuffers32[i], buffer.getReadPointer (i), (int) data.numSamples);
+
+        // clear extra busses..
+        if (data.outputs != nullptr)
+            for (int i = 1; i < data.numOutputs; ++i)
+                for (int f = 0; f < data.outputs[i].numChannels; ++f)
+                    FloatVectorOperations::clear (data.outputs[i].channelBuffers32[f], (int) data.numSamples);
+
+       #if JucePlugin_ProducesMidiOutput
+        if (data.outputEvents != nullptr)
+            MidiEventList::toEventList (*data.outputEvents, midiBuffer);
+       #elif JUCE_DEBUG
+        /*  This assertion is caused when you've added some events to the
+            midiMessages array in your processBlock() method, which usually means
+            that you're trying to send them somewhere. But in this case they're
+            getting thrown away.
+
+            If your plugin does want to send MIDI messages, you'll need to set
+            the JucePlugin_ProducesMidiOutput macro to 1 in your
+            JucePluginCharacteristics.h file.
+
+            If you don't want to produce any MIDI output, then you should clear the
+            midiMessages array at the end of your processBlock() method, to
+            indicate that you don't want any of the events to be passed through
+            to the output.
+        */
+        jassert (midiBuffer.getNumEvents() <= numMidiEventsComingIn);
+       #endif
+
+        return kResultTrue;
+    }
+
+private:
+    //==============================================================================
+    Atomic<int> refCount;
+
+    AudioProcessor* pluginInstance;
+    ComSmartPtr<Vst::IHostApplication> host;
+    ComSmartPtr<JuceAudioProcessor> comPluginInstance;
+    ComSmartPtr<JuceVST3EditController> juceVST3EditController;
+
+    /**
+        Since VST3 does not provide a way of knowing the buffer size and sample rate at any point,
+        this object needs to be copied on every call to process() to be up-to-date...
+    */
+    Vst::ProcessContext processContext;
+    Vst::ProcessSetup processSetup;
+
+    Vst::BusList audioInputs, audioOutputs, eventInputs, eventOutputs;
+    MidiBuffer midiBuffer;
+    Array<float*> channelList;
+
+    const JuceLibraryRefCount juceCount;
+
+    //==============================================================================
+    void addBusTo (Vst::BusList& busList, Vst::Bus* newBus)
+    {
+        busList.append (IPtr<Vst::Bus> (newBus, false));
+    }
+
+    void addAudioBusTo (Vst::BusList& busList, const juce::String& name, Vst::SpeakerArrangement arr)
+    {
+        addBusTo (busList, new Vst::AudioBus (toString (name), Vst::kMain, Vst::BusInfo::kDefaultActive, arr));
+    }
+
+    void addEventBusTo (Vst::BusList& busList, const juce::String& name)
+    {
+        addBusTo (busList, new Vst::EventBus (toString (name), 16, Vst::kMain, Vst::BusInfo::kDefaultActive));
+    }
+
+    Vst::BusList* getBusListFor (Vst::MediaType type, Vst::BusDirection dir)
+    {
+        if (type == Vst::kAudio)  return dir == Vst::kInput ? &audioInputs : &audioOutputs;
+        if (type == Vst::kEvent)  return dir == Vst::kInput ? &eventInputs : &eventOutputs;
+
+        return nullptr;
+    }
+
+    //==============================================================================
+    enum InternalParameters
+    {
+        paramPreset = 'prst'
+    };
+
+    void preparePlugin (double sampleRate, int bufferSize)
+    {
+        Vst::BusInfo inputBusInfo, outputBusInfo;
+        audioInputs.first()->getInfo (inputBusInfo);
+        audioOutputs.first()->getInfo (outputBusInfo);
+
+        getPluginInstance().setPlayConfigDetails (inputBusInfo.channelCount,
+                                                  outputBusInfo.channelCount,
+                                                  sampleRate, bufferSize);
+
+        getPluginInstance().prepareToPlay (sampleRate, bufferSize);
+    }
+
+    //==============================================================================
+    JUCE_DECLARE_NON_COPYABLE_WITH_LEAK_DETECTOR (JuceVST3Component)
+};
+
+//==============================================================================
+#if JUCE_MSVC
+ #pragma warning (push, 0)
+ #pragma warning (disable: 4310)
+#elif JUCE_CLANG
+ #pragma clang diagnostic push
+ #pragma clang diagnostic ignored "-w"
+#endif
+
+DECLARE_CLASS_IID (JuceAudioProcessor, 0x0101ABAB, 0xABCDEF01, JucePlugin_ManufacturerCode, JucePlugin_PluginCode)
+DEF_CLASS_IID (JuceAudioProcessor)
+
+#if JUCE_VST3_CAN_REPLACE_VST2
+ // NB: Nasty old-fashioned code in here because it's copied from the Steinberg example code.
+ static FUID getFUIDForVST2ID (bool forControllerUID)
+ {
+     char uidString[33];
+
+     const int vstfxid = (('V' << 16) | ('S' << 8) | (forControllerUID ? 'E' : 'T'));
+     char vstfxidStr[7] = { 0 };
+     sprintf (vstfxidStr, "%06X", vstfxid);
+     strcpy (uidString, vstfxidStr);
+
+     char uidStr[9] = { 0 };
+     sprintf (uidStr, "%08X", JucePlugin_VSTUniqueID);
+     strcat (uidString, uidStr);
+
+     char nameidStr[3] = { 0 };
+     const size_t len = strlen (JucePlugin_Name);
+
+     for (size_t i = 0; i <= 8; ++i)
+     {
+         juce::uint8 c = i < len ? JucePlugin_Name[i] : 0;
+
+         if (c >= 'A' && c <= 'Z')
+             c += 'a' - 'A';
+
+         sprintf (nameidStr, "%02X", c);
+         strcat (uidString, nameidStr);
+     }
+
+     FUID newOne;
+     newOne.fromString (uidString);
+     return newOne;
+ }
+
+ const Steinberg::FUID JuceVST3Component     ::iid (getFUIDForVST2ID (false));
+ const Steinberg::FUID JuceVST3EditController::iid (getFUIDForVST2ID (true));
+
+ // JuceVST3ComponentIID gets used by VST2 wrapper to expose its equivalent VST3 identifier.
+ extern const Steinberg::FUID JuceVST3ComponentIID; // Without a declaration VS2010 does not expose consts from the object file
+ const Steinberg::FUID JuceVST3ComponentIID (JuceVST3Component::iid);
+#else
+ DECLARE_CLASS_IID (JuceVST3EditController, 0xABCDEF01, 0x1234ABCD, JucePlugin_ManufacturerCode, JucePlugin_PluginCode)
+ DEF_CLASS_IID (JuceVST3EditController)
+
+ DECLARE_CLASS_IID (JuceVST3Component, 0xABCDEF01, 0x9182FAEB, JucePlugin_ManufacturerCode, JucePlugin_PluginCode)
+ DEF_CLASS_IID (JuceVST3Component)
+#endif
+
+#if JUCE_MSVC
+ #pragma warning (pop)
+#elif JUCE_CLANG
+ #pragma clang diagnostic pop
+#endif
+
+//==============================================================================
+bool initModule()
+{
+   #if JUCE_MAC
+    initialiseMac();
+   #endif
+
+    return true;
+}
+
+bool shutdownModule()
+{
+    return true;
+}
+
+#undef JUCE_EXPORTED_FUNCTION
+
+#if JUCE_WINDOWS
+    extern "C" __declspec (dllexport) bool InitDll()   { return initModule(); }
+    extern "C" __declspec (dllexport) bool ExitDll()   { return shutdownModule(); }
+    #define JUCE_EXPORTED_FUNCTION
+
+#else
+    #define JUCE_EXPORTED_FUNCTION extern "C" __attribute__ ((visibility ("default")))
+
+    CFBundleRef globalBundleInstance = nullptr;
+    juce::uint32 numBundleRefs = 0;
+    juce::Array<CFBundleRef> bundleRefs;
+
+    enum { MaxPathLength = 2048 };
+    char modulePath[MaxPathLength] = { 0 };
+    void* moduleHandle = nullptr;
+
+    JUCE_EXPORTED_FUNCTION bool bundleEntry (CFBundleRef ref)
+    {
+        if (ref != nullptr)
+        {
+            ++numBundleRefs;
+            CFRetain (ref);
+
+            bundleRefs.add (ref);
+
+            if (moduleHandle == nullptr)
+            {
+                globalBundleInstance = ref;
+                moduleHandle = ref;
+
+                CFURLRef tempURL = CFBundleCopyBundleURL (ref);
+                CFURLGetFileSystemRepresentation (tempURL, true, (UInt8*) modulePath, MaxPathLength);
+                CFRelease (tempURL);
+            }
+        }
+
+        return initModule();
+    }
+
+    JUCE_EXPORTED_FUNCTION bool bundleExit()
+    {
+        if (shutdownModule())
+        {
+            if (--numBundleRefs == 0)
+            {
+                for (int i = 0; i < bundleRefs.size(); ++i)
+                    CFRelease (bundleRefs.getUnchecked (i));
+
+                bundleRefs.clear();
+            }
+
+            return true;
+        }
+
+        return false;
+    }
+#endif
+
+//==============================================================================
+/** This typedef represents VST3's createInstance() function signature */
+typedef FUnknown* (*CreateFunction) (Vst::IHostApplication*);
+
+static FUnknown* createComponentInstance (Vst::IHostApplication* host)
+{
+    return (Vst::IAudioProcessor*) new JuceVST3Component (host);
+}
+
+static FUnknown* createControllerInstance (Vst::IHostApplication* host)
+{
+    return (Vst::IEditController*) new JuceVST3EditController (host);
+}
+
+//==============================================================================
+class JucePluginFactory;
+JucePluginFactory* globalFactory = nullptr;
+
+//==============================================================================
+class JucePluginFactory : public IPluginFactory3
+{
+public:
+    JucePluginFactory()
+        : refCount (1),
+          factoryInfo (JucePlugin_Manufacturer, JucePlugin_ManufacturerWebsite,
+                       JucePlugin_ManufacturerEmail, Vst::kDefaultFactoryFlags)
+    {
+    }
+
+    virtual ~JucePluginFactory()
+    {
+        if (globalFactory == this)
+            globalFactory = nullptr;
+    }
+
+    //==============================================================================
+    bool registerClass (const PClassInfo2& info, CreateFunction createFunction)
+    {
+        if (createFunction == nullptr)
+        {
+            jassertfalse;
+            return false;
+        }
+
+        ClassEntry* entry = classes.add (new ClassEntry (info, createFunction));
+        entry->infoW.fromAscii (info);
+
+        return true;
+    }
+
+    bool isClassRegistered (const FUID& cid) const
+    {
+        for (int i = 0; i < classes.size(); ++i)
+            if (classes.getUnchecked (i)->infoW.cid == cid)
+                return true;
+
+        return false;
+    }
+
+    //==============================================================================
+    JUCE_DECLARE_VST3_COM_REF_METHODS
+
+    tresult PLUGIN_API queryInterface (const TUID targetIID, void** obj) override
+    {
+        TEST_FOR_AND_RETURN_IF_VALID (targetIID, IPluginFactory3)
+        TEST_FOR_AND_RETURN_IF_VALID (targetIID, IPluginFactory2)
+        TEST_FOR_AND_RETURN_IF_VALID (targetIID, IPluginFactory)
+        TEST_FOR_AND_RETURN_IF_VALID (targetIID, FUnknown)
+
+        jassertfalse; // Something new?
+        *obj = nullptr;
+        return kNotImplemented;
+    }
+
+    //==============================================================================
+    Steinberg::int32 PLUGIN_API countClasses() override
+    {
+        return (Steinberg::int32) classes.size();
+    }
+
+    tresult PLUGIN_API getFactoryInfo (PFactoryInfo* info) override
+    {
+        if (info == nullptr)
+            return kInvalidArgument;
+
+        memcpy (info, &factoryInfo, sizeof (PFactoryInfo));
+        return kResultOk;
+    }
+
+    tresult PLUGIN_API getClassInfo (Steinberg::int32 index, PClassInfo* info) override
+    {
+        return getPClassInfo<PClassInfo> (index, info);
+    }
+
+    tresult PLUGIN_API getClassInfo2 (Steinberg::int32 index, PClassInfo2* info) override
+    {
+        return getPClassInfo<PClassInfo2> (index, info);
+    }
+
+    tresult PLUGIN_API getClassInfoUnicode (Steinberg::int32 index, PClassInfoW* info) override
+    {
+        if (info != nullptr)
+        {
+            if (ClassEntry* entry = classes[(int) index])
+            {
+                memcpy (info, &entry->infoW, sizeof (PClassInfoW));
+                return kResultOk;
+            }
+        }
+
+        return kInvalidArgument;
+    }
+
+    tresult PLUGIN_API createInstance (FIDString cid, FIDString sourceIid, void** obj) override
+    {
+        *obj = nullptr;
+
+        FUID sourceFuid = sourceIid;
+
+        if (cid == nullptr || sourceIid == nullptr || ! sourceFuid.isValid())
+        {
+            jassertfalse; // The host you're running in has severe implementation issues!
+            return kInvalidArgument;
+        }
+
+        TUID iidToQuery;
+        sourceFuid.toTUID (iidToQuery);
+
+        for (int i = 0; i < classes.size(); ++i)
+        {
+            const ClassEntry& entry = *classes.getUnchecked (i);
+
+            if (doUIDsMatch (entry.infoW.cid, cid))
+            {
+                if (FUnknown* const instance = entry.createFunction (host))
+                {
+                    const FReleaser releaser (instance);
+
+                    if (instance->queryInterface (iidToQuery, obj) == kResultOk)
+                        return kResultOk;
+                }
+
+                break;
+            }
+        }
+
+        return kNoInterface;
+    }
+
+    tresult PLUGIN_API setHostContext (FUnknown* context) override
+    {
+        host.loadFrom (context);
+
+        if (host != nullptr)
+        {
+            Vst::String128 name;
+            host->getName (name);
+
+            return kResultTrue;
+        }
+
+        return kNotImplemented;
+    }
+
+private:
+    //==============================================================================
+    const JuceLibraryRefCount juceCount;
+    Atomic<int> refCount;
+    const PFactoryInfo factoryInfo;
+    ComSmartPtr<Vst::IHostApplication> host;
+
+    //==============================================================================
+    struct ClassEntry
+    {
+        ClassEntry() noexcept  : createFunction (nullptr), isUnicode (false) {}
+
+        ClassEntry (const PClassInfo2& info, CreateFunction fn) noexcept
+            : info2 (info), createFunction (fn), isUnicode (false) {}
+
+        PClassInfo2 info2;
+        PClassInfoW infoW;
+        CreateFunction createFunction;
+        bool isUnicode;
+
+    private:
+        JUCE_DECLARE_NON_COPYABLE_WITH_LEAK_DETECTOR (ClassEntry)
+    };
+
+    OwnedArray<ClassEntry> classes;
+
+    //==============================================================================
+    template<class PClassInfoType>
+    tresult PLUGIN_API getPClassInfo (Steinberg::int32 index, PClassInfoType* info)
+    {
+        if (info != nullptr)
+        {
+            zerostruct (*info);
+
+            if (ClassEntry* entry = classes[(int) index])
+            {
+                if (entry->isUnicode)
+                    return kResultFalse;
+
+                memcpy (info, &entry->info2, sizeof (PClassInfoType));
+                return kResultOk;
+            }
+        }
+
+        jassertfalse;
+        return kInvalidArgument;
+    }
+
+    //==============================================================================
+    JUCE_DECLARE_NON_COPYABLE_WITH_LEAK_DETECTOR (JucePluginFactory)
+};
+
+//==============================================================================
+#ifndef JucePlugin_Vst3ComponentFlags
+   #if JucePlugin_IsSynth
+    #define JucePlugin_Vst3ComponentFlags Vst::kSimpleModeSupported
+   #else
+    #define JucePlugin_Vst3ComponentFlags 0
+   #endif
+#endif
+
+#ifndef JucePlugin_Vst3Category
+   #if JucePlugin_IsSynth
+    #define JucePlugin_Vst3Category Vst::PlugType::kInstrumentSynth
+   #else
+    #define JucePlugin_Vst3Category Vst::PlugType::kFx
+   #endif
+#endif
+
+//==============================================================================
+// The VST3 plugin entry point.
+JUCE_EXPORTED_FUNCTION IPluginFactory* PLUGIN_API GetPluginFactory()
+{
+   #if JUCE_WINDOWS
+    // Cunning trick to force this function to be exported. Life's too short to
+    // faff around creating .def files for this kind of thing.
+    #pragma comment(linker, "/EXPORT:" __FUNCTION__ "=" __FUNCDNAME__)
+   #endif
+
+    if (globalFactory == nullptr)
+    {
+        globalFactory = new JucePluginFactory();
+
+        static const PClassInfo2 componentClass (JuceVST3Component::iid,
+                                                 PClassInfo::kManyInstances,
+                                                 kVstAudioEffectClass,
+                                                 JucePlugin_Name,
+                                                 JucePlugin_Vst3ComponentFlags,
+                                                 JucePlugin_Vst3Category,
+                                                 JucePlugin_Manufacturer,
+                                                 JucePlugin_VersionString,
+                                                 kVstVersionString);
+
+        globalFactory->registerClass (componentClass, createComponentInstance);
+
+        static const PClassInfo2 controllerClass (JuceVST3EditController::iid,
+                                                  PClassInfo::kManyInstances,
+                                                  kVstComponentControllerClass,
+                                                  JucePlugin_Name,
+                                                  JucePlugin_Vst3ComponentFlags,
+                                                  JucePlugin_Vst3Category,
+                                                  JucePlugin_Manufacturer,
+                                                  JucePlugin_VersionString,
+                                                  kVstVersionString);
+
+        globalFactory->registerClass (controllerClass, createControllerInstance);
+    }
+    else
+    {
+        globalFactory->addRef();
+    }
+
+    return dynamic_cast<IPluginFactory*> (globalFactory);
+}
+
+#endif //JucePlugin_Build_VST3