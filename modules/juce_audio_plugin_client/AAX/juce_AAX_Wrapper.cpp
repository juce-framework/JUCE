--- conflicted
+++ resolved
@@ -1,1219 +1,1194 @@
-/*
-  ==============================================================================
-
-   This file is part of the JUCE library.
-   Copyright (c) 2013 - Raw Material Software Ltd.
-
-   Permission is granted to use this software under the terms of either:
-   a) the GPL v2 (or any later version)
-   b) the Affero GPL v3
-
-   Details of these licenses can be found at: www.gnu.org/licenses
-
-   JUCE is distributed in the hope that it will be useful, but WITHOUT ANY
-   WARRANTY; without even the implied warranty of MERCHANTABILITY or FITNESS FOR
-   A PARTICULAR PURPOSE.  See the GNU General Public License for more details.
-
-   ------------------------------------------------------------------------------
-
-   To release a closed-source product which uses JUCE, commercial licenses are
-   available: visit www.juce.com for more information.
-
-  ==============================================================================
-*/
-
-// Your project must contain an AppConfig.h file with your project-specific settings in it,
-// and your header search path must make it accessible to the module's files.
-#include "AppConfig.h"
-
-#include "../utility/juce_CheckSettingMacros.h"
-
-#if JucePlugin_Build_AAX && (JUCE_INCLUDED_AAX_IN_MM || defined (_WIN32) || defined (_WIN64))
-
-#ifdef _MSC_VER
- #include <windows.h>
-#else
- #include <Cocoa/Cocoa.h>
-#endif
-
-#include "../utility/juce_IncludeModuleHeaders.h"
-#undef Component
-
-#ifdef __clang__
- #pragma clang diagnostic push
- #pragma clang diagnostic ignored "-Wnon-virtual-dtor"
- #pragma clang diagnostic ignored "-Wsign-conversion"
-#endif
-
-#include "AAX_Exports.cpp"
-#include "AAX_ICollection.h"
-#include "AAX_IComponentDescriptor.h"
-#include "AAX_IEffectDescriptor.h"
-#include "AAX_IPropertyMap.h"
-#include "AAX_CEffectParameters.h"
-#include "AAX_Errors.h"
-#include "AAX_CBinaryTaperDelegate.h"
-#include "AAX_CBinaryDisplayDelegate.h"
-#include "AAX_CLinearTaperDelegate.h"
-#include "AAX_CNumberDisplayDelegate.h"
-#include "AAX_CEffectGUI.h"
-#include "AAX_IViewContainer.h"
-#include "AAX_ITransport.h"
-#include "AAX_IMIDINode.h"
-#include "AAX_UtilsNative.h"
-#include "AAX_Enums.h"
-
-#ifdef __clang__
- #pragma clang diagnostic pop
-#endif
-
-#if JUCE_WINDOWS
- #ifndef JucePlugin_AAXLibs_path
-  #error "You need to define the JucePlugin_AAXLibs_path macro. (This is best done via the introjucer)"
- #endif
-
- #if JUCE_64BIT
-  #define JUCE_AAX_LIB "AAXLibrary_x64"
- #else
-  #define JUCE_AAX_LIB "AAXLibrary"
- #endif
-
- #if JUCE_DEBUG
-  #define JUCE_AAX_LIB_PATH   "\\Debug\\"
-  #define JUCE_AAX_LIB_SUFFIX "_D"
- #else
-  #define JUCE_AAX_LIB_PATH   "\\Release\\"
-  #define JUCE_AAX_LIB_SUFFIX ""
- #endif
-
- #pragma comment(lib, JucePlugin_AAXLibs_path JUCE_AAX_LIB_PATH JUCE_AAX_LIB JUCE_AAX_LIB_SUFFIX ".lib")
-#endif
-
-using juce::Component;
-
-const int32_t juceChunkType = 'juce';
-
-//==============================================================================
-struct AAXClasses
-{
-    static void check (AAX_Result result)
-    {
-        jassert (result == AAX_SUCCESS); (void) result;
-    }
-
-    static int getParamIndexFromID (AAX_CParamID paramID) noexcept
-    {
-        return atoi (paramID);
-    }
-
-    static bool isBypassParam (AAX_CParamID paramID) noexcept
-    {
-        return AAX::IsParameterIDEqual (paramID, cDefaultMasterBypassID) != 0;
-    }
-
-    static AAX_EStemFormat getFormatForChans (const int numChans) noexcept
-    {
-        switch (numChans)
-        {
-            case 0:   return AAX_eStemFormat_None;
-            case 1:   return AAX_eStemFormat_Mono;
-            case 2:   return AAX_eStemFormat_Stereo;
-            case 3:   return AAX_eStemFormat_LCR;
-            case 4:   return AAX_eStemFormat_Quad;
-            case 5:   return AAX_eStemFormat_5_0;
-            case 6:   return AAX_eStemFormat_5_1;
-            case 7:   return AAX_eStemFormat_7_0_DTS;
-            case 8:   return AAX_eStemFormat_7_1_DTS;
-            default:  jassertfalse; break;
-        }
-
-        return AAX_eStemFormat_None;
-    }
-
-    static int getNumChannelsForStemFormat (AAX_EStemFormat format) noexcept
-    {
-        switch (format)
-        {
-            case AAX_eStemFormat_None:      return 0;
-            case AAX_eStemFormat_Mono:      return 1;
-            case AAX_eStemFormat_Stereo:    return 2;
-            case AAX_eStemFormat_LCR:       return 3;
-            case AAX_eStemFormat_LCRS:
-            case AAX_eStemFormat_Quad:      return 4;
-            case AAX_eStemFormat_5_0:       return 5;
-            case AAX_eStemFormat_5_1:
-            case AAX_eStemFormat_6_0:       return 6;
-            case AAX_eStemFormat_6_1:
-            case AAX_eStemFormat_7_0_SDDS:
-            case AAX_eStemFormat_7_0_DTS:   return 7;
-            case AAX_eStemFormat_7_1_SDDS:
-            case AAX_eStemFormat_7_1_DTS:   return 8;
-            default:                        jassertfalse; break;
-        }
-
-        return 0;
-    }
-
-    static const char* getSpeakerArrangementString (AAX_EStemFormat format) noexcept
-    {
-        switch (format)
-        {
-            case AAX_eStemFormat_Mono:      return "M";
-            case AAX_eStemFormat_Stereo:    return "L R";
-            case AAX_eStemFormat_LCR:       return "L C R";
-            case AAX_eStemFormat_LCRS:      return "L C R S";
-            case AAX_eStemFormat_Quad:      return "L R Ls Rs";
-            case AAX_eStemFormat_5_0:       return "L C R Ls Rs";
-            case AAX_eStemFormat_5_1:       return "L C R Ls Rs LFE";
-            case AAX_eStemFormat_6_0:       return "L C R Ls Cs Rs";
-            case AAX_eStemFormat_6_1:       return "L C R Ls Cs Rs LFE";
-            case AAX_eStemFormat_7_0_SDDS:  return "L Lc C Rc R Ls Rs";
-            case AAX_eStemFormat_7_1_SDDS:  return "L Lc C Rc R Ls Rs LFE";
-            case AAX_eStemFormat_7_0_DTS:   return "L C R Lss Rss Lsr Rsr";
-            case AAX_eStemFormat_7_1_DTS:   return "L C R Lss Rss Lsr Rsr LFE";
-            default:                        break;
-        }
-
-        return nullptr;
-    }
-
-    static Colour getColourFromHighlightEnum (AAX_EHighlightColor colour) noexcept
-    {
-        switch (colour)
-        {
-            case AAX_eHighlightColor_Red:       return Colours::red;
-            case AAX_eHighlightColor_Blue:      return Colours::blue;
-            case AAX_eHighlightColor_Green:     return Colours::green;
-            case AAX_eHighlightColor_Yellow:    return Colours::yellow;
-            default:                            jassertfalse; break;
-        }
-
-        return Colours::black;
-    }
-
-    //==============================================================================
-    class JuceAAX_Processor;
-
-    struct PluginInstanceInfo
-    {
-        PluginInstanceInfo (JuceAAX_Processor& p)  : parameters (p) {}
-
-        JuceAAX_Processor& parameters;
-
-        JUCE_DECLARE_NON_COPYABLE (PluginInstanceInfo)
-    };
-
-    //==============================================================================
-    struct JUCEAlgorithmContext
-    {
-        float** inputChannels;
-        float** outputChannels;
-        int32_t* bufferSize;
-        int32_t* bypass;
-        
-       #if JucePlugin_AcceptsSideChain
-        int32_t* sideChain;
-       #endif
-
-       #if JucePlugin_WantsMidiInput
-        AAX_IMIDINode* midiNodeIn;
-       #endif
-
-       #if JucePlugin_ProducesMidiOutput
-        AAX_IMIDINode* midiNodeOut;
-       #endif
-
-        PluginInstanceInfo* pluginInstance;
-        int32_t* isPrepared;
-    };
-
-    struct JUCEAlgorithmIDs
-    {
-        enum
-        {
-            inputChannels   = AAX_FIELD_INDEX (JUCEAlgorithmContext, inputChannels),
-            outputChannels  = AAX_FIELD_INDEX (JUCEAlgorithmContext, outputChannels),
-            bufferSize      = AAX_FIELD_INDEX (JUCEAlgorithmContext, bufferSize),
-            bypass          = AAX_FIELD_INDEX (JUCEAlgorithmContext, bypass),
-
-           #if JucePlugin_AcceptsSideChain
-            sideChain       = AAX_FIELD_INDEX (JUCEAlgorithmContext, sideChain),
-           #endif
-
-           #if JucePlugin_WantsMidiInput
-            midiNodeIn      = AAX_FIELD_INDEX (JUCEAlgorithmContext, midiNodeIn),
-           #endif
-
-           #if JucePlugin_ProducesMidiOutput
-            midiNodeOut     = AAX_FIELD_INDEX (JUCEAlgorithmContext, midiNodeOut),
-           #endif
-
-            pluginInstance  = AAX_FIELD_INDEX (JUCEAlgorithmContext, pluginInstance),
-            preparedFlag    = AAX_FIELD_INDEX (JUCEAlgorithmContext, isPrepared)
-        };
-    };
-
-   #if JucePlugin_WantsMidiInput
-    static AAX_IMIDINode* getMidiNodeIn (const JUCEAlgorithmContext& c) noexcept   { return c.midiNodeIn; }
-   #else
-    static AAX_IMIDINode* getMidiNodeIn (const JUCEAlgorithmContext&) noexcept     { return nullptr; }
-   #endif
-
-   #if JucePlugin_ProducesMidiOutput
-    AAX_IMIDINode* midiNodeOut;
-    static AAX_IMIDINode* getMidiNodeOut (const JUCEAlgorithmContext& c) noexcept  { return c.midiNodeOut; }
-   #else
-    static AAX_IMIDINode* getMidiNodeOut (const JUCEAlgorithmContext&) noexcept    { return nullptr; }
-   #endif
-
-    //==============================================================================
-    class JuceAAX_GUI   : public AAX_CEffectGUI
-    {
-    public:
-        JuceAAX_GUI() {}
-        ~JuceAAX_GUI()  { DeleteViewContainer(); }
-
-        static AAX_IEffectGUI* AAX_CALLBACK Create()   { return new JuceAAX_GUI(); }
-
-        void CreateViewContents() override
-        {
-            if (component == nullptr)
-            {
-                if (JuceAAX_Processor* params = dynamic_cast<JuceAAX_Processor*> (GetEffectParameters()))
-                    component = new ContentWrapperComponent (*this, params->getPluginInstance());
-                else
-                    jassertfalse;
-            }
-        }
-
-        void CreateViewContainer() override
-        {
-            CreateViewContents();
-
-            if (void* nativeViewToAttachTo = GetViewContainerPtr())
-            {
-               #if JUCE_MAC
-                if (GetViewContainerType() == AAX_eViewContainer_Type_NSView)
-               #else
-                if (GetViewContainerType() == AAX_eViewContainer_Type_HWND)
-               #endif
-                {
-                    component->setVisible (true);
-                    component->addToDesktop (0, nativeViewToAttachTo);
-                }
-            }
-        }
-
-        void DeleteViewContainer() override
-        {
-            if (component != nullptr)
-            {
-                JUCE_AUTORELEASEPOOL
-                {
-                    component->removeFromDesktop();
-                    component = nullptr;
-                }
-            }
-        }
-
-        AAX_Result GetViewSize (AAX_Point* viewSize) const override
-        {
-            if (component != nullptr)
-            {
-                viewSize->horz = (float) component->getWidth();
-                viewSize->vert = (float) component->getHeight();
-                return AAX_SUCCESS;
-            }
-
-            return AAX_ERROR_NULL_OBJECT;
-        }
-
-        AAX_Result ParameterUpdated (AAX_CParamID) override
-        {
-            return AAX_SUCCESS;
-        }
-
-        AAX_Result SetControlHighlightInfo (AAX_CParamID paramID, AAX_CBoolean isHighlighted, AAX_EHighlightColor colour) override
-        {
-            if (component != nullptr && component->pluginEditor != nullptr)
-            {
-                if (! isBypassParam (paramID))
-                {
-                    AudioProcessorEditor::ParameterControlHighlightInfo info;
-                    info.parameterIndex  = getParamIndexFromID (paramID);
-                    info.isHighlighted   = isHighlighted;
-                    info.suggestedColour = getColourFromHighlightEnum (colour);
-
-                    component->pluginEditor->setControlHighlight (info);
-                }
-
-                return AAX_SUCCESS;
-            }
-
-            return AAX_ERROR_NULL_OBJECT;
-        }
-
-    private:
-        struct ContentWrapperComponent  : public juce::Component
-        {
-            ContentWrapperComponent (JuceAAX_GUI& gui, AudioProcessor& plugin)
-                : owner (gui)
-            {
-                setOpaque (true);
-                setBroughtToFrontOnMouseClick (true);
-
-                addAndMakeVisible (pluginEditor = plugin.createEditorIfNeeded());
-
-                if (pluginEditor != nullptr)
-                {
-                    setBounds (pluginEditor->getLocalBounds());
-                    pluginEditor->addMouseListener (this, true);
-                }
-            }
-
-            ~ContentWrapperComponent()
-            {
-                if (pluginEditor != nullptr)
-                {
-                    PopupMenu::dismissAllActiveMenus();
-                    pluginEditor->removeMouseListener (this);
-                    pluginEditor->processor.editorBeingDeleted (pluginEditor);
-                }
-            }
-
-            void paint (Graphics& g) override
-            {
-                g.fillAll (Colours::black);
-            }
-
-            template <typename MethodType>
-            void callMouseMethod (const MouseEvent& e, MethodType method)
-            {
-                if (AAX_IViewContainer* vc = owner.GetViewContainer())
-                {
-                    const int parameterIndex = pluginEditor->getControlParameterIndex (*e.eventComponent);
-
-                    if (parameterIndex >= 0)
-                    {
-                        uint32_t mods = 0;
-                        vc->GetModifiers (&mods);
-                        (vc->*method) (IndexAsParamID (parameterIndex), mods);
-                    }
-                }
-            }
-
-            void mouseDown (const MouseEvent& e) override  { callMouseMethod (e, &AAX_IViewContainer::HandleParameterMouseDown); }
-            void mouseUp   (const MouseEvent& e) override  { callMouseMethod (e, &AAX_IViewContainer::HandleParameterMouseUp); }
-            void mouseDrag (const MouseEvent& e) override  { callMouseMethod (e, &AAX_IViewContainer::HandleParameterMouseDrag); }
-
-            void childBoundsChanged (Component*) override
-            {
-                if (pluginEditor != nullptr)
-                {
-                    const int w = pluginEditor->getWidth();
-                    const int h = pluginEditor->getHeight();
-                    setSize (w, h);
-
-                    AAX_Point newSize ((float) h, (float) w);
-                    owner.GetViewContainer()->SetViewSize (newSize);
-                }
-            }
-
-            ScopedPointer<AudioProcessorEditor> pluginEditor;
-            JuceAAX_GUI& owner;
-
-            JUCE_DECLARE_NON_COPYABLE_WITH_LEAK_DETECTOR (ContentWrapperComponent)
-        };
-
-        ScopedPointer<ContentWrapperComponent> component;
-
-        ScopedJuceInitialiser_GUI libraryInitialiser;
-        JUCE_DECLARE_NON_COPYABLE_WITH_LEAK_DETECTOR (JuceAAX_GUI)
-    };
-
-    //==============================================================================
-    class JuceAAX_Processor   : public AAX_CEffectParameters,
-                                public juce::AudioPlayHead,
-                                public AudioProcessorListener
-    {
-    public:
-        JuceAAX_Processor()  : sampleRate (0), lastBufferSize (1024)
-        {
-            pluginInstance = createPluginFilterOfType (AudioProcessor::wrapperType_AAX);
-            pluginInstance->setPlayHead (this);
-            pluginInstance->addListener (this);
-
-            AAX_CEffectParameters::GetNumberOfChunks (&juceChunkIndex);
-        }
-
-        static AAX_CEffectParameters* AAX_CALLBACK Create()   { return new JuceAAX_Processor(); }
-
-        AAX_Result EffectInit() override
-        {
-            check (Controller()->GetSampleRate (&sampleRate));
-
-            preparePlugin();
-            addBypassParameter();
-            addAudioProcessorParameters();
-
-            return AAX_SUCCESS;
-        }
-
-        AAX_Result GetNumberOfChunks (int32_t* numChunks) const override
-        {
-            // The juceChunk is the last chunk.
-            *numChunks = juceChunkIndex + 1;
-            return AAX_SUCCESS;
-        }
-
-        AAX_Result GetChunkIDFromIndex (int32_t index, AAX_CTypeID* chunkID) const override
-        {
-            if (index != juceChunkIndex)
-                return AAX_CEffectParameters::GetChunkIDFromIndex (index, chunkID);
-
-            *chunkID = juceChunkType;
-            return AAX_SUCCESS;
-        }
-
-        juce::MemoryBlock& getTemporaryChunkMemory() const
-        {
-            ScopedLock sl (perThreadDataLock);
-            const Thread::ThreadID currentThread = Thread::getCurrentThreadId();
-
-            if (ChunkMemoryBlock::Ptr m = perThreadFilterData [currentThread])
-                return m->data;
-
-            ChunkMemoryBlock::Ptr m (new ChunkMemoryBlock());
-            perThreadFilterData.set (currentThread, m);
-            return m->data;
-        }
-
-        AAX_Result GetChunkSize (AAX_CTypeID chunkID, uint32_t* oSize) const override
-        {
-            if (chunkID != juceChunkType)
-                return AAX_CEffectParameters::GetChunkSize (chunkID, oSize);
-
-            juce::MemoryBlock& tempFilterData = getTemporaryChunkMemory();
-            tempFilterData.reset();
-            pluginInstance->getStateInformation (tempFilterData);
-
-            *oSize = (uint32_t) tempFilterData.getSize();
-            return AAX_SUCCESS;
-        }
-
-        AAX_Result GetChunk (AAX_CTypeID chunkID, AAX_SPlugInChunk* oChunk) const override
-        {
-            if (chunkID != juceChunkType)
-                return AAX_CEffectParameters::GetChunk (chunkID, oChunk);
-
-            juce::MemoryBlock& tempFilterData = getTemporaryChunkMemory();
-
-            if (tempFilterData.getSize() == 0)
-                return 20700 /*AAX_ERROR_PLUGIN_API_INVALID_THREAD*/;
-
-            oChunk->fSize = (int32_t) tempFilterData.getSize();
-            tempFilterData.copyTo (oChunk->fData, 0, tempFilterData.getSize());
-            tempFilterData.reset();
-
-            return AAX_SUCCESS;
-        }
-
-        AAX_Result SetChunk (AAX_CTypeID chunkID, const AAX_SPlugInChunk* chunk) override
-        {
-            if (chunkID != juceChunkType)
-                return AAX_CEffectParameters::SetChunk (chunkID, chunk);
-
-            pluginInstance->setStateInformation ((void*) chunk->fData, chunk->fSize);
-
-            // Notify Pro Tools that the parameters were updated.
-            // Without it a bug happens in these circumstances:
-            // * A preset is saved with the RTAS version of the plugin (".tfx" preset format).
-            // * The preset is loaded in PT 10 using the AAX version.
-            // * The session is then saved, and closed.
-            // * The saved session is loaded, but acting as if the preset was never loaded.
-            const int numParameters = pluginInstance->getNumParameters();
-
-            for (int i = 0; i < numParameters; ++i)
-                SetParameterNormalizedValue (IndexAsParamID (i), (double) pluginInstance->getParameter(i));
-
-            return AAX_SUCCESS;
-        }
-
-        AAX_Result ResetFieldData (AAX_CFieldIndex fieldIndex, void* data, uint32_t dataSize) const override
-        {
-            switch (fieldIndex)
-            {
-                case JUCEAlgorithmIDs::pluginInstance:
-                {
-                    const size_t numObjects = dataSize / sizeof (PluginInstanceInfo);
-                    PluginInstanceInfo* const objects = static_cast<PluginInstanceInfo*> (data);
-
-                    jassert (numObjects == 1); // not sure how to handle more than one..
-
-                    for (size_t i = 0; i < numObjects; ++i)
-                        new (objects + i) PluginInstanceInfo (const_cast<JuceAAX_Processor&> (*this));
-
-                    break;
-                }
-
-                case JUCEAlgorithmIDs::preparedFlag:
-                {
-                    const_cast<JuceAAX_Processor*>(this)->preparePlugin();
-
-                    const size_t numObjects = dataSize / sizeof (uint32_t);
-                    uint32_t* const objects = static_cast<uint32_t*> (data);
-
-                    for (size_t i = 0; i < numObjects; ++i)
-                        new (objects + i) uint32_t (1);
-
-                    break;
-                }
-            }
-
-            return AAX_SUCCESS;
-        }
-
-        AAX_Result UpdateParameterNormalizedValue (AAX_CParamID paramID, double value, AAX_EUpdateSource source) override
-        {
-            AAX_Result result = AAX_CEffectParameters::UpdateParameterNormalizedValue (paramID, value, source);
-
-            if (! isBypassParam (paramID))
-                pluginInstance->setParameter (getParamIndexFromID (paramID), (float) value);
-
-            return result;
-        }
-
-<<<<<<< HEAD
-        AAX_Result GetParameterValueFromString (AAX_CParamID paramID, double* oValue, const AAX_IString& text) const override
-        {
-            if (isBypassParam (paramID))
-                *oValue = (text.Get()[0] == 'B') ? 1 : 0;
-            else
-            {
-                const int paramIdx = getParamIndexFromID (paramID);
-                if (AudioProcessorParameter* param = pluginInstance->getParameters() [paramIdx])
-                    *oValue = param->getValueForText (text.Get());
-                else
-                    return AAX_CEffectParameters::GetParameterValueFromString (paramID, oValue, text);
-            }
-            return AAX_SUCCESS;
-=======
-        AAX_Result GetParameterValueFromString (AAX_CParamID paramID, double* result, const AAX_IString& text) const override
-        {
-            if (isBypassParam (paramID))
-            {
-                *result = (text.Get()[0] == 'B') ? 1 : 0;
-                return AAX_SUCCESS;
-            }
-
-            if (AudioProcessorParameter* param = pluginInstance->getParameters() [getParamIndexFromID (paramID)])
-            {
-                *result = param->getValueForText (text.Get());
-                return AAX_SUCCESS;
-            }
-
-            return AAX_CEffectParameters::GetParameterValueFromString (paramID, result, text);
->>>>>>> 90c88ec4
-        }
-
-        AAX_Result GetParameterStringFromValue (AAX_CParamID paramID, double value, AAX_IString* result, int32_t maxLen) const override
-        {
-            if (isBypassParam (paramID))
-            {
-                result->Set (value == 0 ? "Off" : (maxLen >= 8 ? "Bypassed" : "Byp"));
-            }
-            else
-            {
-<<<<<<< HEAD
-                const int paramIdx = getParamIndexFromID (paramID);
-                juce::String text;
-                if (AudioProcessorParameter* param = pluginInstance->getParameters() [paramIdx])
-                    text = param->getText ((float) value, 0);
-                else
-                    text = pluginInstance->getParameterText (paramIdx, maxLen);
-=======
-                const int paramIndex = getParamIndexFromID (paramID);
-                juce::String text;
-
-                if (AudioProcessorParameter* param = pluginInstance->getParameters() [paramIndex])
-                    text = param->getText ((float) value, maxLen);
-                else
-                    text = pluginInstance->getParameterText (paramIndex, maxLen);
-
->>>>>>> 90c88ec4
-                result->Set (text.toRawUTF8());
-            }
-
-            return AAX_SUCCESS;
-        }
-
-        AAX_Result GetParameterNumberofSteps (AAX_CParamID paramID, int32_t* result) const
-        {
-            if (isBypassParam (paramID))
-                *result = 2;
-            else
-                *result = pluginInstance->getParameterNumSteps (getParamIndexFromID (paramID));
-
-            return AAX_SUCCESS;
-        }
-
-        AAX_Result GetParameterNormalizedValue (AAX_CParamID paramID, double* result) const override
-        {
-            if (isBypassParam (paramID))
-                return AAX_CEffectParameters::GetParameterNormalizedValue (paramID, result);
-
-            *result = pluginInstance->getParameter (getParamIndexFromID (paramID));
-            return AAX_SUCCESS;
-        }
-
-        AAX_Result SetParameterNormalizedValue (AAX_CParamID paramID, double newValue) override
-        {
-            if (isBypassParam (paramID))
-                return AAX_CEffectParameters::SetParameterNormalizedValue (paramID, newValue);
-
-            if (AAX_IParameter* p = const_cast<AAX_IParameter*> (mParameterManager.GetParameterByID (paramID)))
-                p->SetValueWithFloat ((float) newValue);
-
-            pluginInstance->setParameter (getParamIndexFromID (paramID), (float) newValue);
-            return AAX_SUCCESS;
-        }
-
-        AAX_Result SetParameterNormalizedRelative (AAX_CParamID paramID, double newDeltaValue) override
-        {
-            if (isBypassParam (paramID))
-                return AAX_CEffectParameters::SetParameterNormalizedRelative (paramID, newDeltaValue);
-
-            const int paramIndex = getParamIndexFromID (paramID);
-            const float newValue = pluginInstance->getParameter (paramIndex) + (float) newDeltaValue;
-            pluginInstance->setParameter (paramIndex, jlimit (0.0f, 1.0f, newValue));
-
-            if (AAX_IParameter* p = const_cast<AAX_IParameter*> (mParameterManager.GetParameterByID (paramID)))
-                p->SetValueWithFloat (newValue);
-
-            return AAX_SUCCESS;
-        }
-
-        AAX_Result GetParameterNameOfLength (AAX_CParamID paramID, AAX_IString* result, int32_t maxLen) const override
-        {
-            if (isBypassParam (paramID))
-                result->Set (maxLen >= 13 ? "Master Bypass"
-                                          : (maxLen >= 8 ? "Mast Byp"
-                                                         : (maxLen >= 6 ? "MstByp" : "MByp")));
-            else
-                result->Set (pluginInstance->getParameterName (getParamIndexFromID (paramID), maxLen).toRawUTF8());
-
-            return AAX_SUCCESS;
-        }
-
-        AAX_Result GetParameterName (AAX_CParamID paramID, AAX_IString* result) const override
-        {
-            if (isBypassParam (paramID))
-                result->Set ("Master Bypass");
-            else
-                result->Set (pluginInstance->getParameterName (getParamIndexFromID (paramID), 31).toRawUTF8());
-
-            return AAX_SUCCESS;
-        }
-
-        AAX_Result GetParameterDefaultNormalizedValue (AAX_CParamID paramID, double* result) const override
-        {
-            if (! isBypassParam (paramID))
-            {
-                *result = (double) pluginInstance->getParameterDefaultValue (getParamIndexFromID (paramID));
-
-                jassert (*result >= 0 && *result <= 1.0f);
-            }
-
-            return AAX_SUCCESS;
-        }
-
-        AudioProcessor& getPluginInstance() const noexcept   { return *pluginInstance; }
-
-        bool getCurrentPosition (juce::AudioPlayHead::CurrentPositionInfo& info) override
-        {
-            const AAX_ITransport& transport = *Transport();
-
-            info.bpm = 0.0;
-            check (transport.GetCurrentTempo (&info.bpm));
-
-            int32_t num = 4, den = 4;
-            transport.GetCurrentMeter (&num, &den);
-            info.timeSigNumerator   = (int) num;
-            info.timeSigDenominator = (int) den;
-
-            info.timeInSamples = 0;
-
-            if (transport.IsTransportPlaying (&info.isPlaying) != AAX_SUCCESS)
-                info.isPlaying = false;
-
-            if (info.isPlaying
-                 || transport.GetTimelineSelectionStartPosition (&info.timeInSamples) != AAX_SUCCESS)
-                check (transport.GetCurrentNativeSampleLocation (&info.timeInSamples));
-
-            info.timeInSeconds = info.timeInSamples / sampleRate;
-
-            int64_t ticks = 0;
-            check (transport.GetCurrentTickPosition (&ticks));
-            info.ppqPosition = ticks / 960000.0;
-
-            info.isLooping = false;
-            int64_t loopStartTick = 0, loopEndTick = 0;
-            check (transport.GetCurrentLoopPosition (&info.isLooping, &loopStartTick, &loopEndTick));
-            info.ppqLoopStart = loopStartTick / 960000.0;
-            info.ppqLoopEnd   = loopEndTick   / 960000.0;
-
-            info.editOriginTime = 0;
-            info.frameRate = AudioPlayHead::fpsUnknown;
-
-            AAX_EFrameRate frameRate;
-            int32_t offset;
-
-            if (transport.GetTimeCodeInfo (&frameRate, &offset) == AAX_SUCCESS)
-            {
-                double framesPerSec = 24.0;
-
-                switch (frameRate)
-                {
-                    case AAX_eFrameRate_Undeclared:    break;
-                    case AAX_eFrameRate_24Frame:       info.frameRate = AudioPlayHead::fps24;       break;
-                    case AAX_eFrameRate_25Frame:       info.frameRate = AudioPlayHead::fps25;       framesPerSec = 25.0; break;
-                    case AAX_eFrameRate_2997NonDrop:   info.frameRate = AudioPlayHead::fps2997;     framesPerSec = 29.97002997; break;
-                    case AAX_eFrameRate_2997DropFrame: info.frameRate = AudioPlayHead::fps2997drop; framesPerSec = 29.97002997; break;
-                    case AAX_eFrameRate_30NonDrop:     info.frameRate = AudioPlayHead::fps30;       framesPerSec = 30.0; break;
-                    case AAX_eFrameRate_30DropFrame:   info.frameRate = AudioPlayHead::fps30drop;   framesPerSec = 30.0; break;
-                    case AAX_eFrameRate_23976:         info.frameRate = AudioPlayHead::fps24;       framesPerSec = 23.976; break;
-                    default:                           break;
-                }
-
-                info.editOriginTime = offset / framesPerSec;
-            }
-
-            // No way to get these: (?)
-            info.isRecording = false;
-            info.ppqPositionOfLastBarStart = 0;
-
-            return true;
-        }
-
-        void audioProcessorParameterChanged (AudioProcessor* /*processor*/, int parameterIndex, float newValue) override
-        {
-            SetParameterNormalizedValue (IndexAsParamID (parameterIndex), (double) newValue);
-        }
-
-        void audioProcessorChanged (AudioProcessor* processor) override
-        {
-            ++mNumPlugInChanges;
-            check (Controller()->SetSignalLatency (processor->getLatencySamples()));
-        }
-
-        void audioProcessorParameterChangeGestureBegin (AudioProcessor* /*processor*/, int parameterIndex) override
-        {
-            TouchParameter (IndexAsParamID (parameterIndex));
-        }
-
-        void audioProcessorParameterChangeGestureEnd (AudioProcessor* /*processor*/, int parameterIndex) override
-        {
-            ReleaseParameter (IndexAsParamID (parameterIndex));
-        }
-
-        AAX_Result NotificationReceived (AAX_CTypeID type, const void* data, uint32_t size) override
-        {
-            if (type == AAX_eNotificationEvent_EnteringOfflineMode)  pluginInstance->setNonRealtime (true);
-            else if (type == AAX_eNotificationEvent_ExitingOfflineMode)   pluginInstance->setNonRealtime (false);
-
-           #if JucePlugin_AcceptsSideChain
-            else if (type == AAX_eNotificationEvent_SideChainBeingConnected || type == AAX_eNotificationEvent_SideChainBeingDisconnected)
-            {
-                AudioProcessor& processor = getPluginInstance();
-                processor.setInputElementActive(1, type == AAX_eNotificationEvent_SideChainBeingConnected);
-            }
-           #endif
-
-            return AAX_CEffectParameters::NotificationReceived (type, data, size);
-        }
-
-        void process (const float* const* inputs, float* const* outputs, const int bufferSize,
-                      const bool bypass, AAX_IMIDINode* midiNodeIn, AAX_IMIDINode* midiNodesOut)
-        {
-            const int numIns  = pluginInstance->getNumInputChannelsTotal(true);
-            const int numOuts = pluginInstance->getNumOutputChannelsTotal();
-
-            if (numOuts >= numIns)
-            {
-                for (int i = 0; i < numIns; ++i)
-                    memcpy (outputs[i], inputs[i], (size_t) bufferSize * sizeof (float));
-
-                process (outputs, numOuts, bufferSize, bypass, midiNodeIn, midiNodesOut);
-            }
-            else
-            {
-                if (channelList.size() <= numIns)
-                    channelList.insertMultiple (-1, nullptr, 1 + numIns - channelList.size());
-
-                float** channels = channelList.getRawDataPointer();
-
-                for (int i = 0; i < numOuts; ++i)
-                {
-                    memcpy (outputs[i], inputs[i], (size_t) bufferSize * sizeof (float));
-                    channels[i] = outputs[i];
-                }
-
-                for (int i = numOuts; i < numIns; ++i)
-                    channels[i] = const_cast<float*> (inputs[i]);
-
-                process (channels, numIns, bufferSize, bypass, midiNodeIn, midiNodesOut);
-            }
-        }
-
-    private:
-        void process (float* const* channels, const int numChans, const int bufferSize,
-                      const bool bypass, AAX_IMIDINode* midiNodeIn, AAX_IMIDINode* midiNodesOut)
-        {
-            AudioSampleBuffer buffer (channels, numChans, bufferSize);
-
-            midiBuffer.clear();
-
-            (void) midiNodeIn;
-            (void) midiNodesOut;
-
-           #if JucePlugin_WantsMidiInput
-            {
-                AAX_CMidiStream* const midiStream = midiNodeIn->GetNodeBuffer();
-                const uint32_t numMidiEvents = midiStream->mBufferSize;
-
-                for (uint32_t i = 0; i < numMidiEvents; ++i)
-                {
-                    const AAX_CMidiPacket& m = midiStream->mBuffer[i];
-
-                    jassert ((int) m.mTimestamp < bufferSize);
-                    midiBuffer.addEvent (m.mData, (int) m.mLength,
-                                         jlimit (0, (int) bufferSize - 1, (int) m.mTimestamp));
-                }
-            }
-           #endif
-
-            {
-                if (lastBufferSize != bufferSize)
-                {
-                    lastBufferSize = bufferSize;
-                    pluginInstance->setPlayConfigDetails (pluginInstance->getNumChannelsPerInputElement(),
-                                                          pluginInstance->getNumChannelsPerOutputElement(),
-                                                          sampleRate, bufferSize);
-                    pluginInstance->prepareToPlay (sampleRate, bufferSize);
-                }
-
-                const ScopedLock sl (pluginInstance->getCallbackLock());
-
-                if (bypass)
-                    pluginInstance->processBlockBypassed (buffer, midiBuffer);
-                else
-                    pluginInstance->processBlock (buffer, midiBuffer);
-            }
-
-           #if JucePlugin_ProducesMidiOutput
-            {
-                const juce::uint8* midiEventData;
-                int midiEventSize, midiEventPosition;
-                MidiBuffer::Iterator i (midiBuffer);
-
-                AAX_CMidiPacket packet;
-                packet.mIsImmediate = false;
-
-                while (i.getNextEvent (midiEventData, midiEventSize, midiEventPosition))
-                {
-                    jassert (isPositiveAndBelow (midiEventPosition, bufferSize));
-
-                    if (midiEventSize <= 4)
-                    {
-                        packet.mTimestamp   = (uint32_t) midiEventPosition;
-                        packet.mLength      = (uint32_t) midiEventSize;
-                        memcpy (packet.mData, midiEventData, (size_t) midiEventSize);
-
-                        check (midiNodesOut->PostMIDIPacket (&packet));
-                    }
-                }
-            }
-           #else
-            (void) midiNodesOut;
-           #endif
-        }
-
-        void addBypassParameter()
-        {
-            AAX_IParameter* masterBypass = new AAX_CParameter<bool> (cDefaultMasterBypassID,
-                                                                     AAX_CString ("Master Bypass"),
-                                                                     false,
-                                                                     AAX_CBinaryTaperDelegate<bool>(),
-                                                                     AAX_CBinaryDisplayDelegate<bool> ("bypass", "on"),
-                                                                     true);
-            masterBypass->SetNumberOfSteps (2);
-            masterBypass->SetType (AAX_eParameterType_Discrete);
-            mParameterManager.AddParameter (masterBypass);
-            mPacketDispatcher.RegisterPacket (cDefaultMasterBypassID, JUCEAlgorithmIDs::bypass);
-        }
-
-        void addAudioProcessorParameters()
-        {
-            AudioProcessor& audioProcessor = getPluginInstance();
-            const int numParameters = audioProcessor.getNumParameters();
-
-            for (int parameterIndex = 0; parameterIndex < numParameters; ++parameterIndex)
-            {
-                AAX_IParameter* parameter
-                    = new AAX_CParameter<float> (IndexAsParamID (parameterIndex),
-                                                 audioProcessor.getParameterName (parameterIndex, 31).toRawUTF8(),
-                                                 audioProcessor.getParameterDefaultValue (parameterIndex),
-                                                 AAX_CLinearTaperDelegate<float, 0>(),
-                                                 AAX_CNumberDisplayDelegate<float, 3>(),
-                                                 audioProcessor.isParameterAutomatable (parameterIndex));
-
-                parameter->AddShortenedName (audioProcessor.getParameterName (parameterIndex, 4).toRawUTF8());
-
-                const int parameterNumSteps = audioProcessor.getParameterNumSteps (parameterIndex);
-                parameter->SetNumberOfSteps ((uint32_t) parameterNumSteps);
-                parameter->SetType (parameterNumSteps > 1000 ? AAX_eParameterType_Continuous
-                                                             : AAX_eParameterType_Discrete);
-
-                parameter->SetOrientation (audioProcessor.isParameterOrientationInverted (parameterIndex)
-                                            ? (AAX_eParameterOrientation_RightMinLeftMax | AAX_eParameterOrientation_TopMinBottomMax
-                                                | AAX_eParameterOrientation_RotarySingleDotMode | AAX_eParameterOrientation_RotaryRightMinLeftMax)
-                                            : (AAX_eParameterOrientation_LeftMinRightMax | AAX_eParameterOrientation_BottomMinTopMax
-                                                | AAX_eParameterOrientation_RotarySingleDotMode | AAX_eParameterOrientation_RotaryLeftMinRightMax));
-
-                mParameterManager.AddParameter (parameter);
-            }
-        }
-
-        void preparePlugin()
-        {
-            AAX_EStemFormat inputStemFormat = AAX_eStemFormat_None;
-            check (Controller()->GetInputStemFormat (&inputStemFormat));
-            const int numberOfInputChannels = getNumChannelsForStemFormat (inputStemFormat);
-            
-            AAX_EStemFormat outputStemFormat = AAX_eStemFormat_None;
-            check (Controller()->GetOutputStemFormat (&outputStemFormat));
-            const int numberOfOutputChannels = getNumChannelsForStemFormat (outputStemFormat);
-
-            Array<int> numChannelsPerInputElement;
-            numChannelsPerInputElement.add(numberOfInputChannels);
-           #if JucePlugin_AcceptsSideChain
-            numChannelsPerInputElement.add(1); // AAX only supports mono side-chain
-           #endif
-            
-            Array<int> numChannelsPerOutputElement;
-            numChannelsPerOutputElement.add(numberOfOutputChannels);
-            
-            AudioProcessor& audioProcessor = getPluginInstance();
-            audioProcessor.setPlayConfigDetails (numChannelsPerInputElement, numChannelsPerOutputElement, sampleRate, lastBufferSize);
-            audioProcessor.setInputElementActive(0, true);
-           #if JucePlugin_AcceptsSideChain
-            audioProcessor.setInputElementActive(1, false);
-           #endif
-
-            audioProcessor.setInputSpeakerArrangement (getSpeakerArrangementString (inputStemFormat));
-           #if JucePluginAcceptsSideChain
-            audioProcessor.setInputSpeakerArrangement (getSpeakerArrangementString (AAX_eStemFormat_Mono), 1);
-           #endif
-            audioProcessor.setOutputSpeakerArrangement (getSpeakerArrangementString (outputStemFormat));
-            
-            audioProcessor.prepareToPlay (sampleRate, lastBufferSize);
-
-            check (Controller()->SetSignalLatency (audioProcessor.getLatencySamples()));
-        }
-
-        ScopedJuceInitialiser_GUI libraryInitialiser;
-
-        ScopedPointer<AudioProcessor> pluginInstance;
-        MidiBuffer midiBuffer;
-        Array<float*> channelList;
-        int32_t juceChunkIndex;
-        AAX_CSampleRate sampleRate;
-        int lastBufferSize;
-
-        struct ChunkMemoryBlock  : public ReferenceCountedObject
-        {
-            juce::MemoryBlock data;
-
-            typedef ReferenceCountedObjectPtr<ChunkMemoryBlock> Ptr;
-        };
-
-        // temporary filter data is generated in GetChunkSize
-        // and the size of the data returned. To avoid generating
-        // it again in GetChunk, we need to store it somewhere.
-        // However, as GetChunkSize and GetChunk can be called
-        // on different threads, we store it in thread dependant storage
-        // in a hash map with the thread id as a key.
-        mutable HashMap<Thread::ThreadID, ChunkMemoryBlock::Ptr> perThreadFilterData;
-        CriticalSection perThreadDataLock;
-
-        JUCE_DECLARE_NON_COPYABLE (JuceAAX_Processor)
-    };
-
-    //==============================================================================
-    struct IndexAsParamID
-    {
-        inline explicit IndexAsParamID (int i) noexcept : index (i) {}
-
-        operator AAX_CParamID() noexcept
-        {
-            jassert (index >= 0);
-
-            char* t = name + sizeof (name);
-            *--t = 0;
-            int v = index;
-
-            do
-            {
-                *--t = (char) ('0' + (v % 10));
-                v /= 10;
-
-            } while (v > 0);
-
-            return static_cast<AAX_CParamID> (t);
-        }
-
-    private:
-        int index;
-        char name[32];
-
-        JUCE_DECLARE_NON_COPYABLE (IndexAsParamID)
-    };
-
-    //==============================================================================
-    static void AAX_CALLBACK algorithmProcessCallback (JUCEAlgorithmContext* const instancesBegin[],
-                                                       const void* const instancesEnd)
-    {
-        for (JUCEAlgorithmContext* const* iter = instancesBegin; iter < instancesEnd; ++iter)
-        {
-            const JUCEAlgorithmContext& i = **iter;
-
-            i.pluginInstance->parameters.process (i.inputChannels, i.outputChannels,
-                                                  *(i.bufferSize), *(i.bypass) != 0,
-                                                  getMidiNodeIn(i), getMidiNodeOut(i));
-        }
-    }
-
-    //==============================================================================
-    static void createDescriptor (AAX_IComponentDescriptor& desc, int channelConfigIndex,
-                                  int numInputs, int numOutputs)
-    {
-        check (desc.AddAudioIn  (JUCEAlgorithmIDs::inputChannels));
-        check (desc.AddAudioOut (JUCEAlgorithmIDs::outputChannels));
-        check (desc.AddAudioBufferLength (JUCEAlgorithmIDs::bufferSize));
-        check (desc.AddDataInPort (JUCEAlgorithmIDs::bypass, sizeof (int32_t)));
-
-       #if JucePlugin_AcceptsSideChain
-        check (desc.AddSideChainIn(JUCEAlgorithmIDs::sideChain));
-       #endif
-
-       #if JucePlugin_WantsMidiInput
-        check (desc.AddMIDINode (JUCEAlgorithmIDs::midiNodeIn, AAX_eMIDINodeType_LocalInput,
-                                 JucePlugin_Name, 0xffff));
-       #endif
-
-       #if JucePlugin_ProducesMidiOutput
-        check (desc.AddMIDINode (JUCEAlgorithmIDs::midiNodeOut, AAX_eMIDINodeType_LocalOutput,
-                                 JucePlugin_Name " Out", 0xffff));
-       #endif
-
-        check (desc.AddPrivateData (JUCEAlgorithmIDs::pluginInstance, sizeof (PluginInstanceInfo)));
-
-        // Create a property map
-        AAX_IPropertyMap* const properties = desc.NewPropertyMap();
-        jassert (properties != nullptr);
-
-        properties->AddProperty (AAX_eProperty_ManufacturerID,      JucePlugin_AAXManufacturerCode);
-        properties->AddProperty (AAX_eProperty_ProductID,           JucePlugin_AAXProductId);
-
-       #if JucePlugin_AAXDisableBypass
-        properties->AddProperty (AAX_eProperty_CanBypass,           false);
-       #else
-        properties->AddProperty (AAX_eProperty_CanBypass,           true);
-       #endif
-
-        properties->AddProperty (AAX_eProperty_InputStemFormat,     getFormatForChans (numInputs));
-        properties->AddProperty (AAX_eProperty_OutputStemFormat,    getFormatForChans (numOutputs));
-
-       #if JucePlugin_AcceptsSideChain
-        properties->AddProperty (AAX_eProperty_SupportsSideChainInput, true);
-       #endif
-
-        // This value needs to match the RTAS wrapper's Type ID, so that
-        // the host knows that the RTAS/AAX plugins are equivalent.
-        properties->AddProperty (AAX_eProperty_PlugInID_Native,     'jcaa' + channelConfigIndex);
-
-       #if ! JucePlugin_AAXDisableAudioSuite
-        properties->AddProperty (AAX_eProperty_PlugInID_AudioSuite, 'jyaa' + channelConfigIndex);
-       #endif
-
-       #if JucePlugin_AAXDisableMultiMono
-        properties->AddProperty (AAX_eProperty_Constraint_MultiMonoSupport, false);
-       #else
-        properties->AddProperty (AAX_eProperty_Constraint_MultiMonoSupport, true);
-       #endif
-
-        check (desc.AddProcessProc_Native (algorithmProcessCallback, properties));
-    }
-
-    static void getPlugInDescription (AAX_IEffectDescriptor& descriptor)
-    {
-        descriptor.AddName (JucePlugin_Desc);
-        descriptor.AddName (JucePlugin_Name);
-        descriptor.AddCategory (JucePlugin_AAXCategory);
-
-       #ifdef JucePlugin_AAXPageTableFile
-        // optional page table setting - define this macro in your AppConfig.h if you
-        // want to set this value - see Avid documentation for details about its format.
-        descriptor.AddResourceInfo (AAX_eResourceType_PageTable, JucePlugin_AAXPageTableFile);
-       #endif
-
-        check (descriptor.AddProcPtr ((void*) JuceAAX_GUI::Create,        kAAX_ProcPtrID_Create_EffectGUI));
-        check (descriptor.AddProcPtr ((void*) JuceAAX_Processor::Create,  kAAX_ProcPtrID_Create_EffectParameters));
-
-        const short channelConfigs[][2] = { JucePlugin_PreferredChannelConfigurations };
-        const int numConfigs = numElementsInArray (channelConfigs);
-
-        // You need to actually add some configurations to the JucePlugin_PreferredChannelConfigurations
-        // value in your JucePluginCharacteristics.h file..
-        jassert (numConfigs > 0);
-
-        for (int i = 0; i < numConfigs; ++i)
-        {
-            if (AAX_IComponentDescriptor* const desc = descriptor.NewComponentDescriptor())
-            {
-                const int numIns  = channelConfigs [i][0];
-                const int numOuts = channelConfigs [i][1];
-
-                if (numIns <= 8 && numOuts <= 8) // AAX doesn't seem to handle more than 8 chans
-                {
-                    createDescriptor (*desc, i, numIns, numOuts);
-                    check (descriptor.AddComponent (desc));
-                }
-            }
-        }
-    }
-};
-
-//==============================================================================
-AAX_Result JUCE_CDECL GetEffectDescriptions (AAX_ICollection*);
-AAX_Result JUCE_CDECL GetEffectDescriptions (AAX_ICollection* collection)
-{
-    ScopedJuceInitialiser_GUI libraryInitialiser;
-
-    if (AAX_IEffectDescriptor* const descriptor = collection->NewDescriptor())
-    {
-        AAXClasses::getPlugInDescription (*descriptor);
-        collection->AddEffect (JUCE_STRINGIFY (JucePlugin_AAXIdentifier), descriptor);
-
-        collection->SetManufacturerName (JucePlugin_Manufacturer);
-        collection->AddPackageName (JucePlugin_Desc);
-        collection->AddPackageName (JucePlugin_Name);
-        collection->SetPackageVersion (JucePlugin_VersionCode);
-
-        return AAX_SUCCESS;
-    }
-
-    return AAX_ERROR_NULL_OBJECT;
-}
-
-#endif
+/*
+  ==============================================================================
+
+   This file is part of the JUCE library.
+   Copyright (c) 2013 - Raw Material Software Ltd.
+
+   Permission is granted to use this software under the terms of either:
+   a) the GPL v2 (or any later version)
+   b) the Affero GPL v3
+
+   Details of these licenses can be found at: www.gnu.org/licenses
+
+   JUCE is distributed in the hope that it will be useful, but WITHOUT ANY
+   WARRANTY; without even the implied warranty of MERCHANTABILITY or FITNESS FOR
+   A PARTICULAR PURPOSE.  See the GNU General Public License for more details.
+
+   ------------------------------------------------------------------------------
+
+   To release a closed-source product which uses JUCE, commercial licenses are
+   available: visit www.juce.com for more information.
+
+  ==============================================================================
+*/
+
+// Your project must contain an AppConfig.h file with your project-specific settings in it,
+// and your header search path must make it accessible to the module's files.
+#include "AppConfig.h"
+
+#include "../utility/juce_CheckSettingMacros.h"
+
+#if JucePlugin_Build_AAX && (JUCE_INCLUDED_AAX_IN_MM || defined (_WIN32) || defined (_WIN64))
+
+#ifdef _MSC_VER
+ #include <windows.h>
+#else
+ #include <Cocoa/Cocoa.h>
+#endif
+
+#include "../utility/juce_IncludeModuleHeaders.h"
+#undef Component
+
+#ifdef __clang__
+ #pragma clang diagnostic push
+ #pragma clang diagnostic ignored "-Wnon-virtual-dtor"
+ #pragma clang diagnostic ignored "-Wsign-conversion"
+#endif
+
+#include "AAX_Exports.cpp"
+#include "AAX_ICollection.h"
+#include "AAX_IComponentDescriptor.h"
+#include "AAX_IEffectDescriptor.h"
+#include "AAX_IPropertyMap.h"
+#include "AAX_CEffectParameters.h"
+#include "AAX_Errors.h"
+#include "AAX_CBinaryTaperDelegate.h"
+#include "AAX_CBinaryDisplayDelegate.h"
+#include "AAX_CLinearTaperDelegate.h"
+#include "AAX_CNumberDisplayDelegate.h"
+#include "AAX_CEffectGUI.h"
+#include "AAX_IViewContainer.h"
+#include "AAX_ITransport.h"
+#include "AAX_IMIDINode.h"
+#include "AAX_UtilsNative.h"
+#include "AAX_Enums.h"
+
+#ifdef __clang__
+ #pragma clang diagnostic pop
+#endif
+
+#if JUCE_WINDOWS
+ #ifndef JucePlugin_AAXLibs_path
+  #error "You need to define the JucePlugin_AAXLibs_path macro. (This is best done via the introjucer)"
+ #endif
+
+ #if JUCE_64BIT
+  #define JUCE_AAX_LIB "AAXLibrary_x64"
+ #else
+  #define JUCE_AAX_LIB "AAXLibrary"
+ #endif
+
+ #if JUCE_DEBUG
+  #define JUCE_AAX_LIB_PATH   "\\Debug\\"
+  #define JUCE_AAX_LIB_SUFFIX "_D"
+ #else
+  #define JUCE_AAX_LIB_PATH   "\\Release\\"
+  #define JUCE_AAX_LIB_SUFFIX ""
+ #endif
+
+ #pragma comment(lib, JucePlugin_AAXLibs_path JUCE_AAX_LIB_PATH JUCE_AAX_LIB JUCE_AAX_LIB_SUFFIX ".lib")
+#endif
+
+using juce::Component;
+
+const int32_t juceChunkType = 'juce';
+
+//==============================================================================
+struct AAXClasses
+{
+    static void check (AAX_Result result)
+    {
+        jassert (result == AAX_SUCCESS); (void) result;
+    }
+
+    static int getParamIndexFromID (AAX_CParamID paramID) noexcept
+    {
+        return atoi (paramID);
+    }
+
+    static bool isBypassParam (AAX_CParamID paramID) noexcept
+    {
+        return AAX::IsParameterIDEqual (paramID, cDefaultMasterBypassID) != 0;
+    }
+
+    static AAX_EStemFormat getFormatForChans (const int numChans) noexcept
+    {
+        switch (numChans)
+        {
+            case 0:   return AAX_eStemFormat_None;
+            case 1:   return AAX_eStemFormat_Mono;
+            case 2:   return AAX_eStemFormat_Stereo;
+            case 3:   return AAX_eStemFormat_LCR;
+            case 4:   return AAX_eStemFormat_Quad;
+            case 5:   return AAX_eStemFormat_5_0;
+            case 6:   return AAX_eStemFormat_5_1;
+            case 7:   return AAX_eStemFormat_7_0_DTS;
+            case 8:   return AAX_eStemFormat_7_1_DTS;
+            default:  jassertfalse; break;
+        }
+
+        return AAX_eStemFormat_None;
+    }
+
+    static int getNumChannelsForStemFormat (AAX_EStemFormat format) noexcept
+    {
+        switch (format)
+        {
+            case AAX_eStemFormat_None:      return 0;
+            case AAX_eStemFormat_Mono:      return 1;
+            case AAX_eStemFormat_Stereo:    return 2;
+            case AAX_eStemFormat_LCR:       return 3;
+            case AAX_eStemFormat_LCRS:
+            case AAX_eStemFormat_Quad:      return 4;
+            case AAX_eStemFormat_5_0:       return 5;
+            case AAX_eStemFormat_5_1:
+            case AAX_eStemFormat_6_0:       return 6;
+            case AAX_eStemFormat_6_1:
+            case AAX_eStemFormat_7_0_SDDS:
+            case AAX_eStemFormat_7_0_DTS:   return 7;
+            case AAX_eStemFormat_7_1_SDDS:
+            case AAX_eStemFormat_7_1_DTS:   return 8;
+            default:                        jassertfalse; break;
+        }
+
+        return 0;
+    }
+
+    static const char* getSpeakerArrangementString (AAX_EStemFormat format) noexcept
+    {
+        switch (format)
+        {
+            case AAX_eStemFormat_Mono:      return "M";
+            case AAX_eStemFormat_Stereo:    return "L R";
+            case AAX_eStemFormat_LCR:       return "L C R";
+            case AAX_eStemFormat_LCRS:      return "L C R S";
+            case AAX_eStemFormat_Quad:      return "L R Ls Rs";
+            case AAX_eStemFormat_5_0:       return "L C R Ls Rs";
+            case AAX_eStemFormat_5_1:       return "L C R Ls Rs LFE";
+            case AAX_eStemFormat_6_0:       return "L C R Ls Cs Rs";
+            case AAX_eStemFormat_6_1:       return "L C R Ls Cs Rs LFE";
+            case AAX_eStemFormat_7_0_SDDS:  return "L Lc C Rc R Ls Rs";
+            case AAX_eStemFormat_7_1_SDDS:  return "L Lc C Rc R Ls Rs LFE";
+            case AAX_eStemFormat_7_0_DTS:   return "L C R Lss Rss Lsr Rsr";
+            case AAX_eStemFormat_7_1_DTS:   return "L C R Lss Rss Lsr Rsr LFE";
+            default:                        break;
+        }
+
+        return nullptr;
+    }
+
+    static Colour getColourFromHighlightEnum (AAX_EHighlightColor colour) noexcept
+    {
+        switch (colour)
+        {
+            case AAX_eHighlightColor_Red:       return Colours::red;
+            case AAX_eHighlightColor_Blue:      return Colours::blue;
+            case AAX_eHighlightColor_Green:     return Colours::green;
+            case AAX_eHighlightColor_Yellow:    return Colours::yellow;
+            default:                            jassertfalse; break;
+        }
+
+        return Colours::black;
+    }
+
+    //==============================================================================
+    class JuceAAX_Processor;
+
+    struct PluginInstanceInfo
+    {
+        PluginInstanceInfo (JuceAAX_Processor& p)  : parameters (p) {}
+
+        JuceAAX_Processor& parameters;
+
+        JUCE_DECLARE_NON_COPYABLE (PluginInstanceInfo)
+    };
+
+    //==============================================================================
+    struct JUCEAlgorithmContext
+    {
+        float** inputChannels;
+        float** outputChannels;
+        int32_t* bufferSize;
+        int32_t* bypass;
+        
+       #if JucePlugin_AcceptsSideChain
+        int32_t* sideChain;
+       #endif
+
+       #if JucePlugin_WantsMidiInput
+        AAX_IMIDINode* midiNodeIn;
+       #endif
+
+       #if JucePlugin_ProducesMidiOutput
+        AAX_IMIDINode* midiNodeOut;
+       #endif
+
+        PluginInstanceInfo* pluginInstance;
+        int32_t* isPrepared;
+    };
+
+    struct JUCEAlgorithmIDs
+    {
+        enum
+        {
+            inputChannels   = AAX_FIELD_INDEX (JUCEAlgorithmContext, inputChannels),
+            outputChannels  = AAX_FIELD_INDEX (JUCEAlgorithmContext, outputChannels),
+            bufferSize      = AAX_FIELD_INDEX (JUCEAlgorithmContext, bufferSize),
+            bypass          = AAX_FIELD_INDEX (JUCEAlgorithmContext, bypass),
+
+           #if JucePlugin_AcceptsSideChain
+            sideChain       = AAX_FIELD_INDEX (JUCEAlgorithmContext, sideChain),
+           #endif
+
+           #if JucePlugin_WantsMidiInput
+            midiNodeIn      = AAX_FIELD_INDEX (JUCEAlgorithmContext, midiNodeIn),
+           #endif
+
+           #if JucePlugin_ProducesMidiOutput
+            midiNodeOut     = AAX_FIELD_INDEX (JUCEAlgorithmContext, midiNodeOut),
+           #endif
+
+            pluginInstance  = AAX_FIELD_INDEX (JUCEAlgorithmContext, pluginInstance),
+            preparedFlag    = AAX_FIELD_INDEX (JUCEAlgorithmContext, isPrepared)
+        };
+    };
+
+   #if JucePlugin_WantsMidiInput
+    static AAX_IMIDINode* getMidiNodeIn (const JUCEAlgorithmContext& c) noexcept   { return c.midiNodeIn; }
+   #else
+    static AAX_IMIDINode* getMidiNodeIn (const JUCEAlgorithmContext&) noexcept     { return nullptr; }
+   #endif
+
+   #if JucePlugin_ProducesMidiOutput
+    AAX_IMIDINode* midiNodeOut;
+    static AAX_IMIDINode* getMidiNodeOut (const JUCEAlgorithmContext& c) noexcept  { return c.midiNodeOut; }
+   #else
+    static AAX_IMIDINode* getMidiNodeOut (const JUCEAlgorithmContext&) noexcept    { return nullptr; }
+   #endif
+
+    //==============================================================================
+    class JuceAAX_GUI   : public AAX_CEffectGUI
+    {
+    public:
+        JuceAAX_GUI() {}
+        ~JuceAAX_GUI()  { DeleteViewContainer(); }
+
+        static AAX_IEffectGUI* AAX_CALLBACK Create()   { return new JuceAAX_GUI(); }
+
+        void CreateViewContents() override
+        {
+            if (component == nullptr)
+            {
+                if (JuceAAX_Processor* params = dynamic_cast<JuceAAX_Processor*> (GetEffectParameters()))
+                    component = new ContentWrapperComponent (*this, params->getPluginInstance());
+                else
+                    jassertfalse;
+            }
+        }
+
+        void CreateViewContainer() override
+        {
+            CreateViewContents();
+
+            if (void* nativeViewToAttachTo = GetViewContainerPtr())
+            {
+               #if JUCE_MAC
+                if (GetViewContainerType() == AAX_eViewContainer_Type_NSView)
+               #else
+                if (GetViewContainerType() == AAX_eViewContainer_Type_HWND)
+               #endif
+                {
+                    component->setVisible (true);
+                    component->addToDesktop (0, nativeViewToAttachTo);
+                }
+            }
+        }
+
+        void DeleteViewContainer() override
+        {
+            if (component != nullptr)
+            {
+                JUCE_AUTORELEASEPOOL
+                {
+                    component->removeFromDesktop();
+                    component = nullptr;
+                }
+            }
+        }
+
+        AAX_Result GetViewSize (AAX_Point* viewSize) const override
+        {
+            if (component != nullptr)
+            {
+                viewSize->horz = (float) component->getWidth();
+                viewSize->vert = (float) component->getHeight();
+                return AAX_SUCCESS;
+            }
+
+            return AAX_ERROR_NULL_OBJECT;
+        }
+
+        AAX_Result ParameterUpdated (AAX_CParamID) override
+        {
+            return AAX_SUCCESS;
+        }
+
+        AAX_Result SetControlHighlightInfo (AAX_CParamID paramID, AAX_CBoolean isHighlighted, AAX_EHighlightColor colour) override
+        {
+            if (component != nullptr && component->pluginEditor != nullptr)
+            {
+                if (! isBypassParam (paramID))
+                {
+                    AudioProcessorEditor::ParameterControlHighlightInfo info;
+                    info.parameterIndex  = getParamIndexFromID (paramID);
+                    info.isHighlighted   = isHighlighted;
+                    info.suggestedColour = getColourFromHighlightEnum (colour);
+
+                    component->pluginEditor->setControlHighlight (info);
+                }
+
+                return AAX_SUCCESS;
+            }
+
+            return AAX_ERROR_NULL_OBJECT;
+        }
+
+    private:
+        struct ContentWrapperComponent  : public juce::Component
+        {
+            ContentWrapperComponent (JuceAAX_GUI& gui, AudioProcessor& plugin)
+                : owner (gui)
+            {
+                setOpaque (true);
+                setBroughtToFrontOnMouseClick (true);
+
+                addAndMakeVisible (pluginEditor = plugin.createEditorIfNeeded());
+
+                if (pluginEditor != nullptr)
+                {
+                    setBounds (pluginEditor->getLocalBounds());
+                    pluginEditor->addMouseListener (this, true);
+                }
+            }
+
+            ~ContentWrapperComponent()
+            {
+                if (pluginEditor != nullptr)
+                {
+                    PopupMenu::dismissAllActiveMenus();
+                    pluginEditor->removeMouseListener (this);
+                    pluginEditor->processor.editorBeingDeleted (pluginEditor);
+                }
+            }
+
+            void paint (Graphics& g) override
+            {
+                g.fillAll (Colours::black);
+            }
+
+            template <typename MethodType>
+            void callMouseMethod (const MouseEvent& e, MethodType method)
+            {
+                if (AAX_IViewContainer* vc = owner.GetViewContainer())
+                {
+                    const int parameterIndex = pluginEditor->getControlParameterIndex (*e.eventComponent);
+
+                    if (parameterIndex >= 0)
+                    {
+                        uint32_t mods = 0;
+                        vc->GetModifiers (&mods);
+                        (vc->*method) (IndexAsParamID (parameterIndex), mods);
+                    }
+                }
+            }
+
+            void mouseDown (const MouseEvent& e) override  { callMouseMethod (e, &AAX_IViewContainer::HandleParameterMouseDown); }
+            void mouseUp   (const MouseEvent& e) override  { callMouseMethod (e, &AAX_IViewContainer::HandleParameterMouseUp); }
+            void mouseDrag (const MouseEvent& e) override  { callMouseMethod (e, &AAX_IViewContainer::HandleParameterMouseDrag); }
+
+            void childBoundsChanged (Component*) override
+            {
+                if (pluginEditor != nullptr)
+                {
+                    const int w = pluginEditor->getWidth();
+                    const int h = pluginEditor->getHeight();
+                    setSize (w, h);
+
+                    AAX_Point newSize ((float) h, (float) w);
+                    owner.GetViewContainer()->SetViewSize (newSize);
+                }
+            }
+
+            ScopedPointer<AudioProcessorEditor> pluginEditor;
+            JuceAAX_GUI& owner;
+
+            JUCE_DECLARE_NON_COPYABLE_WITH_LEAK_DETECTOR (ContentWrapperComponent)
+        };
+
+        ScopedPointer<ContentWrapperComponent> component;
+
+        ScopedJuceInitialiser_GUI libraryInitialiser;
+        JUCE_DECLARE_NON_COPYABLE_WITH_LEAK_DETECTOR (JuceAAX_GUI)
+    };
+
+    //==============================================================================
+    class JuceAAX_Processor   : public AAX_CEffectParameters,
+                                public juce::AudioPlayHead,
+                                public AudioProcessorListener
+    {
+    public:
+        JuceAAX_Processor()  : sampleRate (0), lastBufferSize (1024)
+        {
+            pluginInstance = createPluginFilterOfType (AudioProcessor::wrapperType_AAX);
+            pluginInstance->setPlayHead (this);
+            pluginInstance->addListener (this);
+
+            AAX_CEffectParameters::GetNumberOfChunks (&juceChunkIndex);
+        }
+
+        static AAX_CEffectParameters* AAX_CALLBACK Create()   { return new JuceAAX_Processor(); }
+
+        AAX_Result EffectInit() override
+        {
+            check (Controller()->GetSampleRate (&sampleRate));
+
+            preparePlugin();
+            addBypassParameter();
+            addAudioProcessorParameters();
+
+            return AAX_SUCCESS;
+        }
+
+        AAX_Result GetNumberOfChunks (int32_t* numChunks) const override
+        {
+            // The juceChunk is the last chunk.
+            *numChunks = juceChunkIndex + 1;
+            return AAX_SUCCESS;
+        }
+
+        AAX_Result GetChunkIDFromIndex (int32_t index, AAX_CTypeID* chunkID) const override
+        {
+            if (index != juceChunkIndex)
+                return AAX_CEffectParameters::GetChunkIDFromIndex (index, chunkID);
+
+            *chunkID = juceChunkType;
+            return AAX_SUCCESS;
+        }
+
+        juce::MemoryBlock& getTemporaryChunkMemory() const
+        {
+            ScopedLock sl (perThreadDataLock);
+            const Thread::ThreadID currentThread = Thread::getCurrentThreadId();
+
+            if (ChunkMemoryBlock::Ptr m = perThreadFilterData [currentThread])
+                return m->data;
+
+            ChunkMemoryBlock::Ptr m (new ChunkMemoryBlock());
+            perThreadFilterData.set (currentThread, m);
+            return m->data;
+        }
+
+        AAX_Result GetChunkSize (AAX_CTypeID chunkID, uint32_t* oSize) const override
+        {
+            if (chunkID != juceChunkType)
+                return AAX_CEffectParameters::GetChunkSize (chunkID, oSize);
+
+            juce::MemoryBlock& tempFilterData = getTemporaryChunkMemory();
+            tempFilterData.reset();
+            pluginInstance->getStateInformation (tempFilterData);
+
+            *oSize = (uint32_t) tempFilterData.getSize();
+            return AAX_SUCCESS;
+        }
+
+        AAX_Result GetChunk (AAX_CTypeID chunkID, AAX_SPlugInChunk* oChunk) const override
+        {
+            if (chunkID != juceChunkType)
+                return AAX_CEffectParameters::GetChunk (chunkID, oChunk);
+
+            juce::MemoryBlock& tempFilterData = getTemporaryChunkMemory();
+
+            if (tempFilterData.getSize() == 0)
+                return 20700 /*AAX_ERROR_PLUGIN_API_INVALID_THREAD*/;
+
+            oChunk->fSize = (int32_t) tempFilterData.getSize();
+            tempFilterData.copyTo (oChunk->fData, 0, tempFilterData.getSize());
+            tempFilterData.reset();
+
+            return AAX_SUCCESS;
+        }
+
+        AAX_Result SetChunk (AAX_CTypeID chunkID, const AAX_SPlugInChunk* chunk) override
+        {
+            if (chunkID != juceChunkType)
+                return AAX_CEffectParameters::SetChunk (chunkID, chunk);
+
+            pluginInstance->setStateInformation ((void*) chunk->fData, chunk->fSize);
+
+            // Notify Pro Tools that the parameters were updated.
+            // Without it a bug happens in these circumstances:
+            // * A preset is saved with the RTAS version of the plugin (".tfx" preset format).
+            // * The preset is loaded in PT 10 using the AAX version.
+            // * The session is then saved, and closed.
+            // * The saved session is loaded, but acting as if the preset was never loaded.
+            const int numParameters = pluginInstance->getNumParameters();
+
+            for (int i = 0; i < numParameters; ++i)
+                SetParameterNormalizedValue (IndexAsParamID (i), (double) pluginInstance->getParameter(i));
+
+            return AAX_SUCCESS;
+        }
+
+        AAX_Result ResetFieldData (AAX_CFieldIndex fieldIndex, void* data, uint32_t dataSize) const override
+        {
+            switch (fieldIndex)
+            {
+                case JUCEAlgorithmIDs::pluginInstance:
+                {
+                    const size_t numObjects = dataSize / sizeof (PluginInstanceInfo);
+                    PluginInstanceInfo* const objects = static_cast<PluginInstanceInfo*> (data);
+
+                    jassert (numObjects == 1); // not sure how to handle more than one..
+
+                    for (size_t i = 0; i < numObjects; ++i)
+                        new (objects + i) PluginInstanceInfo (const_cast<JuceAAX_Processor&> (*this));
+
+                    break;
+                }
+
+                case JUCEAlgorithmIDs::preparedFlag:
+                {
+                    const_cast<JuceAAX_Processor*>(this)->preparePlugin();
+
+                    const size_t numObjects = dataSize / sizeof (uint32_t);
+                    uint32_t* const objects = static_cast<uint32_t*> (data);
+
+                    for (size_t i = 0; i < numObjects; ++i)
+                        new (objects + i) uint32_t (1);
+
+                    break;
+                }
+            }
+
+            return AAX_SUCCESS;
+        }
+
+        AAX_Result UpdateParameterNormalizedValue (AAX_CParamID paramID, double value, AAX_EUpdateSource source) override
+        {
+            AAX_Result result = AAX_CEffectParameters::UpdateParameterNormalizedValue (paramID, value, source);
+
+            if (! isBypassParam (paramID))
+                pluginInstance->setParameter (getParamIndexFromID (paramID), (float) value);
+
+            return result;
+        }
+
+        AAX_Result GetParameterValueFromString (AAX_CParamID paramID, double* result, const AAX_IString& text) const override
+        {
+            if (isBypassParam (paramID))
+            {
+                *result = (text.Get()[0] == 'B') ? 1 : 0;
+                return AAX_SUCCESS;
+            }
+
+            if (AudioProcessorParameter* param = pluginInstance->getParameters() [getParamIndexFromID (paramID)])
+            {
+                *result = param->getValueForText (text.Get());
+                return AAX_SUCCESS;
+            }
+
+            return AAX_CEffectParameters::GetParameterValueFromString (paramID, result, text);
+        }
+
+        AAX_Result GetParameterStringFromValue (AAX_CParamID paramID, double value, AAX_IString* result, int32_t maxLen) const override
+        {
+            if (isBypassParam (paramID))
+            {
+                result->Set (value == 0 ? "Off" : (maxLen >= 8 ? "Bypassed" : "Byp"));
+            }
+            else
+            {
+                const int paramIndex = getParamIndexFromID (paramID);
+                juce::String text;
+
+                if (AudioProcessorParameter* param = pluginInstance->getParameters() [paramIndex])
+                    text = param->getText ((float) value, maxLen);
+                else
+                    text = pluginInstance->getParameterText (paramIndex, maxLen);
+
+                result->Set (text.toRawUTF8());
+            }
+
+            return AAX_SUCCESS;
+        }
+
+        AAX_Result GetParameterNumberofSteps (AAX_CParamID paramID, int32_t* result) const
+        {
+            if (isBypassParam (paramID))
+                *result = 2;
+            else
+                *result = pluginInstance->getParameterNumSteps (getParamIndexFromID (paramID));
+
+            return AAX_SUCCESS;
+        }
+
+        AAX_Result GetParameterNormalizedValue (AAX_CParamID paramID, double* result) const override
+        {
+            if (isBypassParam (paramID))
+                return AAX_CEffectParameters::GetParameterNormalizedValue (paramID, result);
+
+            *result = pluginInstance->getParameter (getParamIndexFromID (paramID));
+            return AAX_SUCCESS;
+        }
+
+        AAX_Result SetParameterNormalizedValue (AAX_CParamID paramID, double newValue) override
+        {
+            if (isBypassParam (paramID))
+                return AAX_CEffectParameters::SetParameterNormalizedValue (paramID, newValue);
+
+            if (AAX_IParameter* p = const_cast<AAX_IParameter*> (mParameterManager.GetParameterByID (paramID)))
+                p->SetValueWithFloat ((float) newValue);
+
+            pluginInstance->setParameter (getParamIndexFromID (paramID), (float) newValue);
+            return AAX_SUCCESS;
+        }
+
+        AAX_Result SetParameterNormalizedRelative (AAX_CParamID paramID, double newDeltaValue) override
+        {
+            if (isBypassParam (paramID))
+                return AAX_CEffectParameters::SetParameterNormalizedRelative (paramID, newDeltaValue);
+
+            const int paramIndex = getParamIndexFromID (paramID);
+            const float newValue = pluginInstance->getParameter (paramIndex) + (float) newDeltaValue;
+            pluginInstance->setParameter (paramIndex, jlimit (0.0f, 1.0f, newValue));
+
+            if (AAX_IParameter* p = const_cast<AAX_IParameter*> (mParameterManager.GetParameterByID (paramID)))
+                p->SetValueWithFloat (newValue);
+
+            return AAX_SUCCESS;
+        }
+
+        AAX_Result GetParameterNameOfLength (AAX_CParamID paramID, AAX_IString* result, int32_t maxLen) const override
+        {
+            if (isBypassParam (paramID))
+                result->Set (maxLen >= 13 ? "Master Bypass"
+                                          : (maxLen >= 8 ? "Mast Byp"
+                                                         : (maxLen >= 6 ? "MstByp" : "MByp")));
+            else
+                result->Set (pluginInstance->getParameterName (getParamIndexFromID (paramID), maxLen).toRawUTF8());
+
+            return AAX_SUCCESS;
+        }
+
+        AAX_Result GetParameterName (AAX_CParamID paramID, AAX_IString* result) const override
+        {
+            if (isBypassParam (paramID))
+                result->Set ("Master Bypass");
+            else
+                result->Set (pluginInstance->getParameterName (getParamIndexFromID (paramID), 31).toRawUTF8());
+
+            return AAX_SUCCESS;
+        }
+
+        AAX_Result GetParameterDefaultNormalizedValue (AAX_CParamID paramID, double* result) const override
+        {
+            if (! isBypassParam (paramID))
+            {
+                *result = (double) pluginInstance->getParameterDefaultValue (getParamIndexFromID (paramID));
+
+                jassert (*result >= 0 && *result <= 1.0f);
+            }
+
+            return AAX_SUCCESS;
+        }
+
+        AudioProcessor& getPluginInstance() const noexcept   { return *pluginInstance; }
+
+        bool getCurrentPosition (juce::AudioPlayHead::CurrentPositionInfo& info) override
+        {
+            const AAX_ITransport& transport = *Transport();
+
+            info.bpm = 0.0;
+            check (transport.GetCurrentTempo (&info.bpm));
+
+            int32_t num = 4, den = 4;
+            transport.GetCurrentMeter (&num, &den);
+            info.timeSigNumerator   = (int) num;
+            info.timeSigDenominator = (int) den;
+
+            info.timeInSamples = 0;
+
+            if (transport.IsTransportPlaying (&info.isPlaying) != AAX_SUCCESS)
+                info.isPlaying = false;
+
+            if (info.isPlaying
+                 || transport.GetTimelineSelectionStartPosition (&info.timeInSamples) != AAX_SUCCESS)
+                check (transport.GetCurrentNativeSampleLocation (&info.timeInSamples));
+
+            info.timeInSeconds = info.timeInSamples / sampleRate;
+
+            int64_t ticks = 0;
+            check (transport.GetCurrentTickPosition (&ticks));
+            info.ppqPosition = ticks / 960000.0;
+
+            info.isLooping = false;
+            int64_t loopStartTick = 0, loopEndTick = 0;
+            check (transport.GetCurrentLoopPosition (&info.isLooping, &loopStartTick, &loopEndTick));
+            info.ppqLoopStart = loopStartTick / 960000.0;
+            info.ppqLoopEnd   = loopEndTick   / 960000.0;
+
+            info.editOriginTime = 0;
+            info.frameRate = AudioPlayHead::fpsUnknown;
+
+            AAX_EFrameRate frameRate;
+            int32_t offset;
+
+            if (transport.GetTimeCodeInfo (&frameRate, &offset) == AAX_SUCCESS)
+            {
+                double framesPerSec = 24.0;
+
+                switch (frameRate)
+                {
+                    case AAX_eFrameRate_Undeclared:    break;
+                    case AAX_eFrameRate_24Frame:       info.frameRate = AudioPlayHead::fps24;       break;
+                    case AAX_eFrameRate_25Frame:       info.frameRate = AudioPlayHead::fps25;       framesPerSec = 25.0; break;
+                    case AAX_eFrameRate_2997NonDrop:   info.frameRate = AudioPlayHead::fps2997;     framesPerSec = 29.97002997; break;
+                    case AAX_eFrameRate_2997DropFrame: info.frameRate = AudioPlayHead::fps2997drop; framesPerSec = 29.97002997; break;
+                    case AAX_eFrameRate_30NonDrop:     info.frameRate = AudioPlayHead::fps30;       framesPerSec = 30.0; break;
+                    case AAX_eFrameRate_30DropFrame:   info.frameRate = AudioPlayHead::fps30drop;   framesPerSec = 30.0; break;
+                    case AAX_eFrameRate_23976:         info.frameRate = AudioPlayHead::fps24;       framesPerSec = 23.976; break;
+                    default:                           break;
+                }
+
+                info.editOriginTime = offset / framesPerSec;
+            }
+
+            // No way to get these: (?)
+            info.isRecording = false;
+            info.ppqPositionOfLastBarStart = 0;
+
+            return true;
+        }
+
+        void audioProcessorParameterChanged (AudioProcessor* /*processor*/, int parameterIndex, float newValue) override
+        {
+            SetParameterNormalizedValue (IndexAsParamID (parameterIndex), (double) newValue);
+        }
+
+        void audioProcessorChanged (AudioProcessor* processor) override
+        {
+            ++mNumPlugInChanges;
+            check (Controller()->SetSignalLatency (processor->getLatencySamples()));
+        }
+
+        void audioProcessorParameterChangeGestureBegin (AudioProcessor* /*processor*/, int parameterIndex) override
+        {
+            TouchParameter (IndexAsParamID (parameterIndex));
+        }
+
+        void audioProcessorParameterChangeGestureEnd (AudioProcessor* /*processor*/, int parameterIndex) override
+        {
+            ReleaseParameter (IndexAsParamID (parameterIndex));
+        }
+
+        AAX_Result NotificationReceived (AAX_CTypeID type, const void* data, uint32_t size) override
+        {
+            if (type == AAX_eNotificationEvent_EnteringOfflineMode)  pluginInstance->setNonRealtime (true);
+            else if (type == AAX_eNotificationEvent_ExitingOfflineMode)   pluginInstance->setNonRealtime (false);
+
+           #if JucePlugin_AcceptsSideChain
+            else if (type == AAX_eNotificationEvent_SideChainBeingConnected || type == AAX_eNotificationEvent_SideChainBeingDisconnected)
+            {
+                AudioProcessor& processor = getPluginInstance();
+                processor.setInputElementActive(1, type == AAX_eNotificationEvent_SideChainBeingConnected);
+            }
+           #endif
+
+            return AAX_CEffectParameters::NotificationReceived (type, data, size);
+        }
+
+        void process (const float* const* inputs, float* const* outputs, const int bufferSize,
+                      const bool bypass, AAX_IMIDINode* midiNodeIn, AAX_IMIDINode* midiNodesOut)
+        {
+            const int numIns  = pluginInstance->getNumInputChannelsTotal(true);
+            const int numOuts = pluginInstance->getNumOutputChannelsTotal();
+
+            if (numOuts >= numIns)
+            {
+                for (int i = 0; i < numIns; ++i)
+                    memcpy (outputs[i], inputs[i], (size_t) bufferSize * sizeof (float));
+
+                process (outputs, numOuts, bufferSize, bypass, midiNodeIn, midiNodesOut);
+            }
+            else
+            {
+                if (channelList.size() <= numIns)
+                    channelList.insertMultiple (-1, nullptr, 1 + numIns - channelList.size());
+
+                float** channels = channelList.getRawDataPointer();
+
+                for (int i = 0; i < numOuts; ++i)
+                {
+                    memcpy (outputs[i], inputs[i], (size_t) bufferSize * sizeof (float));
+                    channels[i] = outputs[i];
+                }
+
+                for (int i = numOuts; i < numIns; ++i)
+                    channels[i] = const_cast<float*> (inputs[i]);
+
+                process (channels, numIns, bufferSize, bypass, midiNodeIn, midiNodesOut);
+            }
+        }
+
+    private:
+        void process (float* const* channels, const int numChans, const int bufferSize,
+                      const bool bypass, AAX_IMIDINode* midiNodeIn, AAX_IMIDINode* midiNodesOut)
+        {
+            AudioSampleBuffer buffer (channels, numChans, bufferSize);
+
+            midiBuffer.clear();
+
+            (void) midiNodeIn;
+            (void) midiNodesOut;
+
+           #if JucePlugin_WantsMidiInput
+            {
+                AAX_CMidiStream* const midiStream = midiNodeIn->GetNodeBuffer();
+                const uint32_t numMidiEvents = midiStream->mBufferSize;
+
+                for (uint32_t i = 0; i < numMidiEvents; ++i)
+                {
+                    const AAX_CMidiPacket& m = midiStream->mBuffer[i];
+
+                    jassert ((int) m.mTimestamp < bufferSize);
+                    midiBuffer.addEvent (m.mData, (int) m.mLength,
+                                         jlimit (0, (int) bufferSize - 1, (int) m.mTimestamp));
+                }
+            }
+           #endif
+
+            {
+                if (lastBufferSize != bufferSize)
+                {
+                    lastBufferSize = bufferSize;
+                    pluginInstance->setPlayConfigDetails (pluginInstance->getNumChannelsPerInputElement(),
+                                                          pluginInstance->getNumChannelsPerOutputElement(),
+                                                          sampleRate, bufferSize);
+                    pluginInstance->prepareToPlay (sampleRate, bufferSize);
+                }
+
+                const ScopedLock sl (pluginInstance->getCallbackLock());
+
+                if (bypass)
+                    pluginInstance->processBlockBypassed (buffer, midiBuffer);
+                else
+                    pluginInstance->processBlock (buffer, midiBuffer);
+            }
+
+           #if JucePlugin_ProducesMidiOutput
+            {
+                const juce::uint8* midiEventData;
+                int midiEventSize, midiEventPosition;
+                MidiBuffer::Iterator i (midiBuffer);
+
+                AAX_CMidiPacket packet;
+                packet.mIsImmediate = false;
+
+                while (i.getNextEvent (midiEventData, midiEventSize, midiEventPosition))
+                {
+                    jassert (isPositiveAndBelow (midiEventPosition, bufferSize));
+
+                    if (midiEventSize <= 4)
+                    {
+                        packet.mTimestamp   = (uint32_t) midiEventPosition;
+                        packet.mLength      = (uint32_t) midiEventSize;
+                        memcpy (packet.mData, midiEventData, (size_t) midiEventSize);
+
+                        check (midiNodesOut->PostMIDIPacket (&packet));
+                    }
+                }
+            }
+           #else
+            (void) midiNodesOut;
+           #endif
+        }
+
+        void addBypassParameter()
+        {
+            AAX_IParameter* masterBypass = new AAX_CParameter<bool> (cDefaultMasterBypassID,
+                                                                     AAX_CString ("Master Bypass"),
+                                                                     false,
+                                                                     AAX_CBinaryTaperDelegate<bool>(),
+                                                                     AAX_CBinaryDisplayDelegate<bool> ("bypass", "on"),
+                                                                     true);
+            masterBypass->SetNumberOfSteps (2);
+            masterBypass->SetType (AAX_eParameterType_Discrete);
+            mParameterManager.AddParameter (masterBypass);
+            mPacketDispatcher.RegisterPacket (cDefaultMasterBypassID, JUCEAlgorithmIDs::bypass);
+        }
+
+        void addAudioProcessorParameters()
+        {
+            AudioProcessor& audioProcessor = getPluginInstance();
+            const int numParameters = audioProcessor.getNumParameters();
+
+            for (int parameterIndex = 0; parameterIndex < numParameters; ++parameterIndex)
+            {
+                AAX_IParameter* parameter
+                    = new AAX_CParameter<float> (IndexAsParamID (parameterIndex),
+                                                 audioProcessor.getParameterName (parameterIndex, 31).toRawUTF8(),
+                                                 audioProcessor.getParameterDefaultValue (parameterIndex),
+                                                 AAX_CLinearTaperDelegate<float, 0>(),
+                                                 AAX_CNumberDisplayDelegate<float, 3>(),
+                                                 audioProcessor.isParameterAutomatable (parameterIndex));
+
+                parameter->AddShortenedName (audioProcessor.getParameterName (parameterIndex, 4).toRawUTF8());
+
+                const int parameterNumSteps = audioProcessor.getParameterNumSteps (parameterIndex);
+                parameter->SetNumberOfSteps ((uint32_t) parameterNumSteps);
+                parameter->SetType (parameterNumSteps > 1000 ? AAX_eParameterType_Continuous
+                                                             : AAX_eParameterType_Discrete);
+
+                parameter->SetOrientation (audioProcessor.isParameterOrientationInverted (parameterIndex)
+                                            ? (AAX_eParameterOrientation_RightMinLeftMax | AAX_eParameterOrientation_TopMinBottomMax
+                                                | AAX_eParameterOrientation_RotarySingleDotMode | AAX_eParameterOrientation_RotaryRightMinLeftMax)
+                                            : (AAX_eParameterOrientation_LeftMinRightMax | AAX_eParameterOrientation_BottomMinTopMax
+                                                | AAX_eParameterOrientation_RotarySingleDotMode | AAX_eParameterOrientation_RotaryLeftMinRightMax));
+
+                mParameterManager.AddParameter (parameter);
+            }
+        }
+
+        void preparePlugin()
+        {
+            AAX_EStemFormat inputStemFormat = AAX_eStemFormat_None;
+            check (Controller()->GetInputStemFormat (&inputStemFormat));
+            const int numberOfInputChannels = getNumChannelsForStemFormat (inputStemFormat);
+            
+            AAX_EStemFormat outputStemFormat = AAX_eStemFormat_None;
+            check (Controller()->GetOutputStemFormat (&outputStemFormat));
+            const int numberOfOutputChannels = getNumChannelsForStemFormat (outputStemFormat);
+
+            Array<int> numChannelsPerInputElement;
+            numChannelsPerInputElement.add(numberOfInputChannels);
+           #if JucePlugin_AcceptsSideChain
+            numChannelsPerInputElement.add(1); // AAX only supports mono side-chain
+           #endif
+            
+            Array<int> numChannelsPerOutputElement;
+            numChannelsPerOutputElement.add(numberOfOutputChannels);
+            
+            AudioProcessor& audioProcessor = getPluginInstance();
+            audioProcessor.setPlayConfigDetails (numChannelsPerInputElement, numChannelsPerOutputElement, sampleRate, lastBufferSize);
+            audioProcessor.setInputElementActive(0, true);
+           #if JucePlugin_AcceptsSideChain
+            audioProcessor.setInputElementActive(1, false);
+           #endif
+
+            audioProcessor.setInputSpeakerArrangement (getSpeakerArrangementString (inputStemFormat));
+           #if JucePluginAcceptsSideChain
+            audioProcessor.setInputSpeakerArrangement (getSpeakerArrangementString (AAX_eStemFormat_Mono), 1);
+           #endif
+            audioProcessor.setOutputSpeakerArrangement (getSpeakerArrangementString (outputStemFormat));
+            
+            audioProcessor.prepareToPlay (sampleRate, lastBufferSize);
+
+            check (Controller()->SetSignalLatency (audioProcessor.getLatencySamples()));
+        }
+
+        ScopedJuceInitialiser_GUI libraryInitialiser;
+
+        ScopedPointer<AudioProcessor> pluginInstance;
+        MidiBuffer midiBuffer;
+        Array<float*> channelList;
+        int32_t juceChunkIndex;
+        AAX_CSampleRate sampleRate;
+        int lastBufferSize;
+
+        struct ChunkMemoryBlock  : public ReferenceCountedObject
+        {
+            juce::MemoryBlock data;
+
+            typedef ReferenceCountedObjectPtr<ChunkMemoryBlock> Ptr;
+        };
+
+        // temporary filter data is generated in GetChunkSize
+        // and the size of the data returned. To avoid generating
+        // it again in GetChunk, we need to store it somewhere.
+        // However, as GetChunkSize and GetChunk can be called
+        // on different threads, we store it in thread dependant storage
+        // in a hash map with the thread id as a key.
+        mutable HashMap<Thread::ThreadID, ChunkMemoryBlock::Ptr> perThreadFilterData;
+        CriticalSection perThreadDataLock;
+
+        JUCE_DECLARE_NON_COPYABLE (JuceAAX_Processor)
+    };
+
+    //==============================================================================
+    struct IndexAsParamID
+    {
+        inline explicit IndexAsParamID (int i) noexcept : index (i) {}
+
+        operator AAX_CParamID() noexcept
+        {
+            jassert (index >= 0);
+
+            char* t = name + sizeof (name);
+            *--t = 0;
+            int v = index;
+
+            do
+            {
+                *--t = (char) ('0' + (v % 10));
+                v /= 10;
+
+            } while (v > 0);
+
+            return static_cast<AAX_CParamID> (t);
+        }
+
+    private:
+        int index;
+        char name[32];
+
+        JUCE_DECLARE_NON_COPYABLE (IndexAsParamID)
+    };
+
+    //==============================================================================
+    static void AAX_CALLBACK algorithmProcessCallback (JUCEAlgorithmContext* const instancesBegin[],
+                                                       const void* const instancesEnd)
+    {
+        for (JUCEAlgorithmContext* const* iter = instancesBegin; iter < instancesEnd; ++iter)
+        {
+            const JUCEAlgorithmContext& i = **iter;
+
+            i.pluginInstance->parameters.process (i.inputChannels, i.outputChannels,
+                                                  *(i.bufferSize), *(i.bypass) != 0,
+                                                  getMidiNodeIn(i), getMidiNodeOut(i));
+        }
+    }
+
+    //==============================================================================
+    static void createDescriptor (AAX_IComponentDescriptor& desc, int channelConfigIndex,
+                                  int numInputs, int numOutputs)
+    {
+        check (desc.AddAudioIn  (JUCEAlgorithmIDs::inputChannels));
+        check (desc.AddAudioOut (JUCEAlgorithmIDs::outputChannels));
+        check (desc.AddAudioBufferLength (JUCEAlgorithmIDs::bufferSize));
+        check (desc.AddDataInPort (JUCEAlgorithmIDs::bypass, sizeof (int32_t)));
+
+       #if JucePlugin_AcceptsSideChain
+        check (desc.AddSideChainIn(JUCEAlgorithmIDs::sideChain));
+       #endif
+
+       #if JucePlugin_WantsMidiInput
+        check (desc.AddMIDINode (JUCEAlgorithmIDs::midiNodeIn, AAX_eMIDINodeType_LocalInput,
+                                 JucePlugin_Name, 0xffff));
+       #endif
+
+       #if JucePlugin_ProducesMidiOutput
+        check (desc.AddMIDINode (JUCEAlgorithmIDs::midiNodeOut, AAX_eMIDINodeType_LocalOutput,
+                                 JucePlugin_Name " Out", 0xffff));
+       #endif
+
+        check (desc.AddPrivateData (JUCEAlgorithmIDs::pluginInstance, sizeof (PluginInstanceInfo)));
+
+        // Create a property map
+        AAX_IPropertyMap* const properties = desc.NewPropertyMap();
+        jassert (properties != nullptr);
+
+        properties->AddProperty (AAX_eProperty_ManufacturerID,      JucePlugin_AAXManufacturerCode);
+        properties->AddProperty (AAX_eProperty_ProductID,           JucePlugin_AAXProductId);
+
+       #if JucePlugin_AAXDisableBypass
+        properties->AddProperty (AAX_eProperty_CanBypass,           false);
+       #else
+        properties->AddProperty (AAX_eProperty_CanBypass,           true);
+       #endif
+
+        properties->AddProperty (AAX_eProperty_InputStemFormat,     getFormatForChans (numInputs));
+        properties->AddProperty (AAX_eProperty_OutputStemFormat,    getFormatForChans (numOutputs));
+
+       #if JucePlugin_AcceptsSideChain
+        properties->AddProperty (AAX_eProperty_SupportsSideChainInput, true);
+       #endif
+
+        // This value needs to match the RTAS wrapper's Type ID, so that
+        // the host knows that the RTAS/AAX plugins are equivalent.
+        properties->AddProperty (AAX_eProperty_PlugInID_Native,     'jcaa' + channelConfigIndex);
+
+       #if ! JucePlugin_AAXDisableAudioSuite
+        properties->AddProperty (AAX_eProperty_PlugInID_AudioSuite, 'jyaa' + channelConfigIndex);
+       #endif
+
+       #if JucePlugin_AAXDisableMultiMono
+        properties->AddProperty (AAX_eProperty_Constraint_MultiMonoSupport, false);
+       #else
+        properties->AddProperty (AAX_eProperty_Constraint_MultiMonoSupport, true);
+       #endif
+
+        check (desc.AddProcessProc_Native (algorithmProcessCallback, properties));
+    }
+
+    static void getPlugInDescription (AAX_IEffectDescriptor& descriptor)
+    {
+        descriptor.AddName (JucePlugin_Desc);
+        descriptor.AddName (JucePlugin_Name);
+        descriptor.AddCategory (JucePlugin_AAXCategory);
+
+       #ifdef JucePlugin_AAXPageTableFile
+        // optional page table setting - define this macro in your AppConfig.h if you
+        // want to set this value - see Avid documentation for details about its format.
+        descriptor.AddResourceInfo (AAX_eResourceType_PageTable, JucePlugin_AAXPageTableFile);
+       #endif
+
+        check (descriptor.AddProcPtr ((void*) JuceAAX_GUI::Create,        kAAX_ProcPtrID_Create_EffectGUI));
+        check (descriptor.AddProcPtr ((void*) JuceAAX_Processor::Create,  kAAX_ProcPtrID_Create_EffectParameters));
+
+        const short channelConfigs[][2] = { JucePlugin_PreferredChannelConfigurations };
+        const int numConfigs = numElementsInArray (channelConfigs);
+
+        // You need to actually add some configurations to the JucePlugin_PreferredChannelConfigurations
+        // value in your JucePluginCharacteristics.h file..
+        jassert (numConfigs > 0);
+
+        for (int i = 0; i < numConfigs; ++i)
+        {
+            if (AAX_IComponentDescriptor* const desc = descriptor.NewComponentDescriptor())
+            {
+                const int numIns  = channelConfigs [i][0];
+                const int numOuts = channelConfigs [i][1];
+
+                if (numIns <= 8 && numOuts <= 8) // AAX doesn't seem to handle more than 8 chans
+                {
+                    createDescriptor (*desc, i, numIns, numOuts);
+                    check (descriptor.AddComponent (desc));
+                }
+            }
+        }
+    }
+};
+
+//==============================================================================
+AAX_Result JUCE_CDECL GetEffectDescriptions (AAX_ICollection*);
+AAX_Result JUCE_CDECL GetEffectDescriptions (AAX_ICollection* collection)
+{
+    ScopedJuceInitialiser_GUI libraryInitialiser;
+
+    if (AAX_IEffectDescriptor* const descriptor = collection->NewDescriptor())
+    {
+        AAXClasses::getPlugInDescription (*descriptor);
+        collection->AddEffect (JUCE_STRINGIFY (JucePlugin_AAXIdentifier), descriptor);
+
+        collection->SetManufacturerName (JucePlugin_Manufacturer);
+        collection->AddPackageName (JucePlugin_Desc);
+        collection->AddPackageName (JucePlugin_Name);
+        collection->SetPackageVersion (JucePlugin_VersionCode);
+
+        return AAX_SUCCESS;
+    }
+
+    return AAX_ERROR_NULL_OBJECT;
+}
+
+#endif