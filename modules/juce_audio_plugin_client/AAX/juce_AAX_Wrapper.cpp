/*
  ==============================================================================

   This file is part of the JUCE library - "Jules' Utility Class Extensions"
   Copyright 2004-11 by Raw Material Software Ltd.

  ------------------------------------------------------------------------------

   JUCE can be redistributed and/or modified under the terms of the GNU General
   Public License (Version 2), as published by the Free Software Foundation.
   A copy of the license is included in the JUCE distribution, or can be found
   online at www.gnu.org/licenses.

   JUCE is distributed in the hope that it will be useful, but WITHOUT ANY
   WARRANTY; without even the implied warranty of MERCHANTABILITY or FITNESS FOR
   A PARTICULAR PURPOSE.  See the GNU General Public License for more details.

  ------------------------------------------------------------------------------

   To release a closed-source product which uses JUCE, commercial licenses are
   available: visit www.rawmaterialsoftware.com/juce for more information.

  ==============================================================================
*/

// Your project must contain an AppConfig.h file with your project-specific settings in it,
// and your header search path must make it accessible to the module's files.
#include "AppConfig.h"

#include "../utility/juce_CheckSettingMacros.h"

#if JucePlugin_Build_AAX && (JUCE_INCLUDED_AAX_IN_MM || defined (_WIN32) || defined (_WIN64))

#ifdef _MSC_VER
 #include <windows.h>
#else
 #include <Cocoa/Cocoa.h>
#endif

#include "../utility/juce_IncludeModuleHeaders.h"
#undef Component

#ifdef __clang__
 #pragma clang diagnostic push
 #pragma clang diagnostic ignored "-Wnon-virtual-dtor"
#endif

#include "AAX_Exports.cpp"
#include "AAX_ICollection.h"
#include "AAX_IComponentDescriptor.h"
#include "AAX_IEffectDescriptor.h"
#include "AAX_IPropertyMap.h"
#include "AAX_CEffectParameters.h"
#include "AAX_Errors.h"
#include "AAX_CBinaryTaperDelegate.h"
#include "AAX_CBinaryDisplayDelegate.h"
#include "AAX_CLinearTaperDelegate.h"
#include "AAX_CNumberDisplayDelegate.h"
#include "AAX_CEffectGUI.h"
#include "AAX_IViewContainer.h"
#include "AAX_ITransport.h"
#include "AAX_IMIDINode.h"
#include "AAX_UtilsNative.h"

#ifdef __clang__
 #pragma clang diagnostic pop
#endif

#if JUCE_WINDOWS
 #ifndef JucePlugin_AAXLibs_path
  #error "You need to define the JucePlugin_AAXLibs_path macro. (This is best done via the introjucer)"
 #endif

 #if JUCE_64BIT
  #define JUCE_AAX_LIB "AAXLibrary_x64"
 #else
  #define JUCE_AAX_LIB "AAXLibrary"
 #endif

 #if JUCE_DEBUG
  #define JUCE_AAX_LIB_PATH   "\\Debug\\"
  #define JUCE_AAX_LIB_SUFFIX "_D"
 #else
  #define JUCE_AAX_LIB_PATH   "\\Release\\"
  #define JUCE_AAX_LIB_SUFFIX ""
 #endif

 #pragma comment(lib, JucePlugin_AAXLibs_path JUCE_AAX_LIB_PATH JUCE_AAX_LIB JUCE_AAX_LIB_SUFFIX ".lib")
#endif

using juce::Component;

const int32_t juceChunkType = 'juce';

//==============================================================================
struct AAXClasses
{
    static void check (AAX_Result result)
    {
        jassert (result == AAX_SUCCESS); (void) result;
    }

    static AAX_EStemFormat getFormatForChans (const int numChans) noexcept
    {
        switch (numChans)
        {
            case 0:   return AAX_eStemFormat_None;
            case 1:   return AAX_eStemFormat_Mono;
            case 2:   return AAX_eStemFormat_Stereo;
            case 3:   return AAX_eStemFormat_LCR;
            case 4:   return AAX_eStemFormat_Quad;
            case 5:   return AAX_eStemFormat_5_0;
            case 6:   return AAX_eStemFormat_5_1;
            case 7:   return AAX_eStemFormat_6_1;
            case 8:   return AAX_eStemFormat_7_1_DTS;

            default:  jassertfalse; break; // hmm - not a valid number of chans..
        }

        return AAX_eStemFormat_None;
    }

    static int getNumChannelsForStemFormat (AAX_EStemFormat format) noexcept
    {
        switch (format)
        {
            case AAX_eStemFormat_None:      return 0;
            case AAX_eStemFormat_Mono:      return 1;
            case AAX_eStemFormat_Stereo:    return 2;
            case AAX_eStemFormat_LCR:       return 3;
            case AAX_eStemFormat_Quad:      return 4;
            case AAX_eStemFormat_5_0:       return 5;
            case AAX_eStemFormat_5_1:       return 6;
            case AAX_eStemFormat_6_1:       return 7;
            case AAX_eStemFormat_7_1_DTS:   return 8;
            default:  jassertfalse; break; // hmm - not a valid number of chans..
        }

        return 0;
    }

    //==============================================================================
    struct JUCELibraryRefCount
    {
        JUCELibraryRefCount()    { if (getCount()++ == 0) initialise(); }
        ~JUCELibraryRefCount()   { if (--getCount() == 0) shutdown(); }

    private:
        static void initialise()
        {
            initialiseJuce_GUI();
        }

        static void shutdown()
        {
            shutdownJuce_GUI();
        }

        int& getCount() noexcept
        {
            static int count = 0;
            return count;
        }
    };

    //==============================================================================
    class JuceAAX_Processor;

    struct PluginInstanceInfo
    {
        PluginInstanceInfo (JuceAAX_Processor& p)  : parameters (p) {}

        JuceAAX_Processor& parameters;

        JUCE_DECLARE_NON_COPYABLE (PluginInstanceInfo)
    };

    //==============================================================================
    struct JUCEAlgorithmContext
    {
        float** inputChannels;
        float** outputChannels;
        int32_t* bufferSize;
        int32_t* bypass;
<<<<<<< HEAD

       #if JucePlugin_WantsMidiInput
        AAX_IMIDINode* midiNodeIn;
       #endif

       #if JucePlugin_ProducesMidiOutput
        AAX_IMIDINode* midiNodeOut;
       #endif
=======

       #if JucePlugin_WantsMidiInput
        AAX_IMIDINode* midiNodeIn;
       #endif

       #if JucePlugin_ProducesMidiOutput
        AAX_IMIDINode* midiNodeOut;
       #endif
>>>>>>> 4dcc5bcd

        PluginInstanceInfo* pluginInstance;
        int32_t* isPrepared;
    };

    struct JUCEAlgorithmIDs
    {
        enum
        {
            inputChannels   = AAX_FIELD_INDEX (JUCEAlgorithmContext, inputChannels),
            outputChannels  = AAX_FIELD_INDEX (JUCEAlgorithmContext, outputChannels),
            bufferSize      = AAX_FIELD_INDEX (JUCEAlgorithmContext, bufferSize),
            bypass          = AAX_FIELD_INDEX (JUCEAlgorithmContext, bypass),
<<<<<<< HEAD

           #if JucePlugin_WantsMidiInput
            midiNodeIn      = AAX_FIELD_INDEX (JUCEAlgorithmContext, midiNodeIn),
           #endif

           #if JucePlugin_ProducesMidiOutput
            midiNodeOut     = AAX_FIELD_INDEX (JUCEAlgorithmContext, midiNodeOut),
           #endif

=======

           #if JucePlugin_WantsMidiInput
            midiNodeIn      = AAX_FIELD_INDEX (JUCEAlgorithmContext, midiNodeIn),
           #endif

           #if JucePlugin_ProducesMidiOutput
            midiNodeOut     = AAX_FIELD_INDEX (JUCEAlgorithmContext, midiNodeOut),
           #endif

>>>>>>> 4dcc5bcd
            pluginInstance  = AAX_FIELD_INDEX (JUCEAlgorithmContext, pluginInstance),
            preparedFlag    = AAX_FIELD_INDEX (JUCEAlgorithmContext, isPrepared)
        };
    };

   #if JucePlugin_WantsMidiInput
    static AAX_IMIDINode* getMidiNodeIn (const JUCEAlgorithmContext& c) noexcept   { return c.midiNodeIn; }
   #else
    static AAX_IMIDINode* getMidiNodeIn (const JUCEAlgorithmContext&) noexcept     { return nullptr; }
   #endif

   #if JucePlugin_ProducesMidiOutput
    AAX_IMIDINode* midiNodeOut;
    static AAX_IMIDINode* getMidiNodeOut (const JUCEAlgorithmContext& c) noexcept  { return c.midiNodeOut; }
   #else
    static AAX_IMIDINode* getMidiNodeOut (const JUCEAlgorithmContext&) noexcept    { return nullptr; }
   #endif

    //==============================================================================
    class JuceAAX_GUI   : public AAX_CEffectGUI
    {
    public:
        JuceAAX_GUI() {}
        virtual ~JuceAAX_GUI()  { DeleteViewContainer(); }

        static AAX_IEffectGUI* AAX_CALLBACK Create()   { return new JuceAAX_GUI(); }

        void CreateViewContents()
        {
            if (component == nullptr)
            {
                if (JuceAAX_Processor* params = dynamic_cast <JuceAAX_Processor*> (GetEffectParameters()))
                    component = new ContentWrapperComponent (*this, params->getPluginInstance());
                else
                    jassertfalse;
            }
        }

        void CreateViewContainer()
        {
            CreateViewContents();

            if (void* nativeViewToAttachTo = GetViewContainerPtr())
            {
               #if JUCE_MAC
                if (GetViewContainerType() == AAX_eViewContainer_Type_NSView)
               #else
                if (GetViewContainerType() == AAX_eViewContainer_Type_HWND)
               #endif
                {
                    component->setVisible (true);
                    component->addToDesktop (0, nativeViewToAttachTo);
                }
            }
        }

        void DeleteViewContainer()
        {
            if (component != nullptr)
            {
                JUCE_AUTORELEASEPOOL
                component->removeFromDesktop();
                component = nullptr;
            }
        }

        virtual AAX_Result GetViewSize (AAX_Point* viewSize) const
        {
            if (component != nullptr)
            {
                viewSize->horz = (float) component->getWidth();
                viewSize->vert = (float) component->getHeight();
                return AAX_SUCCESS;
            }

            return AAX_ERROR_NULL_OBJECT;
        }

        AAX_Result ParameterUpdated (AAX_CParamID /*paramID*/)
        {
            return AAX_SUCCESS;
        }

        AAX_Result SetControlHighlightInfo (AAX_CParamID /*paramID*/, AAX_CBoolean /*isHighlighted*/, AAX_EHighlightColor)
        {
            return AAX_SUCCESS;
        }

    private:
        class ContentWrapperComponent  : public juce::Component
        {
        public:
            ContentWrapperComponent (JuceAAX_GUI& gui, AudioProcessor& plugin)
                : owner (gui)
            {
                setOpaque (true);
                addAndMakeVisible (pluginEditor = plugin.createEditorIfNeeded());
                setBounds (pluginEditor->getLocalBounds());
                setBroughtToFrontOnMouseClick (true);
            }

            ~ContentWrapperComponent()
            {
                if (pluginEditor != nullptr)
                {
                    PopupMenu::dismissAllActiveMenus();
                    pluginEditor->getAudioProcessor()->editorBeingDeleted (pluginEditor);
                }
            }

            void paint (Graphics& g)
            {
                g.fillAll (Colours::black);
            }

            void childBoundsChanged (Component*)
            {
                if (pluginEditor != nullptr)
                {
                    const int w = pluginEditor->getWidth();
                    const int h = pluginEditor->getHeight();
                    setSize (w, h);

                    AAX_Point newSize ((float) h, (float) w);
                    owner.GetViewContainer()->SetViewSize (newSize);
                }
            }

        private:
            ScopedPointer<AudioProcessorEditor> pluginEditor;
            JuceAAX_GUI& owner;

            JUCE_DECLARE_NON_COPYABLE_WITH_LEAK_DETECTOR (ContentWrapperComponent)
        };

        ScopedPointer<ContentWrapperComponent> component;

        JUCELibraryRefCount juceCount;
        JUCE_DECLARE_NON_COPYABLE_WITH_LEAK_DETECTOR (JuceAAX_GUI)
    };

    //==============================================================================
    class JuceAAX_Processor   : public AAX_CEffectParameters,
                                public juce::AudioPlayHead,
                                public AudioProcessorListener
    {
    public:
        JuceAAX_Processor()
        {
            pluginInstance = createPluginFilterOfType (AudioProcessor::wrapperType_AAX);
            pluginInstance->setPlayHead (this);
            pluginInstance->addListener (this);

            AAX_CEffectParameters::GetNumberOfChunks (&juceChunkIndex);
        }

        static AAX_CEffectParameters* AAX_CALLBACK Create()   { return new JuceAAX_Processor(); }

        AAX_Result EffectInit()
        {
            addBypassParameter();
            addAudioProcessorParameters();
            preparePlugin();

            return AAX_SUCCESS;
        }

        AAX_Result GetNumberOfChunks (int32_t* numChunks) const
        {
            // The juceChunk is the last chunk.
            *numChunks = juceChunkIndex + 1;
            return AAX_SUCCESS;
        }

        AAX_Result GetChunkIDFromIndex (int32_t index, AAX_CTypeID* chunkID) const
        {
            if (index != juceChunkIndex)
                return AAX_CEffectParameters::GetChunkIDFromIndex (index, chunkID);

            *chunkID = juceChunkType;
            return AAX_SUCCESS;
        }

        AAX_Result GetChunkSize (AAX_CTypeID chunkID, uint32_t* oSize) const
        {
            if (chunkID != juceChunkType)
                return AAX_CEffectParameters::GetChunkSize (chunkID, oSize);

            tempFilterData.setSize (0);
            pluginInstance->getStateInformation (tempFilterData);
            *oSize = (uint32_t) tempFilterData.getSize();
            return AAX_SUCCESS;
        }

        AAX_Result GetChunk (AAX_CTypeID chunkID, AAX_SPlugInChunk* oChunk) const
        {
            if (chunkID != juceChunkType)
                return AAX_CEffectParameters::GetChunk (chunkID, oChunk);

            if (tempFilterData.getSize() == 0)
                pluginInstance->getStateInformation (tempFilterData);

            oChunk->fSize = (uint32_t) tempFilterData.getSize();
            tempFilterData.copyTo (oChunk->fData, 0, tempFilterData.getSize());
            tempFilterData.setSize (0);

            return AAX_SUCCESS;
        }

        AAX_Result SetChunk (AAX_CTypeID chunkID, const AAX_SPlugInChunk* chunk)
        {
            if (chunkID != juceChunkType)
                return AAX_CEffectParameters::SetChunk (chunkID, chunk);

            pluginInstance->setStateInformation ((void*) chunk->fData, chunk->fSize);
            return AAX_SUCCESS;
        }

        AAX_Result ResetFieldData (AAX_CFieldIndex fieldIndex, void* data, uint32_t dataSize) const
        {
            switch (fieldIndex)
            {
                case JUCEAlgorithmIDs::pluginInstance:
                {
                    const size_t numObjects = dataSize / sizeof (PluginInstanceInfo);
                    PluginInstanceInfo* const objects = static_cast <PluginInstanceInfo*> (data);

                    jassert (numObjects == 1); // not sure how to handle more than one..

                    for (size_t i = 0; i < numObjects; ++i)
                        new (objects + i) PluginInstanceInfo (const_cast<JuceAAX_Processor&> (*this));

                    break;
                }

                case JUCEAlgorithmIDs::preparedFlag:
                {
                    const_cast<JuceAAX_Processor*>(this)->preparePlugin();

                    const size_t numObjects = dataSize / sizeof (uint32_t);
                    uint32_t* const objects = static_cast <uint32_t*> (data);

                    for (size_t i = 0; i < numObjects; ++i)
                        new (objects + i) uint32_t (1);

                    break;
                }
            }

            return AAX_SUCCESS;
            //return AAX_ERROR_INVALID_FIELD_INDEX;
        }

        AAX_Result UpdateParameterNormalizedValue (AAX_CParamID paramID, double value, AAX_EUpdateSource source)
        {
            AAX_Result result = AAX_CEffectParameters::UpdateParameterNormalizedValue (paramID, value, source);

            if (AAX::IsParameterIDEqual (paramID, cDefaultMasterBypassID) == false)
            {
                const int parameterIndex = atoi (paramID);
                pluginInstance->setParameter (parameterIndex, (float) value);
            }

            return result;
        }

        AudioProcessor& getPluginInstance() const noexcept   { return *pluginInstance; }

        bool getCurrentPosition (juce::AudioPlayHead::CurrentPositionInfo& info)
        {
            const AAX_ITransport& transport = *Transport();

            info.bpm = 0.0;
            check (transport.GetCurrentTempo (&info.bpm));

            int32_t num = 4, den = 4;
            transport.GetCurrentMeter (&num, &den);
            info.timeSigNumerator   = (int) num;
            info.timeSigDenominator = (int) den;

            info.timeInSamples = 0;
            check (transport.GetCurrentNativeSampleLocation (&info.timeInSamples));
            info.timeInSeconds = info.timeInSamples / getSampleRate();

            int64_t ticks = 0;
            check (transport.GetCurrentTickPosition (&ticks));
            info.ppqPosition = ticks / 960000.0;

            info.isLooping = false;
            int64_t loopStartTick = 0, loopEndTick = 0;
            check (transport.GetCurrentLoopPosition (&info.isLooping, &loopStartTick, &loopEndTick));
            info.ppqLoopStart = loopStartTick / 960000.0;
            info.ppqLoopEnd   = loopEndTick   / 960000.0;

            // No way to get these: (?)
            info.isPlaying = false;
            info.isRecording = false;
            info.ppqPositionOfLastBarStart = 0;
            info.editOriginTime = 0;
            info.frameRate = AudioPlayHead::fpsUnknown;

            return true;
        }

        void audioProcessorParameterChanged (AudioProcessor* /*processor*/, int parameterIndex, float newValue)
        {
            SetParameterNormalizedValue (IndexAsParamID (parameterIndex), (double) newValue);
        }

<<<<<<< HEAD
        void audioProcessorChanged (AudioProcessor* processor)
        {
            check (Controller()->SetSignalLatency (processor->getLatencySamples()));
=======
        void audioProcessorChanged (AudioProcessor* processor)
        {
            check (Controller()->SetSignalLatency (processor->getLatencySamples()));
>>>>>>> 4dcc5bcd
        }

        void audioProcessorParameterChangeGestureBegin (AudioProcessor* /*processor*/, int parameterIndex)
        {
            TouchParameter (IndexAsParamID (parameterIndex));
        }

        void audioProcessorParameterChangeGestureEnd (AudioProcessor* /*processor*/, int parameterIndex)
        {
            ReleaseParameter (IndexAsParamID (parameterIndex));
        }

        void process (const float* const* inputs, float* const* outputs, const int bufferSize,
                      const bool bypass, AAX_IMIDINode* midiNodeIn, AAX_IMIDINode* midiNodeOut)
        {
            const int numIns  = pluginInstance->getNumInputChannels();
            const int numOuts = pluginInstance->getNumOutputChannels();

            if (numOuts >= numIns)
            {
                for (int i = 0; i < numIns; ++i)
                    memcpy (outputs[i], inputs[i], bufferSize * sizeof (float));

                process (outputs, numOuts, bufferSize, bypass, midiNodeIn, midiNodeOut);
            }
            else
            {
                if (channelList.size() <= numIns)
                    channelList.insertMultiple (-1, nullptr, 1 + numIns - channelList.size());

                float** channels = channelList.getRawDataPointer();

                for (int i = 0; i < numOuts; ++i)
                {
                    memcpy (outputs[i], inputs[i], bufferSize * sizeof (float));
                    channels[i] = outputs[i];
                }

                for (int i = numOuts; i < numIns; ++i)
                    channels[i] = const_cast <float*> (inputs[i]);

                process (channels, numIns, bufferSize, bypass, midiNodeIn, midiNodeOut);
            }
        }

    private:
        struct IndexAsParamID
        {
            inline explicit IndexAsParamID (int i) noexcept : index (i) {}

            operator AAX_CParamID() noexcept
            {
                jassert (index >= 0);

                char* t = name + sizeof (name);
                *--t = 0;
                int v = index;

                do
                {
                    *--t = (char) ('0' + (v % 10));
                    v /= 10;

                } while (v > 0);

                return static_cast <AAX_CParamID> (t);
            }

        private:
            int index;
            char name[32];

            JUCE_DECLARE_NON_COPYABLE (IndexAsParamID)
        };

        void process (float* const* channels, const int numChans, const int bufferSize,
                      const bool bypass, AAX_IMIDINode* midiNodeIn, AAX_IMIDINode* midiNodeOut)
        {
            AudioSampleBuffer buffer (channels, numChans, bufferSize);

            midiBuffer.clear();

           #if JucePlugin_WantsMidiInput
            {
                AAX_CMidiStream* const midiStream = midiNodeIn->GetNodeBuffer();
                const uint32_t numMidiEvents = midiStream->mBufferSize;

                for (uint32_t i = 0; i < numMidiEvents; ++i)
                {
                    // (This 8-byte alignment is a workaround to a bug in the AAX SDK. Hopefully can be
                    // removed in future when the packet structure size is fixed)
                    const AAX_CMidiPacket& m = *addBytesToPointer (midiStream->mBuffer,
                                                                   i * ((sizeof (AAX_CMidiPacket) + 7) & ~7));
                    jassert ((int) m.mTimestamp < bufferSize);
                    midiBuffer.addEvent (m.mData, (int) m.mLength,
                                         jlimit (0, (int) bufferSize - 1, (int) m.mTimestamp));
                }
            }
           #endif

            {
                const ScopedLock sl (pluginInstance->getCallbackLock());

                if (bypass)
                    pluginInstance->processBlockBypassed (buffer, midiBuffer);
                else
                    pluginInstance->processBlock (buffer, midiBuffer);
            }

           #if JucePlugin_ProducesMidiOutput
            {
                const juce::uint8* midiEventData;
                int midiEventSize, midiEventPosition;
                MidiBuffer::Iterator i (midiBuffer);

                AAX_CMidiPacket packet;
                packet.mIsImmediate = false;

                while (i.getNextEvent (midiEventData, midiEventSize, midiEventPosition))
                {
                    jassert (isPositiveAndBelow (midiEventPosition, bufferSize));

                    if (midiEventSize <= 4)
                    {
                        packet.mTimestamp   = (uint32_t) midiEventPosition;
                        packet.mLength      = (uint32_t) midiEventSize;
                        memcpy (packet.mData, midiEventData, midiEventSize);

                        check (midiNodeOut->PostMIDIPacket (&packet));
                    }
                }
            }
           #endif
        }

        void addBypassParameter()
        {
            AAX_IParameter* masterBypass = new AAX_CParameter<bool> (cDefaultMasterBypassID,
                                                                     AAX_CString ("Master Bypass"),
                                                                     false,
                                                                     AAX_CBinaryTaperDelegate<bool>(),
                                                                     AAX_CBinaryDisplayDelegate<bool> ("bypass", "on"),
                                                                     true);
            masterBypass->SetNumberOfSteps (2);
            masterBypass->SetType (AAX_eParameterType_Discrete);
            mParameterManager.AddParameter (masterBypass);
            mPacketDispatcher.RegisterPacket (cDefaultMasterBypassID, JUCEAlgorithmIDs::bypass);
        }

        void addAudioProcessorParameters()
        {
            AudioProcessor& audioProcessor = getPluginInstance();
            const int numParameters = audioProcessor.getNumParameters();

            for (int parameterIndex = 0; parameterIndex < numParameters; ++parameterIndex)
            {
                if (audioProcessor.isParameterAutomatable (parameterIndex))
                {
                    AAX_IParameter* parameter
                        = new AAX_CParameter<float> (IndexAsParamID (parameterIndex),
                                                     audioProcessor.getParameterName (parameterIndex).toUTF8().getAddress(),
                                                     audioProcessor.getParameter (parameterIndex),
                                                     AAX_CLinearTaperDelegate<float, 0>(),
                                                     AAX_CNumberDisplayDelegate<float, 3>(),
                                                     true);

                    parameter->SetNumberOfSteps (0x7fffffff);
                    parameter->SetType (AAX_eParameterType_Continuous);
                    mParameterManager.AddParameter (parameter);
                }
            }
        }

        void preparePlugin()
        {
            AAX_EStemFormat inputStemFormat = AAX_eStemFormat_None;
            check (Controller()->GetInputStemFormat (&inputStemFormat));
            const int numberOfInputChannels = getNumChannelsForStemFormat (inputStemFormat);

            AAX_EStemFormat outputStemFormat = AAX_eStemFormat_None;
            check (Controller()->GetOutputStemFormat (&outputStemFormat));
            const int numberOfOutputChannels = getNumChannelsForStemFormat (outputStemFormat);

            AudioProcessor& audioProcessor = getPluginInstance();

            const AAX_CSampleRate sampleRate = getSampleRate();
            const int bufferSize = 0; // how to get this?
            audioProcessor.setPlayConfigDetails (numberOfInputChannels, numberOfOutputChannels, sampleRate, bufferSize);
            audioProcessor.prepareToPlay (sampleRate, bufferSize);

            check (Controller()->SetSignalLatency (audioProcessor.getLatencySamples()));
        }

        AAX_CSampleRate getSampleRate() const
        {
            AAX_CSampleRate sampleRate;
            check (Controller()->GetSampleRate (&sampleRate));
            return sampleRate;
        }

        JUCELibraryRefCount juceCount;

        ScopedPointer<AudioProcessor> pluginInstance;
        MidiBuffer midiBuffer;
        Array<float*> channelList;
        int32_t juceChunkIndex;

        // tempFilterData is initialized in GetChunkSize.
        // To avoid generating it again in GetChunk, we keep it as a member.
        mutable juce::MemoryBlock tempFilterData;

        JUCE_DECLARE_NON_COPYABLE (JuceAAX_Processor)
    };

    //==============================================================================
    static void AAX_CALLBACK algorithmProcessCallback (JUCEAlgorithmContext* const instancesBegin[],
                                                       const void* const instancesEnd)
    {
        for (JUCEAlgorithmContext* const* iter = instancesBegin; iter < instancesEnd; ++iter)
        {
            const JUCEAlgorithmContext& i = **iter;

           #if JucePlugin_WantsMidiInput
            AAX_IMIDINode* midiNodeIn = i.midiNodeIn;
           #else
            AAX_IMIDINode* midiNodeIn = NULL;
           #endif

           #if JucePlugin_ProducesMidiOutput
            AAX_IMIDINode* midiNodeOut = i.midiNodeOut;
           #else
            AAX_IMIDINode* midiNodeOut = NULL;
           #endif

            i.pluginInstance->parameters.process (i.inputChannels, i.outputChannels,
                                                  *(i.bufferSize), *(i.bypass) != 0,
<<<<<<< HEAD
                                                  midiNodeIn, midiNodeOut);
=======
                                                  getMidiNodeIn(i), getMidiNodeOut(i));
>>>>>>> 4dcc5bcd
        }
    }

    //==============================================================================
    static void createDescriptor (AAX_IComponentDescriptor& desc, int channelConfigIndex,
                                  int numInputs, int numOutputs)
    {
        check (desc.AddAudioIn  (JUCEAlgorithmIDs::inputChannels));
        check (desc.AddAudioOut (JUCEAlgorithmIDs::outputChannels));
        check (desc.AddAudioBufferLength (JUCEAlgorithmIDs::bufferSize));
        check (desc.AddDataInPort (JUCEAlgorithmIDs::bypass, sizeof (int32_t)));

       #if JucePlugin_WantsMidiInput
        check (desc.AddMIDINode (JUCEAlgorithmIDs::midiNodeIn, AAX_eMIDINodeType_LocalInput,
                                 JucePlugin_Name, 0xffff));
       #endif

       #if JucePlugin_ProducesMidiOutput
        check (desc.AddMIDINode (JUCEAlgorithmIDs::midiNodeOut, AAX_eMIDINodeType_LocalOutput,
                                 JucePlugin_Name " Out", 0xffff));
       #endif

        check (desc.AddPrivateData (JUCEAlgorithmIDs::pluginInstance, sizeof (PluginInstanceInfo)));

        // Create a property map
        AAX_IPropertyMap* const properties = desc.NewPropertyMap();
        jassert (properties != nullptr);

        properties->AddProperty (AAX_eProperty_ManufacturerID,      JucePlugin_AAXManufacturerCode);
        properties->AddProperty (AAX_eProperty_ProductID,           JucePlugin_AAXProductId);

       #if JucePlugin_AAXDisableBypass
        properties->AddProperty (AAX_eProperty_CanBypass,           false);
       #else
        properties->AddProperty (AAX_eProperty_CanBypass,           true);
       #endif

        properties->AddProperty (AAX_eProperty_InputStemFormat,     getFormatForChans (numInputs));
        properties->AddProperty (AAX_eProperty_OutputStemFormat,    getFormatForChans (numOutputs));

        // This value needs to match the RTAS wrapper's Type ID, so that
        // the host knows that the RTAS/AAX plugins are equivalent.
        properties->AddProperty (AAX_eProperty_PlugInID_Native,     'jcaa' + channelConfigIndex);

        check (desc.AddProcessProc_Native (algorithmProcessCallback, properties));
    }

    static void getPlugInDescription (AAX_IEffectDescriptor& descriptor)
    {
        descriptor.AddName (JucePlugin_Desc);
        descriptor.AddName (JucePlugin_Name);
        descriptor.AddCategory (JucePlugin_AAXCategory);

        check (descriptor.AddProcPtr ((void*) JuceAAX_GUI::Create,        kAAX_ProcPtrID_Create_EffectGUI));
        check (descriptor.AddProcPtr ((void*) JuceAAX_Processor::Create,  kAAX_ProcPtrID_Create_EffectParameters));

        const short channelConfigs[][2] = { JucePlugin_PreferredChannelConfigurations };
        const int numConfigs = numElementsInArray (channelConfigs);

        // You need to actually add some configurations to the JucePlugin_PreferredChannelConfigurations
        // value in your JucePluginCharacteristics.h file..
        jassert (numConfigs > 0);

        for (int i = 0; i < numConfigs; ++i)
        {
            if (AAX_IComponentDescriptor* const desc = descriptor.NewComponentDescriptor())
            {
                createDescriptor (*desc, i,
                                  channelConfigs [i][0],
                                  channelConfigs [i][1]);

                check (descriptor.AddComponent (desc));
            }
        }
    }
};

//==============================================================================
AAX_Result JUCE_CDECL GetEffectDescriptions (AAX_ICollection*);
AAX_Result JUCE_CDECL GetEffectDescriptions (AAX_ICollection* collection)
{
    AAXClasses::JUCELibraryRefCount libraryRefCount;

    if (AAX_IEffectDescriptor* const descriptor = collection->NewDescriptor())
    {
        AAXClasses::getPlugInDescription (*descriptor);
        collection->AddEffect (JUCE_STRINGIFY (JucePlugin_AAXIdentifier), descriptor);

        collection->SetManufacturerName (JucePlugin_Manufacturer);
        collection->AddPackageName (JucePlugin_Desc);
        collection->AddPackageName (JucePlugin_Name);
        collection->SetPackageVersion (JucePlugin_VersionCode);

        return AAX_SUCCESS;
    }

    return AAX_ERROR_NULL_OBJECT;
}

#endif
<|MERGE_RESOLUTION|>--- conflicted
+++ resolved
@@ -1,896 +1,851 @@
-/*
-  ==============================================================================
-
-   This file is part of the JUCE library - "Jules' Utility Class Extensions"
-   Copyright 2004-11 by Raw Material Software Ltd.
-
-  ------------------------------------------------------------------------------
-
-   JUCE can be redistributed and/or modified under the terms of the GNU General
-   Public License (Version 2), as published by the Free Software Foundation.
-   A copy of the license is included in the JUCE distribution, or can be found
-   online at www.gnu.org/licenses.
-
-   JUCE is distributed in the hope that it will be useful, but WITHOUT ANY
-   WARRANTY; without even the implied warranty of MERCHANTABILITY or FITNESS FOR
-   A PARTICULAR PURPOSE.  See the GNU General Public License for more details.
-
-  ------------------------------------------------------------------------------
-
-   To release a closed-source product which uses JUCE, commercial licenses are
-   available: visit www.rawmaterialsoftware.com/juce for more information.
-
-  ==============================================================================
-*/
-
-// Your project must contain an AppConfig.h file with your project-specific settings in it,
-// and your header search path must make it accessible to the module's files.
-#include "AppConfig.h"
-
-#include "../utility/juce_CheckSettingMacros.h"
-
-#if JucePlugin_Build_AAX && (JUCE_INCLUDED_AAX_IN_MM || defined (_WIN32) || defined (_WIN64))
-
-#ifdef _MSC_VER
- #include <windows.h>
-#else
- #include <Cocoa/Cocoa.h>
-#endif
-
-#include "../utility/juce_IncludeModuleHeaders.h"
-#undef Component
-
-#ifdef __clang__
- #pragma clang diagnostic push
- #pragma clang diagnostic ignored "-Wnon-virtual-dtor"
-#endif
-
-#include "AAX_Exports.cpp"
-#include "AAX_ICollection.h"
-#include "AAX_IComponentDescriptor.h"
-#include "AAX_IEffectDescriptor.h"
-#include "AAX_IPropertyMap.h"
-#include "AAX_CEffectParameters.h"
-#include "AAX_Errors.h"
-#include "AAX_CBinaryTaperDelegate.h"
-#include "AAX_CBinaryDisplayDelegate.h"
-#include "AAX_CLinearTaperDelegate.h"
-#include "AAX_CNumberDisplayDelegate.h"
-#include "AAX_CEffectGUI.h"
-#include "AAX_IViewContainer.h"
-#include "AAX_ITransport.h"
-#include "AAX_IMIDINode.h"
-#include "AAX_UtilsNative.h"
-
-#ifdef __clang__
- #pragma clang diagnostic pop
-#endif
-
-#if JUCE_WINDOWS
- #ifndef JucePlugin_AAXLibs_path
-  #error "You need to define the JucePlugin_AAXLibs_path macro. (This is best done via the introjucer)"
- #endif
-
- #if JUCE_64BIT
-  #define JUCE_AAX_LIB "AAXLibrary_x64"
- #else
-  #define JUCE_AAX_LIB "AAXLibrary"
- #endif
-
- #if JUCE_DEBUG
-  #define JUCE_AAX_LIB_PATH   "\\Debug\\"
-  #define JUCE_AAX_LIB_SUFFIX "_D"
- #else
-  #define JUCE_AAX_LIB_PATH   "\\Release\\"
-  #define JUCE_AAX_LIB_SUFFIX ""
- #endif
-
- #pragma comment(lib, JucePlugin_AAXLibs_path JUCE_AAX_LIB_PATH JUCE_AAX_LIB JUCE_AAX_LIB_SUFFIX ".lib")
-#endif
-
-using juce::Component;
-
-const int32_t juceChunkType = 'juce';
-
-//==============================================================================
-struct AAXClasses
-{
-    static void check (AAX_Result result)
-    {
-        jassert (result == AAX_SUCCESS); (void) result;
-    }
-
-    static AAX_EStemFormat getFormatForChans (const int numChans) noexcept
-    {
-        switch (numChans)
-        {
-            case 0:   return AAX_eStemFormat_None;
-            case 1:   return AAX_eStemFormat_Mono;
-            case 2:   return AAX_eStemFormat_Stereo;
-            case 3:   return AAX_eStemFormat_LCR;
-            case 4:   return AAX_eStemFormat_Quad;
-            case 5:   return AAX_eStemFormat_5_0;
-            case 6:   return AAX_eStemFormat_5_1;
-            case 7:   return AAX_eStemFormat_6_1;
-            case 8:   return AAX_eStemFormat_7_1_DTS;
-
-            default:  jassertfalse; break; // hmm - not a valid number of chans..
-        }
-
-        return AAX_eStemFormat_None;
-    }
-
-    static int getNumChannelsForStemFormat (AAX_EStemFormat format) noexcept
-    {
-        switch (format)
-        {
-            case AAX_eStemFormat_None:      return 0;
-            case AAX_eStemFormat_Mono:      return 1;
-            case AAX_eStemFormat_Stereo:    return 2;
-            case AAX_eStemFormat_LCR:       return 3;
-            case AAX_eStemFormat_Quad:      return 4;
-            case AAX_eStemFormat_5_0:       return 5;
-            case AAX_eStemFormat_5_1:       return 6;
-            case AAX_eStemFormat_6_1:       return 7;
-            case AAX_eStemFormat_7_1_DTS:   return 8;
-            default:  jassertfalse; break; // hmm - not a valid number of chans..
-        }
-
-        return 0;
-    }
-
-    //==============================================================================
-    struct JUCELibraryRefCount
-    {
-        JUCELibraryRefCount()    { if (getCount()++ == 0) initialise(); }
-        ~JUCELibraryRefCount()   { if (--getCount() == 0) shutdown(); }
-
-    private:
-        static void initialise()
-        {
-            initialiseJuce_GUI();
-        }
-
-        static void shutdown()
-        {
-            shutdownJuce_GUI();
-        }
-
-        int& getCount() noexcept
-        {
-            static int count = 0;
-            return count;
-        }
-    };
-
-    //==============================================================================
-    class JuceAAX_Processor;
-
-    struct PluginInstanceInfo
-    {
-        PluginInstanceInfo (JuceAAX_Processor& p)  : parameters (p) {}
-
-        JuceAAX_Processor& parameters;
-
-        JUCE_DECLARE_NON_COPYABLE (PluginInstanceInfo)
-    };
-
-    //==============================================================================
-    struct JUCEAlgorithmContext
-    {
-        float** inputChannels;
-        float** outputChannels;
-        int32_t* bufferSize;
-        int32_t* bypass;
-<<<<<<< HEAD
-
-       #if JucePlugin_WantsMidiInput
-        AAX_IMIDINode* midiNodeIn;
-       #endif
-
-       #if JucePlugin_ProducesMidiOutput
-        AAX_IMIDINode* midiNodeOut;
-       #endif
-=======
-
-       #if JucePlugin_WantsMidiInput
-        AAX_IMIDINode* midiNodeIn;
-       #endif
-
-       #if JucePlugin_ProducesMidiOutput
-        AAX_IMIDINode* midiNodeOut;
-       #endif
->>>>>>> 4dcc5bcd
-
-        PluginInstanceInfo* pluginInstance;
-        int32_t* isPrepared;
-    };
-
-    struct JUCEAlgorithmIDs
-    {
-        enum
-        {
-            inputChannels   = AAX_FIELD_INDEX (JUCEAlgorithmContext, inputChannels),
-            outputChannels  = AAX_FIELD_INDEX (JUCEAlgorithmContext, outputChannels),
-            bufferSize      = AAX_FIELD_INDEX (JUCEAlgorithmContext, bufferSize),
-            bypass          = AAX_FIELD_INDEX (JUCEAlgorithmContext, bypass),
-<<<<<<< HEAD
-
-           #if JucePlugin_WantsMidiInput
-            midiNodeIn      = AAX_FIELD_INDEX (JUCEAlgorithmContext, midiNodeIn),
-           #endif
-
-           #if JucePlugin_ProducesMidiOutput
-            midiNodeOut     = AAX_FIELD_INDEX (JUCEAlgorithmContext, midiNodeOut),
-           #endif
-
-=======
-
-           #if JucePlugin_WantsMidiInput
-            midiNodeIn      = AAX_FIELD_INDEX (JUCEAlgorithmContext, midiNodeIn),
-           #endif
-
-           #if JucePlugin_ProducesMidiOutput
-            midiNodeOut     = AAX_FIELD_INDEX (JUCEAlgorithmContext, midiNodeOut),
-           #endif
-
->>>>>>> 4dcc5bcd
-            pluginInstance  = AAX_FIELD_INDEX (JUCEAlgorithmContext, pluginInstance),
-            preparedFlag    = AAX_FIELD_INDEX (JUCEAlgorithmContext, isPrepared)
-        };
-    };
-
-   #if JucePlugin_WantsMidiInput
-    static AAX_IMIDINode* getMidiNodeIn (const JUCEAlgorithmContext& c) noexcept   { return c.midiNodeIn; }
-   #else
-    static AAX_IMIDINode* getMidiNodeIn (const JUCEAlgorithmContext&) noexcept     { return nullptr; }
-   #endif
-
-   #if JucePlugin_ProducesMidiOutput
-    AAX_IMIDINode* midiNodeOut;
-    static AAX_IMIDINode* getMidiNodeOut (const JUCEAlgorithmContext& c) noexcept  { return c.midiNodeOut; }
-   #else
-    static AAX_IMIDINode* getMidiNodeOut (const JUCEAlgorithmContext&) noexcept    { return nullptr; }
-   #endif
-
-    //==============================================================================
-    class JuceAAX_GUI   : public AAX_CEffectGUI
-    {
-    public:
-        JuceAAX_GUI() {}
-        virtual ~JuceAAX_GUI()  { DeleteViewContainer(); }
-
-        static AAX_IEffectGUI* AAX_CALLBACK Create()   { return new JuceAAX_GUI(); }
-
-        void CreateViewContents()
-        {
-            if (component == nullptr)
-            {
-                if (JuceAAX_Processor* params = dynamic_cast <JuceAAX_Processor*> (GetEffectParameters()))
-                    component = new ContentWrapperComponent (*this, params->getPluginInstance());
-                else
-                    jassertfalse;
-            }
-        }
-
-        void CreateViewContainer()
-        {
-            CreateViewContents();
-
-            if (void* nativeViewToAttachTo = GetViewContainerPtr())
-            {
-               #if JUCE_MAC
-                if (GetViewContainerType() == AAX_eViewContainer_Type_NSView)
-               #else
-                if (GetViewContainerType() == AAX_eViewContainer_Type_HWND)
-               #endif
-                {
-                    component->setVisible (true);
-                    component->addToDesktop (0, nativeViewToAttachTo);
-                }
-            }
-        }
-
-        void DeleteViewContainer()
-        {
-            if (component != nullptr)
-            {
-                JUCE_AUTORELEASEPOOL
-                component->removeFromDesktop();
-                component = nullptr;
-            }
-        }
-
-        virtual AAX_Result GetViewSize (AAX_Point* viewSize) const
-        {
-            if (component != nullptr)
-            {
-                viewSize->horz = (float) component->getWidth();
-                viewSize->vert = (float) component->getHeight();
-                return AAX_SUCCESS;
-            }
-
-            return AAX_ERROR_NULL_OBJECT;
-        }
-
-        AAX_Result ParameterUpdated (AAX_CParamID /*paramID*/)
-        {
-            return AAX_SUCCESS;
-        }
-
-        AAX_Result SetControlHighlightInfo (AAX_CParamID /*paramID*/, AAX_CBoolean /*isHighlighted*/, AAX_EHighlightColor)
-        {
-            return AAX_SUCCESS;
-        }
-
-    private:
-        class ContentWrapperComponent  : public juce::Component
-        {
-        public:
-            ContentWrapperComponent (JuceAAX_GUI& gui, AudioProcessor& plugin)
-                : owner (gui)
-            {
-                setOpaque (true);
-                addAndMakeVisible (pluginEditor = plugin.createEditorIfNeeded());
-                setBounds (pluginEditor->getLocalBounds());
-                setBroughtToFrontOnMouseClick (true);
-            }
-
-            ~ContentWrapperComponent()
-            {
-                if (pluginEditor != nullptr)
-                {
-                    PopupMenu::dismissAllActiveMenus();
-                    pluginEditor->getAudioProcessor()->editorBeingDeleted (pluginEditor);
-                }
-            }
-
-            void paint (Graphics& g)
-            {
-                g.fillAll (Colours::black);
-            }
-
-            void childBoundsChanged (Component*)
-            {
-                if (pluginEditor != nullptr)
-                {
-                    const int w = pluginEditor->getWidth();
-                    const int h = pluginEditor->getHeight();
-                    setSize (w, h);
-
-                    AAX_Point newSize ((float) h, (float) w);
-                    owner.GetViewContainer()->SetViewSize (newSize);
-                }
-            }
-
-        private:
-            ScopedPointer<AudioProcessorEditor> pluginEditor;
-            JuceAAX_GUI& owner;
-
-            JUCE_DECLARE_NON_COPYABLE_WITH_LEAK_DETECTOR (ContentWrapperComponent)
-        };
-
-        ScopedPointer<ContentWrapperComponent> component;
-
-        JUCELibraryRefCount juceCount;
-        JUCE_DECLARE_NON_COPYABLE_WITH_LEAK_DETECTOR (JuceAAX_GUI)
-    };
-
-    //==============================================================================
-    class JuceAAX_Processor   : public AAX_CEffectParameters,
-                                public juce::AudioPlayHead,
-                                public AudioProcessorListener
-    {
-    public:
-        JuceAAX_Processor()
-        {
-            pluginInstance = createPluginFilterOfType (AudioProcessor::wrapperType_AAX);
-            pluginInstance->setPlayHead (this);
-            pluginInstance->addListener (this);
-
-            AAX_CEffectParameters::GetNumberOfChunks (&juceChunkIndex);
-        }
-
-        static AAX_CEffectParameters* AAX_CALLBACK Create()   { return new JuceAAX_Processor(); }
-
-        AAX_Result EffectInit()
-        {
-            addBypassParameter();
-            addAudioProcessorParameters();
-            preparePlugin();
-
-            return AAX_SUCCESS;
-        }
-
-        AAX_Result GetNumberOfChunks (int32_t* numChunks) const
-        {
-            // The juceChunk is the last chunk.
-            *numChunks = juceChunkIndex + 1;
-            return AAX_SUCCESS;
-        }
-
-        AAX_Result GetChunkIDFromIndex (int32_t index, AAX_CTypeID* chunkID) const
-        {
-            if (index != juceChunkIndex)
-                return AAX_CEffectParameters::GetChunkIDFromIndex (index, chunkID);
-
-            *chunkID = juceChunkType;
-            return AAX_SUCCESS;
-        }
-
-        AAX_Result GetChunkSize (AAX_CTypeID chunkID, uint32_t* oSize) const
-        {
-            if (chunkID != juceChunkType)
-                return AAX_CEffectParameters::GetChunkSize (chunkID, oSize);
-
-            tempFilterData.setSize (0);
-            pluginInstance->getStateInformation (tempFilterData);
-            *oSize = (uint32_t) tempFilterData.getSize();
-            return AAX_SUCCESS;
-        }
-
-        AAX_Result GetChunk (AAX_CTypeID chunkID, AAX_SPlugInChunk* oChunk) const
-        {
-            if (chunkID != juceChunkType)
-                return AAX_CEffectParameters::GetChunk (chunkID, oChunk);
-
-            if (tempFilterData.getSize() == 0)
-                pluginInstance->getStateInformation (tempFilterData);
-
-            oChunk->fSize = (uint32_t) tempFilterData.getSize();
-            tempFilterData.copyTo (oChunk->fData, 0, tempFilterData.getSize());
-            tempFilterData.setSize (0);
-
-            return AAX_SUCCESS;
-        }
-
-        AAX_Result SetChunk (AAX_CTypeID chunkID, const AAX_SPlugInChunk* chunk)
-        {
-            if (chunkID != juceChunkType)
-                return AAX_CEffectParameters::SetChunk (chunkID, chunk);
-
-            pluginInstance->setStateInformation ((void*) chunk->fData, chunk->fSize);
-            return AAX_SUCCESS;
-        }
-
-        AAX_Result ResetFieldData (AAX_CFieldIndex fieldIndex, void* data, uint32_t dataSize) const
-        {
-            switch (fieldIndex)
-            {
-                case JUCEAlgorithmIDs::pluginInstance:
-                {
-                    const size_t numObjects = dataSize / sizeof (PluginInstanceInfo);
-                    PluginInstanceInfo* const objects = static_cast <PluginInstanceInfo*> (data);
-
-                    jassert (numObjects == 1); // not sure how to handle more than one..
-
-                    for (size_t i = 0; i < numObjects; ++i)
-                        new (objects + i) PluginInstanceInfo (const_cast<JuceAAX_Processor&> (*this));
-
-                    break;
-                }
-
-                case JUCEAlgorithmIDs::preparedFlag:
-                {
-                    const_cast<JuceAAX_Processor*>(this)->preparePlugin();
-
-                    const size_t numObjects = dataSize / sizeof (uint32_t);
-                    uint32_t* const objects = static_cast <uint32_t*> (data);
-
-                    for (size_t i = 0; i < numObjects; ++i)
-                        new (objects + i) uint32_t (1);
-
-                    break;
-                }
-            }
-
-            return AAX_SUCCESS;
-            //return AAX_ERROR_INVALID_FIELD_INDEX;
-        }
-
-        AAX_Result UpdateParameterNormalizedValue (AAX_CParamID paramID, double value, AAX_EUpdateSource source)
-        {
-            AAX_Result result = AAX_CEffectParameters::UpdateParameterNormalizedValue (paramID, value, source);
-
-            if (AAX::IsParameterIDEqual (paramID, cDefaultMasterBypassID) == false)
-            {
-                const int parameterIndex = atoi (paramID);
-                pluginInstance->setParameter (parameterIndex, (float) value);
-            }
-
-            return result;
-        }
-
-        AudioProcessor& getPluginInstance() const noexcept   { return *pluginInstance; }
-
-        bool getCurrentPosition (juce::AudioPlayHead::CurrentPositionInfo& info)
-        {
-            const AAX_ITransport& transport = *Transport();
-
-            info.bpm = 0.0;
-            check (transport.GetCurrentTempo (&info.bpm));
-
-            int32_t num = 4, den = 4;
-            transport.GetCurrentMeter (&num, &den);
-            info.timeSigNumerator   = (int) num;
-            info.timeSigDenominator = (int) den;
-
-            info.timeInSamples = 0;
-            check (transport.GetCurrentNativeSampleLocation (&info.timeInSamples));
-            info.timeInSeconds = info.timeInSamples / getSampleRate();
-
-            int64_t ticks = 0;
-            check (transport.GetCurrentTickPosition (&ticks));
-            info.ppqPosition = ticks / 960000.0;
-
-            info.isLooping = false;
-            int64_t loopStartTick = 0, loopEndTick = 0;
-            check (transport.GetCurrentLoopPosition (&info.isLooping, &loopStartTick, &loopEndTick));
-            info.ppqLoopStart = loopStartTick / 960000.0;
-            info.ppqLoopEnd   = loopEndTick   / 960000.0;
-
-            // No way to get these: (?)
-            info.isPlaying = false;
-            info.isRecording = false;
-            info.ppqPositionOfLastBarStart = 0;
-            info.editOriginTime = 0;
-            info.frameRate = AudioPlayHead::fpsUnknown;
-
-            return true;
-        }
-
-        void audioProcessorParameterChanged (AudioProcessor* /*processor*/, int parameterIndex, float newValue)
-        {
-            SetParameterNormalizedValue (IndexAsParamID (parameterIndex), (double) newValue);
-        }
-
-<<<<<<< HEAD
-        void audioProcessorChanged (AudioProcessor* processor)
-        {
-            check (Controller()->SetSignalLatency (processor->getLatencySamples()));
-=======
-        void audioProcessorChanged (AudioProcessor* processor)
-        {
-            check (Controller()->SetSignalLatency (processor->getLatencySamples()));
->>>>>>> 4dcc5bcd
-        }
-
-        void audioProcessorParameterChangeGestureBegin (AudioProcessor* /*processor*/, int parameterIndex)
-        {
-            TouchParameter (IndexAsParamID (parameterIndex));
-        }
-
-        void audioProcessorParameterChangeGestureEnd (AudioProcessor* /*processor*/, int parameterIndex)
-        {
-            ReleaseParameter (IndexAsParamID (parameterIndex));
-        }
-
-        void process (const float* const* inputs, float* const* outputs, const int bufferSize,
-                      const bool bypass, AAX_IMIDINode* midiNodeIn, AAX_IMIDINode* midiNodeOut)
-        {
-            const int numIns  = pluginInstance->getNumInputChannels();
-            const int numOuts = pluginInstance->getNumOutputChannels();
-
-            if (numOuts >= numIns)
-            {
-                for (int i = 0; i < numIns; ++i)
-                    memcpy (outputs[i], inputs[i], bufferSize * sizeof (float));
-
-                process (outputs, numOuts, bufferSize, bypass, midiNodeIn, midiNodeOut);
-            }
-            else
-            {
-                if (channelList.size() <= numIns)
-                    channelList.insertMultiple (-1, nullptr, 1 + numIns - channelList.size());
-
-                float** channels = channelList.getRawDataPointer();
-
-                for (int i = 0; i < numOuts; ++i)
-                {
-                    memcpy (outputs[i], inputs[i], bufferSize * sizeof (float));
-                    channels[i] = outputs[i];
-                }
-
-                for (int i = numOuts; i < numIns; ++i)
-                    channels[i] = const_cast <float*> (inputs[i]);
-
-                process (channels, numIns, bufferSize, bypass, midiNodeIn, midiNodeOut);
-            }
-        }
-
-    private:
-        struct IndexAsParamID
-        {
-            inline explicit IndexAsParamID (int i) noexcept : index (i) {}
-
-            operator AAX_CParamID() noexcept
-            {
-                jassert (index >= 0);
-
-                char* t = name + sizeof (name);
-                *--t = 0;
-                int v = index;
-
-                do
-                {
-                    *--t = (char) ('0' + (v % 10));
-                    v /= 10;
-
-                } while (v > 0);
-
-                return static_cast <AAX_CParamID> (t);
-            }
-
-        private:
-            int index;
-            char name[32];
-
-            JUCE_DECLARE_NON_COPYABLE (IndexAsParamID)
-        };
-
-        void process (float* const* channels, const int numChans, const int bufferSize,
-                      const bool bypass, AAX_IMIDINode* midiNodeIn, AAX_IMIDINode* midiNodeOut)
-        {
-            AudioSampleBuffer buffer (channels, numChans, bufferSize);
-
-            midiBuffer.clear();
-
-           #if JucePlugin_WantsMidiInput
-            {
-                AAX_CMidiStream* const midiStream = midiNodeIn->GetNodeBuffer();
-                const uint32_t numMidiEvents = midiStream->mBufferSize;
-
-                for (uint32_t i = 0; i < numMidiEvents; ++i)
-                {
-                    // (This 8-byte alignment is a workaround to a bug in the AAX SDK. Hopefully can be
-                    // removed in future when the packet structure size is fixed)
-                    const AAX_CMidiPacket& m = *addBytesToPointer (midiStream->mBuffer,
-                                                                   i * ((sizeof (AAX_CMidiPacket) + 7) & ~7));
-                    jassert ((int) m.mTimestamp < bufferSize);
-                    midiBuffer.addEvent (m.mData, (int) m.mLength,
-                                         jlimit (0, (int) bufferSize - 1, (int) m.mTimestamp));
-                }
-            }
-           #endif
-
-            {
-                const ScopedLock sl (pluginInstance->getCallbackLock());
-
-                if (bypass)
-                    pluginInstance->processBlockBypassed (buffer, midiBuffer);
-                else
-                    pluginInstance->processBlock (buffer, midiBuffer);
-            }
-
-           #if JucePlugin_ProducesMidiOutput
-            {
-                const juce::uint8* midiEventData;
-                int midiEventSize, midiEventPosition;
-                MidiBuffer::Iterator i (midiBuffer);
-
-                AAX_CMidiPacket packet;
-                packet.mIsImmediate = false;
-
-                while (i.getNextEvent (midiEventData, midiEventSize, midiEventPosition))
-                {
-                    jassert (isPositiveAndBelow (midiEventPosition, bufferSize));
-
-                    if (midiEventSize <= 4)
-                    {
-                        packet.mTimestamp   = (uint32_t) midiEventPosition;
-                        packet.mLength      = (uint32_t) midiEventSize;
-                        memcpy (packet.mData, midiEventData, midiEventSize);
-
-                        check (midiNodeOut->PostMIDIPacket (&packet));
-                    }
-                }
-            }
-           #endif
-        }
-
-        void addBypassParameter()
-        {
-            AAX_IParameter* masterBypass = new AAX_CParameter<bool> (cDefaultMasterBypassID,
-                                                                     AAX_CString ("Master Bypass"),
-                                                                     false,
-                                                                     AAX_CBinaryTaperDelegate<bool>(),
-                                                                     AAX_CBinaryDisplayDelegate<bool> ("bypass", "on"),
-                                                                     true);
-            masterBypass->SetNumberOfSteps (2);
-            masterBypass->SetType (AAX_eParameterType_Discrete);
-            mParameterManager.AddParameter (masterBypass);
-            mPacketDispatcher.RegisterPacket (cDefaultMasterBypassID, JUCEAlgorithmIDs::bypass);
-        }
-
-        void addAudioProcessorParameters()
-        {
-            AudioProcessor& audioProcessor = getPluginInstance();
-            const int numParameters = audioProcessor.getNumParameters();
-
-            for (int parameterIndex = 0; parameterIndex < numParameters; ++parameterIndex)
-            {
-                if (audioProcessor.isParameterAutomatable (parameterIndex))
-                {
-                    AAX_IParameter* parameter
-                        = new AAX_CParameter<float> (IndexAsParamID (parameterIndex),
-                                                     audioProcessor.getParameterName (parameterIndex).toUTF8().getAddress(),
-                                                     audioProcessor.getParameter (parameterIndex),
-                                                     AAX_CLinearTaperDelegate<float, 0>(),
-                                                     AAX_CNumberDisplayDelegate<float, 3>(),
-                                                     true);
-
-                    parameter->SetNumberOfSteps (0x7fffffff);
-                    parameter->SetType (AAX_eParameterType_Continuous);
-                    mParameterManager.AddParameter (parameter);
-                }
-            }
-        }
-
-        void preparePlugin()
-        {
-            AAX_EStemFormat inputStemFormat = AAX_eStemFormat_None;
-            check (Controller()->GetInputStemFormat (&inputStemFormat));
-            const int numberOfInputChannels = getNumChannelsForStemFormat (inputStemFormat);
-
-            AAX_EStemFormat outputStemFormat = AAX_eStemFormat_None;
-            check (Controller()->GetOutputStemFormat (&outputStemFormat));
-            const int numberOfOutputChannels = getNumChannelsForStemFormat (outputStemFormat);
-
-            AudioProcessor& audioProcessor = getPluginInstance();
-
-            const AAX_CSampleRate sampleRate = getSampleRate();
-            const int bufferSize = 0; // how to get this?
-            audioProcessor.setPlayConfigDetails (numberOfInputChannels, numberOfOutputChannels, sampleRate, bufferSize);
-            audioProcessor.prepareToPlay (sampleRate, bufferSize);
-
-            check (Controller()->SetSignalLatency (audioProcessor.getLatencySamples()));
-        }
-
-        AAX_CSampleRate getSampleRate() const
-        {
-            AAX_CSampleRate sampleRate;
-            check (Controller()->GetSampleRate (&sampleRate));
-            return sampleRate;
-        }
-
-        JUCELibraryRefCount juceCount;
-
-        ScopedPointer<AudioProcessor> pluginInstance;
-        MidiBuffer midiBuffer;
-        Array<float*> channelList;
-        int32_t juceChunkIndex;
-
-        // tempFilterData is initialized in GetChunkSize.
-        // To avoid generating it again in GetChunk, we keep it as a member.
-        mutable juce::MemoryBlock tempFilterData;
-
-        JUCE_DECLARE_NON_COPYABLE (JuceAAX_Processor)
-    };
-
-    //==============================================================================
-    static void AAX_CALLBACK algorithmProcessCallback (JUCEAlgorithmContext* const instancesBegin[],
-                                                       const void* const instancesEnd)
-    {
-        for (JUCEAlgorithmContext* const* iter = instancesBegin; iter < instancesEnd; ++iter)
-        {
-            const JUCEAlgorithmContext& i = **iter;
-
-           #if JucePlugin_WantsMidiInput
-            AAX_IMIDINode* midiNodeIn = i.midiNodeIn;
-           #else
-            AAX_IMIDINode* midiNodeIn = NULL;
-           #endif
-
-           #if JucePlugin_ProducesMidiOutput
-            AAX_IMIDINode* midiNodeOut = i.midiNodeOut;
-           #else
-            AAX_IMIDINode* midiNodeOut = NULL;
-           #endif
-
-            i.pluginInstance->parameters.process (i.inputChannels, i.outputChannels,
-                                                  *(i.bufferSize), *(i.bypass) != 0,
-<<<<<<< HEAD
-                                                  midiNodeIn, midiNodeOut);
-=======
-                                                  getMidiNodeIn(i), getMidiNodeOut(i));
->>>>>>> 4dcc5bcd
-        }
-    }
-
-    //==============================================================================
-    static void createDescriptor (AAX_IComponentDescriptor& desc, int channelConfigIndex,
-                                  int numInputs, int numOutputs)
-    {
-        check (desc.AddAudioIn  (JUCEAlgorithmIDs::inputChannels));
-        check (desc.AddAudioOut (JUCEAlgorithmIDs::outputChannels));
-        check (desc.AddAudioBufferLength (JUCEAlgorithmIDs::bufferSize));
-        check (desc.AddDataInPort (JUCEAlgorithmIDs::bypass, sizeof (int32_t)));
-
-       #if JucePlugin_WantsMidiInput
-        check (desc.AddMIDINode (JUCEAlgorithmIDs::midiNodeIn, AAX_eMIDINodeType_LocalInput,
-                                 JucePlugin_Name, 0xffff));
-       #endif
-
-       #if JucePlugin_ProducesMidiOutput
-        check (desc.AddMIDINode (JUCEAlgorithmIDs::midiNodeOut, AAX_eMIDINodeType_LocalOutput,
-                                 JucePlugin_Name " Out", 0xffff));
-       #endif
-
-        check (desc.AddPrivateData (JUCEAlgorithmIDs::pluginInstance, sizeof (PluginInstanceInfo)));
-
-        // Create a property map
-        AAX_IPropertyMap* const properties = desc.NewPropertyMap();
-        jassert (properties != nullptr);
-
-        properties->AddProperty (AAX_eProperty_ManufacturerID,      JucePlugin_AAXManufacturerCode);
-        properties->AddProperty (AAX_eProperty_ProductID,           JucePlugin_AAXProductId);
-
-       #if JucePlugin_AAXDisableBypass
-        properties->AddProperty (AAX_eProperty_CanBypass,           false);
-       #else
-        properties->AddProperty (AAX_eProperty_CanBypass,           true);
-       #endif
-
-        properties->AddProperty (AAX_eProperty_InputStemFormat,     getFormatForChans (numInputs));
-        properties->AddProperty (AAX_eProperty_OutputStemFormat,    getFormatForChans (numOutputs));
-
-        // This value needs to match the RTAS wrapper's Type ID, so that
-        // the host knows that the RTAS/AAX plugins are equivalent.
-        properties->AddProperty (AAX_eProperty_PlugInID_Native,     'jcaa' + channelConfigIndex);
-
-        check (desc.AddProcessProc_Native (algorithmProcessCallback, properties));
-    }
-
-    static void getPlugInDescription (AAX_IEffectDescriptor& descriptor)
-    {
-        descriptor.AddName (JucePlugin_Desc);
-        descriptor.AddName (JucePlugin_Name);
-        descriptor.AddCategory (JucePlugin_AAXCategory);
-
-        check (descriptor.AddProcPtr ((void*) JuceAAX_GUI::Create,        kAAX_ProcPtrID_Create_EffectGUI));
-        check (descriptor.AddProcPtr ((void*) JuceAAX_Processor::Create,  kAAX_ProcPtrID_Create_EffectParameters));
-
-        const short channelConfigs[][2] = { JucePlugin_PreferredChannelConfigurations };
-        const int numConfigs = numElementsInArray (channelConfigs);
-
-        // You need to actually add some configurations to the JucePlugin_PreferredChannelConfigurations
-        // value in your JucePluginCharacteristics.h file..
-        jassert (numConfigs > 0);
-
-        for (int i = 0; i < numConfigs; ++i)
-        {
-            if (AAX_IComponentDescriptor* const desc = descriptor.NewComponentDescriptor())
-            {
-                createDescriptor (*desc, i,
-                                  channelConfigs [i][0],
-                                  channelConfigs [i][1]);
-
-                check (descriptor.AddComponent (desc));
-            }
-        }
-    }
-};
-
-//==============================================================================
-AAX_Result JUCE_CDECL GetEffectDescriptions (AAX_ICollection*);
-AAX_Result JUCE_CDECL GetEffectDescriptions (AAX_ICollection* collection)
-{
-    AAXClasses::JUCELibraryRefCount libraryRefCount;
-
-    if (AAX_IEffectDescriptor* const descriptor = collection->NewDescriptor())
-    {
-        AAXClasses::getPlugInDescription (*descriptor);
-        collection->AddEffect (JUCE_STRINGIFY (JucePlugin_AAXIdentifier), descriptor);
-
-        collection->SetManufacturerName (JucePlugin_Manufacturer);
-        collection->AddPackageName (JucePlugin_Desc);
-        collection->AddPackageName (JucePlugin_Name);
-        collection->SetPackageVersion (JucePlugin_VersionCode);
-
-        return AAX_SUCCESS;
-    }
-
-    return AAX_ERROR_NULL_OBJECT;
-}
-
-#endif
+/*
+  ==============================================================================
+
+   This file is part of the JUCE library - "Jules' Utility Class Extensions"
+   Copyright 2004-11 by Raw Material Software Ltd.
+
+  ------------------------------------------------------------------------------
+
+   JUCE can be redistributed and/or modified under the terms of the GNU General
+   Public License (Version 2), as published by the Free Software Foundation.
+   A copy of the license is included in the JUCE distribution, or can be found
+   online at www.gnu.org/licenses.
+
+   JUCE is distributed in the hope that it will be useful, but WITHOUT ANY
+   WARRANTY; without even the implied warranty of MERCHANTABILITY or FITNESS FOR
+   A PARTICULAR PURPOSE.  See the GNU General Public License for more details.
+
+  ------------------------------------------------------------------------------
+
+   To release a closed-source product which uses JUCE, commercial licenses are
+   available: visit www.rawmaterialsoftware.com/juce for more information.
+
+  ==============================================================================
+*/
+
+// Your project must contain an AppConfig.h file with your project-specific settings in it,
+// and your header search path must make it accessible to the module's files.
+#include "AppConfig.h"
+
+#include "../utility/juce_CheckSettingMacros.h"
+
+#if JucePlugin_Build_AAX && (JUCE_INCLUDED_AAX_IN_MM || defined (_WIN32) || defined (_WIN64))
+
+#ifdef _MSC_VER
+ #include <windows.h>
+#else
+ #include <Cocoa/Cocoa.h>
+#endif
+
+#include "../utility/juce_IncludeModuleHeaders.h"
+#undef Component
+
+#ifdef __clang__
+ #pragma clang diagnostic push
+ #pragma clang diagnostic ignored "-Wnon-virtual-dtor"
+#endif
+
+#include "AAX_Exports.cpp"
+#include "AAX_ICollection.h"
+#include "AAX_IComponentDescriptor.h"
+#include "AAX_IEffectDescriptor.h"
+#include "AAX_IPropertyMap.h"
+#include "AAX_CEffectParameters.h"
+#include "AAX_Errors.h"
+#include "AAX_CBinaryTaperDelegate.h"
+#include "AAX_CBinaryDisplayDelegate.h"
+#include "AAX_CLinearTaperDelegate.h"
+#include "AAX_CNumberDisplayDelegate.h"
+#include "AAX_CEffectGUI.h"
+#include "AAX_IViewContainer.h"
+#include "AAX_ITransport.h"
+#include "AAX_IMIDINode.h"
+#include "AAX_UtilsNative.h"
+
+#ifdef __clang__
+ #pragma clang diagnostic pop
+#endif
+
+#if JUCE_WINDOWS
+ #ifndef JucePlugin_AAXLibs_path
+  #error "You need to define the JucePlugin_AAXLibs_path macro. (This is best done via the introjucer)"
+ #endif
+
+ #if JUCE_64BIT
+  #define JUCE_AAX_LIB "AAXLibrary_x64"
+ #else
+  #define JUCE_AAX_LIB "AAXLibrary"
+ #endif
+
+ #if JUCE_DEBUG
+  #define JUCE_AAX_LIB_PATH   "\\Debug\\"
+  #define JUCE_AAX_LIB_SUFFIX "_D"
+ #else
+  #define JUCE_AAX_LIB_PATH   "\\Release\\"
+  #define JUCE_AAX_LIB_SUFFIX ""
+ #endif
+
+ #pragma comment(lib, JucePlugin_AAXLibs_path JUCE_AAX_LIB_PATH JUCE_AAX_LIB JUCE_AAX_LIB_SUFFIX ".lib")
+#endif
+
+using juce::Component;
+
+const int32_t juceChunkType = 'juce';
+
+//==============================================================================
+struct AAXClasses
+{
+    static void check (AAX_Result result)
+    {
+        jassert (result == AAX_SUCCESS); (void) result;
+    }
+
+    static AAX_EStemFormat getFormatForChans (const int numChans) noexcept
+    {
+        switch (numChans)
+        {
+            case 0:   return AAX_eStemFormat_None;
+            case 1:   return AAX_eStemFormat_Mono;
+            case 2:   return AAX_eStemFormat_Stereo;
+            case 3:   return AAX_eStemFormat_LCR;
+            case 4:   return AAX_eStemFormat_Quad;
+            case 5:   return AAX_eStemFormat_5_0;
+            case 6:   return AAX_eStemFormat_5_1;
+            case 7:   return AAX_eStemFormat_6_1;
+            case 8:   return AAX_eStemFormat_7_1_DTS;
+
+            default:  jassertfalse; break; // hmm - not a valid number of chans..
+        }
+
+        return AAX_eStemFormat_None;
+    }
+
+    static int getNumChannelsForStemFormat (AAX_EStemFormat format) noexcept
+    {
+        switch (format)
+        {
+            case AAX_eStemFormat_None:      return 0;
+            case AAX_eStemFormat_Mono:      return 1;
+            case AAX_eStemFormat_Stereo:    return 2;
+            case AAX_eStemFormat_LCR:       return 3;
+            case AAX_eStemFormat_Quad:      return 4;
+            case AAX_eStemFormat_5_0:       return 5;
+            case AAX_eStemFormat_5_1:       return 6;
+            case AAX_eStemFormat_6_1:       return 7;
+            case AAX_eStemFormat_7_1_DTS:   return 8;
+            default:  jassertfalse; break; // hmm - not a valid number of chans..
+        }
+
+        return 0;
+    }
+
+    //==============================================================================
+    struct JUCELibraryRefCount
+    {
+        JUCELibraryRefCount()    { if (getCount()++ == 0) initialise(); }
+        ~JUCELibraryRefCount()   { if (--getCount() == 0) shutdown(); }
+
+    private:
+        static void initialise()
+        {
+            initialiseJuce_GUI();
+        }
+
+        static void shutdown()
+        {
+            shutdownJuce_GUI();
+        }
+
+        int& getCount() noexcept
+        {
+            static int count = 0;
+            return count;
+        }
+    };
+
+    //==============================================================================
+    class JuceAAX_Processor;
+
+    struct PluginInstanceInfo
+    {
+        PluginInstanceInfo (JuceAAX_Processor& p)  : parameters (p) {}
+
+        JuceAAX_Processor& parameters;
+
+        JUCE_DECLARE_NON_COPYABLE (PluginInstanceInfo)
+    };
+
+    //==============================================================================
+    struct JUCEAlgorithmContext
+    {
+        float** inputChannels;
+        float** outputChannels;
+        int32_t* bufferSize;
+        int32_t* bypass;
+
+       #if JucePlugin_WantsMidiInput
+        AAX_IMIDINode* midiNodeIn;
+       #endif
+
+       #if JucePlugin_ProducesMidiOutput
+        AAX_IMIDINode* midiNodeOut;
+       #endif
+
+        PluginInstanceInfo* pluginInstance;
+        int32_t* isPrepared;
+    };
+
+    struct JUCEAlgorithmIDs
+    {
+        enum
+        {
+            inputChannels   = AAX_FIELD_INDEX (JUCEAlgorithmContext, inputChannels),
+            outputChannels  = AAX_FIELD_INDEX (JUCEAlgorithmContext, outputChannels),
+            bufferSize      = AAX_FIELD_INDEX (JUCEAlgorithmContext, bufferSize),
+            bypass          = AAX_FIELD_INDEX (JUCEAlgorithmContext, bypass),
+
+           #if JucePlugin_WantsMidiInput
+            midiNodeIn      = AAX_FIELD_INDEX (JUCEAlgorithmContext, midiNodeIn),
+           #endif
+
+           #if JucePlugin_ProducesMidiOutput
+            midiNodeOut     = AAX_FIELD_INDEX (JUCEAlgorithmContext, midiNodeOut),
+           #endif
+
+            pluginInstance  = AAX_FIELD_INDEX (JUCEAlgorithmContext, pluginInstance),
+            preparedFlag    = AAX_FIELD_INDEX (JUCEAlgorithmContext, isPrepared)
+        };
+    };
+
+   #if JucePlugin_WantsMidiInput
+    static AAX_IMIDINode* getMidiNodeIn (const JUCEAlgorithmContext& c) noexcept   { return c.midiNodeIn; }
+   #else
+    static AAX_IMIDINode* getMidiNodeIn (const JUCEAlgorithmContext&) noexcept     { return nullptr; }
+   #endif
+
+   #if JucePlugin_ProducesMidiOutput
+    AAX_IMIDINode* midiNodeOut;
+    static AAX_IMIDINode* getMidiNodeOut (const JUCEAlgorithmContext& c) noexcept  { return c.midiNodeOut; }
+   #else
+    static AAX_IMIDINode* getMidiNodeOut (const JUCEAlgorithmContext&) noexcept    { return nullptr; }
+   #endif
+
+    //==============================================================================
+    class JuceAAX_GUI   : public AAX_CEffectGUI
+    {
+    public:
+        JuceAAX_GUI() {}
+        virtual ~JuceAAX_GUI()  { DeleteViewContainer(); }
+
+        static AAX_IEffectGUI* AAX_CALLBACK Create()   { return new JuceAAX_GUI(); }
+
+        void CreateViewContents()
+        {
+            if (component == nullptr)
+            {
+                if (JuceAAX_Processor* params = dynamic_cast <JuceAAX_Processor*> (GetEffectParameters()))
+                    component = new ContentWrapperComponent (*this, params->getPluginInstance());
+                else
+                    jassertfalse;
+            }
+        }
+
+        void CreateViewContainer()
+        {
+            CreateViewContents();
+
+            if (void* nativeViewToAttachTo = GetViewContainerPtr())
+            {
+               #if JUCE_MAC
+                if (GetViewContainerType() == AAX_eViewContainer_Type_NSView)
+               #else
+                if (GetViewContainerType() == AAX_eViewContainer_Type_HWND)
+               #endif
+                {
+                    component->setVisible (true);
+                    component->addToDesktop (0, nativeViewToAttachTo);
+                }
+            }
+        }
+
+        void DeleteViewContainer()
+        {
+            if (component != nullptr)
+            {
+                JUCE_AUTORELEASEPOOL
+                component->removeFromDesktop();
+                component = nullptr;
+            }
+        }
+
+        virtual AAX_Result GetViewSize (AAX_Point* viewSize) const
+        {
+            if (component != nullptr)
+            {
+                viewSize->horz = (float) component->getWidth();
+                viewSize->vert = (float) component->getHeight();
+                return AAX_SUCCESS;
+            }
+
+            return AAX_ERROR_NULL_OBJECT;
+        }
+
+        AAX_Result ParameterUpdated (AAX_CParamID /*paramID*/)
+        {
+            return AAX_SUCCESS;
+        }
+
+        AAX_Result SetControlHighlightInfo (AAX_CParamID /*paramID*/, AAX_CBoolean /*isHighlighted*/, AAX_EHighlightColor)
+        {
+            return AAX_SUCCESS;
+        }
+
+    private:
+        class ContentWrapperComponent  : public juce::Component
+        {
+        public:
+            ContentWrapperComponent (JuceAAX_GUI& gui, AudioProcessor& plugin)
+                : owner (gui)
+            {
+                setOpaque (true);
+                addAndMakeVisible (pluginEditor = plugin.createEditorIfNeeded());
+                setBounds (pluginEditor->getLocalBounds());
+                setBroughtToFrontOnMouseClick (true);
+            }
+
+            ~ContentWrapperComponent()
+            {
+                if (pluginEditor != nullptr)
+                {
+                    PopupMenu::dismissAllActiveMenus();
+                    pluginEditor->getAudioProcessor()->editorBeingDeleted (pluginEditor);
+                }
+            }
+
+            void paint (Graphics& g)
+            {
+                g.fillAll (Colours::black);
+            }
+
+            void childBoundsChanged (Component*)
+            {
+                if (pluginEditor != nullptr)
+                {
+                    const int w = pluginEditor->getWidth();
+                    const int h = pluginEditor->getHeight();
+                    setSize (w, h);
+
+                    AAX_Point newSize ((float) h, (float) w);
+                    owner.GetViewContainer()->SetViewSize (newSize);
+                }
+            }
+
+        private:
+            ScopedPointer<AudioProcessorEditor> pluginEditor;
+            JuceAAX_GUI& owner;
+
+            JUCE_DECLARE_NON_COPYABLE_WITH_LEAK_DETECTOR (ContentWrapperComponent)
+        };
+
+        ScopedPointer<ContentWrapperComponent> component;
+
+        JUCELibraryRefCount juceCount;
+        JUCE_DECLARE_NON_COPYABLE_WITH_LEAK_DETECTOR (JuceAAX_GUI)
+    };
+
+    //==============================================================================
+    class JuceAAX_Processor   : public AAX_CEffectParameters,
+                                public juce::AudioPlayHead,
+                                public AudioProcessorListener
+    {
+    public:
+        JuceAAX_Processor()
+        {
+            pluginInstance = createPluginFilterOfType (AudioProcessor::wrapperType_AAX);
+            pluginInstance->setPlayHead (this);
+            pluginInstance->addListener (this);
+
+            AAX_CEffectParameters::GetNumberOfChunks (&juceChunkIndex);
+        }
+
+        static AAX_CEffectParameters* AAX_CALLBACK Create()   { return new JuceAAX_Processor(); }
+
+        AAX_Result EffectInit()
+        {
+            addBypassParameter();
+            addAudioProcessorParameters();
+            preparePlugin();
+
+            return AAX_SUCCESS;
+        }
+
+        AAX_Result GetNumberOfChunks (int32_t* numChunks) const
+        {
+            // The juceChunk is the last chunk.
+            *numChunks = juceChunkIndex + 1;
+            return AAX_SUCCESS;
+        }
+
+        AAX_Result GetChunkIDFromIndex (int32_t index, AAX_CTypeID* chunkID) const
+        {
+            if (index != juceChunkIndex)
+                return AAX_CEffectParameters::GetChunkIDFromIndex (index, chunkID);
+
+            *chunkID = juceChunkType;
+            return AAX_SUCCESS;
+        }
+
+        AAX_Result GetChunkSize (AAX_CTypeID chunkID, uint32_t* oSize) const
+        {
+            if (chunkID != juceChunkType)
+                return AAX_CEffectParameters::GetChunkSize (chunkID, oSize);
+
+            tempFilterData.setSize (0);
+            pluginInstance->getStateInformation (tempFilterData);
+            *oSize = (uint32_t) tempFilterData.getSize();
+            return AAX_SUCCESS;
+        }
+
+        AAX_Result GetChunk (AAX_CTypeID chunkID, AAX_SPlugInChunk* oChunk) const
+        {
+            if (chunkID != juceChunkType)
+                return AAX_CEffectParameters::GetChunk (chunkID, oChunk);
+
+            if (tempFilterData.getSize() == 0)
+                pluginInstance->getStateInformation (tempFilterData);
+
+            oChunk->fSize = (uint32_t) tempFilterData.getSize();
+            tempFilterData.copyTo (oChunk->fData, 0, tempFilterData.getSize());
+            tempFilterData.setSize (0);
+
+            return AAX_SUCCESS;
+        }
+
+        AAX_Result SetChunk (AAX_CTypeID chunkID, const AAX_SPlugInChunk* chunk)
+        {
+            if (chunkID != juceChunkType)
+                return AAX_CEffectParameters::SetChunk (chunkID, chunk);
+
+            pluginInstance->setStateInformation ((void*) chunk->fData, chunk->fSize);
+            return AAX_SUCCESS;
+        }
+
+        AAX_Result ResetFieldData (AAX_CFieldIndex fieldIndex, void* data, uint32_t dataSize) const
+        {
+            switch (fieldIndex)
+            {
+                case JUCEAlgorithmIDs::pluginInstance:
+                {
+                    const size_t numObjects = dataSize / sizeof (PluginInstanceInfo);
+                    PluginInstanceInfo* const objects = static_cast <PluginInstanceInfo*> (data);
+
+                    jassert (numObjects == 1); // not sure how to handle more than one..
+
+                    for (size_t i = 0; i < numObjects; ++i)
+                        new (objects + i) PluginInstanceInfo (const_cast<JuceAAX_Processor&> (*this));
+
+                    break;
+                }
+
+                case JUCEAlgorithmIDs::preparedFlag:
+                {
+                    const_cast<JuceAAX_Processor*>(this)->preparePlugin();
+
+                    const size_t numObjects = dataSize / sizeof (uint32_t);
+                    uint32_t* const objects = static_cast <uint32_t*> (data);
+
+                    for (size_t i = 0; i < numObjects; ++i)
+                        new (objects + i) uint32_t (1);
+
+                    break;
+                }
+            }
+
+            return AAX_SUCCESS;
+            //return AAX_ERROR_INVALID_FIELD_INDEX;
+        }
+
+        AAX_Result UpdateParameterNormalizedValue (AAX_CParamID paramID, double value, AAX_EUpdateSource source)
+        {
+            AAX_Result result = AAX_CEffectParameters::UpdateParameterNormalizedValue (paramID, value, source);
+
+            if (AAX::IsParameterIDEqual (paramID, cDefaultMasterBypassID) == false)
+            {
+                const int parameterIndex = atoi (paramID);
+                pluginInstance->setParameter (parameterIndex, (float) value);
+            }
+
+            return result;
+        }
+
+        AudioProcessor& getPluginInstance() const noexcept   { return *pluginInstance; }
+
+        bool getCurrentPosition (juce::AudioPlayHead::CurrentPositionInfo& info)
+        {
+            const AAX_ITransport& transport = *Transport();
+
+            info.bpm = 0.0;
+            check (transport.GetCurrentTempo (&info.bpm));
+
+            int32_t num = 4, den = 4;
+            transport.GetCurrentMeter (&num, &den);
+            info.timeSigNumerator   = (int) num;
+            info.timeSigDenominator = (int) den;
+
+            info.timeInSamples = 0;
+            check (transport.GetCurrentNativeSampleLocation (&info.timeInSamples));
+            info.timeInSeconds = info.timeInSamples / getSampleRate();
+
+            int64_t ticks = 0;
+            check (transport.GetCurrentTickPosition (&ticks));
+            info.ppqPosition = ticks / 960000.0;
+
+            info.isLooping = false;
+            int64_t loopStartTick = 0, loopEndTick = 0;
+            check (transport.GetCurrentLoopPosition (&info.isLooping, &loopStartTick, &loopEndTick));
+            info.ppqLoopStart = loopStartTick / 960000.0;
+            info.ppqLoopEnd   = loopEndTick   / 960000.0;
+
+            // No way to get these: (?)
+            info.isPlaying = false;
+            info.isRecording = false;
+            info.ppqPositionOfLastBarStart = 0;
+            info.editOriginTime = 0;
+            info.frameRate = AudioPlayHead::fpsUnknown;
+
+            return true;
+        }
+
+        void audioProcessorParameterChanged (AudioProcessor* /*processor*/, int parameterIndex, float newValue)
+        {
+            SetParameterNormalizedValue (IndexAsParamID (parameterIndex), (double) newValue);
+        }
+
+        void audioProcessorChanged (AudioProcessor* processor)
+        {
+            check (Controller()->SetSignalLatency (processor->getLatencySamples()));
+        }
+
+        void audioProcessorParameterChangeGestureBegin (AudioProcessor* /*processor*/, int parameterIndex)
+        {
+            TouchParameter (IndexAsParamID (parameterIndex));
+        }
+
+        void audioProcessorParameterChangeGestureEnd (AudioProcessor* /*processor*/, int parameterIndex)
+        {
+            ReleaseParameter (IndexAsParamID (parameterIndex));
+        }
+
+        void process (const float* const* inputs, float* const* outputs, const int bufferSize,
+                      const bool bypass, AAX_IMIDINode* midiNodeIn, AAX_IMIDINode* midiNodeOut)
+        {
+            const int numIns  = pluginInstance->getNumInputChannels();
+            const int numOuts = pluginInstance->getNumOutputChannels();
+
+            if (numOuts >= numIns)
+            {
+                for (int i = 0; i < numIns; ++i)
+                    memcpy (outputs[i], inputs[i], bufferSize * sizeof (float));
+
+                process (outputs, numOuts, bufferSize, bypass, midiNodeIn, midiNodeOut);
+            }
+            else
+            {
+                if (channelList.size() <= numIns)
+                    channelList.insertMultiple (-1, nullptr, 1 + numIns - channelList.size());
+
+                float** channels = channelList.getRawDataPointer();
+
+                for (int i = 0; i < numOuts; ++i)
+                {
+                    memcpy (outputs[i], inputs[i], bufferSize * sizeof (float));
+                    channels[i] = outputs[i];
+                }
+
+                for (int i = numOuts; i < numIns; ++i)
+                    channels[i] = const_cast <float*> (inputs[i]);
+
+                process (channels, numIns, bufferSize, bypass, midiNodeIn, midiNodeOut);
+            }
+        }
+
+    private:
+        struct IndexAsParamID
+        {
+            inline explicit IndexAsParamID (int i) noexcept : index (i) {}
+
+            operator AAX_CParamID() noexcept
+            {
+                jassert (index >= 0);
+
+                char* t = name + sizeof (name);
+                *--t = 0;
+                int v = index;
+
+                do
+                {
+                    *--t = (char) ('0' + (v % 10));
+                    v /= 10;
+
+                } while (v > 0);
+
+                return static_cast <AAX_CParamID> (t);
+            }
+
+        private:
+            int index;
+            char name[32];
+
+            JUCE_DECLARE_NON_COPYABLE (IndexAsParamID)
+        };
+
+        void process (float* const* channels, const int numChans, const int bufferSize,
+                      const bool bypass, AAX_IMIDINode* midiNodeIn, AAX_IMIDINode* midiNodeOut)
+        {
+            AudioSampleBuffer buffer (channels, numChans, bufferSize);
+
+            midiBuffer.clear();
+
+           #if JucePlugin_WantsMidiInput
+            {
+                AAX_CMidiStream* const midiStream = midiNodeIn->GetNodeBuffer();
+                const uint32_t numMidiEvents = midiStream->mBufferSize;
+
+                for (uint32_t i = 0; i < numMidiEvents; ++i)
+                {
+                    // (This 8-byte alignment is a workaround to a bug in the AAX SDK. Hopefully can be
+                    // removed in future when the packet structure size is fixed)
+                    const AAX_CMidiPacket& m = *addBytesToPointer (midiStream->mBuffer,
+                                                                   i * ((sizeof (AAX_CMidiPacket) + 7) & ~7));
+                    jassert ((int) m.mTimestamp < bufferSize);
+                    midiBuffer.addEvent (m.mData, (int) m.mLength,
+                                         jlimit (0, (int) bufferSize - 1, (int) m.mTimestamp));
+                }
+            }
+           #endif
+
+            {
+                const ScopedLock sl (pluginInstance->getCallbackLock());
+
+                if (bypass)
+                    pluginInstance->processBlockBypassed (buffer, midiBuffer);
+                else
+                    pluginInstance->processBlock (buffer, midiBuffer);
+            }
+
+           #if JucePlugin_ProducesMidiOutput
+            {
+                const juce::uint8* midiEventData;
+                int midiEventSize, midiEventPosition;
+                MidiBuffer::Iterator i (midiBuffer);
+
+                AAX_CMidiPacket packet;
+                packet.mIsImmediate = false;
+
+                while (i.getNextEvent (midiEventData, midiEventSize, midiEventPosition))
+                {
+                    jassert (isPositiveAndBelow (midiEventPosition, bufferSize));
+
+                    if (midiEventSize <= 4)
+                    {
+                        packet.mTimestamp   = (uint32_t) midiEventPosition;
+                        packet.mLength      = (uint32_t) midiEventSize;
+                        memcpy (packet.mData, midiEventData, midiEventSize);
+
+                        check (midiNodeOut->PostMIDIPacket (&packet));
+                    }
+                }
+            }
+           #endif
+        }
+
+        void addBypassParameter()
+        {
+            AAX_IParameter* masterBypass = new AAX_CParameter<bool> (cDefaultMasterBypassID,
+                                                                     AAX_CString ("Master Bypass"),
+                                                                     false,
+                                                                     AAX_CBinaryTaperDelegate<bool>(),
+                                                                     AAX_CBinaryDisplayDelegate<bool> ("bypass", "on"),
+                                                                     true);
+            masterBypass->SetNumberOfSteps (2);
+            masterBypass->SetType (AAX_eParameterType_Discrete);
+            mParameterManager.AddParameter (masterBypass);
+            mPacketDispatcher.RegisterPacket (cDefaultMasterBypassID, JUCEAlgorithmIDs::bypass);
+        }
+
+        void addAudioProcessorParameters()
+        {
+            AudioProcessor& audioProcessor = getPluginInstance();
+            const int numParameters = audioProcessor.getNumParameters();
+
+            for (int parameterIndex = 0; parameterIndex < numParameters; ++parameterIndex)
+            {
+                if (audioProcessor.isParameterAutomatable (parameterIndex))
+                {
+                    AAX_IParameter* parameter
+                        = new AAX_CParameter<float> (IndexAsParamID (parameterIndex),
+                                                     audioProcessor.getParameterName (parameterIndex).toUTF8().getAddress(),
+                                                     audioProcessor.getParameter (parameterIndex),
+                                                     AAX_CLinearTaperDelegate<float, 0>(),
+                                                     AAX_CNumberDisplayDelegate<float, 3>(),
+                                                     true);
+
+                    parameter->SetNumberOfSteps (0x7fffffff);
+                    parameter->SetType (AAX_eParameterType_Continuous);
+                    mParameterManager.AddParameter (parameter);
+                }
+            }
+        }
+
+        void preparePlugin()
+        {
+            AAX_EStemFormat inputStemFormat = AAX_eStemFormat_None;
+            check (Controller()->GetInputStemFormat (&inputStemFormat));
+            const int numberOfInputChannels = getNumChannelsForStemFormat (inputStemFormat);
+
+            AAX_EStemFormat outputStemFormat = AAX_eStemFormat_None;
+            check (Controller()->GetOutputStemFormat (&outputStemFormat));
+            const int numberOfOutputChannels = getNumChannelsForStemFormat (outputStemFormat);
+
+            AudioProcessor& audioProcessor = getPluginInstance();
+
+            const AAX_CSampleRate sampleRate = getSampleRate();
+            const int bufferSize = 0; // how to get this?
+            audioProcessor.setPlayConfigDetails (numberOfInputChannels, numberOfOutputChannels, sampleRate, bufferSize);
+            audioProcessor.prepareToPlay (sampleRate, bufferSize);
+
+            check (Controller()->SetSignalLatency (audioProcessor.getLatencySamples()));
+        }
+
+        AAX_CSampleRate getSampleRate() const
+        {
+            AAX_CSampleRate sampleRate;
+            check (Controller()->GetSampleRate (&sampleRate));
+            return sampleRate;
+        }
+
+        JUCELibraryRefCount juceCount;
+
+        ScopedPointer<AudioProcessor> pluginInstance;
+        MidiBuffer midiBuffer;
+        Array<float*> channelList;
+        int32_t juceChunkIndex;
+
+        // tempFilterData is initialized in GetChunkSize.
+        // To avoid generating it again in GetChunk, we keep it as a member.
+        mutable juce::MemoryBlock tempFilterData;
+
+        JUCE_DECLARE_NON_COPYABLE (JuceAAX_Processor)
+    };
+
+    //==============================================================================
+    static void AAX_CALLBACK algorithmProcessCallback (JUCEAlgorithmContext* const instancesBegin[],
+                                                       const void* const instancesEnd)
+    {
+        for (JUCEAlgorithmContext* const* iter = instancesBegin; iter < instancesEnd; ++iter)
+        {
+            const JUCEAlgorithmContext& i = **iter;
+
+            i.pluginInstance->parameters.process (i.inputChannels, i.outputChannels,
+                                                  *(i.bufferSize), *(i.bypass) != 0,
+                                                  getMidiNodeIn(i), getMidiNodeOut(i));
+        }
+    }
+
+    //==============================================================================
+    static void createDescriptor (AAX_IComponentDescriptor& desc, int channelConfigIndex,
+                                  int numInputs, int numOutputs)
+    {
+        check (desc.AddAudioIn  (JUCEAlgorithmIDs::inputChannels));
+        check (desc.AddAudioOut (JUCEAlgorithmIDs::outputChannels));
+        check (desc.AddAudioBufferLength (JUCEAlgorithmIDs::bufferSize));
+        check (desc.AddDataInPort (JUCEAlgorithmIDs::bypass, sizeof (int32_t)));
+
+       #if JucePlugin_WantsMidiInput
+        check (desc.AddMIDINode (JUCEAlgorithmIDs::midiNodeIn, AAX_eMIDINodeType_LocalInput,
+                                 JucePlugin_Name, 0xffff));
+       #endif
+
+       #if JucePlugin_ProducesMidiOutput
+        check (desc.AddMIDINode (JUCEAlgorithmIDs::midiNodeOut, AAX_eMIDINodeType_LocalOutput,
+                                 JucePlugin_Name " Out", 0xffff));
+       #endif
+
+        check (desc.AddPrivateData (JUCEAlgorithmIDs::pluginInstance, sizeof (PluginInstanceInfo)));
+
+        // Create a property map
+        AAX_IPropertyMap* const properties = desc.NewPropertyMap();
+        jassert (properties != nullptr);
+
+        properties->AddProperty (AAX_eProperty_ManufacturerID,      JucePlugin_AAXManufacturerCode);
+        properties->AddProperty (AAX_eProperty_ProductID,           JucePlugin_AAXProductId);
+
+       #if JucePlugin_AAXDisableBypass
+        properties->AddProperty (AAX_eProperty_CanBypass,           false);
+       #else
+        properties->AddProperty (AAX_eProperty_CanBypass,           true);
+       #endif
+
+        properties->AddProperty (AAX_eProperty_InputStemFormat,     getFormatForChans (numInputs));
+        properties->AddProperty (AAX_eProperty_OutputStemFormat,    getFormatForChans (numOutputs));
+
+        // This value needs to match the RTAS wrapper's Type ID, so that
+        // the host knows that the RTAS/AAX plugins are equivalent.
+        properties->AddProperty (AAX_eProperty_PlugInID_Native,     'jcaa' + channelConfigIndex);
+
+        check (desc.AddProcessProc_Native (algorithmProcessCallback, properties));
+    }
+
+    static void getPlugInDescription (AAX_IEffectDescriptor& descriptor)
+    {
+        descriptor.AddName (JucePlugin_Desc);
+        descriptor.AddName (JucePlugin_Name);
+        descriptor.AddCategory (JucePlugin_AAXCategory);
+
+        check (descriptor.AddProcPtr ((void*) JuceAAX_GUI::Create,        kAAX_ProcPtrID_Create_EffectGUI));
+        check (descriptor.AddProcPtr ((void*) JuceAAX_Processor::Create,  kAAX_ProcPtrID_Create_EffectParameters));
+
+        const short channelConfigs[][2] = { JucePlugin_PreferredChannelConfigurations };
+        const int numConfigs = numElementsInArray (channelConfigs);
+
+        // You need to actually add some configurations to the JucePlugin_PreferredChannelConfigurations
+        // value in your JucePluginCharacteristics.h file..
+        jassert (numConfigs > 0);
+
+        for (int i = 0; i < numConfigs; ++i)
+        {
+            if (AAX_IComponentDescriptor* const desc = descriptor.NewComponentDescriptor())
+            {
+                createDescriptor (*desc, i,
+                                  channelConfigs [i][0],
+                                  channelConfigs [i][1]);
+
+                check (descriptor.AddComponent (desc));
+            }
+        }
+    }
+};
+
+//==============================================================================
+AAX_Result JUCE_CDECL GetEffectDescriptions (AAX_ICollection*);
+AAX_Result JUCE_CDECL GetEffectDescriptions (AAX_ICollection* collection)
+{
+    AAXClasses::JUCELibraryRefCount libraryRefCount;
+
+    if (AAX_IEffectDescriptor* const descriptor = collection->NewDescriptor())
+    {
+        AAXClasses::getPlugInDescription (*descriptor);
+        collection->AddEffect (JUCE_STRINGIFY (JucePlugin_AAXIdentifier), descriptor);
+
+        collection->SetManufacturerName (JucePlugin_Manufacturer);
+        collection->AddPackageName (JucePlugin_Desc);
+        collection->AddPackageName (JucePlugin_Name);
+        collection->SetPackageVersion (JucePlugin_VersionCode);
+
+        return AAX_SUCCESS;
+    }
+
+    return AAX_ERROR_NULL_OBJECT;
+}
+
+#endif