--- conflicted
+++ resolved
@@ -1,2853 +1,2847 @@
-/*
-  ==============================================================================
-
-   This file is part of the JUCE library.
-   Copyright (c) 2020 - Raw Material Software Limited
-
-   JUCE is an open source library subject to commercial or open-source
-   licensing.
-
-   By using JUCE, you agree to the terms of both the JUCE 6 End-User License
-   Agreement and JUCE Privacy Policy (both effective as of the 16th June 2020).
-
-   End User License Agreement: www.juce.com/juce-6-licence
-   Privacy Policy: www.juce.com/juce-privacy-policy
-
-   Or: You may also use this code under the terms of the GPL v3 (see
-   www.gnu.org/licenses).
-
-   JUCE IS PROVIDED "AS IS" WITHOUT ANY WARRANTY, AND ALL WARRANTIES, WHETHER
-   EXPRESSED OR IMPLIED, INCLUDING MERCHANTABILITY AND FITNESS FOR PURPOSE, ARE
-   DISCLAIMED.
-
-  ==============================================================================
-*/
-
-#include <juce_core/system/juce_TargetPlatform.h>
-#include "../utility/juce_CheckSettingMacros.h"
-
-#if JucePlugin_Build_AAX && (JUCE_INCLUDED_AAX_IN_MM || defined (_WIN32) || defined (_WIN64))
-
-#include "../utility/juce_IncludeSystemHeaders.h"
-#include "../utility/juce_IncludeModuleHeaders.h"
-#include "../utility/juce_WindowsHooks.h"
-#include "../utility/juce_FakeMouseMoveGenerator.h"
-
-#include <juce_audio_processors/format_types/juce_LegacyAudioParameter.cpp>
-
-JUCE_BEGIN_IGNORE_WARNINGS_MSVC (4127 4512 4996)
-JUCE_BEGIN_IGNORE_WARNINGS_GCC_LIKE ("-Wnon-virtual-dtor",
-                                     "-Wsign-conversion",
-                                     "-Wextra-semi",
-                                     "-Wshift-sign-overflow",
-                                     "-Wpragma-pack",
-                                     "-Wzero-as-null-pointer-constant",
-                                     "-Winconsistent-missing-destructor-override",
-                                     "-Wfour-char-constants")
-
-#include <AAX_Version.h>
-
-static_assert (AAX_SDK_CURRENT_REVISION >= AAX_SDK_2p3p0_REVISION, "JUCE requires AAX SDK version 2.3.0 or higher");
-
-#include <AAX_Exports.cpp>
-#include <AAX_ICollection.h>
-#include <AAX_IComponentDescriptor.h>
-#include <AAX_IEffectDescriptor.h>
-#include <AAX_IPropertyMap.h>
-#include <AAX_CEffectParameters.h>
-#include <AAX_Errors.h>
-#include <AAX_CBinaryTaperDelegate.h>
-#include <AAX_CBinaryDisplayDelegate.h>
-#include <AAX_CLinearTaperDelegate.h>
-#include <AAX_CNumberDisplayDelegate.h>
-#include <AAX_CEffectGUI.h>
-#include <AAX_IViewContainer.h>
-#include <AAX_ITransport.h>
-#include <AAX_IMIDINode.h>
-#include <AAX_UtilsNative.h>
-#include <AAX_Enums.h>
-#include <AAX_IDescriptionHost.h>
-#include <AAX_IFeatureInfo.h>
-#include <AAX_UIDs.h>
-
-#ifdef AAX_SDK_2p3p1_REVISION
- #if AAX_SDK_CURRENT_REVISION >= AAX_SDK_2p3p1_REVISION
-  #include <AAX_Exception.h>
-  #include <AAX_Assert.h>
- #endif
-#endif
-
-<<<<<<< HEAD
-#if JucePlugin_EnhancedAudioSuite
-#include <AAX_CHostProcessor.h>
-#include <AAX_VHostProcessorDelegate.h>
-#endif
-
-#ifdef _MSC_VER
- #pragma warning (pop)
-#endif
-=======
-JUCE_END_IGNORE_WARNINGS_MSVC
-JUCE_END_IGNORE_WARNINGS_GCC_LIKE
->>>>>>> 226e13a7
-
-JUCE_BEGIN_IGNORE_WARNINGS_GCC_LIKE ("-Wfour-char-constants")
-
-#if JUCE_WINDOWS
- #ifndef JucePlugin_AAXLibs_path
-  #error "You need to define the JucePlugin_AAXLibs_path macro. (This is best done via the Projucer)"
- #endif
-
- #if JUCE_64BIT
-  #define JUCE_AAX_LIB "AAXLibrary_x64"
- #else
-  #define JUCE_AAX_LIB "AAXLibrary"
- #endif
-
- #if JUCE_DEBUG
-  #define JUCE_AAX_LIB_PATH   "\\Debug\\"
-  #define JUCE_AAX_LIB_SUFFIX "_D"
- #else
-  #define JUCE_AAX_LIB_PATH   "\\Release\\"
-  #define JUCE_AAX_LIB_SUFFIX ""
- #endif
-
- #pragma comment(lib, JucePlugin_AAXLibs_path JUCE_AAX_LIB_PATH JUCE_AAX_LIB JUCE_AAX_LIB_SUFFIX ".lib")
-#endif
-
-#undef check
-
-#include "juce_AAX_Modifier_Injector.h"
-
-using namespace juce;
-
-#ifndef JucePlugin_AAX_Chunk_Identifier
- #define JucePlugin_AAX_Chunk_Identifier     'juce'
-#endif
-
-const int32_t juceChunkType = JucePlugin_AAX_Chunk_Identifier;
-
-//==============================================================================
-namespace AAXClasses
-{
-    static int32 getAAXParamHash (AAX_CParamID paramID) noexcept
-    {
-        int32 result = 0;
-
-        while (*paramID != 0)
-            result = (31 * result) + (*paramID++);
-
-        return result;
-    }
-
-    static void check (AAX_Result result)
-    {
-        jassert (result == AAX_SUCCESS); ignoreUnused (result);
-    }
-
-    // maps a channel index of an AAX format to an index of a juce format
-    struct AAXChannelStreamOrder
-    {
-        AAX_EStemFormat aaxStemFormat;
-        AudioChannelSet::ChannelType speakerOrder[10];
-    };
-
-    static AAX_EStemFormat stemFormatForAmbisonicOrder (int order)
-    {
-        switch (order)
-        {
-            case 1:   return AAX_eStemFormat_Ambi_1_ACN;
-            case 2:   return AAX_eStemFormat_Ambi_2_ACN;
-            case 3:   return AAX_eStemFormat_Ambi_3_ACN;
-            default:  break;
-        }
-
-        return AAX_eStemFormat_INT32_MAX;
-    }
-
-    static AAXChannelStreamOrder aaxChannelOrder[] =
-    {
-        { AAX_eStemFormat_Mono,     { AudioChannelSet::centre, AudioChannelSet::unknown, AudioChannelSet::unknown, AudioChannelSet::unknown, AudioChannelSet::unknown,
-                                      AudioChannelSet::unknown, AudioChannelSet::unknown, AudioChannelSet::unknown, AudioChannelSet::unknown, AudioChannelSet::unknown } },
-
-        { AAX_eStemFormat_Stereo,   { AudioChannelSet::left, AudioChannelSet::right, AudioChannelSet::unknown, AudioChannelSet::unknown, AudioChannelSet::unknown,
-                                      AudioChannelSet::unknown, AudioChannelSet::unknown, AudioChannelSet::unknown, AudioChannelSet::unknown, AudioChannelSet::unknown } },
-
-        { AAX_eStemFormat_LCR,      { AudioChannelSet::left, AudioChannelSet::centre, AudioChannelSet::right, AudioChannelSet::unknown, AudioChannelSet::unknown,
-                                      AudioChannelSet::unknown, AudioChannelSet::unknown, AudioChannelSet::unknown, AudioChannelSet::unknown, AudioChannelSet::unknown } },
-
-        { AAX_eStemFormat_LCRS,     { AudioChannelSet::left, AudioChannelSet::centre, AudioChannelSet::right, AudioChannelSet::centreSurround, AudioChannelSet::unknown,
-                                      AudioChannelSet::unknown, AudioChannelSet::unknown, AudioChannelSet::unknown, AudioChannelSet::unknown, AudioChannelSet::unknown } },
-
-        { AAX_eStemFormat_Quad,     { AudioChannelSet::left, AudioChannelSet::right,  AudioChannelSet::leftSurround, AudioChannelSet::rightSurround, AudioChannelSet::unknown,
-                                      AudioChannelSet::unknown, AudioChannelSet::unknown, AudioChannelSet::unknown, AudioChannelSet::unknown, AudioChannelSet::unknown } },
-
-        { AAX_eStemFormat_5_0,      { AudioChannelSet::left, AudioChannelSet::centre, AudioChannelSet::right, AudioChannelSet::leftSurround, AudioChannelSet::rightSurround,
-                                      AudioChannelSet::unknown, AudioChannelSet::unknown, AudioChannelSet::unknown, AudioChannelSet::unknown, AudioChannelSet::unknown } },
-
-        { AAX_eStemFormat_5_1,      { AudioChannelSet::left, AudioChannelSet::centre, AudioChannelSet::right, AudioChannelSet::leftSurround, AudioChannelSet::rightSurround,
-                                      AudioChannelSet::LFE, AudioChannelSet::unknown, AudioChannelSet::unknown, AudioChannelSet::unknown, AudioChannelSet::unknown } },
-
-        { AAX_eStemFormat_6_0,      { AudioChannelSet::left, AudioChannelSet::centre, AudioChannelSet::right, AudioChannelSet::leftSurround, AudioChannelSet::centreSurround,
-                                      AudioChannelSet::rightSurround, AudioChannelSet::unknown, AudioChannelSet::unknown, AudioChannelSet::unknown, AudioChannelSet::unknown } },
-
-        { AAX_eStemFormat_6_1,      { AudioChannelSet::left, AudioChannelSet::centre, AudioChannelSet::right, AudioChannelSet::leftSurround, AudioChannelSet::centreSurround,
-                                      AudioChannelSet::rightSurround, AudioChannelSet::LFE, AudioChannelSet::unknown, AudioChannelSet::unknown, AudioChannelSet::unknown } },
-
-        { AAX_eStemFormat_7_0_SDDS, { AudioChannelSet::left, AudioChannelSet::leftCentre, AudioChannelSet::centre, AudioChannelSet::rightCentre, AudioChannelSet::right,
-                                      AudioChannelSet::leftSurround, AudioChannelSet::rightSurround, AudioChannelSet::unknown, AudioChannelSet::unknown, AudioChannelSet::unknown } },
-
-        { AAX_eStemFormat_7_0_DTS,  { AudioChannelSet::left, AudioChannelSet::centre, AudioChannelSet::right, AudioChannelSet::leftSurroundSide, AudioChannelSet::rightSurroundSide,
-                                      AudioChannelSet::leftSurroundRear, AudioChannelSet::rightSurroundRear, AudioChannelSet::unknown, AudioChannelSet::unknown, AudioChannelSet::unknown } },
-
-        { AAX_eStemFormat_7_1_SDDS, { AudioChannelSet::left, AudioChannelSet::leftCentre, AudioChannelSet::centre, AudioChannelSet::rightCentre, AudioChannelSet::right,
-                                      AudioChannelSet::leftSurround, AudioChannelSet::rightSurround, AudioChannelSet::LFE, AudioChannelSet::unknown, AudioChannelSet::unknown } },
-
-        { AAX_eStemFormat_7_1_DTS,  { AudioChannelSet::left, AudioChannelSet::centre, AudioChannelSet::right, AudioChannelSet::leftSurroundSide, AudioChannelSet::rightSurroundSide,
-                                      AudioChannelSet::leftSurroundRear, AudioChannelSet::rightSurroundRear, AudioChannelSet::LFE, AudioChannelSet::unknown, AudioChannelSet::unknown } },
-
-        { AAX_eStemFormat_7_0_2,    { AudioChannelSet::left, AudioChannelSet::centre, AudioChannelSet::right, AudioChannelSet::leftSurroundSide, AudioChannelSet::rightSurroundSide,
-                                      AudioChannelSet::leftSurroundRear, AudioChannelSet::rightSurroundRear, AudioChannelSet::topSideLeft, AudioChannelSet::topSideRight, AudioChannelSet::unknown } },
-
-        { AAX_eStemFormat_7_1_2,    { AudioChannelSet::left, AudioChannelSet::centre, AudioChannelSet::right, AudioChannelSet::leftSurroundSide, AudioChannelSet::rightSurroundSide,
-                                      AudioChannelSet::leftSurroundRear, AudioChannelSet::rightSurroundRear, AudioChannelSet::LFE, AudioChannelSet::topSideLeft, AudioChannelSet::topSideRight } },
-
-        { AAX_eStemFormat_None,     { AudioChannelSet::unknown, AudioChannelSet::unknown, AudioChannelSet::unknown, AudioChannelSet::unknown, AudioChannelSet::unknown,
-                                      AudioChannelSet::unknown, AudioChannelSet::unknown, AudioChannelSet::unknown, AudioChannelSet::unknown, AudioChannelSet::unknown } },
-    };
-
-    static AAX_EStemFormat aaxFormats[] =
-    {
-        AAX_eStemFormat_Mono,
-        AAX_eStemFormat_Stereo,
-        AAX_eStemFormat_LCR,
-        AAX_eStemFormat_LCRS,
-        AAX_eStemFormat_Quad,
-        AAX_eStemFormat_5_0,
-        AAX_eStemFormat_5_1,
-        AAX_eStemFormat_6_0,
-        AAX_eStemFormat_6_1,
-        AAX_eStemFormat_7_0_SDDS,
-        AAX_eStemFormat_7_1_SDDS,
-        AAX_eStemFormat_7_0_DTS,
-        AAX_eStemFormat_7_1_DTS,
-        AAX_eStemFormat_7_0_2,
-        AAX_eStemFormat_7_1_2,
-        AAX_eStemFormat_Ambi_1_ACN,
-        AAX_eStemFormat_Ambi_2_ACN,
-        AAX_eStemFormat_Ambi_3_ACN
-    };
-
-    static AAX_EStemFormat getFormatForAudioChannelSet (const AudioChannelSet& set, bool ignoreLayout) noexcept
-    {
-        // if the plug-in ignores layout, it is ok to convert between formats only by their numchannnels
-        if (ignoreLayout)
-        {
-            auto numChannels = set.size();
-
-            switch (numChannels)
-            {
-                case 0:   return AAX_eStemFormat_None;
-                case 1:   return AAX_eStemFormat_Mono;
-                case 2:   return AAX_eStemFormat_Stereo;
-                case 3:   return AAX_eStemFormat_LCR;
-                case 4:   return AAX_eStemFormat_Quad;
-                case 5:   return AAX_eStemFormat_5_0;
-                case 6:   return AAX_eStemFormat_5_1;
-                case 7:   return AAX_eStemFormat_7_0_DTS;
-                case 8:   return AAX_eStemFormat_7_1_DTS;
-                case 9:   return AAX_eStemFormat_7_0_2;
-                case 10:  return AAX_eStemFormat_7_1_2;
-                default:  break;
-            }
-
-            // check for ambisonics support
-            auto sqrtMinusOne   = std::sqrt (static_cast<float> (numChannels)) - 1.0f;
-            auto ambisonicOrder = jmax (0, static_cast<int> (std::floor (sqrtMinusOne)));
-
-            if (static_cast<float> (ambisonicOrder) == sqrtMinusOne)
-                return stemFormatForAmbisonicOrder (ambisonicOrder);
-
-            return AAX_eStemFormat_INT32_MAX;
-        }
-
-        if (set == AudioChannelSet::disabled())             return AAX_eStemFormat_None;
-        if (set == AudioChannelSet::mono())                 return AAX_eStemFormat_Mono;
-        if (set == AudioChannelSet::stereo())               return AAX_eStemFormat_Stereo;
-        if (set == AudioChannelSet::createLCR())            return AAX_eStemFormat_LCR;
-        if (set == AudioChannelSet::createLCRS())           return AAX_eStemFormat_LCRS;
-        if (set == AudioChannelSet::quadraphonic())         return AAX_eStemFormat_Quad;
-        if (set == AudioChannelSet::create5point0())        return AAX_eStemFormat_5_0;
-        if (set == AudioChannelSet::create5point1())        return AAX_eStemFormat_5_1;
-        if (set == AudioChannelSet::create6point0())        return AAX_eStemFormat_6_0;
-        if (set == AudioChannelSet::create6point1())        return AAX_eStemFormat_6_1;
-        if (set == AudioChannelSet::create7point0())        return AAX_eStemFormat_7_0_DTS;
-        if (set == AudioChannelSet::create7point1())        return AAX_eStemFormat_7_1_DTS;
-        if (set == AudioChannelSet::create7point0SDDS())    return AAX_eStemFormat_7_0_SDDS;
-        if (set == AudioChannelSet::create7point1SDDS())    return AAX_eStemFormat_7_1_SDDS;
-        if (set == AudioChannelSet::create7point0point2())  return AAX_eStemFormat_7_0_2;
-        if (set == AudioChannelSet::create7point1point2())  return AAX_eStemFormat_7_1_2;
-
-        auto order = set.getAmbisonicOrder();
-        if (order >= 0)
-            return stemFormatForAmbisonicOrder (order);
-
-        return AAX_eStemFormat_INT32_MAX;
-    }
-
-    static AudioChannelSet channelSetFromStemFormat (AAX_EStemFormat format, bool ignoreLayout) noexcept
-    {
-        if (! ignoreLayout)
-        {
-            switch (format)
-            {
-                case AAX_eStemFormat_None:       return AudioChannelSet::disabled();
-                case AAX_eStemFormat_Mono:       return AudioChannelSet::mono();
-                case AAX_eStemFormat_Stereo:     return AudioChannelSet::stereo();
-                case AAX_eStemFormat_LCR:        return AudioChannelSet::createLCR();
-                case AAX_eStemFormat_LCRS:       return AudioChannelSet::createLCRS();
-                case AAX_eStemFormat_Quad:       return AudioChannelSet::quadraphonic();
-                case AAX_eStemFormat_5_0:        return AudioChannelSet::create5point0();
-                case AAX_eStemFormat_5_1:        return AudioChannelSet::create5point1();
-                case AAX_eStemFormat_6_0:        return AudioChannelSet::create6point0();
-                case AAX_eStemFormat_6_1:        return AudioChannelSet::create6point1();
-                case AAX_eStemFormat_7_0_SDDS:   return AudioChannelSet::create7point0SDDS();
-                case AAX_eStemFormat_7_0_DTS:    return AudioChannelSet::create7point0();
-                case AAX_eStemFormat_7_1_SDDS:   return AudioChannelSet::create7point1SDDS();
-                case AAX_eStemFormat_7_1_DTS:    return AudioChannelSet::create7point1();
-                case AAX_eStemFormat_7_0_2:      return AudioChannelSet::create7point0point2();
-                case AAX_eStemFormat_7_1_2:      return AudioChannelSet::create7point1point2();
-                case AAX_eStemFormat_Ambi_1_ACN: return AudioChannelSet::ambisonic (1);
-                case AAX_eStemFormat_Ambi_2_ACN: return AudioChannelSet::ambisonic (2);
-                case AAX_eStemFormat_Ambi_3_ACN: return AudioChannelSet::ambisonic (3);
-                case AAX_eStemFormat_Reserved_1:
-                case AAX_eStemFormat_Reserved_2:
-                case AAX_eStemFormat_Reserved_3:
-                case AAX_eStemFormatNum:
-                case AAX_eStemFormat_Any:
-                case AAX_eStemFormat_INT32_MAX:
-                default:                         return AudioChannelSet::disabled();
-            }
-        }
-
-        return AudioChannelSet::discreteChannels (jmax (0, static_cast<int> (AAX_STEM_FORMAT_CHANNEL_COUNT (format))));
-    }
-
-    static AAX_EMeterType getMeterTypeForCategory (AudioProcessorParameter::Category category)
-    {
-        switch (category)
-        {
-            case AudioProcessorParameter::inputMeter:                           return AAX_eMeterType_Input;
-            case AudioProcessorParameter::outputMeter:                          return AAX_eMeterType_Output;
-            case AudioProcessorParameter::compressorLimiterGainReductionMeter:  return AAX_eMeterType_CLGain;
-            case AudioProcessorParameter::expanderGateGainReductionMeter:       return AAX_eMeterType_EGGain;
-            case AudioProcessorParameter::analysisMeter:                        return AAX_eMeterType_Analysis;
-            case AudioProcessorParameter::genericParameter:
-            case AudioProcessorParameter::inputGain:
-            case AudioProcessorParameter::outputGain:
-            case AudioProcessorParameter::otherMeter:
-            default:                                                            return AAX_eMeterType_Other;
-        }
-    }
-
-    static Colour getColourFromHighlightEnum (AAX_EHighlightColor colour) noexcept
-    {
-        switch (colour)
-        {
-            case AAX_eHighlightColor_Red:       return Colours::red;
-            case AAX_eHighlightColor_Blue:      return Colours::blue;
-            case AAX_eHighlightColor_Green:     return Colours::green;
-            case AAX_eHighlightColor_Yellow:    return Colours::yellow;
-            case AAX_eHighlightColor_Num:
-            default:                            jassertfalse; break;
-        }
-
-        return Colours::black;
-    }
-
-    static int juceChannelIndexToAax (int juceIndex, const AudioChannelSet& channelSet)
-    {
-        auto isAmbisonic = (channelSet.getAmbisonicOrder() >= 0);
-        auto currentLayout = getFormatForAudioChannelSet (channelSet, false);
-        int layoutIndex;
-
-        if (isAmbisonic && currentLayout != AAX_eStemFormat_INT32_MAX)
-            return juceIndex;
-
-        for (layoutIndex = 0; aaxChannelOrder[layoutIndex].aaxStemFormat != currentLayout; ++layoutIndex)
-            if (aaxChannelOrder[layoutIndex].aaxStemFormat == 0) return juceIndex;
-
-        auto& channelOrder = aaxChannelOrder[layoutIndex];
-        auto channelType = channelSet.getTypeOfChannel (static_cast<int> (juceIndex));
-        auto numSpeakers = numElementsInArray (channelOrder.speakerOrder);
-
-        for (int i = 0; i < numSpeakers && channelOrder.speakerOrder[i] != 0; ++i)
-            if (channelOrder.speakerOrder[i] == channelType)
-                return i;
-
-        return juceIndex;
-    }
-
-    //==============================================================================
-    class JuceAAX_Processor;
-
-    struct PluginInstanceInfo
-    {
-        PluginInstanceInfo (JuceAAX_Processor& p)  : parameters (p) {}
-
-        JuceAAX_Processor& parameters;
-
-        JUCE_DECLARE_NON_COPYABLE (PluginInstanceInfo)
-    };
-
-    //==============================================================================
-    struct JUCEAlgorithmContext
-    {
-        float** inputChannels;
-        float** outputChannels;
-        int32_t* bufferSize;
-        int32_t* bypass;
-
-       #if JucePlugin_WantsMidiInput || JucePlugin_IsMidiEffect
-        AAX_IMIDINode* midiNodeIn;
-       #endif
-
-       #if JucePlugin_ProducesMidiOutput || JucePlugin_IsSynth || JucePlugin_IsMidiEffect
-        AAX_IMIDINode* midiNodeOut;
-       #endif
-
-        PluginInstanceInfo* pluginInstance;
-        int32_t* isPrepared;
-        float* const* meterTapBuffers;
-        int32_t* sideChainBuffers;
-    };
-
-    struct JUCEAlgorithmIDs
-    {
-        enum
-        {
-            inputChannels     = AAX_FIELD_INDEX (JUCEAlgorithmContext, inputChannels),
-            outputChannels    = AAX_FIELD_INDEX (JUCEAlgorithmContext, outputChannels),
-            bufferSize        = AAX_FIELD_INDEX (JUCEAlgorithmContext, bufferSize),
-            bypass            = AAX_FIELD_INDEX (JUCEAlgorithmContext, bypass),
-
-           #if JucePlugin_WantsMidiInput || JucePlugin_IsMidiEffect
-            midiNodeIn        = AAX_FIELD_INDEX (JUCEAlgorithmContext, midiNodeIn),
-           #endif
-
-           #if JucePlugin_ProducesMidiOutput || JucePlugin_IsSynth || JucePlugin_IsMidiEffect
-            midiNodeOut       = AAX_FIELD_INDEX (JUCEAlgorithmContext, midiNodeOut),
-           #endif
-
-            pluginInstance    = AAX_FIELD_INDEX (JUCEAlgorithmContext, pluginInstance),
-            preparedFlag      = AAX_FIELD_INDEX (JUCEAlgorithmContext, isPrepared),
-
-            meterTapBuffers   = AAX_FIELD_INDEX (JUCEAlgorithmContext, meterTapBuffers),
-
-            sideChainBuffers  = AAX_FIELD_INDEX (JUCEAlgorithmContext, sideChainBuffers)
-        };
-    };
-
-   #if JucePlugin_WantsMidiInput || JucePlugin_IsMidiEffect
-    static AAX_IMIDINode* getMidiNodeIn (const JUCEAlgorithmContext& c) noexcept   { return c.midiNodeIn; }
-   #else
-    static AAX_IMIDINode* getMidiNodeIn (const JUCEAlgorithmContext&) noexcept     { return nullptr; }
-   #endif
-
-   #if JucePlugin_ProducesMidiOutput || JucePlugin_IsSynth || JucePlugin_IsMidiEffect
-    AAX_IMIDINode* midiNodeOut;
-    static AAX_IMIDINode* getMidiNodeOut (const JUCEAlgorithmContext& c) noexcept  { return c.midiNodeOut; }
-   #else
-    static AAX_IMIDINode* getMidiNodeOut (const JUCEAlgorithmContext&) noexcept    { return nullptr; }
-   #endif
-
-    //==============================================================================
-    class JuceAAX_Processor;
-
-    class JuceAAX_GUI   : public AAX_CEffectGUI,
-                          public ModifierKeyProvider
-    {
-    public:
-        JuceAAX_GUI() = default;
-        ~JuceAAX_GUI() override { DeleteViewContainer(); }
-
-        static AAX_IEffectGUI* AAX_CALLBACK Create()   { return new JuceAAX_GUI(); }
-
-        void CreateViewContents() override;
-
-        void CreateViewContainer() override
-        {
-            CreateViewContents();
-
-            if (void* nativeViewToAttachTo = GetViewContainerPtr())
-            {
-               #if JUCE_MAC
-                if (GetViewContainerType() == AAX_eViewContainer_Type_NSView)
-               #else
-                if (GetViewContainerType() == AAX_eViewContainer_Type_HWND)
-               #endif
-                {
-                    component->setVisible (true);
-                    component->addToDesktop (0, nativeViewToAttachTo);
-
-                    if (ModifierKeyReceiver* modReceiver = dynamic_cast<ModifierKeyReceiver*> (component->getPeer()))
-                        modReceiver->setModifierKeyProvider (this);
-                }
-            }
-        }
-
-        void DeleteViewContainer() override
-        {
-            if (component != nullptr)
-            {
-                JUCE_AUTORELEASEPOOL
-                {
-                    if (auto* modReceiver = dynamic_cast<ModifierKeyReceiver*> (component->getPeer()))
-                        modReceiver->removeModifierKeyProvider();
-
-                    component->removeFromDesktop();
-                    component = nullptr;
-                }
-            }
-        }
-
-        AAX_Result GetViewSize (AAX_Point* viewSize) const override
-        {
-            if (component != nullptr)
-            {
-                *viewSize = convertToHostBounds ({ (float) component->getHeight(),
-                                                   (float) component->getWidth() });
-
-                return AAX_SUCCESS;
-            }
-
-            return AAX_ERROR_NULL_OBJECT;
-        }
-
-        AAX_Result ParameterUpdated (AAX_CParamID) override
-        {
-            return AAX_SUCCESS;
-        }
-
-        AAX_Result SetControlHighlightInfo (AAX_CParamID paramID, AAX_CBoolean isHighlighted, AAX_EHighlightColor colour) override
-        {
-            if (component != nullptr && component->pluginEditor != nullptr)
-            {
-                auto index = getParamIndexFromID (paramID);
-
-                if (index >= 0)
-                {
-                    AudioProcessorEditor::ParameterControlHighlightInfo info;
-                    info.parameterIndex  = index;
-                    info.isHighlighted   = (isHighlighted != 0);
-                    info.suggestedColour = getColourFromHighlightEnum (colour);
-
-                    component->pluginEditor->setControlHighlight (info);
-                }
-
-                return AAX_SUCCESS;
-            }
-
-            return AAX_ERROR_NULL_OBJECT;
-        }
-
-        AAX_Result GetCustomLabel (AAX_EPlugInStrings iSelector, AAX_IString * oString ) const override
-        {
-            if (component != nullptr && component->pluginEditor != nullptr)
-            {
-                AudioProcessorEditor::CustomHostLabel label;
-                if (iSelector == AAX_EPlugInStrings::AAX_ePlugInStrings_Analysis)
-                    label = AudioProcessorEditor::CustomHostLabel::AnalyzeLabel;
-                else if (iSelector == AAX_EPlugInStrings::AAX_ePlugInStrings_MonoMode)
-                    label = AudioProcessorEditor::CustomHostLabel::MonoModeLabel;
-                else if (iSelector == AAX_EPlugInStrings::AAX_ePlugInStrings_MultiInputMode)
-                    label = AudioProcessorEditor::CustomHostLabel::MultiInputModeLabel;
-                else if (iSelector == AAX_EPlugInStrings::AAX_ePlugInStrings_RegionByRegionAnalysis)
-                    label = AudioProcessorEditor::CustomHostLabel::ClipByClipLabel;
-                else if (iSelector == AAX_EPlugInStrings::AAX_ePlugInStrings_AllSelectedRegionsAnalysis)
-                    label = AudioProcessorEditor::CustomHostLabel::WholeFileLabel;
-                else if (iSelector == AAX_EPlugInStrings::AAX_ePlugInStrings_ClipName)
-                    label = AudioProcessorEditor::CustomHostLabel::ClipNameLabel;
-                else if (iSelector == AAX_EPlugInStrings::AAX_ePlugInStrings_Progress)
-                    label = AudioProcessorEditor::CustomHostLabel::ProgressLabel;
-                else if (iSelector == AAX_EPlugInStrings::AAX_ePlugInStrings_PlugInFileName)
-                    label = AudioProcessorEditor::CustomHostLabel::PlugInFileNameLabel;
-                else if (iSelector == AAX_EPlugInStrings::AAX_ePlugInStrings_Preview)
-                    label = AudioProcessorEditor::CustomHostLabel::PreviewLabel;
-                else if (iSelector == AAX_EPlugInStrings::AAX_ePlugInStrings_Process)
-                    label = AudioProcessorEditor::CustomHostLabel::RenderLabel;
-                else if (iSelector == AAX_EPlugInStrings::AAX_ePlugInStrings_Bypass)
-                    label = AudioProcessorEditor::CustomHostLabel::BypassLabel;
-                else
-                    return AAX_ERROR_NULL_OBJECT;
-
-                auto customLabel = component->pluginEditor->getCustomLabel(label);
-                if (customLabel.isNotEmpty())
-                {
-                    oString->Set(customLabel.toRawUTF8());
-                    return AAX_SUCCESS;
-                }
-            }
-
-            return AAX_ERROR_NULL_OBJECT;
-        }
-
-        int getWin32Modifiers() const override
-        {
-            int modifierFlags = 0;
-
-            if (auto* viewContainer = GetViewContainer())
-            {
-                uint32 aaxViewMods = 0;
-                const_cast<AAX_IViewContainer*> (viewContainer)->GetModifiers (&aaxViewMods);
-
-                if ((aaxViewMods & AAX_eModifiers_Shift) != 0) modifierFlags |= ModifierKeys::shiftModifier;
-                if ((aaxViewMods & AAX_eModifiers_Alt )  != 0) modifierFlags |= ModifierKeys::altModifier;
-            }
-
-            return modifierFlags;
-        }
-
-    private:
-        //==============================================================================
-        int getParamIndexFromID (AAX_CParamID paramID) const noexcept;
-        AAX_CParamID getAAXParamIDFromJuceIndex (int index) const noexcept;
-
-        //==============================================================================
-        static AAX_Point convertToHostBounds (AAX_Point pluginSize)
-        {
-            auto desktopScale = Desktop::getInstance().getGlobalScaleFactor();
-
-            if (approximatelyEqual (desktopScale, 1.0f))
-                return pluginSize;
-
-            return { pluginSize.vert * desktopScale,
-                     pluginSize.horz * desktopScale };
-        }
-
-        //==============================================================================
-        struct ContentWrapperComponent  : public Component
-        {
-            ContentWrapperComponent (JuceAAX_GUI& gui, AudioProcessor& plugin)
-                : owner (gui)
-            {
-                setOpaque (true);
-                setBroughtToFrontOnMouseClick (true);
-
-                pluginEditor.reset (plugin.createEditorIfNeeded());
-                addAndMakeVisible (pluginEditor.get());
-
-                if (pluginEditor != nullptr)
-                {
-                    lastValidSize = pluginEditor->getLocalBounds();
-                    setBounds (lastValidSize);
-                    pluginEditor->addMouseListener (this, true);
-                }
-
-                ignoreUnused (fakeMouseGenerator);
-            }
-
-            ~ContentWrapperComponent() override
-            {
-                if (pluginEditor != nullptr)
-                {
-                    PopupMenu::dismissAllActiveMenus();
-                    pluginEditor->removeMouseListener (this);
-                    pluginEditor->processor.editorBeingDeleted (pluginEditor.get());
-                }
-            }
-
-            void paint (Graphics& g) override
-            {
-                g.fillAll (Colours::black);
-            }
-
-            template <typename MethodType>
-            void callMouseMethod (const MouseEvent& e, MethodType method)
-            {
-                if (auto* vc = owner.GetViewContainer())
-                {
-                    auto parameterIndex = pluginEditor->getControlParameterIndex (*e.eventComponent);
-
-                    if (auto aaxParamID = owner.getAAXParamIDFromJuceIndex (parameterIndex))
-                    {
-                        uint32_t mods = 0;
-                        vc->GetModifiers (&mods);
-
-                        (vc->*method) (aaxParamID, mods);
-                    }
-                }
-            }
-
-            void mouseDown (const MouseEvent& e) override  { callMouseMethod (e, &AAX_IViewContainer::HandleParameterMouseDown); }
-            void mouseUp   (const MouseEvent& e) override  { callMouseMethod (e, &AAX_IViewContainer::HandleParameterMouseUp); }
-            void mouseDrag (const MouseEvent& e) override  { callMouseMethod (e, &AAX_IViewContainer::HandleParameterMouseDrag); }
-
-            void parentSizeChanged() override
-            {
-                resizeHostWindow();
-
-                if (pluginEditor != nullptr)
-                    pluginEditor->repaint();
-            }
-
-            void childBoundsChanged (Component*) override
-            {
-                if (resizeHostWindow())
-                {
-                    setSize (pluginEditor->getWidth(), pluginEditor->getHeight());
-                    lastValidSize = getBounds();
-                }
-                else
-                {
-                    pluginEditor->setBoundsConstrained (pluginEditor->getBounds().withSize (lastValidSize.getWidth(),
-                                                                                            lastValidSize.getHeight()));
-                }
-            }
-
-            bool resizeHostWindow()
-            {
-                if (pluginEditor != nullptr)
-                {
-                    auto newSize = convertToHostBounds ({ (float) pluginEditor->getHeight(),
-                                                          (float) pluginEditor->getWidth() });
-
-                    return owner.GetViewContainer()->SetViewSize (newSize) == AAX_SUCCESS;
-                }
-
-                return false;
-            }
-
-            std::unique_ptr<AudioProcessorEditor> pluginEditor;
-            JuceAAX_GUI& owner;
-
-           #if JUCE_WINDOWS
-            WindowsHooks hooks;
-           #endif
-            FakeMouseMoveGenerator fakeMouseGenerator;
-            juce::Rectangle<int> lastValidSize;
-
-            JUCE_DECLARE_NON_COPYABLE_WITH_LEAK_DETECTOR (ContentWrapperComponent)
-        };
-
-        std::unique_ptr<ContentWrapperComponent> component;
-        ScopedJuceInitialiser_GUI libraryInitialiser;
-
-        JUCE_DECLARE_NON_COPYABLE_WITH_LEAK_DETECTOR (JuceAAX_GUI)
-    };
-
-    static void AAX_CALLBACK algorithmProcessCallback (JUCEAlgorithmContext* const instancesBegin[], const void* const instancesEnd);
-
-    static Array<JuceAAX_Processor*> activeProcessors;
-
-    //==============================================================================
-    class JuceAAX_Processor   : public AAX_CEffectParameters,
-                                public juce::AudioPlayHead,
-                                public AudioProcessorListener,
-                                private AsyncUpdater
-    {
-    public:
-#if JucePlugin_EnhancedAudioSuite
-        class JUCE_EnhancedAudioSuite : public AAX_CHostProcessor,
-                                        public juce::AudioFormatReader,
-                                        public juce::AudioProcessor::EnhancedAudioSuiteInterface
-        {
-        public:
-            JUCE_EnhancedAudioSuite() : juce::AudioFormatReader (nullptr, "AudioSuiteReader") {}
-
-            void requestAnalysis() override
-            {
-                (static_cast<AAX_VHostProcessorDelegate*>(GetHostProcessorDelegate()))->ForceAnalyze();
-            }
-
-            void requestRender() override
-            {
-                (static_cast<AAX_VHostProcessorDelegate*>(GetHostProcessorDelegate()))->ForceProcess();
-            }
-
-            AAX_Result AnalyzeAudio (const float * const iAudioIns [], int32_t iAudioInCount, int32_t * ioWindowSize) override
-            {
-                Array<const float*> inputChannelList;
-                for (decltype(iAudioInCount) i = 0; i < iAudioInCount; ++i)
-                {
-                    // when sidechain connected, iAudioInCount could be maximum support channels reported + sidechain (mono).
-                    if (iAudioIns[i] != nullptr)
-                    {
-                        inputChannelList.add(iAudioIns[i]);
-                    }
-                }
-                // GetSideChainInputNum would produce 0 when Side-Chain isn't connected (tested with PT 12.8).
-                const auto numOfMainInputs = inputChannelList.size() + (GetSideChainInputNum() > 0 ? -1 : 0);
-                const auto channels = inputChannelList.getRawDataPointer();
-                const AudioBuffer<float> buffer (const_cast<float**> (channels), inputChannelList.size(), *ioWindowSize);
-                if (mIsFirstPass)
-                {
-                    UpdateBusLayout(numOfMainInputs, -1, GetSideChainInputNum() > 0);
-                    initRandomAccessReader(iAudioIns, numOfMainInputs, iAudioInCount);
-                    mIsFirstPass = false;
-                }
-
-                jassert (getAAXProcessor().getPluginInstance().getMainBusNumInputChannels() == numOfMainInputs);
-                getAAXProcessor().getPluginInstance().analyseBlock (buffer);
-
-                return AAX_SUCCESS;
-            }
-
-            AAX_Result RenderAudio (const float * const inAudioIns [], int32_t inAudioInCount, float * const inAudioOuts [], int32_t inAudioOutCount, int32_t * ioWindowSize) override
-            {
-                jassert (inAudioInCount >= inAudioOutCount);
-                auto emptyMidiBuffer = MidiBuffer();
-
-                // handles internal processor latency (if needed)
-                // for more details see Avid's SDK - DemoDelay_HostProcessor_Comp.h
-                auto latencyOffset = getAAXProcessor().getPluginInstance().getLatencySamples();
-                if (mIsFirstPass)
-                {
-                    float* tempOutBuffer[AAX_eMaxAudioSuiteTracks];
-                    for (decltype(inAudioOutCount) ch = 0; ch < inAudioOutCount; ++ch)
-                        tempOutBuffer[ch] = new float[*ioWindowSize];
-
-                    int32_t remainingDelaySamplesToPrime = latencyOffset;
-                    while (remainingDelaySamplesToPrime > 0)
-                    {
-                        int32_t numSamplesToPrime = std::min (*ioWindowSize, remainingDelaySamplesToPrime);
-                        const int64_t firstSampleLocation = GetLocation() + (latencyOffset - remainingDelaySamplesToPrime);
-                        GetAudio (inAudioIns, inAudioInCount, firstSampleLocation, ioWindowSize);
-                        auto firstBuffer = getRenderAudioBuffer (inAudioIns, inAudioInCount, tempOutBuffer, inAudioOutCount, ioWindowSize, true);
-                        getAAXProcessor().getPluginInstance().processBlock (firstBuffer, emptyMidiBuffer);
-                        remainingDelaySamplesToPrime -= numSamplesToPrime;
-                    }
-
-                    for (decltype(inAudioOutCount) ch = 0; ch < inAudioOutCount; ++ch)
-                    {
-                        delete tempOutBuffer[ch];
-                    }
-                    mIsFirstPass = false;
-                }
-
-                // Look ahead in the input audio by latencyOffset. After this call to GetAudio(),
-                // inAudioIns will be populated with the randomly-accessed lookahead samples.
-                GetAudio (inAudioIns, inAudioInCount, GetLocation()+latencyOffset, ioWindowSize);
-                auto buffer = getRenderAudioBuffer (inAudioIns, inAudioInCount, inAudioOuts, inAudioOutCount, ioWindowSize);
-                getAAXProcessor().getPluginInstance().processBlock (buffer, emptyMidiBuffer);
-
-                return AAX_SUCCESS;
-            }
-
-            AAX_Result TranslateOutputBounds (int64_t iSrcStart, int64_t iSrcEnd, int64_t& oDstStart, int64_t& oDstEnd) override
-            {
-                int startOffset, endOffset;
-                getAAXProcessor().getPluginInstance().getOfflineRenderOffset(startOffset, endOffset);
-                oDstStart = iSrcStart + startOffset;
-                oDstEnd = iSrcEnd + endOffset;
-                return AAX_SUCCESS;
-            }
-
-             AAX_Result PreAnalyze ( int32_t iAudioInCount, int32_t iWindowSize ) override
-            {
-                mIsFirstPass = true;
-                getAAXProcessor().getPluginInstance().setRateAndBufferSizeDetails (getAAXProcessor().sampleRate, iWindowSize);
-                getAAXProcessor().getPluginInstance().prepareToAnalyse(getAAXProcessor().sampleRate, iWindowSize, iAudioInCount);
-                return AAX_SUCCESS;
-            }
-
-             AAX_Result PreRender (int32_t /*iAudioInCount*/, int32_t /*iAudioOutCount*/, int32_t iWindowSize) override
-            {
-                jassert (iWindowSize <= 65536);
-                mIsFirstPass = true;
-                getAAXProcessor().getPluginInstance().setRateAndBufferSizeDetails (getAAXProcessor().sampleRate, iWindowSize);
-                getAAXProcessor().getPluginInstance().prepareToPlay (getAAXProcessor().sampleRate, iWindowSize);
-                return AAX_SUCCESS;
-            }
-
-            AAX_Result PostAnalyze () override
-            {
-                getAAXProcessor().getPluginInstance().analysisFinished();
-                return AAX_SUCCESS;
-            }
-
-            AAX_Result PostRender () override
-            {
-                getAAXProcessor().getPluginInstance().setRandomAudioReader(nullptr);
-                return AAX_SUCCESS;
-            }
-
-            bool readSamples (int** destSamples,
-                                      int numDestChannels,
-                                      int startOffsetInDestBuffer,
-                                      int64 startSampleInFile,
-                                      int numSamples) override
-            {
-                if (numSamples <= 0)
-                    return true;
-
-                int32_t numSamplesRead = numSamples;
-                int32_t numSamplesCopied = 0;
-                while (numSamplesCopied < numSamples)
-                {
-                    numSamplesRead = numSamples - numSamplesCopied;
-                    auto readWindow = lastValidRandomInput;
-                    auto channelsToCopy = jmin ((int)numChannels, numDestChannels);
-
-                    // GetAudio will read numSamplesRead and sets it to read samples.
-                    GetAudio (readWindow, numOfReportedInputs, GetSrcStart()+startSampleInFile+numSamplesCopied, &numSamplesRead);
-
-                    int validIn = -1;
-                    for (int i = 0; i < channelsToCopy; ++i)
-                    {
-                        // should forward with i (unless needs to skip)
-                        validIn++;
-                        while ( (readWindow[validIn] == nullptr) && (validIn < numOfReportedInputs) )
-                            validIn++;
-
-                        if (destSamples[i] == nullptr)
-                            continue;
-
-                        if (numSamplesRead > 0)
-                        {
-                        juce::FloatVectorOperations::copy ((float*)&destSamples[i][startOffsetInDestBuffer+numSamplesCopied], readWindow[validIn], numSamplesRead);
-                        }
-                        else
-                        {
-                            // zero out of bounds samples.
-                            juce::FloatVectorOperations::clear ((float*)&destSamples[i][startOffsetInDestBuffer+numSamplesCopied], numSamples - numSamplesCopied);
-                            return true;
-                        }
-                    }
-                    numSamplesCopied += numSamplesRead;
-                }
-                return true;
-            }
-
-        private:
-            void initRandomAccessReader(const float * const inAudioIns[], int numOfActualInputs, int numOfInputsInBuffer)
-            {
-                sampleRate = getAAXProcessor().sampleRate;
-                bitsPerSample = 32;
-                usesFloatingPointData = true;
-                lastValidRandomInput = inAudioIns;
-                numChannels = numOfActualInputs + (GetSideChainInputNum() > 0 ? 1 : 0);
-                numOfReportedInputs = numOfInputsInBuffer;
-                lengthInSamples = GetInputRange();
-                getAAXProcessor().getPluginInstance().setRandomAudioReader(this);
-                getAAXProcessor().getPluginInstance().enhancedAudioSuiteInterface = this;
-            }
-
-            AudioSampleBuffer getRenderAudioBuffer (const float * const inAudioIns [], int32_t inAudioInCount, float * const inAudioOuts [], int32_t inAudioOutCount, int32_t * ioWindowSize, const bool isFirstTime = false)
-            {
-                Array<const float*> inputChannelList;
-                Array<float*> outputChannelList;
-
-                for (decltype(inAudioInCount) i = 0; i < inAudioInCount; ++i)
-                {
-                    // when sidechain connected, iAudioInCount could be maximum support channels reported + sidechain (mono).
-                    if (inAudioIns[i] != nullptr)
-                    {
-                        inputChannelList.add(inAudioIns[i]);
-                    }
-                }
-
-                for (decltype(inAudioOutCount) i = 0; i < inAudioOutCount; ++i)
-                {
-                    if (inAudioOuts[i] != nullptr)
-                    {
-                        outputChannelList.add(inAudioOuts[i]);
-                    }
-                }
-                if (GetSideChainInputNum() > 0)
-                {
-                    // Pro Tools Output buffer excludes side-chain...
-                    outputChannelList.add(getAAXProcessor().sideChainBuffer.getData());
-                }
-
-                // GetSideChainInputNum would produce 0 when Side-Chain isn't connected (tested with PT 12.8).
-                const auto numOfMainInputs = inputChannelList.size() + (GetSideChainInputNum() > 0 ? -1 : 0);
-
-                if (isFirstTime)
-                {
-                    UpdateBusLayout(numOfMainInputs, inAudioOutCount, GetSideChainInputNum() > 0);
-                    initRandomAccessReader(inAudioIns, numOfMainInputs, inAudioInCount);
-                }
-                jassert(getAAXProcessor().getPluginInstance().getMainBusNumInputChannels() == numOfMainInputs);
-
-                // clear output buffers
-                for (decltype(inAudioOutCount) i = 0; i < inAudioOutCount; ++i)
-                    FloatVectorOperations::clear (inAudioOuts[i], *ioWindowSize);
-                // copy input buffers
-                for (int i = 0; i < inputChannelList.size(); ++i)
-                    FloatVectorOperations::copy (outputChannelList.getRawDataPointer()[i], inputChannelList.getRawDataPointer()[i], *ioWindowSize);
-
-                AudioSampleBuffer buffer (outputChannelList.getRawDataPointer(), outputChannelList.size(), *ioWindowSize);
-                return buffer;
-            }
-
-            void UpdateBusLayout(int numOfIns, int numOfOuts, bool hasSideChain)
-            {
-                auto currentLayout = getAAXProcessor().getPluginInstance().getBusesLayout();
-                currentLayout.inputBuses.set(0, AudioChannelSet::namedChannelSet(numOfIns));
-                if (currentLayout.inputBuses.size() > 1)
-                {
-                    currentLayout.inputBuses.set(1, hasSideChain ? AudioChannelSet::mono() : AudioChannelSet::disabled());
-                }
-                // for analysis output should change...
-                if (numOfOuts > 0)
-                {
-                    currentLayout.outputBuses.set(0, AudioChannelSet::canonicalChannelSet(numOfOuts));
-                }
-                getAAXProcessor().getPluginInstance().setBusesLayout(currentLayout);
-            }
-
-            JuceAAX_Processor& getAAXProcessor()
-            {
-                return static_cast<JuceAAX_Processor&> (*GetEffectParameters());
-            }
-
-            const float* const* lastValidRandomInput;
-            unsigned int numOfReportedInputs;
-            bool mIsFirstPass {true};
-        };
-#endif
-
-        JuceAAX_Processor(AudioProcessor::WrapperType wrapperType = AudioProcessor::wrapperType_AAX)
-            : pluginInstance (createPluginFilterOfType (wrapperType))
-        {
-            inParameterChangedCallback = false;
-
-            pluginInstance->setPlayHead (this);
-            pluginInstance->addListener (this);
-
-            rebuildChannelMapArrays();
-
-            AAX_CEffectParameters::GetNumberOfChunks (&juceChunkIndex);
-            activeProcessors.add (this);
-        }
-
-        ~JuceAAX_Processor() override
-        {
-            activeProcessors.removeAllInstancesOf (this);
-        }
-
-#if JucePlugin_EnhancedAudioSuite
-        static AAX_CHostProcessor* AAX_CALLBACK CreateAudioSuite()
-        {
-            return new JUCE_EnhancedAudioSuite();
-        }
-        static AAX_CEffectParameters* AAX_CALLBACK CreateAudioSuiteParameters()
-        {
-            PluginHostType::jucePlugInClientCurrentWrapperType = AudioProcessor::wrapperType_AudioSuite;
-            return new JuceAAX_Processor(AudioProcessor::wrapperType_AudioSuite);
-        }
-#endif
-
-        static AAX_CEffectParameters* AAX_CALLBACK Create()
-        {
-            PluginHostType::jucePlugInClientCurrentWrapperType = AudioProcessor::wrapperType_AAX;
-
-            if (PluginHostType::jucePlugInIsRunningInAudioSuiteFn == nullptr)
-            {
-                PluginHostType::jucePlugInIsRunningInAudioSuiteFn = [] (AudioProcessor& processor)
-                {
-                    for (auto* p : activeProcessors)
-                        if (&p->getPluginInstance() == &processor)
-                            return p->isInAudioSuite();
-
-                    return false;
-                };
-            }
-
-            return new JuceAAX_Processor();
-        }
-
-        AAX_Result Uninitialize() override
-        {
-            cancelPendingUpdate();
-            juceParameters.clear();
-
-            if (isPrepared && pluginInstance != nullptr)
-            {
-                isPrepared = false;
-                processingSidechainChange = false;
-
-                pluginInstance->releaseResources();
-            }
-
-            return AAX_CEffectParameters::Uninitialize();
-        }
-
-        AAX_Result EffectInit() override
-        {
-            cancelPendingUpdate();
-            check (Controller()->GetSampleRate (&sampleRate));
-            processingSidechainChange = false;
-            auto err = preparePlugin();
-
-            if (err != AAX_SUCCESS)
-                return err;
-
-            addAudioProcessorParameters();
-
-            return AAX_SUCCESS;
-        }
-
-        AAX_Result GetNumberOfChunks (int32_t* numChunks) const override
-        {
-            // The juceChunk is the last chunk.
-            *numChunks = juceChunkIndex + 1;
-            return AAX_SUCCESS;
-        }
-
-        AAX_Result GetChunkIDFromIndex (int32_t index, AAX_CTypeID* chunkID) const override
-        {
-            if (index != juceChunkIndex)
-                return AAX_CEffectParameters::GetChunkIDFromIndex (index, chunkID);
-
-            *chunkID = juceChunkType;
-            return AAX_SUCCESS;
-        }
-
-        AAX_Result GetChunkSize (AAX_CTypeID chunkID, uint32_t* oSize) const override
-        {
-            if (chunkID != juceChunkType)
-                return AAX_CEffectParameters::GetChunkSize (chunkID, oSize);
-
-            auto& chunkMemoryBlock = perThreadFilterData.get();
-
-            chunkMemoryBlock.data.reset();
-            pluginInstance->getStateInformation (chunkMemoryBlock.data);
-            chunkMemoryBlock.isValid = true;
-
-            *oSize = (uint32_t) chunkMemoryBlock.data.getSize();
-            return AAX_SUCCESS;
-        }
-
-        AAX_Result GetChunk (AAX_CTypeID chunkID, AAX_SPlugInChunk* oChunk) const override
-        {
-            if (chunkID != juceChunkType)
-                return AAX_CEffectParameters::GetChunk (chunkID, oChunk);
-
-            auto& chunkMemoryBlock = perThreadFilterData.get();
-
-            if (! chunkMemoryBlock.isValid)
-                return 20700; // AAX_ERROR_PLUGIN_API_INVALID_THREAD
-
-            oChunk->fSize = (int32_t) chunkMemoryBlock.data.getSize();
-            chunkMemoryBlock.data.copyTo (oChunk->fData, 0, chunkMemoryBlock.data.getSize());
-            chunkMemoryBlock.isValid = false;
-
-            return AAX_SUCCESS;
-        }
-
-        AAX_Result SetChunk (AAX_CTypeID chunkID, const AAX_SPlugInChunk* chunk) override
-        {
-            if (chunkID != juceChunkType)
-                return AAX_CEffectParameters::SetChunk (chunkID, chunk);
-
-            pluginInstance->setStateInformation ((void*) chunk->fData, chunk->fSize);
-
-            // Notify Pro Tools that the parameters were updated.
-            // Without it a bug happens in these circumstances:
-            // * A preset is saved with the RTAS version of the plugin (".tfx" preset format).
-            // * The preset is loaded in PT 10 using the AAX version.
-            // * The session is then saved, and closed.
-            // * The saved session is loaded, but acting as if the preset was never loaded.
-            auto numParameters = juceParameters.getNumParameters();
-
-            for (int i = 0; i < numParameters; ++i)
-                if (auto paramID = getAAXParamIDFromJuceIndex(i))
-                    SetParameterNormalizedValue (paramID, juceParameters.getParamForIndex (i)->getValue());
-
-            return AAX_SUCCESS;
-        }
-
-        AAX_Result ResetFieldData (AAX_CFieldIndex fieldIndex, void* data, uint32_t dataSize) const override
-        {
-            switch (fieldIndex)
-            {
-                case JUCEAlgorithmIDs::pluginInstance:
-                {
-                    auto numObjects = dataSize / sizeof (PluginInstanceInfo);
-                    auto* objects = static_cast<PluginInstanceInfo*> (data);
-
-                    jassert (numObjects == 1); // not sure how to handle more than one..
-
-                    for (size_t i = 0; i < numObjects; ++i)
-                        new (objects + i) PluginInstanceInfo (const_cast<JuceAAX_Processor&> (*this));
-
-                    break;
-                }
-
-                case JUCEAlgorithmIDs::preparedFlag:
-                {
-                    const_cast<JuceAAX_Processor*>(this)->preparePlugin();
-
-                    auto numObjects = dataSize / sizeof (uint32_t);
-                    auto* objects = static_cast<uint32_t*> (data);
-
-                    for (size_t i = 0; i < numObjects; ++i)
-                        objects[i] = 1;
-
-                    break;
-                }
-
-                case JUCEAlgorithmIDs::meterTapBuffers:
-                {
-                    // this is a dummy field only when there are no aaxMeters
-                    jassert (aaxMeters.size() == 0);
-
-                    {
-                        auto numObjects = dataSize / sizeof (float*);
-                        auto* objects = static_cast<float**> (data);
-
-                        for (size_t i = 0; i < numObjects; ++i)
-                            objects[i] = nullptr;
-                    }
-                    break;
-                }
-            }
-
-            return AAX_SUCCESS;
-        }
-
-        void setAudioProcessorParameter (AAX_CParamID paramID, double value)
-        {
-            if (auto* param = getParameterFromID (paramID))
-            {
-                auto newValue = static_cast<float> (value);
-
-                if (newValue != param->getValue())
-                {
-                    param->setValue (newValue);
-
-                    inParameterChangedCallback = true;
-                    param->sendValueChangedMessageToListeners (newValue);
-                }
-            }
-        }
-
-        AAX_Result UpdateParameterNormalizedValue (AAX_CParamID paramID, double value, AAX_EUpdateSource source) override
-        {
-            auto result = AAX_CEffectParameters::UpdateParameterNormalizedValue (paramID, value, source);
-            setAudioProcessorParameter (paramID, value);
-
-            return result;
-        }
-
-        AAX_Result GetParameterValueFromString (AAX_CParamID paramID, double* result, const AAX_IString& text) const override
-        {
-            if (auto* param = getParameterFromID (paramID))
-            {
-                if (! LegacyAudioParameter::isLegacy (param))
-                {
-                    *result = param->getValueForText (text.Get());
-                    return AAX_SUCCESS;
-                }
-            }
-
-            return AAX_CEffectParameters::GetParameterValueFromString (paramID, result, text);
-        }
-
-        AAX_Result GetParameterStringFromValue (AAX_CParamID paramID, double value, AAX_IString* result, int32_t maxLen) const override
-        {
-            if (auto* param = getParameterFromID (paramID))
-                result->Set (param->getText ((float) value, maxLen).toRawUTF8());
-
-            return AAX_SUCCESS;
-        }
-
-        AAX_Result GetParameterNumberofSteps (AAX_CParamID paramID, int32_t* result) const
-        {
-            if (auto* param = getParameterFromID (paramID))
-                *result = getSafeNumberOfParameterSteps (*param);
-
-            return AAX_SUCCESS;
-        }
-
-        AAX_Result GetParameterNormalizedValue (AAX_CParamID paramID, double* result) const override
-        {
-            if (auto* param = getParameterFromID (paramID))
-                *result = (double) param->getValue();
-            else
-                *result = 0.0;
-
-            return AAX_SUCCESS;
-        }
-
-        AAX_Result SetParameterNormalizedValue (AAX_CParamID paramID, double newValue) override
-        {
-            if (auto* p = mParameterManager.GetParameterByID (paramID))
-                p->SetValueWithFloat ((float) newValue);
-
-            setAudioProcessorParameter (paramID, (float) newValue);
-
-            return AAX_SUCCESS;
-        }
-
-        AAX_Result SetParameterNormalizedRelative (AAX_CParamID paramID, double newDeltaValue) override
-        {
-            if (auto* param = getParameterFromID (paramID))
-            {
-                auto newValue = param->getValue() + (float) newDeltaValue;
-
-                setAudioProcessorParameter (paramID, jlimit (0.0f, 1.0f, newValue));
-
-                if (auto* p = mParameterManager.GetParameterByID (paramID))
-                    p->SetValueWithFloat (newValue);
-            }
-
-            return AAX_SUCCESS;
-        }
-
-        AAX_Result GetParameterNameOfLength (AAX_CParamID paramID, AAX_IString* result, int32_t maxLen) const override
-        {
-            if (auto* param = getParameterFromID (paramID))
-                result->Set (param->getName (maxLen).toRawUTF8());
-
-            return AAX_SUCCESS;
-        }
-
-        AAX_Result GetParameterName (AAX_CParamID paramID, AAX_IString* result) const override
-        {
-            if (auto* param = getParameterFromID (paramID))
-                result->Set (param->getName (31).toRawUTF8());
-
-            return AAX_SUCCESS;
-        }
-
-        AAX_Result GetParameterDefaultNormalizedValue (AAX_CParamID paramID, double* result) const override
-        {
-            if (auto* param = getParameterFromID (paramID))
-                *result = (double) param->getDefaultValue();
-            else
-                *result = 0.0;
-
-            jassert (*result >= 0 && *result <= 1.0f);
-
-            return AAX_SUCCESS;
-        }
-
-        AudioProcessor& getPluginInstance() const noexcept   { return *pluginInstance; }
-
-        bool getCurrentPosition (juce::AudioPlayHead::CurrentPositionInfo& info) override
-        {
-            const AAX_ITransport& transport = *Transport();
-
-            info.bpm = 0.0;
-            check (transport.GetCurrentTempo (&info.bpm));
-
-            int32_t num = 4, den = 4;
-            transport.GetCurrentMeter (&num, &den);
-            info.timeSigNumerator   = (int) num;
-            info.timeSigDenominator = (int) den;
-            info.timeInSamples = 0;
-
-            if (transport.IsTransportPlaying (&info.isPlaying) != AAX_SUCCESS)
-                info.isPlaying = false;
-
-            if (info.isPlaying
-                 || transport.GetTimelineSelectionStartPosition (&info.timeInSamples) != AAX_SUCCESS)
-                check (transport.GetCurrentNativeSampleLocation (&info.timeInSamples));
-
-            info.timeInSeconds = info.timeInSamples / sampleRate;
-
-            int64_t ticks = 0;
-
-            if (info.isPlaying)
-                check (transport.GetCustomTickPosition (&ticks, info.timeInSamples));
-            else
-                check (transport.GetCurrentTickPosition (&ticks));
-
-            info.ppqPosition = ticks / 960000.0;
-
-            info.isLooping = false;
-            int64_t loopStartTick = 0, loopEndTick = 0;
-            check (transport.GetCurrentLoopPosition (&info.isLooping, &loopStartTick, &loopEndTick));
-            info.ppqLoopStart = loopStartTick / 960000.0;
-            info.ppqLoopEnd   = loopEndTick   / 960000.0;
-
-            info.editOriginTime = 0;
-            info.frameRate = AudioPlayHead::fpsUnknown;
-
-            AAX_EFrameRate frameRate;
-            int32_t offset;
-
-            if (transport.GetTimeCodeInfo (&frameRate, &offset) == AAX_SUCCESS)
-            {
-                double framesPerSec = 24.0;
-
-                switch (frameRate)
-                {
-                    case AAX_eFrameRate_Undeclared:    break;
-                    case AAX_eFrameRate_24Frame:       info.frameRate = AudioPlayHead::fps24;       break;
-                    case AAX_eFrameRate_25Frame:       info.frameRate = AudioPlayHead::fps25;       framesPerSec = 25.0; break;
-                    case AAX_eFrameRate_2997NonDrop:   info.frameRate = AudioPlayHead::fps2997;     framesPerSec = 30.0 * 1000.0 / 1001.0; break;
-                    case AAX_eFrameRate_2997DropFrame: info.frameRate = AudioPlayHead::fps2997drop; framesPerSec = 30.0 * 1000.0 / 1001.0; break;
-                    case AAX_eFrameRate_30NonDrop:     info.frameRate = AudioPlayHead::fps30;       framesPerSec = 30.0; break;
-                    case AAX_eFrameRate_30DropFrame:   info.frameRate = AudioPlayHead::fps30drop;   framesPerSec = 30.0; break;
-                    case AAX_eFrameRate_23976:         info.frameRate = AudioPlayHead::fps23976;    framesPerSec = 24.0 * 1000.0 / 1001.0; break;
-                    default:                           break;
-                }
-
-                info.editOriginTime = offset / framesPerSec;
-            }
-
-            // No way to get these: (?)
-            info.isRecording = false;
-            info.ppqPositionOfLastBarStart = 0;
-
-            return true;
-        }
-
-        void audioProcessorParameterChanged (AudioProcessor* /*processor*/, int parameterIndex, float newValue) override
-        {
-            if (inParameterChangedCallback.get())
-            {
-                inParameterChangedCallback = false;
-                return;
-            }
-
-            if (auto paramID = getAAXParamIDFromJuceIndex (parameterIndex))
-                SetParameterNormalizedValue (paramID, (double) newValue);
-        }
-
-        void audioProcessorChanged (AudioProcessor* processor) override
-        {
-            ++mNumPlugInChanges;
-
-            auto numParameters = juceParameters.getNumParameters();
-
-            for (int i = 0; i < numParameters; ++i)
-            {
-                if (auto* p = mParameterManager.GetParameterByID (getAAXParamIDFromJuceIndex (i)))
-                {
-                    auto newName = juceParameters.getParamForIndex (i)->getName (31);
-
-                    if (p->Name() != newName.toRawUTF8())
-                        p->SetName (AAX_CString (newName.toRawUTF8()));
-                }
-            }
-
-            check (Controller()->SetSignalLatency (processor->getLatencySamples()));
-        }
-
-        void audioProcessorParameterChangeGestureBegin (AudioProcessor*, int parameterIndex) override
-        {
-            if (auto paramID = getAAXParamIDFromJuceIndex (parameterIndex))
-                TouchParameter (paramID);
-        }
-
-        void audioProcessorParameterChangeGestureEnd (AudioProcessor*, int parameterIndex) override
-        {
-            if (auto paramID = getAAXParamIDFromJuceIndex (parameterIndex))
-                ReleaseParameter (paramID);
-        }
-
-        AAX_Result NotificationReceived (AAX_CTypeID type, const void* data, uint32_t size) override
-        {
-            switch (type)
-            {
-                case AAX_eNotificationEvent_EnteringOfflineMode:  pluginInstance->setNonRealtime (true);  break;
-                case AAX_eNotificationEvent_ExitingOfflineMode:   pluginInstance->setNonRealtime (false); break;
-
-                case AAX_eNotificationEvent_TrackNameChanged:
-                    if (data != nullptr)
-                    {
-                        AudioProcessor::TrackProperties props;
-                        props.name = static_cast<const AAX_IString*> (data)->Get();
-
-                        pluginInstance->updateTrackProperties (props);
-                    }
-                    break;
-
-                case AAX_eNotificationEvent_SideChainBeingConnected:
-                case AAX_eNotificationEvent_SideChainBeingDisconnected:
-                {
-                    processingSidechainChange = true;
-                    sidechainDesired = (type == AAX_eNotificationEvent_SideChainBeingConnected);
-                    updateSidechainState();
-                    break;
-                }
-            }
-
-            return AAX_CEffectParameters::NotificationReceived (type, data, size);
-        }
-
-        const float* getAudioBufferForInput (const float* const* inputs, int sidechain, int mainNumIns, int idx) const noexcept
-        {
-            jassert (idx < (mainNumIns + 1));
-
-            if (idx < mainNumIns)
-                return inputs[inputLayoutMap[idx]];
-
-            return (sidechain != -1 ? inputs[sidechain] : sideChainBuffer.getData());
-        }
-
-        void process (const float* const* inputs, float* const* outputs, const int sideChainBufferIdx,
-                      const int bufferSize, const bool bypass,
-                      AAX_IMIDINode* midiNodeIn, AAX_IMIDINode* midiNodesOut,
-                      float* const meterBuffers)
-        {
-            auto numIns    = pluginInstance->getTotalNumInputChannels();
-            auto numOuts   = pluginInstance->getTotalNumOutputChannels();
-            auto numMeters = aaxMeters.size();
-
-            const ScopedLock sl (pluginInstance->getCallbackLock());
-
-            bool isSuspended = [this, sideChainBufferIdx]
-            {
-                if (processingSidechainChange)
-                    return true;
-
-                bool processWantsSidechain = (sideChainBufferIdx != -1);
-
-                if (hasSidechain && canDisableSidechain && (sidechainDesired != processWantsSidechain))
-                {
-                    sidechainDesired = processWantsSidechain;
-                    processingSidechainChange = true;
-                    triggerAsyncUpdate();
-                    return true;
-                }
-
-                return pluginInstance->isSuspended();
-            }();
-
-            if (isSuspended)
-            {
-                for (int i = 0; i < numOuts; ++i)
-                    FloatVectorOperations::clear (outputs[i], bufferSize);
-
-                if (meterBuffers != nullptr)
-                    FloatVectorOperations::clear (meterBuffers, numMeters);
-            }
-            else
-            {
-                auto mainNumIns = pluginInstance->getMainBusNumInputChannels();
-                auto sidechain = (pluginInstance->getChannelCountOfBus (true, 1) > 0 ? sideChainBufferIdx : -1);
-                auto numChans = jmax (numIns, numOuts);
-
-                if (numChans == 0)
-                    return;
-
-                if (channelList.size() <= numChans)
-                    channelList.insertMultiple (-1, nullptr, 1 + numChans - channelList.size());
-
-                float** channels = channelList.getRawDataPointer();
-
-                if (numOuts >= numIns)
-                {
-                    for (int i = 0; i < numOuts; ++i)
-                        channels[i] = outputs[outputLayoutMap[i]];
-
-                    for (int i = 0; i < numIns; ++i)
-                        memcpy (channels[i], getAudioBufferForInput (inputs, sidechain, mainNumIns, i), (size_t) bufferSize * sizeof (float));
-
-                    for (int i = numIns; i < numOuts; ++i)
-                        zeromem (channels[i], (size_t) bufferSize * sizeof (float));
-
-                    process (channels, numOuts, bufferSize, bypass, midiNodeIn, midiNodesOut);
-                }
-                else
-                {
-                    for (int i = 0; i < numOuts; ++i)
-                        channels[i] = outputs[outputLayoutMap[i]];
-
-                    for (int i = 0; i < numOuts; ++i)
-                        memcpy (channels[i], getAudioBufferForInput (inputs, sidechain, mainNumIns, i), (size_t) bufferSize * sizeof (float));
-
-                    for (int i = numOuts; i < numIns; ++i)
-                        channels[i] = const_cast<float*> (getAudioBufferForInput (inputs, sidechain, mainNumIns, i));
-
-                    process (channels, numIns, bufferSize, bypass, midiNodeIn, midiNodesOut);
-                }
-
-                if (meterBuffers != nullptr)
-                    for (int i = 0; i < numMeters; ++i)
-                        meterBuffers[i] = aaxMeters[i]->getValue();
-            }
-        }
-
-        //==============================================================================
-        // In aax, the format of the aux and sidechain buses need to be fully determined
-        // by the format on the main buses. This function tried to provide such a mapping.
-        // Returns false if the in/out main layout is not supported
-        static bool fullBusesLayoutFromMainLayout (const AudioProcessor& p,
-                                                   const AudioChannelSet& mainInput, const AudioChannelSet& mainOutput,
-                                                   AudioProcessor::BusesLayout& fullLayout)
-        {
-            auto currentLayout = getDefaultLayout (p, true);
-            bool success = p.checkBusesLayoutSupported (currentLayout);
-            jassert (success);
-            ignoreUnused (success);
-
-            auto numInputBuses  = p.getBusCount (true);
-            auto numOutputBuses = p.getBusCount (false);
-
-            if (auto* bus = p.getBus (true, 0))
-                if (! bus->isLayoutSupported (mainInput, &currentLayout))
-                    return false;
-
-            if (auto* bus = p.getBus (false, 0))
-                if (! bus->isLayoutSupported (mainOutput, &currentLayout))
-                    return false;
-
-            // did this change the input again
-            if (numInputBuses > 0 && currentLayout.inputBuses.getReference (0) != mainInput)
-                return false;
-
-           #ifdef JucePlugin_PreferredChannelConfigurations
-            short configs[][2] = { JucePlugin_PreferredChannelConfigurations };
-
-            if (! AudioProcessor::containsLayout (currentLayout, configs))
-                return false;
-           #endif
-
-            bool foundValid = false;
-            {
-                auto onlyMains = currentLayout;
-
-                for (int i = 1; i < numInputBuses; ++i)
-                    onlyMains.inputBuses.getReference  (i) = AudioChannelSet::disabled();
-
-                for (int i = 1; i < numOutputBuses; ++i)
-                    onlyMains.outputBuses.getReference (i) = AudioChannelSet::disabled();
-
-                if (p.checkBusesLayoutSupported (onlyMains))
-                {
-                    foundValid = true;
-                    fullLayout = onlyMains;
-                }
-            }
-
-            if (numInputBuses > 1)
-            {
-                // can the first bus be a sidechain or disabled, if not then we can't use this layout combination
-                if (auto* bus = p.getBus (true, 1))
-                    if (! bus->isLayoutSupported (AudioChannelSet::mono(), &currentLayout) && ! bus->isLayoutSupported (AudioChannelSet::disabled(), &currentLayout))
-                        return foundValid;
-
-                // can all the other inputs be disabled, if not then we can't use this layout combination
-                for (int i = 2; i < numInputBuses; ++i)
-                    if (auto* bus = p.getBus (true, i))
-                        if (! bus->isLayoutSupported (AudioChannelSet::disabled(), &currentLayout))
-                            return foundValid;
-
-                if (auto* bus = p.getBus (true, 0))
-                    if (! bus->isLayoutSupported (mainInput, &currentLayout))
-                        return foundValid;
-
-                if (auto* bus = p.getBus (false, 0))
-                    if (! bus->isLayoutSupported (mainOutput, &currentLayout))
-                        return foundValid;
-
-                // recheck if the format is correct
-                if ((numInputBuses  > 0 && currentLayout.inputBuses .getReference (0) != mainInput)
-                 || (numOutputBuses > 0 && currentLayout.outputBuses.getReference (0) != mainOutput))
-                    return foundValid;
-
-                auto& sidechainBus = currentLayout.inputBuses.getReference (1);
-
-                if (sidechainBus != AudioChannelSet::mono() && sidechainBus != AudioChannelSet::disabled())
-                    return foundValid;
-
-                for (int i = 2; i < numInputBuses; ++i)
-                    if (currentLayout.outputBuses.getReference (i) != AudioChannelSet::disabled())
-                        return foundValid;
-            }
-
-            const bool hasSidechain = (numInputBuses > 1 && currentLayout.inputBuses.getReference (1) == AudioChannelSet::mono());
-
-            if (hasSidechain)
-            {
-                auto onlyMainsAndSidechain = currentLayout;
-
-                for (int i = 1; i < numOutputBuses; ++i)
-                    onlyMainsAndSidechain.outputBuses.getReference (i) = AudioChannelSet::disabled();
-
-                if (p.checkBusesLayoutSupported (onlyMainsAndSidechain))
-                {
-                    foundValid = true;
-                    fullLayout = onlyMainsAndSidechain;
-                }
-            }
-
-            if (numOutputBuses > 1)
-            {
-                auto copy = currentLayout;
-                int maxAuxBuses = jmin (16, numOutputBuses);
-
-                for (int i = 1; i < maxAuxBuses; ++i)
-                    copy.outputBuses.getReference (i) = mainOutput;
-
-                for (int i = maxAuxBuses; i < numOutputBuses; ++i)
-                    copy.outputBuses.getReference (i) = AudioChannelSet::disabled();
-
-                if (p.checkBusesLayoutSupported (copy))
-                {
-                    fullLayout = copy;
-                    foundValid = true;
-                }
-                else
-                {
-                    for (int i = 1; i < maxAuxBuses; ++i)
-                        if (currentLayout.outputBuses.getReference (i).isDisabled())
-                            return foundValid;
-
-                    for (int i = maxAuxBuses; i < numOutputBuses; ++i)
-                        if (auto* bus = p.getBus (false, i))
-                            if (! bus->isLayoutSupported (AudioChannelSet::disabled(), &currentLayout))
-                                return foundValid;
-
-                    if (auto* bus = p.getBus (true, 0))
-                        if (! bus->isLayoutSupported (mainInput, &currentLayout))
-                            return foundValid;
-
-                    if (auto* bus = p.getBus (false, 0))
-                        if (! bus->isLayoutSupported (mainOutput, &currentLayout))
-                            return foundValid;
-
-                    if ((numInputBuses  > 0 && currentLayout.inputBuses .getReference (0) != mainInput)
-                     || (numOutputBuses > 0 && currentLayout.outputBuses.getReference (0) != mainOutput))
-                        return foundValid;
-
-                    if (numInputBuses > 1)
-                    {
-                        auto& sidechainBus = currentLayout.inputBuses.getReference (1);
-
-                        if (sidechainBus != AudioChannelSet::mono() && sidechainBus != AudioChannelSet::disabled())
-                            return foundValid;
-                    }
-
-                    for (int i = maxAuxBuses; i < numOutputBuses; ++i)
-                        if (! currentLayout.outputBuses.getReference (i).isDisabled())
-                            return foundValid;
-
-                    fullLayout = currentLayout;
-                    foundValid = true;
-                }
-            }
-
-            return foundValid;
-        }
-
-        bool isInAudioSuite()
-        {
-            AAX_CBoolean res;
-            Controller()->GetIsAudioSuite (&res);
-
-            return res > 0;
-        }
-
-    private:
-        friend class JuceAAX_GUI;
-        friend void AAX_CALLBACK AAXClasses::algorithmProcessCallback (JUCEAlgorithmContext* const instancesBegin[], const void* const instancesEnd);
-
-        void process (float* const* channels, const int numChans, const int bufferSize,
-                      const bool bypass, AAX_IMIDINode* midiNodeIn, AAX_IMIDINode* midiNodesOut)
-        {
-            AudioBuffer<float> buffer (channels, numChans, bufferSize);
-            midiBuffer.clear();
-            ignoreUnused (midiNodeIn, midiNodesOut);
-
-           #if JucePlugin_WantsMidiInput || JucePlugin_IsMidiEffect
-            {
-                auto* midiStream = midiNodeIn->GetNodeBuffer();
-                auto numMidiEvents = midiStream->mBufferSize;
-
-                for (uint32_t i = 0; i < numMidiEvents; ++i)
-                {
-                    auto& m = midiStream->mBuffer[i];
-                    jassert ((int) m.mTimestamp < bufferSize);
-
-                    midiBuffer.addEvent (m.mData, (int) m.mLength,
-                                         jlimit (0, (int) bufferSize - 1, (int) m.mTimestamp));
-                }
-            }
-           #endif
-
-            {
-                if (lastBufferSize != bufferSize)
-                {
-                    lastBufferSize = bufferSize;
-                    pluginInstance->setRateAndBufferSizeDetails (sampleRate, bufferSize);
-
-                    if (bufferSize > maxBufferSize)
-                    {
-                        // we only call prepareToPlay here if the new buffer size is larger than
-                        // the one used last time prepareToPlay was called.
-                        // currently, this should never actually happen, because as of Pro Tools 12,
-                        // the maximum possible value is 1024, and we call prepareToPlay with that
-                        // value during initialisation.
-                        pluginInstance->prepareToPlay (sampleRate, bufferSize);
-                        maxBufferSize = bufferSize;
-                        sideChainBuffer.calloc (static_cast<size_t> (maxBufferSize));
-                    }
-                }
-
-                if (bypass)
-                    pluginInstance->processBlockBypassed (buffer, midiBuffer);
-                else
-                    pluginInstance->processBlock (buffer, midiBuffer);
-            }
-
-           #if JucePlugin_ProducesMidiOutput || JucePlugin_IsMidiEffect
-            {
-                AAX_CMidiPacket packet;
-                packet.mIsImmediate = false;
-
-                for (const auto metadata : midiBuffer)
-                {
-                    jassert (isPositiveAndBelow (metadata.samplePosition, bufferSize));
-
-                    if (metadata.numBytes <= 4)
-                    {
-                        packet.mTimestamp   = (uint32_t) metadata.samplePosition;
-                        packet.mLength      = (uint32_t) metadata.numBytes;
-                        memcpy (packet.mData, metadata.data, (size_t) metadata.numBytes);
-
-                        check (midiNodesOut->PostMIDIPacket (&packet));
-                    }
-                }
-            }
-           #endif
-        }
-
-        bool isBypassPartOfRegularParemeters() const
-        {
-            auto& audioProcessor = getPluginInstance();
-
-            int n = juceParameters.getNumParameters();
-
-            if (auto* bypassParam = audioProcessor.getBypassParameter())
-                for (int i = 0; i < n; ++i)
-                    if (juceParameters.getParamForIndex (i) == bypassParam)
-                        return true;
-
-            return false;
-        }
-
-        // Some older Pro Tools control surfaces (EUCON [PT version 12.4] and
-        // Avid S6 before version 2.1) cannot cope with a large number of
-        // parameter steps.
-        static int32_t getSafeNumberOfParameterSteps (const AudioProcessorParameter& param)
-        {
-            return jmin (param.getNumSteps(), 2048);
-        }
-
-        void addAudioProcessorParameters()
-        {
-            auto& audioProcessor = getPluginInstance();
-
-           #if JUCE_FORCE_USE_LEGACY_PARAM_IDS
-            const bool forceLegacyParamIDs = true;
-           #else
-            const bool forceLegacyParamIDs = false;
-           #endif
-
-            auto bypassPartOfRegularParams = isBypassPartOfRegularParemeters();
-
-            juceParameters.update (audioProcessor, forceLegacyParamIDs);
-
-            auto* bypassParameter = pluginInstance->getBypassParameter();
-
-            if (bypassParameter == nullptr)
-            {
-                ownedBypassParameter.reset (new AudioParameterBool (cDefaultMasterBypassID, "Master Bypass", false, {}, {}, {}));
-                bypassParameter = ownedBypassParameter.get();
-            }
-
-            if (! bypassPartOfRegularParams)
-                juceParameters.params.add (bypassParameter);
-
-            int parameterIndex = 0;
-
-            for (auto* juceParam : juceParameters.params)
-            {
-                auto isBypassParameter = (juceParam == bypassParameter);
-
-                auto category = juceParam->getCategory();
-                auto paramID  = isBypassParameter ? String (cDefaultMasterBypassID)
-                                                  : juceParameters.getParamID (audioProcessor, parameterIndex);
-
-                aaxParamIDs.add (paramID);
-                auto* aaxParamID = aaxParamIDs.getReference (parameterIndex++).toRawUTF8();
-
-                paramMap.set (AAXClasses::getAAXParamHash (aaxParamID), juceParam);
-
-                // is this a meter?
-                if (((category & 0xffff0000) >> 16) == 2)
-                {
-                    aaxMeters.add (juceParam);
-                    continue;
-                }
-
-                auto parameter = new AAX_CParameter<float> (aaxParamID,
-                                                            AAX_CString (juceParam->getName (31).toRawUTF8()),
-                                                            juceParam->getDefaultValue(),
-                                                            AAX_CLinearTaperDelegate<float, 0>(),
-                                                            AAX_CNumberDisplayDelegate<float, 3>(),
-                                                            juceParam->isAutomatable());
-
-                parameter->AddShortenedName (juceParam->getName (4).toRawUTF8());
-
-                auto parameterNumSteps = getSafeNumberOfParameterSteps (*juceParam);
-                parameter->SetNumberOfSteps ((uint32_t) parameterNumSteps);
-
-               #if JUCE_FORCE_LEGACY_PARAMETER_AUTOMATION_TYPE
-                parameter->SetType (parameterNumSteps > 1000 ? AAX_eParameterType_Continuous
-                                                             : AAX_eParameterType_Discrete);
-               #else
-                parameter->SetType (juceParam->isDiscrete() ? AAX_eParameterType_Discrete
-                                                            : AAX_eParameterType_Continuous);
-               #endif
-
-                parameter->SetOrientation (juceParam->isOrientationInverted()
-                                            ? (AAX_eParameterOrientation_RightMinLeftMax | AAX_eParameterOrientation_TopMinBottomMax
-                                                | AAX_eParameterOrientation_RotarySingleDotMode | AAX_eParameterOrientation_RotaryRightMinLeftMax)
-                                            : (AAX_eParameterOrientation_LeftMinRightMax | AAX_eParameterOrientation_BottomMinTopMax
-                                                | AAX_eParameterOrientation_RotarySingleDotMode | AAX_eParameterOrientation_RotaryLeftMinRightMax));
-
-                mParameterManager.AddParameter (parameter);
-
-                if (isBypassParameter)
-                    mPacketDispatcher.RegisterPacket (aaxParamID, JUCEAlgorithmIDs::bypass);
-            }
-        }
-
-        bool getMainBusFormats (AudioChannelSet& inputSet, AudioChannelSet& outputSet)
-        {
-            auto& audioProcessor = getPluginInstance();
-
-           #if JucePlugin_IsMidiEffect
-            // MIDI effect plug-ins do not support any audio channels
-            jassert (audioProcessor.getTotalNumInputChannels()  == 0
-                  && audioProcessor.getTotalNumOutputChannels() == 0);
-
-            inputSet = outputSet = AudioChannelSet();
-            return true;
-           #else
-            auto inputBuses  = audioProcessor.getBusCount (true);
-            auto outputBuses = audioProcessor.getBusCount (false);
-
-            AAX_EStemFormat inputStemFormat = AAX_eStemFormat_None;
-            check (Controller()->GetInputStemFormat (&inputStemFormat));
-
-            AAX_EStemFormat outputStemFormat = AAX_eStemFormat_None;
-            check (Controller()->GetOutputStemFormat (&outputStemFormat));
-
-            #if JucePlugin_IsSynth
-             if (inputBuses == 0)
-                 inputStemFormat = AAX_eStemFormat_None;
-            #endif
-
-            inputSet  = (inputBuses  > 0 ? channelSetFromStemFormat (inputStemFormat,  false) : AudioChannelSet());
-            outputSet = (outputBuses > 0 ? channelSetFromStemFormat (outputStemFormat, false) : AudioChannelSet());
-
-            if ((inputSet == AudioChannelSet::disabled() && inputStemFormat != AAX_eStemFormat_None) || (outputSet == AudioChannelSet::disabled() && outputStemFormat != AAX_eStemFormat_None)
-                || (inputSet != AudioChannelSet::disabled() && inputBuses == 0) || (outputSet != AudioChannelSet::disabled() && outputBuses == 0))
-                return false;
-
-            return true;
-           #endif
-        }
-
-        AAX_Result preparePlugin()
-        {
-            auto& audioProcessor = getPluginInstance();
-            auto oldLayout = audioProcessor.getBusesLayout();
-
-#if JucePlugin_EnhancedAudioSuite
-            if (audioProcessor.wrapperType == AudioProcessor::wrapperType_AudioSuite)
-            {
-                if (!audioProcessor.isAuthorized())
-                {
-                    return AAX_ERROR_PLUGIN_NOT_AUTHORIZED;
-                }
-
-                // AudioSuite don't need additional calls.
-                // Unlike AAX it's much more simplified, no stems needs to be prepared,
-                // no algorithm or multiple instances.
-                maxBufferSize = 65536;
-                isPrepared = true;
-                sideChainBuffer.calloc (static_cast<size_t> (maxBufferSize));
-                hasSidechain = audioProcessor.getBusCount(true) > 1;
-                return AAX_SUCCESS;
-            }
-#endif
-
-            AudioChannelSet inputSet, outputSet;
-
-            if (! getMainBusFormats (inputSet, outputSet))
-            {
-                if (isPrepared)
-                {
-                    isPrepared = false;
-                    audioProcessor.releaseResources();
-                }
-
-                return AAX_ERROR_UNIMPLEMENTED;
-            }
-
-            AudioProcessor::BusesLayout newLayout;
-
-            if (! fullBusesLayoutFromMainLayout (audioProcessor, inputSet, outputSet, newLayout))
-            {
-                if (isPrepared)
-                {
-                    isPrepared = false;
-                    audioProcessor.releaseResources();
-                }
-
-                return AAX_ERROR_UNIMPLEMENTED;
-            }
-
-            hasSidechain = (newLayout.getNumChannels (true, 1) == 1);
-
-            if (hasSidechain)
-            {
-                sidechainDesired = true;
-
-                auto disabledSidechainLayout = newLayout;
-                disabledSidechainLayout.inputBuses.getReference (1) = AudioChannelSet::disabled();
-
-                canDisableSidechain = audioProcessor.checkBusesLayoutSupported (disabledSidechainLayout);
-
-                if (canDisableSidechain && ! lastSideChainState && !audioProcessor.getBus(true, 1)->isEnabled())
-                {
-                    sidechainDesired = false;
-                    newLayout = disabledSidechainLayout;
-                }
-            }
-
-            if (isInAudioSuite())
-            {
-                // AudioSuite doesn't support multiple output buses
-                for (int i = 1; i < newLayout.outputBuses.size(); ++i)
-                    newLayout.outputBuses.getReference (i) = AudioChannelSet::disabled();
-
-                if (! audioProcessor.checkBusesLayoutSupported (newLayout))
-                {
-                    // your plug-in needs to support a single output bus if running in AudioSuite
-                    jassertfalse;
-
-                    if (isPrepared)
-                    {
-                        isPrepared = false;
-                        audioProcessor.releaseResources();
-                    }
-
-                    return AAX_ERROR_UNIMPLEMENTED;
-                }
-            }
-
-            const bool layoutChanged = (oldLayout != newLayout);
-
-            if (layoutChanged)
-            {
-                if (! audioProcessor.setBusesLayout (newLayout))
-                {
-                    if (isPrepared)
-                    {
-                        isPrepared = false;
-                        audioProcessor.releaseResources();
-                    }
-
-                    return AAX_ERROR_UNIMPLEMENTED;
-                }
-
-                rebuildChannelMapArrays();
-            }
-
-            if (layoutChanged || (! isPrepared))
-            {
-                if (isPrepared)
-                {
-                    isPrepared = false;
-                    audioProcessor.releaseResources();
-                }
-
-                audioProcessor.setRateAndBufferSizeDetails (sampleRate, lastBufferSize);
-                audioProcessor.prepareToPlay (sampleRate, lastBufferSize);
-                maxBufferSize = lastBufferSize;
-
-                midiBuffer.ensureSize (2048);
-                midiBuffer.clear();
-
-                sideChainBuffer.calloc (static_cast<size_t> (maxBufferSize));
-            }
-
-            check (Controller()->SetSignalLatency (audioProcessor.getLatencySamples()));
-            isPrepared = true;
-
-            return AAX_SUCCESS;
-        }
-
-        void rebuildChannelMapArrays()
-        {
-            auto& audioProcessor = getPluginInstance();
-
-            for (int dir = 0; dir < 2; ++dir)
-            {
-                bool isInput = (dir == 0);
-                auto& layoutMap = isInput ? inputLayoutMap : outputLayoutMap;
-                layoutMap.clear();
-
-                auto numBuses = audioProcessor.getBusCount (isInput);
-                int chOffset = 0;
-
-                for (int busIdx = 0; busIdx < numBuses; ++busIdx)
-                {
-                    auto channelFormat = audioProcessor.getChannelLayoutOfBus (isInput, busIdx);
-
-                    if (channelFormat != AudioChannelSet::disabled())
-                    {
-                        auto numChannels = channelFormat.size();
-
-                        for (int ch = 0; ch < numChannels; ++ch)
-                            layoutMap.add (juceChannelIndexToAax (ch, channelFormat) + chOffset);
-
-                        chOffset += numChannels;
-                    }
-                }
-            }
-        }
-
-        static void algorithmCallback (JUCEAlgorithmContext* const instancesBegin[], const void* const instancesEnd)
-        {
-            for (auto iter = instancesBegin; iter < instancesEnd; ++iter)
-            {
-                auto& i = **iter;
-
-                int sideChainBufferIdx = i.pluginInstance->parameters.hasSidechain && i.sideChainBuffers != nullptr
-                                             ? static_cast<int> (*i.sideChainBuffers) : -1;
-
-                // sidechain index of zero is an invalid index
-                if (sideChainBufferIdx <= 0)
-                    sideChainBufferIdx = -1;
-
-                auto numMeters = i.pluginInstance->parameters.aaxMeters.size();
-                float* const meterTapBuffers = (i.meterTapBuffers != nullptr && numMeters > 0 ? *i.meterTapBuffers : nullptr);
-
-                i.pluginInstance->parameters.process (i.inputChannels, i.outputChannels, sideChainBufferIdx,
-                                                      *(i.bufferSize), *(i.bypass) != 0,
-                                                      getMidiNodeIn(i), getMidiNodeOut(i),
-                                                      meterTapBuffers);
-            }
-        }
-
-        //==============================================================================
-        void updateSidechainState()
-        {
-            if (! processingSidechainChange)
-                return;
-
-            auto& audioProcessor = getPluginInstance();
-            bool sidechainActual = audioProcessor.getChannelCountOfBus (true, 1) > 0;
-
-            if (hasSidechain && canDisableSidechain && sidechainDesired != sidechainActual)
-            {
-                lastSideChainState = sidechainDesired;
-
-                if (isPrepared)
-                {
-                    isPrepared = false;
-                    audioProcessor.releaseResources();
-                }
-
-                if (auto* bus = audioProcessor.getBus (true, 1))
-                    bus->setCurrentLayout (lastSideChainState ? AudioChannelSet::mono()
-                                                              : AudioChannelSet::disabled());
-
-                audioProcessor.prepareToPlay (audioProcessor.getSampleRate(), audioProcessor.getBlockSize());
-                isPrepared = true;
-            }
-
-            processingSidechainChange = false;
-        }
-
-        void handleAsyncUpdate() override
-        {
-            updateSidechainState();
-        }
-
-        //==============================================================================
-        static AudioProcessor::CurveData::Type aaxCurveTypeToJUCE (AAX_CTypeID type) noexcept
-        {
-            switch (type)
-            {
-            case AAX_eCurveType_EQ:              return AudioProcessor::CurveData::Type::EQ;
-            case AAX_eCurveType_Dynamics:        return AudioProcessor::CurveData::Type::Dynamics;
-            case AAX_eCurveType_Reduction:       return AudioProcessor::CurveData::Type::GainReduction;
-            default:  break;
-            }
-
-            return AudioProcessor::CurveData::Type::Unknown;
-        }
-
-        uint32_t getAAXMeterIdForParamId (const String& paramID) const noexcept
-        {
-            int idx;
-
-            for (idx = 0; idx < aaxMeters.size(); ++idx)
-                if (LegacyAudioParameter::getParamID (aaxMeters[idx], false) == paramID)
-                    break;
-
-            // you specified a parameter id in your curve but the parameter does not have the meter
-            // category
-            jassert (idx < aaxMeters.size());
-            return 'Metr' + static_cast<AAX_CTypeID> (idx);
-        }
-
-        //==============================================================================
-        AAX_Result GetCurveData (AAX_CTypeID iCurveType, const float * iValues, uint32_t iNumValues, float * oValues ) const override
-        {
-            auto curveType = aaxCurveTypeToJUCE (iCurveType);
-
-            if (curveType != AudioProcessor::CurveData::Type::Unknown)
-            {
-                auto& audioProcessor = getPluginInstance();
-                auto curve = audioProcessor.getResponseCurve (curveType);
-
-                if (curve.curve)
-                {
-                    if (oValues != nullptr && iValues != nullptr)
-                    {
-                        for (uint32_t i = 0; i < iNumValues; ++i)
-                            oValues[i] = curve.curve (iValues[i]);
-                    }
-
-                    return AAX_SUCCESS;
-                }
-            }
-
-            return AAX_ERROR_UNIMPLEMENTED;
-        }
-
-        AAX_Result GetCurveDataMeterIds (AAX_CTypeID iCurveType, uint32_t *oXMeterId, uint32_t *oYMeterId)  const override
-        {
-            auto curveType = aaxCurveTypeToJUCE (iCurveType);
-
-            if (curveType != AudioProcessor::CurveData::Type::Unknown)
-            {
-                auto& audioProcessor = getPluginInstance();
-                auto curve = audioProcessor.getResponseCurve (curveType);
-
-                if (curve.curve && curve.xMeterID.isNotEmpty() && curve.yMeterID.isNotEmpty())
-                {
-                    if (oXMeterId != nullptr) *oXMeterId = getAAXMeterIdForParamId (curve.xMeterID);
-                    if (oYMeterId != nullptr) *oYMeterId = getAAXMeterIdForParamId (curve.yMeterID);
-
-                    return AAX_SUCCESS;
-                }
-            }
-
-            return AAX_ERROR_UNIMPLEMENTED;
-        }
-
-        AAX_Result GetCurveDataDisplayRange (AAX_CTypeID iCurveType, float *oXMin, float *oXMax, float *oYMin, float *oYMax) const override
-        {
-            auto curveType = aaxCurveTypeToJUCE (iCurveType);
-
-            if (curveType != AudioProcessor::CurveData::Type::Unknown)
-            {
-                auto& audioProcessor = getPluginInstance();
-                auto curve = audioProcessor.getResponseCurve (curveType);
-
-                if (curve.curve)
-                {
-                    if (oXMin != nullptr) *oXMin = curve.xRange.getStart();
-                    if (oXMax != nullptr) *oXMax = curve.xRange.getEnd();
-                    if (oYMin != nullptr) *oYMin = curve.yRange.getStart();
-                    if (oYMax != nullptr) *oYMax = curve.yRange.getEnd();
-
-                    return AAX_SUCCESS;
-                }
-            }
-
-            return AAX_ERROR_UNIMPLEMENTED;
-        }
-
-        //==============================================================================
-        inline int getParamIndexFromID (AAX_CParamID paramID) const noexcept
-        {
-            if (auto* param = getParameterFromID (paramID))
-                return LegacyAudioParameter::getParamIndex (getPluginInstance(), param);
-
-            return -1;
-        }
-
-        inline AAX_CParamID getAAXParamIDFromJuceIndex (int index) const noexcept
-        {
-            if (isPositiveAndBelow (index, aaxParamIDs.size()))
-                return aaxParamIDs.getReference (index).toRawUTF8();
-
-            return nullptr;
-        }
-
-        AudioProcessorParameter* getParameterFromID (AAX_CParamID paramID) const noexcept
-        {
-            return paramMap [AAXClasses::getAAXParamHash (paramID)];
-        }
-
-        //==============================================================================
-        static AudioProcessor::BusesLayout getDefaultLayout (const AudioProcessor& p, bool enableAll)
-        {
-            AudioProcessor::BusesLayout defaultLayout;
-
-            for (int dir = 0; dir < 2; ++dir)
-            {
-                bool isInput = (dir == 0);
-                auto numBuses = p.getBusCount (isInput);
-                auto& layouts = (isInput ? defaultLayout.inputBuses : defaultLayout.outputBuses);
-
-                for (int i = 0; i < numBuses; ++i)
-                    if (auto* bus = p.getBus (isInput, i))
-                        layouts.add (enableAll || bus->isEnabledByDefault() ? bus->getDefaultLayout() : AudioChannelSet());
-            }
-
-            return defaultLayout;
-        }
-
-        static AudioProcessor::BusesLayout getDefaultLayout (AudioProcessor& p)
-        {
-            auto defaultLayout = getDefaultLayout (p, true);
-
-            if (! p.checkBusesLayoutSupported (defaultLayout))
-                defaultLayout = getDefaultLayout (p, false);
-
-            // Your processor must support the default layout
-            jassert (p.checkBusesLayoutSupported (defaultLayout));
-            return defaultLayout;
-        }
-
-        //==============================================================================
-        ScopedJuceInitialiser_GUI libraryInitialiser;
-
-        std::unique_ptr<AudioProcessor> pluginInstance;
-
-        bool isPrepared = false;
-        MidiBuffer midiBuffer;
-        Array<float*> channelList;
-        int32_t juceChunkIndex = 0;
-        AAX_CSampleRate sampleRate = 0;
-        int lastBufferSize = 1024, maxBufferSize = 1024;
-        bool hasSidechain = false, canDisableSidechain = false, lastSideChainState = false;
-
-        std::atomic<bool> processingSidechainChange, sidechainDesired;
-
-        HeapBlock<float> sideChainBuffer;
-        Array<int> inputLayoutMap, outputLayoutMap;
-
-        Array<String> aaxParamIDs;
-        HashMap<int32, AudioProcessorParameter*> paramMap;
-        LegacyAudioParametersWrapper juceParameters;
-        std::unique_ptr<AudioProcessorParameter> ownedBypassParameter;
-
-        Array<AudioProcessorParameter*> aaxMeters;
-
-        struct ChunkMemoryBlock
-        {
-            juce::MemoryBlock data;
-            bool isValid;
-        };
-
-        // temporary filter data is generated in GetChunkSize
-        // and the size of the data returned. To avoid generating
-        // it again in GetChunk, we need to store it somewhere.
-        // However, as GetChunkSize and GetChunk can be called
-        // on different threads, we store it in thread dependent storage
-        // in a hash map with the thread id as a key.
-        mutable ThreadLocalValue<ChunkMemoryBlock> perThreadFilterData;
-        CriticalSection perThreadDataLock;
-
-        ThreadLocalValue<bool> inParameterChangedCallback;
-
-        JUCE_DECLARE_NON_COPYABLE (JuceAAX_Processor)
-    };
-
-    //==============================================================================
-    void JuceAAX_GUI::CreateViewContents()
-    {
-        if (component == nullptr)
-        {
-            if (auto* params = dynamic_cast<JuceAAX_Processor*> (GetEffectParameters()))
-                component.reset (new ContentWrapperComponent (*this, params->getPluginInstance()));
-            else
-                jassertfalse;
-        }
-    }
-
-    int JuceAAX_GUI::getParamIndexFromID (AAX_CParamID paramID) const noexcept
-    {
-        if (auto* params = dynamic_cast<const JuceAAX_Processor*> (GetEffectParameters()))
-            return params->getParamIndexFromID (paramID);
-
-        return -1;
-    }
-
-    AAX_CParamID JuceAAX_GUI::getAAXParamIDFromJuceIndex (int index) const noexcept
-    {
-        if (auto* params = dynamic_cast<const JuceAAX_Processor*> (GetEffectParameters()))
-            return params->getAAXParamIDFromJuceIndex (index);
-
-        return nullptr;
-    }
-
-    //==============================================================================
-    struct AAXFormatConfiguration
-    {
-        AAXFormatConfiguration() noexcept {}
-
-        AAXFormatConfiguration (AAX_EStemFormat inFormat, AAX_EStemFormat outFormat) noexcept
-            : inputFormat (inFormat), outputFormat (outFormat) {}
-
-        AAX_EStemFormat inputFormat  = AAX_eStemFormat_None,
-                        outputFormat = AAX_eStemFormat_None;
-
-        bool operator== (const AAXFormatConfiguration other) const noexcept
-        {
-            return inputFormat == other.inputFormat && outputFormat == other.outputFormat;
-        }
-
-        bool operator< (const AAXFormatConfiguration other) const noexcept
-        {
-            return inputFormat == other.inputFormat ? (outputFormat < other.outputFormat)
-                                                    : (inputFormat  < other.inputFormat);
-        }
-    };
-
-    //==============================================================================
-    static int addAAXMeters (AudioProcessor& p, AAX_IEffectDescriptor& descriptor)
-    {
-        LegacyAudioParametersWrapper params;
-
-       #if JUCE_FORCE_USE_LEGACY_PARAM_IDS
-        const bool forceLegacyParamIDs = true;
-       #else
-        const bool forceLegacyParamIDs = false;
-       #endif
-
-        params.update (p, forceLegacyParamIDs);
-
-        int meterIdx = 0;
-
-        for (auto* param : params.params)
-        {
-            auto category = param->getCategory();
-
-            // is this a meter?
-            if (((category & 0xffff0000) >> 16) == 2)
-            {
-                if (auto* meterProperties = descriptor.NewPropertyMap())
-                {
-                    meterProperties->AddProperty (AAX_eProperty_Meter_Type,        getMeterTypeForCategory (category));
-                    meterProperties->AddProperty (AAX_eProperty_Meter_Orientation, AAX_eMeterOrientation_TopRight);
-
-                    descriptor.AddMeterDescription ('Metr' + static_cast<AAX_CTypeID> (meterIdx++),
-                                                    param->getName (1024).toRawUTF8(), meterProperties);
-                }
-            }
-        }
-
-        return meterIdx;
-    }
-
-#if JucePlugin_EnhancedAudioSuite
-    static AAX_IPropertyMap* createAudioSuitePropertiesForLayout(AAX_IEffectDescriptor& descriptor, int32_t pluginId, int maxInputs, int maxOutputs, bool hasSidechain)
-    {
-        // Create a property map
-        AAX_IPropertyMap* const properties = descriptor.NewPropertyMap();
-        jassert(properties != nullptr);
-
-        properties->AddProperty(AAX_eProperty_ManufacturerID, JucePlugin_AAXManufacturerCode);
-        properties->AddProperty(AAX_eProperty_ProductID, JucePlugin_AAXProductId);
-        properties->AddProperty(AAX_eProperty_PlugInID_AudioSuite, pluginId);
-
-        properties->AddProperty(AAX_eProperty_NumberOfInputs, maxInputs);
-        properties->AddProperty(AAX_eProperty_NumberOfOutputs, maxOutputs);
-
-        if (hasSidechain)
-        {
-            properties->AddProperty(AAX_eProperty_SupportsSideChainInput, true);
-        }
-
-        // Required for latency compensation!
-        properties->AddProperty(AAX_eProperty_UsesRandomAccess, true);
-#if JucePlugin_EnhancedAudioSuite_RequiresAnalysis
-        properties->AddProperty(AAX_eProperty_RequiresAnalysis, true);
-#endif
-#if JucePlugin_EnhancedAudioSuite_OptionalAnalysis
-        properties->AddProperty(AAX_eProperty_OptionalAnalysis, true);
-#endif
-#if JucePlugin_EnhacnedAudioSuite_AllowPreviewWithoutAnalysis
-        properties->AddProperty(AAX_eProperty_AllowPreviewWithoutAnalysis, true);
-#endif
-#if JucePlugin_EnhancedAudioSuite_DestinationTrack
-        properties->AddProperty(AAX_eProperty_DestinationTrack, true);
-#endif
-#if JucePlugin_EnhancedAudioSuite_RequestsAllTrackData
-        properties->AddProperty(AAX_eProperty_RequestsAllTrackData, true);
-#endif
-#if JucePlugin_EnhancedAudioSuite_ContinuousOnly
-        properties->AddProperty(AAX_eProperty_ContinuousOnly, true);
-#endif
-#if JucePlugin_EnhancedAudioSuite_MultiInputModeOnly
-        properties->AddProperty(AAX_eProperty_MultiInputModeOnly, true);
-#endif
-#if JucePlugin_EnhancedAudioSuite_DisablePreview
-        properties->AddProperty(AAX_eProperty_DisablePreview, true);
-#endif
-#if JucePlugin_EnhancedAudioSuite_DisableHandles
-        properties->AddProperty(AAX_eProperty_DisableHandles, true);
-#endif
-#if JucePlugin_EnhancedAudioSuite_DisableAudiosuiteReverse
-        properties->AddProperty(AAX_eProperty_DisableAudiosuiteReverse, true);
-#endif
-#if JucePlugin_AAXDisableBypass
-        properties->AddProperty(AAX_eProperty_CanBypass, false);
-#else
-        properties->AddProperty(AAX_eProperty_CanBypass, true);
-#endif
-        return properties;
-    }
-#endif // JucePlugin_EnhancedAudioSuite
-
-    static void createDescriptor (AAX_IComponentDescriptor& desc,
-                                  const AudioProcessor::BusesLayout& fullLayout,
-                                  AudioProcessor& processor,
-                                  Array<int32>& pluginIds,
-                                  const int numMeters)
-    {
-        auto aaxInputFormat  = getFormatForAudioChannelSet (fullLayout.getMainInputChannelSet(),  false);
-        auto aaxOutputFormat = getFormatForAudioChannelSet (fullLayout.getMainOutputChannelSet(), false);
-
-       #if JucePlugin_IsSynth
-        if (aaxInputFormat == AAX_eStemFormat_None)
-            aaxInputFormat = aaxOutputFormat;
-       #endif
-
-       #if JucePlugin_IsMidiEffect
-        aaxInputFormat = aaxOutputFormat = AAX_eStemFormat_Mono;
-       #endif
-
-        check (desc.AddAudioIn  (JUCEAlgorithmIDs::inputChannels));
-        check (desc.AddAudioOut (JUCEAlgorithmIDs::outputChannels));
-
-        check (desc.AddAudioBufferLength (JUCEAlgorithmIDs::bufferSize));
-        check (desc.AddDataInPort (JUCEAlgorithmIDs::bypass, sizeof (int32_t)));
-
-       #if JucePlugin_WantsMidiInput || JucePlugin_IsMidiEffect
-        check (desc.AddMIDINode (JUCEAlgorithmIDs::midiNodeIn, AAX_eMIDINodeType_LocalInput,
-                                 JucePlugin_Name, 0xffff));
-       #endif
-
-       #if JucePlugin_ProducesMidiOutput || JucePlugin_IsSynth || JucePlugin_IsMidiEffect
-        check (desc.AddMIDINode (JUCEAlgorithmIDs::midiNodeOut, AAX_eMIDINodeType_LocalOutput,
-                                 JucePlugin_Name " Out", 0xffff));
-       #endif
-
-        check (desc.AddPrivateData (JUCEAlgorithmIDs::pluginInstance, sizeof (PluginInstanceInfo)));
-        check (desc.AddPrivateData (JUCEAlgorithmIDs::preparedFlag, sizeof (int32_t)));
-
-        if (numMeters > 0)
-        {
-            HeapBlock<AAX_CTypeID> meterIDs (static_cast<size_t> (numMeters));
-
-            for (int i = 0; i < numMeters; ++i)
-                meterIDs[i] = 'Metr' + static_cast<AAX_CTypeID> (i);
-
-            check (desc.AddMeters (JUCEAlgorithmIDs::meterTapBuffers, meterIDs.getData(), static_cast<uint32_t> (numMeters)));
-        }
-        else
-        {
-            // AAX does not allow there to be any gaps in the fields of the algorithm context structure
-            // so just add a dummy one here if there aren't any meters
-            check (desc.AddPrivateData (JUCEAlgorithmIDs::meterTapBuffers, sizeof (uintptr_t)));
-        }
-
-        // Create a property map
-        AAX_IPropertyMap* const properties = desc.NewPropertyMap();
-        jassert (properties != nullptr);
-
-        properties->AddProperty (AAX_eProperty_ManufacturerID,      JucePlugin_AAXManufacturerCode);
-        properties->AddProperty (AAX_eProperty_ProductID,           JucePlugin_AAXProductId);
-
-       #if JucePlugin_AAXDisableBypass
-        properties->AddProperty (AAX_eProperty_CanBypass,           false);
-       #else
-        properties->AddProperty (AAX_eProperty_CanBypass,           true);
-       #endif
-
-        properties->AddProperty (AAX_eProperty_InputStemFormat,     static_cast<AAX_CPropertyValue> (aaxInputFormat));
-        properties->AddProperty (AAX_eProperty_OutputStemFormat,    static_cast<AAX_CPropertyValue> (aaxOutputFormat));
-
-        // This value needs to match the RTAS wrapper's Type ID, so that
-        // the host knows that the RTAS/AAX plugins are equivalent.
-        const int32 pluginID = processor.getAAXPluginIDForMainBusConfig (fullLayout.getMainInputChannelSet(),
-                                                                         fullLayout.getMainOutputChannelSet(),
-                                                                         false);
-
-        // The plugin id generated from your AudioProcessor's getAAXPluginIDForMainBusConfig callback
-        // it not unique. Please fix your implementation!
-        jassert (! pluginIds.contains (pluginID));
-        pluginIds.add (pluginID);
-
-        properties->AddProperty (AAX_eProperty_PlugInID_Native, pluginID);
-
-       #if ! (JucePlugin_AAXDisableAudioSuite || JucePlugin_EnhancedAudioSuite)
-        properties->AddProperty (AAX_eProperty_PlugInID_AudioSuite,
-                                 processor.getAAXPluginIDForMainBusConfig (fullLayout.getMainInputChannelSet(),
-                                                                           fullLayout.getMainOutputChannelSet(),
-                                                                           true));
-       #endif
-
-       #if JucePlugin_AAXDisableMultiMono
-        properties->AddProperty (AAX_eProperty_Constraint_MultiMonoSupport, false);
-       #else
-        properties->AddProperty (AAX_eProperty_Constraint_MultiMonoSupport, true);
-       #endif
-
-       #if JucePlugin_AAXDisableDynamicProcessing
-        properties->AddProperty (AAX_eProperty_Constraint_AlwaysProcess, true);
-       #endif
-
-       #if JucePlugin_AAXDisableSaveRestore
-        properties->AddProperty (AAX_eProperty_SupportsSaveRestore, false);
-       #endif
-
-        if (fullLayout.getChannelSet (true, 1) == AudioChannelSet::mono())
-        {
-            check (desc.AddSideChainIn (JUCEAlgorithmIDs::sideChainBuffers));
-            properties->AddProperty (AAX_eProperty_SupportsSideChainInput, true);
-        }
-        else
-        {
-            // AAX does not allow there to be any gaps in the fields of the algorithm context structure
-            // so just add a dummy one here if there aren't any side chains
-            check (desc.AddPrivateData (JUCEAlgorithmIDs::sideChainBuffers, sizeof (uintptr_t)));
-        }
-
-        auto maxAuxBuses = jmax (0, jmin (15, fullLayout.outputBuses.size() - 1));
-
-        // add the output buses
-        // This is incredibly dumb: the output bus format must be well defined
-        // for every main bus in/out format pair. This means that there cannot
-        // be two configurations with different aux formats but
-        // identical main bus in/out formats.
-        for (int busIdx = 1; busIdx < maxAuxBuses + 1; ++busIdx)
-        {
-            auto set = fullLayout.getChannelSet (false, busIdx);
-
-            if (set.isDisabled())
-                break;
-
-            auto auxFormat = getFormatForAudioChannelSet (set, true);
-
-            if (auxFormat != AAX_eStemFormat_INT32_MAX && auxFormat != AAX_eStemFormat_None)
-            {
-                auto& name = processor.getBus (false, busIdx)->getName();
-                check (desc.AddAuxOutputStem (0, static_cast<int32_t> (auxFormat), name.toRawUTF8()));
-            }
-        }
-
-        check (desc.AddProcessProc_Native (algorithmProcessCallback, properties));
-    }
-
-    static bool hostSupportsStemFormat (AAX_EStemFormat stemFormat, const AAX_IFeatureInfo* featureInfo)
-    {
-        if (featureInfo != nullptr)
-        {
-            AAX_ESupportLevel supportLevel;
-
-            if (featureInfo->SupportLevel (supportLevel) == AAX_SUCCESS && supportLevel == AAX_eSupportLevel_ByProperty)
-            {
-                std::unique_ptr<const AAX_IPropertyMap> props (featureInfo->AcquireProperties());
-
-                // Due to a bug in ProTools 12.8, ProTools thinks that AAX_eStemFormat_Ambi_1_ACN is not supported
-                // To workaround this bug, check if ProTools supports AAX_eStemFormat_Ambi_2_ACN, and, if yes,
-                // we can safely assume that it will also support AAX_eStemFormat_Ambi_1_ACN
-                if (stemFormat == AAX_eStemFormat_Ambi_1_ACN)
-                    stemFormat = AAX_eStemFormat_Ambi_2_ACN;
-
-                if (props != nullptr && props->GetProperty ((AAX_EProperty) stemFormat, (AAX_CPropertyValue*) &supportLevel) != 0)
-                    return (supportLevel == AAX_eSupportLevel_Supported);
-            }
-        }
-
-        return (AAX_STEM_FORMAT_INDEX (stemFormat) <= 12);
-    }
-
-    static void getPlugInDescription (AAX_IEffectDescriptor& descriptor, const AAX_IFeatureInfo* featureInfo, bool isEnhancedAudioSuite = false)
-    {
-        auto aaxType = isEnhancedAudioSuite ? AudioProcessor::wrapperType_AudioSuite : AudioProcessor::wrapperType_AAX;
-
-        PluginHostType::jucePlugInClientCurrentWrapperType = aaxType;
-        std::unique_ptr<AudioProcessor> plugin (createPluginFilterOfType (aaxType));
-        auto numInputBuses  = plugin->getBusCount (true);
-        auto numOutputBuses = plugin->getBusCount (false);
-
-        auto pluginNames = plugin->getAlternateDisplayNames();
-
-        pluginNames.insert (0, JucePlugin_Desc);
-        pluginNames.insert (0, JucePlugin_Name);
-
-        pluginNames.removeDuplicates (false);
-
-        for (auto name : pluginNames)
-            descriptor.AddName (name.toRawUTF8());
-
-        descriptor.AddCategory (JucePlugin_AAXCategory);
-
-        const int numMeters = addAAXMeters (*plugin, descriptor);
-
-       #ifdef JucePlugin_AAXPageTableFile
-        // optional page table setting - define this macro in your project if you want
-        // to set this value - see Avid documentation for details about its format.
-        descriptor.AddResourceInfo (AAX_eResourceType_PageTable, JucePlugin_AAXPageTableFile);
-       #endif
-
-#if JucePlugin_EnhancedAudioSuite
-        if (isEnhancedAudioSuite)
-        {
-            // AudioSuite will always use highest count descriptor.
-            // Layout changes are being handled within the AudioSuite callbacks!
-            check (descriptor.AddProcPtr ((void*) JuceAAX_GUI::Create, kAAX_ProcPtrID_Create_EffectGUI));
-            check (descriptor.AddProcPtr ((void*) JuceAAX_Processor::CreateAudioSuiteParameters,  kAAX_ProcPtrID_Create_EffectParameters));
-            check (descriptor.AddProcPtr ((void*) JuceAAX_Processor::CreateAudioSuite,  kAAX_ProcPtrID_Create_HostProcessor));
-
-            if (AAX_IComponentDescriptor* const desc = descriptor.NewComponentDescriptor())
-            {
-                plugin->enableAllBuses();
-                auto layoutToTest = plugin->getBusesLayout();
-                jassert(layoutToTest.inputBuses.size() > 0 && layoutToTest.outputBuses.size() > 0);
-
-                int maxInputs = 0, maxOutputs = 0;
-                bool supportsSidechain = false;
-                for (int inIdx = 1; inIdx <= AAX_eMaxAudioSuiteTracks; ++inIdx)
-                {
-                    layoutToTest.inputBuses.set (0, AudioChannelSet::canonicalChannelSet (inIdx));
-                    for (int outIdx = 1; outIdx <= AAX_eMaxAudioSuiteTracks; ++outIdx)
-                    {
-                        layoutToTest.outputBuses.set (0, AudioChannelSet::canonicalChannelSet (outIdx));
-                        if (! plugin->checkBusesLayoutSupported (layoutToTest))
-                            continue;
-                        if (numInputBuses > 1 && plugin->getBusesLayout().getChannelSet (true, 1) != AudioChannelSet::disabled())
-                        {
-                            supportsSidechain = true;
-                            // Pro Tools only has mono sidechain!
-                            jassert (plugin->getBusesLayout().getChannelSet (true, 1) == AudioChannelSet::mono());
-                        }
-                        maxInputs = std::max (maxInputs, inIdx);
-                        maxOutputs = std::max (maxOutputs, outIdx);
-                    }
-                }
-                auto properties = createAudioSuitePropertiesForLayout (descriptor, JucePlugin_PluginCode, maxInputs, maxOutputs, supportsSidechain);
-                check(descriptor.SetProperties (properties));
-                check(descriptor.AddComponent (desc));
-            }
-            return;
-        }
-#endif
-
-        // Native AAX...
-        check (descriptor.AddProcPtr ((void*) JuceAAX_GUI::Create,        kAAX_ProcPtrID_Create_EffectGUI));
-        check (descriptor.AddProcPtr ((void*) JuceAAX_Processor::Create,  kAAX_ProcPtrID_Create_EffectParameters));
-
-        Array<int32> pluginIds;
-       #if JucePlugin_IsMidiEffect
-        // MIDI effect plug-ins do not support any audio channels
-        jassert (numInputBuses == 0 && numOutputBuses == 0);
-        ignoreUnused (featureInfo);
-
-        if (auto* desc = descriptor.NewComponentDescriptor())
-        {
-            createDescriptor (*desc, plugin->getBusesLayout(), *plugin, pluginIds, numMeters);
-            check (descriptor.AddComponent (desc));
-        }
-       #else
-        const int numIns  = numInputBuses  > 0 ? numElementsInArray (aaxFormats) : 0;
-        const int numOuts = numOutputBuses > 0 ? numElementsInArray (aaxFormats) : 0;
-
-        for (int inIdx = 0; inIdx < jmax (numIns, 1); ++inIdx)
-        {
-            auto aaxInFormat = numIns > 0 ? aaxFormats[inIdx] : AAX_eStemFormat_None;
-            auto inLayout = channelSetFromStemFormat (aaxInFormat, false);
-
-            for (int outIdx = 0; outIdx < jmax (numOuts, 1); ++outIdx)
-            {
-                auto aaxOutFormat = numOuts > 0 ? aaxFormats[outIdx] : AAX_eStemFormat_None;
-                auto outLayout = channelSetFromStemFormat (aaxOutFormat, false);
-
-                if (hostSupportsStemFormat (aaxInFormat, featureInfo)
-                     && hostSupportsStemFormat (aaxOutFormat, featureInfo))
-                {
-                    AudioProcessor::BusesLayout fullLayout;
-
-                    if (! JuceAAX_Processor::fullBusesLayoutFromMainLayout (*plugin, inLayout, outLayout, fullLayout))
-                        continue;
-
-                    if (auto* desc = descriptor.NewComponentDescriptor())
-                    {
-                        createDescriptor (*desc, fullLayout, *plugin, pluginIds, numMeters);
-                        check (descriptor.AddComponent (desc));
-                    }
-                }
-            }
-        }
-
-        // You don't have any supported layouts
-        jassert (pluginIds.size() > 0);
-       #endif
-    }
-}
-
-void AAX_CALLBACK AAXClasses::algorithmProcessCallback (JUCEAlgorithmContext* const instancesBegin[], const void* const instancesEnd)
-{
-    AAXClasses::JuceAAX_Processor::algorithmCallback (instancesBegin, instancesEnd);
-}
-
-//==============================================================================
-AAX_Result JUCE_CDECL GetEffectDescriptions (AAX_ICollection*);
-AAX_Result JUCE_CDECL GetEffectDescriptions (AAX_ICollection* collection)
-{
-    ScopedJuceInitialiser_GUI libraryInitialiser;
-    AAX_Result result = AAX_SUCCESS;
-
-    std::unique_ptr<const AAX_IFeatureInfo> stemFormatFeatureInfo;
-
-    if (const auto* hostDescription = collection->DescriptionHost())
-        stemFormatFeatureInfo.reset (hostDescription->AcquireFeatureProperties (AAXATTR_ClientFeature_StemFormat));
-
-    if (auto* descriptor = collection->NewDescriptor())
-    {
-#if !JucePlugin_EnhancedAudioSuiteOnly
-        AAXClasses::getPlugInDescription (*descriptor, stemFormatFeatureInfo.get());
-        result = collection->AddEffect (JUCE_STRINGIFY (JucePlugin_AAXIdentifier), descriptor);
-#endif
-#if JucePlugin_EnhancedAudioSuite
-        if (AAX_IEffectDescriptor* const asDescriptor = collection->NewDescriptor())
-        {
-            AAXClasses::getPlugInDescription (*asDescriptor, nullptr, true);
-            result = collection->AddEffect (JUCE_STRINGIFY (JucePlugin_AAXIdentifier ".hostprocessor"), asDescriptor);
-        }
-        else
-            return AAX_ERROR_NULL_OBJECT;
-#endif
-
-        collection->SetManufacturerName (JucePlugin_Manufacturer);
-        collection->AddPackageName (JucePlugin_Desc);
-        collection->AddPackageName (JucePlugin_Name);
-        collection->SetPackageVersion (JucePlugin_VersionCode);
-
-        return result;
-    }
-
-    return AAX_ERROR_NULL_OBJECT;
-}
-
-JUCE_END_IGNORE_WARNINGS_GCC_LIKE
-
-//==============================================================================
-#if _MSC_VER || JUCE_MINGW
-extern "C" BOOL WINAPI DllMain (HINSTANCE instance, DWORD reason, LPVOID) { if (reason == DLL_PROCESS_ATTACH) Process::setCurrentModuleInstanceHandle (instance); return true; }
-#endif
-
-#endif
+/*
+  ==============================================================================
+
+   This file is part of the JUCE library.
+   Copyright (c) 2020 - Raw Material Software Limited
+
+   JUCE is an open source library subject to commercial or open-source
+   licensing.
+
+   By using JUCE, you agree to the terms of both the JUCE 6 End-User License
+   Agreement and JUCE Privacy Policy (both effective as of the 16th June 2020).
+
+   End User License Agreement: www.juce.com/juce-6-licence
+   Privacy Policy: www.juce.com/juce-privacy-policy
+
+   Or: You may also use this code under the terms of the GPL v3 (see
+   www.gnu.org/licenses).
+
+   JUCE IS PROVIDED "AS IS" WITHOUT ANY WARRANTY, AND ALL WARRANTIES, WHETHER
+   EXPRESSED OR IMPLIED, INCLUDING MERCHANTABILITY AND FITNESS FOR PURPOSE, ARE
+   DISCLAIMED.
+
+  ==============================================================================
+*/
+
+#include <juce_core/system/juce_TargetPlatform.h>
+#include "../utility/juce_CheckSettingMacros.h"
+
+#if JucePlugin_Build_AAX && (JUCE_INCLUDED_AAX_IN_MM || defined (_WIN32) || defined (_WIN64))
+
+#include "../utility/juce_IncludeSystemHeaders.h"
+#include "../utility/juce_IncludeModuleHeaders.h"
+#include "../utility/juce_WindowsHooks.h"
+#include "../utility/juce_FakeMouseMoveGenerator.h"
+
+#include <juce_audio_processors/format_types/juce_LegacyAudioParameter.cpp>
+
+JUCE_BEGIN_IGNORE_WARNINGS_MSVC (4127 4512 4996)
+JUCE_BEGIN_IGNORE_WARNINGS_GCC_LIKE ("-Wnon-virtual-dtor",
+                                     "-Wsign-conversion",
+                                     "-Wextra-semi",
+                                     "-Wshift-sign-overflow",
+                                     "-Wpragma-pack",
+                                     "-Wzero-as-null-pointer-constant",
+                                     "-Winconsistent-missing-destructor-override",
+                                     "-Wfour-char-constants")
+
+#include <AAX_Version.h>
+
+static_assert (AAX_SDK_CURRENT_REVISION >= AAX_SDK_2p3p0_REVISION, "JUCE requires AAX SDK version 2.3.0 or higher");
+
+#include <AAX_Exports.cpp>
+#include <AAX_ICollection.h>
+#include <AAX_IComponentDescriptor.h>
+#include <AAX_IEffectDescriptor.h>
+#include <AAX_IPropertyMap.h>
+#include <AAX_CEffectParameters.h>
+#include <AAX_Errors.h>
+#include <AAX_CBinaryTaperDelegate.h>
+#include <AAX_CBinaryDisplayDelegate.h>
+#include <AAX_CLinearTaperDelegate.h>
+#include <AAX_CNumberDisplayDelegate.h>
+#include <AAX_CEffectGUI.h>
+#include <AAX_IViewContainer.h>
+#include <AAX_ITransport.h>
+#include <AAX_IMIDINode.h>
+#include <AAX_UtilsNative.h>
+#include <AAX_Enums.h>
+#include <AAX_IDescriptionHost.h>
+#include <AAX_IFeatureInfo.h>
+#include <AAX_UIDs.h>
+
+#ifdef AAX_SDK_2p3p1_REVISION
+ #if AAX_SDK_CURRENT_REVISION >= AAX_SDK_2p3p1_REVISION
+  #include <AAX_Exception.h>
+  #include <AAX_Assert.h>
+ #endif
+#endif
+
+#if JucePlugin_EnhancedAudioSuite
+#include <AAX_CHostProcessor.h>
+#include <AAX_VHostProcessorDelegate.h>
+#endif
+
+JUCE_END_IGNORE_WARNINGS_MSVC
+JUCE_END_IGNORE_WARNINGS_GCC_LIKE
+
+JUCE_BEGIN_IGNORE_WARNINGS_GCC_LIKE ("-Wfour-char-constants")
+
+#if JUCE_WINDOWS
+ #ifndef JucePlugin_AAXLibs_path
+  #error "You need to define the JucePlugin_AAXLibs_path macro. (This is best done via the Projucer)"
+ #endif
+
+ #if JUCE_64BIT
+  #define JUCE_AAX_LIB "AAXLibrary_x64"
+ #else
+  #define JUCE_AAX_LIB "AAXLibrary"
+ #endif
+
+ #if JUCE_DEBUG
+  #define JUCE_AAX_LIB_PATH   "\\Debug\\"
+  #define JUCE_AAX_LIB_SUFFIX "_D"
+ #else
+  #define JUCE_AAX_LIB_PATH   "\\Release\\"
+  #define JUCE_AAX_LIB_SUFFIX ""
+ #endif
+
+ #pragma comment(lib, JucePlugin_AAXLibs_path JUCE_AAX_LIB_PATH JUCE_AAX_LIB JUCE_AAX_LIB_SUFFIX ".lib")
+#endif
+
+#undef check
+
+#include "juce_AAX_Modifier_Injector.h"
+
+using namespace juce;
+
+#ifndef JucePlugin_AAX_Chunk_Identifier
+ #define JucePlugin_AAX_Chunk_Identifier     'juce'
+#endif
+
+const int32_t juceChunkType = JucePlugin_AAX_Chunk_Identifier;
+
+//==============================================================================
+namespace AAXClasses
+{
+    static int32 getAAXParamHash (AAX_CParamID paramID) noexcept
+    {
+        int32 result = 0;
+
+        while (*paramID != 0)
+            result = (31 * result) + (*paramID++);
+
+        return result;
+    }
+
+    static void check (AAX_Result result)
+    {
+        jassert (result == AAX_SUCCESS); ignoreUnused (result);
+    }
+
+    // maps a channel index of an AAX format to an index of a juce format
+    struct AAXChannelStreamOrder
+    {
+        AAX_EStemFormat aaxStemFormat;
+        AudioChannelSet::ChannelType speakerOrder[10];
+    };
+
+    static AAX_EStemFormat stemFormatForAmbisonicOrder (int order)
+    {
+        switch (order)
+        {
+            case 1:   return AAX_eStemFormat_Ambi_1_ACN;
+            case 2:   return AAX_eStemFormat_Ambi_2_ACN;
+            case 3:   return AAX_eStemFormat_Ambi_3_ACN;
+            default:  break;
+        }
+
+        return AAX_eStemFormat_INT32_MAX;
+    }
+
+    static AAXChannelStreamOrder aaxChannelOrder[] =
+    {
+        { AAX_eStemFormat_Mono,     { AudioChannelSet::centre, AudioChannelSet::unknown, AudioChannelSet::unknown, AudioChannelSet::unknown, AudioChannelSet::unknown,
+                                      AudioChannelSet::unknown, AudioChannelSet::unknown, AudioChannelSet::unknown, AudioChannelSet::unknown, AudioChannelSet::unknown } },
+
+        { AAX_eStemFormat_Stereo,   { AudioChannelSet::left, AudioChannelSet::right, AudioChannelSet::unknown, AudioChannelSet::unknown, AudioChannelSet::unknown,
+                                      AudioChannelSet::unknown, AudioChannelSet::unknown, AudioChannelSet::unknown, AudioChannelSet::unknown, AudioChannelSet::unknown } },
+
+        { AAX_eStemFormat_LCR,      { AudioChannelSet::left, AudioChannelSet::centre, AudioChannelSet::right, AudioChannelSet::unknown, AudioChannelSet::unknown,
+                                      AudioChannelSet::unknown, AudioChannelSet::unknown, AudioChannelSet::unknown, AudioChannelSet::unknown, AudioChannelSet::unknown } },
+
+        { AAX_eStemFormat_LCRS,     { AudioChannelSet::left, AudioChannelSet::centre, AudioChannelSet::right, AudioChannelSet::centreSurround, AudioChannelSet::unknown,
+                                      AudioChannelSet::unknown, AudioChannelSet::unknown, AudioChannelSet::unknown, AudioChannelSet::unknown, AudioChannelSet::unknown } },
+
+        { AAX_eStemFormat_Quad,     { AudioChannelSet::left, AudioChannelSet::right,  AudioChannelSet::leftSurround, AudioChannelSet::rightSurround, AudioChannelSet::unknown,
+                                      AudioChannelSet::unknown, AudioChannelSet::unknown, AudioChannelSet::unknown, AudioChannelSet::unknown, AudioChannelSet::unknown } },
+
+        { AAX_eStemFormat_5_0,      { AudioChannelSet::left, AudioChannelSet::centre, AudioChannelSet::right, AudioChannelSet::leftSurround, AudioChannelSet::rightSurround,
+                                      AudioChannelSet::unknown, AudioChannelSet::unknown, AudioChannelSet::unknown, AudioChannelSet::unknown, AudioChannelSet::unknown } },
+
+        { AAX_eStemFormat_5_1,      { AudioChannelSet::left, AudioChannelSet::centre, AudioChannelSet::right, AudioChannelSet::leftSurround, AudioChannelSet::rightSurround,
+                                      AudioChannelSet::LFE, AudioChannelSet::unknown, AudioChannelSet::unknown, AudioChannelSet::unknown, AudioChannelSet::unknown } },
+
+        { AAX_eStemFormat_6_0,      { AudioChannelSet::left, AudioChannelSet::centre, AudioChannelSet::right, AudioChannelSet::leftSurround, AudioChannelSet::centreSurround,
+                                      AudioChannelSet::rightSurround, AudioChannelSet::unknown, AudioChannelSet::unknown, AudioChannelSet::unknown, AudioChannelSet::unknown } },
+
+        { AAX_eStemFormat_6_1,      { AudioChannelSet::left, AudioChannelSet::centre, AudioChannelSet::right, AudioChannelSet::leftSurround, AudioChannelSet::centreSurround,
+                                      AudioChannelSet::rightSurround, AudioChannelSet::LFE, AudioChannelSet::unknown, AudioChannelSet::unknown, AudioChannelSet::unknown } },
+
+        { AAX_eStemFormat_7_0_SDDS, { AudioChannelSet::left, AudioChannelSet::leftCentre, AudioChannelSet::centre, AudioChannelSet::rightCentre, AudioChannelSet::right,
+                                      AudioChannelSet::leftSurround, AudioChannelSet::rightSurround, AudioChannelSet::unknown, AudioChannelSet::unknown, AudioChannelSet::unknown } },
+
+        { AAX_eStemFormat_7_0_DTS,  { AudioChannelSet::left, AudioChannelSet::centre, AudioChannelSet::right, AudioChannelSet::leftSurroundSide, AudioChannelSet::rightSurroundSide,
+                                      AudioChannelSet::leftSurroundRear, AudioChannelSet::rightSurroundRear, AudioChannelSet::unknown, AudioChannelSet::unknown, AudioChannelSet::unknown } },
+
+        { AAX_eStemFormat_7_1_SDDS, { AudioChannelSet::left, AudioChannelSet::leftCentre, AudioChannelSet::centre, AudioChannelSet::rightCentre, AudioChannelSet::right,
+                                      AudioChannelSet::leftSurround, AudioChannelSet::rightSurround, AudioChannelSet::LFE, AudioChannelSet::unknown, AudioChannelSet::unknown } },
+
+        { AAX_eStemFormat_7_1_DTS,  { AudioChannelSet::left, AudioChannelSet::centre, AudioChannelSet::right, AudioChannelSet::leftSurroundSide, AudioChannelSet::rightSurroundSide,
+                                      AudioChannelSet::leftSurroundRear, AudioChannelSet::rightSurroundRear, AudioChannelSet::LFE, AudioChannelSet::unknown, AudioChannelSet::unknown } },
+
+        { AAX_eStemFormat_7_0_2,    { AudioChannelSet::left, AudioChannelSet::centre, AudioChannelSet::right, AudioChannelSet::leftSurroundSide, AudioChannelSet::rightSurroundSide,
+                                      AudioChannelSet::leftSurroundRear, AudioChannelSet::rightSurroundRear, AudioChannelSet::topSideLeft, AudioChannelSet::topSideRight, AudioChannelSet::unknown } },
+
+        { AAX_eStemFormat_7_1_2,    { AudioChannelSet::left, AudioChannelSet::centre, AudioChannelSet::right, AudioChannelSet::leftSurroundSide, AudioChannelSet::rightSurroundSide,
+                                      AudioChannelSet::leftSurroundRear, AudioChannelSet::rightSurroundRear, AudioChannelSet::LFE, AudioChannelSet::topSideLeft, AudioChannelSet::topSideRight } },
+
+        { AAX_eStemFormat_None,     { AudioChannelSet::unknown, AudioChannelSet::unknown, AudioChannelSet::unknown, AudioChannelSet::unknown, AudioChannelSet::unknown,
+                                      AudioChannelSet::unknown, AudioChannelSet::unknown, AudioChannelSet::unknown, AudioChannelSet::unknown, AudioChannelSet::unknown } },
+    };
+
+    static AAX_EStemFormat aaxFormats[] =
+    {
+        AAX_eStemFormat_Mono,
+        AAX_eStemFormat_Stereo,
+        AAX_eStemFormat_LCR,
+        AAX_eStemFormat_LCRS,
+        AAX_eStemFormat_Quad,
+        AAX_eStemFormat_5_0,
+        AAX_eStemFormat_5_1,
+        AAX_eStemFormat_6_0,
+        AAX_eStemFormat_6_1,
+        AAX_eStemFormat_7_0_SDDS,
+        AAX_eStemFormat_7_1_SDDS,
+        AAX_eStemFormat_7_0_DTS,
+        AAX_eStemFormat_7_1_DTS,
+        AAX_eStemFormat_7_0_2,
+        AAX_eStemFormat_7_1_2,
+        AAX_eStemFormat_Ambi_1_ACN,
+        AAX_eStemFormat_Ambi_2_ACN,
+        AAX_eStemFormat_Ambi_3_ACN
+    };
+
+    static AAX_EStemFormat getFormatForAudioChannelSet (const AudioChannelSet& set, bool ignoreLayout) noexcept
+    {
+        // if the plug-in ignores layout, it is ok to convert between formats only by their numchannnels
+        if (ignoreLayout)
+        {
+            auto numChannels = set.size();
+
+            switch (numChannels)
+            {
+                case 0:   return AAX_eStemFormat_None;
+                case 1:   return AAX_eStemFormat_Mono;
+                case 2:   return AAX_eStemFormat_Stereo;
+                case 3:   return AAX_eStemFormat_LCR;
+                case 4:   return AAX_eStemFormat_Quad;
+                case 5:   return AAX_eStemFormat_5_0;
+                case 6:   return AAX_eStemFormat_5_1;
+                case 7:   return AAX_eStemFormat_7_0_DTS;
+                case 8:   return AAX_eStemFormat_7_1_DTS;
+                case 9:   return AAX_eStemFormat_7_0_2;
+                case 10:  return AAX_eStemFormat_7_1_2;
+                default:  break;
+            }
+
+            // check for ambisonics support
+            auto sqrtMinusOne   = std::sqrt (static_cast<float> (numChannels)) - 1.0f;
+            auto ambisonicOrder = jmax (0, static_cast<int> (std::floor (sqrtMinusOne)));
+
+            if (static_cast<float> (ambisonicOrder) == sqrtMinusOne)
+                return stemFormatForAmbisonicOrder (ambisonicOrder);
+
+            return AAX_eStemFormat_INT32_MAX;
+        }
+
+        if (set == AudioChannelSet::disabled())             return AAX_eStemFormat_None;
+        if (set == AudioChannelSet::mono())                 return AAX_eStemFormat_Mono;
+        if (set == AudioChannelSet::stereo())               return AAX_eStemFormat_Stereo;
+        if (set == AudioChannelSet::createLCR())            return AAX_eStemFormat_LCR;
+        if (set == AudioChannelSet::createLCRS())           return AAX_eStemFormat_LCRS;
+        if (set == AudioChannelSet::quadraphonic())         return AAX_eStemFormat_Quad;
+        if (set == AudioChannelSet::create5point0())        return AAX_eStemFormat_5_0;
+        if (set == AudioChannelSet::create5point1())        return AAX_eStemFormat_5_1;
+        if (set == AudioChannelSet::create6point0())        return AAX_eStemFormat_6_0;
+        if (set == AudioChannelSet::create6point1())        return AAX_eStemFormat_6_1;
+        if (set == AudioChannelSet::create7point0())        return AAX_eStemFormat_7_0_DTS;
+        if (set == AudioChannelSet::create7point1())        return AAX_eStemFormat_7_1_DTS;
+        if (set == AudioChannelSet::create7point0SDDS())    return AAX_eStemFormat_7_0_SDDS;
+        if (set == AudioChannelSet::create7point1SDDS())    return AAX_eStemFormat_7_1_SDDS;
+        if (set == AudioChannelSet::create7point0point2())  return AAX_eStemFormat_7_0_2;
+        if (set == AudioChannelSet::create7point1point2())  return AAX_eStemFormat_7_1_2;
+
+        auto order = set.getAmbisonicOrder();
+        if (order >= 0)
+            return stemFormatForAmbisonicOrder (order);
+
+        return AAX_eStemFormat_INT32_MAX;
+    }
+
+    static AudioChannelSet channelSetFromStemFormat (AAX_EStemFormat format, bool ignoreLayout) noexcept
+    {
+        if (! ignoreLayout)
+        {
+            switch (format)
+            {
+                case AAX_eStemFormat_None:       return AudioChannelSet::disabled();
+                case AAX_eStemFormat_Mono:       return AudioChannelSet::mono();
+                case AAX_eStemFormat_Stereo:     return AudioChannelSet::stereo();
+                case AAX_eStemFormat_LCR:        return AudioChannelSet::createLCR();
+                case AAX_eStemFormat_LCRS:       return AudioChannelSet::createLCRS();
+                case AAX_eStemFormat_Quad:       return AudioChannelSet::quadraphonic();
+                case AAX_eStemFormat_5_0:        return AudioChannelSet::create5point0();
+                case AAX_eStemFormat_5_1:        return AudioChannelSet::create5point1();
+                case AAX_eStemFormat_6_0:        return AudioChannelSet::create6point0();
+                case AAX_eStemFormat_6_1:        return AudioChannelSet::create6point1();
+                case AAX_eStemFormat_7_0_SDDS:   return AudioChannelSet::create7point0SDDS();
+                case AAX_eStemFormat_7_0_DTS:    return AudioChannelSet::create7point0();
+                case AAX_eStemFormat_7_1_SDDS:   return AudioChannelSet::create7point1SDDS();
+                case AAX_eStemFormat_7_1_DTS:    return AudioChannelSet::create7point1();
+                case AAX_eStemFormat_7_0_2:      return AudioChannelSet::create7point0point2();
+                case AAX_eStemFormat_7_1_2:      return AudioChannelSet::create7point1point2();
+                case AAX_eStemFormat_Ambi_1_ACN: return AudioChannelSet::ambisonic (1);
+                case AAX_eStemFormat_Ambi_2_ACN: return AudioChannelSet::ambisonic (2);
+                case AAX_eStemFormat_Ambi_3_ACN: return AudioChannelSet::ambisonic (3);
+                case AAX_eStemFormat_Reserved_1:
+                case AAX_eStemFormat_Reserved_2:
+                case AAX_eStemFormat_Reserved_3:
+                case AAX_eStemFormatNum:
+                case AAX_eStemFormat_Any:
+                case AAX_eStemFormat_INT32_MAX:
+                default:                         return AudioChannelSet::disabled();
+            }
+        }
+
+        return AudioChannelSet::discreteChannels (jmax (0, static_cast<int> (AAX_STEM_FORMAT_CHANNEL_COUNT (format))));
+    }
+
+    static AAX_EMeterType getMeterTypeForCategory (AudioProcessorParameter::Category category)
+    {
+        switch (category)
+        {
+            case AudioProcessorParameter::inputMeter:                           return AAX_eMeterType_Input;
+            case AudioProcessorParameter::outputMeter:                          return AAX_eMeterType_Output;
+            case AudioProcessorParameter::compressorLimiterGainReductionMeter:  return AAX_eMeterType_CLGain;
+            case AudioProcessorParameter::expanderGateGainReductionMeter:       return AAX_eMeterType_EGGain;
+            case AudioProcessorParameter::analysisMeter:                        return AAX_eMeterType_Analysis;
+            case AudioProcessorParameter::genericParameter:
+            case AudioProcessorParameter::inputGain:
+            case AudioProcessorParameter::outputGain:
+            case AudioProcessorParameter::otherMeter:
+            default:                                                            return AAX_eMeterType_Other;
+        }
+    }
+
+    static Colour getColourFromHighlightEnum (AAX_EHighlightColor colour) noexcept
+    {
+        switch (colour)
+        {
+            case AAX_eHighlightColor_Red:       return Colours::red;
+            case AAX_eHighlightColor_Blue:      return Colours::blue;
+            case AAX_eHighlightColor_Green:     return Colours::green;
+            case AAX_eHighlightColor_Yellow:    return Colours::yellow;
+            case AAX_eHighlightColor_Num:
+            default:                            jassertfalse; break;
+        }
+
+        return Colours::black;
+    }
+
+    static int juceChannelIndexToAax (int juceIndex, const AudioChannelSet& channelSet)
+    {
+        auto isAmbisonic = (channelSet.getAmbisonicOrder() >= 0);
+        auto currentLayout = getFormatForAudioChannelSet (channelSet, false);
+        int layoutIndex;
+
+        if (isAmbisonic && currentLayout != AAX_eStemFormat_INT32_MAX)
+            return juceIndex;
+
+        for (layoutIndex = 0; aaxChannelOrder[layoutIndex].aaxStemFormat != currentLayout; ++layoutIndex)
+            if (aaxChannelOrder[layoutIndex].aaxStemFormat == 0) return juceIndex;
+
+        auto& channelOrder = aaxChannelOrder[layoutIndex];
+        auto channelType = channelSet.getTypeOfChannel (static_cast<int> (juceIndex));
+        auto numSpeakers = numElementsInArray (channelOrder.speakerOrder);
+
+        for (int i = 0; i < numSpeakers && channelOrder.speakerOrder[i] != 0; ++i)
+            if (channelOrder.speakerOrder[i] == channelType)
+                return i;
+
+        return juceIndex;
+    }
+
+    //==============================================================================
+    class JuceAAX_Processor;
+
+    struct PluginInstanceInfo
+    {
+        PluginInstanceInfo (JuceAAX_Processor& p)  : parameters (p) {}
+
+        JuceAAX_Processor& parameters;
+
+        JUCE_DECLARE_NON_COPYABLE (PluginInstanceInfo)
+    };
+
+    //==============================================================================
+    struct JUCEAlgorithmContext
+    {
+        float** inputChannels;
+        float** outputChannels;
+        int32_t* bufferSize;
+        int32_t* bypass;
+
+       #if JucePlugin_WantsMidiInput || JucePlugin_IsMidiEffect
+        AAX_IMIDINode* midiNodeIn;
+       #endif
+
+       #if JucePlugin_ProducesMidiOutput || JucePlugin_IsSynth || JucePlugin_IsMidiEffect
+        AAX_IMIDINode* midiNodeOut;
+       #endif
+
+        PluginInstanceInfo* pluginInstance;
+        int32_t* isPrepared;
+        float* const* meterTapBuffers;
+        int32_t* sideChainBuffers;
+    };
+
+    struct JUCEAlgorithmIDs
+    {
+        enum
+        {
+            inputChannels     = AAX_FIELD_INDEX (JUCEAlgorithmContext, inputChannels),
+            outputChannels    = AAX_FIELD_INDEX (JUCEAlgorithmContext, outputChannels),
+            bufferSize        = AAX_FIELD_INDEX (JUCEAlgorithmContext, bufferSize),
+            bypass            = AAX_FIELD_INDEX (JUCEAlgorithmContext, bypass),
+
+           #if JucePlugin_WantsMidiInput || JucePlugin_IsMidiEffect
+            midiNodeIn        = AAX_FIELD_INDEX (JUCEAlgorithmContext, midiNodeIn),
+           #endif
+
+           #if JucePlugin_ProducesMidiOutput || JucePlugin_IsSynth || JucePlugin_IsMidiEffect
+            midiNodeOut       = AAX_FIELD_INDEX (JUCEAlgorithmContext, midiNodeOut),
+           #endif
+
+            pluginInstance    = AAX_FIELD_INDEX (JUCEAlgorithmContext, pluginInstance),
+            preparedFlag      = AAX_FIELD_INDEX (JUCEAlgorithmContext, isPrepared),
+
+            meterTapBuffers   = AAX_FIELD_INDEX (JUCEAlgorithmContext, meterTapBuffers),
+
+            sideChainBuffers  = AAX_FIELD_INDEX (JUCEAlgorithmContext, sideChainBuffers)
+        };
+    };
+
+   #if JucePlugin_WantsMidiInput || JucePlugin_IsMidiEffect
+    static AAX_IMIDINode* getMidiNodeIn (const JUCEAlgorithmContext& c) noexcept   { return c.midiNodeIn; }
+   #else
+    static AAX_IMIDINode* getMidiNodeIn (const JUCEAlgorithmContext&) noexcept     { return nullptr; }
+   #endif
+
+   #if JucePlugin_ProducesMidiOutput || JucePlugin_IsSynth || JucePlugin_IsMidiEffect
+    AAX_IMIDINode* midiNodeOut;
+    static AAX_IMIDINode* getMidiNodeOut (const JUCEAlgorithmContext& c) noexcept  { return c.midiNodeOut; }
+   #else
+    static AAX_IMIDINode* getMidiNodeOut (const JUCEAlgorithmContext&) noexcept    { return nullptr; }
+   #endif
+
+    //==============================================================================
+    class JuceAAX_Processor;
+
+    class JuceAAX_GUI   : public AAX_CEffectGUI,
+                          public ModifierKeyProvider
+    {
+    public:
+        JuceAAX_GUI() = default;
+        ~JuceAAX_GUI() override { DeleteViewContainer(); }
+
+        static AAX_IEffectGUI* AAX_CALLBACK Create()   { return new JuceAAX_GUI(); }
+
+        void CreateViewContents() override;
+
+        void CreateViewContainer() override
+        {
+            CreateViewContents();
+
+            if (void* nativeViewToAttachTo = GetViewContainerPtr())
+            {
+               #if JUCE_MAC
+                if (GetViewContainerType() == AAX_eViewContainer_Type_NSView)
+               #else
+                if (GetViewContainerType() == AAX_eViewContainer_Type_HWND)
+               #endif
+                {
+                    component->setVisible (true);
+                    component->addToDesktop (0, nativeViewToAttachTo);
+
+                    if (ModifierKeyReceiver* modReceiver = dynamic_cast<ModifierKeyReceiver*> (component->getPeer()))
+                        modReceiver->setModifierKeyProvider (this);
+                }
+            }
+        }
+
+        void DeleteViewContainer() override
+        {
+            if (component != nullptr)
+            {
+                JUCE_AUTORELEASEPOOL
+                {
+                    if (auto* modReceiver = dynamic_cast<ModifierKeyReceiver*> (component->getPeer()))
+                        modReceiver->removeModifierKeyProvider();
+
+                    component->removeFromDesktop();
+                    component = nullptr;
+                }
+            }
+        }
+
+        AAX_Result GetViewSize (AAX_Point* viewSize) const override
+        {
+            if (component != nullptr)
+            {
+                *viewSize = convertToHostBounds ({ (float) component->getHeight(),
+                                                   (float) component->getWidth() });
+
+                return AAX_SUCCESS;
+            }
+
+            return AAX_ERROR_NULL_OBJECT;
+        }
+
+        AAX_Result ParameterUpdated (AAX_CParamID) override
+        {
+            return AAX_SUCCESS;
+        }
+
+        AAX_Result SetControlHighlightInfo (AAX_CParamID paramID, AAX_CBoolean isHighlighted, AAX_EHighlightColor colour) override
+        {
+            if (component != nullptr && component->pluginEditor != nullptr)
+            {
+                auto index = getParamIndexFromID (paramID);
+
+                if (index >= 0)
+                {
+                    AudioProcessorEditor::ParameterControlHighlightInfo info;
+                    info.parameterIndex  = index;
+                    info.isHighlighted   = (isHighlighted != 0);
+                    info.suggestedColour = getColourFromHighlightEnum (colour);
+
+                    component->pluginEditor->setControlHighlight (info);
+                }
+
+                return AAX_SUCCESS;
+            }
+
+            return AAX_ERROR_NULL_OBJECT;
+        }
+
+        AAX_Result GetCustomLabel (AAX_EPlugInStrings iSelector, AAX_IString * oString ) const override
+        {
+            if (component != nullptr && component->pluginEditor != nullptr)
+            {
+                AudioProcessorEditor::CustomHostLabel label;
+                if (iSelector == AAX_EPlugInStrings::AAX_ePlugInStrings_Analysis)
+                    label = AudioProcessorEditor::CustomHostLabel::AnalyzeLabel;
+                else if (iSelector == AAX_EPlugInStrings::AAX_ePlugInStrings_MonoMode)
+                    label = AudioProcessorEditor::CustomHostLabel::MonoModeLabel;
+                else if (iSelector == AAX_EPlugInStrings::AAX_ePlugInStrings_MultiInputMode)
+                    label = AudioProcessorEditor::CustomHostLabel::MultiInputModeLabel;
+                else if (iSelector == AAX_EPlugInStrings::AAX_ePlugInStrings_RegionByRegionAnalysis)
+                    label = AudioProcessorEditor::CustomHostLabel::ClipByClipLabel;
+                else if (iSelector == AAX_EPlugInStrings::AAX_ePlugInStrings_AllSelectedRegionsAnalysis)
+                    label = AudioProcessorEditor::CustomHostLabel::WholeFileLabel;
+                else if (iSelector == AAX_EPlugInStrings::AAX_ePlugInStrings_ClipName)
+                    label = AudioProcessorEditor::CustomHostLabel::ClipNameLabel;
+                else if (iSelector == AAX_EPlugInStrings::AAX_ePlugInStrings_Progress)
+                    label = AudioProcessorEditor::CustomHostLabel::ProgressLabel;
+                else if (iSelector == AAX_EPlugInStrings::AAX_ePlugInStrings_PlugInFileName)
+                    label = AudioProcessorEditor::CustomHostLabel::PlugInFileNameLabel;
+                else if (iSelector == AAX_EPlugInStrings::AAX_ePlugInStrings_Preview)
+                    label = AudioProcessorEditor::CustomHostLabel::PreviewLabel;
+                else if (iSelector == AAX_EPlugInStrings::AAX_ePlugInStrings_Process)
+                    label = AudioProcessorEditor::CustomHostLabel::RenderLabel;
+                else if (iSelector == AAX_EPlugInStrings::AAX_ePlugInStrings_Bypass)
+                    label = AudioProcessorEditor::CustomHostLabel::BypassLabel;
+                else
+                    return AAX_ERROR_NULL_OBJECT;
+
+                auto customLabel = component->pluginEditor->getCustomLabel(label);
+                if (customLabel.isNotEmpty())
+                {
+                    oString->Set(customLabel.toRawUTF8());
+                    return AAX_SUCCESS;
+                }
+            }
+
+            return AAX_ERROR_NULL_OBJECT;
+        }
+
+        int getWin32Modifiers() const override
+        {
+            int modifierFlags = 0;
+
+            if (auto* viewContainer = GetViewContainer())
+            {
+                uint32 aaxViewMods = 0;
+                const_cast<AAX_IViewContainer*> (viewContainer)->GetModifiers (&aaxViewMods);
+
+                if ((aaxViewMods & AAX_eModifiers_Shift) != 0) modifierFlags |= ModifierKeys::shiftModifier;
+                if ((aaxViewMods & AAX_eModifiers_Alt )  != 0) modifierFlags |= ModifierKeys::altModifier;
+            }
+
+            return modifierFlags;
+        }
+
+    private:
+        //==============================================================================
+        int getParamIndexFromID (AAX_CParamID paramID) const noexcept;
+        AAX_CParamID getAAXParamIDFromJuceIndex (int index) const noexcept;
+
+        //==============================================================================
+        static AAX_Point convertToHostBounds (AAX_Point pluginSize)
+        {
+            auto desktopScale = Desktop::getInstance().getGlobalScaleFactor();
+
+            if (approximatelyEqual (desktopScale, 1.0f))
+                return pluginSize;
+
+            return { pluginSize.vert * desktopScale,
+                     pluginSize.horz * desktopScale };
+        }
+
+        //==============================================================================
+        struct ContentWrapperComponent  : public Component
+        {
+            ContentWrapperComponent (JuceAAX_GUI& gui, AudioProcessor& plugin)
+                : owner (gui)
+            {
+                setOpaque (true);
+                setBroughtToFrontOnMouseClick (true);
+
+                pluginEditor.reset (plugin.createEditorIfNeeded());
+                addAndMakeVisible (pluginEditor.get());
+
+                if (pluginEditor != nullptr)
+                {
+                    lastValidSize = pluginEditor->getLocalBounds();
+                    setBounds (lastValidSize);
+                    pluginEditor->addMouseListener (this, true);
+                }
+
+                ignoreUnused (fakeMouseGenerator);
+            }
+
+            ~ContentWrapperComponent() override
+            {
+                if (pluginEditor != nullptr)
+                {
+                    PopupMenu::dismissAllActiveMenus();
+                    pluginEditor->removeMouseListener (this);
+                    pluginEditor->processor.editorBeingDeleted (pluginEditor.get());
+                }
+            }
+
+            void paint (Graphics& g) override
+            {
+                g.fillAll (Colours::black);
+            }
+
+            template <typename MethodType>
+            void callMouseMethod (const MouseEvent& e, MethodType method)
+            {
+                if (auto* vc = owner.GetViewContainer())
+                {
+                    auto parameterIndex = pluginEditor->getControlParameterIndex (*e.eventComponent);
+
+                    if (auto aaxParamID = owner.getAAXParamIDFromJuceIndex (parameterIndex))
+                    {
+                        uint32_t mods = 0;
+                        vc->GetModifiers (&mods);
+
+                        (vc->*method) (aaxParamID, mods);
+                    }
+                }
+            }
+
+            void mouseDown (const MouseEvent& e) override  { callMouseMethod (e, &AAX_IViewContainer::HandleParameterMouseDown); }
+            void mouseUp   (const MouseEvent& e) override  { callMouseMethod (e, &AAX_IViewContainer::HandleParameterMouseUp); }
+            void mouseDrag (const MouseEvent& e) override  { callMouseMethod (e, &AAX_IViewContainer::HandleParameterMouseDrag); }
+
+            void parentSizeChanged() override
+            {
+                resizeHostWindow();
+
+                if (pluginEditor != nullptr)
+                    pluginEditor->repaint();
+            }
+
+            void childBoundsChanged (Component*) override
+            {
+                if (resizeHostWindow())
+                {
+                    setSize (pluginEditor->getWidth(), pluginEditor->getHeight());
+                    lastValidSize = getBounds();
+                }
+                else
+                {
+                    pluginEditor->setBoundsConstrained (pluginEditor->getBounds().withSize (lastValidSize.getWidth(),
+                                                                                            lastValidSize.getHeight()));
+                }
+            }
+
+            bool resizeHostWindow()
+            {
+                if (pluginEditor != nullptr)
+                {
+                    auto newSize = convertToHostBounds ({ (float) pluginEditor->getHeight(),
+                                                          (float) pluginEditor->getWidth() });
+
+                    return owner.GetViewContainer()->SetViewSize (newSize) == AAX_SUCCESS;
+                }
+
+                return false;
+            }
+
+            std::unique_ptr<AudioProcessorEditor> pluginEditor;
+            JuceAAX_GUI& owner;
+
+           #if JUCE_WINDOWS
+            WindowsHooks hooks;
+           #endif
+            FakeMouseMoveGenerator fakeMouseGenerator;
+            juce::Rectangle<int> lastValidSize;
+
+            JUCE_DECLARE_NON_COPYABLE_WITH_LEAK_DETECTOR (ContentWrapperComponent)
+        };
+
+        std::unique_ptr<ContentWrapperComponent> component;
+        ScopedJuceInitialiser_GUI libraryInitialiser;
+
+        JUCE_DECLARE_NON_COPYABLE_WITH_LEAK_DETECTOR (JuceAAX_GUI)
+    };
+
+    static void AAX_CALLBACK algorithmProcessCallback (JUCEAlgorithmContext* const instancesBegin[], const void* const instancesEnd);
+
+    static Array<JuceAAX_Processor*> activeProcessors;
+
+    //==============================================================================
+    class JuceAAX_Processor   : public AAX_CEffectParameters,
+                                public juce::AudioPlayHead,
+                                public AudioProcessorListener,
+                                private AsyncUpdater
+    {
+    public:
+#if JucePlugin_EnhancedAudioSuite
+        class JUCE_EnhancedAudioSuite : public AAX_CHostProcessor,
+                                        public juce::AudioFormatReader,
+                                        public juce::AudioProcessor::EnhancedAudioSuiteInterface
+        {
+        public:
+            JUCE_EnhancedAudioSuite() : juce::AudioFormatReader (nullptr, "AudioSuiteReader") {}
+
+            void requestAnalysis() override
+            {
+                (static_cast<AAX_VHostProcessorDelegate*>(GetHostProcessorDelegate()))->ForceAnalyze();
+            }
+
+            void requestRender() override
+            {
+                (static_cast<AAX_VHostProcessorDelegate*>(GetHostProcessorDelegate()))->ForceProcess();
+            }
+
+            AAX_Result AnalyzeAudio (const float * const iAudioIns [], int32_t iAudioInCount, int32_t * ioWindowSize) override
+            {
+                Array<const float*> inputChannelList;
+                for (decltype(iAudioInCount) i = 0; i < iAudioInCount; ++i)
+                {
+                    // when sidechain connected, iAudioInCount could be maximum support channels reported + sidechain (mono).
+                    if (iAudioIns[i] != nullptr)
+                    {
+                        inputChannelList.add(iAudioIns[i]);
+                    }
+                }
+                // GetSideChainInputNum would produce 0 when Side-Chain isn't connected (tested with PT 12.8).
+                const auto numOfMainInputs = inputChannelList.size() + (GetSideChainInputNum() > 0 ? -1 : 0);
+                const auto channels = inputChannelList.getRawDataPointer();
+                const AudioBuffer<float> buffer (const_cast<float**> (channels), inputChannelList.size(), *ioWindowSize);
+                if (mIsFirstPass)
+                {
+                    UpdateBusLayout(numOfMainInputs, -1, GetSideChainInputNum() > 0);
+                    initRandomAccessReader(iAudioIns, numOfMainInputs, iAudioInCount);
+                    mIsFirstPass = false;
+                }
+
+                jassert (getAAXProcessor().getPluginInstance().getMainBusNumInputChannels() == numOfMainInputs);
+                getAAXProcessor().getPluginInstance().analyseBlock (buffer);
+
+                return AAX_SUCCESS;
+            }
+
+            AAX_Result RenderAudio (const float * const inAudioIns [], int32_t inAudioInCount, float * const inAudioOuts [], int32_t inAudioOutCount, int32_t * ioWindowSize) override
+            {
+                jassert (inAudioInCount >= inAudioOutCount);
+                auto emptyMidiBuffer = MidiBuffer();
+
+                // handles internal processor latency (if needed)
+                // for more details see Avid's SDK - DemoDelay_HostProcessor_Comp.h
+                auto latencyOffset = getAAXProcessor().getPluginInstance().getLatencySamples();
+                if (mIsFirstPass)
+                {
+                    float* tempOutBuffer[AAX_eMaxAudioSuiteTracks];
+                    for (decltype(inAudioOutCount) ch = 0; ch < inAudioOutCount; ++ch)
+                        tempOutBuffer[ch] = new float[*ioWindowSize];
+
+                    int32_t remainingDelaySamplesToPrime = latencyOffset;
+                    while (remainingDelaySamplesToPrime > 0)
+                    {
+                        int32_t numSamplesToPrime = std::min (*ioWindowSize, remainingDelaySamplesToPrime);
+                        const int64_t firstSampleLocation = GetLocation() + (latencyOffset - remainingDelaySamplesToPrime);
+                        GetAudio (inAudioIns, inAudioInCount, firstSampleLocation, ioWindowSize);
+                        auto firstBuffer = getRenderAudioBuffer (inAudioIns, inAudioInCount, tempOutBuffer, inAudioOutCount, ioWindowSize, true);
+                        getAAXProcessor().getPluginInstance().processBlock (firstBuffer, emptyMidiBuffer);
+                        remainingDelaySamplesToPrime -= numSamplesToPrime;
+                    }
+
+                    for (decltype(inAudioOutCount) ch = 0; ch < inAudioOutCount; ++ch)
+                    {
+                        delete tempOutBuffer[ch];
+                    }
+                    mIsFirstPass = false;
+                }
+
+                // Look ahead in the input audio by latencyOffset. After this call to GetAudio(),
+                // inAudioIns will be populated with the randomly-accessed lookahead samples.
+                GetAudio (inAudioIns, inAudioInCount, GetLocation()+latencyOffset, ioWindowSize);
+                auto buffer = getRenderAudioBuffer (inAudioIns, inAudioInCount, inAudioOuts, inAudioOutCount, ioWindowSize);
+                getAAXProcessor().getPluginInstance().processBlock (buffer, emptyMidiBuffer);
+
+                return AAX_SUCCESS;
+            }
+
+            AAX_Result TranslateOutputBounds (int64_t iSrcStart, int64_t iSrcEnd, int64_t& oDstStart, int64_t& oDstEnd) override
+            {
+                int startOffset, endOffset;
+                getAAXProcessor().getPluginInstance().getOfflineRenderOffset(startOffset, endOffset);
+                oDstStart = iSrcStart + startOffset;
+                oDstEnd = iSrcEnd + endOffset;
+                return AAX_SUCCESS;
+            }
+
+             AAX_Result PreAnalyze ( int32_t iAudioInCount, int32_t iWindowSize ) override
+            {
+                mIsFirstPass = true;
+                getAAXProcessor().getPluginInstance().setRateAndBufferSizeDetails (getAAXProcessor().sampleRate, iWindowSize);
+                getAAXProcessor().getPluginInstance().prepareToAnalyse(getAAXProcessor().sampleRate, iWindowSize, iAudioInCount);
+                return AAX_SUCCESS;
+            }
+
+             AAX_Result PreRender (int32_t /*iAudioInCount*/, int32_t /*iAudioOutCount*/, int32_t iWindowSize) override
+            {
+                jassert (iWindowSize <= 65536);
+                mIsFirstPass = true;
+                getAAXProcessor().getPluginInstance().setRateAndBufferSizeDetails (getAAXProcessor().sampleRate, iWindowSize);
+                getAAXProcessor().getPluginInstance().prepareToPlay (getAAXProcessor().sampleRate, iWindowSize);
+                return AAX_SUCCESS;
+            }
+
+            AAX_Result PostAnalyze () override
+            {
+                getAAXProcessor().getPluginInstance().analysisFinished();
+                return AAX_SUCCESS;
+            }
+
+            AAX_Result PostRender () override
+            {
+                getAAXProcessor().getPluginInstance().setRandomAudioReader(nullptr);
+                return AAX_SUCCESS;
+            }
+
+            bool readSamples (int** destSamples,
+                                      int numDestChannels,
+                                      int startOffsetInDestBuffer,
+                                      int64 startSampleInFile,
+                                      int numSamples) override
+            {
+                if (numSamples <= 0)
+                    return true;
+
+                int32_t numSamplesRead = numSamples;
+                int32_t numSamplesCopied = 0;
+                while (numSamplesCopied < numSamples)
+                {
+                    numSamplesRead = numSamples - numSamplesCopied;
+                    auto readWindow = lastValidRandomInput;
+                    auto channelsToCopy = jmin ((int)numChannels, numDestChannels);
+
+                    // GetAudio will read numSamplesRead and sets it to read samples.
+                    GetAudio (readWindow, numOfReportedInputs, GetSrcStart()+startSampleInFile+numSamplesCopied, &numSamplesRead);
+
+                    int validIn = -1;
+                    for (int i = 0; i < channelsToCopy; ++i)
+                    {
+                        // should forward with i (unless needs to skip)
+                        validIn++;
+                        while ( (readWindow[validIn] == nullptr) && (validIn < numOfReportedInputs) )
+                            validIn++;
+
+                        if (destSamples[i] == nullptr)
+                            continue;
+
+                        if (numSamplesRead > 0)
+                        {
+                        juce::FloatVectorOperations::copy ((float*)&destSamples[i][startOffsetInDestBuffer+numSamplesCopied], readWindow[validIn], numSamplesRead);
+                        }
+                        else
+                        {
+                            // zero out of bounds samples.
+                            juce::FloatVectorOperations::clear ((float*)&destSamples[i][startOffsetInDestBuffer+numSamplesCopied], numSamples - numSamplesCopied);
+                            return true;
+                        }
+                    }
+                    numSamplesCopied += numSamplesRead;
+                }
+                return true;
+            }
+
+        private:
+            void initRandomAccessReader(const float * const inAudioIns[], int numOfActualInputs, int numOfInputsInBuffer)
+            {
+                sampleRate = getAAXProcessor().sampleRate;
+                bitsPerSample = 32;
+                usesFloatingPointData = true;
+                lastValidRandomInput = inAudioIns;
+                numChannels = numOfActualInputs + (GetSideChainInputNum() > 0 ? 1 : 0);
+                numOfReportedInputs = numOfInputsInBuffer;
+                lengthInSamples = GetInputRange();
+                getAAXProcessor().getPluginInstance().setRandomAudioReader(this);
+                getAAXProcessor().getPluginInstance().enhancedAudioSuiteInterface = this;
+            }
+
+            AudioSampleBuffer getRenderAudioBuffer (const float * const inAudioIns [], int32_t inAudioInCount, float * const inAudioOuts [], int32_t inAudioOutCount, int32_t * ioWindowSize, const bool isFirstTime = false)
+            {
+                Array<const float*> inputChannelList;
+                Array<float*> outputChannelList;
+
+                for (decltype(inAudioInCount) i = 0; i < inAudioInCount; ++i)
+                {
+                    // when sidechain connected, iAudioInCount could be maximum support channels reported + sidechain (mono).
+                    if (inAudioIns[i] != nullptr)
+                    {
+                        inputChannelList.add(inAudioIns[i]);
+                    }
+                }
+
+                for (decltype(inAudioOutCount) i = 0; i < inAudioOutCount; ++i)
+                {
+                    if (inAudioOuts[i] != nullptr)
+                    {
+                        outputChannelList.add(inAudioOuts[i]);
+                    }
+                }
+                if (GetSideChainInputNum() > 0)
+                {
+                    // Pro Tools Output buffer excludes side-chain...
+                    outputChannelList.add(getAAXProcessor().sideChainBuffer.getData());
+                }
+
+                // GetSideChainInputNum would produce 0 when Side-Chain isn't connected (tested with PT 12.8).
+                const auto numOfMainInputs = inputChannelList.size() + (GetSideChainInputNum() > 0 ? -1 : 0);
+
+                if (isFirstTime)
+                {
+                    UpdateBusLayout(numOfMainInputs, inAudioOutCount, GetSideChainInputNum() > 0);
+                    initRandomAccessReader(inAudioIns, numOfMainInputs, inAudioInCount);
+                }
+                jassert(getAAXProcessor().getPluginInstance().getMainBusNumInputChannels() == numOfMainInputs);
+
+                // clear output buffers
+                for (decltype(inAudioOutCount) i = 0; i < inAudioOutCount; ++i)
+                    FloatVectorOperations::clear (inAudioOuts[i], *ioWindowSize);
+                // copy input buffers
+                for (int i = 0; i < inputChannelList.size(); ++i)
+                    FloatVectorOperations::copy (outputChannelList.getRawDataPointer()[i], inputChannelList.getRawDataPointer()[i], *ioWindowSize);
+
+                AudioSampleBuffer buffer (outputChannelList.getRawDataPointer(), outputChannelList.size(), *ioWindowSize);
+                return buffer;
+            }
+
+            void UpdateBusLayout(int numOfIns, int numOfOuts, bool hasSideChain)
+            {
+                auto currentLayout = getAAXProcessor().getPluginInstance().getBusesLayout();
+                currentLayout.inputBuses.set(0, AudioChannelSet::namedChannelSet(numOfIns));
+                if (currentLayout.inputBuses.size() > 1)
+                {
+                    currentLayout.inputBuses.set(1, hasSideChain ? AudioChannelSet::mono() : AudioChannelSet::disabled());
+                }
+                // for analysis output should change...
+                if (numOfOuts > 0)
+                {
+                    currentLayout.outputBuses.set(0, AudioChannelSet::canonicalChannelSet(numOfOuts));
+                }
+                getAAXProcessor().getPluginInstance().setBusesLayout(currentLayout);
+            }
+
+            JuceAAX_Processor& getAAXProcessor()
+            {
+                return static_cast<JuceAAX_Processor&> (*GetEffectParameters());
+            }
+
+            const float* const* lastValidRandomInput;
+            unsigned int numOfReportedInputs;
+            bool mIsFirstPass {true};
+        };
+#endif
+
+        JuceAAX_Processor(AudioProcessor::WrapperType wrapperType = AudioProcessor::wrapperType_AAX)
+            : pluginInstance (createPluginFilterOfType (wrapperType))
+        {
+            inParameterChangedCallback = false;
+
+            pluginInstance->setPlayHead (this);
+            pluginInstance->addListener (this);
+
+            rebuildChannelMapArrays();
+
+            AAX_CEffectParameters::GetNumberOfChunks (&juceChunkIndex);
+            activeProcessors.add (this);
+        }
+
+        ~JuceAAX_Processor() override
+        {
+            activeProcessors.removeAllInstancesOf (this);
+        }
+
+#if JucePlugin_EnhancedAudioSuite
+        static AAX_CHostProcessor* AAX_CALLBACK CreateAudioSuite()
+        {
+            return new JUCE_EnhancedAudioSuite();
+        }
+        static AAX_CEffectParameters* AAX_CALLBACK CreateAudioSuiteParameters()
+        {
+            PluginHostType::jucePlugInClientCurrentWrapperType = AudioProcessor::wrapperType_AudioSuite;
+            return new JuceAAX_Processor(AudioProcessor::wrapperType_AudioSuite);
+        }
+#endif
+
+        static AAX_CEffectParameters* AAX_CALLBACK Create()
+        {
+            PluginHostType::jucePlugInClientCurrentWrapperType = AudioProcessor::wrapperType_AAX;
+
+            if (PluginHostType::jucePlugInIsRunningInAudioSuiteFn == nullptr)
+            {
+                PluginHostType::jucePlugInIsRunningInAudioSuiteFn = [] (AudioProcessor& processor)
+                {
+                    for (auto* p : activeProcessors)
+                        if (&p->getPluginInstance() == &processor)
+                            return p->isInAudioSuite();
+
+                    return false;
+                };
+            }
+
+            return new JuceAAX_Processor();
+        }
+
+        AAX_Result Uninitialize() override
+        {
+            cancelPendingUpdate();
+            juceParameters.clear();
+
+            if (isPrepared && pluginInstance != nullptr)
+            {
+                isPrepared = false;
+                processingSidechainChange = false;
+
+                pluginInstance->releaseResources();
+            }
+
+            return AAX_CEffectParameters::Uninitialize();
+        }
+
+        AAX_Result EffectInit() override
+        {
+            cancelPendingUpdate();
+            check (Controller()->GetSampleRate (&sampleRate));
+            processingSidechainChange = false;
+            auto err = preparePlugin();
+
+            if (err != AAX_SUCCESS)
+                return err;
+
+            addAudioProcessorParameters();
+
+            return AAX_SUCCESS;
+        }
+
+        AAX_Result GetNumberOfChunks (int32_t* numChunks) const override
+        {
+            // The juceChunk is the last chunk.
+            *numChunks = juceChunkIndex + 1;
+            return AAX_SUCCESS;
+        }
+
+        AAX_Result GetChunkIDFromIndex (int32_t index, AAX_CTypeID* chunkID) const override
+        {
+            if (index != juceChunkIndex)
+                return AAX_CEffectParameters::GetChunkIDFromIndex (index, chunkID);
+
+            *chunkID = juceChunkType;
+            return AAX_SUCCESS;
+        }
+
+        AAX_Result GetChunkSize (AAX_CTypeID chunkID, uint32_t* oSize) const override
+        {
+            if (chunkID != juceChunkType)
+                return AAX_CEffectParameters::GetChunkSize (chunkID, oSize);
+
+            auto& chunkMemoryBlock = perThreadFilterData.get();
+
+            chunkMemoryBlock.data.reset();
+            pluginInstance->getStateInformation (chunkMemoryBlock.data);
+            chunkMemoryBlock.isValid = true;
+
+            *oSize = (uint32_t) chunkMemoryBlock.data.getSize();
+            return AAX_SUCCESS;
+        }
+
+        AAX_Result GetChunk (AAX_CTypeID chunkID, AAX_SPlugInChunk* oChunk) const override
+        {
+            if (chunkID != juceChunkType)
+                return AAX_CEffectParameters::GetChunk (chunkID, oChunk);
+
+            auto& chunkMemoryBlock = perThreadFilterData.get();
+
+            if (! chunkMemoryBlock.isValid)
+                return 20700; // AAX_ERROR_PLUGIN_API_INVALID_THREAD
+
+            oChunk->fSize = (int32_t) chunkMemoryBlock.data.getSize();
+            chunkMemoryBlock.data.copyTo (oChunk->fData, 0, chunkMemoryBlock.data.getSize());
+            chunkMemoryBlock.isValid = false;
+
+            return AAX_SUCCESS;
+        }
+
+        AAX_Result SetChunk (AAX_CTypeID chunkID, const AAX_SPlugInChunk* chunk) override
+        {
+            if (chunkID != juceChunkType)
+                return AAX_CEffectParameters::SetChunk (chunkID, chunk);
+
+            pluginInstance->setStateInformation ((void*) chunk->fData, chunk->fSize);
+
+            // Notify Pro Tools that the parameters were updated.
+            // Without it a bug happens in these circumstances:
+            // * A preset is saved with the RTAS version of the plugin (".tfx" preset format).
+            // * The preset is loaded in PT 10 using the AAX version.
+            // * The session is then saved, and closed.
+            // * The saved session is loaded, but acting as if the preset was never loaded.
+            auto numParameters = juceParameters.getNumParameters();
+
+            for (int i = 0; i < numParameters; ++i)
+                if (auto paramID = getAAXParamIDFromJuceIndex(i))
+                    SetParameterNormalizedValue (paramID, juceParameters.getParamForIndex (i)->getValue());
+
+            return AAX_SUCCESS;
+        }
+
+        AAX_Result ResetFieldData (AAX_CFieldIndex fieldIndex, void* data, uint32_t dataSize) const override
+        {
+            switch (fieldIndex)
+            {
+                case JUCEAlgorithmIDs::pluginInstance:
+                {
+                    auto numObjects = dataSize / sizeof (PluginInstanceInfo);
+                    auto* objects = static_cast<PluginInstanceInfo*> (data);
+
+                    jassert (numObjects == 1); // not sure how to handle more than one..
+
+                    for (size_t i = 0; i < numObjects; ++i)
+                        new (objects + i) PluginInstanceInfo (const_cast<JuceAAX_Processor&> (*this));
+
+                    break;
+                }
+
+                case JUCEAlgorithmIDs::preparedFlag:
+                {
+                    const_cast<JuceAAX_Processor*>(this)->preparePlugin();
+
+                    auto numObjects = dataSize / sizeof (uint32_t);
+                    auto* objects = static_cast<uint32_t*> (data);
+
+                    for (size_t i = 0; i < numObjects; ++i)
+                        objects[i] = 1;
+
+                    break;
+                }
+
+                case JUCEAlgorithmIDs::meterTapBuffers:
+                {
+                    // this is a dummy field only when there are no aaxMeters
+                    jassert (aaxMeters.size() == 0);
+
+                    {
+                        auto numObjects = dataSize / sizeof (float*);
+                        auto* objects = static_cast<float**> (data);
+
+                        for (size_t i = 0; i < numObjects; ++i)
+                            objects[i] = nullptr;
+                    }
+                    break;
+                }
+            }
+
+            return AAX_SUCCESS;
+        }
+
+        void setAudioProcessorParameter (AAX_CParamID paramID, double value)
+        {
+            if (auto* param = getParameterFromID (paramID))
+            {
+                auto newValue = static_cast<float> (value);
+
+                if (newValue != param->getValue())
+                {
+                    param->setValue (newValue);
+
+                    inParameterChangedCallback = true;
+                    param->sendValueChangedMessageToListeners (newValue);
+                }
+            }
+        }
+
+        AAX_Result UpdateParameterNormalizedValue (AAX_CParamID paramID, double value, AAX_EUpdateSource source) override
+        {
+            auto result = AAX_CEffectParameters::UpdateParameterNormalizedValue (paramID, value, source);
+            setAudioProcessorParameter (paramID, value);
+
+            return result;
+        }
+
+        AAX_Result GetParameterValueFromString (AAX_CParamID paramID, double* result, const AAX_IString& text) const override
+        {
+            if (auto* param = getParameterFromID (paramID))
+            {
+                if (! LegacyAudioParameter::isLegacy (param))
+                {
+                    *result = param->getValueForText (text.Get());
+                    return AAX_SUCCESS;
+                }
+            }
+
+            return AAX_CEffectParameters::GetParameterValueFromString (paramID, result, text);
+        }
+
+        AAX_Result GetParameterStringFromValue (AAX_CParamID paramID, double value, AAX_IString* result, int32_t maxLen) const override
+        {
+            if (auto* param = getParameterFromID (paramID))
+                result->Set (param->getText ((float) value, maxLen).toRawUTF8());
+
+            return AAX_SUCCESS;
+        }
+
+        AAX_Result GetParameterNumberofSteps (AAX_CParamID paramID, int32_t* result) const
+        {
+            if (auto* param = getParameterFromID (paramID))
+                *result = getSafeNumberOfParameterSteps (*param);
+
+            return AAX_SUCCESS;
+        }
+
+        AAX_Result GetParameterNormalizedValue (AAX_CParamID paramID, double* result) const override
+        {
+            if (auto* param = getParameterFromID (paramID))
+                *result = (double) param->getValue();
+            else
+                *result = 0.0;
+
+            return AAX_SUCCESS;
+        }
+
+        AAX_Result SetParameterNormalizedValue (AAX_CParamID paramID, double newValue) override
+        {
+            if (auto* p = mParameterManager.GetParameterByID (paramID))
+                p->SetValueWithFloat ((float) newValue);
+
+            setAudioProcessorParameter (paramID, (float) newValue);
+
+            return AAX_SUCCESS;
+        }
+
+        AAX_Result SetParameterNormalizedRelative (AAX_CParamID paramID, double newDeltaValue) override
+        {
+            if (auto* param = getParameterFromID (paramID))
+            {
+                auto newValue = param->getValue() + (float) newDeltaValue;
+
+                setAudioProcessorParameter (paramID, jlimit (0.0f, 1.0f, newValue));
+
+                if (auto* p = mParameterManager.GetParameterByID (paramID))
+                    p->SetValueWithFloat (newValue);
+            }
+
+            return AAX_SUCCESS;
+        }
+
+        AAX_Result GetParameterNameOfLength (AAX_CParamID paramID, AAX_IString* result, int32_t maxLen) const override
+        {
+            if (auto* param = getParameterFromID (paramID))
+                result->Set (param->getName (maxLen).toRawUTF8());
+
+            return AAX_SUCCESS;
+        }
+
+        AAX_Result GetParameterName (AAX_CParamID paramID, AAX_IString* result) const override
+        {
+            if (auto* param = getParameterFromID (paramID))
+                result->Set (param->getName (31).toRawUTF8());
+
+            return AAX_SUCCESS;
+        }
+
+        AAX_Result GetParameterDefaultNormalizedValue (AAX_CParamID paramID, double* result) const override
+        {
+            if (auto* param = getParameterFromID (paramID))
+                *result = (double) param->getDefaultValue();
+            else
+                *result = 0.0;
+
+            jassert (*result >= 0 && *result <= 1.0f);
+
+            return AAX_SUCCESS;
+        }
+
+        AudioProcessor& getPluginInstance() const noexcept   { return *pluginInstance; }
+
+        bool getCurrentPosition (juce::AudioPlayHead::CurrentPositionInfo& info) override
+        {
+            const AAX_ITransport& transport = *Transport();
+
+            info.bpm = 0.0;
+            check (transport.GetCurrentTempo (&info.bpm));
+
+            int32_t num = 4, den = 4;
+            transport.GetCurrentMeter (&num, &den);
+            info.timeSigNumerator   = (int) num;
+            info.timeSigDenominator = (int) den;
+            info.timeInSamples = 0;
+
+            if (transport.IsTransportPlaying (&info.isPlaying) != AAX_SUCCESS)
+                info.isPlaying = false;
+
+            if (info.isPlaying
+                 || transport.GetTimelineSelectionStartPosition (&info.timeInSamples) != AAX_SUCCESS)
+                check (transport.GetCurrentNativeSampleLocation (&info.timeInSamples));
+
+            info.timeInSeconds = info.timeInSamples / sampleRate;
+
+            int64_t ticks = 0;
+
+            if (info.isPlaying)
+                check (transport.GetCustomTickPosition (&ticks, info.timeInSamples));
+            else
+                check (transport.GetCurrentTickPosition (&ticks));
+
+            info.ppqPosition = ticks / 960000.0;
+
+            info.isLooping = false;
+            int64_t loopStartTick = 0, loopEndTick = 0;
+            check (transport.GetCurrentLoopPosition (&info.isLooping, &loopStartTick, &loopEndTick));
+            info.ppqLoopStart = loopStartTick / 960000.0;
+            info.ppqLoopEnd   = loopEndTick   / 960000.0;
+
+            info.editOriginTime = 0;
+            info.frameRate = AudioPlayHead::fpsUnknown;
+
+            AAX_EFrameRate frameRate;
+            int32_t offset;
+
+            if (transport.GetTimeCodeInfo (&frameRate, &offset) == AAX_SUCCESS)
+            {
+                double framesPerSec = 24.0;
+
+                switch (frameRate)
+                {
+                    case AAX_eFrameRate_Undeclared:    break;
+                    case AAX_eFrameRate_24Frame:       info.frameRate = AudioPlayHead::fps24;       break;
+                    case AAX_eFrameRate_25Frame:       info.frameRate = AudioPlayHead::fps25;       framesPerSec = 25.0; break;
+                    case AAX_eFrameRate_2997NonDrop:   info.frameRate = AudioPlayHead::fps2997;     framesPerSec = 30.0 * 1000.0 / 1001.0; break;
+                    case AAX_eFrameRate_2997DropFrame: info.frameRate = AudioPlayHead::fps2997drop; framesPerSec = 30.0 * 1000.0 / 1001.0; break;
+                    case AAX_eFrameRate_30NonDrop:     info.frameRate = AudioPlayHead::fps30;       framesPerSec = 30.0; break;
+                    case AAX_eFrameRate_30DropFrame:   info.frameRate = AudioPlayHead::fps30drop;   framesPerSec = 30.0; break;
+                    case AAX_eFrameRate_23976:         info.frameRate = AudioPlayHead::fps23976;    framesPerSec = 24.0 * 1000.0 / 1001.0; break;
+                    default:                           break;
+                }
+
+                info.editOriginTime = offset / framesPerSec;
+            }
+
+            // No way to get these: (?)
+            info.isRecording = false;
+            info.ppqPositionOfLastBarStart = 0;
+
+            return true;
+        }
+
+        void audioProcessorParameterChanged (AudioProcessor* /*processor*/, int parameterIndex, float newValue) override
+        {
+            if (inParameterChangedCallback.get())
+            {
+                inParameterChangedCallback = false;
+                return;
+            }
+
+            if (auto paramID = getAAXParamIDFromJuceIndex (parameterIndex))
+                SetParameterNormalizedValue (paramID, (double) newValue);
+        }
+
+        void audioProcessorChanged (AudioProcessor* processor) override
+        {
+            ++mNumPlugInChanges;
+
+            auto numParameters = juceParameters.getNumParameters();
+
+            for (int i = 0; i < numParameters; ++i)
+            {
+                if (auto* p = mParameterManager.GetParameterByID (getAAXParamIDFromJuceIndex (i)))
+                {
+                    auto newName = juceParameters.getParamForIndex (i)->getName (31);
+
+                    if (p->Name() != newName.toRawUTF8())
+                        p->SetName (AAX_CString (newName.toRawUTF8()));
+                }
+            }
+
+            check (Controller()->SetSignalLatency (processor->getLatencySamples()));
+        }
+
+        void audioProcessorParameterChangeGestureBegin (AudioProcessor*, int parameterIndex) override
+        {
+            if (auto paramID = getAAXParamIDFromJuceIndex (parameterIndex))
+                TouchParameter (paramID);
+        }
+
+        void audioProcessorParameterChangeGestureEnd (AudioProcessor*, int parameterIndex) override
+        {
+            if (auto paramID = getAAXParamIDFromJuceIndex (parameterIndex))
+                ReleaseParameter (paramID);
+        }
+
+        AAX_Result NotificationReceived (AAX_CTypeID type, const void* data, uint32_t size) override
+        {
+            switch (type)
+            {
+                case AAX_eNotificationEvent_EnteringOfflineMode:  pluginInstance->setNonRealtime (true);  break;
+                case AAX_eNotificationEvent_ExitingOfflineMode:   pluginInstance->setNonRealtime (false); break;
+
+                case AAX_eNotificationEvent_TrackNameChanged:
+                    if (data != nullptr)
+                    {
+                        AudioProcessor::TrackProperties props;
+                        props.name = static_cast<const AAX_IString*> (data)->Get();
+
+                        pluginInstance->updateTrackProperties (props);
+                    }
+                    break;
+
+                case AAX_eNotificationEvent_SideChainBeingConnected:
+                case AAX_eNotificationEvent_SideChainBeingDisconnected:
+                {
+                    processingSidechainChange = true;
+                    sidechainDesired = (type == AAX_eNotificationEvent_SideChainBeingConnected);
+                    updateSidechainState();
+                    break;
+                }
+            }
+
+            return AAX_CEffectParameters::NotificationReceived (type, data, size);
+        }
+
+        const float* getAudioBufferForInput (const float* const* inputs, int sidechain, int mainNumIns, int idx) const noexcept
+        {
+            jassert (idx < (mainNumIns + 1));
+
+            if (idx < mainNumIns)
+                return inputs[inputLayoutMap[idx]];
+
+            return (sidechain != -1 ? inputs[sidechain] : sideChainBuffer.getData());
+        }
+
+        void process (const float* const* inputs, float* const* outputs, const int sideChainBufferIdx,
+                      const int bufferSize, const bool bypass,
+                      AAX_IMIDINode* midiNodeIn, AAX_IMIDINode* midiNodesOut,
+                      float* const meterBuffers)
+        {
+            auto numIns    = pluginInstance->getTotalNumInputChannels();
+            auto numOuts   = pluginInstance->getTotalNumOutputChannels();
+            auto numMeters = aaxMeters.size();
+
+            const ScopedLock sl (pluginInstance->getCallbackLock());
+
+            bool isSuspended = [this, sideChainBufferIdx]
+            {
+                if (processingSidechainChange)
+                    return true;
+
+                bool processWantsSidechain = (sideChainBufferIdx != -1);
+
+                if (hasSidechain && canDisableSidechain && (sidechainDesired != processWantsSidechain))
+                {
+                    sidechainDesired = processWantsSidechain;
+                    processingSidechainChange = true;
+                    triggerAsyncUpdate();
+                    return true;
+                }
+
+                return pluginInstance->isSuspended();
+            }();
+
+            if (isSuspended)
+            {
+                for (int i = 0; i < numOuts; ++i)
+                    FloatVectorOperations::clear (outputs[i], bufferSize);
+
+                if (meterBuffers != nullptr)
+                    FloatVectorOperations::clear (meterBuffers, numMeters);
+            }
+            else
+            {
+                auto mainNumIns = pluginInstance->getMainBusNumInputChannels();
+                auto sidechain = (pluginInstance->getChannelCountOfBus (true, 1) > 0 ? sideChainBufferIdx : -1);
+                auto numChans = jmax (numIns, numOuts);
+
+                if (numChans == 0)
+                    return;
+
+                if (channelList.size() <= numChans)
+                    channelList.insertMultiple (-1, nullptr, 1 + numChans - channelList.size());
+
+                float** channels = channelList.getRawDataPointer();
+
+                if (numOuts >= numIns)
+                {
+                    for (int i = 0; i < numOuts; ++i)
+                        channels[i] = outputs[outputLayoutMap[i]];
+
+                    for (int i = 0; i < numIns; ++i)
+                        memcpy (channels[i], getAudioBufferForInput (inputs, sidechain, mainNumIns, i), (size_t) bufferSize * sizeof (float));
+
+                    for (int i = numIns; i < numOuts; ++i)
+                        zeromem (channels[i], (size_t) bufferSize * sizeof (float));
+
+                    process (channels, numOuts, bufferSize, bypass, midiNodeIn, midiNodesOut);
+                }
+                else
+                {
+                    for (int i = 0; i < numOuts; ++i)
+                        channels[i] = outputs[outputLayoutMap[i]];
+
+                    for (int i = 0; i < numOuts; ++i)
+                        memcpy (channels[i], getAudioBufferForInput (inputs, sidechain, mainNumIns, i), (size_t) bufferSize * sizeof (float));
+
+                    for (int i = numOuts; i < numIns; ++i)
+                        channels[i] = const_cast<float*> (getAudioBufferForInput (inputs, sidechain, mainNumIns, i));
+
+                    process (channels, numIns, bufferSize, bypass, midiNodeIn, midiNodesOut);
+                }
+
+                if (meterBuffers != nullptr)
+                    for (int i = 0; i < numMeters; ++i)
+                        meterBuffers[i] = aaxMeters[i]->getValue();
+            }
+        }
+
+        //==============================================================================
+        // In aax, the format of the aux and sidechain buses need to be fully determined
+        // by the format on the main buses. This function tried to provide such a mapping.
+        // Returns false if the in/out main layout is not supported
+        static bool fullBusesLayoutFromMainLayout (const AudioProcessor& p,
+                                                   const AudioChannelSet& mainInput, const AudioChannelSet& mainOutput,
+                                                   AudioProcessor::BusesLayout& fullLayout)
+        {
+            auto currentLayout = getDefaultLayout (p, true);
+            bool success = p.checkBusesLayoutSupported (currentLayout);
+            jassert (success);
+            ignoreUnused (success);
+
+            auto numInputBuses  = p.getBusCount (true);
+            auto numOutputBuses = p.getBusCount (false);
+
+            if (auto* bus = p.getBus (true, 0))
+                if (! bus->isLayoutSupported (mainInput, &currentLayout))
+                    return false;
+
+            if (auto* bus = p.getBus (false, 0))
+                if (! bus->isLayoutSupported (mainOutput, &currentLayout))
+                    return false;
+
+            // did this change the input again
+            if (numInputBuses > 0 && currentLayout.inputBuses.getReference (0) != mainInput)
+                return false;
+
+           #ifdef JucePlugin_PreferredChannelConfigurations
+            short configs[][2] = { JucePlugin_PreferredChannelConfigurations };
+
+            if (! AudioProcessor::containsLayout (currentLayout, configs))
+                return false;
+           #endif
+
+            bool foundValid = false;
+            {
+                auto onlyMains = currentLayout;
+
+                for (int i = 1; i < numInputBuses; ++i)
+                    onlyMains.inputBuses.getReference  (i) = AudioChannelSet::disabled();
+
+                for (int i = 1; i < numOutputBuses; ++i)
+                    onlyMains.outputBuses.getReference (i) = AudioChannelSet::disabled();
+
+                if (p.checkBusesLayoutSupported (onlyMains))
+                {
+                    foundValid = true;
+                    fullLayout = onlyMains;
+                }
+            }
+
+            if (numInputBuses > 1)
+            {
+                // can the first bus be a sidechain or disabled, if not then we can't use this layout combination
+                if (auto* bus = p.getBus (true, 1))
+                    if (! bus->isLayoutSupported (AudioChannelSet::mono(), &currentLayout) && ! bus->isLayoutSupported (AudioChannelSet::disabled(), &currentLayout))
+                        return foundValid;
+
+                // can all the other inputs be disabled, if not then we can't use this layout combination
+                for (int i = 2; i < numInputBuses; ++i)
+                    if (auto* bus = p.getBus (true, i))
+                        if (! bus->isLayoutSupported (AudioChannelSet::disabled(), &currentLayout))
+                            return foundValid;
+
+                if (auto* bus = p.getBus (true, 0))
+                    if (! bus->isLayoutSupported (mainInput, &currentLayout))
+                        return foundValid;
+
+                if (auto* bus = p.getBus (false, 0))
+                    if (! bus->isLayoutSupported (mainOutput, &currentLayout))
+                        return foundValid;
+
+                // recheck if the format is correct
+                if ((numInputBuses  > 0 && currentLayout.inputBuses .getReference (0) != mainInput)
+                 || (numOutputBuses > 0 && currentLayout.outputBuses.getReference (0) != mainOutput))
+                    return foundValid;
+
+                auto& sidechainBus = currentLayout.inputBuses.getReference (1);
+
+                if (sidechainBus != AudioChannelSet::mono() && sidechainBus != AudioChannelSet::disabled())
+                    return foundValid;
+
+                for (int i = 2; i < numInputBuses; ++i)
+                    if (currentLayout.outputBuses.getReference (i) != AudioChannelSet::disabled())
+                        return foundValid;
+            }
+
+            const bool hasSidechain = (numInputBuses > 1 && currentLayout.inputBuses.getReference (1) == AudioChannelSet::mono());
+
+            if (hasSidechain)
+            {
+                auto onlyMainsAndSidechain = currentLayout;
+
+                for (int i = 1; i < numOutputBuses; ++i)
+                    onlyMainsAndSidechain.outputBuses.getReference (i) = AudioChannelSet::disabled();
+
+                if (p.checkBusesLayoutSupported (onlyMainsAndSidechain))
+                {
+                    foundValid = true;
+                    fullLayout = onlyMainsAndSidechain;
+                }
+            }
+
+            if (numOutputBuses > 1)
+            {
+                auto copy = currentLayout;
+                int maxAuxBuses = jmin (16, numOutputBuses);
+
+                for (int i = 1; i < maxAuxBuses; ++i)
+                    copy.outputBuses.getReference (i) = mainOutput;
+
+                for (int i = maxAuxBuses; i < numOutputBuses; ++i)
+                    copy.outputBuses.getReference (i) = AudioChannelSet::disabled();
+
+                if (p.checkBusesLayoutSupported (copy))
+                {
+                    fullLayout = copy;
+                    foundValid = true;
+                }
+                else
+                {
+                    for (int i = 1; i < maxAuxBuses; ++i)
+                        if (currentLayout.outputBuses.getReference (i).isDisabled())
+                            return foundValid;
+
+                    for (int i = maxAuxBuses; i < numOutputBuses; ++i)
+                        if (auto* bus = p.getBus (false, i))
+                            if (! bus->isLayoutSupported (AudioChannelSet::disabled(), &currentLayout))
+                                return foundValid;
+
+                    if (auto* bus = p.getBus (true, 0))
+                        if (! bus->isLayoutSupported (mainInput, &currentLayout))
+                            return foundValid;
+
+                    if (auto* bus = p.getBus (false, 0))
+                        if (! bus->isLayoutSupported (mainOutput, &currentLayout))
+                            return foundValid;
+
+                    if ((numInputBuses  > 0 && currentLayout.inputBuses .getReference (0) != mainInput)
+                     || (numOutputBuses > 0 && currentLayout.outputBuses.getReference (0) != mainOutput))
+                        return foundValid;
+
+                    if (numInputBuses > 1)
+                    {
+                        auto& sidechainBus = currentLayout.inputBuses.getReference (1);
+
+                        if (sidechainBus != AudioChannelSet::mono() && sidechainBus != AudioChannelSet::disabled())
+                            return foundValid;
+                    }
+
+                    for (int i = maxAuxBuses; i < numOutputBuses; ++i)
+                        if (! currentLayout.outputBuses.getReference (i).isDisabled())
+                            return foundValid;
+
+                    fullLayout = currentLayout;
+                    foundValid = true;
+                }
+            }
+
+            return foundValid;
+        }
+
+        bool isInAudioSuite()
+        {
+            AAX_CBoolean res;
+            Controller()->GetIsAudioSuite (&res);
+
+            return res > 0;
+        }
+
+    private:
+        friend class JuceAAX_GUI;
+        friend void AAX_CALLBACK AAXClasses::algorithmProcessCallback (JUCEAlgorithmContext* const instancesBegin[], const void* const instancesEnd);
+
+        void process (float* const* channels, const int numChans, const int bufferSize,
+                      const bool bypass, AAX_IMIDINode* midiNodeIn, AAX_IMIDINode* midiNodesOut)
+        {
+            AudioBuffer<float> buffer (channels, numChans, bufferSize);
+            midiBuffer.clear();
+            ignoreUnused (midiNodeIn, midiNodesOut);
+
+           #if JucePlugin_WantsMidiInput || JucePlugin_IsMidiEffect
+            {
+                auto* midiStream = midiNodeIn->GetNodeBuffer();
+                auto numMidiEvents = midiStream->mBufferSize;
+
+                for (uint32_t i = 0; i < numMidiEvents; ++i)
+                {
+                    auto& m = midiStream->mBuffer[i];
+                    jassert ((int) m.mTimestamp < bufferSize);
+
+                    midiBuffer.addEvent (m.mData, (int) m.mLength,
+                                         jlimit (0, (int) bufferSize - 1, (int) m.mTimestamp));
+                }
+            }
+           #endif
+
+            {
+                if (lastBufferSize != bufferSize)
+                {
+                    lastBufferSize = bufferSize;
+                    pluginInstance->setRateAndBufferSizeDetails (sampleRate, bufferSize);
+
+                    if (bufferSize > maxBufferSize)
+                    {
+                        // we only call prepareToPlay here if the new buffer size is larger than
+                        // the one used last time prepareToPlay was called.
+                        // currently, this should never actually happen, because as of Pro Tools 12,
+                        // the maximum possible value is 1024, and we call prepareToPlay with that
+                        // value during initialisation.
+                        pluginInstance->prepareToPlay (sampleRate, bufferSize);
+                        maxBufferSize = bufferSize;
+                        sideChainBuffer.calloc (static_cast<size_t> (maxBufferSize));
+                    }
+                }
+
+                if (bypass)
+                    pluginInstance->processBlockBypassed (buffer, midiBuffer);
+                else
+                    pluginInstance->processBlock (buffer, midiBuffer);
+            }
+
+           #if JucePlugin_ProducesMidiOutput || JucePlugin_IsMidiEffect
+            {
+                AAX_CMidiPacket packet;
+                packet.mIsImmediate = false;
+
+                for (const auto metadata : midiBuffer)
+                {
+                    jassert (isPositiveAndBelow (metadata.samplePosition, bufferSize));
+
+                    if (metadata.numBytes <= 4)
+                    {
+                        packet.mTimestamp   = (uint32_t) metadata.samplePosition;
+                        packet.mLength      = (uint32_t) metadata.numBytes;
+                        memcpy (packet.mData, metadata.data, (size_t) metadata.numBytes);
+
+                        check (midiNodesOut->PostMIDIPacket (&packet));
+                    }
+                }
+            }
+           #endif
+        }
+
+        bool isBypassPartOfRegularParemeters() const
+        {
+            auto& audioProcessor = getPluginInstance();
+
+            int n = juceParameters.getNumParameters();
+
+            if (auto* bypassParam = audioProcessor.getBypassParameter())
+                for (int i = 0; i < n; ++i)
+                    if (juceParameters.getParamForIndex (i) == bypassParam)
+                        return true;
+
+            return false;
+        }
+
+        // Some older Pro Tools control surfaces (EUCON [PT version 12.4] and
+        // Avid S6 before version 2.1) cannot cope with a large number of
+        // parameter steps.
+        static int32_t getSafeNumberOfParameterSteps (const AudioProcessorParameter& param)
+        {
+            return jmin (param.getNumSteps(), 2048);
+        }
+
+        void addAudioProcessorParameters()
+        {
+            auto& audioProcessor = getPluginInstance();
+
+           #if JUCE_FORCE_USE_LEGACY_PARAM_IDS
+            const bool forceLegacyParamIDs = true;
+           #else
+            const bool forceLegacyParamIDs = false;
+           #endif
+
+            auto bypassPartOfRegularParams = isBypassPartOfRegularParemeters();
+
+            juceParameters.update (audioProcessor, forceLegacyParamIDs);
+
+            auto* bypassParameter = pluginInstance->getBypassParameter();
+
+            if (bypassParameter == nullptr)
+            {
+                ownedBypassParameter.reset (new AudioParameterBool (cDefaultMasterBypassID, "Master Bypass", false, {}, {}, {}));
+                bypassParameter = ownedBypassParameter.get();
+            }
+
+            if (! bypassPartOfRegularParams)
+                juceParameters.params.add (bypassParameter);
+
+            int parameterIndex = 0;
+
+            for (auto* juceParam : juceParameters.params)
+            {
+                auto isBypassParameter = (juceParam == bypassParameter);
+
+                auto category = juceParam->getCategory();
+                auto paramID  = isBypassParameter ? String (cDefaultMasterBypassID)
+                                                  : juceParameters.getParamID (audioProcessor, parameterIndex);
+
+                aaxParamIDs.add (paramID);
+                auto* aaxParamID = aaxParamIDs.getReference (parameterIndex++).toRawUTF8();
+
+                paramMap.set (AAXClasses::getAAXParamHash (aaxParamID), juceParam);
+
+                // is this a meter?
+                if (((category & 0xffff0000) >> 16) == 2)
+                {
+                    aaxMeters.add (juceParam);
+                    continue;
+                }
+
+                auto parameter = new AAX_CParameter<float> (aaxParamID,
+                                                            AAX_CString (juceParam->getName (31).toRawUTF8()),
+                                                            juceParam->getDefaultValue(),
+                                                            AAX_CLinearTaperDelegate<float, 0>(),
+                                                            AAX_CNumberDisplayDelegate<float, 3>(),
+                                                            juceParam->isAutomatable());
+
+                parameter->AddShortenedName (juceParam->getName (4).toRawUTF8());
+
+                auto parameterNumSteps = getSafeNumberOfParameterSteps (*juceParam);
+                parameter->SetNumberOfSteps ((uint32_t) parameterNumSteps);
+
+               #if JUCE_FORCE_LEGACY_PARAMETER_AUTOMATION_TYPE
+                parameter->SetType (parameterNumSteps > 1000 ? AAX_eParameterType_Continuous
+                                                             : AAX_eParameterType_Discrete);
+               #else
+                parameter->SetType (juceParam->isDiscrete() ? AAX_eParameterType_Discrete
+                                                            : AAX_eParameterType_Continuous);
+               #endif
+
+                parameter->SetOrientation (juceParam->isOrientationInverted()
+                                            ? (AAX_eParameterOrientation_RightMinLeftMax | AAX_eParameterOrientation_TopMinBottomMax
+                                                | AAX_eParameterOrientation_RotarySingleDotMode | AAX_eParameterOrientation_RotaryRightMinLeftMax)
+                                            : (AAX_eParameterOrientation_LeftMinRightMax | AAX_eParameterOrientation_BottomMinTopMax
+                                                | AAX_eParameterOrientation_RotarySingleDotMode | AAX_eParameterOrientation_RotaryLeftMinRightMax));
+
+                mParameterManager.AddParameter (parameter);
+
+                if (isBypassParameter)
+                    mPacketDispatcher.RegisterPacket (aaxParamID, JUCEAlgorithmIDs::bypass);
+            }
+        }
+
+        bool getMainBusFormats (AudioChannelSet& inputSet, AudioChannelSet& outputSet)
+        {
+            auto& audioProcessor = getPluginInstance();
+
+           #if JucePlugin_IsMidiEffect
+            // MIDI effect plug-ins do not support any audio channels
+            jassert (audioProcessor.getTotalNumInputChannels()  == 0
+                  && audioProcessor.getTotalNumOutputChannels() == 0);
+
+            inputSet = outputSet = AudioChannelSet();
+            return true;
+           #else
+            auto inputBuses  = audioProcessor.getBusCount (true);
+            auto outputBuses = audioProcessor.getBusCount (false);
+
+            AAX_EStemFormat inputStemFormat = AAX_eStemFormat_None;
+            check (Controller()->GetInputStemFormat (&inputStemFormat));
+
+            AAX_EStemFormat outputStemFormat = AAX_eStemFormat_None;
+            check (Controller()->GetOutputStemFormat (&outputStemFormat));
+
+            #if JucePlugin_IsSynth
+             if (inputBuses == 0)
+                 inputStemFormat = AAX_eStemFormat_None;
+            #endif
+
+            inputSet  = (inputBuses  > 0 ? channelSetFromStemFormat (inputStemFormat,  false) : AudioChannelSet());
+            outputSet = (outputBuses > 0 ? channelSetFromStemFormat (outputStemFormat, false) : AudioChannelSet());
+
+            if ((inputSet == AudioChannelSet::disabled() && inputStemFormat != AAX_eStemFormat_None) || (outputSet == AudioChannelSet::disabled() && outputStemFormat != AAX_eStemFormat_None)
+                || (inputSet != AudioChannelSet::disabled() && inputBuses == 0) || (outputSet != AudioChannelSet::disabled() && outputBuses == 0))
+                return false;
+
+            return true;
+           #endif
+        }
+
+        AAX_Result preparePlugin()
+        {
+            auto& audioProcessor = getPluginInstance();
+            auto oldLayout = audioProcessor.getBusesLayout();
+
+#if JucePlugin_EnhancedAudioSuite
+            if (audioProcessor.wrapperType == AudioProcessor::wrapperType_AudioSuite)
+            {
+                if (!audioProcessor.isAuthorized())
+                {
+                    return AAX_ERROR_PLUGIN_NOT_AUTHORIZED;
+                }
+
+                // AudioSuite don't need additional calls.
+                // Unlike AAX it's much more simplified, no stems needs to be prepared,
+                // no algorithm or multiple instances.
+                maxBufferSize = 65536;
+                isPrepared = true;
+                sideChainBuffer.calloc (static_cast<size_t> (maxBufferSize));
+                hasSidechain = audioProcessor.getBusCount(true) > 1;
+                return AAX_SUCCESS;
+            }
+#endif
+
+            AudioChannelSet inputSet, outputSet;
+
+            if (! getMainBusFormats (inputSet, outputSet))
+            {
+                if (isPrepared)
+                {
+                    isPrepared = false;
+                    audioProcessor.releaseResources();
+                }
+
+                return AAX_ERROR_UNIMPLEMENTED;
+            }
+
+            AudioProcessor::BusesLayout newLayout;
+
+            if (! fullBusesLayoutFromMainLayout (audioProcessor, inputSet, outputSet, newLayout))
+            {
+                if (isPrepared)
+                {
+                    isPrepared = false;
+                    audioProcessor.releaseResources();
+                }
+
+                return AAX_ERROR_UNIMPLEMENTED;
+            }
+
+            hasSidechain = (newLayout.getNumChannels (true, 1) == 1);
+
+            if (hasSidechain)
+            {
+                sidechainDesired = true;
+
+                auto disabledSidechainLayout = newLayout;
+                disabledSidechainLayout.inputBuses.getReference (1) = AudioChannelSet::disabled();
+
+                canDisableSidechain = audioProcessor.checkBusesLayoutSupported (disabledSidechainLayout);
+
+                if (canDisableSidechain && ! lastSideChainState && !audioProcessor.getBus(true, 1)->isEnabled())
+                {
+                    sidechainDesired = false;
+                    newLayout = disabledSidechainLayout;
+                }
+            }
+
+            if (isInAudioSuite())
+            {
+                // AudioSuite doesn't support multiple output buses
+                for (int i = 1; i < newLayout.outputBuses.size(); ++i)
+                    newLayout.outputBuses.getReference (i) = AudioChannelSet::disabled();
+
+                if (! audioProcessor.checkBusesLayoutSupported (newLayout))
+                {
+                    // your plug-in needs to support a single output bus if running in AudioSuite
+                    jassertfalse;
+
+                    if (isPrepared)
+                    {
+                        isPrepared = false;
+                        audioProcessor.releaseResources();
+                    }
+
+                    return AAX_ERROR_UNIMPLEMENTED;
+                }
+            }
+
+            const bool layoutChanged = (oldLayout != newLayout);
+
+            if (layoutChanged)
+            {
+                if (! audioProcessor.setBusesLayout (newLayout))
+                {
+                    if (isPrepared)
+                    {
+                        isPrepared = false;
+                        audioProcessor.releaseResources();
+                    }
+
+                    return AAX_ERROR_UNIMPLEMENTED;
+                }
+
+                rebuildChannelMapArrays();
+            }
+
+            if (layoutChanged || (! isPrepared))
+            {
+                if (isPrepared)
+                {
+                    isPrepared = false;
+                    audioProcessor.releaseResources();
+                }
+
+                audioProcessor.setRateAndBufferSizeDetails (sampleRate, lastBufferSize);
+                audioProcessor.prepareToPlay (sampleRate, lastBufferSize);
+                maxBufferSize = lastBufferSize;
+
+                midiBuffer.ensureSize (2048);
+                midiBuffer.clear();
+
+                sideChainBuffer.calloc (static_cast<size_t> (maxBufferSize));
+            }
+
+            check (Controller()->SetSignalLatency (audioProcessor.getLatencySamples()));
+            isPrepared = true;
+
+            return AAX_SUCCESS;
+        }
+
+        void rebuildChannelMapArrays()
+        {
+            auto& audioProcessor = getPluginInstance();
+
+            for (int dir = 0; dir < 2; ++dir)
+            {
+                bool isInput = (dir == 0);
+                auto& layoutMap = isInput ? inputLayoutMap : outputLayoutMap;
+                layoutMap.clear();
+
+                auto numBuses = audioProcessor.getBusCount (isInput);
+                int chOffset = 0;
+
+                for (int busIdx = 0; busIdx < numBuses; ++busIdx)
+                {
+                    auto channelFormat = audioProcessor.getChannelLayoutOfBus (isInput, busIdx);
+
+                    if (channelFormat != AudioChannelSet::disabled())
+                    {
+                        auto numChannels = channelFormat.size();
+
+                        for (int ch = 0; ch < numChannels; ++ch)
+                            layoutMap.add (juceChannelIndexToAax (ch, channelFormat) + chOffset);
+
+                        chOffset += numChannels;
+                    }
+                }
+            }
+        }
+
+        static void algorithmCallback (JUCEAlgorithmContext* const instancesBegin[], const void* const instancesEnd)
+        {
+            for (auto iter = instancesBegin; iter < instancesEnd; ++iter)
+            {
+                auto& i = **iter;
+
+                int sideChainBufferIdx = i.pluginInstance->parameters.hasSidechain && i.sideChainBuffers != nullptr
+                                             ? static_cast<int> (*i.sideChainBuffers) : -1;
+
+                // sidechain index of zero is an invalid index
+                if (sideChainBufferIdx <= 0)
+                    sideChainBufferIdx = -1;
+
+                auto numMeters = i.pluginInstance->parameters.aaxMeters.size();
+                float* const meterTapBuffers = (i.meterTapBuffers != nullptr && numMeters > 0 ? *i.meterTapBuffers : nullptr);
+
+                i.pluginInstance->parameters.process (i.inputChannels, i.outputChannels, sideChainBufferIdx,
+                                                      *(i.bufferSize), *(i.bypass) != 0,
+                                                      getMidiNodeIn(i), getMidiNodeOut(i),
+                                                      meterTapBuffers);
+            }
+        }
+
+        //==============================================================================
+        void updateSidechainState()
+        {
+            if (! processingSidechainChange)
+                return;
+
+            auto& audioProcessor = getPluginInstance();
+            bool sidechainActual = audioProcessor.getChannelCountOfBus (true, 1) > 0;
+
+            if (hasSidechain && canDisableSidechain && sidechainDesired != sidechainActual)
+            {
+                lastSideChainState = sidechainDesired;
+
+                if (isPrepared)
+                {
+                    isPrepared = false;
+                    audioProcessor.releaseResources();
+                }
+
+                if (auto* bus = audioProcessor.getBus (true, 1))
+                    bus->setCurrentLayout (lastSideChainState ? AudioChannelSet::mono()
+                                                              : AudioChannelSet::disabled());
+
+                audioProcessor.prepareToPlay (audioProcessor.getSampleRate(), audioProcessor.getBlockSize());
+                isPrepared = true;
+            }
+
+            processingSidechainChange = false;
+        }
+
+        void handleAsyncUpdate() override
+        {
+            updateSidechainState();
+        }
+
+        //==============================================================================
+        static AudioProcessor::CurveData::Type aaxCurveTypeToJUCE (AAX_CTypeID type) noexcept
+        {
+            switch (type)
+            {
+            case AAX_eCurveType_EQ:              return AudioProcessor::CurveData::Type::EQ;
+            case AAX_eCurveType_Dynamics:        return AudioProcessor::CurveData::Type::Dynamics;
+            case AAX_eCurveType_Reduction:       return AudioProcessor::CurveData::Type::GainReduction;
+            default:  break;
+            }
+
+            return AudioProcessor::CurveData::Type::Unknown;
+        }
+
+        uint32_t getAAXMeterIdForParamId (const String& paramID) const noexcept
+        {
+            int idx;
+
+            for (idx = 0; idx < aaxMeters.size(); ++idx)
+                if (LegacyAudioParameter::getParamID (aaxMeters[idx], false) == paramID)
+                    break;
+
+            // you specified a parameter id in your curve but the parameter does not have the meter
+            // category
+            jassert (idx < aaxMeters.size());
+            return 'Metr' + static_cast<AAX_CTypeID> (idx);
+        }
+
+        //==============================================================================
+        AAX_Result GetCurveData (AAX_CTypeID iCurveType, const float * iValues, uint32_t iNumValues, float * oValues ) const override
+        {
+            auto curveType = aaxCurveTypeToJUCE (iCurveType);
+
+            if (curveType != AudioProcessor::CurveData::Type::Unknown)
+            {
+                auto& audioProcessor = getPluginInstance();
+                auto curve = audioProcessor.getResponseCurve (curveType);
+
+                if (curve.curve)
+                {
+                    if (oValues != nullptr && iValues != nullptr)
+                    {
+                        for (uint32_t i = 0; i < iNumValues; ++i)
+                            oValues[i] = curve.curve (iValues[i]);
+                    }
+
+                    return AAX_SUCCESS;
+                }
+            }
+
+            return AAX_ERROR_UNIMPLEMENTED;
+        }
+
+        AAX_Result GetCurveDataMeterIds (AAX_CTypeID iCurveType, uint32_t *oXMeterId, uint32_t *oYMeterId)  const override
+        {
+            auto curveType = aaxCurveTypeToJUCE (iCurveType);
+
+            if (curveType != AudioProcessor::CurveData::Type::Unknown)
+            {
+                auto& audioProcessor = getPluginInstance();
+                auto curve = audioProcessor.getResponseCurve (curveType);
+
+                if (curve.curve && curve.xMeterID.isNotEmpty() && curve.yMeterID.isNotEmpty())
+                {
+                    if (oXMeterId != nullptr) *oXMeterId = getAAXMeterIdForParamId (curve.xMeterID);
+                    if (oYMeterId != nullptr) *oYMeterId = getAAXMeterIdForParamId (curve.yMeterID);
+
+                    return AAX_SUCCESS;
+                }
+            }
+
+            return AAX_ERROR_UNIMPLEMENTED;
+        }
+
+        AAX_Result GetCurveDataDisplayRange (AAX_CTypeID iCurveType, float *oXMin, float *oXMax, float *oYMin, float *oYMax) const override
+        {
+            auto curveType = aaxCurveTypeToJUCE (iCurveType);
+
+            if (curveType != AudioProcessor::CurveData::Type::Unknown)
+            {
+                auto& audioProcessor = getPluginInstance();
+                auto curve = audioProcessor.getResponseCurve (curveType);
+
+                if (curve.curve)
+                {
+                    if (oXMin != nullptr) *oXMin = curve.xRange.getStart();
+                    if (oXMax != nullptr) *oXMax = curve.xRange.getEnd();
+                    if (oYMin != nullptr) *oYMin = curve.yRange.getStart();
+                    if (oYMax != nullptr) *oYMax = curve.yRange.getEnd();
+
+                    return AAX_SUCCESS;
+                }
+            }
+
+            return AAX_ERROR_UNIMPLEMENTED;
+        }
+
+        //==============================================================================
+        inline int getParamIndexFromID (AAX_CParamID paramID) const noexcept
+        {
+            if (auto* param = getParameterFromID (paramID))
+                return LegacyAudioParameter::getParamIndex (getPluginInstance(), param);
+
+            return -1;
+        }
+
+        inline AAX_CParamID getAAXParamIDFromJuceIndex (int index) const noexcept
+        {
+            if (isPositiveAndBelow (index, aaxParamIDs.size()))
+                return aaxParamIDs.getReference (index).toRawUTF8();
+
+            return nullptr;
+        }
+
+        AudioProcessorParameter* getParameterFromID (AAX_CParamID paramID) const noexcept
+        {
+            return paramMap [AAXClasses::getAAXParamHash (paramID)];
+        }
+
+        //==============================================================================
+        static AudioProcessor::BusesLayout getDefaultLayout (const AudioProcessor& p, bool enableAll)
+        {
+            AudioProcessor::BusesLayout defaultLayout;
+
+            for (int dir = 0; dir < 2; ++dir)
+            {
+                bool isInput = (dir == 0);
+                auto numBuses = p.getBusCount (isInput);
+                auto& layouts = (isInput ? defaultLayout.inputBuses : defaultLayout.outputBuses);
+
+                for (int i = 0; i < numBuses; ++i)
+                    if (auto* bus = p.getBus (isInput, i))
+                        layouts.add (enableAll || bus->isEnabledByDefault() ? bus->getDefaultLayout() : AudioChannelSet());
+            }
+
+            return defaultLayout;
+        }
+
+        static AudioProcessor::BusesLayout getDefaultLayout (AudioProcessor& p)
+        {
+            auto defaultLayout = getDefaultLayout (p, true);
+
+            if (! p.checkBusesLayoutSupported (defaultLayout))
+                defaultLayout = getDefaultLayout (p, false);
+
+            // Your processor must support the default layout
+            jassert (p.checkBusesLayoutSupported (defaultLayout));
+            return defaultLayout;
+        }
+
+        //==============================================================================
+        ScopedJuceInitialiser_GUI libraryInitialiser;
+
+        std::unique_ptr<AudioProcessor> pluginInstance;
+
+        bool isPrepared = false;
+        MidiBuffer midiBuffer;
+        Array<float*> channelList;
+        int32_t juceChunkIndex = 0;
+        AAX_CSampleRate sampleRate = 0;
+        int lastBufferSize = 1024, maxBufferSize = 1024;
+        bool hasSidechain = false, canDisableSidechain = false, lastSideChainState = false;
+
+        std::atomic<bool> processingSidechainChange, sidechainDesired;
+
+        HeapBlock<float> sideChainBuffer;
+        Array<int> inputLayoutMap, outputLayoutMap;
+
+        Array<String> aaxParamIDs;
+        HashMap<int32, AudioProcessorParameter*> paramMap;
+        LegacyAudioParametersWrapper juceParameters;
+        std::unique_ptr<AudioProcessorParameter> ownedBypassParameter;
+
+        Array<AudioProcessorParameter*> aaxMeters;
+
+        struct ChunkMemoryBlock
+        {
+            juce::MemoryBlock data;
+            bool isValid;
+        };
+
+        // temporary filter data is generated in GetChunkSize
+        // and the size of the data returned. To avoid generating
+        // it again in GetChunk, we need to store it somewhere.
+        // However, as GetChunkSize and GetChunk can be called
+        // on different threads, we store it in thread dependent storage
+        // in a hash map with the thread id as a key.
+        mutable ThreadLocalValue<ChunkMemoryBlock> perThreadFilterData;
+        CriticalSection perThreadDataLock;
+
+        ThreadLocalValue<bool> inParameterChangedCallback;
+
+        JUCE_DECLARE_NON_COPYABLE (JuceAAX_Processor)
+    };
+
+    //==============================================================================
+    void JuceAAX_GUI::CreateViewContents()
+    {
+        if (component == nullptr)
+        {
+            if (auto* params = dynamic_cast<JuceAAX_Processor*> (GetEffectParameters()))
+                component.reset (new ContentWrapperComponent (*this, params->getPluginInstance()));
+            else
+                jassertfalse;
+        }
+    }
+
+    int JuceAAX_GUI::getParamIndexFromID (AAX_CParamID paramID) const noexcept
+    {
+        if (auto* params = dynamic_cast<const JuceAAX_Processor*> (GetEffectParameters()))
+            return params->getParamIndexFromID (paramID);
+
+        return -1;
+    }
+
+    AAX_CParamID JuceAAX_GUI::getAAXParamIDFromJuceIndex (int index) const noexcept
+    {
+        if (auto* params = dynamic_cast<const JuceAAX_Processor*> (GetEffectParameters()))
+            return params->getAAXParamIDFromJuceIndex (index);
+
+        return nullptr;
+    }
+
+    //==============================================================================
+    struct AAXFormatConfiguration
+    {
+        AAXFormatConfiguration() noexcept {}
+
+        AAXFormatConfiguration (AAX_EStemFormat inFormat, AAX_EStemFormat outFormat) noexcept
+            : inputFormat (inFormat), outputFormat (outFormat) {}
+
+        AAX_EStemFormat inputFormat  = AAX_eStemFormat_None,
+                        outputFormat = AAX_eStemFormat_None;
+
+        bool operator== (const AAXFormatConfiguration other) const noexcept
+        {
+            return inputFormat == other.inputFormat && outputFormat == other.outputFormat;
+        }
+
+        bool operator< (const AAXFormatConfiguration other) const noexcept
+        {
+            return inputFormat == other.inputFormat ? (outputFormat < other.outputFormat)
+                                                    : (inputFormat  < other.inputFormat);
+        }
+    };
+
+    //==============================================================================
+    static int addAAXMeters (AudioProcessor& p, AAX_IEffectDescriptor& descriptor)
+    {
+        LegacyAudioParametersWrapper params;
+
+       #if JUCE_FORCE_USE_LEGACY_PARAM_IDS
+        const bool forceLegacyParamIDs = true;
+       #else
+        const bool forceLegacyParamIDs = false;
+       #endif
+
+        params.update (p, forceLegacyParamIDs);
+
+        int meterIdx = 0;
+
+        for (auto* param : params.params)
+        {
+            auto category = param->getCategory();
+
+            // is this a meter?
+            if (((category & 0xffff0000) >> 16) == 2)
+            {
+                if (auto* meterProperties = descriptor.NewPropertyMap())
+                {
+                    meterProperties->AddProperty (AAX_eProperty_Meter_Type,        getMeterTypeForCategory (category));
+                    meterProperties->AddProperty (AAX_eProperty_Meter_Orientation, AAX_eMeterOrientation_TopRight);
+
+                    descriptor.AddMeterDescription ('Metr' + static_cast<AAX_CTypeID> (meterIdx++),
+                                                    param->getName (1024).toRawUTF8(), meterProperties);
+                }
+            }
+        }
+
+        return meterIdx;
+    }
+
+#if JucePlugin_EnhancedAudioSuite
+    static AAX_IPropertyMap* createAudioSuitePropertiesForLayout(AAX_IEffectDescriptor& descriptor, int32_t pluginId, int maxInputs, int maxOutputs, bool hasSidechain)
+    {
+        // Create a property map
+        AAX_IPropertyMap* const properties = descriptor.NewPropertyMap();
+        jassert(properties != nullptr);
+
+        properties->AddProperty(AAX_eProperty_ManufacturerID, JucePlugin_AAXManufacturerCode);
+        properties->AddProperty(AAX_eProperty_ProductID, JucePlugin_AAXProductId);
+        properties->AddProperty(AAX_eProperty_PlugInID_AudioSuite, pluginId);
+
+        properties->AddProperty(AAX_eProperty_NumberOfInputs, maxInputs);
+        properties->AddProperty(AAX_eProperty_NumberOfOutputs, maxOutputs);
+
+        if (hasSidechain)
+        {
+            properties->AddProperty(AAX_eProperty_SupportsSideChainInput, true);
+        }
+
+        // Required for latency compensation!
+        properties->AddProperty(AAX_eProperty_UsesRandomAccess, true);
+#if JucePlugin_EnhancedAudioSuite_RequiresAnalysis
+        properties->AddProperty(AAX_eProperty_RequiresAnalysis, true);
+#endif
+#if JucePlugin_EnhancedAudioSuite_OptionalAnalysis
+        properties->AddProperty(AAX_eProperty_OptionalAnalysis, true);
+#endif
+#if JucePlugin_EnhacnedAudioSuite_AllowPreviewWithoutAnalysis
+        properties->AddProperty(AAX_eProperty_AllowPreviewWithoutAnalysis, true);
+#endif
+#if JucePlugin_EnhancedAudioSuite_DestinationTrack
+        properties->AddProperty(AAX_eProperty_DestinationTrack, true);
+#endif
+#if JucePlugin_EnhancedAudioSuite_RequestsAllTrackData
+        properties->AddProperty(AAX_eProperty_RequestsAllTrackData, true);
+#endif
+#if JucePlugin_EnhancedAudioSuite_ContinuousOnly
+        properties->AddProperty(AAX_eProperty_ContinuousOnly, true);
+#endif
+#if JucePlugin_EnhancedAudioSuite_MultiInputModeOnly
+        properties->AddProperty(AAX_eProperty_MultiInputModeOnly, true);
+#endif
+#if JucePlugin_EnhancedAudioSuite_DisablePreview
+        properties->AddProperty(AAX_eProperty_DisablePreview, true);
+#endif
+#if JucePlugin_EnhancedAudioSuite_DisableHandles
+        properties->AddProperty(AAX_eProperty_DisableHandles, true);
+#endif
+#if JucePlugin_EnhancedAudioSuite_DisableAudiosuiteReverse
+        properties->AddProperty(AAX_eProperty_DisableAudiosuiteReverse, true);
+#endif
+#if JucePlugin_AAXDisableBypass
+        properties->AddProperty(AAX_eProperty_CanBypass, false);
+#else
+        properties->AddProperty(AAX_eProperty_CanBypass, true);
+#endif
+        return properties;
+    }
+#endif // JucePlugin_EnhancedAudioSuite
+
+    static void createDescriptor (AAX_IComponentDescriptor& desc,
+                                  const AudioProcessor::BusesLayout& fullLayout,
+                                  AudioProcessor& processor,
+                                  Array<int32>& pluginIds,
+                                  const int numMeters)
+    {
+        auto aaxInputFormat  = getFormatForAudioChannelSet (fullLayout.getMainInputChannelSet(),  false);
+        auto aaxOutputFormat = getFormatForAudioChannelSet (fullLayout.getMainOutputChannelSet(), false);
+
+       #if JucePlugin_IsSynth
+        if (aaxInputFormat == AAX_eStemFormat_None)
+            aaxInputFormat = aaxOutputFormat;
+       #endif
+
+       #if JucePlugin_IsMidiEffect
+        aaxInputFormat = aaxOutputFormat = AAX_eStemFormat_Mono;
+       #endif
+
+        check (desc.AddAudioIn  (JUCEAlgorithmIDs::inputChannels));
+        check (desc.AddAudioOut (JUCEAlgorithmIDs::outputChannels));
+
+        check (desc.AddAudioBufferLength (JUCEAlgorithmIDs::bufferSize));
+        check (desc.AddDataInPort (JUCEAlgorithmIDs::bypass, sizeof (int32_t)));
+
+       #if JucePlugin_WantsMidiInput || JucePlugin_IsMidiEffect
+        check (desc.AddMIDINode (JUCEAlgorithmIDs::midiNodeIn, AAX_eMIDINodeType_LocalInput,
+                                 JucePlugin_Name, 0xffff));
+       #endif
+
+       #if JucePlugin_ProducesMidiOutput || JucePlugin_IsSynth || JucePlugin_IsMidiEffect
+        check (desc.AddMIDINode (JUCEAlgorithmIDs::midiNodeOut, AAX_eMIDINodeType_LocalOutput,
+                                 JucePlugin_Name " Out", 0xffff));
+       #endif
+
+        check (desc.AddPrivateData (JUCEAlgorithmIDs::pluginInstance, sizeof (PluginInstanceInfo)));
+        check (desc.AddPrivateData (JUCEAlgorithmIDs::preparedFlag, sizeof (int32_t)));
+
+        if (numMeters > 0)
+        {
+            HeapBlock<AAX_CTypeID> meterIDs (static_cast<size_t> (numMeters));
+
+            for (int i = 0; i < numMeters; ++i)
+                meterIDs[i] = 'Metr' + static_cast<AAX_CTypeID> (i);
+
+            check (desc.AddMeters (JUCEAlgorithmIDs::meterTapBuffers, meterIDs.getData(), static_cast<uint32_t> (numMeters)));
+        }
+        else
+        {
+            // AAX does not allow there to be any gaps in the fields of the algorithm context structure
+            // so just add a dummy one here if there aren't any meters
+            check (desc.AddPrivateData (JUCEAlgorithmIDs::meterTapBuffers, sizeof (uintptr_t)));
+        }
+
+        // Create a property map
+        AAX_IPropertyMap* const properties = desc.NewPropertyMap();
+        jassert (properties != nullptr);
+
+        properties->AddProperty (AAX_eProperty_ManufacturerID,      JucePlugin_AAXManufacturerCode);
+        properties->AddProperty (AAX_eProperty_ProductID,           JucePlugin_AAXProductId);
+
+       #if JucePlugin_AAXDisableBypass
+        properties->AddProperty (AAX_eProperty_CanBypass,           false);
+       #else
+        properties->AddProperty (AAX_eProperty_CanBypass,           true);
+       #endif
+
+        properties->AddProperty (AAX_eProperty_InputStemFormat,     static_cast<AAX_CPropertyValue> (aaxInputFormat));
+        properties->AddProperty (AAX_eProperty_OutputStemFormat,    static_cast<AAX_CPropertyValue> (aaxOutputFormat));
+
+        // This value needs to match the RTAS wrapper's Type ID, so that
+        // the host knows that the RTAS/AAX plugins are equivalent.
+        const int32 pluginID = processor.getAAXPluginIDForMainBusConfig (fullLayout.getMainInputChannelSet(),
+                                                                         fullLayout.getMainOutputChannelSet(),
+                                                                         false);
+
+        // The plugin id generated from your AudioProcessor's getAAXPluginIDForMainBusConfig callback
+        // it not unique. Please fix your implementation!
+        jassert (! pluginIds.contains (pluginID));
+        pluginIds.add (pluginID);
+
+        properties->AddProperty (AAX_eProperty_PlugInID_Native, pluginID);
+
+       #if ! (JucePlugin_AAXDisableAudioSuite || JucePlugin_EnhancedAudioSuite)
+        properties->AddProperty (AAX_eProperty_PlugInID_AudioSuite,
+                                 processor.getAAXPluginIDForMainBusConfig (fullLayout.getMainInputChannelSet(),
+                                                                           fullLayout.getMainOutputChannelSet(),
+                                                                           true));
+       #endif
+
+       #if JucePlugin_AAXDisableMultiMono
+        properties->AddProperty (AAX_eProperty_Constraint_MultiMonoSupport, false);
+       #else
+        properties->AddProperty (AAX_eProperty_Constraint_MultiMonoSupport, true);
+       #endif
+
+       #if JucePlugin_AAXDisableDynamicProcessing
+        properties->AddProperty (AAX_eProperty_Constraint_AlwaysProcess, true);
+       #endif
+
+       #if JucePlugin_AAXDisableSaveRestore
+        properties->AddProperty (AAX_eProperty_SupportsSaveRestore, false);
+       #endif
+
+        if (fullLayout.getChannelSet (true, 1) == AudioChannelSet::mono())
+        {
+            check (desc.AddSideChainIn (JUCEAlgorithmIDs::sideChainBuffers));
+            properties->AddProperty (AAX_eProperty_SupportsSideChainInput, true);
+        }
+        else
+        {
+            // AAX does not allow there to be any gaps in the fields of the algorithm context structure
+            // so just add a dummy one here if there aren't any side chains
+            check (desc.AddPrivateData (JUCEAlgorithmIDs::sideChainBuffers, sizeof (uintptr_t)));
+        }
+
+        auto maxAuxBuses = jmax (0, jmin (15, fullLayout.outputBuses.size() - 1));
+
+        // add the output buses
+        // This is incredibly dumb: the output bus format must be well defined
+        // for every main bus in/out format pair. This means that there cannot
+        // be two configurations with different aux formats but
+        // identical main bus in/out formats.
+        for (int busIdx = 1; busIdx < maxAuxBuses + 1; ++busIdx)
+        {
+            auto set = fullLayout.getChannelSet (false, busIdx);
+
+            if (set.isDisabled())
+                break;
+
+            auto auxFormat = getFormatForAudioChannelSet (set, true);
+
+            if (auxFormat != AAX_eStemFormat_INT32_MAX && auxFormat != AAX_eStemFormat_None)
+            {
+                auto& name = processor.getBus (false, busIdx)->getName();
+                check (desc.AddAuxOutputStem (0, static_cast<int32_t> (auxFormat), name.toRawUTF8()));
+            }
+        }
+
+        check (desc.AddProcessProc_Native (algorithmProcessCallback, properties));
+    }
+
+    static bool hostSupportsStemFormat (AAX_EStemFormat stemFormat, const AAX_IFeatureInfo* featureInfo)
+    {
+        if (featureInfo != nullptr)
+        {
+            AAX_ESupportLevel supportLevel;
+
+            if (featureInfo->SupportLevel (supportLevel) == AAX_SUCCESS && supportLevel == AAX_eSupportLevel_ByProperty)
+            {
+                std::unique_ptr<const AAX_IPropertyMap> props (featureInfo->AcquireProperties());
+
+                // Due to a bug in ProTools 12.8, ProTools thinks that AAX_eStemFormat_Ambi_1_ACN is not supported
+                // To workaround this bug, check if ProTools supports AAX_eStemFormat_Ambi_2_ACN, and, if yes,
+                // we can safely assume that it will also support AAX_eStemFormat_Ambi_1_ACN
+                if (stemFormat == AAX_eStemFormat_Ambi_1_ACN)
+                    stemFormat = AAX_eStemFormat_Ambi_2_ACN;
+
+                if (props != nullptr && props->GetProperty ((AAX_EProperty) stemFormat, (AAX_CPropertyValue*) &supportLevel) != 0)
+                    return (supportLevel == AAX_eSupportLevel_Supported);
+            }
+        }
+
+        return (AAX_STEM_FORMAT_INDEX (stemFormat) <= 12);
+    }
+
+    static void getPlugInDescription (AAX_IEffectDescriptor& descriptor, const AAX_IFeatureInfo* featureInfo, bool isEnhancedAudioSuite = false)
+    {
+        auto aaxType = isEnhancedAudioSuite ? AudioProcessor::wrapperType_AudioSuite : AudioProcessor::wrapperType_AAX;
+
+        PluginHostType::jucePlugInClientCurrentWrapperType = aaxType;
+        std::unique_ptr<AudioProcessor> plugin (createPluginFilterOfType (aaxType));
+        auto numInputBuses  = plugin->getBusCount (true);
+        auto numOutputBuses = plugin->getBusCount (false);
+
+        auto pluginNames = plugin->getAlternateDisplayNames();
+
+        pluginNames.insert (0, JucePlugin_Desc);
+        pluginNames.insert (0, JucePlugin_Name);
+
+        pluginNames.removeDuplicates (false);
+
+        for (auto name : pluginNames)
+            descriptor.AddName (name.toRawUTF8());
+
+        descriptor.AddCategory (JucePlugin_AAXCategory);
+
+        const int numMeters = addAAXMeters (*plugin, descriptor);
+
+       #ifdef JucePlugin_AAXPageTableFile
+        // optional page table setting - define this macro in your project if you want
+        // to set this value - see Avid documentation for details about its format.
+        descriptor.AddResourceInfo (AAX_eResourceType_PageTable, JucePlugin_AAXPageTableFile);
+       #endif
+
+#if JucePlugin_EnhancedAudioSuite
+        if (isEnhancedAudioSuite)
+        {
+            // AudioSuite will always use highest count descriptor.
+            // Layout changes are being handled within the AudioSuite callbacks!
+            check (descriptor.AddProcPtr ((void*) JuceAAX_GUI::Create, kAAX_ProcPtrID_Create_EffectGUI));
+            check (descriptor.AddProcPtr ((void*) JuceAAX_Processor::CreateAudioSuiteParameters,  kAAX_ProcPtrID_Create_EffectParameters));
+            check (descriptor.AddProcPtr ((void*) JuceAAX_Processor::CreateAudioSuite,  kAAX_ProcPtrID_Create_HostProcessor));
+
+            if (AAX_IComponentDescriptor* const desc = descriptor.NewComponentDescriptor())
+            {
+                plugin->enableAllBuses();
+                auto layoutToTest = plugin->getBusesLayout();
+                jassert(layoutToTest.inputBuses.size() > 0 && layoutToTest.outputBuses.size() > 0);
+
+                int maxInputs = 0, maxOutputs = 0;
+                bool supportsSidechain = false;
+                for (int inIdx = 1; inIdx <= AAX_eMaxAudioSuiteTracks; ++inIdx)
+                {
+                    layoutToTest.inputBuses.set (0, AudioChannelSet::canonicalChannelSet (inIdx));
+                    for (int outIdx = 1; outIdx <= AAX_eMaxAudioSuiteTracks; ++outIdx)
+                    {
+                        layoutToTest.outputBuses.set (0, AudioChannelSet::canonicalChannelSet (outIdx));
+                        if (! plugin->checkBusesLayoutSupported (layoutToTest))
+                            continue;
+                        if (numInputBuses > 1 && plugin->getBusesLayout().getChannelSet (true, 1) != AudioChannelSet::disabled())
+                        {
+                            supportsSidechain = true;
+                            // Pro Tools only has mono sidechain!
+                            jassert (plugin->getBusesLayout().getChannelSet (true, 1) == AudioChannelSet::mono());
+                        }
+                        maxInputs = std::max (maxInputs, inIdx);
+                        maxOutputs = std::max (maxOutputs, outIdx);
+                    }
+                }
+                auto properties = createAudioSuitePropertiesForLayout (descriptor, JucePlugin_PluginCode, maxInputs, maxOutputs, supportsSidechain);
+                check(descriptor.SetProperties (properties));
+                check(descriptor.AddComponent (desc));
+            }
+            return;
+        }
+#endif
+
+        // Native AAX...
+        check (descriptor.AddProcPtr ((void*) JuceAAX_GUI::Create,        kAAX_ProcPtrID_Create_EffectGUI));
+        check (descriptor.AddProcPtr ((void*) JuceAAX_Processor::Create,  kAAX_ProcPtrID_Create_EffectParameters));
+
+        Array<int32> pluginIds;
+       #if JucePlugin_IsMidiEffect
+        // MIDI effect plug-ins do not support any audio channels
+        jassert (numInputBuses == 0 && numOutputBuses == 0);
+        ignoreUnused (featureInfo);
+
+        if (auto* desc = descriptor.NewComponentDescriptor())
+        {
+            createDescriptor (*desc, plugin->getBusesLayout(), *plugin, pluginIds, numMeters);
+            check (descriptor.AddComponent (desc));
+        }
+       #else
+        const int numIns  = numInputBuses  > 0 ? numElementsInArray (aaxFormats) : 0;
+        const int numOuts = numOutputBuses > 0 ? numElementsInArray (aaxFormats) : 0;
+
+        for (int inIdx = 0; inIdx < jmax (numIns, 1); ++inIdx)
+        {
+            auto aaxInFormat = numIns > 0 ? aaxFormats[inIdx] : AAX_eStemFormat_None;
+            auto inLayout = channelSetFromStemFormat (aaxInFormat, false);
+
+            for (int outIdx = 0; outIdx < jmax (numOuts, 1); ++outIdx)
+            {
+                auto aaxOutFormat = numOuts > 0 ? aaxFormats[outIdx] : AAX_eStemFormat_None;
+                auto outLayout = channelSetFromStemFormat (aaxOutFormat, false);
+
+                if (hostSupportsStemFormat (aaxInFormat, featureInfo)
+                     && hostSupportsStemFormat (aaxOutFormat, featureInfo))
+                {
+                    AudioProcessor::BusesLayout fullLayout;
+
+                    if (! JuceAAX_Processor::fullBusesLayoutFromMainLayout (*plugin, inLayout, outLayout, fullLayout))
+                        continue;
+
+                    if (auto* desc = descriptor.NewComponentDescriptor())
+                    {
+                        createDescriptor (*desc, fullLayout, *plugin, pluginIds, numMeters);
+                        check (descriptor.AddComponent (desc));
+                    }
+                }
+            }
+        }
+
+        // You don't have any supported layouts
+        jassert (pluginIds.size() > 0);
+       #endif
+    }
+}
+
+void AAX_CALLBACK AAXClasses::algorithmProcessCallback (JUCEAlgorithmContext* const instancesBegin[], const void* const instancesEnd)
+{
+    AAXClasses::JuceAAX_Processor::algorithmCallback (instancesBegin, instancesEnd);
+}
+
+//==============================================================================
+AAX_Result JUCE_CDECL GetEffectDescriptions (AAX_ICollection*);
+AAX_Result JUCE_CDECL GetEffectDescriptions (AAX_ICollection* collection)
+{
+    ScopedJuceInitialiser_GUI libraryInitialiser;
+    AAX_Result result = AAX_SUCCESS;
+
+    std::unique_ptr<const AAX_IFeatureInfo> stemFormatFeatureInfo;
+
+    if (const auto* hostDescription = collection->DescriptionHost())
+        stemFormatFeatureInfo.reset (hostDescription->AcquireFeatureProperties (AAXATTR_ClientFeature_StemFormat));
+
+    if (auto* descriptor = collection->NewDescriptor())
+    {
+#if !JucePlugin_EnhancedAudioSuiteOnly
+        AAXClasses::getPlugInDescription (*descriptor, stemFormatFeatureInfo.get());
+        result = collection->AddEffect (JUCE_STRINGIFY (JucePlugin_AAXIdentifier), descriptor);
+#endif
+#if JucePlugin_EnhancedAudioSuite
+        if (AAX_IEffectDescriptor* const asDescriptor = collection->NewDescriptor())
+        {
+            AAXClasses::getPlugInDescription (*asDescriptor, nullptr, true);
+            result = collection->AddEffect (JUCE_STRINGIFY (JucePlugin_AAXIdentifier ".hostprocessor"), asDescriptor);
+        }
+        else
+            return AAX_ERROR_NULL_OBJECT;
+#endif
+
+        collection->SetManufacturerName (JucePlugin_Manufacturer);
+        collection->AddPackageName (JucePlugin_Desc);
+        collection->AddPackageName (JucePlugin_Name);
+        collection->SetPackageVersion (JucePlugin_VersionCode);
+
+        return result;
+    }
+
+    return AAX_ERROR_NULL_OBJECT;
+}
+
+JUCE_END_IGNORE_WARNINGS_GCC_LIKE
+
+//==============================================================================
+#if _MSC_VER || JUCE_MINGW
+extern "C" BOOL WINAPI DllMain (HINSTANCE instance, DWORD reason, LPVOID) { if (reason == DLL_PROCESS_ATTACH) Process::setCurrentModuleInstanceHandle (instance); return true; }
+#endif
+
+#endif