--- conflicted
+++ resolved
@@ -1,1549 +1,1467 @@
-/*
-  ==============================================================================
-
-   This file is part of the JUCE library.
-   Copyright (c) 2015 - ROLI Ltd.
-
-   Permission is granted to use this software under the terms of either:
-   a) the GPL v2 (or any later version)
-   b) the Affero GPL v3
-
-   Details of these licenses can be found at: www.gnu.org/licenses
-
-   JUCE is distributed in the hope that it will be useful, but WITHOUT ANY
-   WARRANTY; without even the implied warranty of MERCHANTABILITY or FITNESS FOR
-   A PARTICULAR PURPOSE.  See the GNU General Public License for more details.
-
-   ------------------------------------------------------------------------------
-
-   To release a closed-source product which uses JUCE, commercial licenses are
-   available: visit www.juce.com for more information.
-
-  ==============================================================================
-*/
-
-// Your project must contain an AppConfig.h file with your project-specific settings in it,
-// and your header search path must make it accessible to the module's files.
-#include "AppConfig.h"
-
-#include "../utility/juce_CheckSettingMacros.h"
-
-#if JucePlugin_Build_AAX && (JUCE_INCLUDED_AAX_IN_MM || defined (_WIN32) || defined (_WIN64))
-
-#ifdef _MSC_VER
- #include <windows.h>
-#else
- #include <Cocoa/Cocoa.h>
-#endif
-
-#include "../utility/juce_IncludeModuleHeaders.h"
-#include "../utility/juce_PluginBusUtilities.h"
-#undef Component
-
-#ifdef __clang__
- #pragma clang diagnostic push
- #pragma clang diagnostic ignored "-Wnon-virtual-dtor"
- #pragma clang diagnostic ignored "-Wsign-conversion"
-#endif
-
-#ifdef _MSC_VER
- #pragma warning (push)
- #pragma warning (disable : 4127)
-#endif
-
-#include "AAX_Exports.cpp"
-#include "AAX_ICollection.h"
-#include "AAX_IComponentDescriptor.h"
-#include "AAX_IEffectDescriptor.h"
-#include "AAX_IPropertyMap.h"
-#include "AAX_CEffectParameters.h"
-#include "AAX_Errors.h"
-#include "AAX_CBinaryTaperDelegate.h"
-#include "AAX_CBinaryDisplayDelegate.h"
-#include "AAX_CLinearTaperDelegate.h"
-#include "AAX_CNumberDisplayDelegate.h"
-#include "AAX_CEffectGUI.h"
-#include "AAX_IViewContainer.h"
-#include "AAX_ITransport.h"
-#include "AAX_IMIDINode.h"
-#include "AAX_UtilsNative.h"
-#include "AAX_Enums.h"
-
-#ifdef _MSC_VER
- #pragma warning (pop)
-#endif
-
-#ifdef __clang__
- #pragma clang diagnostic pop
-#endif
-
-#if JUCE_WINDOWS
- #ifndef JucePlugin_AAXLibs_path
-  #error "You need to define the JucePlugin_AAXLibs_path macro. (This is best done via the introjucer)"
- #endif
-
- #if JUCE_64BIT
-  #define JUCE_AAX_LIB "AAXLibrary_x64"
- #else
-  #define JUCE_AAX_LIB "AAXLibrary"
- #endif
-
- #if JUCE_DEBUG
-  #define JUCE_AAX_LIB_PATH   "\\Debug\\"
-  #define JUCE_AAX_LIB_SUFFIX "_D"
- #else
-  #define JUCE_AAX_LIB_PATH   "\\Release\\"
-  #define JUCE_AAX_LIB_SUFFIX ""
- #endif
-
- #pragma comment(lib, JucePlugin_AAXLibs_path JUCE_AAX_LIB_PATH JUCE_AAX_LIB JUCE_AAX_LIB_SUFFIX ".lib")
-#endif
-
-#undef check
-
-using juce::Component;
-
-const int32_t juceChunkType = 'juce';
-
-//==============================================================================
-struct AAXClasses
-{
-    static void check (AAX_Result result)
-    {
-        jassert (result == AAX_SUCCESS); (void) result;
-    }
-
-    static int getParamIndexFromID (AAX_CParamID paramID) noexcept
-    {
-        return atoi (paramID);
-    }
-
-    static bool isBypassParam (AAX_CParamID paramID) noexcept
-    {
-        return AAX::IsParameterIDEqual (paramID, cDefaultMasterBypassID) != 0;
-    }
-
-    static AAX_EStemFormat getFormatForAudioChannelSet (const AudioChannelSet& set, bool ignoreLayout) noexcept
-    {
-        // if the plug-in ignores layout, it is ok to convert between formats only by their numchannnels
-        if (ignoreLayout)
-        {
-            switch (set.size())
-            {
-                case 0: return AAX_eStemFormat_None;
-                case 1: return AAX_eStemFormat_Mono;
-                case 2: return AAX_eStemFormat_Stereo;
-                case 3: return AAX_eStemFormat_LCR;
-                case 4: return AAX_eStemFormat_Quad;
-                case 5: return AAX_eStemFormat_5_0;
-                case 6: return AAX_eStemFormat_5_1;
-                case 7: return AAX_eStemFormat_7_0_DTS;
-                case 8: return AAX_eStemFormat_7_1_DTS;
-                default:
-                    break;
-            }
-
-            return AAX_eStemFormat_INT32_MAX;
-        }
-
-        if (set == AudioChannelSet::disabled())           return AAX_eStemFormat_None;
-        if (set == AudioChannelSet::mono())               return AAX_eStemFormat_Mono;
-        if (set == AudioChannelSet::stereo())             return AAX_eStemFormat_Stereo;
-        if (set == AudioChannelSet::createLCR())          return AAX_eStemFormat_LCR;
-        if (set == AudioChannelSet::createLCRS())         return AAX_eStemFormat_LCRS;
-        if (set == AudioChannelSet::quadraphonic())       return AAX_eStemFormat_Quad;
-        if (set == AudioChannelSet::create5point0())      return AAX_eStemFormat_5_0;
-        if (set == AudioChannelSet::create5point1())      return AAX_eStemFormat_5_1;
-        if (set == AudioChannelSet::create6point0())      return AAX_eStemFormat_6_0;
-        if (set == AudioChannelSet::create6point1())      return AAX_eStemFormat_6_1;
-        if (set == AudioChannelSet::create7point0())      return AAX_eStemFormat_7_0_DTS;
-        if (set == AudioChannelSet::create7point1())      return AAX_eStemFormat_7_1_DTS;
-        if (set == AudioChannelSet::createFront7point0()) return AAX_eStemFormat_7_0_SDDS;
-        if (set == AudioChannelSet::createFront7point1()) return AAX_eStemFormat_7_1_SDDS;
-
-        return AAX_eStemFormat_INT32_MAX;
-    }
-
-    static AudioChannelSet channelSetFromStemFormat (AAX_EStemFormat format, bool ignoreLayout) noexcept
-    {
-        if (! ignoreLayout)
-        {
-            switch (format)
-            {
-                case AAX_eStemFormat_None:     return AudioChannelSet::disabled();
-                case AAX_eStemFormat_Mono:     return AudioChannelSet::mono();
-                case AAX_eStemFormat_Stereo:   return AudioChannelSet::stereo();
-                case AAX_eStemFormat_LCR:      return AudioChannelSet::createLCR();
-                case AAX_eStemFormat_LCRS:     return AudioChannelSet::createLCRS();
-                case AAX_eStemFormat_Quad:     return AudioChannelSet::quadraphonic();
-                case AAX_eStemFormat_5_0:      return AudioChannelSet::create5point0();
-                case AAX_eStemFormat_5_1:      return AudioChannelSet::create5point1();
-                case AAX_eStemFormat_6_0:      return AudioChannelSet::create6point0();
-                case AAX_eStemFormat_6_1:      return AudioChannelSet::create6point1();
-                case AAX_eStemFormat_7_0_SDDS: return AudioChannelSet::createFront7point0();
-                case AAX_eStemFormat_7_0_DTS:  return AudioChannelSet::create7point0();
-                case AAX_eStemFormat_7_1_SDDS: return AudioChannelSet::createFront7point1();
-                case AAX_eStemFormat_7_1_DTS:  return AudioChannelSet::create7point1();
-                default:
-                    break;
-            }
-
-            return AudioChannelSet::disabled();
-        }
-
-        return AudioChannelSet::discreteChannels (jmax (0, static_cast<int> (AAX_STEM_FORMAT_CHANNEL_COUNT (format))));
-    }
-
-    static const char* getSpeakerArrangementString (AAX_EStemFormat format) noexcept
-    {
-        switch (format)
-        {
-            case AAX_eStemFormat_Mono:      return "M";
-            case AAX_eStemFormat_Stereo:    return "L R";
-            case AAX_eStemFormat_LCR:       return "L C R";
-            case AAX_eStemFormat_LCRS:      return "L C R S";
-            case AAX_eStemFormat_Quad:      return "L R Ls Rs";
-            case AAX_eStemFormat_5_0:       return "L C R Ls Rs";
-            case AAX_eStemFormat_5_1:       return "L C R Ls Rs LFE";
-            case AAX_eStemFormat_6_0:       return "L C R Ls Cs Rs";
-            case AAX_eStemFormat_6_1:       return "L C R Ls Cs Rs LFE";
-            case AAX_eStemFormat_7_0_SDDS:  return "L Lc C Rc R Ls Rs";
-            case AAX_eStemFormat_7_1_SDDS:  return "L Lc C Rc R Ls Rs LFE";
-            case AAX_eStemFormat_7_0_DTS:   return "L C R Lss Rss Lsr Rsr";
-            case AAX_eStemFormat_7_1_DTS:   return "L C R Lss Rss Lsr Rsr LFE";
-            default:                        break;
-        }
-
-        return nullptr;
-    }
-
-    static Colour getColourFromHighlightEnum (AAX_EHighlightColor colour) noexcept
-    {
-        switch (colour)
-        {
-            case AAX_eHighlightColor_Red:       return Colours::red;
-            case AAX_eHighlightColor_Blue:      return Colours::blue;
-            case AAX_eHighlightColor_Green:     return Colours::green;
-            case AAX_eHighlightColor_Yellow:    return Colours::yellow;
-            default:                            jassertfalse; break;
-        }
-
-        return Colours::black;
-    }
-
-    //==============================================================================
-    class JuceAAX_Processor;
-
-    struct PluginInstanceInfo
-    {
-        PluginInstanceInfo (JuceAAX_Processor& p)  : parameters (p) {}
-
-        JuceAAX_Processor& parameters;
-
-        JUCE_DECLARE_NON_COPYABLE (PluginInstanceInfo)
-    };
-
-    //==============================================================================
-    struct JUCEAlgorithmContext
-    {
-        float** inputChannels;
-        float** outputChannels;
-        int32_t* bufferSize;
-        int32_t* bypass;
-        
-       #if JucePlugin_AcceptsSideChain
-        int32_t* sideChain;
-       #endif
-
-       #if JucePlugin_WantsMidiInput || JucePlugin_IsMidiEffect
-        AAX_IMIDINode* midiNodeIn;
-       #endif
-
-       #if JucePlugin_ProducesMidiOutput || JucePlugin_IsSynth || JucePlugin_IsMidiEffect
-        AAX_IMIDINode* midiNodeOut;
-       #endif
-
-        PluginInstanceInfo* pluginInstance;
-        int32_t* isPrepared;
-        int32_t* sideChainBuffers;
-    };
-
-    struct JUCEAlgorithmIDs
-    {
-        enum
-        {
-            inputChannels   = AAX_FIELD_INDEX (JUCEAlgorithmContext, inputChannels),
-            outputChannels  = AAX_FIELD_INDEX (JUCEAlgorithmContext, outputChannels),
-            bufferSize      = AAX_FIELD_INDEX (JUCEAlgorithmContext, bufferSize),
-            bypass          = AAX_FIELD_INDEX (JUCEAlgorithmContext, bypass),
-
-<<<<<<< HEAD
-           #if JucePlugin_AcceptsSideChain
-            sideChain       = AAX_FIELD_INDEX (JUCEAlgorithmContext, sideChain),
-           #endif
-
-           #if JucePlugin_WantsMidiInput
-=======
-           #if JucePlugin_WantsMidiInput || JucePlugin_IsMidiEffect
->>>>>>> 4fef661a
-            midiNodeIn      = AAX_FIELD_INDEX (JUCEAlgorithmContext, midiNodeIn),
-           #endif
-
-           #if JucePlugin_ProducesMidiOutput || JucePlugin_IsSynth || JucePlugin_IsMidiEffect
-            midiNodeOut     = AAX_FIELD_INDEX (JUCEAlgorithmContext, midiNodeOut),
-           #endif
-
-            pluginInstance  = AAX_FIELD_INDEX (JUCEAlgorithmContext, pluginInstance),
-            preparedFlag    = AAX_FIELD_INDEX (JUCEAlgorithmContext, isPrepared),
-
-            sideChainBuffers  = AAX_FIELD_INDEX (JUCEAlgorithmContext, sideChainBuffers)
-        };
-    };
-
-   #if JucePlugin_WantsMidiInput || JucePlugin_IsMidiEffect
-    static AAX_IMIDINode* getMidiNodeIn (const JUCEAlgorithmContext& c) noexcept   { return c.midiNodeIn; }
-   #else
-    static AAX_IMIDINode* getMidiNodeIn (const JUCEAlgorithmContext&) noexcept     { return nullptr; }
-   #endif
-
-   #if JucePlugin_ProducesMidiOutput || JucePlugin_IsSynth || JucePlugin_IsMidiEffect
-    AAX_IMIDINode* midiNodeOut;
-    static AAX_IMIDINode* getMidiNodeOut (const JUCEAlgorithmContext& c) noexcept  { return c.midiNodeOut; }
-   #else
-    static AAX_IMIDINode* getMidiNodeOut (const JUCEAlgorithmContext&) noexcept    { return nullptr; }
-   #endif
-
-    //==============================================================================
-    class JuceAAX_GUI   : public AAX_CEffectGUI
-    {
-    public:
-        JuceAAX_GUI() {}
-        ~JuceAAX_GUI()  { DeleteViewContainer(); }
-
-        static AAX_IEffectGUI* AAX_CALLBACK Create()   { return new JuceAAX_GUI(); }
-
-        void CreateViewContents() override
-        {
-            if (component == nullptr)
-            {
-                if (JuceAAX_Processor* params = dynamic_cast<JuceAAX_Processor*> (GetEffectParameters()))
-                    component = new ContentWrapperComponent (*this, params->getPluginInstance());
-                else
-                    jassertfalse;
-            }
-        }
-
-        void CreateViewContainer() override
-        {
-            CreateViewContents();
-
-            if (void* nativeViewToAttachTo = GetViewContainerPtr())
-            {
-               #if JUCE_MAC
-                if (GetViewContainerType() == AAX_eViewContainer_Type_NSView)
-               #else
-                if (GetViewContainerType() == AAX_eViewContainer_Type_HWND)
-               #endif
-                {
-                    component->setVisible (true);
-                    component->addToDesktop (0, nativeViewToAttachTo);
-                }
-            }
-        }
-
-        void DeleteViewContainer() override
-        {
-            if (component != nullptr)
-            {
-                JUCE_AUTORELEASEPOOL
-                {
-                    component->removeFromDesktop();
-                    component = nullptr;
-                }
-            }
-        }
-
-        AAX_Result GetViewSize (AAX_Point* viewSize) const override
-        {
-            if (component != nullptr)
-            {
-                viewSize->horz = (float) component->getWidth();
-                viewSize->vert = (float) component->getHeight();
-                return AAX_SUCCESS;
-            }
-
-            return AAX_ERROR_NULL_OBJECT;
-        }
-
-        AAX_Result ParameterUpdated (AAX_CParamID) override
-        {
-            return AAX_SUCCESS;
-        }
-
-        AAX_Result SetControlHighlightInfo (AAX_CParamID paramID, AAX_CBoolean isHighlighted, AAX_EHighlightColor colour) override
-        {
-            if (component != nullptr && component->pluginEditor != nullptr)
-            {
-                if (! isBypassParam (paramID))
-                {
-                    AudioProcessorEditor::ParameterControlHighlightInfo info;
-                    info.parameterIndex  = getParamIndexFromID (paramID);
-                    info.isHighlighted   = (isHighlighted != 0);
-                    info.suggestedColour = getColourFromHighlightEnum (colour);
-
-                    component->pluginEditor->setControlHighlight (info);
-                }
-
-                return AAX_SUCCESS;
-            }
-
-            return AAX_ERROR_NULL_OBJECT;
-        }
-
-    private:
-        struct ContentWrapperComponent  : public juce::Component
-        {
-            ContentWrapperComponent (JuceAAX_GUI& gui, AudioProcessor& plugin)
-                : owner (gui)
-            {
-                setOpaque (true);
-                setBroughtToFrontOnMouseClick (true);
-
-                addAndMakeVisible (pluginEditor = plugin.createEditorIfNeeded());
-
-                if (pluginEditor != nullptr)
-                {
-                    setBounds (pluginEditor->getLocalBounds());
-                    pluginEditor->addMouseListener (this, true);
-                }
-            }
-
-            ~ContentWrapperComponent()
-            {
-                if (pluginEditor != nullptr)
-                {
-                    PopupMenu::dismissAllActiveMenus();
-                    pluginEditor->removeMouseListener (this);
-                    pluginEditor->processor.editorBeingDeleted (pluginEditor);
-                }
-            }
-
-            void paint (Graphics& g) override
-            {
-                g.fillAll (Colours::black);
-            }
-
-            template <typename MethodType>
-            void callMouseMethod (const MouseEvent& e, MethodType method)
-            {
-                if (AAX_IViewContainer* vc = owner.GetViewContainer())
-                {
-                    const int parameterIndex = pluginEditor->getControlParameterIndex (*e.eventComponent);
-
-                    if (parameterIndex >= 0)
-                    {
-                        uint32_t mods = 0;
-                        vc->GetModifiers (&mods);
-                        (vc->*method) (IndexAsParamID (parameterIndex), mods);
-                    }
-                }
-            }
-
-            void mouseDown (const MouseEvent& e) override  { callMouseMethod (e, &AAX_IViewContainer::HandleParameterMouseDown); }
-            void mouseUp   (const MouseEvent& e) override  { callMouseMethod (e, &AAX_IViewContainer::HandleParameterMouseUp); }
-            void mouseDrag (const MouseEvent& e) override  { callMouseMethod (e, &AAX_IViewContainer::HandleParameterMouseDrag); }
-
-            void childBoundsChanged (Component*) override
-            {
-                if (pluginEditor != nullptr)
-                {
-                    const int w = pluginEditor->getWidth();
-                    const int h = pluginEditor->getHeight();
-                    setSize (w, h);
-
-                    AAX_Point newSize ((float) h, (float) w);
-                    owner.GetViewContainer()->SetViewSize (newSize);
-                }
-            }
-
-            ScopedPointer<AudioProcessorEditor> pluginEditor;
-            JuceAAX_GUI& owner;
-
-            JUCE_DECLARE_NON_COPYABLE_WITH_LEAK_DETECTOR (ContentWrapperComponent)
-        };
-
-        ScopedPointer<ContentWrapperComponent> component;
-
-        ScopedJuceInitialiser_GUI libraryInitialiser;
-        JUCE_DECLARE_NON_COPYABLE_WITH_LEAK_DETECTOR (JuceAAX_GUI)
-    };
-
-    //==============================================================================
-    class JuceAAX_Processor   : public AAX_CEffectParameters,
-                                public juce::AudioPlayHead,
-                                public AudioProcessorListener
-    {
-    public:
-        JuceAAX_Processor()  : pluginInstance (createPluginFilterOfType (AudioProcessor::wrapperType_AAX)),
-                               busUtils (*pluginInstance, false),
-                               sampleRate (0), lastBufferSize (1024), maxBufferSize (1024),
-                               hasSidechain (false)
-        {
-            pluginInstance->setPlayHead (this);
-            pluginInstance->addListener (this);
-
-            busUtils.findAllCompatibleLayouts();
-
-            AAX_CEffectParameters::GetNumberOfChunks (&juceChunkIndex);
-        }
-
-        static AAX_CEffectParameters* AAX_CALLBACK Create()   { return new JuceAAX_Processor(); }
-
-        AAX_Result EffectInit() override
-        {
-            AAX_Result err;
-
-            check (Controller()->GetSampleRate (&sampleRate));
-
-            if ((err = preparePlugin()) != AAX_SUCCESS)
-                return err;
-
-            addBypassParameter();
-            addAudioProcessorParameters();
-
-            return AAX_SUCCESS;
-        }
-
-        AAX_Result GetNumberOfChunks (int32_t* numChunks) const override
-        {
-            // The juceChunk is the last chunk.
-            *numChunks = juceChunkIndex + 1;
-            return AAX_SUCCESS;
-        }
-
-        AAX_Result GetChunkIDFromIndex (int32_t index, AAX_CTypeID* chunkID) const override
-        {
-            if (index != juceChunkIndex)
-                return AAX_CEffectParameters::GetChunkIDFromIndex (index, chunkID);
-
-            *chunkID = juceChunkType;
-            return AAX_SUCCESS;
-        }
-
-        juce::MemoryBlock& getTemporaryChunkMemory() const
-        {
-            ScopedLock sl (perThreadDataLock);
-            const Thread::ThreadID currentThread = Thread::getCurrentThreadId();
-
-            if (ChunkMemoryBlock::Ptr m = perThreadFilterData [currentThread])
-                return m->data;
-
-            ChunkMemoryBlock::Ptr m (new ChunkMemoryBlock());
-            perThreadFilterData.set (currentThread, m);
-            return m->data;
-        }
-
-        AAX_Result GetChunkSize (AAX_CTypeID chunkID, uint32_t* oSize) const override
-        {
-            if (chunkID != juceChunkType)
-                return AAX_CEffectParameters::GetChunkSize (chunkID, oSize);
-
-            juce::MemoryBlock& tempFilterData = getTemporaryChunkMemory();
-            tempFilterData.reset();
-            pluginInstance->getStateInformation (tempFilterData);
-
-            *oSize = (uint32_t) tempFilterData.getSize();
-            return AAX_SUCCESS;
-        }
-
-        AAX_Result GetChunk (AAX_CTypeID chunkID, AAX_SPlugInChunk* oChunk) const override
-        {
-            if (chunkID != juceChunkType)
-                return AAX_CEffectParameters::GetChunk (chunkID, oChunk);
-
-            juce::MemoryBlock& tempFilterData = getTemporaryChunkMemory();
-
-            if (tempFilterData.getSize() == 0)
-                return 20700 /*AAX_ERROR_PLUGIN_API_INVALID_THREAD*/;
-
-            oChunk->fSize = (int32_t) tempFilterData.getSize();
-            tempFilterData.copyTo (oChunk->fData, 0, tempFilterData.getSize());
-            tempFilterData.reset();
-
-            return AAX_SUCCESS;
-        }
-
-        AAX_Result SetChunk (AAX_CTypeID chunkID, const AAX_SPlugInChunk* chunk) override
-        {
-            if (chunkID != juceChunkType)
-                return AAX_CEffectParameters::SetChunk (chunkID, chunk);
-
-            pluginInstance->setStateInformation ((void*) chunk->fData, chunk->fSize);
-
-            // Notify Pro Tools that the parameters were updated.
-            // Without it a bug happens in these circumstances:
-            // * A preset is saved with the RTAS version of the plugin (".tfx" preset format).
-            // * The preset is loaded in PT 10 using the AAX version.
-            // * The session is then saved, and closed.
-            // * The saved session is loaded, but acting as if the preset was never loaded.
-            const int numParameters = pluginInstance->getNumParameters();
-
-            for (int i = 0; i < numParameters; ++i)
-                SetParameterNormalizedValue (IndexAsParamID (i), (double) pluginInstance->getParameter(i));
-
-            return AAX_SUCCESS;
-        }
-
-        AAX_Result ResetFieldData (AAX_CFieldIndex fieldIndex, void* data, uint32_t dataSize) const override
-        {
-            switch (fieldIndex)
-            {
-                case JUCEAlgorithmIDs::pluginInstance:
-                {
-                    const size_t numObjects = dataSize / sizeof (PluginInstanceInfo);
-                    PluginInstanceInfo* const objects = static_cast<PluginInstanceInfo*> (data);
-
-                    jassert (numObjects == 1); // not sure how to handle more than one..
-
-                    for (size_t i = 0; i < numObjects; ++i)
-                        new (objects + i) PluginInstanceInfo (const_cast<JuceAAX_Processor&> (*this));
-
-                    break;
-                }
-
-                case JUCEAlgorithmIDs::preparedFlag:
-                {
-                    const_cast<JuceAAX_Processor*>(this)->preparePlugin();
-
-                    const size_t numObjects = dataSize / sizeof (uint32_t);
-                    uint32_t* const objects = static_cast<uint32_t*> (data);
-
-                    for (size_t i = 0; i < numObjects; ++i)
-                        new (objects + i) uint32_t (1);
-
-                    break;
-                }
-            }
-
-            return AAX_SUCCESS;
-        }
-
-        AAX_Result UpdateParameterNormalizedValue (AAX_CParamID paramID, double value, AAX_EUpdateSource source) override
-        {
-            AAX_Result result = AAX_CEffectParameters::UpdateParameterNormalizedValue (paramID, value, source);
-
-            if (! isBypassParam (paramID))
-                pluginInstance->setParameter (getParamIndexFromID (paramID), (float) value);
-
-            return result;
-        }
-
-        AAX_Result GetParameterValueFromString (AAX_CParamID paramID, double* result, const AAX_IString& text) const override
-        {
-            if (isBypassParam (paramID))
-            {
-                *result = (text.Get()[0] == 'B') ? 1 : 0;
-                return AAX_SUCCESS;
-            }
-
-            if (AudioProcessorParameter* param = pluginInstance->getParameters() [getParamIndexFromID (paramID)])
-            {
-                *result = param->getValueForText (text.Get());
-                return AAX_SUCCESS;
-            }
-
-            return AAX_CEffectParameters::GetParameterValueFromString (paramID, result, text);
-        }
-
-        AAX_Result GetParameterStringFromValue (AAX_CParamID paramID, double value, AAX_IString* result, int32_t maxLen) const override
-        {
-            if (isBypassParam (paramID))
-            {
-                result->Set (value == 0 ? "Off" : (maxLen >= 8 ? "Bypassed" : "Byp"));
-            }
-            else
-            {
-                const int paramIndex = getParamIndexFromID (paramID);
-                juce::String text;
-
-                if (AudioProcessorParameter* param = pluginInstance->getParameters() [paramIndex])
-                    text = param->getText ((float) value, maxLen);
-                else
-                    text = pluginInstance->getParameterText (paramIndex, maxLen);
-
-                result->Set (text.toRawUTF8());
-            }
-
-            return AAX_SUCCESS;
-        }
-
-        AAX_Result GetParameterNumberofSteps (AAX_CParamID paramID, int32_t* result) const
-        {
-            if (isBypassParam (paramID))
-                *result = 2;
-            else
-                *result = pluginInstance->getParameterNumSteps (getParamIndexFromID (paramID));
-
-            return AAX_SUCCESS;
-        }
-
-        AAX_Result GetParameterNormalizedValue (AAX_CParamID paramID, double* result) const override
-        {
-            if (isBypassParam (paramID))
-                return AAX_CEffectParameters::GetParameterNormalizedValue (paramID, result);
-
-            *result = pluginInstance->getParameter (getParamIndexFromID (paramID));
-            return AAX_SUCCESS;
-        }
-
-        AAX_Result SetParameterNormalizedValue (AAX_CParamID paramID, double newValue) override
-        {
-            if (isBypassParam (paramID))
-                return AAX_CEffectParameters::SetParameterNormalizedValue (paramID, newValue);
-
-            if (AAX_IParameter* p = const_cast<AAX_IParameter*> (mParameterManager.GetParameterByID (paramID)))
-                p->SetValueWithFloat ((float) newValue);
-
-            pluginInstance->setParameter (getParamIndexFromID (paramID), (float) newValue);
-            return AAX_SUCCESS;
-        }
-
-        AAX_Result SetParameterNormalizedRelative (AAX_CParamID paramID, double newDeltaValue) override
-        {
-            if (isBypassParam (paramID))
-                return AAX_CEffectParameters::SetParameterNormalizedRelative (paramID, newDeltaValue);
-
-            const int paramIndex = getParamIndexFromID (paramID);
-            const float newValue = pluginInstance->getParameter (paramIndex) + (float) newDeltaValue;
-            pluginInstance->setParameter (paramIndex, jlimit (0.0f, 1.0f, newValue));
-
-            if (AAX_IParameter* p = const_cast<AAX_IParameter*> (mParameterManager.GetParameterByID (paramID)))
-                p->SetValueWithFloat (newValue);
-
-            return AAX_SUCCESS;
-        }
-
-        AAX_Result GetParameterNameOfLength (AAX_CParamID paramID, AAX_IString* result, int32_t maxLen) const override
-        {
-            if (isBypassParam (paramID))
-                result->Set (maxLen >= 13 ? "Master Bypass"
-                                          : (maxLen >= 8 ? "Mast Byp"
-                                                         : (maxLen >= 6 ? "MstByp" : "MByp")));
-            else
-                result->Set (pluginInstance->getParameterName (getParamIndexFromID (paramID), maxLen).toRawUTF8());
-
-            return AAX_SUCCESS;
-        }
-
-        AAX_Result GetParameterName (AAX_CParamID paramID, AAX_IString* result) const override
-        {
-            if (isBypassParam (paramID))
-                result->Set ("Master Bypass");
-            else
-                result->Set (pluginInstance->getParameterName (getParamIndexFromID (paramID), 31).toRawUTF8());
-
-            return AAX_SUCCESS;
-        }
-
-        AAX_Result GetParameterDefaultNormalizedValue (AAX_CParamID paramID, double* result) const override
-        {
-            if (! isBypassParam (paramID))
-            {
-                *result = (double) pluginInstance->getParameterDefaultValue (getParamIndexFromID (paramID));
-
-                jassert (*result >= 0 && *result <= 1.0f);
-            }
-
-            return AAX_SUCCESS;
-        }
-
-        AudioProcessor& getPluginInstance() const noexcept   { return *pluginInstance; }
-
-        bool getCurrentPosition (juce::AudioPlayHead::CurrentPositionInfo& info) override
-        {
-            const AAX_ITransport& transport = *Transport();
-
-            info.bpm = 0.0;
-            check (transport.GetCurrentTempo (&info.bpm));
-
-            int32_t num = 4, den = 4;
-            transport.GetCurrentMeter (&num, &den);
-            info.timeSigNumerator   = (int) num;
-            info.timeSigDenominator = (int) den;
-
-            info.timeInSamples = 0;
-
-            if (transport.IsTransportPlaying (&info.isPlaying) != AAX_SUCCESS)
-                info.isPlaying = false;
-
-            if (info.isPlaying
-                 || transport.GetTimelineSelectionStartPosition (&info.timeInSamples) != AAX_SUCCESS)
-                check (transport.GetCurrentNativeSampleLocation (&info.timeInSamples));
-
-            info.timeInSeconds = info.timeInSamples / sampleRate;
-
-            int64_t ticks = 0;
-            check (transport.GetCurrentTickPosition (&ticks));
-            info.ppqPosition = ticks / 960000.0;
-
-            info.isLooping = false;
-            int64_t loopStartTick = 0, loopEndTick = 0;
-            check (transport.GetCurrentLoopPosition (&info.isLooping, &loopStartTick, &loopEndTick));
-            info.ppqLoopStart = loopStartTick / 960000.0;
-            info.ppqLoopEnd   = loopEndTick   / 960000.0;
-
-            info.editOriginTime = 0;
-            info.frameRate = AudioPlayHead::fpsUnknown;
-
-            AAX_EFrameRate frameRate;
-            int32_t offset;
-
-            if (transport.GetTimeCodeInfo (&frameRate, &offset) == AAX_SUCCESS)
-            {
-                double framesPerSec = 24.0;
-
-                switch (frameRate)
-                {
-                    case AAX_eFrameRate_Undeclared:    break;
-                    case AAX_eFrameRate_24Frame:       info.frameRate = AudioPlayHead::fps24;       break;
-                    case AAX_eFrameRate_25Frame:       info.frameRate = AudioPlayHead::fps25;       framesPerSec = 25.0; break;
-                    case AAX_eFrameRate_2997NonDrop:   info.frameRate = AudioPlayHead::fps2997;     framesPerSec = 29.97002997; break;
-                    case AAX_eFrameRate_2997DropFrame: info.frameRate = AudioPlayHead::fps2997drop; framesPerSec = 29.97002997; break;
-                    case AAX_eFrameRate_30NonDrop:     info.frameRate = AudioPlayHead::fps30;       framesPerSec = 30.0; break;
-                    case AAX_eFrameRate_30DropFrame:   info.frameRate = AudioPlayHead::fps30drop;   framesPerSec = 30.0; break;
-                    case AAX_eFrameRate_23976:         info.frameRate = AudioPlayHead::fps24;       framesPerSec = 23.976; break;
-                    default:                           break;
-                }
-
-                info.editOriginTime = offset / framesPerSec;
-            }
-
-            // No way to get these: (?)
-            info.isRecording = false;
-            info.ppqPositionOfLastBarStart = 0;
-
-            return true;
-        }
-
-        void audioProcessorParameterChanged (AudioProcessor* /*processor*/, int parameterIndex, float newValue) override
-        {
-            SetParameterNormalizedValue (IndexAsParamID (parameterIndex), (double) newValue);
-        }
-
-        void audioProcessorChanged (AudioProcessor* processor) override
-        {
-            ++mNumPlugInChanges;
-            check (Controller()->SetSignalLatency (processor->getLatencySamples()));
-        }
-
-        void audioProcessorParameterChangeGestureBegin (AudioProcessor* /*processor*/, int parameterIndex) override
-        {
-            TouchParameter (IndexAsParamID (parameterIndex));
-        }
-
-        void audioProcessorParameterChangeGestureEnd (AudioProcessor* /*processor*/, int parameterIndex) override
-        {
-            ReleaseParameter (IndexAsParamID (parameterIndex));
-        }
-
-        AAX_Result NotificationReceived (AAX_CTypeID type, const void* data, uint32_t size) override
-        {
-            if (type == AAX_eNotificationEvent_EnteringOfflineMode)  pluginInstance->setNonRealtime (true);
-            else if (type == AAX_eNotificationEvent_ExitingOfflineMode)   pluginInstance->setNonRealtime (false);
-
-           #if JucePlugin_AcceptsSideChain
-            else if (type == AAX_eNotificationEvent_SideChainBeingConnected || type == AAX_eNotificationEvent_SideChainBeingDisconnected)
-            {
-                AudioProcessor& processor = getPluginInstance();
-                processor.setInputElementActive(1, type == AAX_eNotificationEvent_SideChainBeingConnected);
-            }
-           #endif
-
-            return AAX_CEffectParameters::NotificationReceived (type, data, size);
-        }
-
-        const float* getAudioBufferForInput (const float* const* inputs, const int sidechain, const int mainNumIns, int idx) const noexcept
-        {
-<<<<<<< HEAD
-            const int numIns  = pluginInstance->getTotalNumInputChannels (true);
-            const int numOuts = pluginInstance->getTotalNumOutputChannels();
-=======
-            jassert (idx < (mainNumIns + 1));
-
-            if (idx < mainNumIns)
-                return inputs[idx];
-
-            return (sidechain != -1 ? inputs[sidechain] : sideChainBuffer.getData());
-        }
-
-        void process (const float* const* inputs, float* const* outputs, const int sideChainBufferIdx,
-                      const int bufferSize, const bool bypass,
-                      AAX_IMIDINode* midiNodeIn, AAX_IMIDINode* midiNodesOut)
-        {
-            const int numIns  = pluginInstance->getTotalNumInputChannels();
-            const int numOuts = pluginInstance->getTotalNumOutputChannels();
-
-            const int mainNumIns = numIns > 0 ? pluginInstance->busArrangement.inputBuses.getReference (0).channels.size() : 0;
-            const int sidechain = busUtils.getNumEnabledBuses (true) >= 2 ? sideChainBufferIdx : -1;
->>>>>>> 4fef661a
-
-            if (numOuts >= numIns)
-            {
-                for (int i = 0; i < numIns; ++i)
-                    memcpy (outputs[i], getAudioBufferForInput (inputs, sidechain, mainNumIns, i), (size_t) bufferSize * sizeof (float));
-
-                process (outputs, numOuts, bufferSize, bypass, midiNodeIn, midiNodesOut);
-            }
-            else
-            {
-                if (channelList.size() <= numIns)
-                    channelList.insertMultiple (-1, nullptr, 1 + numIns - channelList.size());
-
-                float** channels = channelList.getRawDataPointer();
-
-                for (int i = 0; i < numOuts; ++i)
-                {
-                    memcpy (outputs[i], getAudioBufferForInput (inputs, sidechain, mainNumIns, i), (size_t) bufferSize * sizeof (float));
-                    channels[i] = outputs[i];
-                }
-
-                for (int i = numOuts; i < numIns; ++i)
-                    channels[i] = const_cast<float*> (getAudioBufferForInput (inputs, sidechain, mainNumIns, i));
-
-                process (channels, numIns, bufferSize, bypass, midiNodeIn, midiNodesOut);
-            }
-        }
-
-        bool supportsSidechain() const noexcept { return hasSidechain; };
-
-    private:
-        void process (float* const* channels, const int numChans, const int bufferSize,
-                      const bool bypass, AAX_IMIDINode* midiNodeIn, AAX_IMIDINode* midiNodesOut)
-        {
-            AudioSampleBuffer buffer (channels, numChans, bufferSize);
-
-            midiBuffer.clear();
-
-            (void) midiNodeIn;
-            (void) midiNodesOut;
-
-           #if JucePlugin_WantsMidiInput || JucePlugin_IsMidiEffect
-            {
-                AAX_CMidiStream* const midiStream = midiNodeIn->GetNodeBuffer();
-                const uint32_t numMidiEvents = midiStream->mBufferSize;
-
-                for (uint32_t i = 0; i < numMidiEvents; ++i)
-                {
-                    const AAX_CMidiPacket& m = midiStream->mBuffer[i];
-
-                    jassert ((int) m.mTimestamp < bufferSize);
-                    midiBuffer.addEvent (m.mData, (int) m.mLength,
-                                         jlimit (0, (int) bufferSize - 1, (int) m.mTimestamp));
-                }
-            }
-           #endif
-
-            {
-                if (lastBufferSize != bufferSize)
-                {
-                    lastBufferSize = bufferSize;
-<<<<<<< HEAD
-                    pluginInstance->setPlayConfigDetails (pluginInstance->getNumChannelsPerInputElement(),
-                                                          pluginInstance->getNumChannelsPerOutputElement(),
-                                                          sampleRate, bufferSize);
-=======
-                    pluginInstance->setRateAndBufferSizeDetails (sampleRate, bufferSize);
->>>>>>> 4fef661a
-
-                    if (bufferSize > maxBufferSize)
-                    {
-                        // we only call prepareToPlay here if the new buffer size is larger than
-                        // the one used last time prepareToPlay was called.
-                        // currently, this should never actually happen, because as of Pro Tools 12,
-                        // the maximum possible value is 1024, and we call prepareToPlay with that
-                        // value during initialisation.
-                        pluginInstance->prepareToPlay (sampleRate, bufferSize);
-                        maxBufferSize = bufferSize;
-                        sideChainBuffer.realloc (static_cast<size_t> (maxBufferSize));
-                    }
-                }
-
-                const ScopedLock sl (pluginInstance->getCallbackLock());
-
-                if (bypass)
-                    pluginInstance->processBlockBypassed (buffer, midiBuffer);
-                else
-                    pluginInstance->processBlock (buffer, midiBuffer);
-            }
-
-           #if JucePlugin_ProducesMidiOutput || JucePlugin_IsMidiEffect
-            {
-                const juce::uint8* midiEventData;
-                int midiEventSize, midiEventPosition;
-                MidiBuffer::Iterator i (midiBuffer);
-
-                AAX_CMidiPacket packet;
-                packet.mIsImmediate = false;
-
-                while (i.getNextEvent (midiEventData, midiEventSize, midiEventPosition))
-                {
-                    jassert (isPositiveAndBelow (midiEventPosition, bufferSize));
-
-                    if (midiEventSize <= 4)
-                    {
-                        packet.mTimestamp   = (uint32_t) midiEventPosition;
-                        packet.mLength      = (uint32_t) midiEventSize;
-                        memcpy (packet.mData, midiEventData, (size_t) midiEventSize);
-
-                        check (midiNodesOut->PostMIDIPacket (&packet));
-                    }
-                }
-            }
-           #else
-            (void) midiNodesOut;
-           #endif
-        }
-
-        void addBypassParameter()
-        {
-            AAX_IParameter* masterBypass = new AAX_CParameter<bool> (cDefaultMasterBypassID,
-                                                                     AAX_CString ("Master Bypass"),
-                                                                     false,
-                                                                     AAX_CBinaryTaperDelegate<bool>(),
-                                                                     AAX_CBinaryDisplayDelegate<bool> ("bypass", "on"),
-                                                                     true);
-            masterBypass->SetNumberOfSteps (2);
-            masterBypass->SetType (AAX_eParameterType_Discrete);
-            mParameterManager.AddParameter (masterBypass);
-            mPacketDispatcher.RegisterPacket (cDefaultMasterBypassID, JUCEAlgorithmIDs::bypass);
-        }
-
-        void addAudioProcessorParameters()
-        {
-            AudioProcessor& audioProcessor = getPluginInstance();
-            const int numParameters = audioProcessor.getNumParameters();
-
-            for (int parameterIndex = 0; parameterIndex < numParameters; ++parameterIndex)
-            {
-                AAX_CString paramName (audioProcessor.getParameterName (parameterIndex, 31).toRawUTF8());
-
-                AAX_IParameter* parameter
-                    = new AAX_CParameter<float> (IndexAsParamID (parameterIndex),
-                                                 paramName,
-                                                 audioProcessor.getParameterDefaultValue (parameterIndex),
-                                                 AAX_CLinearTaperDelegate<float, 0>(),
-                                                 AAX_CNumberDisplayDelegate<float, 3>(),
-                                                 audioProcessor.isParameterAutomatable (parameterIndex));
-
-                parameter->AddShortenedName (audioProcessor.getParameterName (parameterIndex, 4).toRawUTF8());
-
-                const int parameterNumSteps = audioProcessor.getParameterNumSteps (parameterIndex);
-                parameter->SetNumberOfSteps ((uint32_t) parameterNumSteps);
-                parameter->SetType (parameterNumSteps > 1000 ? AAX_eParameterType_Continuous
-                                                             : AAX_eParameterType_Discrete);
-
-                parameter->SetOrientation (audioProcessor.isParameterOrientationInverted (parameterIndex)
-                                            ? (AAX_eParameterOrientation_RightMinLeftMax | AAX_eParameterOrientation_TopMinBottomMax
-                                                | AAX_eParameterOrientation_RotarySingleDotMode | AAX_eParameterOrientation_RotaryRightMinLeftMax)
-                                            : (AAX_eParameterOrientation_LeftMinRightMax | AAX_eParameterOrientation_BottomMinTopMax
-                                                | AAX_eParameterOrientation_RotarySingleDotMode | AAX_eParameterOrientation_RotaryLeftMinRightMax));
-
-                mParameterManager.AddParameter (parameter);
-            }
-        }
-
-        AAX_Result preparePlugin()
-        {
-            AudioProcessor& audioProcessor = getPluginInstance();
-
-           #if JucePlugin_IsMidiEffect
-            // MIDI effect plug-ins do not support any audio channels
-            jassert (audioProcessor.busArrangement.getTotalNumInputChannels()  == 0
-                  && audioProcessor.busArrangement.getTotalNumOutputChannels() == 0);
-           #else
-            AAX_EStemFormat inputStemFormat = AAX_eStemFormat_None;
-            check (Controller()->GetInputStemFormat (&inputStemFormat));
-<<<<<<< HEAD
-            const int numberOfInputChannels = getNumChannelsForStemFormat (inputStemFormat);
-            
-=======
-
->>>>>>> 4fef661a
-            AAX_EStemFormat outputStemFormat = AAX_eStemFormat_None;
-            check (Controller()->GetOutputStemFormat (&outputStemFormat));
-
-<<<<<<< HEAD
-            Array<int> numChannelsPerInputElement;
-            numChannelsPerInputElement.add(numberOfInputChannels);
-           #if JucePlugin_AcceptsSideChain
-            numChannelsPerInputElement.add(1); // AAX only supports mono side-chain
-           #endif
-            
-            Array<int> numChannelsPerOutputElement;
-            numChannelsPerOutputElement.add(numberOfOutputChannels);
-            
-            AudioProcessor& audioProcessor = getPluginInstance();
-            audioProcessor.setPlayConfigDetails (numChannelsPerInputElement, numChannelsPerOutputElement, sampleRate, lastBufferSize);
-            audioProcessor.setInputElementActive(0, true);
-           #if JucePlugin_AcceptsSideChain
-            audioProcessor.setInputElementActive(1, false);
-           #endif
-
-            audioProcessor.setInputSpeakerArrangement (getSpeakerArrangementString (inputStemFormat));
-           #if JucePluginAcceptsSideChain
-            audioProcessor.setInputSpeakerArrangement (getSpeakerArrangementString (AAX_eStemFormat_Mono), 1);
-           #endif
-            audioProcessor.setOutputSpeakerArrangement (getSpeakerArrangementString (outputStemFormat));
-            
-=======
-            const AudioChannelSet inputSet  = channelSetFromStemFormat (inputStemFormat,  busUtils.busIgnoresLayout (true, 0));
-            const AudioChannelSet outputSet = channelSetFromStemFormat (outputStemFormat, busUtils.busIgnoresLayout (false, 0));
-
-            if (  (inputSet  == AudioChannelSet::disabled() && inputStemFormat  != AAX_eStemFormat_None)
-               || (outputSet == AudioChannelSet::disabled() && outputStemFormat != AAX_eStemFormat_None))
-                return AAX_ERROR_UNIMPLEMENTED;
-
-            bool success = true;
-
-            if (busUtils.getBusCount (true) > 0)
-                success = audioProcessor.setPreferredBusArrangement (true, 0, inputSet);
-
-            if (success && busUtils.getBusCount (false) > 0)
-                success = audioProcessor.setPreferredBusArrangement (false, 0, outputSet);
-
-            // This should never happen as the plugin reported that this layout is supported
-            jassert (success);
-
-            hasSidechain = enableAuxBusesForCurrentFormat (busUtils, inputSet, outputSet);
-            if (hasSidechain)
-                sideChainBuffer.realloc (static_cast<size_t> (maxBufferSize));
-
-            // recheck the format
-            if ( (busUtils.getBusCount (true)  > 0 && busUtils.getChannelSet (true, 0)  != inputSet)
-              || (busUtils.getBusCount (false) > 0 && busUtils.getChannelSet (false, 0) != outputSet)
-              || (hasSidechain && busUtils.getNumChannels(true, 1) != 1))
-                return AAX_ERROR_UNIMPLEMENTED;
-           #endif
-
-            audioProcessor.setRateAndBufferSizeDetails (sampleRate, maxBufferSize);
->>>>>>> 4fef661a
-            audioProcessor.prepareToPlay (sampleRate, lastBufferSize);
-            maxBufferSize = lastBufferSize;
-
-            check (Controller()->SetSignalLatency (audioProcessor.getLatencySamples()));
-
-            return AAX_SUCCESS;
-        }
-
-        ScopedJuceInitialiser_GUI libraryInitialiser;
-
-        ScopedPointer<AudioProcessor> pluginInstance;
-        PluginBusUtilities busUtils;
-        MidiBuffer midiBuffer;
-        Array<float*> channelList;
-        int32_t juceChunkIndex;
-        AAX_CSampleRate sampleRate;
-        int lastBufferSize, maxBufferSize;
-        bool hasSidechain;
-        HeapBlock<float> sideChainBuffer;
-
-        struct ChunkMemoryBlock  : public ReferenceCountedObject
-        {
-            juce::MemoryBlock data;
-
-            typedef ReferenceCountedObjectPtr<ChunkMemoryBlock> Ptr;
-        };
-
-        // temporary filter data is generated in GetChunkSize
-        // and the size of the data returned. To avoid generating
-        // it again in GetChunk, we need to store it somewhere.
-        // However, as GetChunkSize and GetChunk can be called
-        // on different threads, we store it in thread dependant storage
-        // in a hash map with the thread id as a key.
-        mutable HashMap<Thread::ThreadID, ChunkMemoryBlock::Ptr> perThreadFilterData;
-        CriticalSection perThreadDataLock;
-
-        JUCE_DECLARE_NON_COPYABLE (JuceAAX_Processor)
-    };
-
-    //==============================================================================
-    struct IndexAsParamID
-    {
-        inline explicit IndexAsParamID (int i) noexcept : index (i) {}
-
-        operator AAX_CParamID() noexcept
-        {
-            jassert (index >= 0);
-
-            char* t = name + sizeof (name);
-            *--t = 0;
-            int v = index;
-
-            do
-            {
-                *--t = (char) ('0' + (v % 10));
-                v /= 10;
-
-            } while (v > 0);
-
-            return static_cast<AAX_CParamID> (t);
-        }
-
-    private:
-        int index;
-        char name[32];
-
-        JUCE_DECLARE_NON_COPYABLE (IndexAsParamID)
-    };
-
-    //==============================================================================
-    struct AAXFormatConfiguration
-    {
-        AAXFormatConfiguration() noexcept
-            : inputFormat (AAX_eStemFormat_None), outputFormat (AAX_eStemFormat_None) {}
-
-        AAXFormatConfiguration (AAX_EStemFormat inFormat, AAX_EStemFormat outFormat) noexcept
-            : inputFormat (inFormat), outputFormat (outFormat) {}
-
-
-        AAX_EStemFormat inputFormat, outputFormat;
-
-        bool operator== (const AAXFormatConfiguration other) const noexcept { return (inputFormat == other.inputFormat) && (outputFormat == other.outputFormat); }
-        bool operator< (const AAXFormatConfiguration other) const noexcept
-        {
-            return (inputFormat == other.inputFormat) ? (outputFormat < other.outputFormat) : (inputFormat < other.inputFormat);
-        }
-    };
-
-    //==============================================================================
-    static void AAX_CALLBACK algorithmProcessCallback (JUCEAlgorithmContext* const instancesBegin[],
-                                                       const void* const instancesEnd)
-    {
-        for (JUCEAlgorithmContext* const* iter = instancesBegin; iter < instancesEnd; ++iter)
-        {
-            const JUCEAlgorithmContext& i = **iter;
-			
-#if JucePlugin_AcceptsSideChain
-			int32_t sideChainChannel = *i.sideChain;
-			if(sideChainChannel){
-				i.pluginInstance->parameters.getPluginInstance().setInputElementActive(1, true);
-			} else {
-				i.pluginInstance->parameters.getPluginInstance().setInputElementActive(1, false);
-			}
-#endif
-
-            int sideChainBufferIdx = static_cast<int> (i.pluginInstance->parameters.supportsSidechain() && i.sideChainBuffers != nullptr ? *i.sideChainBuffers : static_cast<int32_t> (-1));
-            i.pluginInstance->parameters.process (i.inputChannels, i.outputChannels, sideChainBufferIdx,
-                                                  *(i.bufferSize), *(i.bypass) != 0,
-                                                  getMidiNodeIn(i), getMidiNodeOut(i));
-        }
-    }
-
-    static bool enableAuxBusesForCurrentFormat (PluginBusUtilities& busUtils, const AudioChannelSet& inputLayout,
-                                                                              const AudioChannelSet& outputLayout)
-    {
-        const int numOutBuses = busUtils.getBusCount (false);
-        const int numInputBuses = busUtils.getBusCount(true);
-
-        if (numOutBuses > 1)
-        {
-            PluginBusUtilities::ScopedBusRestorer layoutRestorer (busUtils);
-
-            // enable all possible output buses
-            for (int busIdx = 1; busIdx < busUtils.getBusCount (false); ++busIdx)
-            {
-                AudioChannelSet layout = busUtils.getChannelSet (false, busIdx);
-
-                // bus disabled by default? try to enable it with the default layout
-                if (layout == AudioChannelSet::disabled())
-                {
-                    layout = busUtils.getDefaultLayoutForBus (false, busIdx);
-                    busUtils.juceFilter.setPreferredBusArrangement (false, busIdx, layout);
-                }
-            }
-
-            // changing output buses may have changed main bus layout
-            bool success = true;
-
-            if (numInputBuses > 0)
-                success = busUtils.juceFilter.setPreferredBusArrangement (true, 0, inputLayout);
-
-            if (success)
-                success = busUtils.juceFilter.setPreferredBusArrangement (false, 0, outputLayout);
-
-            // was the above successful
-            if (success && (numInputBuses == 0 || busUtils.getChannelSet (true,  0) == inputLayout)
-                        && busUtils.getChannelSet (false, 0) == outputLayout)
-                layoutRestorer.release();
-        }
-
-        // does the plug-in have side-chain support? Check the following:
-        // 1) does it have an input bus with index = 1 which supports mono
-        // 2) can all other input buses be disabled
-        // 3) does the format of the main buses not change when enabling the first bus
-        if (numInputBuses > 1)
-        {
-            bool success = true;
-            bool hasSidechain = false;
-
-            if (const AudioChannelSet* set = busUtils.getSupportedBusLayouts (true, 1).getDefaultLayoutForChannelNum (1))
-                hasSidechain = busUtils.juceFilter.setPreferredBusArrangement (true, 1, *set);
-
-            if (! hasSidechain)
-                success = busUtils.juceFilter.setPreferredBusArrangement (true, 1, AudioChannelSet::disabled());
-
-            // AAX requires your processor's first sidechain to be either mono or that
-            // it can be disabled
-            jassert(success);
-
-            // disable all other input buses
-            for (int busIdx = 2; busIdx < numInputBuses; ++busIdx)
-            {
-                success = busUtils.juceFilter.setPreferredBusArrangement (true, busIdx, AudioChannelSet::disabled());
-
-                // AAX can only have a single side-chain input. Therefore, your processor must either
-                // only have a single side-chain input or allow disabling all other side-chains
-                jassert (success);
-            }
-
-            if (hasSidechain)
-            {
-                if (busUtils.getBusCount (false) == 0 || busUtils.getBusCount (true) == 0 ||
-                   (busUtils.getChannelSet (true, 0)  == inputLayout && busUtils.getChannelSet (false, 0) == outputLayout))
-                    return true;
-
-                // restore the old layout
-                if (busUtils.getBusCount(true) > 0)
-                    busUtils.juceFilter.setPreferredBusArrangement (true,  0, inputLayout);
-
-                if (busUtils.getBusCount (false) > 0)
-                    busUtils.juceFilter.setPreferredBusArrangement (false, 0, outputLayout);
-            }
-        }
-
-        return false;
-    }
-
-    //==============================================================================
-    static void createDescriptor (AAX_IComponentDescriptor& desc, int configIndex, PluginBusUtilities& busUtils,
-                                  const AudioChannelSet& inputLayout, const AudioChannelSet& outputLayout,
-                                  const AAX_EStemFormat aaxInputFormat, const AAX_EStemFormat aaxOutputFormat)
-    {
-        check (desc.AddAudioIn  (JUCEAlgorithmIDs::inputChannels));
-        check (desc.AddAudioOut (JUCEAlgorithmIDs::outputChannels));
-
-        check (desc.AddAudioBufferLength (JUCEAlgorithmIDs::bufferSize));
-        check (desc.AddDataInPort (JUCEAlgorithmIDs::bypass, sizeof (int32_t)));
-
-<<<<<<< HEAD
-       #if JucePlugin_AcceptsSideChain
-        check (desc.AddSideChainIn(JUCEAlgorithmIDs::sideChain));
-       #endif
-
-       #if JucePlugin_WantsMidiInput
-=======
-       #if JucePlugin_WantsMidiInput || JucePlugin_IsMidiEffect
->>>>>>> 4fef661a
-        check (desc.AddMIDINode (JUCEAlgorithmIDs::midiNodeIn, AAX_eMIDINodeType_LocalInput,
-                                 JucePlugin_Name, 0xffff));
-       #endif
-
-       #if JucePlugin_ProducesMidiOutput || JucePlugin_IsSynth || JucePlugin_IsMidiEffect
-        check (desc.AddMIDINode (JUCEAlgorithmIDs::midiNodeOut, AAX_eMIDINodeType_LocalOutput,
-                                 JucePlugin_Name " Out", 0xffff));
-       #endif
-
-        check (desc.AddPrivateData (JUCEAlgorithmIDs::pluginInstance, sizeof (PluginInstanceInfo)));
-        check (desc.AddPrivateData (JUCEAlgorithmIDs::preparedFlag, sizeof (int32_t)));
-
-        // Create a property map
-        AAX_IPropertyMap* const properties = desc.NewPropertyMap();
-        jassert (properties != nullptr);
-
-        properties->AddProperty (AAX_eProperty_ManufacturerID,      JucePlugin_AAXManufacturerCode);
-        properties->AddProperty (AAX_eProperty_ProductID,           JucePlugin_AAXProductId);
-
-       #if JucePlugin_AAXDisableBypass
-        properties->AddProperty (AAX_eProperty_CanBypass,           false);
-       #else
-        properties->AddProperty (AAX_eProperty_CanBypass,           true);
-       #endif
-
-        properties->AddProperty (AAX_eProperty_InputStemFormat,     static_cast<AAX_CPropertyValue> (aaxInputFormat));
-        properties->AddProperty (AAX_eProperty_OutputStemFormat,    static_cast<AAX_CPropertyValue> (aaxOutputFormat));
-
-       #if JucePlugin_AcceptsSideChain
-        properties->AddProperty (AAX_eProperty_SupportsSideChainInput, true);
-       #endif
-
-        // This value needs to match the RTAS wrapper's Type ID, so that
-        // the host knows that the RTAS/AAX plugins are equivalent.
-        properties->AddProperty (AAX_eProperty_PlugInID_Native,     'jcaa' + configIndex);
-
-       #if ! JucePlugin_AAXDisableAudioSuite
-        properties->AddProperty (AAX_eProperty_PlugInID_AudioSuite, 'jyaa' + configIndex);
-       #endif
-
-       #if JucePlugin_AAXDisableMultiMono
-        properties->AddProperty (AAX_eProperty_Constraint_MultiMonoSupport, false);
-       #else
-        properties->AddProperty (AAX_eProperty_Constraint_MultiMonoSupport, true);
-       #endif
-
-        if (enableAuxBusesForCurrentFormat (busUtils, inputLayout, outputLayout))
-        {
-            check (desc.AddSideChainIn (JUCEAlgorithmIDs::sideChainBuffers));
-            properties->AddProperty (AAX_eProperty_SupportsSideChainInput, true);
-        }
-
-        // add the output buses
-        // This is incrdibly dumb: the output bus format must be well defined
-        // for every main bus in/out format pair. This means that there cannot
-        // be two configurations with different aux formats but
-        // identical main bus in/out formats.
-        for (int busIdx = 1; busIdx < busUtils.getBusCount (false); ++busIdx)
-        {
-            AudioChannelSet outBusLayout = busUtils.getChannelSet (false, busIdx);
-
-            if (outBusLayout != AudioChannelSet::disabled())
-            {
-                AAX_EStemFormat auxFormat  = getFormatForAudioChannelSet (outBusLayout, busUtils.busIgnoresLayout (false,  busIdx));
-                if (auxFormat != AAX_eStemFormat_INT32_MAX && auxFormat != AAX_eStemFormat_None)
-                {
-                    const String& name = busUtils.juceFilter.busArrangement.outputBuses.getReference (busIdx).name;
-                    check (desc.AddAuxOutputStem (0, static_cast<int32_t> (auxFormat), name.toRawUTF8()));
-                }
-            }
-        }
-
-        // this assertion should be covered by the assertions above
-        // if not please report a bug
-        jassert (busUtils.getNumEnabledBuses (true) <= 2);
-
-        check (desc.AddProcessProc_Native (algorithmProcessCallback, properties));
-    }
-
-    static void getPlugInDescription (AAX_IEffectDescriptor& descriptor)
-    {
-        ScopedPointer<AudioProcessor> plugin = createPluginFilterOfType (AudioProcessor::wrapperType_AAX);
-        PluginBusUtilities busUtils (*plugin, false);
-
-        busUtils.findAllCompatibleLayouts();
-
-        descriptor.AddName (JucePlugin_Desc);
-        descriptor.AddName (JucePlugin_Name);
-        descriptor.AddCategory (JucePlugin_AAXCategory);
-
-       #ifdef JucePlugin_AAXPageTableFile
-        // optional page table setting - define this macro in your AppConfig.h if you
-        // want to set this value - see Avid documentation for details about its format.
-        descriptor.AddResourceInfo (AAX_eResourceType_PageTable, JucePlugin_AAXPageTableFile);
-       #endif
-
-        check (descriptor.AddProcPtr ((void*) JuceAAX_GUI::Create,        kAAX_ProcPtrID_Create_EffectGUI));
-        check (descriptor.AddProcPtr ((void*) JuceAAX_Processor::Create,  kAAX_ProcPtrID_Create_EffectParameters));
-
-        SortedSet<AAXFormatConfiguration> aaxFormats;
-        SortedSet<AudioChannelSet> inLayouts =  busUtils.getBusCount (true)  > 0 ? busUtils.getSupportedBusLayouts (true,  0).supportedLayouts : SortedSet<AudioChannelSet>();
-        SortedSet<AudioChannelSet> outLayouts = busUtils.getBusCount (false) > 0 ? busUtils.getSupportedBusLayouts (false, 0).supportedLayouts : SortedSet<AudioChannelSet>();
-
-        const int numIns  = inLayouts. size();
-        const int numOuts = outLayouts.size();
-
-       #if JucePlugin_IsMidiEffect
-        // MIDI effect plug-ins do not support any audio channels
-        jassert (numIns == 0 && numOuts == 0);
-
-        if (AAX_IComponentDescriptor* const desc = descriptor.NewComponentDescriptor())
-        {
-            createDescriptor (*desc, 0, busUtils,
-                              AudioChannelSet::disabled(), AudioChannelSet::disabled(),
-                              AAX_eStemFormat_Mono, AAX_eStemFormat_Mono);
-            check (descriptor.AddComponent (desc));
-        }
-
-       #else
-        int configIndex = 0;
-
-        for (int inIdx = 0; inIdx < jmax (numIns, 1); ++inIdx)
-        {
-            for (int outIdx = 0; outIdx < jmax (numOuts, 1); ++outIdx)
-            {
-                bool success = true;
-
-                if (numIns > 0)
-                    success = busUtils.juceFilter.setPreferredBusArrangement (true, 0, inLayouts.getReference (inIdx));
-
-                if (numOuts > 0 && success)
-                    success = busUtils.juceFilter.setPreferredBusArrangement (false, 0, outLayouts.getReference (outIdx));
-
-                // We should never hit this assertion: PluginBusUtilities reported this as supported.
-                // Please report this as a bug!
-                jassert (success);
-
-                AudioChannelSet inLayout  = numIns  > 0 ? busUtils.getChannelSet (true,  0) : AudioChannelSet();
-                AudioChannelSet outLayout = numOuts > 0 ? busUtils.getChannelSet (false, 0) : AudioChannelSet();
-
-                // if we can't set both in AND out formats simultaneously then ignore this format!
-                if (numIns > 0 && numOuts > 0 && (inLayout != inLayouts.getReference (inIdx) || (outLayout != outLayouts.getReference (outIdx))))
-                    continue;
-
-                AAX_EStemFormat aaxInFormat  = getFormatForAudioChannelSet (inLayout,  busUtils.busIgnoresLayout (true,  0));
-                AAX_EStemFormat aaxOutFormat = getFormatForAudioChannelSet (outLayout, busUtils.busIgnoresLayout (false, 0));
-
-                // does AAX support this layout?
-                if (aaxInFormat == AAX_eStemFormat_INT32_MAX || aaxOutFormat == AAX_eStemFormat_INT32_MAX)
-                    continue;
-
-                // AAX requires a single input if this plug-in is a synth
-               #if JucePlugin_IsSynth
-                if (numIns == 0)
-                    aaxInFormat = aaxOutFormat;
-               #endif
-
-                if (aaxInFormat == AAX_eStemFormat_None && aaxOutFormat == AAX_eStemFormat_None)
-                    continue;
-
-                AAXFormatConfiguration aaxFormat (aaxInFormat, aaxOutFormat);
-                if (aaxFormats.indexOf (aaxFormat) < 0)
-                {
-                    aaxFormats.add (aaxFormat);
-
-                    if (AAX_IComponentDescriptor* const desc = descriptor.NewComponentDescriptor())
-                    {
-                        createDescriptor (*desc, configIndex++, busUtils, inLayout, outLayout, aaxInFormat, aaxOutFormat);
-                        check (descriptor.AddComponent (desc));
-                    }
-                }
-            }
-        }
-
-        // You don't have any supported layouts
-        jassert (configIndex > 0);
-       #endif
-    }
-};
-
-//==============================================================================
-AAX_Result JUCE_CDECL GetEffectDescriptions (AAX_ICollection*);
-AAX_Result JUCE_CDECL GetEffectDescriptions (AAX_ICollection* collection)
-{
-    ScopedJuceInitialiser_GUI libraryInitialiser;
-
-    if (AAX_IEffectDescriptor* const descriptor = collection->NewDescriptor())
-    {
-        AAXClasses::getPlugInDescription (*descriptor);
-        collection->AddEffect (JUCE_STRINGIFY (JucePlugin_AAXIdentifier), descriptor);
-
-        collection->SetManufacturerName (JucePlugin_Manufacturer);
-        collection->AddPackageName (JucePlugin_Desc);
-        collection->AddPackageName (JucePlugin_Name);
-        collection->SetPackageVersion (JucePlugin_VersionCode);
-
-        return AAX_SUCCESS;
-    }
-
-    return AAX_ERROR_NULL_OBJECT;
-}
-
-#endif
+/*
+  ==============================================================================
+
+   This file is part of the JUCE library.
+   Copyright (c) 2015 - ROLI Ltd.
+
+   Permission is granted to use this software under the terms of either:
+   a) the GPL v2 (or any later version)
+   b) the Affero GPL v3
+
+   Details of these licenses can be found at: www.gnu.org/licenses
+
+   JUCE is distributed in the hope that it will be useful, but WITHOUT ANY
+   WARRANTY; without even the implied warranty of MERCHANTABILITY or FITNESS FOR
+   A PARTICULAR PURPOSE.  See the GNU General Public License for more details.
+
+   ------------------------------------------------------------------------------
+
+   To release a closed-source product which uses JUCE, commercial licenses are
+   available: visit www.juce.com for more information.
+
+  ==============================================================================
+*/
+
+// Your project must contain an AppConfig.h file with your project-specific settings in it,
+// and your header search path must make it accessible to the module's files.
+#include "AppConfig.h"
+
+#include "../utility/juce_CheckSettingMacros.h"
+
+#if JucePlugin_Build_AAX && (JUCE_INCLUDED_AAX_IN_MM || defined (_WIN32) || defined (_WIN64))
+
+#ifdef _MSC_VER
+ #include <windows.h>
+#else
+ #include <Cocoa/Cocoa.h>
+#endif
+
+#include "../utility/juce_IncludeModuleHeaders.h"
+#include "../utility/juce_PluginBusUtilities.h"
+#undef Component
+
+#ifdef __clang__
+ #pragma clang diagnostic push
+ #pragma clang diagnostic ignored "-Wnon-virtual-dtor"
+ #pragma clang diagnostic ignored "-Wsign-conversion"
+#endif
+
+#ifdef _MSC_VER
+ #pragma warning (push)
+ #pragma warning (disable : 4127)
+#endif
+
+#include "AAX_Exports.cpp"
+#include "AAX_ICollection.h"
+#include "AAX_IComponentDescriptor.h"
+#include "AAX_IEffectDescriptor.h"
+#include "AAX_IPropertyMap.h"
+#include "AAX_CEffectParameters.h"
+#include "AAX_Errors.h"
+#include "AAX_CBinaryTaperDelegate.h"
+#include "AAX_CBinaryDisplayDelegate.h"
+#include "AAX_CLinearTaperDelegate.h"
+#include "AAX_CNumberDisplayDelegate.h"
+#include "AAX_CEffectGUI.h"
+#include "AAX_IViewContainer.h"
+#include "AAX_ITransport.h"
+#include "AAX_IMIDINode.h"
+#include "AAX_UtilsNative.h"
+#include "AAX_Enums.h"
+
+#ifdef _MSC_VER
+ #pragma warning (pop)
+#endif
+
+#ifdef __clang__
+ #pragma clang diagnostic pop
+#endif
+
+#if JUCE_WINDOWS
+ #ifndef JucePlugin_AAXLibs_path
+  #error "You need to define the JucePlugin_AAXLibs_path macro. (This is best done via the introjucer)"
+ #endif
+
+ #if JUCE_64BIT
+  #define JUCE_AAX_LIB "AAXLibrary_x64"
+ #else
+  #define JUCE_AAX_LIB "AAXLibrary"
+ #endif
+
+ #if JUCE_DEBUG
+  #define JUCE_AAX_LIB_PATH   "\\Debug\\"
+  #define JUCE_AAX_LIB_SUFFIX "_D"
+ #else
+  #define JUCE_AAX_LIB_PATH   "\\Release\\"
+  #define JUCE_AAX_LIB_SUFFIX ""
+ #endif
+
+ #pragma comment(lib, JucePlugin_AAXLibs_path JUCE_AAX_LIB_PATH JUCE_AAX_LIB JUCE_AAX_LIB_SUFFIX ".lib")
+#endif
+
+#undef check
+
+using juce::Component;
+
+const int32_t juceChunkType = 'juce';
+
+//==============================================================================
+struct AAXClasses
+{
+    static void check (AAX_Result result)
+    {
+        jassert (result == AAX_SUCCESS); (void) result;
+    }
+
+    static int getParamIndexFromID (AAX_CParamID paramID) noexcept
+    {
+        return atoi (paramID);
+    }
+
+    static bool isBypassParam (AAX_CParamID paramID) noexcept
+    {
+        return AAX::IsParameterIDEqual (paramID, cDefaultMasterBypassID) != 0;
+    }
+
+    static AAX_EStemFormat getFormatForAudioChannelSet (const AudioChannelSet& set, bool ignoreLayout) noexcept
+    {
+        // if the plug-in ignores layout, it is ok to convert between formats only by their numchannnels
+        if (ignoreLayout)
+        {
+            switch (set.size())
+            {
+                case 0: return AAX_eStemFormat_None;
+                case 1: return AAX_eStemFormat_Mono;
+                case 2: return AAX_eStemFormat_Stereo;
+                case 3: return AAX_eStemFormat_LCR;
+                case 4: return AAX_eStemFormat_Quad;
+                case 5: return AAX_eStemFormat_5_0;
+                case 6: return AAX_eStemFormat_5_1;
+                case 7: return AAX_eStemFormat_7_0_DTS;
+                case 8: return AAX_eStemFormat_7_1_DTS;
+                default:
+                    break;
+            }
+
+            return AAX_eStemFormat_INT32_MAX;
+        }
+
+        if (set == AudioChannelSet::disabled())           return AAX_eStemFormat_None;
+        if (set == AudioChannelSet::mono())               return AAX_eStemFormat_Mono;
+        if (set == AudioChannelSet::stereo())             return AAX_eStemFormat_Stereo;
+        if (set == AudioChannelSet::createLCR())          return AAX_eStemFormat_LCR;
+        if (set == AudioChannelSet::createLCRS())         return AAX_eStemFormat_LCRS;
+        if (set == AudioChannelSet::quadraphonic())       return AAX_eStemFormat_Quad;
+        if (set == AudioChannelSet::create5point0())      return AAX_eStemFormat_5_0;
+        if (set == AudioChannelSet::create5point1())      return AAX_eStemFormat_5_1;
+        if (set == AudioChannelSet::create6point0())      return AAX_eStemFormat_6_0;
+        if (set == AudioChannelSet::create6point1())      return AAX_eStemFormat_6_1;
+        if (set == AudioChannelSet::create7point0())      return AAX_eStemFormat_7_0_DTS;
+        if (set == AudioChannelSet::create7point1())      return AAX_eStemFormat_7_1_DTS;
+        if (set == AudioChannelSet::createFront7point0()) return AAX_eStemFormat_7_0_SDDS;
+        if (set == AudioChannelSet::createFront7point1()) return AAX_eStemFormat_7_1_SDDS;
+
+        return AAX_eStemFormat_INT32_MAX;
+    }
+
+    static AudioChannelSet channelSetFromStemFormat (AAX_EStemFormat format, bool ignoreLayout) noexcept
+    {
+        if (! ignoreLayout)
+        {
+            switch (format)
+            {
+                case AAX_eStemFormat_None:     return AudioChannelSet::disabled();
+                case AAX_eStemFormat_Mono:     return AudioChannelSet::mono();
+                case AAX_eStemFormat_Stereo:   return AudioChannelSet::stereo();
+                case AAX_eStemFormat_LCR:      return AudioChannelSet::createLCR();
+                case AAX_eStemFormat_LCRS:     return AudioChannelSet::createLCRS();
+                case AAX_eStemFormat_Quad:     return AudioChannelSet::quadraphonic();
+                case AAX_eStemFormat_5_0:      return AudioChannelSet::create5point0();
+                case AAX_eStemFormat_5_1:      return AudioChannelSet::create5point1();
+                case AAX_eStemFormat_6_0:      return AudioChannelSet::create6point0();
+                case AAX_eStemFormat_6_1:      return AudioChannelSet::create6point1();
+                case AAX_eStemFormat_7_0_SDDS: return AudioChannelSet::createFront7point0();
+                case AAX_eStemFormat_7_0_DTS:  return AudioChannelSet::create7point0();
+                case AAX_eStemFormat_7_1_SDDS: return AudioChannelSet::createFront7point1();
+                case AAX_eStemFormat_7_1_DTS:  return AudioChannelSet::create7point1();
+                default:
+                    break;
+            }
+
+            return AudioChannelSet::disabled();
+        }
+
+        return AudioChannelSet::discreteChannels (jmax (0, static_cast<int> (AAX_STEM_FORMAT_CHANNEL_COUNT (format))));
+    }
+
+    static const char* getSpeakerArrangementString (AAX_EStemFormat format) noexcept
+    {
+        switch (format)
+        {
+            case AAX_eStemFormat_Mono:      return "M";
+            case AAX_eStemFormat_Stereo:    return "L R";
+            case AAX_eStemFormat_LCR:       return "L C R";
+            case AAX_eStemFormat_LCRS:      return "L C R S";
+            case AAX_eStemFormat_Quad:      return "L R Ls Rs";
+            case AAX_eStemFormat_5_0:       return "L C R Ls Rs";
+            case AAX_eStemFormat_5_1:       return "L C R Ls Rs LFE";
+            case AAX_eStemFormat_6_0:       return "L C R Ls Cs Rs";
+            case AAX_eStemFormat_6_1:       return "L C R Ls Cs Rs LFE";
+            case AAX_eStemFormat_7_0_SDDS:  return "L Lc C Rc R Ls Rs";
+            case AAX_eStemFormat_7_1_SDDS:  return "L Lc C Rc R Ls Rs LFE";
+            case AAX_eStemFormat_7_0_DTS:   return "L C R Lss Rss Lsr Rsr";
+            case AAX_eStemFormat_7_1_DTS:   return "L C R Lss Rss Lsr Rsr LFE";
+            default:                        break;
+        }
+
+        return nullptr;
+    }
+
+    static Colour getColourFromHighlightEnum (AAX_EHighlightColor colour) noexcept
+    {
+        switch (colour)
+        {
+            case AAX_eHighlightColor_Red:       return Colours::red;
+            case AAX_eHighlightColor_Blue:      return Colours::blue;
+            case AAX_eHighlightColor_Green:     return Colours::green;
+            case AAX_eHighlightColor_Yellow:    return Colours::yellow;
+            default:                            jassertfalse; break;
+        }
+
+        return Colours::black;
+    }
+
+    //==============================================================================
+    class JuceAAX_Processor;
+
+    struct PluginInstanceInfo
+    {
+        PluginInstanceInfo (JuceAAX_Processor& p)  : parameters (p) {}
+
+        JuceAAX_Processor& parameters;
+
+        JUCE_DECLARE_NON_COPYABLE (PluginInstanceInfo)
+    };
+
+    //==============================================================================
+    struct JUCEAlgorithmContext
+    {
+        float** inputChannels;
+        float** outputChannels;
+        int32_t* bufferSize;
+        int32_t* bypass;
+
+       #if JucePlugin_WantsMidiInput || JucePlugin_IsMidiEffect
+        AAX_IMIDINode* midiNodeIn;
+       #endif
+
+       #if JucePlugin_ProducesMidiOutput || JucePlugin_IsSynth || JucePlugin_IsMidiEffect
+        AAX_IMIDINode* midiNodeOut;
+       #endif
+
+        PluginInstanceInfo* pluginInstance;
+        int32_t* isPrepared;
+        int32_t* sideChainBuffers;
+    };
+
+    struct JUCEAlgorithmIDs
+    {
+        enum
+        {
+            inputChannels   = AAX_FIELD_INDEX (JUCEAlgorithmContext, inputChannels),
+            outputChannels  = AAX_FIELD_INDEX (JUCEAlgorithmContext, outputChannels),
+            bufferSize      = AAX_FIELD_INDEX (JUCEAlgorithmContext, bufferSize),
+            bypass          = AAX_FIELD_INDEX (JUCEAlgorithmContext, bypass),
+
+           #if JucePlugin_WantsMidiInput || JucePlugin_IsMidiEffect
+            midiNodeIn      = AAX_FIELD_INDEX (JUCEAlgorithmContext, midiNodeIn),
+           #endif
+
+           #if JucePlugin_ProducesMidiOutput || JucePlugin_IsSynth || JucePlugin_IsMidiEffect
+            midiNodeOut     = AAX_FIELD_INDEX (JUCEAlgorithmContext, midiNodeOut),
+           #endif
+
+            pluginInstance  = AAX_FIELD_INDEX (JUCEAlgorithmContext, pluginInstance),
+            preparedFlag    = AAX_FIELD_INDEX (JUCEAlgorithmContext, isPrepared),
+
+            sideChainBuffers  = AAX_FIELD_INDEX (JUCEAlgorithmContext, sideChainBuffers)
+        };
+    };
+
+   #if JucePlugin_WantsMidiInput || JucePlugin_IsMidiEffect
+    static AAX_IMIDINode* getMidiNodeIn (const JUCEAlgorithmContext& c) noexcept   { return c.midiNodeIn; }
+   #else
+    static AAX_IMIDINode* getMidiNodeIn (const JUCEAlgorithmContext&) noexcept     { return nullptr; }
+   #endif
+
+   #if JucePlugin_ProducesMidiOutput || JucePlugin_IsSynth || JucePlugin_IsMidiEffect
+    AAX_IMIDINode* midiNodeOut;
+    static AAX_IMIDINode* getMidiNodeOut (const JUCEAlgorithmContext& c) noexcept  { return c.midiNodeOut; }
+   #else
+    static AAX_IMIDINode* getMidiNodeOut (const JUCEAlgorithmContext&) noexcept    { return nullptr; }
+   #endif
+
+    //==============================================================================
+    class JuceAAX_GUI   : public AAX_CEffectGUI
+    {
+    public:
+        JuceAAX_GUI() {}
+        ~JuceAAX_GUI()  { DeleteViewContainer(); }
+
+        static AAX_IEffectGUI* AAX_CALLBACK Create()   { return new JuceAAX_GUI(); }
+
+        void CreateViewContents() override
+        {
+            if (component == nullptr)
+            {
+                if (JuceAAX_Processor* params = dynamic_cast<JuceAAX_Processor*> (GetEffectParameters()))
+                    component = new ContentWrapperComponent (*this, params->getPluginInstance());
+                else
+                    jassertfalse;
+            }
+        }
+
+        void CreateViewContainer() override
+        {
+            CreateViewContents();
+
+            if (void* nativeViewToAttachTo = GetViewContainerPtr())
+            {
+               #if JUCE_MAC
+                if (GetViewContainerType() == AAX_eViewContainer_Type_NSView)
+               #else
+                if (GetViewContainerType() == AAX_eViewContainer_Type_HWND)
+               #endif
+                {
+                    component->setVisible (true);
+                    component->addToDesktop (0, nativeViewToAttachTo);
+                }
+            }
+        }
+
+        void DeleteViewContainer() override
+        {
+            if (component != nullptr)
+            {
+                JUCE_AUTORELEASEPOOL
+                {
+                    component->removeFromDesktop();
+                    component = nullptr;
+                }
+            }
+        }
+
+        AAX_Result GetViewSize (AAX_Point* viewSize) const override
+        {
+            if (component != nullptr)
+            {
+                viewSize->horz = (float) component->getWidth();
+                viewSize->vert = (float) component->getHeight();
+                return AAX_SUCCESS;
+            }
+
+            return AAX_ERROR_NULL_OBJECT;
+        }
+
+        AAX_Result ParameterUpdated (AAX_CParamID) override
+        {
+            return AAX_SUCCESS;
+        }
+
+        AAX_Result SetControlHighlightInfo (AAX_CParamID paramID, AAX_CBoolean isHighlighted, AAX_EHighlightColor colour) override
+        {
+            if (component != nullptr && component->pluginEditor != nullptr)
+            {
+                if (! isBypassParam (paramID))
+                {
+                    AudioProcessorEditor::ParameterControlHighlightInfo info;
+                    info.parameterIndex  = getParamIndexFromID (paramID);
+                    info.isHighlighted   = (isHighlighted != 0);
+                    info.suggestedColour = getColourFromHighlightEnum (colour);
+
+                    component->pluginEditor->setControlHighlight (info);
+                }
+
+                return AAX_SUCCESS;
+            }
+
+            return AAX_ERROR_NULL_OBJECT;
+        }
+
+    private:
+        struct ContentWrapperComponent  : public juce::Component
+        {
+            ContentWrapperComponent (JuceAAX_GUI& gui, AudioProcessor& plugin)
+                : owner (gui)
+            {
+                setOpaque (true);
+                setBroughtToFrontOnMouseClick (true);
+
+                addAndMakeVisible (pluginEditor = plugin.createEditorIfNeeded());
+
+                if (pluginEditor != nullptr)
+                {
+                    setBounds (pluginEditor->getLocalBounds());
+                    pluginEditor->addMouseListener (this, true);
+                }
+            }
+
+            ~ContentWrapperComponent()
+            {
+                if (pluginEditor != nullptr)
+                {
+                    PopupMenu::dismissAllActiveMenus();
+                    pluginEditor->removeMouseListener (this);
+                    pluginEditor->processor.editorBeingDeleted (pluginEditor);
+                }
+            }
+
+            void paint (Graphics& g) override
+            {
+                g.fillAll (Colours::black);
+            }
+
+            template <typename MethodType>
+            void callMouseMethod (const MouseEvent& e, MethodType method)
+            {
+                if (AAX_IViewContainer* vc = owner.GetViewContainer())
+                {
+                    const int parameterIndex = pluginEditor->getControlParameterIndex (*e.eventComponent);
+
+                    if (parameterIndex >= 0)
+                    {
+                        uint32_t mods = 0;
+                        vc->GetModifiers (&mods);
+                        (vc->*method) (IndexAsParamID (parameterIndex), mods);
+                    }
+                }
+            }
+
+            void mouseDown (const MouseEvent& e) override  { callMouseMethod (e, &AAX_IViewContainer::HandleParameterMouseDown); }
+            void mouseUp   (const MouseEvent& e) override  { callMouseMethod (e, &AAX_IViewContainer::HandleParameterMouseUp); }
+            void mouseDrag (const MouseEvent& e) override  { callMouseMethod (e, &AAX_IViewContainer::HandleParameterMouseDrag); }
+
+            void childBoundsChanged (Component*) override
+            {
+                if (pluginEditor != nullptr)
+                {
+                    const int w = pluginEditor->getWidth();
+                    const int h = pluginEditor->getHeight();
+                    setSize (w, h);
+
+                    AAX_Point newSize ((float) h, (float) w);
+                    owner.GetViewContainer()->SetViewSize (newSize);
+                }
+            }
+
+            ScopedPointer<AudioProcessorEditor> pluginEditor;
+            JuceAAX_GUI& owner;
+
+            JUCE_DECLARE_NON_COPYABLE_WITH_LEAK_DETECTOR (ContentWrapperComponent)
+        };
+
+        ScopedPointer<ContentWrapperComponent> component;
+
+        ScopedJuceInitialiser_GUI libraryInitialiser;
+        JUCE_DECLARE_NON_COPYABLE_WITH_LEAK_DETECTOR (JuceAAX_GUI)
+    };
+
+    //==============================================================================
+    class JuceAAX_Processor   : public AAX_CEffectParameters,
+                                public juce::AudioPlayHead,
+                                public AudioProcessorListener
+    {
+    public:
+        JuceAAX_Processor()  : pluginInstance (createPluginFilterOfType (AudioProcessor::wrapperType_AAX)),
+                               busUtils (*pluginInstance, false),
+                               sampleRate (0), lastBufferSize (1024), maxBufferSize (1024),
+                               hasSidechain (false)
+        {
+            pluginInstance->setPlayHead (this);
+            pluginInstance->addListener (this);
+
+            busUtils.findAllCompatibleLayouts();
+
+            AAX_CEffectParameters::GetNumberOfChunks (&juceChunkIndex);
+        }
+
+        static AAX_CEffectParameters* AAX_CALLBACK Create()   { return new JuceAAX_Processor(); }
+
+        AAX_Result EffectInit() override
+        {
+            AAX_Result err;
+
+            check (Controller()->GetSampleRate (&sampleRate));
+
+            if ((err = preparePlugin()) != AAX_SUCCESS)
+                return err;
+
+            addBypassParameter();
+            addAudioProcessorParameters();
+
+            return AAX_SUCCESS;
+        }
+
+        AAX_Result GetNumberOfChunks (int32_t* numChunks) const override
+        {
+            // The juceChunk is the last chunk.
+            *numChunks = juceChunkIndex + 1;
+            return AAX_SUCCESS;
+        }
+
+        AAX_Result GetChunkIDFromIndex (int32_t index, AAX_CTypeID* chunkID) const override
+        {
+            if (index != juceChunkIndex)
+                return AAX_CEffectParameters::GetChunkIDFromIndex (index, chunkID);
+
+            *chunkID = juceChunkType;
+            return AAX_SUCCESS;
+        }
+
+        juce::MemoryBlock& getTemporaryChunkMemory() const
+        {
+            ScopedLock sl (perThreadDataLock);
+            const Thread::ThreadID currentThread = Thread::getCurrentThreadId();
+
+            if (ChunkMemoryBlock::Ptr m = perThreadFilterData [currentThread])
+                return m->data;
+
+            ChunkMemoryBlock::Ptr m (new ChunkMemoryBlock());
+            perThreadFilterData.set (currentThread, m);
+            return m->data;
+        }
+
+        AAX_Result GetChunkSize (AAX_CTypeID chunkID, uint32_t* oSize) const override
+        {
+            if (chunkID != juceChunkType)
+                return AAX_CEffectParameters::GetChunkSize (chunkID, oSize);
+
+            juce::MemoryBlock& tempFilterData = getTemporaryChunkMemory();
+            tempFilterData.reset();
+            pluginInstance->getStateInformation (tempFilterData);
+
+            *oSize = (uint32_t) tempFilterData.getSize();
+            return AAX_SUCCESS;
+        }
+
+        AAX_Result GetChunk (AAX_CTypeID chunkID, AAX_SPlugInChunk* oChunk) const override
+        {
+            if (chunkID != juceChunkType)
+                return AAX_CEffectParameters::GetChunk (chunkID, oChunk);
+
+            juce::MemoryBlock& tempFilterData = getTemporaryChunkMemory();
+
+            if (tempFilterData.getSize() == 0)
+                return 20700 /*AAX_ERROR_PLUGIN_API_INVALID_THREAD*/;
+
+            oChunk->fSize = (int32_t) tempFilterData.getSize();
+            tempFilterData.copyTo (oChunk->fData, 0, tempFilterData.getSize());
+            tempFilterData.reset();
+
+            return AAX_SUCCESS;
+        }
+
+        AAX_Result SetChunk (AAX_CTypeID chunkID, const AAX_SPlugInChunk* chunk) override
+        {
+            if (chunkID != juceChunkType)
+                return AAX_CEffectParameters::SetChunk (chunkID, chunk);
+
+            pluginInstance->setStateInformation ((void*) chunk->fData, chunk->fSize);
+
+            // Notify Pro Tools that the parameters were updated.
+            // Without it a bug happens in these circumstances:
+            // * A preset is saved with the RTAS version of the plugin (".tfx" preset format).
+            // * The preset is loaded in PT 10 using the AAX version.
+            // * The session is then saved, and closed.
+            // * The saved session is loaded, but acting as if the preset was never loaded.
+            const int numParameters = pluginInstance->getNumParameters();
+
+            for (int i = 0; i < numParameters; ++i)
+                SetParameterNormalizedValue (IndexAsParamID (i), (double) pluginInstance->getParameter(i));
+
+            return AAX_SUCCESS;
+        }
+
+        AAX_Result ResetFieldData (AAX_CFieldIndex fieldIndex, void* data, uint32_t dataSize) const override
+        {
+            switch (fieldIndex)
+            {
+                case JUCEAlgorithmIDs::pluginInstance:
+                {
+                    const size_t numObjects = dataSize / sizeof (PluginInstanceInfo);
+                    PluginInstanceInfo* const objects = static_cast<PluginInstanceInfo*> (data);
+
+                    jassert (numObjects == 1); // not sure how to handle more than one..
+
+                    for (size_t i = 0; i < numObjects; ++i)
+                        new (objects + i) PluginInstanceInfo (const_cast<JuceAAX_Processor&> (*this));
+
+                    break;
+                }
+
+                case JUCEAlgorithmIDs::preparedFlag:
+                {
+                    const_cast<JuceAAX_Processor*>(this)->preparePlugin();
+
+                    const size_t numObjects = dataSize / sizeof (uint32_t);
+                    uint32_t* const objects = static_cast<uint32_t*> (data);
+
+                    for (size_t i = 0; i < numObjects; ++i)
+                        new (objects + i) uint32_t (1);
+
+                    break;
+                }
+            }
+
+            return AAX_SUCCESS;
+        }
+
+        AAX_Result UpdateParameterNormalizedValue (AAX_CParamID paramID, double value, AAX_EUpdateSource source) override
+        {
+            AAX_Result result = AAX_CEffectParameters::UpdateParameterNormalizedValue (paramID, value, source);
+
+            if (! isBypassParam (paramID))
+                pluginInstance->setParameter (getParamIndexFromID (paramID), (float) value);
+
+            return result;
+        }
+
+        AAX_Result GetParameterValueFromString (AAX_CParamID paramID, double* result, const AAX_IString& text) const override
+        {
+            if (isBypassParam (paramID))
+            {
+                *result = (text.Get()[0] == 'B') ? 1 : 0;
+                return AAX_SUCCESS;
+            }
+
+            if (AudioProcessorParameter* param = pluginInstance->getParameters() [getParamIndexFromID (paramID)])
+            {
+                *result = param->getValueForText (text.Get());
+                return AAX_SUCCESS;
+            }
+
+            return AAX_CEffectParameters::GetParameterValueFromString (paramID, result, text);
+        }
+
+        AAX_Result GetParameterStringFromValue (AAX_CParamID paramID, double value, AAX_IString* result, int32_t maxLen) const override
+        {
+            if (isBypassParam (paramID))
+            {
+                result->Set (value == 0 ? "Off" : (maxLen >= 8 ? "Bypassed" : "Byp"));
+            }
+            else
+            {
+                const int paramIndex = getParamIndexFromID (paramID);
+                juce::String text;
+
+                if (AudioProcessorParameter* param = pluginInstance->getParameters() [paramIndex])
+                    text = param->getText ((float) value, maxLen);
+                else
+                    text = pluginInstance->getParameterText (paramIndex, maxLen);
+
+                result->Set (text.toRawUTF8());
+            }
+
+            return AAX_SUCCESS;
+        }
+
+        AAX_Result GetParameterNumberofSteps (AAX_CParamID paramID, int32_t* result) const
+        {
+            if (isBypassParam (paramID))
+                *result = 2;
+            else
+                *result = pluginInstance->getParameterNumSteps (getParamIndexFromID (paramID));
+
+            return AAX_SUCCESS;
+        }
+
+        AAX_Result GetParameterNormalizedValue (AAX_CParamID paramID, double* result) const override
+        {
+            if (isBypassParam (paramID))
+                return AAX_CEffectParameters::GetParameterNormalizedValue (paramID, result);
+
+            *result = pluginInstance->getParameter (getParamIndexFromID (paramID));
+            return AAX_SUCCESS;
+        }
+
+        AAX_Result SetParameterNormalizedValue (AAX_CParamID paramID, double newValue) override
+        {
+            if (isBypassParam (paramID))
+                return AAX_CEffectParameters::SetParameterNormalizedValue (paramID, newValue);
+
+            if (AAX_IParameter* p = const_cast<AAX_IParameter*> (mParameterManager.GetParameterByID (paramID)))
+                p->SetValueWithFloat ((float) newValue);
+
+            pluginInstance->setParameter (getParamIndexFromID (paramID), (float) newValue);
+            return AAX_SUCCESS;
+        }
+
+        AAX_Result SetParameterNormalizedRelative (AAX_CParamID paramID, double newDeltaValue) override
+        {
+            if (isBypassParam (paramID))
+                return AAX_CEffectParameters::SetParameterNormalizedRelative (paramID, newDeltaValue);
+
+            const int paramIndex = getParamIndexFromID (paramID);
+            const float newValue = pluginInstance->getParameter (paramIndex) + (float) newDeltaValue;
+            pluginInstance->setParameter (paramIndex, jlimit (0.0f, 1.0f, newValue));
+
+            if (AAX_IParameter* p = const_cast<AAX_IParameter*> (mParameterManager.GetParameterByID (paramID)))
+                p->SetValueWithFloat (newValue);
+
+            return AAX_SUCCESS;
+        }
+
+        AAX_Result GetParameterNameOfLength (AAX_CParamID paramID, AAX_IString* result, int32_t maxLen) const override
+        {
+            if (isBypassParam (paramID))
+                result->Set (maxLen >= 13 ? "Master Bypass"
+                                          : (maxLen >= 8 ? "Mast Byp"
+                                                         : (maxLen >= 6 ? "MstByp" : "MByp")));
+            else
+                result->Set (pluginInstance->getParameterName (getParamIndexFromID (paramID), maxLen).toRawUTF8());
+
+            return AAX_SUCCESS;
+        }
+
+        AAX_Result GetParameterName (AAX_CParamID paramID, AAX_IString* result) const override
+        {
+            if (isBypassParam (paramID))
+                result->Set ("Master Bypass");
+            else
+                result->Set (pluginInstance->getParameterName (getParamIndexFromID (paramID), 31).toRawUTF8());
+
+            return AAX_SUCCESS;
+        }
+
+        AAX_Result GetParameterDefaultNormalizedValue (AAX_CParamID paramID, double* result) const override
+        {
+            if (! isBypassParam (paramID))
+            {
+                *result = (double) pluginInstance->getParameterDefaultValue (getParamIndexFromID (paramID));
+
+                jassert (*result >= 0 && *result <= 1.0f);
+            }
+
+            return AAX_SUCCESS;
+        }
+
+        AudioProcessor& getPluginInstance() const noexcept   { return *pluginInstance; }
+
+        bool getCurrentPosition (juce::AudioPlayHead::CurrentPositionInfo& info) override
+        {
+            const AAX_ITransport& transport = *Transport();
+
+            info.bpm = 0.0;
+            check (transport.GetCurrentTempo (&info.bpm));
+
+            int32_t num = 4, den = 4;
+            transport.GetCurrentMeter (&num, &den);
+            info.timeSigNumerator   = (int) num;
+            info.timeSigDenominator = (int) den;
+
+            info.timeInSamples = 0;
+
+            if (transport.IsTransportPlaying (&info.isPlaying) != AAX_SUCCESS)
+                info.isPlaying = false;
+
+            if (info.isPlaying
+                 || transport.GetTimelineSelectionStartPosition (&info.timeInSamples) != AAX_SUCCESS)
+                check (transport.GetCurrentNativeSampleLocation (&info.timeInSamples));
+
+            info.timeInSeconds = info.timeInSamples / sampleRate;
+
+            int64_t ticks = 0;
+            check (transport.GetCurrentTickPosition (&ticks));
+            info.ppqPosition = ticks / 960000.0;
+
+            info.isLooping = false;
+            int64_t loopStartTick = 0, loopEndTick = 0;
+            check (transport.GetCurrentLoopPosition (&info.isLooping, &loopStartTick, &loopEndTick));
+            info.ppqLoopStart = loopStartTick / 960000.0;
+            info.ppqLoopEnd   = loopEndTick   / 960000.0;
+
+            info.editOriginTime = 0;
+            info.frameRate = AudioPlayHead::fpsUnknown;
+
+            AAX_EFrameRate frameRate;
+            int32_t offset;
+
+            if (transport.GetTimeCodeInfo (&frameRate, &offset) == AAX_SUCCESS)
+            {
+                double framesPerSec = 24.0;
+
+                switch (frameRate)
+                {
+                    case AAX_eFrameRate_Undeclared:    break;
+                    case AAX_eFrameRate_24Frame:       info.frameRate = AudioPlayHead::fps24;       break;
+                    case AAX_eFrameRate_25Frame:       info.frameRate = AudioPlayHead::fps25;       framesPerSec = 25.0; break;
+                    case AAX_eFrameRate_2997NonDrop:   info.frameRate = AudioPlayHead::fps2997;     framesPerSec = 29.97002997; break;
+                    case AAX_eFrameRate_2997DropFrame: info.frameRate = AudioPlayHead::fps2997drop; framesPerSec = 29.97002997; break;
+                    case AAX_eFrameRate_30NonDrop:     info.frameRate = AudioPlayHead::fps30;       framesPerSec = 30.0; break;
+                    case AAX_eFrameRate_30DropFrame:   info.frameRate = AudioPlayHead::fps30drop;   framesPerSec = 30.0; break;
+                    case AAX_eFrameRate_23976:         info.frameRate = AudioPlayHead::fps24;       framesPerSec = 23.976; break;
+                    default:                           break;
+                }
+
+                info.editOriginTime = offset / framesPerSec;
+            }
+
+            // No way to get these: (?)
+            info.isRecording = false;
+            info.ppqPositionOfLastBarStart = 0;
+
+            return true;
+        }
+
+        void audioProcessorParameterChanged (AudioProcessor* /*processor*/, int parameterIndex, float newValue) override
+        {
+            SetParameterNormalizedValue (IndexAsParamID (parameterIndex), (double) newValue);
+        }
+
+        void audioProcessorChanged (AudioProcessor* processor) override
+        {
+            ++mNumPlugInChanges;
+            check (Controller()->SetSignalLatency (processor->getLatencySamples()));
+        }
+
+        void audioProcessorParameterChangeGestureBegin (AudioProcessor* /*processor*/, int parameterIndex) override
+        {
+            TouchParameter (IndexAsParamID (parameterIndex));
+        }
+
+        void audioProcessorParameterChangeGestureEnd (AudioProcessor* /*processor*/, int parameterIndex) override
+        {
+            ReleaseParameter (IndexAsParamID (parameterIndex));
+        }
+
+        AAX_Result NotificationReceived (AAX_CTypeID type, const void* data, uint32_t size) override
+        {
+            if (type == AAX_eNotificationEvent_EnteringOfflineMode)  pluginInstance->setNonRealtime (true);
+            if (type == AAX_eNotificationEvent_ExitingOfflineMode)   pluginInstance->setNonRealtime (false);
+
+            return AAX_CEffectParameters::NotificationReceived (type, data, size);
+        }
+
+        const float* getAudioBufferForInput (const float* const* inputs, const int sidechain, const int mainNumIns, int idx) const noexcept
+        {
+            jassert (idx < (mainNumIns + 1));
+
+            if (idx < mainNumIns)
+                return inputs[idx];
+
+            return (sidechain != -1 ? inputs[sidechain] : sideChainBuffer.getData());
+        }
+
+        void process (const float* const* inputs, float* const* outputs, const int sideChainBufferIdx,
+                      const int bufferSize, const bool bypass,
+                      AAX_IMIDINode* midiNodeIn, AAX_IMIDINode* midiNodesOut)
+        {
+            const int numIns  = pluginInstance->getTotalNumInputChannels();
+            const int numOuts = pluginInstance->getTotalNumOutputChannels();
+
+            const int mainNumIns = numIns > 0 ? pluginInstance->busArrangement.inputBuses.getReference (0).channels.size() : 0;
+            const int sidechain = busUtils.getNumEnabledBuses (true) >= 2 ? sideChainBufferIdx : -1;
+
+            if (numOuts >= numIns)
+            {
+                for (int i = 0; i < numIns; ++i)
+                    memcpy (outputs[i], getAudioBufferForInput (inputs, sidechain, mainNumIns, i), (size_t) bufferSize * sizeof (float));
+
+                process (outputs, numOuts, bufferSize, bypass, midiNodeIn, midiNodesOut);
+            }
+            else
+            {
+                if (channelList.size() <= numIns)
+                    channelList.insertMultiple (-1, nullptr, 1 + numIns - channelList.size());
+
+                float** channels = channelList.getRawDataPointer();
+
+                for (int i = 0; i < numOuts; ++i)
+                {
+                    memcpy (outputs[i], getAudioBufferForInput (inputs, sidechain, mainNumIns, i), (size_t) bufferSize * sizeof (float));
+                    channels[i] = outputs[i];
+                }
+
+                for (int i = numOuts; i < numIns; ++i)
+                    channels[i] = const_cast<float*> (getAudioBufferForInput (inputs, sidechain, mainNumIns, i));
+
+                process (channels, numIns, bufferSize, bypass, midiNodeIn, midiNodesOut);
+            }
+        }
+
+        bool supportsSidechain() const noexcept { return hasSidechain; };
+
+    private:
+        void process (float* const* channels, const int numChans, const int bufferSize,
+                      const bool bypass, AAX_IMIDINode* midiNodeIn, AAX_IMIDINode* midiNodesOut)
+        {
+            AudioSampleBuffer buffer (channels, numChans, bufferSize);
+
+            midiBuffer.clear();
+
+            (void) midiNodeIn;
+            (void) midiNodesOut;
+
+           #if JucePlugin_WantsMidiInput || JucePlugin_IsMidiEffect
+            {
+                AAX_CMidiStream* const midiStream = midiNodeIn->GetNodeBuffer();
+                const uint32_t numMidiEvents = midiStream->mBufferSize;
+
+                for (uint32_t i = 0; i < numMidiEvents; ++i)
+                {
+                    const AAX_CMidiPacket& m = midiStream->mBuffer[i];
+
+                    jassert ((int) m.mTimestamp < bufferSize);
+                    midiBuffer.addEvent (m.mData, (int) m.mLength,
+                                         jlimit (0, (int) bufferSize - 1, (int) m.mTimestamp));
+                }
+            }
+           #endif
+
+            {
+                if (lastBufferSize != bufferSize)
+                {
+                    lastBufferSize = bufferSize;
+                    pluginInstance->setRateAndBufferSizeDetails (sampleRate, bufferSize);
+
+                    if (bufferSize > maxBufferSize)
+                    {
+                        // we only call prepareToPlay here if the new buffer size is larger than
+                        // the one used last time prepareToPlay was called.
+                        // currently, this should never actually happen, because as of Pro Tools 12,
+                        // the maximum possible value is 1024, and we call prepareToPlay with that
+                        // value during initialisation.
+                        pluginInstance->prepareToPlay (sampleRate, bufferSize);
+                        maxBufferSize = bufferSize;
+                        sideChainBuffer.realloc (static_cast<size_t> (maxBufferSize));
+                    }
+                }
+
+                const ScopedLock sl (pluginInstance->getCallbackLock());
+
+                if (bypass)
+                    pluginInstance->processBlockBypassed (buffer, midiBuffer);
+                else
+                    pluginInstance->processBlock (buffer, midiBuffer);
+            }
+
+           #if JucePlugin_ProducesMidiOutput || JucePlugin_IsMidiEffect
+            {
+                const juce::uint8* midiEventData;
+                int midiEventSize, midiEventPosition;
+                MidiBuffer::Iterator i (midiBuffer);
+
+                AAX_CMidiPacket packet;
+                packet.mIsImmediate = false;
+
+                while (i.getNextEvent (midiEventData, midiEventSize, midiEventPosition))
+                {
+                    jassert (isPositiveAndBelow (midiEventPosition, bufferSize));
+
+                    if (midiEventSize <= 4)
+                    {
+                        packet.mTimestamp   = (uint32_t) midiEventPosition;
+                        packet.mLength      = (uint32_t) midiEventSize;
+                        memcpy (packet.mData, midiEventData, (size_t) midiEventSize);
+
+                        check (midiNodesOut->PostMIDIPacket (&packet));
+                    }
+                }
+            }
+           #else
+            (void) midiNodesOut;
+           #endif
+        }
+
+        void addBypassParameter()
+        {
+            AAX_IParameter* masterBypass = new AAX_CParameter<bool> (cDefaultMasterBypassID,
+                                                                     AAX_CString ("Master Bypass"),
+                                                                     false,
+                                                                     AAX_CBinaryTaperDelegate<bool>(),
+                                                                     AAX_CBinaryDisplayDelegate<bool> ("bypass", "on"),
+                                                                     true);
+            masterBypass->SetNumberOfSteps (2);
+            masterBypass->SetType (AAX_eParameterType_Discrete);
+            mParameterManager.AddParameter (masterBypass);
+            mPacketDispatcher.RegisterPacket (cDefaultMasterBypassID, JUCEAlgorithmIDs::bypass);
+        }
+
+        void addAudioProcessorParameters()
+        {
+            AudioProcessor& audioProcessor = getPluginInstance();
+            const int numParameters = audioProcessor.getNumParameters();
+
+            for (int parameterIndex = 0; parameterIndex < numParameters; ++parameterIndex)
+            {
+                AAX_CString paramName (audioProcessor.getParameterName (parameterIndex, 31).toRawUTF8());
+
+                AAX_IParameter* parameter
+                    = new AAX_CParameter<float> (IndexAsParamID (parameterIndex),
+                                                 paramName,
+                                                 audioProcessor.getParameterDefaultValue (parameterIndex),
+                                                 AAX_CLinearTaperDelegate<float, 0>(),
+                                                 AAX_CNumberDisplayDelegate<float, 3>(),
+                                                 audioProcessor.isParameterAutomatable (parameterIndex));
+
+                parameter->AddShortenedName (audioProcessor.getParameterName (parameterIndex, 4).toRawUTF8());
+
+                const int parameterNumSteps = audioProcessor.getParameterNumSteps (parameterIndex);
+                parameter->SetNumberOfSteps ((uint32_t) parameterNumSteps);
+                parameter->SetType (parameterNumSteps > 1000 ? AAX_eParameterType_Continuous
+                                                             : AAX_eParameterType_Discrete);
+
+                parameter->SetOrientation (audioProcessor.isParameterOrientationInverted (parameterIndex)
+                                            ? (AAX_eParameterOrientation_RightMinLeftMax | AAX_eParameterOrientation_TopMinBottomMax
+                                                | AAX_eParameterOrientation_RotarySingleDotMode | AAX_eParameterOrientation_RotaryRightMinLeftMax)
+                                            : (AAX_eParameterOrientation_LeftMinRightMax | AAX_eParameterOrientation_BottomMinTopMax
+                                                | AAX_eParameterOrientation_RotarySingleDotMode | AAX_eParameterOrientation_RotaryLeftMinRightMax));
+
+                mParameterManager.AddParameter (parameter);
+            }
+        }
+
+        AAX_Result preparePlugin()
+        {
+            AudioProcessor& audioProcessor = getPluginInstance();
+
+           #if JucePlugin_IsMidiEffect
+            // MIDI effect plug-ins do not support any audio channels
+            jassert (audioProcessor.busArrangement.getTotalNumInputChannels()  == 0
+                  && audioProcessor.busArrangement.getTotalNumOutputChannels() == 0);
+           #else
+            AAX_EStemFormat inputStemFormat = AAX_eStemFormat_None;
+            check (Controller()->GetInputStemFormat (&inputStemFormat));
+
+            AAX_EStemFormat outputStemFormat = AAX_eStemFormat_None;
+            check (Controller()->GetOutputStemFormat (&outputStemFormat));
+
+            const AudioChannelSet inputSet  = channelSetFromStemFormat (inputStemFormat,  busUtils.busIgnoresLayout (true, 0));
+            const AudioChannelSet outputSet = channelSetFromStemFormat (outputStemFormat, busUtils.busIgnoresLayout (false, 0));
+
+            if (  (inputSet  == AudioChannelSet::disabled() && inputStemFormat  != AAX_eStemFormat_None)
+               || (outputSet == AudioChannelSet::disabled() && outputStemFormat != AAX_eStemFormat_None))
+                return AAX_ERROR_UNIMPLEMENTED;
+
+            bool success = true;
+
+            if (busUtils.getBusCount (true) > 0)
+                success = audioProcessor.setPreferredBusArrangement (true, 0, inputSet);
+
+            if (success && busUtils.getBusCount (false) > 0)
+                success = audioProcessor.setPreferredBusArrangement (false, 0, outputSet);
+
+            // This should never happen as the plugin reported that this layout is supported
+            jassert (success);
+
+            hasSidechain = enableAuxBusesForCurrentFormat (busUtils, inputSet, outputSet);
+            if (hasSidechain)
+                sideChainBuffer.realloc (static_cast<size_t> (maxBufferSize));
+
+            // recheck the format
+            if ( (busUtils.getBusCount (true)  > 0 && busUtils.getChannelSet (true, 0)  != inputSet)
+              || (busUtils.getBusCount (false) > 0 && busUtils.getChannelSet (false, 0) != outputSet)
+              || (hasSidechain && busUtils.getNumChannels(true, 1) != 1))
+                return AAX_ERROR_UNIMPLEMENTED;
+           #endif
+
+            audioProcessor.setRateAndBufferSizeDetails (sampleRate, maxBufferSize);
+            audioProcessor.prepareToPlay (sampleRate, lastBufferSize);
+            maxBufferSize = lastBufferSize;
+
+            check (Controller()->SetSignalLatency (audioProcessor.getLatencySamples()));
+
+            return AAX_SUCCESS;
+        }
+
+        ScopedJuceInitialiser_GUI libraryInitialiser;
+
+        ScopedPointer<AudioProcessor> pluginInstance;
+        PluginBusUtilities busUtils;
+        MidiBuffer midiBuffer;
+        Array<float*> channelList;
+        int32_t juceChunkIndex;
+        AAX_CSampleRate sampleRate;
+        int lastBufferSize, maxBufferSize;
+        bool hasSidechain;
+        HeapBlock<float> sideChainBuffer;
+
+        struct ChunkMemoryBlock  : public ReferenceCountedObject
+        {
+            juce::MemoryBlock data;
+
+            typedef ReferenceCountedObjectPtr<ChunkMemoryBlock> Ptr;
+        };
+
+        // temporary filter data is generated in GetChunkSize
+        // and the size of the data returned. To avoid generating
+        // it again in GetChunk, we need to store it somewhere.
+        // However, as GetChunkSize and GetChunk can be called
+        // on different threads, we store it in thread dependant storage
+        // in a hash map with the thread id as a key.
+        mutable HashMap<Thread::ThreadID, ChunkMemoryBlock::Ptr> perThreadFilterData;
+        CriticalSection perThreadDataLock;
+
+        JUCE_DECLARE_NON_COPYABLE (JuceAAX_Processor)
+    };
+
+    //==============================================================================
+    struct IndexAsParamID
+    {
+        inline explicit IndexAsParamID (int i) noexcept : index (i) {}
+
+        operator AAX_CParamID() noexcept
+        {
+            jassert (index >= 0);
+
+            char* t = name + sizeof (name);
+            *--t = 0;
+            int v = index;
+
+            do
+            {
+                *--t = (char) ('0' + (v % 10));
+                v /= 10;
+
+            } while (v > 0);
+
+            return static_cast<AAX_CParamID> (t);
+        }
+
+    private:
+        int index;
+        char name[32];
+
+        JUCE_DECLARE_NON_COPYABLE (IndexAsParamID)
+    };
+
+    //==============================================================================
+    struct AAXFormatConfiguration
+    {
+        AAXFormatConfiguration() noexcept
+            : inputFormat (AAX_eStemFormat_None), outputFormat (AAX_eStemFormat_None) {}
+
+        AAXFormatConfiguration (AAX_EStemFormat inFormat, AAX_EStemFormat outFormat) noexcept
+            : inputFormat (inFormat), outputFormat (outFormat) {}
+
+
+        AAX_EStemFormat inputFormat, outputFormat;
+
+        bool operator== (const AAXFormatConfiguration other) const noexcept { return (inputFormat == other.inputFormat) && (outputFormat == other.outputFormat); }
+        bool operator< (const AAXFormatConfiguration other) const noexcept
+        {
+            return (inputFormat == other.inputFormat) ? (outputFormat < other.outputFormat) : (inputFormat < other.inputFormat);
+        }
+    };
+
+    //==============================================================================
+    static void AAX_CALLBACK algorithmProcessCallback (JUCEAlgorithmContext* const instancesBegin[],
+                                                       const void* const instancesEnd)
+    {
+        for (JUCEAlgorithmContext* const* iter = instancesBegin; iter < instancesEnd; ++iter)
+        {
+            const JUCEAlgorithmContext& i = **iter;
+
+            int sideChainBufferIdx = static_cast<int> (i.pluginInstance->parameters.supportsSidechain() && i.sideChainBuffers != nullptr ? *i.sideChainBuffers : static_cast<int32_t> (-1));
+            i.pluginInstance->parameters.process (i.inputChannels, i.outputChannels, sideChainBufferIdx,
+                                                  *(i.bufferSize), *(i.bypass) != 0,
+                                                  getMidiNodeIn(i), getMidiNodeOut(i));
+        }
+    }
+
+    static bool enableAuxBusesForCurrentFormat (PluginBusUtilities& busUtils, const AudioChannelSet& inputLayout,
+                                                                              const AudioChannelSet& outputLayout)
+    {
+        const int numOutBuses = busUtils.getBusCount (false);
+        const int numInputBuses = busUtils.getBusCount(true);
+
+        if (numOutBuses > 1)
+        {
+            PluginBusUtilities::ScopedBusRestorer layoutRestorer (busUtils);
+
+            // enable all possible output buses
+            for (int busIdx = 1; busIdx < busUtils.getBusCount (false); ++busIdx)
+            {
+                AudioChannelSet layout = busUtils.getChannelSet (false, busIdx);
+
+                // bus disabled by default? try to enable it with the default layout
+                if (layout == AudioChannelSet::disabled())
+                {
+                    layout = busUtils.getDefaultLayoutForBus (false, busIdx);
+                    busUtils.juceFilter.setPreferredBusArrangement (false, busIdx, layout);
+                }
+            }
+
+            // changing output buses may have changed main bus layout
+            bool success = true;
+
+            if (numInputBuses > 0)
+                success = busUtils.juceFilter.setPreferredBusArrangement (true, 0, inputLayout);
+
+            if (success)
+                success = busUtils.juceFilter.setPreferredBusArrangement (false, 0, outputLayout);
+
+            // was the above successful
+            if (success && (numInputBuses == 0 || busUtils.getChannelSet (true,  0) == inputLayout)
+                        && busUtils.getChannelSet (false, 0) == outputLayout)
+                layoutRestorer.release();
+        }
+
+        // does the plug-in have side-chain support? Check the following:
+        // 1) does it have an input bus with index = 1 which supports mono
+        // 2) can all other input buses be disabled
+        // 3) does the format of the main buses not change when enabling the first bus
+        if (numInputBuses > 1)
+        {
+            bool success = true;
+            bool hasSidechain = false;
+
+            if (const AudioChannelSet* set = busUtils.getSupportedBusLayouts (true, 1).getDefaultLayoutForChannelNum (1))
+                hasSidechain = busUtils.juceFilter.setPreferredBusArrangement (true, 1, *set);
+
+            if (! hasSidechain)
+                success = busUtils.juceFilter.setPreferredBusArrangement (true, 1, AudioChannelSet::disabled());
+
+            // AAX requires your processor's first sidechain to be either mono or that
+            // it can be disabled
+            jassert(success);
+
+            // disable all other input buses
+            for (int busIdx = 2; busIdx < numInputBuses; ++busIdx)
+            {
+                success = busUtils.juceFilter.setPreferredBusArrangement (true, busIdx, AudioChannelSet::disabled());
+
+                // AAX can only have a single side-chain input. Therefore, your processor must either
+                // only have a single side-chain input or allow disabling all other side-chains
+                jassert (success);
+            }
+
+            if (hasSidechain)
+            {
+                if (busUtils.getBusCount (false) == 0 || busUtils.getBusCount (true) == 0 ||
+                   (busUtils.getChannelSet (true, 0)  == inputLayout && busUtils.getChannelSet (false, 0) == outputLayout))
+                    return true;
+
+                // restore the old layout
+                if (busUtils.getBusCount(true) > 0)
+                    busUtils.juceFilter.setPreferredBusArrangement (true,  0, inputLayout);
+
+                if (busUtils.getBusCount (false) > 0)
+                    busUtils.juceFilter.setPreferredBusArrangement (false, 0, outputLayout);
+            }
+        }
+
+        return false;
+    }
+
+    //==============================================================================
+    static void createDescriptor (AAX_IComponentDescriptor& desc, int configIndex, PluginBusUtilities& busUtils,
+                                  const AudioChannelSet& inputLayout, const AudioChannelSet& outputLayout,
+                                  const AAX_EStemFormat aaxInputFormat, const AAX_EStemFormat aaxOutputFormat)
+    {
+        check (desc.AddAudioIn  (JUCEAlgorithmIDs::inputChannels));
+        check (desc.AddAudioOut (JUCEAlgorithmIDs::outputChannels));
+
+        check (desc.AddAudioBufferLength (JUCEAlgorithmIDs::bufferSize));
+        check (desc.AddDataInPort (JUCEAlgorithmIDs::bypass, sizeof (int32_t)));
+
+       #if JucePlugin_WantsMidiInput || JucePlugin_IsMidiEffect
+        check (desc.AddMIDINode (JUCEAlgorithmIDs::midiNodeIn, AAX_eMIDINodeType_LocalInput,
+                                 JucePlugin_Name, 0xffff));
+       #endif
+
+       #if JucePlugin_ProducesMidiOutput || JucePlugin_IsSynth || JucePlugin_IsMidiEffect
+        check (desc.AddMIDINode (JUCEAlgorithmIDs::midiNodeOut, AAX_eMIDINodeType_LocalOutput,
+                                 JucePlugin_Name " Out", 0xffff));
+       #endif
+
+        check (desc.AddPrivateData (JUCEAlgorithmIDs::pluginInstance, sizeof (PluginInstanceInfo)));
+        check (desc.AddPrivateData (JUCEAlgorithmIDs::preparedFlag, sizeof (int32_t)));
+
+        // Create a property map
+        AAX_IPropertyMap* const properties = desc.NewPropertyMap();
+        jassert (properties != nullptr);
+
+        properties->AddProperty (AAX_eProperty_ManufacturerID,      JucePlugin_AAXManufacturerCode);
+        properties->AddProperty (AAX_eProperty_ProductID,           JucePlugin_AAXProductId);
+
+       #if JucePlugin_AAXDisableBypass
+        properties->AddProperty (AAX_eProperty_CanBypass,           false);
+       #else
+        properties->AddProperty (AAX_eProperty_CanBypass,           true);
+       #endif
+
+        properties->AddProperty (AAX_eProperty_InputStemFormat,     static_cast<AAX_CPropertyValue> (aaxInputFormat));
+        properties->AddProperty (AAX_eProperty_OutputStemFormat,    static_cast<AAX_CPropertyValue> (aaxOutputFormat));
+
+        // This value needs to match the RTAS wrapper's Type ID, so that
+        // the host knows that the RTAS/AAX plugins are equivalent.
+        properties->AddProperty (AAX_eProperty_PlugInID_Native,     'jcaa' + configIndex);
+
+       #if ! JucePlugin_AAXDisableAudioSuite
+        properties->AddProperty (AAX_eProperty_PlugInID_AudioSuite, 'jyaa' + configIndex);
+       #endif
+
+       #if JucePlugin_AAXDisableMultiMono
+        properties->AddProperty (AAX_eProperty_Constraint_MultiMonoSupport, false);
+       #else
+        properties->AddProperty (AAX_eProperty_Constraint_MultiMonoSupport, true);
+       #endif
+
+        if (enableAuxBusesForCurrentFormat (busUtils, inputLayout, outputLayout))
+        {
+            check (desc.AddSideChainIn (JUCEAlgorithmIDs::sideChainBuffers));
+            properties->AddProperty (AAX_eProperty_SupportsSideChainInput, true);
+        }
+
+        // add the output buses
+        // This is incrdibly dumb: the output bus format must be well defined
+        // for every main bus in/out format pair. This means that there cannot
+        // be two configurations with different aux formats but
+        // identical main bus in/out formats.
+        for (int busIdx = 1; busIdx < busUtils.getBusCount (false); ++busIdx)
+        {
+            AudioChannelSet outBusLayout = busUtils.getChannelSet (false, busIdx);
+
+            if (outBusLayout != AudioChannelSet::disabled())
+            {
+                AAX_EStemFormat auxFormat  = getFormatForAudioChannelSet (outBusLayout, busUtils.busIgnoresLayout (false,  busIdx));
+                if (auxFormat != AAX_eStemFormat_INT32_MAX && auxFormat != AAX_eStemFormat_None)
+                {
+                    const String& name = busUtils.juceFilter.busArrangement.outputBuses.getReference (busIdx).name;
+                    check (desc.AddAuxOutputStem (0, static_cast<int32_t> (auxFormat), name.toRawUTF8()));
+                }
+            }
+        }
+
+        // this assertion should be covered by the assertions above
+        // if not please report a bug
+        jassert (busUtils.getNumEnabledBuses (true) <= 2);
+
+        check (desc.AddProcessProc_Native (algorithmProcessCallback, properties));
+    }
+
+    static void getPlugInDescription (AAX_IEffectDescriptor& descriptor)
+    {
+        ScopedPointer<AudioProcessor> plugin = createPluginFilterOfType (AudioProcessor::wrapperType_AAX);
+        PluginBusUtilities busUtils (*plugin, false);
+
+        busUtils.findAllCompatibleLayouts();
+
+        descriptor.AddName (JucePlugin_Desc);
+        descriptor.AddName (JucePlugin_Name);
+        descriptor.AddCategory (JucePlugin_AAXCategory);
+
+       #ifdef JucePlugin_AAXPageTableFile
+        // optional page table setting - define this macro in your AppConfig.h if you
+        // want to set this value - see Avid documentation for details about its format.
+        descriptor.AddResourceInfo (AAX_eResourceType_PageTable, JucePlugin_AAXPageTableFile);
+       #endif
+
+        check (descriptor.AddProcPtr ((void*) JuceAAX_GUI::Create,        kAAX_ProcPtrID_Create_EffectGUI));
+        check (descriptor.AddProcPtr ((void*) JuceAAX_Processor::Create,  kAAX_ProcPtrID_Create_EffectParameters));
+
+        SortedSet<AAXFormatConfiguration> aaxFormats;
+        SortedSet<AudioChannelSet> inLayouts =  busUtils.getBusCount (true)  > 0 ? busUtils.getSupportedBusLayouts (true,  0).supportedLayouts : SortedSet<AudioChannelSet>();
+        SortedSet<AudioChannelSet> outLayouts = busUtils.getBusCount (false) > 0 ? busUtils.getSupportedBusLayouts (false, 0).supportedLayouts : SortedSet<AudioChannelSet>();
+
+        const int numIns  = inLayouts. size();
+        const int numOuts = outLayouts.size();
+
+       #if JucePlugin_IsMidiEffect
+        // MIDI effect plug-ins do not support any audio channels
+        jassert (numIns == 0 && numOuts == 0);
+
+        if (AAX_IComponentDescriptor* const desc = descriptor.NewComponentDescriptor())
+        {
+            createDescriptor (*desc, 0, busUtils,
+                              AudioChannelSet::disabled(), AudioChannelSet::disabled(),
+                              AAX_eStemFormat_Mono, AAX_eStemFormat_Mono);
+            check (descriptor.AddComponent (desc));
+        }
+
+       #else
+        int configIndex = 0;
+
+        for (int inIdx = 0; inIdx < jmax (numIns, 1); ++inIdx)
+        {
+            for (int outIdx = 0; outIdx < jmax (numOuts, 1); ++outIdx)
+            {
+                bool success = true;
+
+                if (numIns > 0)
+                    success = busUtils.juceFilter.setPreferredBusArrangement (true, 0, inLayouts.getReference (inIdx));
+
+                if (numOuts > 0 && success)
+                    success = busUtils.juceFilter.setPreferredBusArrangement (false, 0, outLayouts.getReference (outIdx));
+
+                // We should never hit this assertion: PluginBusUtilities reported this as supported.
+                // Please report this as a bug!
+                jassert (success);
+
+                AudioChannelSet inLayout  = numIns  > 0 ? busUtils.getChannelSet (true,  0) : AudioChannelSet();
+                AudioChannelSet outLayout = numOuts > 0 ? busUtils.getChannelSet (false, 0) : AudioChannelSet();
+
+                // if we can't set both in AND out formats simultaneously then ignore this format!
+                if (numIns > 0 && numOuts > 0 && (inLayout != inLayouts.getReference (inIdx) || (outLayout != outLayouts.getReference (outIdx))))
+                    continue;
+
+                AAX_EStemFormat aaxInFormat  = getFormatForAudioChannelSet (inLayout,  busUtils.busIgnoresLayout (true,  0));
+                AAX_EStemFormat aaxOutFormat = getFormatForAudioChannelSet (outLayout, busUtils.busIgnoresLayout (false, 0));
+
+                // does AAX support this layout?
+                if (aaxInFormat == AAX_eStemFormat_INT32_MAX || aaxOutFormat == AAX_eStemFormat_INT32_MAX)
+                    continue;
+
+                // AAX requires a single input if this plug-in is a synth
+               #if JucePlugin_IsSynth
+                if (numIns == 0)
+                    aaxInFormat = aaxOutFormat;
+               #endif
+
+                if (aaxInFormat == AAX_eStemFormat_None && aaxOutFormat == AAX_eStemFormat_None)
+                    continue;
+
+                AAXFormatConfiguration aaxFormat (aaxInFormat, aaxOutFormat);
+                if (aaxFormats.indexOf (aaxFormat) < 0)
+                {
+                    aaxFormats.add (aaxFormat);
+
+                    if (AAX_IComponentDescriptor* const desc = descriptor.NewComponentDescriptor())
+                    {
+                        createDescriptor (*desc, configIndex++, busUtils, inLayout, outLayout, aaxInFormat, aaxOutFormat);
+                        check (descriptor.AddComponent (desc));
+                    }
+                }
+            }
+        }
+
+        // You don't have any supported layouts
+        jassert (configIndex > 0);
+       #endif
+    }
+};
+
+//==============================================================================
+AAX_Result JUCE_CDECL GetEffectDescriptions (AAX_ICollection*);
+AAX_Result JUCE_CDECL GetEffectDescriptions (AAX_ICollection* collection)
+{
+    ScopedJuceInitialiser_GUI libraryInitialiser;
+
+    if (AAX_IEffectDescriptor* const descriptor = collection->NewDescriptor())
+    {
+        AAXClasses::getPlugInDescription (*descriptor);
+        collection->AddEffect (JUCE_STRINGIFY (JucePlugin_AAXIdentifier), descriptor);
+
+        collection->SetManufacturerName (JucePlugin_Manufacturer);
+        collection->AddPackageName (JucePlugin_Desc);
+        collection->AddPackageName (JucePlugin_Name);
+        collection->SetPackageVersion (JucePlugin_VersionCode);
+
+        return AAX_SUCCESS;
+    }
+
+    return AAX_ERROR_NULL_OBJECT;
+}
+
+#endif