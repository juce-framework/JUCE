--- conflicted
+++ resolved
@@ -1,1350 +1,1304 @@
-/*
-  ==============================================================================
-
-   This file is part of the JUCE library.
-   Copyright (c) 2015 - ROLI Ltd.
-
-   Permission is granted to use this software under the terms of either:
-   a) the GPL v2 (or any later version)
-   b) the Affero GPL v3
-
-   Details of these licenses can be found at: www.gnu.org/licenses
-
-   JUCE is distributed in the hope that it will be useful, but WITHOUT ANY
-   WARRANTY; without even the implied warranty of MERCHANTABILITY or FITNESS FOR
-   A PARTICULAR PURPOSE.  See the GNU General Public License for more details.
-
-   ------------------------------------------------------------------------------
-
-   To release a closed-source product which uses JUCE, commercial licenses are
-   available: visit www.juce.com for more information.
-
-  ==============================================================================
-*/
-
-#include "../../juce_core/system/juce_TargetPlatform.h"
-#include "../utility/juce_CheckSettingMacros.h"
-
-#if JucePlugin_Build_RTAS
-
-#ifdef _MSC_VER
- // (this is a workaround for a build problem in VC9)
- #define _DO_NOT_DECLARE_INTERLOCKED_INTRINSICS_IN_MEMORY
- #include <intrin.h>
-
- #ifndef JucePlugin_WinBag_path
-  #error "You need to define the JucePlugin_WinBag_path value!"
- #endif
-#endif
-
-#include "juce_RTAS_DigiCode_Header.h"
-
-#ifdef _MSC_VER
- #include <Mac2Win.H>
-#endif
-
-#ifdef __clang__
- #pragma clang diagnostic push
- #pragma clang diagnostic ignored "-Widiomatic-parentheses"
- #pragma clang diagnostic ignored "-Wnon-virtual-dtor"
- #pragma clang diagnostic ignored "-Wcomment"
-#endif
-
-/* Note about include paths
-   ------------------------
-
-   To be able to include all the Digidesign headers correctly, you'll need to add this
-   lot to your include path:
-
-    c:\yourdirectory\PT_80_SDK\AlturaPorts\TDMPlugins\PluginLibrary\EffectClasses
-    c:\yourdirectory\PT_80_SDK\AlturaPorts\TDMPlugins\PluginLibrary\ProcessClasses
-    c:\yourdirectory\PT_80_SDK\AlturaPorts\TDMPlugins\PluginLibrary\ProcessClasses\Interfaces
-    c:\yourdirectory\PT_80_SDK\AlturaPorts\TDMPlugins\PluginLibrary\Utilities
-    c:\yourdirectory\PT_80_SDK\AlturaPorts\TDMPlugins\PluginLibrary\RTASP_Adapt
-    c:\yourdirectory\PT_80_SDK\AlturaPorts\TDMPlugins\PluginLibrary\CoreClasses
-    c:\yourdirectory\PT_80_SDK\AlturaPorts\TDMPlugins\PluginLibrary\Controls
-    c:\yourdirectory\PT_80_SDK\AlturaPorts\TDMPlugins\PluginLibrary\Meters
-    c:\yourdirectory\PT_80_SDK\AlturaPorts\TDMPlugins\PluginLibrary\ViewClasses
-    c:\yourdirectory\PT_80_SDK\AlturaPorts\TDMPlugins\PluginLibrary\DSPClasses
-    c:\yourdirectory\PT_80_SDK\AlturaPorts\TDMPlugins\PluginLibrary\Interfaces
-    c:\yourdirectory\PT_80_SDK\AlturaPorts\TDMPlugins\common
-    c:\yourdirectory\PT_80_SDK\AlturaPorts\TDMPlugins\common\Platform
-    c:\yourdirectory\PT_80_SDK\AlturaPorts\TDMPlugins\SignalProcessing\Public
-    C:\yourdirectory\PT_80_SDK\AlturaPorts\TDMPlugIns\DSPManager\Interfaces
-    c:\yourdirectory\PT_80_SDK\AlturaPorts\SADriver\Interfaces
-    c:\yourdirectory\PT_80_SDK\AlturaPorts\DigiPublic\Interfaces
-    c:\yourdirectory\PT_80_SDK\AlturaPorts\Fic\Interfaces\DAEClient
-    c:\yourdirectory\PT_80_SDK\AlturaPorts\NewFileLibs\Cmn
-    c:\yourdirectory\PT_80_SDK\AlturaPorts\NewFileLibs\DOA
-    c:\yourdirectory\PT_80_SDK\AlturaPorts\AlturaSource\PPC_H
-    c:\yourdirectory\PT_80_SDK\AlturaPorts\AlturaSource\AppSupport
-    c:\yourdirectory\PT_80_SDK\AlturaPorts\DigiPublic
-    c:\yourdirectory\PT_80_SDK\AvidCode\AVX2sdk\AVX\avx2\avx2sdk\inc
-    c:\yourdirectory\PT_80_SDK\xplat\AVX\avx2\avx2sdk\inc
-
-   NB. If you hit a huge pile of bugs around here, make sure that you've not got the
-   Apple QuickTime headers before the PT headers in your path, because there are
-   some filename clashes between them.
-
-*/
-#include <CEffectGroupMIDI.h>
-#include <CEffectProcessMIDI.h>
-#include <CEffectProcessRTAS.h>
-#include <CCustomView.h>
-#include <CEffectTypeRTAS.h>
-#include <CPluginControl.h>
-#include <CPluginControl_OnOff.h>
-#include <FicProcessTokens.h>
-#include <ExternalVersionDefines.h>
-
-#ifdef __clang__
- #pragma clang diagnostic pop
-#endif
-
-//==============================================================================
-#ifdef _MSC_VER
- #pragma pack (push, 8)
- #pragma warning (disable: 4263 4264 4250)
-#endif
-
-#include "../utility/juce_IncludeModuleHeaders.h"
-
-#ifdef _MSC_VER
- #pragma pack (pop)
-
- // This JUCE_RTAS_LINK_TO_DEBUG_LIB setting can be used to force linkage
- // against only the release build of the RTAS lib, since in older SDKs there
- // can be problems with the debug build.
- #if JUCE_DEBUG && ! defined (JUCE_RTAS_LINK_TO_DEBUG_LIB)
-  #define JUCE_RTAS_LINK_TO_DEBUG_LIB 1
- #endif
-
- #if JUCE_RTAS_LINK_TO_DEBUG_LIB
-  #define PT_LIB_PATH  JucePlugin_WinBag_path "\\Debug\\lib\\"
- #else
-  #define PT_LIB_PATH  JucePlugin_WinBag_path "\\Release\\lib\\"
- #endif
-
- #pragma comment(lib, PT_LIB_PATH "DAE.lib")
- #pragma comment(lib, PT_LIB_PATH "DigiExt.lib")
- #pragma comment(lib, PT_LIB_PATH "DSI.lib")
- #pragma comment(lib, PT_LIB_PATH "PluginLib_stdcall.lib")
- #pragma comment(lib, PT_LIB_PATH "DSPManager.lib")
- #pragma comment(lib, PT_LIB_PATH "DSPManagerClientLib.lib")
- #pragma comment(lib, PT_LIB_PATH "RTASClientLib.lib")
-#endif
-
-#undef MemoryBlock
-
-//==============================================================================
-#if JUCE_WINDOWS
-  extern void JUCE_CALLTYPE attachSubWindow (void* hostWindow, int& titleW, int& titleH, Component* comp);
-  extern void JUCE_CALLTYPE resizeHostWindow (void* hostWindow, int& titleW, int& titleH, Component* comp);
- #if ! JucePlugin_EditorRequiresKeyboardFocus
-  extern void JUCE_CALLTYPE passFocusToHostWindow (void* hostWindow);
- #endif
-#else
-  extern void* attachSubWindow (void* hostWindowRef, Component* comp);
-  extern void removeSubWindow (void* nsWindow, Component* comp);
-  extern void forwardCurrentKeyEventToHostWindow();
-#endif
-
-#if ! (JUCE_DEBUG || defined (JUCE_RTAS_PLUGINGESTALT_IS_CACHEABLE))
- #define JUCE_RTAS_PLUGINGESTALT_IS_CACHEABLE 1
-#endif
-
-const int midiBufferSize = 1024;
-const OSType juceChunkType = 'juce';
-static const int bypassControlIndex = 1;
-
-static int numInstances = 0;
-
-//==============================================================================
-class JucePlugInProcess  : public CEffectProcessMIDI,
-                           public CEffectProcessRTAS,
-                           public AudioProcessorListener,
-                           public AudioPlayHead
-{
-public:
-    //==============================================================================
-    JucePlugInProcess()
-        : sampleRate (44100.0)
-    {
-        juceFilter = createPluginFilterOfType (AudioProcessor::wrapperType_RTAS);
-
-        AddChunk (juceChunkType, "Juce Audio Plugin Data");
-
-        ++numInstances;
-    }
-
-    ~JucePlugInProcess()
-    {
-        JUCE_AUTORELEASEPOOL
-        {
-            if (mLoggedIn)
-                MIDILogOut();
-
-            midiBufferNode = nullptr;
-            midiTransport = nullptr;
-
-            if (juceFilter != nullptr)
-            {
-                juceFilter->releaseResources();
-                juceFilter = nullptr;
-            }
-
-            if (--numInstances == 0)
-            {
-               #if JUCE_MAC
-                // Hack to allow any NSWindows to clear themselves up before returning to PT..
-                for (int i = 20; --i >= 0;)
-                    MessageManager::getInstance()->runDispatchLoopUntil (1);
-               #endif
-
-                shutdownJuce_GUI();
-            }
-        }
-    }
-
-    //==============================================================================
-    class JuceCustomUIView  : public CCustomView,
-                              public Timer
-    {
-    public:
-        //==============================================================================
-        JuceCustomUIView (AudioProcessor* ap, JucePlugInProcess* p)
-            : filter (ap), process (p)
-        {
-            // setting the size in here crashes PT for some reason, so keep it simple..
-        }
-
-        ~JuceCustomUIView()
-        {
-            deleteEditorComp();
-        }
-
-        //==============================================================================
-        void updateSize()
-        {
-            if (editorComp == nullptr)
-            {
-                editorComp = filter->createEditorIfNeeded();
-                jassert (editorComp != nullptr);
-            }
-
-            if (editorComp->getWidth() != 0 && editorComp->getHeight() != 0)
-            {
-                Rect oldRect;
-                GetRect (&oldRect);
-
-                Rect r;
-                r.left = 0;
-                r.top = 0;
-                r.right = editorComp->getWidth();
-                r.bottom = editorComp->getHeight();
-                SetRect (&r);
-
-                if (oldRect.right != r.right || oldRect.bottom != r.bottom)
-                    startTimer (50);
-            }
-        }
-
-        void timerCallback() override
-        {
-            if (! Component::isMouseButtonDownAnywhere())
-            {
-                stopTimer();
-
-                // Send a token to the host to tell it about the resize
-                SSetProcessWindowResizeToken token (process->fRootNameId, process->fRootNameId);
-                FicSDSDispatchToken (&token);
-            }
-        }
-
-        void attachToWindow (GrafPtr port)
-        {
-            if (port != 0)
-            {
-                JUCE_AUTORELEASEPOOL
-                {
-                    updateSize();
-
-                   #if JUCE_WINDOWS
-                    void* const hostWindow = (void*) ASI_GethWnd ((WindowPtr) port);
-                   #else
-                    void* const hostWindow = (void*) GetWindowFromPort (port);
-                   #endif
-                    wrapper = nullptr;
-                    wrapper = new EditorCompWrapper (hostWindow, editorComp, this);
-                }
-            }
-            else
-            {
-                deleteEditorComp();
-            }
-        }
-
-        void DrawContents (Rect*) override
-        {
-           #if JUCE_WINDOWS
-            if (wrapper != nullptr)
-            {
-                if (ComponentPeer* const peer = wrapper->getPeer())
-                    peer->repaint (wrapper->getLocalBounds());  // (seems to be required in PT6.4, but not in 7.x)
-            }
-           #endif
-        }
-
-        void DrawBackground (Rect*) override  {}
-
-        //==============================================================================
-    private:
-        AudioProcessor* const filter;
-        JucePlugInProcess* const process;
-        ScopedPointer<Component> wrapper;
-        ScopedPointer<AudioProcessorEditor> editorComp;
-
-        void deleteEditorComp()
-        {
-            if (editorComp != nullptr || wrapper != nullptr)
-            {
-                JUCE_AUTORELEASEPOOL
-                {
-                    PopupMenu::dismissAllActiveMenus();
-
-                    if (Component* const modalComponent = Component::getCurrentlyModalComponent())
-                        modalComponent->exitModalState (0);
-
-                    filter->editorBeingDeleted (editorComp);
-
-                    editorComp = nullptr;
-                    wrapper = nullptr;
-                }
-            }
-        }
-
-        //==============================================================================
-        // A component to hold the AudioProcessorEditor, and cope with some housekeeping
-        // chores when it changes or repaints.
-        class EditorCompWrapper  : public Component
-                                 #if ! JUCE_MAC
-                                   , public FocusChangeListener
-                                 #endif
-        {
-        public:
-            EditorCompWrapper (void* const hostWindow_,
-                               Component* const editorComp,
-                               JuceCustomUIView* const owner_)
-                : hostWindow (hostWindow_),
-                  owner (owner_),
-                  titleW (0),
-                  titleH (0)
-            {
-               #if ! JucePlugin_EditorRequiresKeyboardFocus
-                setMouseClickGrabsKeyboardFocus (false);
-                setWantsKeyboardFocus (false);
-               #endif
-                setOpaque (true);
-                setBroughtToFrontOnMouseClick (true);
-                setBounds (editorComp->getBounds());
-                editorComp->setTopLeftPosition (0, 0);
-                addAndMakeVisible (editorComp);
-
-               #if JUCE_WINDOWS
-                attachSubWindow (hostWindow, titleW, titleH, this);
-               #else
-                nsWindow = attachSubWindow (hostWindow, this);
-               #endif
-                setVisible (true);
-
-               #if JUCE_WINDOWS && ! JucePlugin_EditorRequiresKeyboardFocus
-                Desktop::getInstance().addFocusChangeListener (this);
-               #endif
-            }
-
-            ~EditorCompWrapper()
-            {
-                removeChildComponent (getEditor());
-
-               #if JUCE_WINDOWS && ! JucePlugin_EditorRequiresKeyboardFocus
-                Desktop::getInstance().removeFocusChangeListener (this);
-               #endif
-
-               #if JUCE_MAC
-                removeSubWindow (nsWindow, this);
-               #endif
-            }
-
-            void paint (Graphics&) override {}
-
-            void resized() override
-            {
-                if (Component* const ed = getEditor())
-                    ed->setBounds (getLocalBounds());
-
-                repaint();
-            }
-
-           #if JUCE_WINDOWS
-            void globalFocusChanged (Component*) override
-            {
-               #if ! JucePlugin_EditorRequiresKeyboardFocus
-                if (hasKeyboardFocus (true))
-                    passFocusToHostWindow (hostWindow);
-               #endif
-            }
-           #endif
-
-            void childBoundsChanged (Component* child) override
-            {
-                setSize (child->getWidth(), child->getHeight());
-                child->setTopLeftPosition (0, 0);
-
-               #if JUCE_WINDOWS
-                resizeHostWindow (hostWindow, titleW, titleH, this);
-               #endif
-                owner->updateSize();
-            }
-
-            void userTriedToCloseWindow() override {}
-
-           #if JUCE_MAC && JucePlugin_EditorRequiresKeyboardFocus
-            bool keyPressed (const KeyPress& kp) override
-            {
-                owner->updateSize();
-                forwardCurrentKeyEventToHostWindow();
-                return true;
-            }
-           #endif
-
-        private:
-            //==============================================================================
-            void* const hostWindow;
-            void* nsWindow;
-            JuceCustomUIView* const owner;
-            int titleW, titleH;
-
-            Component* getEditor() const        { return getChildComponent (0); }
-
-            JUCE_DECLARE_NON_COPYABLE_WITH_LEAK_DETECTOR (EditorCompWrapper)
-        };
-    };
-
-    JuceCustomUIView* getView() const
-    {
-        return dynamic_cast<JuceCustomUIView*> (fOurPlugInView);
-    }
-
-    void GetViewRect (Rect* size) override
-    {
-        if (JuceCustomUIView* const v = getView())
-            v->updateSize();
-
-        CEffectProcessRTAS::GetViewRect (size);
-    }
-
-    CPlugInView* CreateCPlugInView() override
-    {
-        return new JuceCustomUIView (juceFilter, this);
-    }
-
-    void SetViewPort (GrafPtr port) override
-    {
-        CEffectProcessRTAS::SetViewPort (port);
-
-        if (JuceCustomUIView* const v = getView())
-            v->attachToWindow (port);
-    }
-
-    //==============================================================================
-    ComponentResult GetDelaySamplesLong (long* aNumSamples) override
-    {
-        if (aNumSamples != nullptr)
-            *aNumSamples = juceFilter != nullptr ? juceFilter->getLatencySamples() : 0;
-
-        return noErr;
-    }
-
-    //==============================================================================
-    void EffectInit() override
-    {
-        sampleRate = (double) GetSampleRate();
-        jassert (sampleRate > 0);
-        const int maxBlockSize = (int) CEffectProcessRTAS::GetMaximumRTASQuantum();
-        jassert (maxBlockSize > 0);
-
-        SFicPlugInStemFormats stems;
-        GetProcessType()->GetStemFormats (&stems);
-
-        juceFilter->getBus (true, 0)->setCurrentLayout (AudioChannelSet::canonicalChannelSet (fNumInputs));
-        juceFilter->getBus (false, 0)->setCurrentLayout (AudioChannelSet::canonicalChannelSet (fNumOutputs));
-
-        if (juceFilter->getBusCount (true) > 1)
-        {
-            // Side chain bus starts turned off and may be turned on in ConnectInput.
-            juceFilter->getBus (true, 1)->setCurrentLayout (AudioChannelSet::disabled());
-        }
-
-        juceFilter->setRateAndBufferSizeDetails (sampleRate, maxBlockSize);
-
-        AddControl (new CPluginControl_OnOff ('bypa', "Master Bypass\nMastrByp\nMByp\nByp", false, true));
-        DefineMasterBypassControlIndex (bypassControlIndex);
-
-        const int numParameters = juceFilter->getNumParameters();
-
-       #if JUCE_FORCE_USE_LEGACY_PARAM_IDS
-        const bool usingManagedParameters = false;
-       #else
-        const bool usingManagedParameters = (juceFilter->getParameters().size() == numParameters);
-       #endif
-
-        for (int i = 0; i < numParameters; ++i)
-        {
-            // is this a meter? RTAS simply ignore such parameters...
-            if (((juceFilter->getParameterCategory(i) & 0xffff0000) >> 16) == 2)
-                continue;
-
-            OSType rtasParamID = static_cast<OSType> (usingManagedParameters ? juceFilter->getParameterID (i).hashCode() : i);
-            AddControl (new JucePluginControl (*juceFilter, i, rtasParamID));
-        }
-
-        // we need to do this midi log-in to get timecode, regardless of whether
-        // the plugin actually uses midi...
-        if (MIDILogIn() == noErr)
-        {
-           #if JucePlugin_WantsMidiInput
-            if (CEffectType* const type = dynamic_cast<CEffectType*> (this->GetProcessType()))
-            {
-                char nodeName[80] = { 0 };
-                type->GetProcessTypeName (63, nodeName);
-                nodeName[nodeName[0] + 1] = 0;
-
-                midiBufferNode = new CEffectMIDIOtherBufferedNode (&mMIDIWorld,
-                                                                   8192,
-                                                                   eLocalNode,
-                                                                   nodeName + 1,
-                                                                   midiBuffer);
-
-                midiBufferNode->Initialize (0xffff, true);
-            }
-           #endif
-        }
-
-        midiTransport = new CEffectMIDITransport (&mMIDIWorld);
-        midiEvents.ensureSize (2048);
-
-        channels.calloc (jmax (juceFilter->getTotalNumInputChannels(),
-                               juceFilter->getTotalNumOutputChannels()));
-
-        juceFilter->setPlayHead (this);
-        juceFilter->addListener (this);
-
-        juceFilter->prepareToPlay (sampleRate, maxBlockSize);
-    }
-
-    void RenderAudio (float** inputs, float** outputs, long numSamples) override
-    {
-       #if JucePlugin_WantsMidiInput
-        midiEvents.clear();
-
-        const Cmn_UInt32 bufferSize = mRTGlobals->mHWBufferSizeInSamples;
-
-        if (midiBufferNode != nullptr)
-        {
-            if (midiBufferNode->GetAdvanceScheduleTime() != bufferSize)
-                midiBufferNode->SetAdvanceScheduleTime (bufferSize);
-
-            if (midiBufferNode->FillMIDIBuffer (mRTGlobals->mRunningTime, numSamples) == noErr)
-            {
-                jassert (midiBufferNode->GetBufferPtr() != nullptr);
-                const int numMidiEvents = midiBufferNode->GetBufferSize();
-
-                for (int i = 0; i < numMidiEvents; ++i)
-                {
-                    const DirectMidiPacket& m = midiBuffer[i];
-
-                    jassert ((int) m.mTimestamp < numSamples);
-
-                    midiEvents.addEvent (m.mData, m.mLength,
-                                         jlimit (0, (int) numSamples - 1, (int) m.mTimestamp));
-                }
-            }
-        }
-       #endif
-
-       #if JUCE_DEBUG || JUCE_LOG_ASSERTIONS
-        const int numMidiEventsComingIn = midiEvents.getNumEvents();
-        ignoreUnused (numMidiEventsComingIn);
-       #endif
-
-        {
-            const ScopedLock sl (juceFilter->getCallbackLock());
-
-            const int numIn  = juceFilter->getTotalNumInputChannels();
-            const int numOut = juceFilter->getTotalNumOutputChannels();
-            const int totalChans = jmax (numIn, numOut);
-
-            if (juceFilter->isSuspended())
-            {
-                for (int i = 0; i < numOut; ++i)
-                    FloatVectorOperations::clear (outputs [i], numSamples);
-            }
-            else
-            {
-                {
-                    int i;
-                    for (i = 0; i < numOut; ++i)
-                    {
-                        channels[i] = outputs [i];
-
-                        if (i < numIn && inputs != outputs)
-                            FloatVectorOperations::copy (outputs [i], inputs[i], numSamples);
-                    }
-
-                    for (; i < numIn; ++i)
-                        channels [i] = inputs [i];
-                }
-
-                AudioSampleBuffer chans (channels, totalChans, numSamples);
-
-                if (mBypassed)
-                    juceFilter->processBlockBypassed (chans, midiEvents);
-                else
-                    juceFilter->processBlock (chans, midiEvents);
-            }
-        }
-
-        if (! midiEvents.isEmpty())
-        {
-           #if JucePlugin_ProducesMidiOutput
-            const juce::uint8* midiEventData;
-            int midiEventSize, midiEventPosition;
-            MidiBuffer::Iterator i (midiEvents);
-
-            while (i.getNextEvent (midiEventData, midiEventSize, midiEventPosition))
-            {
-                //jassert (midiEventPosition >= 0 && midiEventPosition < (int) numSamples);
-            }
-           #elif JUCE_DEBUG || JUCE_LOG_ASSERTIONS
-            // if your plugin creates midi messages, you'll need to set
-            // the JucePlugin_ProducesMidiOutput macro to 1 in your
-            // JucePluginCharacteristics.h file
-            jassert (midiEvents.getNumEvents() <= numMidiEventsComingIn);
-           #endif
-
-            midiEvents.clear();
-        }
-    }
-
-    //==============================================================================
-    ComponentResult ConnectInput (long portNum, long connection) override
-    {
-        ComponentResult ret = CEffectProcessRTAS::ConnectInput (portNum, connection);
-
-        if (portNum == fNumInputs && ret == noErr)
-        {
-            // Side chain connected
-            if (AudioProcessor::Bus* bus = juceFilter->getBus (true, 1))
-                bus->setCurrentLayout (AudioChannelSet::mono());
-        }
-        return ret;
-    }
-
-    ComponentResult DisconnectInput (long portNum) override
-    {
-        ComponentResult ret = CEffectProcessRTAS::DisconnectInput(portNum);
-
-        if (portNum == fNumInputs && ret == noErr)
-        {
-            // Side chain disconnected
-            if (AudioProcessor::Bus* bus = juceFilter->getBus (true, 1))
-                bus->setCurrentLayout (AudioChannelSet::disabled());
-        }
-        return ret;
-    }
-
-    //==============================================================================
-    ComponentResult GetChunkSize (OSType chunkID, long* size) override
-    {
-        if (chunkID == juceChunkType)
-        {
-            tempFilterData.reset();
-            juceFilter->getStateInformation (tempFilterData);
-
-            *size = sizeof (SFicPlugInChunkHeader) + tempFilterData.getSize();
-            return noErr;
-        }
-
-        return CEffectProcessMIDI::GetChunkSize (chunkID, size);
-    }
-
-    ComponentResult GetChunk (OSType chunkID, SFicPlugInChunk* chunk) override
-    {
-        if (chunkID == juceChunkType)
-        {
-            if (tempFilterData.getSize() == 0)
-                juceFilter->getStateInformation (tempFilterData);
-
-            chunk->fSize = sizeof (SFicPlugInChunkHeader) + tempFilterData.getSize();
-            tempFilterData.copyTo ((void*) chunk->fData, 0, tempFilterData.getSize());
-
-            tempFilterData.reset();
-
-            return noErr;
-        }
-
-        return CEffectProcessMIDI::GetChunk (chunkID, chunk);
-    }
-
-    ComponentResult SetChunk (OSType chunkID, SFicPlugInChunk* chunk) override
-    {
-        if (chunkID == juceChunkType)
-        {
-            tempFilterData.reset();
-
-            if (chunk->fSize - sizeof (SFicPlugInChunkHeader) > 0)
-            {
-                juceFilter->setStateInformation ((void*) chunk->fData,
-                                                 chunk->fSize - sizeof (SFicPlugInChunkHeader));
-            }
-
-            return noErr;
-        }
-
-        return CEffectProcessMIDI::SetChunk (chunkID, chunk);
-    }
-
-    //==============================================================================
-    ComponentResult UpdateControlValue (long controlIndex, long value) override
-    {
-        if (controlIndex != bypassControlIndex)
-            juceFilter->setParameter (controlIndex - 2, longToFloat (value));
-        else
-            mBypassed = (value > 0);
-
-        return CProcess::UpdateControlValue (controlIndex, value);
-    }
-
-   #if JUCE_WINDOWS
-    Boolean HandleKeystroke (EventRecord* e) override
-    {
-        if (Component* modalComp = Component::getCurrentlyModalComponent())
-        {
-            if (Component* focused = modalComp->getCurrentlyFocusedComponent())
-            {
-                switch (e->message & charCodeMask)
-                {
-                    case kReturnCharCode:
-                    case kEnterCharCode:    focused->keyPressed (KeyPress (KeyPress::returnKey)); break;
-                    case kEscapeCharCode:   focused->keyPressed (KeyPress (KeyPress::escapeKey)); break;
-                    default: break;
-                }
-
-                return true;
-            }
-        }
-
-        return false;
-    }
-   #endif
-
-    //==============================================================================
-    bool getCurrentPosition (AudioPlayHead::CurrentPositionInfo& info) override
-    {
-        Cmn_Float64 bpm = 120.0;
-        Cmn_Int32 num = 4, denom = 4;
-        Cmn_Int64 ticks = 0;
-        Cmn_Bool isPlaying = false;
-
-        if (midiTransport != nullptr)
-        {
-            midiTransport->GetCurrentTempo (&bpm);
-            midiTransport->IsTransportPlaying (&isPlaying);
-            midiTransport->GetCurrentMeter (&num, &denom);
-
-            // (The following is a work-around because GetCurrentTickPosition() doesn't work correctly).
-            Cmn_Int64 sampleLocation;
-
-            if (isPlaying)
-                midiTransport->GetCurrentRTASSampleLocation (&sampleLocation);
-            else
-                midiTransport->GetCurrentTDMSampleLocation (&sampleLocation);
-
-            midiTransport->GetCustomTickPosition (&ticks, sampleLocation);
-
-            info.timeInSamples = (int64) sampleLocation;
-            info.timeInSeconds = sampleLocation / sampleRate;
-        }
-        else
-        {
-            info.timeInSamples = 0;
-            info.timeInSeconds = 0;
-        }
-
-        info.bpm = bpm;
-        info.timeSigNumerator = num;
-        info.timeSigDenominator = denom;
-        info.isPlaying = isPlaying;
-        info.isRecording = false;
-        info.ppqPosition = ticks / 960000.0;
-        info.ppqPositionOfLastBarStart = 0; //xxx no idea how to get this correctly..
-        info.isLooping = false;
-        info.ppqLoopStart = 0;
-        info.ppqLoopEnd = 0;
-
-        double framesPerSec = 24.0;
-
-        switch (fTimeCodeInfo.mFrameRate)
-        {
-            case ficFrameRate_24Frame:       info.frameRate = AudioPlayHead::fps24;       break;
-            case ficFrameRate_25Frame:       info.frameRate = AudioPlayHead::fps25;       framesPerSec = 25.0; break;
-            case ficFrameRate_2997NonDrop:   info.frameRate = AudioPlayHead::fps2997;     framesPerSec = 30.0 * 1000.0 / 1001.0; break;
-            case ficFrameRate_2997DropFrame: info.frameRate = AudioPlayHead::fps2997drop; framesPerSec = 30.0 * 1000.0 / 1001.0; break;
-            case ficFrameRate_30NonDrop:     info.frameRate = AudioPlayHead::fps30;       framesPerSec = 30.0; break;
-            case ficFrameRate_30DropFrame:   info.frameRate = AudioPlayHead::fps30drop;   framesPerSec = 30.0; break;
-            case ficFrameRate_23976:         info.frameRate = AudioPlayHead::fps24;       framesPerSec = 24.0 * 1000.0 / 1001.0; break;
-            default:                         info.frameRate = AudioPlayHead::fpsUnknown;  break;
-        }
-
-        info.editOriginTime = fTimeCodeInfo.mFrameOffset / framesPerSec;
-
-        return true;
-    }
-
-    void audioProcessorParameterChanged (AudioProcessor*, int index, float newValue) override
-    {
-        // ignoring level meter parameter(s)
-        if(((juceFilter->getParameterCategory (index) & 0xffff0000) >> 16) == 2)
-            return;
-
-        SetControlValue (index + 2, floatToLong (newValue));
-    }
-
-    void audioProcessorParameterChangeGestureBegin (AudioProcessor*, int index) override
-    {
-        // ignoring level meter parameter(s)
-        if(((juceFilter->getParameterCategory (index) & 0xffff0000) >> 16) == 2)
-            return;
-
-        TouchControl (index + 2);
-    }
-
-    void audioProcessorParameterChangeGestureEnd (AudioProcessor*, int index) override
-    {
-        // ignoring level meter parameter(s)
-        if(((juceFilter->getParameterCategory (index) & 0xffff0000) >> 16) == 2)
-            return;
-
-        ReleaseControl (index + 2);
-    }
-
-    void audioProcessorChanged (AudioProcessor*) override
-    {
-        // xxx is there an RTAS equivalent?
-    }
-
-private:
-    ScopedPointer<AudioProcessor> juceFilter;
-    MidiBuffer midiEvents;
-    ScopedPointer<CEffectMIDIOtherBufferedNode> midiBufferNode;
-    ScopedPointer<CEffectMIDITransport> midiTransport;
-    DirectMidiPacket midiBuffer [midiBufferSize];
-
-    juce::MemoryBlock tempFilterData;
-    HeapBlock<float*> channels;
-    double sampleRate;
-
-    static float longToFloat (const long n) noexcept
-    {
-        return (float) ((((double) n) + (double) 0x80000000) / (double) 0xffffffff);
-    }
-
-    static long floatToLong (const float n) noexcept
-    {
-        return roundToInt (jlimit (-(double) 0x80000000, (double) 0x7fffffff,
-                                   n * (double) 0xffffffff - (double) 0x80000000));
-    }
-
-    void bypassBuffers (float** const inputs, float** const outputs, const long numSamples) const
-    {
-        for (int i = fNumOutputs; --i >= 0;)
-        {
-            if (i < fNumInputs)
-                FloatVectorOperations::copy (outputs[i], inputs[i], numSamples);
-            else
-                FloatVectorOperations::clear (outputs[i], numSamples);
-        }
-    }
-
-    //==============================================================================
-    class JucePluginControl   : public CPluginControl
-    {
-    public:
-        //==============================================================================
-        JucePluginControl (AudioProcessor& p, const int i, OSType rtasParamID)
-            : processor (p), index (i), paramID (rtasParamID)
-        {
-            CPluginControl::SetValue (GetDefaultValue());
-        }
-
-        //==============================================================================
-        OSType GetID() const            { return paramID; }
-        long GetDefaultValue() const    { return floatToLong (processor.getParameterDefaultValue (index)); }
-        void SetDefaultValue (long)     {}
-        long GetNumSteps() const        { return processor.getParameterNumSteps (index); }
-
-        long ConvertStringToValue (const char* valueString) const
-        {
-            return floatToLong (String (valueString).getFloatValue());
-        }
-
-        Cmn_Bool IsKeyValid (long key) const    { return true; }
-
-        void GetNameOfLength (char* name, int maxLength, OSType inControllerType) const
-        {
-            // Pro-tools expects all your parameters to have valid names!
-            jassert (processor.getParameterName (index, maxLength).isNotEmpty());
-
-            processor.getParameterName (index, maxLength).copyToUTF8 (name, (size_t) maxLength + 1);
-        }
-
-        long GetPriority() const        { return kFicCooperativeTaskPriority; }
-
-        long GetOrientation() const
-        {
-            return processor.isParameterOrientationInverted (index)
-                     ? kDAE_RightMinLeftMax | kDAE_TopMinBottomMax | kDAE_RotarySingleDotMode | kDAE_RotaryRightMinLeftMax
-                     : kDAE_LeftMinRightMax | kDAE_BottomMinTopMax | kDAE_RotarySingleDotMode | kDAE_RotaryLeftMinRightMax;
-        }
-
-        long GetControlType() const     { return kDAE_ContinuousValues; }
-
-        void GetValueString (char* valueString, int maxLength, long value) const
-        {
-            processor.getParameterText (index, maxLength).copyToUTF8 (valueString, (size_t) maxLength + 1);
-        }
-
-        Cmn_Bool IsAutomatable() const
-        {
-            return processor.isParameterAutomatable (index);
-        }
-
-    private:
-        //==============================================================================
-        AudioProcessor& processor;
-        const int index;
-        const OSType paramID;
-
-        JUCE_DECLARE_NON_COPYABLE (JucePluginControl)
-    };
-};
-
-// Directly copied from AAX Wrapper.
-// That's indeed some pretty bad style :(
-// Ideally the common code would move to a different file,
-// but that will make merges and branch maintenance more difficult.
-// That's a price one has to pay when maintaining a wrapper which ROLI doesn't want to..
-class CopyPasteFromAAX
-{
-public:
-    static AudioProcessor::BusesLayout getDefaultLayout (AudioProcessor& p, bool enableAll)
-    {
-        AudioProcessor::BusesLayout defaultLayout;
-
-        for (int dir = 0; dir < 2; ++dir)
-        {
-            const bool isInput = (dir == 0);
-            const int n = p.getBusCount (isInput);
-            Array<AudioChannelSet>& layouts = (isInput ? defaultLayout.inputBuses : defaultLayout.outputBuses);
-
-            for (int i = 0; i < n; ++i)
-                if (AudioProcessor::Bus* bus = p.getBus (isInput, i))
-                    layouts.add (enableAll || bus->isEnabledByDefault() ? bus->getDefaultLayout() : AudioChannelSet());
-        }
-
-        return defaultLayout;
-    }
-
-    static AudioProcessor::BusesLayout getDefaultLayout (AudioProcessor& p)
-    {
-        AudioProcessor::BusesLayout defaultLayout;
-
-        defaultLayout = getDefaultLayout (p, true);
-
-        if (! p.checkBusesLayoutSupported (defaultLayout))
-            defaultLayout = getDefaultLayout (p, false);
-
-        // Your processor must support the default layout
-        jassert (p.checkBusesLayoutSupported (defaultLayout));
-        return defaultLayout;
-    }
-
-    static bool fullBusesLayoutFromMainLayout (AudioProcessor& p,
-                                               const AudioChannelSet& mainInput, const AudioChannelSet& mainOutput,
-                                               AudioProcessor::BusesLayout& fullLayout)
-    {
-        bool success = p.setBusesLayout (getDefaultLayout (p, true));
-        jassert (success);
-        ignoreUnused (success);
-
-        const int numInputBuses  = p.getBusCount (true);
-        const int numOutputBuses = p.getBusCount (false);
-
-        if (AudioProcessor::Bus* bus = p.getBus (true, 0))
-            if (! bus->setCurrentLayout (mainInput))
-                return false;
-
-        if (AudioProcessor::Bus* bus = p.getBus (false, 0))
-            if (! bus->setCurrentLayout (mainOutput))
-                return false;
-
-        // did this change the input again
-        if (numInputBuses > 0 && p.getChannelLayoutOfBus (true, 0) != mainInput)
-            return false;
-
-       #ifdef JucePlugin_PreferredChannelConfigurations
-        short configs[][2] = {JucePlugin_PreferredChannelConfigurations};
-        if (! AudioProcessor::containsLayout (p.getBusesLayout(), configs))
-            return false;
-       #endif
-
-        bool foundValid = false;
-        {
-            AudioProcessor::BusesLayout onlyMains = p.getBusesLayout();
-
-            for (int i = 1; i < numInputBuses; ++i)
-                onlyMains.inputBuses.getReference  (i) = AudioChannelSet::disabled();
-
-            for (int i = 1; i < numOutputBuses; ++i)
-                onlyMains.outputBuses.getReference (i) = AudioChannelSet::disabled();
-
-            if (p.checkBusesLayoutSupported (onlyMains))
-            {
-                foundValid = true;
-                fullLayout = onlyMains;
-            }
-        }
-
-        if (numInputBuses > 1)
-        {
-            // can the first bus be a sidechain or disabled, if not then we can't use this layout combination
-            if (AudioProcessor::Bus* bus = p.getBus (true, 1))
-                if (! bus->setCurrentLayout (AudioChannelSet::mono()) && ! bus->setCurrentLayout (AudioChannelSet::disabled()))
-                    return foundValid;
-
-            // can all the other inputs be disabled, if not then we can't use this layout combination
-            for (int i = 2; i < numInputBuses; ++i)
-                if (AudioProcessor::Bus* bus = p.getBus (true, i))
-                    if (! bus->setCurrentLayout (AudioChannelSet::disabled()))
-                        return foundValid;
-
-            if (AudioProcessor::Bus* bus = p.getBus (true, 0))
-                if (! bus->setCurrentLayout (mainInput))
-                    return foundValid;
-
-            if (AudioProcessor::Bus* bus = p.getBus (false, 0))
-                if (! bus->setCurrentLayout (mainOutput))
-                    return foundValid;
-
-            // recheck if the format is correct
-            if ((numInputBuses  > 0 && p.getChannelLayoutOfBus (true,  0) != mainInput)
-                || (numOutputBuses > 0 && p.getChannelLayoutOfBus (false, 0) != mainOutput))
-                return foundValid;
-
-            const AudioChannelSet& sidechainBus = p.getChannelLayoutOfBus (true, 1);
-            if (sidechainBus != AudioChannelSet::mono() && sidechainBus != AudioChannelSet::disabled())
-                return foundValid;
-
-            for (int i = 2; i < numInputBuses; ++i)
-                if (p.getChannelLayoutOfBus (true, i) != AudioChannelSet::disabled())
-                    return foundValid;
-        }
-
-        const bool hasSidechain = (numInputBuses > 1 && p.getChannelLayoutOfBus (true, 1) == AudioChannelSet::mono());
-
-        if (hasSidechain)
-        {
-            AudioProcessor::BusesLayout onlyMainsAndSidechain = p.getBusesLayout();
-
-            for (int i = 1; i < numOutputBuses; ++i)
-                onlyMainsAndSidechain.outputBuses.getReference (i) = AudioChannelSet::disabled();
-
-            if (p.checkBusesLayoutSupported (onlyMainsAndSidechain))
-            {
-                foundValid = true;
-                fullLayout = onlyMainsAndSidechain;
-            }
-        }
-
-        if (numOutputBuses > 1)
-        {
-            AudioProcessor::BusesLayout copy = p.getBusesLayout();
-
-            int maxAuxBuses = jmin (16, numOutputBuses);
-            for (int i = 1; i < maxAuxBuses; ++i)
-                copy.outputBuses.getReference (i) = mainOutput;
-
-            for (int i = maxAuxBuses; i < numOutputBuses; ++i)
-                copy.outputBuses.getReference (i) = AudioChannelSet::disabled();
-
-            if (p.checkBusesLayoutSupported (copy))
-            {
-                fullLayout = copy;
-                foundValid = true;
-            }
-            else
-            {
-                for (int i = 1; i < maxAuxBuses; ++i)
-                    if (p.getChannelLayoutOfBus (false, i).isDisabled())
-                        return foundValid;
-
-                for (int i = maxAuxBuses; i < numOutputBuses; ++i)
-                    if (AudioProcessor::Bus* bus = p.getBus (false, i))
-                        if (! bus->setCurrentLayout (AudioChannelSet::disabled()))
-                            return foundValid;
-
-                if (AudioProcessor::Bus* bus = p.getBus (true, 0))
-                    if (! bus->setCurrentLayout (mainInput))
-                        return foundValid;
-
-                if (AudioProcessor::Bus* bus = p.getBus (false, 0))
-                    if (! bus->setCurrentLayout (mainOutput))
-                        return foundValid;
-
-                if ((numInputBuses  > 0 && p.getChannelLayoutOfBus (true,  0) != mainInput)
-                    || (numOutputBuses > 0 && p.getChannelLayoutOfBus (false, 0) != mainOutput))
-                    return foundValid;
-
-                if (numInputBuses > 1 )
-                {
-                    const AudioChannelSet& sidechainBus = p.getChannelLayoutOfBus (true, 1);
-                    if (sidechainBus != AudioChannelSet::mono() && sidechainBus != AudioChannelSet::disabled())
-                        return foundValid;
-                }
-
-                for (int i = maxAuxBuses; i < numOutputBuses; ++i)
-                    if (! p.getChannelLayoutOfBus (false, i).isDisabled())
-                        return foundValid;
-
-                fullLayout = p.getBusesLayout();
-                foundValid = true;
-            }
-        }
-
-        return foundValid;
-    }
-};
-
-//==============================================================================
-class JucePlugInGroup   : public CEffectGroupMIDI
-{
-public:
-    //==============================================================================
-    JucePlugInGroup()
-    {
-        DefineManufacturerNamesAndID (JucePlugin_Manufacturer, JucePlugin_RTASManufacturerCode);
-        DefinePlugInNamesAndVersion (createRTASName().toUTF8(), JucePlugin_VersionCode);
-
-       #if JUCE_RTAS_PLUGINGESTALT_IS_CACHEABLE
-        AddGestalt (pluginGestalt_IsCacheable);
-       #endif
-    }
-
-    ~JucePlugInGroup()
-    {
-        shutdownJuce_GUI();
-    }
-
-<<<<<<< HEAD
-    static AudioChannelSet channelSetFromStemFormat (EPlugIn_StemFormat format) noexcept
-    {
-        switch (format)
-        {
-            case ePlugIn_StemFormat_Mono:      return AudioChannelSet::mono();
-            case ePlugIn_StemFormat_Stereo:    return AudioChannelSet::stereo();
-            case ePlugIn_StemFormat_LCR:       return AudioChannelSet::createLCR();
-            case ePlugIn_StemFormat_LCRS:      return AudioChannelSet::createLCRS();
-            case ePlugIn_StemFormat_Quad:      return AudioChannelSet::quadraphonic();
-            case ePlugIn_StemFormat_5dot0:     return AudioChannelSet::create5point0();
-            case ePlugIn_StemFormat_5dot1:     return AudioChannelSet::create5point1();
-            case ePlugIn_StemFormat_6dot0:     return AudioChannelSet::create6point0();
-            case ePlugIn_StemFormat_6dot1:     return AudioChannelSet::create6point1();
-            case ePlugIn_StemFormat_7dot0SDDS: return AudioChannelSet::create7point0SDDS();
-            case ePlugIn_StemFormat_7dot0DTS:  return AudioChannelSet::create7point0();
-            case ePlugIn_StemFormat_7dot1SDDS: return AudioChannelSet::create7point1SDDS();
-            case ePlugIn_StemFormat_7dot1DTS:  return AudioChannelSet::create7point1();
-            default:
-                break;
-        }
-
-        return AudioChannelSet::disabled();
-=======
-    static AudioChannelSet rtasChannelSet (int numChannels)
-    {
-        if (numChannels == 0) return AudioChannelSet::disabled();
-        if (numChannels == 1) return AudioChannelSet::mono();
-        if (numChannels == 2) return AudioChannelSet::stereo();
-        if (numChannels == 3) return AudioChannelSet::createLCR();
-        if (numChannels == 4) return AudioChannelSet::quadraphonic();
-        if (numChannels == 5) return AudioChannelSet::create5point0();
-        if (numChannels == 6) return AudioChannelSet::create5point1();
-
-        #if PT_VERS_MAJOR >= 9
-        if (numChannels == 7) return AudioChannelSet::create7point0();
-        if (numChannels == 8) return AudioChannelSet::create7point1();
-        #else
-        if (numChannels == 7) return AudioChannelSet::create7point0SDDS();
-        if (numChannels == 8) return AudioChannelSet::create7point1SDDS();
-        #endif
-
-        jassertfalse;
-
-        return AudioChannelSet::discreteChannels (numChannels);
->>>>>>> 2963805a
-    }
-
-    //==============================================================================
-    void CreateEffectTypes()
-    {
-        ScopedPointer<AudioProcessor> plugin = createPluginFilterOfType (AudioProcessor::wrapperType_RTAS);
-
-<<<<<<< HEAD
-        const int numInputBuses = plugin->getBusCount (true);
-        const int numOutputBuses = plugin->getBusCount (false);
-=======
-        const short channelConfigs[][2] = { JucePlugin_PreferredChannelConfigurations };
-        const int numConfigs = numElementsInArray (channelConfigs);
->>>>>>> 2963805a
-
-        const int numIns  = numInputBuses  > 0 ? ePlugIn_StemFormat_NumberExplicitChoices : 0;
-        const int numOuts = numOutputBuses > 0 ? ePlugIn_StemFormat_NumberExplicitChoices : 0;
-
-        for (int inIdx = 0; inIdx < jmax (numIns, 1); ++inIdx)
-        {
-            EPlugIn_StemFormat rtasInFormat = numIns > 0 ? (EPlugIn_StemFormat) inIdx : ePlugIn_StemFormat_Error;
-            const AudioChannelSet inLayout = channelSetFromStemFormat (rtasInFormat);
-
-            for (int outIdx = 0; outIdx < jmax (numOuts, 1); ++outIdx)
-            {
-<<<<<<< HEAD
-                EPlugIn_StemFormat rtasOutFormat = numOuts > 0 ? (EPlugIn_StemFormat) outIdx : ePlugIn_StemFormat_Error;
-                const AudioChannelSet outLayout = channelSetFromStemFormat (rtasOutFormat);
-
-                AudioProcessor::BusesLayout fullLayout;
-                if (! CopyPasteFromAAX::fullBusesLayoutFromMainLayout (*plugin, inLayout, outLayout, fullLayout))
-                    continue;
-
-                const int32 pluginId =
-                    plugin->getAAXPluginIDForMainBusConfig (
-                        fullLayout.getMainInputChannelSet(),
-                        fullLayout.getMainOutputChannelSet(),
-                        false);
-
-                CEffectType* const type
-                    = new CEffectTypeRTAS (pluginId,
-=======
-                const AudioChannelSet inputLayout  (rtasChannelSet (channelConfigs[i][0]));
-                const AudioChannelSet outputLayout (rtasChannelSet (channelConfigs[i][1]));
-
-                const int32 pluginId = plugin->getAAXPluginIDForMainBusConfig (inputLayout, outputLayout, false);
-
-                CEffectType* const type
-                    = new CEffectTypeRTAS (pluginId,
->>>>>>> 2963805a
-                                           JucePlugin_RTASProductId,
-                                           JucePlugin_RTASCategory);
-
-                type->DefineTypeNames (createRTASName().toRawUTF8());
-                type->DefineSampleRateSupport (eSupports48kAnd96kAnd192k);
-
-                type->DefineStemFormats (getFormatForChans (inLayout.size() > 0 ? inLayout.size() : outLayout.size()),
-                                         getFormatForChans (outLayout.size() > 0 ? outLayout.size() : inLayout.size()));
-
-               #if ! JucePlugin_RTASDisableBypass
-                type->AddGestalt (pluginGestalt_CanBypass);
-               #endif
-
-               #if JucePlugin_RTASDisableMultiMono
-                type->AddGestalt (pluginGestalt_DoesntSupportMultiMono);
-               #endif
-
-                if (fullLayout.inputBuses.size() > 1)
-                {
-                    // Note that the AAX wrapper has some more complicated checks for this.
-                    // We (SR) don't require those for our needs, but if merging into main JUCE
-                    // one may want to consider doing checks similar to those in the AAX wrapper
-                    // and possibly sharing the checks code.
-                    type->AddGestalt (pluginGestalt_SideChainInput);
-                }
-
-                type->AddGestalt (pluginGestalt_SupportsVariableQuanta);
-                type->AttachEffectProcessCreator (createNewProcess);
-
-                AddEffectType (type);
-            }
-        }
-    }
-
-    void Initialize()
-    {
-        CEffectGroupMIDI::Initialize();
-    }
-
-    //==============================================================================
-private:
-    static CEffectProcess* createNewProcess()
-    {
-       #if JUCE_WINDOWS
-        Process::setCurrentModuleInstanceHandle (gThisModule);
-       #endif
-        PluginHostType::jucePlugInClientCurrentWrapperType = AudioProcessor::wrapperType_RTAS;
-        initialiseJuce_GUI();
-
-        return new JucePlugInProcess();
-    }
-
-    static String createRTASName()
-    {
-        return String (JucePlugin_Name) + "\n"
-                 + String (JucePlugin_Desc);
-    }
-
-    static EPlugIn_StemFormat getFormatForChans (const int numChans) noexcept
-    {
-        switch (numChans)
-        {
-            case 0:   return ePlugIn_StemFormat_Generic;
-            case 1:   return ePlugIn_StemFormat_Mono;
-            case 2:   return ePlugIn_StemFormat_Stereo;
-            case 3:   return ePlugIn_StemFormat_LCR;
-            case 4:   return ePlugIn_StemFormat_Quad;
-            case 5:   return ePlugIn_StemFormat_5dot0;
-            case 6:   return ePlugIn_StemFormat_5dot1;
-
-           #if PT_VERS_MAJOR >= 9
-            case 7:   return ePlugIn_StemFormat_7dot0DTS;
-            case 8:   return ePlugIn_StemFormat_7dot1DTS;
-           #else
-            case 7:   return ePlugIn_StemFormat_7dot0;
-            case 8:   return ePlugIn_StemFormat_7dot1;
-           #endif
-
-            default:  jassertfalse; break; // hmm - not a valid number of chans for RTAS..
-        }
-
-        return ePlugIn_StemFormat_Generic;
-    }
-};
-
-void initialiseMacRTAS();
-
-CProcessGroupInterface* CProcessGroup::CreateProcessGroup()
-{
-   #if JUCE_MAC
-    initialiseMacRTAS();
-   #endif
-
-    return new JucePlugInGroup();
-}
-
-#endif
+/*
+  ==============================================================================
+
+   This file is part of the JUCE library.
+   Copyright (c) 2015 - ROLI Ltd.
+
+   Permission is granted to use this software under the terms of either:
+   a) the GPL v2 (or any later version)
+   b) the Affero GPL v3
+
+   Details of these licenses can be found at: www.gnu.org/licenses
+
+   JUCE is distributed in the hope that it will be useful, but WITHOUT ANY
+   WARRANTY; without even the implied warranty of MERCHANTABILITY or FITNESS FOR
+   A PARTICULAR PURPOSE.  See the GNU General Public License for more details.
+
+   ------------------------------------------------------------------------------
+
+   To release a closed-source product which uses JUCE, commercial licenses are
+   available: visit www.juce.com for more information.
+
+  ==============================================================================
+*/
+
+#include "../../juce_core/system/juce_TargetPlatform.h"
+#include "../utility/juce_CheckSettingMacros.h"
+
+#if JucePlugin_Build_RTAS
+
+#ifdef _MSC_VER
+ // (this is a workaround for a build problem in VC9)
+ #define _DO_NOT_DECLARE_INTERLOCKED_INTRINSICS_IN_MEMORY
+ #include <intrin.h>
+
+ #ifndef JucePlugin_WinBag_path
+  #error "You need to define the JucePlugin_WinBag_path value!"
+ #endif
+#endif
+
+#include "juce_RTAS_DigiCode_Header.h"
+
+#ifdef _MSC_VER
+ #include <Mac2Win.H>
+#endif
+
+#ifdef __clang__
+ #pragma clang diagnostic push
+ #pragma clang diagnostic ignored "-Widiomatic-parentheses"
+ #pragma clang diagnostic ignored "-Wnon-virtual-dtor"
+ #pragma clang diagnostic ignored "-Wcomment"
+#endif
+
+/* Note about include paths
+   ------------------------
+
+   To be able to include all the Digidesign headers correctly, you'll need to add this
+   lot to your include path:
+
+    c:\yourdirectory\PT_80_SDK\AlturaPorts\TDMPlugins\PluginLibrary\EffectClasses
+    c:\yourdirectory\PT_80_SDK\AlturaPorts\TDMPlugins\PluginLibrary\ProcessClasses
+    c:\yourdirectory\PT_80_SDK\AlturaPorts\TDMPlugins\PluginLibrary\ProcessClasses\Interfaces
+    c:\yourdirectory\PT_80_SDK\AlturaPorts\TDMPlugins\PluginLibrary\Utilities
+    c:\yourdirectory\PT_80_SDK\AlturaPorts\TDMPlugins\PluginLibrary\RTASP_Adapt
+    c:\yourdirectory\PT_80_SDK\AlturaPorts\TDMPlugins\PluginLibrary\CoreClasses
+    c:\yourdirectory\PT_80_SDK\AlturaPorts\TDMPlugins\PluginLibrary\Controls
+    c:\yourdirectory\PT_80_SDK\AlturaPorts\TDMPlugins\PluginLibrary\Meters
+    c:\yourdirectory\PT_80_SDK\AlturaPorts\TDMPlugins\PluginLibrary\ViewClasses
+    c:\yourdirectory\PT_80_SDK\AlturaPorts\TDMPlugins\PluginLibrary\DSPClasses
+    c:\yourdirectory\PT_80_SDK\AlturaPorts\TDMPlugins\PluginLibrary\Interfaces
+    c:\yourdirectory\PT_80_SDK\AlturaPorts\TDMPlugins\common
+    c:\yourdirectory\PT_80_SDK\AlturaPorts\TDMPlugins\common\Platform
+    c:\yourdirectory\PT_80_SDK\AlturaPorts\TDMPlugins\SignalProcessing\Public
+    C:\yourdirectory\PT_80_SDK\AlturaPorts\TDMPlugIns\DSPManager\Interfaces
+    c:\yourdirectory\PT_80_SDK\AlturaPorts\SADriver\Interfaces
+    c:\yourdirectory\PT_80_SDK\AlturaPorts\DigiPublic\Interfaces
+    c:\yourdirectory\PT_80_SDK\AlturaPorts\Fic\Interfaces\DAEClient
+    c:\yourdirectory\PT_80_SDK\AlturaPorts\NewFileLibs\Cmn
+    c:\yourdirectory\PT_80_SDK\AlturaPorts\NewFileLibs\DOA
+    c:\yourdirectory\PT_80_SDK\AlturaPorts\AlturaSource\PPC_H
+    c:\yourdirectory\PT_80_SDK\AlturaPorts\AlturaSource\AppSupport
+    c:\yourdirectory\PT_80_SDK\AlturaPorts\DigiPublic
+    c:\yourdirectory\PT_80_SDK\AvidCode\AVX2sdk\AVX\avx2\avx2sdk\inc
+    c:\yourdirectory\PT_80_SDK\xplat\AVX\avx2\avx2sdk\inc
+
+   NB. If you hit a huge pile of bugs around here, make sure that you've not got the
+   Apple QuickTime headers before the PT headers in your path, because there are
+   some filename clashes between them.
+
+*/
+#include <CEffectGroupMIDI.h>
+#include <CEffectProcessMIDI.h>
+#include <CEffectProcessRTAS.h>
+#include <CCustomView.h>
+#include <CEffectTypeRTAS.h>
+#include <CPluginControl.h>
+#include <CPluginControl_OnOff.h>
+#include <FicProcessTokens.h>
+#include <ExternalVersionDefines.h>
+
+#ifdef __clang__
+ #pragma clang diagnostic pop
+#endif
+
+//==============================================================================
+#ifdef _MSC_VER
+ #pragma pack (push, 8)
+ #pragma warning (disable: 4263 4264 4250)
+#endif
+
+#include "../utility/juce_IncludeModuleHeaders.h"
+
+#ifdef _MSC_VER
+ #pragma pack (pop)
+
+ // This JUCE_RTAS_LINK_TO_DEBUG_LIB setting can be used to force linkage
+ // against only the release build of the RTAS lib, since in older SDKs there
+ // can be problems with the debug build.
+ #if JUCE_DEBUG && ! defined (JUCE_RTAS_LINK_TO_DEBUG_LIB)
+  #define JUCE_RTAS_LINK_TO_DEBUG_LIB 1
+ #endif
+
+ #if JUCE_RTAS_LINK_TO_DEBUG_LIB
+  #define PT_LIB_PATH  JucePlugin_WinBag_path "\\Debug\\lib\\"
+ #else
+  #define PT_LIB_PATH  JucePlugin_WinBag_path "\\Release\\lib\\"
+ #endif
+
+ #pragma comment(lib, PT_LIB_PATH "DAE.lib")
+ #pragma comment(lib, PT_LIB_PATH "DigiExt.lib")
+ #pragma comment(lib, PT_LIB_PATH "DSI.lib")
+ #pragma comment(lib, PT_LIB_PATH "PluginLib_stdcall.lib")
+ #pragma comment(lib, PT_LIB_PATH "DSPManager.lib")
+ #pragma comment(lib, PT_LIB_PATH "DSPManagerClientLib.lib")
+ #pragma comment(lib, PT_LIB_PATH "RTASClientLib.lib")
+#endif
+
+#undef MemoryBlock
+
+//==============================================================================
+#if JUCE_WINDOWS
+  extern void JUCE_CALLTYPE attachSubWindow (void* hostWindow, int& titleW, int& titleH, Component* comp);
+  extern void JUCE_CALLTYPE resizeHostWindow (void* hostWindow, int& titleW, int& titleH, Component* comp);
+ #if ! JucePlugin_EditorRequiresKeyboardFocus
+  extern void JUCE_CALLTYPE passFocusToHostWindow (void* hostWindow);
+ #endif
+#else
+  extern void* attachSubWindow (void* hostWindowRef, Component* comp);
+  extern void removeSubWindow (void* nsWindow, Component* comp);
+  extern void forwardCurrentKeyEventToHostWindow();
+#endif
+
+#if ! (JUCE_DEBUG || defined (JUCE_RTAS_PLUGINGESTALT_IS_CACHEABLE))
+ #define JUCE_RTAS_PLUGINGESTALT_IS_CACHEABLE 1
+#endif
+
+const int midiBufferSize = 1024;
+const OSType juceChunkType = 'juce';
+static const int bypassControlIndex = 1;
+
+static int numInstances = 0;
+
+//==============================================================================
+class JucePlugInProcess  : public CEffectProcessMIDI,
+                           public CEffectProcessRTAS,
+                           public AudioProcessorListener,
+                           public AudioPlayHead
+{
+public:
+    //==============================================================================
+    JucePlugInProcess()
+        : sampleRate (44100.0)
+    {
+        juceFilter = createPluginFilterOfType (AudioProcessor::wrapperType_RTAS);
+
+        AddChunk (juceChunkType, "Juce Audio Plugin Data");
+
+        ++numInstances;
+    }
+
+    ~JucePlugInProcess()
+    {
+        JUCE_AUTORELEASEPOOL
+        {
+            if (mLoggedIn)
+                MIDILogOut();
+
+            midiBufferNode = nullptr;
+            midiTransport = nullptr;
+
+            if (juceFilter != nullptr)
+            {
+                juceFilter->releaseResources();
+                juceFilter = nullptr;
+            }
+
+            if (--numInstances == 0)
+            {
+               #if JUCE_MAC
+                // Hack to allow any NSWindows to clear themselves up before returning to PT..
+                for (int i = 20; --i >= 0;)
+                    MessageManager::getInstance()->runDispatchLoopUntil (1);
+               #endif
+
+                shutdownJuce_GUI();
+            }
+        }
+    }
+
+    //==============================================================================
+    class JuceCustomUIView  : public CCustomView,
+                              public Timer
+    {
+    public:
+        //==============================================================================
+        JuceCustomUIView (AudioProcessor* ap, JucePlugInProcess* p)
+            : filter (ap), process (p)
+        {
+            // setting the size in here crashes PT for some reason, so keep it simple..
+        }
+
+        ~JuceCustomUIView()
+        {
+            deleteEditorComp();
+        }
+
+        //==============================================================================
+        void updateSize()
+        {
+            if (editorComp == nullptr)
+            {
+                editorComp = filter->createEditorIfNeeded();
+                jassert (editorComp != nullptr);
+            }
+
+            if (editorComp->getWidth() != 0 && editorComp->getHeight() != 0)
+            {
+                Rect oldRect;
+                GetRect (&oldRect);
+
+                Rect r;
+                r.left = 0;
+                r.top = 0;
+                r.right = editorComp->getWidth();
+                r.bottom = editorComp->getHeight();
+                SetRect (&r);
+
+                if (oldRect.right != r.right || oldRect.bottom != r.bottom)
+                    startTimer (50);
+            }
+        }
+
+        void timerCallback() override
+        {
+            if (! Component::isMouseButtonDownAnywhere())
+            {
+                stopTimer();
+
+                // Send a token to the host to tell it about the resize
+                SSetProcessWindowResizeToken token (process->fRootNameId, process->fRootNameId);
+                FicSDSDispatchToken (&token);
+            }
+        }
+
+        void attachToWindow (GrafPtr port)
+        {
+            if (port != 0)
+            {
+                JUCE_AUTORELEASEPOOL
+                {
+                    updateSize();
+
+                   #if JUCE_WINDOWS
+                    void* const hostWindow = (void*) ASI_GethWnd ((WindowPtr) port);
+                   #else
+                    void* const hostWindow = (void*) GetWindowFromPort (port);
+                   #endif
+                    wrapper = nullptr;
+                    wrapper = new EditorCompWrapper (hostWindow, editorComp, this);
+                }
+            }
+            else
+            {
+                deleteEditorComp();
+            }
+        }
+
+        void DrawContents (Rect*) override
+        {
+           #if JUCE_WINDOWS
+            if (wrapper != nullptr)
+            {
+                if (ComponentPeer* const peer = wrapper->getPeer())
+                    peer->repaint (wrapper->getLocalBounds());  // (seems to be required in PT6.4, but not in 7.x)
+            }
+           #endif
+        }
+
+        void DrawBackground (Rect*) override  {}
+
+        //==============================================================================
+    private:
+        AudioProcessor* const filter;
+        JucePlugInProcess* const process;
+        ScopedPointer<Component> wrapper;
+        ScopedPointer<AudioProcessorEditor> editorComp;
+
+        void deleteEditorComp()
+        {
+            if (editorComp != nullptr || wrapper != nullptr)
+            {
+                JUCE_AUTORELEASEPOOL
+                {
+                    PopupMenu::dismissAllActiveMenus();
+
+                    if (Component* const modalComponent = Component::getCurrentlyModalComponent())
+                        modalComponent->exitModalState (0);
+
+                    filter->editorBeingDeleted (editorComp);
+
+                    editorComp = nullptr;
+                    wrapper = nullptr;
+                }
+            }
+        }
+
+        //==============================================================================
+        // A component to hold the AudioProcessorEditor, and cope with some housekeeping
+        // chores when it changes or repaints.
+        class EditorCompWrapper  : public Component
+                                 #if ! JUCE_MAC
+                                   , public FocusChangeListener
+                                 #endif
+        {
+        public:
+            EditorCompWrapper (void* const hostWindow_,
+                               Component* const editorComp,
+                               JuceCustomUIView* const owner_)
+                : hostWindow (hostWindow_),
+                  owner (owner_),
+                  titleW (0),
+                  titleH (0)
+            {
+               #if ! JucePlugin_EditorRequiresKeyboardFocus
+                setMouseClickGrabsKeyboardFocus (false);
+                setWantsKeyboardFocus (false);
+               #endif
+                setOpaque (true);
+                setBroughtToFrontOnMouseClick (true);
+                setBounds (editorComp->getBounds());
+                editorComp->setTopLeftPosition (0, 0);
+                addAndMakeVisible (editorComp);
+
+               #if JUCE_WINDOWS
+                attachSubWindow (hostWindow, titleW, titleH, this);
+               #else
+                nsWindow = attachSubWindow (hostWindow, this);
+               #endif
+                setVisible (true);
+
+               #if JUCE_WINDOWS && ! JucePlugin_EditorRequiresKeyboardFocus
+                Desktop::getInstance().addFocusChangeListener (this);
+               #endif
+            }
+
+            ~EditorCompWrapper()
+            {
+                removeChildComponent (getEditor());
+
+               #if JUCE_WINDOWS && ! JucePlugin_EditorRequiresKeyboardFocus
+                Desktop::getInstance().removeFocusChangeListener (this);
+               #endif
+
+               #if JUCE_MAC
+                removeSubWindow (nsWindow, this);
+               #endif
+            }
+
+            void paint (Graphics&) override {}
+
+            void resized() override
+            {
+                if (Component* const ed = getEditor())
+                    ed->setBounds (getLocalBounds());
+
+                repaint();
+            }
+
+           #if JUCE_WINDOWS
+            void globalFocusChanged (Component*) override
+            {
+               #if ! JucePlugin_EditorRequiresKeyboardFocus
+                if (hasKeyboardFocus (true))
+                    passFocusToHostWindow (hostWindow);
+               #endif
+            }
+           #endif
+
+            void childBoundsChanged (Component* child) override
+            {
+                setSize (child->getWidth(), child->getHeight());
+                child->setTopLeftPosition (0, 0);
+
+               #if JUCE_WINDOWS
+                resizeHostWindow (hostWindow, titleW, titleH, this);
+               #endif
+                owner->updateSize();
+            }
+
+            void userTriedToCloseWindow() override {}
+
+           #if JUCE_MAC && JucePlugin_EditorRequiresKeyboardFocus
+            bool keyPressed (const KeyPress& kp) override
+            {
+                owner->updateSize();
+                forwardCurrentKeyEventToHostWindow();
+                return true;
+            }
+           #endif
+
+        private:
+            //==============================================================================
+            void* const hostWindow;
+            void* nsWindow;
+            JuceCustomUIView* const owner;
+            int titleW, titleH;
+
+            Component* getEditor() const        { return getChildComponent (0); }
+
+            JUCE_DECLARE_NON_COPYABLE_WITH_LEAK_DETECTOR (EditorCompWrapper)
+        };
+    };
+
+    JuceCustomUIView* getView() const
+    {
+        return dynamic_cast<JuceCustomUIView*> (fOurPlugInView);
+    }
+
+    void GetViewRect (Rect* size) override
+    {
+        if (JuceCustomUIView* const v = getView())
+            v->updateSize();
+
+        CEffectProcessRTAS::GetViewRect (size);
+    }
+
+    CPlugInView* CreateCPlugInView() override
+    {
+        return new JuceCustomUIView (juceFilter, this);
+    }
+
+    void SetViewPort (GrafPtr port) override
+    {
+        CEffectProcessRTAS::SetViewPort (port);
+
+        if (JuceCustomUIView* const v = getView())
+            v->attachToWindow (port);
+    }
+
+    //==============================================================================
+    ComponentResult GetDelaySamplesLong (long* aNumSamples) override
+    {
+        if (aNumSamples != nullptr)
+            *aNumSamples = juceFilter != nullptr ? juceFilter->getLatencySamples() : 0;
+
+        return noErr;
+    }
+
+    //==============================================================================
+    void EffectInit() override
+    {
+        sampleRate = (double) GetSampleRate();
+        jassert (sampleRate > 0);
+        const int maxBlockSize = (int) CEffectProcessRTAS::GetMaximumRTASQuantum();
+        jassert (maxBlockSize > 0);
+
+        SFicPlugInStemFormats stems;
+        GetProcessType()->GetStemFormats (&stems);
+
+        juceFilter->getBus (true, 0)->setCurrentLayout (AudioChannelSet::canonicalChannelSet (fNumInputs));
+        juceFilter->getBus (false, 0)->setCurrentLayout (AudioChannelSet::canonicalChannelSet (fNumOutputs));
+
+        if (juceFilter->getBusCount (true) > 1)
+        {
+            // Side chain bus starts turned off and may be turned on in ConnectInput.
+            juceFilter->getBus (true, 1)->setCurrentLayout (AudioChannelSet::disabled());
+        }
+
+        juceFilter->setRateAndBufferSizeDetails (sampleRate, maxBlockSize);
+
+        AddControl (new CPluginControl_OnOff ('bypa', "Master Bypass\nMastrByp\nMByp\nByp", false, true));
+        DefineMasterBypassControlIndex (bypassControlIndex);
+
+        const int numParameters = juceFilter->getNumParameters();
+
+       #if JUCE_FORCE_USE_LEGACY_PARAM_IDS
+        const bool usingManagedParameters = false;
+       #else
+        const bool usingManagedParameters = (juceFilter->getParameters().size() == numParameters);
+       #endif
+
+        for (int i = 0; i < numParameters; ++i)
+        {
+            // is this a meter? RTAS simply ignore such parameters...
+            if (((juceFilter->getParameterCategory(i) & 0xffff0000) >> 16) == 2)
+                continue;
+
+            OSType rtasParamID = static_cast<OSType> (usingManagedParameters ? juceFilter->getParameterID (i).hashCode() : i);
+            AddControl (new JucePluginControl (*juceFilter, i, rtasParamID));
+        }
+
+        // we need to do this midi log-in to get timecode, regardless of whether
+        // the plugin actually uses midi...
+        if (MIDILogIn() == noErr)
+        {
+           #if JucePlugin_WantsMidiInput
+            if (CEffectType* const type = dynamic_cast<CEffectType*> (this->GetProcessType()))
+            {
+                char nodeName[80] = { 0 };
+                type->GetProcessTypeName (63, nodeName);
+                nodeName[nodeName[0] + 1] = 0;
+
+                midiBufferNode = new CEffectMIDIOtherBufferedNode (&mMIDIWorld,
+                                                                   8192,
+                                                                   eLocalNode,
+                                                                   nodeName + 1,
+                                                                   midiBuffer);
+
+                midiBufferNode->Initialize (0xffff, true);
+            }
+           #endif
+        }
+
+        midiTransport = new CEffectMIDITransport (&mMIDIWorld);
+        midiEvents.ensureSize (2048);
+
+        channels.calloc (jmax (juceFilter->getTotalNumInputChannels(),
+                               juceFilter->getTotalNumOutputChannels()));
+
+        juceFilter->setPlayHead (this);
+        juceFilter->addListener (this);
+
+        juceFilter->prepareToPlay (sampleRate, maxBlockSize);
+    }
+
+    void RenderAudio (float** inputs, float** outputs, long numSamples) override
+    {
+       #if JucePlugin_WantsMidiInput
+        midiEvents.clear();
+
+        const Cmn_UInt32 bufferSize = mRTGlobals->mHWBufferSizeInSamples;
+
+        if (midiBufferNode != nullptr)
+        {
+            if (midiBufferNode->GetAdvanceScheduleTime() != bufferSize)
+                midiBufferNode->SetAdvanceScheduleTime (bufferSize);
+
+            if (midiBufferNode->FillMIDIBuffer (mRTGlobals->mRunningTime, numSamples) == noErr)
+            {
+                jassert (midiBufferNode->GetBufferPtr() != nullptr);
+                const int numMidiEvents = midiBufferNode->GetBufferSize();
+
+                for (int i = 0; i < numMidiEvents; ++i)
+                {
+                    const DirectMidiPacket& m = midiBuffer[i];
+
+                    jassert ((int) m.mTimestamp < numSamples);
+
+                    midiEvents.addEvent (m.mData, m.mLength,
+                                         jlimit (0, (int) numSamples - 1, (int) m.mTimestamp));
+                }
+            }
+        }
+       #endif
+
+       #if JUCE_DEBUG || JUCE_LOG_ASSERTIONS
+        const int numMidiEventsComingIn = midiEvents.getNumEvents();
+        ignoreUnused (numMidiEventsComingIn);
+       #endif
+
+        {
+            const ScopedLock sl (juceFilter->getCallbackLock());
+
+            const int numIn  = juceFilter->getTotalNumInputChannels();
+            const int numOut = juceFilter->getTotalNumOutputChannels();
+            const int totalChans = jmax (numIn, numOut);
+
+            if (juceFilter->isSuspended())
+            {
+                for (int i = 0; i < numOut; ++i)
+                    FloatVectorOperations::clear (outputs [i], numSamples);
+            }
+            else
+            {
+                {
+                    int i;
+                    for (i = 0; i < numOut; ++i)
+                    {
+                        channels[i] = outputs [i];
+
+                        if (i < numIn && inputs != outputs)
+                            FloatVectorOperations::copy (outputs [i], inputs[i], numSamples);
+                    }
+
+                    for (; i < numIn; ++i)
+                        channels [i] = inputs [i];
+                }
+
+                AudioSampleBuffer chans (channels, totalChans, numSamples);
+
+                if (mBypassed)
+                    juceFilter->processBlockBypassed (chans, midiEvents);
+                else
+                    juceFilter->processBlock (chans, midiEvents);
+            }
+        }
+
+        if (! midiEvents.isEmpty())
+        {
+           #if JucePlugin_ProducesMidiOutput
+            const juce::uint8* midiEventData;
+            int midiEventSize, midiEventPosition;
+            MidiBuffer::Iterator i (midiEvents);
+
+            while (i.getNextEvent (midiEventData, midiEventSize, midiEventPosition))
+            {
+                //jassert (midiEventPosition >= 0 && midiEventPosition < (int) numSamples);
+            }
+           #elif JUCE_DEBUG || JUCE_LOG_ASSERTIONS
+            // if your plugin creates midi messages, you'll need to set
+            // the JucePlugin_ProducesMidiOutput macro to 1 in your
+            // JucePluginCharacteristics.h file
+            jassert (midiEvents.getNumEvents() <= numMidiEventsComingIn);
+           #endif
+
+            midiEvents.clear();
+        }
+    }
+
+    //==============================================================================
+    ComponentResult ConnectInput (long portNum, long connection) override
+    {
+        ComponentResult ret = CEffectProcessRTAS::ConnectInput (portNum, connection);
+
+        if (portNum == fNumInputs && ret == noErr)
+        {
+            // Side chain connected
+            if (AudioProcessor::Bus* bus = juceFilter->getBus (true, 1))
+                bus->setCurrentLayout (AudioChannelSet::mono());
+        }
+        return ret;
+    }
+
+    ComponentResult DisconnectInput (long portNum) override
+    {
+        ComponentResult ret = CEffectProcessRTAS::DisconnectInput(portNum);
+
+        if (portNum == fNumInputs && ret == noErr)
+        {
+            // Side chain disconnected
+            if (AudioProcessor::Bus* bus = juceFilter->getBus (true, 1))
+                bus->setCurrentLayout (AudioChannelSet::disabled());
+        }
+        return ret;
+    }
+
+    //==============================================================================
+    ComponentResult GetChunkSize (OSType chunkID, long* size) override
+    {
+        if (chunkID == juceChunkType)
+        {
+            tempFilterData.reset();
+            juceFilter->getStateInformation (tempFilterData);
+
+            *size = sizeof (SFicPlugInChunkHeader) + tempFilterData.getSize();
+            return noErr;
+        }
+
+        return CEffectProcessMIDI::GetChunkSize (chunkID, size);
+    }
+
+    ComponentResult GetChunk (OSType chunkID, SFicPlugInChunk* chunk) override
+    {
+        if (chunkID == juceChunkType)
+        {
+            if (tempFilterData.getSize() == 0)
+                juceFilter->getStateInformation (tempFilterData);
+
+            chunk->fSize = sizeof (SFicPlugInChunkHeader) + tempFilterData.getSize();
+            tempFilterData.copyTo ((void*) chunk->fData, 0, tempFilterData.getSize());
+
+            tempFilterData.reset();
+
+            return noErr;
+        }
+
+        return CEffectProcessMIDI::GetChunk (chunkID, chunk);
+    }
+
+    ComponentResult SetChunk (OSType chunkID, SFicPlugInChunk* chunk) override
+    {
+        if (chunkID == juceChunkType)
+        {
+            tempFilterData.reset();
+
+            if (chunk->fSize - sizeof (SFicPlugInChunkHeader) > 0)
+            {
+                juceFilter->setStateInformation ((void*) chunk->fData,
+                                                 chunk->fSize - sizeof (SFicPlugInChunkHeader));
+            }
+
+            return noErr;
+        }
+
+        return CEffectProcessMIDI::SetChunk (chunkID, chunk);
+    }
+
+    //==============================================================================
+    ComponentResult UpdateControlValue (long controlIndex, long value) override
+    {
+        if (controlIndex != bypassControlIndex)
+            juceFilter->setParameter (controlIndex - 2, longToFloat (value));
+        else
+            mBypassed = (value > 0);
+
+        return CProcess::UpdateControlValue (controlIndex, value);
+    }
+
+   #if JUCE_WINDOWS
+    Boolean HandleKeystroke (EventRecord* e) override
+    {
+        if (Component* modalComp = Component::getCurrentlyModalComponent())
+        {
+            if (Component* focused = modalComp->getCurrentlyFocusedComponent())
+            {
+                switch (e->message & charCodeMask)
+                {
+                    case kReturnCharCode:
+                    case kEnterCharCode:    focused->keyPressed (KeyPress (KeyPress::returnKey)); break;
+                    case kEscapeCharCode:   focused->keyPressed (KeyPress (KeyPress::escapeKey)); break;
+                    default: break;
+                }
+
+                return true;
+            }
+        }
+
+        return false;
+    }
+   #endif
+
+    //==============================================================================
+    bool getCurrentPosition (AudioPlayHead::CurrentPositionInfo& info) override
+    {
+        Cmn_Float64 bpm = 120.0;
+        Cmn_Int32 num = 4, denom = 4;
+        Cmn_Int64 ticks = 0;
+        Cmn_Bool isPlaying = false;
+
+        if (midiTransport != nullptr)
+        {
+            midiTransport->GetCurrentTempo (&bpm);
+            midiTransport->IsTransportPlaying (&isPlaying);
+            midiTransport->GetCurrentMeter (&num, &denom);
+
+            // (The following is a work-around because GetCurrentTickPosition() doesn't work correctly).
+            Cmn_Int64 sampleLocation;
+
+            if (isPlaying)
+                midiTransport->GetCurrentRTASSampleLocation (&sampleLocation);
+            else
+                midiTransport->GetCurrentTDMSampleLocation (&sampleLocation);
+
+            midiTransport->GetCustomTickPosition (&ticks, sampleLocation);
+
+            info.timeInSamples = (int64) sampleLocation;
+            info.timeInSeconds = sampleLocation / sampleRate;
+        }
+        else
+        {
+            info.timeInSamples = 0;
+            info.timeInSeconds = 0;
+        }
+
+        info.bpm = bpm;
+        info.timeSigNumerator = num;
+        info.timeSigDenominator = denom;
+        info.isPlaying = isPlaying;
+        info.isRecording = false;
+        info.ppqPosition = ticks / 960000.0;
+        info.ppqPositionOfLastBarStart = 0; //xxx no idea how to get this correctly..
+        info.isLooping = false;
+        info.ppqLoopStart = 0;
+        info.ppqLoopEnd = 0;
+
+        double framesPerSec = 24.0;
+
+        switch (fTimeCodeInfo.mFrameRate)
+        {
+            case ficFrameRate_24Frame:       info.frameRate = AudioPlayHead::fps24;       break;
+            case ficFrameRate_25Frame:       info.frameRate = AudioPlayHead::fps25;       framesPerSec = 25.0; break;
+            case ficFrameRate_2997NonDrop:   info.frameRate = AudioPlayHead::fps2997;     framesPerSec = 30.0 * 1000.0 / 1001.0; break;
+            case ficFrameRate_2997DropFrame: info.frameRate = AudioPlayHead::fps2997drop; framesPerSec = 30.0 * 1000.0 / 1001.0; break;
+            case ficFrameRate_30NonDrop:     info.frameRate = AudioPlayHead::fps30;       framesPerSec = 30.0; break;
+            case ficFrameRate_30DropFrame:   info.frameRate = AudioPlayHead::fps30drop;   framesPerSec = 30.0; break;
+            case ficFrameRate_23976:         info.frameRate = AudioPlayHead::fps24;       framesPerSec = 24.0 * 1000.0 / 1001.0; break;
+            default:                         info.frameRate = AudioPlayHead::fpsUnknown;  break;
+        }
+
+        info.editOriginTime = fTimeCodeInfo.mFrameOffset / framesPerSec;
+
+        return true;
+    }
+
+    void audioProcessorParameterChanged (AudioProcessor*, int index, float newValue) override
+    {
+        // ignoring level meter parameter(s)
+        if(((juceFilter->getParameterCategory (index) & 0xffff0000) >> 16) == 2)
+            return;
+
+        SetControlValue (index + 2, floatToLong (newValue));
+    }
+
+    void audioProcessorParameterChangeGestureBegin (AudioProcessor*, int index) override
+    {
+        // ignoring level meter parameter(s)
+        if(((juceFilter->getParameterCategory (index) & 0xffff0000) >> 16) == 2)
+            return;
+
+        TouchControl (index + 2);
+    }
+
+    void audioProcessorParameterChangeGestureEnd (AudioProcessor*, int index) override
+    {
+        // ignoring level meter parameter(s)
+        if(((juceFilter->getParameterCategory (index) & 0xffff0000) >> 16) == 2)
+            return;
+
+        ReleaseControl (index + 2);
+    }
+
+    void audioProcessorChanged (AudioProcessor*) override
+    {
+        // xxx is there an RTAS equivalent?
+    }
+
+private:
+    ScopedPointer<AudioProcessor> juceFilter;
+    MidiBuffer midiEvents;
+    ScopedPointer<CEffectMIDIOtherBufferedNode> midiBufferNode;
+    ScopedPointer<CEffectMIDITransport> midiTransport;
+    DirectMidiPacket midiBuffer [midiBufferSize];
+
+    juce::MemoryBlock tempFilterData;
+    HeapBlock<float*> channels;
+    double sampleRate;
+
+    static float longToFloat (const long n) noexcept
+    {
+        return (float) ((((double) n) + (double) 0x80000000) / (double) 0xffffffff);
+    }
+
+    static long floatToLong (const float n) noexcept
+    {
+        return roundToInt (jlimit (-(double) 0x80000000, (double) 0x7fffffff,
+                                   n * (double) 0xffffffff - (double) 0x80000000));
+    }
+
+    void bypassBuffers (float** const inputs, float** const outputs, const long numSamples) const
+    {
+        for (int i = fNumOutputs; --i >= 0;)
+        {
+            if (i < fNumInputs)
+                FloatVectorOperations::copy (outputs[i], inputs[i], numSamples);
+            else
+                FloatVectorOperations::clear (outputs[i], numSamples);
+        }
+    }
+
+    //==============================================================================
+    class JucePluginControl   : public CPluginControl
+    {
+    public:
+        //==============================================================================
+        JucePluginControl (AudioProcessor& p, const int i, OSType rtasParamID)
+            : processor (p), index (i), paramID (rtasParamID)
+        {
+            CPluginControl::SetValue (GetDefaultValue());
+        }
+
+        //==============================================================================
+        OSType GetID() const            { return paramID; }
+        long GetDefaultValue() const    { return floatToLong (processor.getParameterDefaultValue (index)); }
+        void SetDefaultValue (long)     {}
+        long GetNumSteps() const        { return processor.getParameterNumSteps (index); }
+
+        long ConvertStringToValue (const char* valueString) const
+        {
+            return floatToLong (String (valueString).getFloatValue());
+        }
+
+        Cmn_Bool IsKeyValid (long key) const    { return true; }
+
+        void GetNameOfLength (char* name, int maxLength, OSType inControllerType) const
+        {
+            // Pro-tools expects all your parameters to have valid names!
+            jassert (processor.getParameterName (index, maxLength).isNotEmpty());
+
+            processor.getParameterName (index, maxLength).copyToUTF8 (name, (size_t) maxLength + 1);
+        }
+
+        long GetPriority() const        { return kFicCooperativeTaskPriority; }
+
+        long GetOrientation() const
+        {
+            return processor.isParameterOrientationInverted (index)
+                     ? kDAE_RightMinLeftMax | kDAE_TopMinBottomMax | kDAE_RotarySingleDotMode | kDAE_RotaryRightMinLeftMax
+                     : kDAE_LeftMinRightMax | kDAE_BottomMinTopMax | kDAE_RotarySingleDotMode | kDAE_RotaryLeftMinRightMax;
+        }
+
+        long GetControlType() const     { return kDAE_ContinuousValues; }
+
+        void GetValueString (char* valueString, int maxLength, long value) const
+        {
+            processor.getParameterText (index, maxLength).copyToUTF8 (valueString, (size_t) maxLength + 1);
+        }
+
+        Cmn_Bool IsAutomatable() const
+        {
+            return processor.isParameterAutomatable (index);
+        }
+
+    private:
+        //==============================================================================
+        AudioProcessor& processor;
+        const int index;
+        const OSType paramID;
+
+        JUCE_DECLARE_NON_COPYABLE (JucePluginControl)
+    };
+};
+
+// Directly copied from AAX Wrapper.
+// That's indeed some pretty bad style :(
+// Ideally the common code would move to a different file,
+// but that will make merges and branch maintenance more difficult.
+// That's a price one has to pay when maintaining a wrapper which ROLI doesn't want to..
+class CopyPasteFromAAX
+{
+public:
+    static AudioProcessor::BusesLayout getDefaultLayout (AudioProcessor& p, bool enableAll)
+    {
+        AudioProcessor::BusesLayout defaultLayout;
+
+        for (int dir = 0; dir < 2; ++dir)
+        {
+            const bool isInput = (dir == 0);
+            const int n = p.getBusCount (isInput);
+            Array<AudioChannelSet>& layouts = (isInput ? defaultLayout.inputBuses : defaultLayout.outputBuses);
+
+            for (int i = 0; i < n; ++i)
+                if (AudioProcessor::Bus* bus = p.getBus (isInput, i))
+                    layouts.add (enableAll || bus->isEnabledByDefault() ? bus->getDefaultLayout() : AudioChannelSet());
+        }
+
+        return defaultLayout;
+    }
+
+    static AudioProcessor::BusesLayout getDefaultLayout (AudioProcessor& p)
+    {
+        AudioProcessor::BusesLayout defaultLayout;
+
+        defaultLayout = getDefaultLayout (p, true);
+
+        if (! p.checkBusesLayoutSupported (defaultLayout))
+            defaultLayout = getDefaultLayout (p, false);
+
+        // Your processor must support the default layout
+        jassert (p.checkBusesLayoutSupported (defaultLayout));
+        return defaultLayout;
+    }
+
+    static bool fullBusesLayoutFromMainLayout (AudioProcessor& p,
+                                               const AudioChannelSet& mainInput, const AudioChannelSet& mainOutput,
+                                               AudioProcessor::BusesLayout& fullLayout)
+    {
+        bool success = p.setBusesLayout (getDefaultLayout (p, true));
+        jassert (success);
+        ignoreUnused (success);
+
+        const int numInputBuses  = p.getBusCount (true);
+        const int numOutputBuses = p.getBusCount (false);
+
+        if (AudioProcessor::Bus* bus = p.getBus (true, 0))
+            if (! bus->setCurrentLayout (mainInput))
+                return false;
+
+        if (AudioProcessor::Bus* bus = p.getBus (false, 0))
+            if (! bus->setCurrentLayout (mainOutput))
+                return false;
+
+        // did this change the input again
+        if (numInputBuses > 0 && p.getChannelLayoutOfBus (true, 0) != mainInput)
+            return false;
+
+       #ifdef JucePlugin_PreferredChannelConfigurations
+        short configs[][2] = {JucePlugin_PreferredChannelConfigurations};
+        if (! AudioProcessor::containsLayout (p.getBusesLayout(), configs))
+            return false;
+       #endif
+
+        bool foundValid = false;
+        {
+            AudioProcessor::BusesLayout onlyMains = p.getBusesLayout();
+
+            for (int i = 1; i < numInputBuses; ++i)
+                onlyMains.inputBuses.getReference  (i) = AudioChannelSet::disabled();
+
+            for (int i = 1; i < numOutputBuses; ++i)
+                onlyMains.outputBuses.getReference (i) = AudioChannelSet::disabled();
+
+            if (p.checkBusesLayoutSupported (onlyMains))
+            {
+                foundValid = true;
+                fullLayout = onlyMains;
+            }
+        }
+
+        if (numInputBuses > 1)
+        {
+            // can the first bus be a sidechain or disabled, if not then we can't use this layout combination
+            if (AudioProcessor::Bus* bus = p.getBus (true, 1))
+                if (! bus->setCurrentLayout (AudioChannelSet::mono()) && ! bus->setCurrentLayout (AudioChannelSet::disabled()))
+                    return foundValid;
+
+            // can all the other inputs be disabled, if not then we can't use this layout combination
+            for (int i = 2; i < numInputBuses; ++i)
+                if (AudioProcessor::Bus* bus = p.getBus (true, i))
+                    if (! bus->setCurrentLayout (AudioChannelSet::disabled()))
+                        return foundValid;
+
+            if (AudioProcessor::Bus* bus = p.getBus (true, 0))
+                if (! bus->setCurrentLayout (mainInput))
+                    return foundValid;
+
+            if (AudioProcessor::Bus* bus = p.getBus (false, 0))
+                if (! bus->setCurrentLayout (mainOutput))
+                    return foundValid;
+
+            // recheck if the format is correct
+            if ((numInputBuses  > 0 && p.getChannelLayoutOfBus (true,  0) != mainInput)
+                || (numOutputBuses > 0 && p.getChannelLayoutOfBus (false, 0) != mainOutput))
+                return foundValid;
+
+            const AudioChannelSet& sidechainBus = p.getChannelLayoutOfBus (true, 1);
+            if (sidechainBus != AudioChannelSet::mono() && sidechainBus != AudioChannelSet::disabled())
+                return foundValid;
+
+            for (int i = 2; i < numInputBuses; ++i)
+                if (p.getChannelLayoutOfBus (true, i) != AudioChannelSet::disabled())
+                    return foundValid;
+        }
+
+        const bool hasSidechain = (numInputBuses > 1 && p.getChannelLayoutOfBus (true, 1) == AudioChannelSet::mono());
+
+        if (hasSidechain)
+        {
+            AudioProcessor::BusesLayout onlyMainsAndSidechain = p.getBusesLayout();
+
+            for (int i = 1; i < numOutputBuses; ++i)
+                onlyMainsAndSidechain.outputBuses.getReference (i) = AudioChannelSet::disabled();
+
+            if (p.checkBusesLayoutSupported (onlyMainsAndSidechain))
+            {
+                foundValid = true;
+                fullLayout = onlyMainsAndSidechain;
+            }
+        }
+
+        if (numOutputBuses > 1)
+        {
+            AudioProcessor::BusesLayout copy = p.getBusesLayout();
+
+            int maxAuxBuses = jmin (16, numOutputBuses);
+            for (int i = 1; i < maxAuxBuses; ++i)
+                copy.outputBuses.getReference (i) = mainOutput;
+
+            for (int i = maxAuxBuses; i < numOutputBuses; ++i)
+                copy.outputBuses.getReference (i) = AudioChannelSet::disabled();
+
+            if (p.checkBusesLayoutSupported (copy))
+            {
+                fullLayout = copy;
+                foundValid = true;
+            }
+            else
+            {
+                for (int i = 1; i < maxAuxBuses; ++i)
+                    if (p.getChannelLayoutOfBus (false, i).isDisabled())
+                        return foundValid;
+
+                for (int i = maxAuxBuses; i < numOutputBuses; ++i)
+                    if (AudioProcessor::Bus* bus = p.getBus (false, i))
+                        if (! bus->setCurrentLayout (AudioChannelSet::disabled()))
+                            return foundValid;
+
+                if (AudioProcessor::Bus* bus = p.getBus (true, 0))
+                    if (! bus->setCurrentLayout (mainInput))
+                        return foundValid;
+
+                if (AudioProcessor::Bus* bus = p.getBus (false, 0))
+                    if (! bus->setCurrentLayout (mainOutput))
+                        return foundValid;
+
+                if ((numInputBuses  > 0 && p.getChannelLayoutOfBus (true,  0) != mainInput)
+                    || (numOutputBuses > 0 && p.getChannelLayoutOfBus (false, 0) != mainOutput))
+                    return foundValid;
+
+                if (numInputBuses > 1 )
+                {
+                    const AudioChannelSet& sidechainBus = p.getChannelLayoutOfBus (true, 1);
+                    if (sidechainBus != AudioChannelSet::mono() && sidechainBus != AudioChannelSet::disabled())
+                        return foundValid;
+                }
+
+                for (int i = maxAuxBuses; i < numOutputBuses; ++i)
+                    if (! p.getChannelLayoutOfBus (false, i).isDisabled())
+                        return foundValid;
+
+                fullLayout = p.getBusesLayout();
+                foundValid = true;
+            }
+        }
+
+        return foundValid;
+    }
+};
+
+//==============================================================================
+class JucePlugInGroup   : public CEffectGroupMIDI
+{
+public:
+    //==============================================================================
+    JucePlugInGroup()
+    {
+        DefineManufacturerNamesAndID (JucePlugin_Manufacturer, JucePlugin_RTASManufacturerCode);
+        DefinePlugInNamesAndVersion (createRTASName().toUTF8(), JucePlugin_VersionCode);
+
+       #if JUCE_RTAS_PLUGINGESTALT_IS_CACHEABLE
+        AddGestalt (pluginGestalt_IsCacheable);
+       #endif
+    }
+
+    ~JucePlugInGroup()
+    {
+        shutdownJuce_GUI();
+    }
+
+    static AudioChannelSet rtasChannelSet (int numChannels)
+    {
+        if (numChannels == 0) return AudioChannelSet::disabled();
+        if (numChannels == 1) return AudioChannelSet::mono();
+        if (numChannels == 2) return AudioChannelSet::stereo();
+        if (numChannels == 3) return AudioChannelSet::createLCR();
+        if (numChannels == 4) return AudioChannelSet::quadraphonic();
+        if (numChannels == 5) return AudioChannelSet::create5point0();
+        if (numChannels == 6) return AudioChannelSet::create5point1();
+
+        #if PT_VERS_MAJOR >= 9
+        if (numChannels == 7) return AudioChannelSet::create7point0();
+        if (numChannels == 8) return AudioChannelSet::create7point1();
+        #else
+        if (numChannels == 7) return AudioChannelSet::create7point0SDDS();
+        if (numChannels == 8) return AudioChannelSet::create7point1SDDS();
+        #endif
+
+        jassertfalse;
+
+        return AudioChannelSet::discreteChannels (numChannels);
+    }
+
+    //==============================================================================
+    void CreateEffectTypes()
+    {
+        ScopedPointer<AudioProcessor> plugin = createPluginFilterOfType (AudioProcessor::wrapperType_RTAS);
+
+        const int numInputBuses = plugin->getBusCount (true);
+        const int numOutputBuses = plugin->getBusCount (false);
+
+        const int numIns  = numInputBuses  > 0 ? 9 : 0;
+        const int numOuts = numOutputBuses > 0 ? 9 : 0;
+
+        for (int inIdx = 0; inIdx < jmax (numIns, 1); ++inIdx)
+        {
+            const AudioChannelSet inputLayout (rtasChannelSet (inIdx));
+
+            for (int outIdx = 0; outIdx < jmax (numOuts, 1); ++outIdx)
+            {
+                const AudioChannelSet outputLayout (rtasChannelSet (outIdx));
+
+                AudioProcessor::BusesLayout fullLayout;
+                if (! CopyPasteFromAAX::fullBusesLayoutFromMainLayout (*plugin, inputLayout, outputLayout, fullLayout))
+                    continue;
+
+                const int32 pluginId = plugin->getAAXPluginIDForMainBusConfig (inputLayout, outputLayout, false);
+
+                CEffectType* const type
+                    = new CEffectTypeRTAS (pluginId,
+                                           JucePlugin_RTASProductId,
+                                           JucePlugin_RTASCategory);
+
+                type->DefineTypeNames (createRTASName().toRawUTF8());
+                type->DefineSampleRateSupport (eSupports48kAnd96kAnd192k);
+
+                type->DefineStemFormats (getFormatForChans (inputLayout.size() > 0 ? inputLayout.size() : outputLayout.size()),
+                                         getFormatForChans (outputLayout.size() > 0 ? outputLayout.size() : inputLayout.size()));
+
+               #if ! JucePlugin_RTASDisableBypass
+                type->AddGestalt (pluginGestalt_CanBypass);
+               #endif
+
+               #if JucePlugin_RTASDisableMultiMono
+                type->AddGestalt (pluginGestalt_DoesntSupportMultiMono);
+               #endif
+
+                if (fullLayout.inputBuses.size() > 1)
+                {
+                    // Note that the AAX wrapper has some more complicated checks for this.
+                    // We (SR) don't require those for our needs, but if merging into main JUCE
+                    // one may want to consider doing checks similar to those in the AAX wrapper
+                    // and possibly sharing the checks code.
+                    type->AddGestalt (pluginGestalt_SideChainInput);
+                }
+
+                type->AddGestalt (pluginGestalt_SupportsVariableQuanta);
+                type->AttachEffectProcessCreator (createNewProcess);
+
+                AddEffectType (type);
+            }
+        }
+    }
+
+    void Initialize()
+    {
+        CEffectGroupMIDI::Initialize();
+    }
+
+    //==============================================================================
+private:
+    static CEffectProcess* createNewProcess()
+    {
+       #if JUCE_WINDOWS
+        Process::setCurrentModuleInstanceHandle (gThisModule);
+       #endif
+        PluginHostType::jucePlugInClientCurrentWrapperType = AudioProcessor::wrapperType_RTAS;
+        initialiseJuce_GUI();
+
+        return new JucePlugInProcess();
+    }
+
+    static String createRTASName()
+    {
+        return String (JucePlugin_Name) + "\n"
+                 + String (JucePlugin_Desc);
+    }
+
+    static EPlugIn_StemFormat getFormatForChans (const int numChans) noexcept
+    {
+        switch (numChans)
+        {
+            case 0:   return ePlugIn_StemFormat_Generic;
+            case 1:   return ePlugIn_StemFormat_Mono;
+            case 2:   return ePlugIn_StemFormat_Stereo;
+            case 3:   return ePlugIn_StemFormat_LCR;
+            case 4:   return ePlugIn_StemFormat_Quad;
+            case 5:   return ePlugIn_StemFormat_5dot0;
+            case 6:   return ePlugIn_StemFormat_5dot1;
+
+           #if PT_VERS_MAJOR >= 9
+            case 7:   return ePlugIn_StemFormat_7dot0DTS;
+            case 8:   return ePlugIn_StemFormat_7dot1DTS;
+           #else
+            case 7:   return ePlugIn_StemFormat_7dot0;
+            case 8:   return ePlugIn_StemFormat_7dot1;
+           #endif
+
+            default:  jassertfalse; break; // hmm - not a valid number of chans for RTAS..
+        }
+
+        return ePlugIn_StemFormat_Generic;
+    }
+};
+
+void initialiseMacRTAS();
+
+CProcessGroupInterface* CProcessGroup::CreateProcessGroup()
+{
+   #if JUCE_MAC
+    initialiseMacRTAS();
+   #endif
+
+    return new JucePlugInGroup();
+}
+
+#endif