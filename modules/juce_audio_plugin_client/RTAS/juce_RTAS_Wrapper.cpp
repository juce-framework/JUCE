/*
  ==============================================================================

   This file is part of the JUCE library - "Jules' Utility Class Extensions"
   Copyright 2004-11 by Raw Material Software Ltd.

  ------------------------------------------------------------------------------

   JUCE can be redistributed and/or modified under the terms of the GNU General
   Public License (Version 2), as published by the Free Software Foundation.
   A copy of the license is included in the JUCE distribution, or can be found
   online at www.gnu.org/licenses.

   JUCE is distributed in the hope that it will be useful, but WITHOUT ANY
   WARRANTY; without even the implied warranty of MERCHANTABILITY or FITNESS FOR
   A PARTICULAR PURPOSE.  See the GNU General Public License for more details.

  ------------------------------------------------------------------------------

   To release a closed-source product which uses JUCE, commercial licenses are
   available: visit www.rawmaterialsoftware.com/juce for more information.

  ==============================================================================
*/

// Your project must contain an AppConfig.h file with your project-specific settings in it,
// and your header search path must make it accessible to the module's files.
#include "AppConfig.h"

#include "../utility/juce_CheckSettingMacros.h"

#if JucePlugin_Build_RTAS

#ifdef _MSC_VER
 // (this is a workaround for a build problem in VC9)
 #define _DO_NOT_DECLARE_INTERLOCKED_INTRINSICS_IN_MEMORY
 #include <intrin.h>
#endif

#include "juce_RTAS_DigiCode_Header.h"

#ifdef _MSC_VER
 #include <Mac2Win.H>
#endif

/* Note about include paths
   ------------------------

   To be able to include all the Digidesign headers correctly, you'll need to add this
   lot to your include path:

    c:\yourdirectory\PT_80_SDK\AlturaPorts\TDMPlugins\PluginLibrary\EffectClasses
    c:\yourdirectory\PT_80_SDK\AlturaPorts\TDMPlugins\PluginLibrary\ProcessClasses
    c:\yourdirectory\PT_80_SDK\AlturaPorts\TDMPlugins\PluginLibrary\ProcessClasses\Interfaces
    c:\yourdirectory\PT_80_SDK\AlturaPorts\TDMPlugins\PluginLibrary\Utilities
    c:\yourdirectory\PT_80_SDK\AlturaPorts\TDMPlugins\PluginLibrary\RTASP_Adapt
    c:\yourdirectory\PT_80_SDK\AlturaPorts\TDMPlugins\PluginLibrary\CoreClasses
    c:\yourdirectory\PT_80_SDK\AlturaPorts\TDMPlugins\PluginLibrary\Controls
    c:\yourdirectory\PT_80_SDK\AlturaPorts\TDMPlugins\PluginLibrary\Meters
    c:\yourdirectory\PT_80_SDK\AlturaPorts\TDMPlugins\PluginLibrary\ViewClasses
    c:\yourdirectory\PT_80_SDK\AlturaPorts\TDMPlugins\PluginLibrary\DSPClasses
    c:\yourdirectory\PT_80_SDK\AlturaPorts\TDMPlugins\PluginLibrary\Interfaces
    c:\yourdirectory\PT_80_SDK\AlturaPorts\TDMPlugins\common
    c:\yourdirectory\PT_80_SDK\AlturaPorts\TDMPlugins\common\Platform
    c:\yourdirectory\PT_80_SDK\AlturaPorts\TDMPlugins\SignalProcessing\Public
    C:\yourdirectory\PT_80_SDK\AlturaPorts\TDMPlugIns\DSPManager\Interfaces
    c:\yourdirectory\PT_80_SDK\AlturaPorts\SADriver\Interfaces
    c:\yourdirectory\PT_80_SDK\AlturaPorts\DigiPublic\Interfaces
    c:\yourdirectory\PT_80_SDK\AlturaPorts\Fic\Interfaces\DAEClient
    c:\yourdirectory\PT_80_SDK\AlturaPorts\NewFileLibs\Cmn
    c:\yourdirectory\PT_80_SDK\AlturaPorts\NewFileLibs\DOA
    c:\yourdirectory\PT_80_SDK\AlturaPorts\AlturaSource\PPC_H
    c:\yourdirectory\PT_80_SDK\AlturaPorts\AlturaSource\AppSupport
    c:\yourdirectory\PT_80_SDK\AlturaPorts\DigiPublic
    c:\yourdirectory\PT_80_SDK\AvidCode\AVX2sdk\AVX\avx2\avx2sdk\inc
    c:\yourdirectory\PT_80_SDK\xplat\AVX\avx2\avx2sdk\inc

   NB. If you hit a huge pile of bugs around here, make sure that you've not got the
   Apple QuickTime headers before the PT headers in your path, because there are
   some filename clashes between them.

*/
#include <CEffectGroupMIDI.h>
#include <CEffectProcessMIDI.h>
#include <CEffectProcessRTAS.h>
#include <CCustomView.h>
#include <CEffectTypeRTAS.h>
#include <CPluginControl.h>
#include <CPluginControl_OnOff.h>
#include <FicProcessTokens.h>
#include <ExternalVersionDefines.h>

//==============================================================================
#ifdef _MSC_VER
 #pragma pack (push, 8)
 #pragma warning (disable: 4263 4264)
#endif

#include "../utility/juce_IncludeModuleHeaders.h"

#ifdef _MSC_VER
 #pragma pack (pop)

 #if JUCE_DEBUGxxx // (the debug lib in the 8.0 SDK fails to link, so we'll stick to the release one...)
  #define PT_LIB_PATH  JucePlugin_WinBag_path "\\Debug\\lib\\"
 #else
  #define PT_LIB_PATH  JucePlugin_WinBag_path "\\Release\\lib\\"
 #endif

 #pragma comment(lib, PT_LIB_PATH "DAE.lib")
 #pragma comment(lib, PT_LIB_PATH "DigiExt.lib")
 #pragma comment(lib, PT_LIB_PATH "DSI.lib")
 #pragma comment(lib, PT_LIB_PATH "PluginLib.lib")
#endif

#undef Component
#undef MemoryBlock

//==============================================================================
#if JUCE_WINDOWS
  extern void JUCE_CALLTYPE attachSubWindow (void* hostWindow, int& titleW, int& titleH, juce::Component* comp);
  extern void JUCE_CALLTYPE resizeHostWindow (void* hostWindow, int& titleW, int& titleH, juce::Component* comp);
 #if ! JucePlugin_EditorRequiresKeyboardFocus
  extern void JUCE_CALLTYPE passFocusToHostWindow (void* hostWindow);
 #endif
#else
  extern void* attachSubWindow (void* hostWindowRef, juce::Component* comp);
  extern void removeSubWindow (void* nsWindow, juce::Component* comp);
  extern void forwardCurrentKeyEventToHostWindow();
#endif

const int midiBufferSize = 1024;
const OSType juceChunkType = 'juce';
static const int bypassControlIndex = 1;

//==============================================================================
/** Somewhere in the codebase of your plugin, you need to implement this function
    and make it return a new instance of the filter subclass that you're building.
*/
extern AudioProcessor* JUCE_CALLTYPE createPluginFilter();

static int numInstances = 0;


//==============================================================================
class JucePlugInProcess  : public CEffectProcessMIDI,
                           public CEffectProcessRTAS,
                           public AudioProcessorListener,
                           public AudioPlayHead
{
public:
    //==============================================================================
    JucePlugInProcess()
        : prepared (false),
          sampleRate (44100.0)
    {
        asyncUpdater = new InternalAsyncUpdater (*this);
        juceFilter = createPluginFilter();
        jassert (juceFilter != nullptr);

        juceFilter->wrapperType = AudioProcessor::wrapperType_RTAS;

        AddChunk (juceChunkType, "Juce Audio Plugin Data");

        ++numInstances;
    }

    ~JucePlugInProcess()
    {
        JUCE_AUTORELEASEPOOL

        if (mLoggedIn)
            MIDILogOut();

        midiBufferNode = nullptr;
        midiTransport = nullptr;

        if (prepared)
            juceFilter->releaseResources();

        juceFilter = nullptr;
        asyncUpdater = nullptr;

        if (--numInstances == 0)
        {
           #if JUCE_MAC
            // Hack to allow any NSWindows to clear themselves up before returning to PT..
            for (int i = 20; --i >= 0;)
                MessageManager::getInstance()->runDispatchLoopUntil (1);
           #endif

            shutdownJuce_GUI();
        }
    }

    //==============================================================================
    class JuceCustomUIView  : public CCustomView,
                              public Timer
    {
    public:
        //==============================================================================
        JuceCustomUIView (AudioProcessor* const filter_,
                          JucePlugInProcess* const process_)
            : filter (filter_),
              process (process_)
        {
            // setting the size in here crashes PT for some reason, so keep it simple..
        }

        ~JuceCustomUIView()
        {
            deleteEditorComp();
        }

        //==============================================================================
        void updateSize()
        {
            if (editorComp == nullptr)
            {
                editorComp = filter->createEditorIfNeeded();
                jassert (editorComp != nullptr);
            }

            if (editorComp->getWidth() != 0 && editorComp->getHeight() != 0)
            {
                Rect oldRect;
                GetRect (&oldRect);

                Rect r;
                r.left = 0;
                r.top = 0;
                r.right = editorComp->getWidth();
                r.bottom = editorComp->getHeight();
                SetRect (&r);

                if ((oldRect.right != r.right) || (oldRect.bottom != r.bottom))
                    startTimer (50);
            }
        }

        void timerCallback()
        {
            if (! juce::Component::isMouseButtonDownAnywhere())
            {
                stopTimer();

                // Send a token to the host to tell it about the resize
                SSetProcessWindowResizeToken token (process->fRootNameId, process->fRootNameId);
                FicSDSDispatchToken (&token);
            }
        }

        void attachToWindow (GrafPtr port)
        {
            if (port != 0)
            {
                JUCE_AUTORELEASEPOOL
                updateSize();

               #if JUCE_WINDOWS
                void* const hostWindow = (void*) ASI_GethWnd ((WindowPtr) port);
               #else
                void* const hostWindow = (void*) GetWindowFromPort (port);
               #endif
                wrapper = nullptr;
                wrapper = new EditorCompWrapper (hostWindow, editorComp, this);

                process->touchAllParameters();
            }
            else
            {
                deleteEditorComp();
            }
        }

        void DrawContents (Rect*)
        {
           #if JUCE_WINDOWS
            if (wrapper != nullptr)
            {
                ComponentPeer* const peer = wrapper->getPeer();

                if (peer != nullptr)
                {
                    // (seems to be required in PT6.4, but not in 7.x)
                    peer->repaint (wrapper->getLocalBounds());
                }
            }
           #endif
        }

        void DrawBackground (Rect*)  {}

        //==============================================================================
    private:
        AudioProcessor* const filter;
        JucePlugInProcess* const process;
        ScopedPointer<juce::Component> wrapper;
        ScopedPointer<AudioProcessorEditor> editorComp;

        void deleteEditorComp()
        {
            if (editorComp != 0 || wrapper != nullptr)
            {
                JUCE_AUTORELEASEPOOL
                PopupMenu::dismissAllActiveMenus();

                juce::Component* const modalComponent = juce::Component::getCurrentlyModalComponent();
                if (modalComponent != nullptr)
                    modalComponent->exitModalState (0);

                filter->editorBeingDeleted (editorComp);

                editorComp = nullptr;
                wrapper = nullptr;
            }
        }

        //==============================================================================
        // A component to hold the AudioProcessorEditor, and cope with some housekeeping
        // chores when it changes or repaints.
        class EditorCompWrapper  : public juce::Component
                                 #if ! JUCE_MAC
                                   , public FocusChangeListener
                                 #endif
        {
        public:
            EditorCompWrapper (void* const hostWindow_,
                               Component* const editorComp,
                               JuceCustomUIView* const owner_)
                : hostWindow (hostWindow_),
                  owner (owner_),
                  titleW (0),
                  titleH (0)
            {
               #if ! JucePlugin_EditorRequiresKeyboardFocus
                setMouseClickGrabsKeyboardFocus (false);
                setWantsKeyboardFocus (false);
               #endif
                setOpaque (true);
                setBroughtToFrontOnMouseClick (true);
                setBounds (editorComp->getBounds());
                editorComp->setTopLeftPosition (0, 0);
                addAndMakeVisible (editorComp);

               #if JUCE_WINDOWS
                attachSubWindow (hostWindow, titleW, titleH, this);
               #else
                nsWindow = attachSubWindow (hostWindow, this);
               #endif
                setVisible (true);

               #if JUCE_WINDOWS && ! JucePlugin_EditorRequiresKeyboardFocus
                Desktop::getInstance().addFocusChangeListener (this);
               #endif
            }

            ~EditorCompWrapper()
            {
                removeChildComponent (getEditor());

               #if JUCE_WINDOWS && ! JucePlugin_EditorRequiresKeyboardFocus
                Desktop::getInstance().removeFocusChangeListener (this);
               #endif

               #if JUCE_MAC
                removeSubWindow (nsWindow, this);
               #endif
            }

            void paint (Graphics&) {}

            void resized()
            {
                juce::Component* const ed = getEditor();

                if (ed != nullptr)
                    ed->setBounds (getLocalBounds());

                repaint();
            }

           #if JUCE_WINDOWS
            void globalFocusChanged (juce::Component*)
            {
               #if ! JucePlugin_EditorRequiresKeyboardFocus
                if (hasKeyboardFocus (true))
                    passFocusToHostWindow (hostWindow);
               #endif
            }
           #endif

            void childBoundsChanged (juce::Component* child)
            {
                setSize (child->getWidth(), child->getHeight());
                child->setTopLeftPosition (0, 0);

               #if JUCE_WINDOWS
                resizeHostWindow (hostWindow, titleW, titleH, this);
               #endif
                owner->updateSize();
            }

            void userTriedToCloseWindow() {}

           #if JUCE_MAC && JucePlugin_EditorRequiresKeyboardFocus
            bool keyPressed (const KeyPress& kp)
            {
                owner->updateSize();
                forwardCurrentKeyEventToHostWindow();
                return true;
            }
           #endif

        private:
            //==============================================================================
            void* const hostWindow;
            void* nsWindow;
            JuceCustomUIView* const owner;
            int titleW, titleH;

            Component* getEditor() const        { return getChildComponent (0); }

            JUCE_DECLARE_NON_COPYABLE_WITH_LEAK_DETECTOR (EditorCompWrapper);
        };
    };

    JuceCustomUIView* getView() const
    {
        return dynamic_cast <JuceCustomUIView*> (fOurPlugInView);
    }

    void GetViewRect (Rect* size)
    {
        if (getView() != nullptr)
            getView()->updateSize();

        CEffectProcessRTAS::GetViewRect (size);
    }

    CPlugInView* CreateCPlugInView()
    {
        return new JuceCustomUIView (juceFilter, this);
    }

    void SetViewPort (GrafPtr port)
    {
        CEffectProcessRTAS::SetViewPort (port);

        if (getView() != nullptr)
            getView()->attachToWindow (port);
    }

    //==============================================================================
protected:
    ComponentResult GetDelaySamplesLong (long* aNumSamples)
    {
        if (aNumSamples != nullptr)
            *aNumSamples = juceFilter != nullptr ? juceFilter->getLatencySamples() : 0;

        return noErr;
    }

    //==============================================================================
    void EffectInit()
    {
        SFicPlugInStemFormats stems;
        GetProcessType()->GetStemFormats (&stems);

        juceFilter->setPlayConfigDetails (fNumInputs, fNumOutputs,
                                          juceFilter->getSampleRate(), juceFilter->getBlockSize());

        AddControl (new CPluginControl_OnOff ('bypa', "Master Bypass\nMastrByp\nMByp\nByp", false, true));
        DefineMasterBypassControlIndex (bypassControlIndex);

        for (int i = 0; i < juceFilter->getNumParameters(); ++i)
            AddControl (new JucePluginControl (juceFilter, i));

        // we need to do this midi log-in to get timecode, regardless of whether
        // the plugin actually uses midi...
        if (MIDILogIn() == noErr)
        {
           #if JucePlugin_WantsMidiInput
            CEffectType* const type = dynamic_cast <CEffectType*> (this->GetProcessType());

            if (type != nullptr)
            {
                char nodeName [64];
                type->GetProcessTypeName (63, nodeName);
                p2cstrcpy (nodeName, reinterpret_cast <unsigned char*> (nodeName));

                midiBufferNode = new CEffectMIDIOtherBufferedNode (&mMIDIWorld,
                                                                   8192,
                                                                   eLocalNode,
                                                                   nodeName,
                                                                   midiBuffer);

                midiBufferNode->Initialize (1, true);
            }
           #endif
        }

        midiTransport = new CEffectMIDITransport (&mMIDIWorld);

        juceFilter->setPlayHead (this);
        juceFilter->addListener (this);

        midiEvents.ensureSize (2048);
    }

    void handleAsyncUpdate()
    {
        if (! prepared)
        {
            sampleRate = gProcessGroup->GetSampleRate();
            jassert (sampleRate > 0);

            channels.calloc (jmax (juceFilter->getNumInputChannels(),
                                   juceFilter->getNumOutputChannels()));

            juceFilter->setPlayConfigDetails (fNumInputs, fNumOutputs,
                                              sampleRate, mRTGlobals->mHWBufferSizeInSamples);

            juceFilter->prepareToPlay (sampleRate, mRTGlobals->mHWBufferSizeInSamples);

            prepared = true;
        }
    }

    void RenderAudio (float** inputs, float** outputs, long numSamples)
    {
        if (! prepared)
        {
            asyncUpdater->triggerAsyncUpdate();
            bypassBuffers (inputs, outputs, numSamples);
            return;
        }

<<<<<<< HEAD
        if (mBypassed)
        {
            bypassBuffers (inputs, outputs, numSamples);
            return;
        }

        juceFilter->m_hasSideChain = false;
        juceFilter->m_playPositionSamples = mRTGlobals->mRTASPlayPosition;

=======
>>>>>>> c2faa9c7
       #if JucePlugin_WantsMidiInput
        midiEvents.clear();

        const Cmn_UInt32 bufferSize = mRTGlobals->mHWBufferSizeInSamples;

        if (midiBufferNode != 0)
        {
            if (midiBufferNode->GetAdvanceScheduleTime() != bufferSize)
                midiBufferNode->SetAdvanceScheduleTime (bufferSize);

            if (midiBufferNode->FillMIDIBuffer (mRTGlobals->mRunningTime, numSamples) == noErr)
            {
                jassert (midiBufferNode->GetBufferPtr() != 0);
                const int numMidiEvents = midiBufferNode->GetBufferSize();

                for (int i = 0; i < numMidiEvents; ++i)
                {
                    const DirectMidiPacket& m = midiBuffer[i];

                    jassert ((int) m.mTimestamp < numSamples);

                    midiEvents.addEvent (m.mData, m.mLength,
                                         jlimit (0, (int) numSamples - 1, (int) m.mTimestamp));
                }
            }
        }
       #endif

       #if JUCE_DEBUG || JUCE_LOG_ASSERTIONS
        const int numMidiEventsComingIn = midiEvents.getNumEvents();
        (void) numMidiEventsComingIn;
       #endif

        {
            const ScopedLock sl (juceFilter->getCallbackLock());

            const int numIn = juceFilter->getNumInputChannels();
            const int numOut = juceFilter->getNumOutputChannels();
            const int totalChans = jmax (numIn, numOut);

            if (juceFilter->isSuspended())
            {
                for (int i = 0; i < numOut; ++i)
                    zeromem (outputs [i], sizeof (float) * numSamples);
            }
            else
            {
                {
                    int i;
                    for (i = 0; i < numOut; ++i)
                    {
                        channels[i] = outputs [i];

                        if (i < numIn && inputs != outputs)
                            memcpy (outputs [i], inputs[i], sizeof (float) * numSamples);
                    }

                    for (; i < numIn; ++i)
                        channels [i] = inputs [i];
                }

                AudioSampleBuffer chans (channels, totalChans, numSamples);

                if (mBypassed)
                    juceFilter->bypassedProcessBlock (chans, midiEvents);
                else
                    juceFilter->processBlock (chans, midiEvents);
            }
        }

        if (! midiEvents.isEmpty())
        {
           #if JucePlugin_ProducesMidiOutput
            const juce::uint8* midiEventData;
            int midiEventSize, midiEventPosition;
            MidiBuffer::Iterator i (midiEvents);

            while (i.getNextEvent (midiEventData, midiEventSize, midiEventPosition))
            {
                //jassert (midiEventPosition >= 0 && midiEventPosition < (int) numSamples);
            }
           #elif JUCE_DEBUG || JUCE_LOG_ASSERTIONS
            // if your plugin creates midi messages, you'll need to set
            // the JucePlugin_ProducesMidiOutput macro to 1 in your
            // JucePluginCharacteristics.h file
            jassert (midiEvents.getNumEvents() <= numMidiEventsComingIn);
           #endif

            midiEvents.clear();
        }
    }

    //==============================================================================
    ComponentResult GetChunkSize (OSType chunkID, long* size)
    {
        if (chunkID == juceChunkType)
        {
            tempFilterData.setSize (0);
            juceFilter->getStateInformation (tempFilterData);

            *size = sizeof (SFicPlugInChunkHeader) + tempFilterData.getSize();
            return noErr;
        }

        return CEffectProcessMIDI::GetChunkSize (chunkID, size);
    }

    ComponentResult GetChunk (OSType chunkID, SFicPlugInChunk* chunk)
    {
        if (chunkID == juceChunkType)
        {
            if (tempFilterData.getSize() == 0)
                juceFilter->getStateInformation (tempFilterData);

            chunk->fSize = sizeof (SFicPlugInChunkHeader) + tempFilterData.getSize();
            tempFilterData.copyTo ((void*) chunk->fData, 0, tempFilterData.getSize());

            tempFilterData.setSize (0);

            return noErr;
        }

        return CEffectProcessMIDI::GetChunk (chunkID, chunk);
    }

    ComponentResult SetChunk (OSType chunkID, SFicPlugInChunk* chunk)
    {
        if (chunkID == juceChunkType)
        {
            tempFilterData.setSize (0);

            if (chunk->fSize - sizeof (SFicPlugInChunkHeader) > 0)
            {
                juceFilter->setStateInformation ((void*) chunk->fData,
                                                 chunk->fSize - sizeof (SFicPlugInChunkHeader));
            }

            return noErr;
        }

        return CEffectProcessMIDI::SetChunk (chunkID, chunk);
    }

    //==============================================================================
    ComponentResult UpdateControlValue (long controlIndex, long value)
    {
        if (controlIndex != bypassControlIndex)
            juceFilter->setParameter (controlIndex - 2, longToFloat (value));
        else
            mBypassed = (value > 0);

        return CProcess::UpdateControlValue (controlIndex, value);
    }

    //==============================================================================
    bool getCurrentPosition (AudioPlayHead::CurrentPositionInfo& info)
    {
        // this method can only be called while the plugin is running
        jassert (prepared);

        Cmn_Float64 bpm = 120.0;
        Cmn_Int32 num = 4, denom = 4;
        Cmn_Int64 ticks = 0;
        Cmn_Bool isPlaying = false;

        if (midiTransport != nullptr)
        {
            midiTransport->GetCurrentTempo (&bpm);
            midiTransport->IsTransportPlaying (&isPlaying);
            midiTransport->GetCurrentMeter (&num, &denom);

            // (The following is a work-around because GetCurrentTickPosition() doesn't work correctly).
            Cmn_Int64 sampleLocation;

            if (isPlaying)
                midiTransport->GetCurrentRTASSampleLocation (&sampleLocation);
            else
                midiTransport->GetCurrentTDMSampleLocation (&sampleLocation);

            midiTransport->GetCustomTickPosition (&ticks, sampleLocation);

            info.timeInSamples = (int64) sampleLocation;
            info.timeInSeconds = sampleLocation / sampleRate;
        }
        else
        {
            info.timeInSamples = 0;
            info.timeInSeconds = 0;
        }

        info.bpm = bpm;
        info.timeSigNumerator = num;
        info.timeSigDenominator = denom;
        info.isPlaying = isPlaying;
        info.isRecording = false;
        info.ppqPosition = ticks / 960000.0;
        info.ppqPositionOfLastBarStart = 0; //xxx no idea how to get this correctly..
        info.isLooping = false;
        info.ppqLoopStart = 0;
        info.ppqLoopEnd = 0;

        double framesPerSec = 24.0;

        switch (fTimeCodeInfo.mFrameRate)
        {
            case ficFrameRate_24Frame:       info.frameRate = AudioPlayHead::fps24;       break;
            case ficFrameRate_25Frame:       info.frameRate = AudioPlayHead::fps25;       framesPerSec = 25.0; break;
            case ficFrameRate_2997NonDrop:   info.frameRate = AudioPlayHead::fps2997;     framesPerSec = 29.97002997; break;
            case ficFrameRate_2997DropFrame: info.frameRate = AudioPlayHead::fps2997drop; framesPerSec = 29.97002997; break;
            case ficFrameRate_30NonDrop:     info.frameRate = AudioPlayHead::fps30;       framesPerSec = 30.0; break;
            case ficFrameRate_30DropFrame:   info.frameRate = AudioPlayHead::fps30drop;   framesPerSec = 30.0; break;
            case ficFrameRate_23976:         info.frameRate = AudioPlayHead::fps24;       framesPerSec = 23.976; break;
            default:                         info.frameRate = AudioPlayHead::fpsUnknown;  break;
        }

        info.editOriginTime = fTimeCodeInfo.mFrameOffset / framesPerSec;

        return true;
    }

    void audioProcessorParameterChanged (AudioProcessor*, int index, float newValue)
    {
        SetControlValue (index + 2, floatToLong (newValue));
    }

    void audioProcessorParameterChangeGestureBegin (AudioProcessor*, int index)
    {
        TouchControl (index + 2);
    }

    void audioProcessorParameterChangeGestureEnd (AudioProcessor*, int index)
    {
        ReleaseControl (index + 2);
    }

    void audioProcessorChanged (AudioProcessor*)
    {
        // xxx is there an RTAS equivalent?
    }

    void touchAllParameters()
    {
        for (int i = 0; i < juceFilter->getNumParameters(); ++i)
        {
            audioProcessorParameterChangeGestureBegin (0, i);
            audioProcessorParameterChanged (0, i, juceFilter->getParameter (i));
            audioProcessorParameterChangeGestureEnd (0, i);
        }
    }

public:
    // Need to use an intermediate class here rather than inheriting from AsyncUpdater, so that it can
    // be deleted before shutting down juce in our destructor.
    class InternalAsyncUpdater  : public AsyncUpdater
    {
    public:
        InternalAsyncUpdater (JucePlugInProcess& owner_)  : owner (owner_) {}
        void handleAsyncUpdate()    { owner.handleAsyncUpdate(); }

    private:
        JucePlugInProcess& owner;
    };

    //==============================================================================
private:
    ScopedPointer<AudioProcessor> juceFilter;
    MidiBuffer midiEvents;
    ScopedPointer<CEffectMIDIOtherBufferedNode> midiBufferNode;
    ScopedPointer<CEffectMIDITransport> midiTransport;
    DirectMidiPacket midiBuffer [midiBufferSize];

    ScopedPointer<InternalAsyncUpdater> asyncUpdater;

    juce::MemoryBlock tempFilterData;
    HeapBlock <float*> channels;
    bool prepared;
    double sampleRate;

    static float longToFloat (const long n) noexcept
    {
        return (float) ((((double) n) + (double) 0x80000000) / (double) 0xffffffff);
    }

    static long floatToLong (const float n) noexcept
    {
        return roundToInt (jlimit (-(double) 0x80000000, (double) 0x7fffffff,
                                   n * (double) 0xffffffff - (double) 0x80000000));
    }

    void bypassBuffers (float** const inputs, float** const outputs, const long numSamples) const
    {
        for (int i = fNumOutputs; --i >= 0;)
        {
            if (i < fNumInputs)
                memcpy (outputs[i], inputs[i], numSamples * sizeof (float));
            else
                zeromem (outputs[i], numSamples * sizeof (float));
        }
    }

    //==============================================================================
    class JucePluginControl   : public CPluginControl
    {
    public:
        //==============================================================================
        JucePluginControl (AudioProcessor* const juceFilter_, const int index_)
            : juceFilter (juceFilter_),
              index (index_)
        {
        }

        //==============================================================================
        OSType GetID() const            { return index + 1; }
        long GetDefaultValue() const    { return floatToLong (0); }
        void SetDefaultValue (long)     {}
        long GetNumSteps() const        { return 0xffffffff; }

        long ConvertStringToValue (const char* valueString) const
        {
            return floatToLong (String (valueString).getFloatValue());
        }

        Cmn_Bool IsKeyValid (long key) const    { return true; }

        void GetNameOfLength (char* name, int maxLength, OSType inControllerType) const
        {
            // Pro-tools expects all your parameters to have valid names!
            jassert (juceFilter->getParameterName (index).isNotEmpty());

            juceFilter->getParameterName (index).copyToUTF8 (name, maxLength);
        }

        long GetPriority() const        { return kFicCooperativeTaskPriority; }

        long GetOrientation() const
        {
            return kDAE_LeftMinRightMax | kDAE_BottomMinTopMax
                | kDAE_RotarySingleDotMode | kDAE_RotaryLeftMinRightMax;
        }

        long GetControlType() const     { return kDAE_ContinuousValues; }

        void GetValueString (char* valueString, int maxLength, long value) const
        {
            juceFilter->getParameterText (index).copyToUTF8 (valueString, maxLength);
        }

        Cmn_Bool IsAutomatable() const
        {
            return juceFilter->isParameterAutomatable (index);
        }

    private:
        //==============================================================================
        AudioProcessor* const juceFilter;
        const int index;

        JUCE_DECLARE_NON_COPYABLE (JucePluginControl);
    };
};

//==============================================================================
class JucePlugInGroup   : public CEffectGroupMIDI
{
public:
    //==============================================================================
    JucePlugInGroup()
    {
        DefineManufacturerNamesAndID (JucePlugin_Manufacturer, JucePlugin_RTASManufacturerCode);
        DefinePlugInNamesAndVersion (createRTASName().toUTF8(), JucePlugin_VersionCode);

       #ifndef JUCE_DEBUG
        AddGestalt (pluginGestalt_IsCacheable);
       #endif
    }

    ~JucePlugInGroup()
    {
        shutdownJuce_GUI();
    }

    //==============================================================================
    void CreateEffectTypes()
    {
        const short channelConfigs[][2] = { JucePlugin_PreferredChannelConfigurations };
        const int numConfigs = numElementsInArray (channelConfigs);

        // You need to actually add some configurations to the JucePlugin_PreferredChannelConfigurations
        // value in your JucePluginCharacteristics.h file..
        jassert (numConfigs > 0);

        for (int i = 0; i < numConfigs; ++i)
        {
            CEffectType* const type
                = new CEffectTypeRTAS ('jcaa' + i,
                                       JucePlugin_RTASProductId,
                                       JucePlugin_RTASCategory);

            type->DefineTypeNames (createRTASName().toUTF8().getAddress());
            type->DefineSampleRateSupport (eSupports48kAnd96kAnd192k);

            type->DefineStemFormats (getFormatForChans (channelConfigs [i][0] != 0 ? channelConfigs [i][0] : channelConfigs [i][1]),
                                     getFormatForChans (channelConfigs [i][1] != 0 ? channelConfigs [i][1] : channelConfigs [i][0]));

           #if ! JucePlugin_RTASDisableBypass
            type->AddGestalt (pluginGestalt_CanBypass);
           #endif

           #if JucePlugin_RTASDisableMultiMono
            type->AddGestalt (pluginGestalt_DoesntSupportMultiMono);
           #endif

            type->AddGestalt (pluginGestalt_SupportsVariableQuanta);
            type->AttachEffectProcessCreator (createNewProcess);

            AddEffectType (type);
        }
    }

    void Initialize()
    {
        CEffectGroupMIDI::Initialize();
    }

    //==============================================================================
private:
    static CEffectProcess* createNewProcess()
    {
       #if JUCE_WINDOWS
        Process::setCurrentModuleInstanceHandle (gThisModule);
       #endif

        initialiseJuce_GUI();

        return new JucePlugInProcess();
    }

    static String createRTASName()
    {
        return String (JucePlugin_Name) + "\n"
                 + String (JucePlugin_Desc);
    }

    static EPlugIn_StemFormat getFormatForChans (const int numChans) noexcept
    {
        switch (numChans)
        {
            case 0:   return ePlugIn_StemFormat_Generic;
            case 1:   return ePlugIn_StemFormat_Mono;
            case 2:   return ePlugIn_StemFormat_Stereo;
            case 3:   return ePlugIn_StemFormat_LCR;
            case 4:   return ePlugIn_StemFormat_Quad;
            case 5:   return ePlugIn_StemFormat_5dot0;
            case 6:   return ePlugIn_StemFormat_5dot1;
            case 7:   return ePlugIn_StemFormat_6dot1;

           #if PT_VERS_MAJOR >= 9
            case 8:   return ePlugIn_StemFormat_7dot1DTS;
           #else
            case 8:   return ePlugIn_StemFormat_7dot1;
           #endif

            default:  jassertfalse; break; // hmm - not a valid number of chans for RTAS..
        }

        return ePlugIn_StemFormat_Generic;
    }
};

void initialiseMacRTAS();

CProcessGroupInterface* CProcessGroup::CreateProcessGroup()
{
   #if JUCE_MAC
    initialiseMacRTAS();
   #endif

    return new JucePlugInGroup();
}

#endif
<|MERGE_RESOLUTION|>--- conflicted
+++ resolved
@@ -1,1031 +1,1022 @@
-/*
-  ==============================================================================
-
-   This file is part of the JUCE library - "Jules' Utility Class Extensions"
-   Copyright 2004-11 by Raw Material Software Ltd.
-
-  ------------------------------------------------------------------------------
-
-   JUCE can be redistributed and/or modified under the terms of the GNU General
-   Public License (Version 2), as published by the Free Software Foundation.
-   A copy of the license is included in the JUCE distribution, or can be found
-   online at www.gnu.org/licenses.
-
-   JUCE is distributed in the hope that it will be useful, but WITHOUT ANY
-   WARRANTY; without even the implied warranty of MERCHANTABILITY or FITNESS FOR
-   A PARTICULAR PURPOSE.  See the GNU General Public License for more details.
-
-  ------------------------------------------------------------------------------
-
-   To release a closed-source product which uses JUCE, commercial licenses are
-   available: visit www.rawmaterialsoftware.com/juce for more information.
-
-  ==============================================================================
-*/
-
-// Your project must contain an AppConfig.h file with your project-specific settings in it,
-// and your header search path must make it accessible to the module's files.
-#include "AppConfig.h"
-
-#include "../utility/juce_CheckSettingMacros.h"
-
-#if JucePlugin_Build_RTAS
-
-#ifdef _MSC_VER
- // (this is a workaround for a build problem in VC9)
- #define _DO_NOT_DECLARE_INTERLOCKED_INTRINSICS_IN_MEMORY
- #include <intrin.h>
-#endif
-
-#include "juce_RTAS_DigiCode_Header.h"
-
-#ifdef _MSC_VER
- #include <Mac2Win.H>
-#endif
-
-/* Note about include paths
-   ------------------------
-
-   To be able to include all the Digidesign headers correctly, you'll need to add this
-   lot to your include path:
-
-    c:\yourdirectory\PT_80_SDK\AlturaPorts\TDMPlugins\PluginLibrary\EffectClasses
-    c:\yourdirectory\PT_80_SDK\AlturaPorts\TDMPlugins\PluginLibrary\ProcessClasses
-    c:\yourdirectory\PT_80_SDK\AlturaPorts\TDMPlugins\PluginLibrary\ProcessClasses\Interfaces
-    c:\yourdirectory\PT_80_SDK\AlturaPorts\TDMPlugins\PluginLibrary\Utilities
-    c:\yourdirectory\PT_80_SDK\AlturaPorts\TDMPlugins\PluginLibrary\RTASP_Adapt
-    c:\yourdirectory\PT_80_SDK\AlturaPorts\TDMPlugins\PluginLibrary\CoreClasses
-    c:\yourdirectory\PT_80_SDK\AlturaPorts\TDMPlugins\PluginLibrary\Controls
-    c:\yourdirectory\PT_80_SDK\AlturaPorts\TDMPlugins\PluginLibrary\Meters
-    c:\yourdirectory\PT_80_SDK\AlturaPorts\TDMPlugins\PluginLibrary\ViewClasses
-    c:\yourdirectory\PT_80_SDK\AlturaPorts\TDMPlugins\PluginLibrary\DSPClasses
-    c:\yourdirectory\PT_80_SDK\AlturaPorts\TDMPlugins\PluginLibrary\Interfaces
-    c:\yourdirectory\PT_80_SDK\AlturaPorts\TDMPlugins\common
-    c:\yourdirectory\PT_80_SDK\AlturaPorts\TDMPlugins\common\Platform
-    c:\yourdirectory\PT_80_SDK\AlturaPorts\TDMPlugins\SignalProcessing\Public
-    C:\yourdirectory\PT_80_SDK\AlturaPorts\TDMPlugIns\DSPManager\Interfaces
-    c:\yourdirectory\PT_80_SDK\AlturaPorts\SADriver\Interfaces
-    c:\yourdirectory\PT_80_SDK\AlturaPorts\DigiPublic\Interfaces
-    c:\yourdirectory\PT_80_SDK\AlturaPorts\Fic\Interfaces\DAEClient
-    c:\yourdirectory\PT_80_SDK\AlturaPorts\NewFileLibs\Cmn
-    c:\yourdirectory\PT_80_SDK\AlturaPorts\NewFileLibs\DOA
-    c:\yourdirectory\PT_80_SDK\AlturaPorts\AlturaSource\PPC_H
-    c:\yourdirectory\PT_80_SDK\AlturaPorts\AlturaSource\AppSupport
-    c:\yourdirectory\PT_80_SDK\AlturaPorts\DigiPublic
-    c:\yourdirectory\PT_80_SDK\AvidCode\AVX2sdk\AVX\avx2\avx2sdk\inc
-    c:\yourdirectory\PT_80_SDK\xplat\AVX\avx2\avx2sdk\inc
-
-   NB. If you hit a huge pile of bugs around here, make sure that you've not got the
-   Apple QuickTime headers before the PT headers in your path, because there are
-   some filename clashes between them.
-
-*/
-#include <CEffectGroupMIDI.h>
-#include <CEffectProcessMIDI.h>
-#include <CEffectProcessRTAS.h>
-#include <CCustomView.h>
-#include <CEffectTypeRTAS.h>
-#include <CPluginControl.h>
-#include <CPluginControl_OnOff.h>
-#include <FicProcessTokens.h>
-#include <ExternalVersionDefines.h>
-
-//==============================================================================
-#ifdef _MSC_VER
- #pragma pack (push, 8)
- #pragma warning (disable: 4263 4264)
-#endif
-
-#include "../utility/juce_IncludeModuleHeaders.h"
-
-#ifdef _MSC_VER
- #pragma pack (pop)
-
- #if JUCE_DEBUGxxx // (the debug lib in the 8.0 SDK fails to link, so we'll stick to the release one...)
-  #define PT_LIB_PATH  JucePlugin_WinBag_path "\\Debug\\lib\\"
- #else
-  #define PT_LIB_PATH  JucePlugin_WinBag_path "\\Release\\lib\\"
- #endif
-
- #pragma comment(lib, PT_LIB_PATH "DAE.lib")
- #pragma comment(lib, PT_LIB_PATH "DigiExt.lib")
- #pragma comment(lib, PT_LIB_PATH "DSI.lib")
- #pragma comment(lib, PT_LIB_PATH "PluginLib.lib")
-#endif
-
-#undef Component
-#undef MemoryBlock
-
-//==============================================================================
-#if JUCE_WINDOWS
-  extern void JUCE_CALLTYPE attachSubWindow (void* hostWindow, int& titleW, int& titleH, juce::Component* comp);
-  extern void JUCE_CALLTYPE resizeHostWindow (void* hostWindow, int& titleW, int& titleH, juce::Component* comp);
- #if ! JucePlugin_EditorRequiresKeyboardFocus
-  extern void JUCE_CALLTYPE passFocusToHostWindow (void* hostWindow);
- #endif
-#else
-  extern void* attachSubWindow (void* hostWindowRef, juce::Component* comp);
-  extern void removeSubWindow (void* nsWindow, juce::Component* comp);
-  extern void forwardCurrentKeyEventToHostWindow();
-#endif
-
-const int midiBufferSize = 1024;
-const OSType juceChunkType = 'juce';
-static const int bypassControlIndex = 1;
-
-//==============================================================================
-/** Somewhere in the codebase of your plugin, you need to implement this function
-    and make it return a new instance of the filter subclass that you're building.
-*/
-extern AudioProcessor* JUCE_CALLTYPE createPluginFilter();
-
-static int numInstances = 0;
-
-
-//==============================================================================
-class JucePlugInProcess  : public CEffectProcessMIDI,
-                           public CEffectProcessRTAS,
-                           public AudioProcessorListener,
-                           public AudioPlayHead
-{
-public:
-    //==============================================================================
-    JucePlugInProcess()
-        : prepared (false),
-          sampleRate (44100.0)
-    {
-        asyncUpdater = new InternalAsyncUpdater (*this);
-        juceFilter = createPluginFilter();
-        jassert (juceFilter != nullptr);
-
-        juceFilter->wrapperType = AudioProcessor::wrapperType_RTAS;
-
-        AddChunk (juceChunkType, "Juce Audio Plugin Data");
-
-        ++numInstances;
-    }
-
-    ~JucePlugInProcess()
-    {
-        JUCE_AUTORELEASEPOOL
-
-        if (mLoggedIn)
-            MIDILogOut();
-
-        midiBufferNode = nullptr;
-        midiTransport = nullptr;
-
-        if (prepared)
-            juceFilter->releaseResources();
-
-        juceFilter = nullptr;
-        asyncUpdater = nullptr;
-
-        if (--numInstances == 0)
-        {
-           #if JUCE_MAC
-            // Hack to allow any NSWindows to clear themselves up before returning to PT..
-            for (int i = 20; --i >= 0;)
-                MessageManager::getInstance()->runDispatchLoopUntil (1);
-           #endif
-
-            shutdownJuce_GUI();
-        }
-    }
-
-    //==============================================================================
-    class JuceCustomUIView  : public CCustomView,
-                              public Timer
-    {
-    public:
-        //==============================================================================
-        JuceCustomUIView (AudioProcessor* const filter_,
-                          JucePlugInProcess* const process_)
-            : filter (filter_),
-              process (process_)
-        {
-            // setting the size in here crashes PT for some reason, so keep it simple..
-        }
-
-        ~JuceCustomUIView()
-        {
-            deleteEditorComp();
-        }
-
-        //==============================================================================
-        void updateSize()
-        {
-            if (editorComp == nullptr)
-            {
-                editorComp = filter->createEditorIfNeeded();
-                jassert (editorComp != nullptr);
-            }
-
-            if (editorComp->getWidth() != 0 && editorComp->getHeight() != 0)
-            {
-                Rect oldRect;
-                GetRect (&oldRect);
-
-                Rect r;
-                r.left = 0;
-                r.top = 0;
-                r.right = editorComp->getWidth();
-                r.bottom = editorComp->getHeight();
-                SetRect (&r);
-
-                if ((oldRect.right != r.right) || (oldRect.bottom != r.bottom))
-                    startTimer (50);
-            }
-        }
-
-        void timerCallback()
-        {
-            if (! juce::Component::isMouseButtonDownAnywhere())
-            {
-                stopTimer();
-
-                // Send a token to the host to tell it about the resize
-                SSetProcessWindowResizeToken token (process->fRootNameId, process->fRootNameId);
-                FicSDSDispatchToken (&token);
-            }
-        }
-
-        void attachToWindow (GrafPtr port)
-        {
-            if (port != 0)
-            {
-                JUCE_AUTORELEASEPOOL
-                updateSize();
-
-               #if JUCE_WINDOWS
-                void* const hostWindow = (void*) ASI_GethWnd ((WindowPtr) port);
-               #else
-                void* const hostWindow = (void*) GetWindowFromPort (port);
-               #endif
-                wrapper = nullptr;
-                wrapper = new EditorCompWrapper (hostWindow, editorComp, this);
-
-                process->touchAllParameters();
-            }
-            else
-            {
-                deleteEditorComp();
-            }
-        }
-
-        void DrawContents (Rect*)
-        {
-           #if JUCE_WINDOWS
-            if (wrapper != nullptr)
-            {
-                ComponentPeer* const peer = wrapper->getPeer();
-
-                if (peer != nullptr)
-                {
-                    // (seems to be required in PT6.4, but not in 7.x)
-                    peer->repaint (wrapper->getLocalBounds());
-                }
-            }
-           #endif
-        }
-
-        void DrawBackground (Rect*)  {}
-
-        //==============================================================================
-    private:
-        AudioProcessor* const filter;
-        JucePlugInProcess* const process;
-        ScopedPointer<juce::Component> wrapper;
-        ScopedPointer<AudioProcessorEditor> editorComp;
-
-        void deleteEditorComp()
-        {
-            if (editorComp != 0 || wrapper != nullptr)
-            {
-                JUCE_AUTORELEASEPOOL
-                PopupMenu::dismissAllActiveMenus();
-
-                juce::Component* const modalComponent = juce::Component::getCurrentlyModalComponent();
-                if (modalComponent != nullptr)
-                    modalComponent->exitModalState (0);
-
-                filter->editorBeingDeleted (editorComp);
-
-                editorComp = nullptr;
-                wrapper = nullptr;
-            }
-        }
-
-        //==============================================================================
-        // A component to hold the AudioProcessorEditor, and cope with some housekeeping
-        // chores when it changes or repaints.
-        class EditorCompWrapper  : public juce::Component
-                                 #if ! JUCE_MAC
-                                   , public FocusChangeListener
-                                 #endif
-        {
-        public:
-            EditorCompWrapper (void* const hostWindow_,
-                               Component* const editorComp,
-                               JuceCustomUIView* const owner_)
-                : hostWindow (hostWindow_),
-                  owner (owner_),
-                  titleW (0),
-                  titleH (0)
-            {
-               #if ! JucePlugin_EditorRequiresKeyboardFocus
-                setMouseClickGrabsKeyboardFocus (false);
-                setWantsKeyboardFocus (false);
-               #endif
-                setOpaque (true);
-                setBroughtToFrontOnMouseClick (true);
-                setBounds (editorComp->getBounds());
-                editorComp->setTopLeftPosition (0, 0);
-                addAndMakeVisible (editorComp);
-
-               #if JUCE_WINDOWS
-                attachSubWindow (hostWindow, titleW, titleH, this);
-               #else
-                nsWindow = attachSubWindow (hostWindow, this);
-               #endif
-                setVisible (true);
-
-               #if JUCE_WINDOWS && ! JucePlugin_EditorRequiresKeyboardFocus
-                Desktop::getInstance().addFocusChangeListener (this);
-               #endif
-            }
-
-            ~EditorCompWrapper()
-            {
-                removeChildComponent (getEditor());
-
-               #if JUCE_WINDOWS && ! JucePlugin_EditorRequiresKeyboardFocus
-                Desktop::getInstance().removeFocusChangeListener (this);
-               #endif
-
-               #if JUCE_MAC
-                removeSubWindow (nsWindow, this);
-               #endif
-            }
-
-            void paint (Graphics&) {}
-
-            void resized()
-            {
-                juce::Component* const ed = getEditor();
-
-                if (ed != nullptr)
-                    ed->setBounds (getLocalBounds());
-
-                repaint();
-            }
-
-           #if JUCE_WINDOWS
-            void globalFocusChanged (juce::Component*)
-            {
-               #if ! JucePlugin_EditorRequiresKeyboardFocus
-                if (hasKeyboardFocus (true))
-                    passFocusToHostWindow (hostWindow);
-               #endif
-            }
-           #endif
-
-            void childBoundsChanged (juce::Component* child)
-            {
-                setSize (child->getWidth(), child->getHeight());
-                child->setTopLeftPosition (0, 0);
-
-               #if JUCE_WINDOWS
-                resizeHostWindow (hostWindow, titleW, titleH, this);
-               #endif
-                owner->updateSize();
-            }
-
-            void userTriedToCloseWindow() {}
-
-           #if JUCE_MAC && JucePlugin_EditorRequiresKeyboardFocus
-            bool keyPressed (const KeyPress& kp)
-            {
-                owner->updateSize();
-                forwardCurrentKeyEventToHostWindow();
-                return true;
-            }
-           #endif
-
-        private:
-            //==============================================================================
-            void* const hostWindow;
-            void* nsWindow;
-            JuceCustomUIView* const owner;
-            int titleW, titleH;
-
-            Component* getEditor() const        { return getChildComponent (0); }
-
-            JUCE_DECLARE_NON_COPYABLE_WITH_LEAK_DETECTOR (EditorCompWrapper);
-        };
-    };
-
-    JuceCustomUIView* getView() const
-    {
-        return dynamic_cast <JuceCustomUIView*> (fOurPlugInView);
-    }
-
-    void GetViewRect (Rect* size)
-    {
-        if (getView() != nullptr)
-            getView()->updateSize();
-
-        CEffectProcessRTAS::GetViewRect (size);
-    }
-
-    CPlugInView* CreateCPlugInView()
-    {
-        return new JuceCustomUIView (juceFilter, this);
-    }
-
-    void SetViewPort (GrafPtr port)
-    {
-        CEffectProcessRTAS::SetViewPort (port);
-
-        if (getView() != nullptr)
-            getView()->attachToWindow (port);
-    }
-
-    //==============================================================================
-protected:
-    ComponentResult GetDelaySamplesLong (long* aNumSamples)
-    {
-        if (aNumSamples != nullptr)
-            *aNumSamples = juceFilter != nullptr ? juceFilter->getLatencySamples() : 0;
-
-        return noErr;
-    }
-
-    //==============================================================================
-    void EffectInit()
-    {
-        SFicPlugInStemFormats stems;
-        GetProcessType()->GetStemFormats (&stems);
-
-        juceFilter->setPlayConfigDetails (fNumInputs, fNumOutputs,
-                                          juceFilter->getSampleRate(), juceFilter->getBlockSize());
-
-        AddControl (new CPluginControl_OnOff ('bypa', "Master Bypass\nMastrByp\nMByp\nByp", false, true));
-        DefineMasterBypassControlIndex (bypassControlIndex);
-
-        for (int i = 0; i < juceFilter->getNumParameters(); ++i)
-            AddControl (new JucePluginControl (juceFilter, i));
-
-        // we need to do this midi log-in to get timecode, regardless of whether
-        // the plugin actually uses midi...
-        if (MIDILogIn() == noErr)
-        {
-           #if JucePlugin_WantsMidiInput
-            CEffectType* const type = dynamic_cast <CEffectType*> (this->GetProcessType());
-
-            if (type != nullptr)
-            {
-                char nodeName [64];
-                type->GetProcessTypeName (63, nodeName);
-                p2cstrcpy (nodeName, reinterpret_cast <unsigned char*> (nodeName));
-
-                midiBufferNode = new CEffectMIDIOtherBufferedNode (&mMIDIWorld,
-                                                                   8192,
-                                                                   eLocalNode,
-                                                                   nodeName,
-                                                                   midiBuffer);
-
-                midiBufferNode->Initialize (1, true);
-            }
-           #endif
-        }
-
-        midiTransport = new CEffectMIDITransport (&mMIDIWorld);
-
-        juceFilter->setPlayHead (this);
-        juceFilter->addListener (this);
-
-        midiEvents.ensureSize (2048);
-    }
-
-    void handleAsyncUpdate()
-    {
-        if (! prepared)
-        {
-            sampleRate = gProcessGroup->GetSampleRate();
-            jassert (sampleRate > 0);
-
-            channels.calloc (jmax (juceFilter->getNumInputChannels(),
-                                   juceFilter->getNumOutputChannels()));
-
-            juceFilter->setPlayConfigDetails (fNumInputs, fNumOutputs,
-                                              sampleRate, mRTGlobals->mHWBufferSizeInSamples);
-
-            juceFilter->prepareToPlay (sampleRate, mRTGlobals->mHWBufferSizeInSamples);
-
-            prepared = true;
-        }
-    }
-
-    void RenderAudio (float** inputs, float** outputs, long numSamples)
-    {
-        if (! prepared)
-        {
-            asyncUpdater->triggerAsyncUpdate();
-            bypassBuffers (inputs, outputs, numSamples);
-            return;
-        }
-
-<<<<<<< HEAD
-        if (mBypassed)
-        {
-            bypassBuffers (inputs, outputs, numSamples);
-            return;
-        }
-
-        juceFilter->m_hasSideChain = false;
-        juceFilter->m_playPositionSamples = mRTGlobals->mRTASPlayPosition;
-
-=======
->>>>>>> c2faa9c7
-       #if JucePlugin_WantsMidiInput
-        midiEvents.clear();
-
-        const Cmn_UInt32 bufferSize = mRTGlobals->mHWBufferSizeInSamples;
-
-        if (midiBufferNode != 0)
-        {
-            if (midiBufferNode->GetAdvanceScheduleTime() != bufferSize)
-                midiBufferNode->SetAdvanceScheduleTime (bufferSize);
-
-            if (midiBufferNode->FillMIDIBuffer (mRTGlobals->mRunningTime, numSamples) == noErr)
-            {
-                jassert (midiBufferNode->GetBufferPtr() != 0);
-                const int numMidiEvents = midiBufferNode->GetBufferSize();
-
-                for (int i = 0; i < numMidiEvents; ++i)
-                {
-                    const DirectMidiPacket& m = midiBuffer[i];
-
-                    jassert ((int) m.mTimestamp < numSamples);
-
-                    midiEvents.addEvent (m.mData, m.mLength,
-                                         jlimit (0, (int) numSamples - 1, (int) m.mTimestamp));
-                }
-            }
-        }
-       #endif
-
-       #if JUCE_DEBUG || JUCE_LOG_ASSERTIONS
-        const int numMidiEventsComingIn = midiEvents.getNumEvents();
-        (void) numMidiEventsComingIn;
-       #endif
-
-        {
-            const ScopedLock sl (juceFilter->getCallbackLock());
-
-            const int numIn = juceFilter->getNumInputChannels();
-            const int numOut = juceFilter->getNumOutputChannels();
-            const int totalChans = jmax (numIn, numOut);
-
-            if (juceFilter->isSuspended())
-            {
-                for (int i = 0; i < numOut; ++i)
-                    zeromem (outputs [i], sizeof (float) * numSamples);
-            }
-            else
-            {
-                {
-                    int i;
-                    for (i = 0; i < numOut; ++i)
-                    {
-                        channels[i] = outputs [i];
-
-                        if (i < numIn && inputs != outputs)
-                            memcpy (outputs [i], inputs[i], sizeof (float) * numSamples);
-                    }
-
-                    for (; i < numIn; ++i)
-                        channels [i] = inputs [i];
-                }
-
-                AudioSampleBuffer chans (channels, totalChans, numSamples);
-
-                if (mBypassed)
-                    juceFilter->bypassedProcessBlock (chans, midiEvents);
-                else
-                    juceFilter->processBlock (chans, midiEvents);
-            }
-        }
-
-        if (! midiEvents.isEmpty())
-        {
-           #if JucePlugin_ProducesMidiOutput
-            const juce::uint8* midiEventData;
-            int midiEventSize, midiEventPosition;
-            MidiBuffer::Iterator i (midiEvents);
-
-            while (i.getNextEvent (midiEventData, midiEventSize, midiEventPosition))
-            {
-                //jassert (midiEventPosition >= 0 && midiEventPosition < (int) numSamples);
-            }
-           #elif JUCE_DEBUG || JUCE_LOG_ASSERTIONS
-            // if your plugin creates midi messages, you'll need to set
-            // the JucePlugin_ProducesMidiOutput macro to 1 in your
-            // JucePluginCharacteristics.h file
-            jassert (midiEvents.getNumEvents() <= numMidiEventsComingIn);
-           #endif
-
-            midiEvents.clear();
-        }
-    }
-
-    //==============================================================================
-    ComponentResult GetChunkSize (OSType chunkID, long* size)
-    {
-        if (chunkID == juceChunkType)
-        {
-            tempFilterData.setSize (0);
-            juceFilter->getStateInformation (tempFilterData);
-
-            *size = sizeof (SFicPlugInChunkHeader) + tempFilterData.getSize();
-            return noErr;
-        }
-
-        return CEffectProcessMIDI::GetChunkSize (chunkID, size);
-    }
-
-    ComponentResult GetChunk (OSType chunkID, SFicPlugInChunk* chunk)
-    {
-        if (chunkID == juceChunkType)
-        {
-            if (tempFilterData.getSize() == 0)
-                juceFilter->getStateInformation (tempFilterData);
-
-            chunk->fSize = sizeof (SFicPlugInChunkHeader) + tempFilterData.getSize();
-            tempFilterData.copyTo ((void*) chunk->fData, 0, tempFilterData.getSize());
-
-            tempFilterData.setSize (0);
-
-            return noErr;
-        }
-
-        return CEffectProcessMIDI::GetChunk (chunkID, chunk);
-    }
-
-    ComponentResult SetChunk (OSType chunkID, SFicPlugInChunk* chunk)
-    {
-        if (chunkID == juceChunkType)
-        {
-            tempFilterData.setSize (0);
-
-            if (chunk->fSize - sizeof (SFicPlugInChunkHeader) > 0)
-            {
-                juceFilter->setStateInformation ((void*) chunk->fData,
-                                                 chunk->fSize - sizeof (SFicPlugInChunkHeader));
-            }
-
-            return noErr;
-        }
-
-        return CEffectProcessMIDI::SetChunk (chunkID, chunk);
-    }
-
-    //==============================================================================
-    ComponentResult UpdateControlValue (long controlIndex, long value)
-    {
-        if (controlIndex != bypassControlIndex)
-            juceFilter->setParameter (controlIndex - 2, longToFloat (value));
-        else
-            mBypassed = (value > 0);
-
-        return CProcess::UpdateControlValue (controlIndex, value);
-    }
-
-    //==============================================================================
-    bool getCurrentPosition (AudioPlayHead::CurrentPositionInfo& info)
-    {
-        // this method can only be called while the plugin is running
-        jassert (prepared);
-
-        Cmn_Float64 bpm = 120.0;
-        Cmn_Int32 num = 4, denom = 4;
-        Cmn_Int64 ticks = 0;
-        Cmn_Bool isPlaying = false;
-
-        if (midiTransport != nullptr)
-        {
-            midiTransport->GetCurrentTempo (&bpm);
-            midiTransport->IsTransportPlaying (&isPlaying);
-            midiTransport->GetCurrentMeter (&num, &denom);
-
-            // (The following is a work-around because GetCurrentTickPosition() doesn't work correctly).
-            Cmn_Int64 sampleLocation;
-
-            if (isPlaying)
-                midiTransport->GetCurrentRTASSampleLocation (&sampleLocation);
-            else
-                midiTransport->GetCurrentTDMSampleLocation (&sampleLocation);
-
-            midiTransport->GetCustomTickPosition (&ticks, sampleLocation);
-
-            info.timeInSamples = (int64) sampleLocation;
-            info.timeInSeconds = sampleLocation / sampleRate;
-        }
-        else
-        {
-            info.timeInSamples = 0;
-            info.timeInSeconds = 0;
-        }
-
-        info.bpm = bpm;
-        info.timeSigNumerator = num;
-        info.timeSigDenominator = denom;
-        info.isPlaying = isPlaying;
-        info.isRecording = false;
-        info.ppqPosition = ticks / 960000.0;
-        info.ppqPositionOfLastBarStart = 0; //xxx no idea how to get this correctly..
-        info.isLooping = false;
-        info.ppqLoopStart = 0;
-        info.ppqLoopEnd = 0;
-
-        double framesPerSec = 24.0;
-
-        switch (fTimeCodeInfo.mFrameRate)
-        {
-            case ficFrameRate_24Frame:       info.frameRate = AudioPlayHead::fps24;       break;
-            case ficFrameRate_25Frame:       info.frameRate = AudioPlayHead::fps25;       framesPerSec = 25.0; break;
-            case ficFrameRate_2997NonDrop:   info.frameRate = AudioPlayHead::fps2997;     framesPerSec = 29.97002997; break;
-            case ficFrameRate_2997DropFrame: info.frameRate = AudioPlayHead::fps2997drop; framesPerSec = 29.97002997; break;
-            case ficFrameRate_30NonDrop:     info.frameRate = AudioPlayHead::fps30;       framesPerSec = 30.0; break;
-            case ficFrameRate_30DropFrame:   info.frameRate = AudioPlayHead::fps30drop;   framesPerSec = 30.0; break;
-            case ficFrameRate_23976:         info.frameRate = AudioPlayHead::fps24;       framesPerSec = 23.976; break;
-            default:                         info.frameRate = AudioPlayHead::fpsUnknown;  break;
-        }
-
-        info.editOriginTime = fTimeCodeInfo.mFrameOffset / framesPerSec;
-
-        return true;
-    }
-
-    void audioProcessorParameterChanged (AudioProcessor*, int index, float newValue)
-    {
-        SetControlValue (index + 2, floatToLong (newValue));
-    }
-
-    void audioProcessorParameterChangeGestureBegin (AudioProcessor*, int index)
-    {
-        TouchControl (index + 2);
-    }
-
-    void audioProcessorParameterChangeGestureEnd (AudioProcessor*, int index)
-    {
-        ReleaseControl (index + 2);
-    }
-
-    void audioProcessorChanged (AudioProcessor*)
-    {
-        // xxx is there an RTAS equivalent?
-    }
-
-    void touchAllParameters()
-    {
-        for (int i = 0; i < juceFilter->getNumParameters(); ++i)
-        {
-            audioProcessorParameterChangeGestureBegin (0, i);
-            audioProcessorParameterChanged (0, i, juceFilter->getParameter (i));
-            audioProcessorParameterChangeGestureEnd (0, i);
-        }
-    }
-
-public:
-    // Need to use an intermediate class here rather than inheriting from AsyncUpdater, so that it can
-    // be deleted before shutting down juce in our destructor.
-    class InternalAsyncUpdater  : public AsyncUpdater
-    {
-    public:
-        InternalAsyncUpdater (JucePlugInProcess& owner_)  : owner (owner_) {}
-        void handleAsyncUpdate()    { owner.handleAsyncUpdate(); }
-
-    private:
-        JucePlugInProcess& owner;
-    };
-
-    //==============================================================================
-private:
-    ScopedPointer<AudioProcessor> juceFilter;
-    MidiBuffer midiEvents;
-    ScopedPointer<CEffectMIDIOtherBufferedNode> midiBufferNode;
-    ScopedPointer<CEffectMIDITransport> midiTransport;
-    DirectMidiPacket midiBuffer [midiBufferSize];
-
-    ScopedPointer<InternalAsyncUpdater> asyncUpdater;
-
-    juce::MemoryBlock tempFilterData;
-    HeapBlock <float*> channels;
-    bool prepared;
-    double sampleRate;
-
-    static float longToFloat (const long n) noexcept
-    {
-        return (float) ((((double) n) + (double) 0x80000000) / (double) 0xffffffff);
-    }
-
-    static long floatToLong (const float n) noexcept
-    {
-        return roundToInt (jlimit (-(double) 0x80000000, (double) 0x7fffffff,
-                                   n * (double) 0xffffffff - (double) 0x80000000));
-    }
-
-    void bypassBuffers (float** const inputs, float** const outputs, const long numSamples) const
-    {
-        for (int i = fNumOutputs; --i >= 0;)
-        {
-            if (i < fNumInputs)
-                memcpy (outputs[i], inputs[i], numSamples * sizeof (float));
-            else
-                zeromem (outputs[i], numSamples * sizeof (float));
-        }
-    }
-
-    //==============================================================================
-    class JucePluginControl   : public CPluginControl
-    {
-    public:
-        //==============================================================================
-        JucePluginControl (AudioProcessor* const juceFilter_, const int index_)
-            : juceFilter (juceFilter_),
-              index (index_)
-        {
-        }
-
-        //==============================================================================
-        OSType GetID() const            { return index + 1; }
-        long GetDefaultValue() const    { return floatToLong (0); }
-        void SetDefaultValue (long)     {}
-        long GetNumSteps() const        { return 0xffffffff; }
-
-        long ConvertStringToValue (const char* valueString) const
-        {
-            return floatToLong (String (valueString).getFloatValue());
-        }
-
-        Cmn_Bool IsKeyValid (long key) const    { return true; }
-
-        void GetNameOfLength (char* name, int maxLength, OSType inControllerType) const
-        {
-            // Pro-tools expects all your parameters to have valid names!
-            jassert (juceFilter->getParameterName (index).isNotEmpty());
-
-            juceFilter->getParameterName (index).copyToUTF8 (name, maxLength);
-        }
-
-        long GetPriority() const        { return kFicCooperativeTaskPriority; }
-
-        long GetOrientation() const
-        {
-            return kDAE_LeftMinRightMax | kDAE_BottomMinTopMax
-                | kDAE_RotarySingleDotMode | kDAE_RotaryLeftMinRightMax;
-        }
-
-        long GetControlType() const     { return kDAE_ContinuousValues; }
-
-        void GetValueString (char* valueString, int maxLength, long value) const
-        {
-            juceFilter->getParameterText (index).copyToUTF8 (valueString, maxLength);
-        }
-
-        Cmn_Bool IsAutomatable() const
-        {
-            return juceFilter->isParameterAutomatable (index);
-        }
-
-    private:
-        //==============================================================================
-        AudioProcessor* const juceFilter;
-        const int index;
-
-        JUCE_DECLARE_NON_COPYABLE (JucePluginControl);
-    };
-};
-
-//==============================================================================
-class JucePlugInGroup   : public CEffectGroupMIDI
-{
-public:
-    //==============================================================================
-    JucePlugInGroup()
-    {
-        DefineManufacturerNamesAndID (JucePlugin_Manufacturer, JucePlugin_RTASManufacturerCode);
-        DefinePlugInNamesAndVersion (createRTASName().toUTF8(), JucePlugin_VersionCode);
-
-       #ifndef JUCE_DEBUG
-        AddGestalt (pluginGestalt_IsCacheable);
-       #endif
-    }
-
-    ~JucePlugInGroup()
-    {
-        shutdownJuce_GUI();
-    }
-
-    //==============================================================================
-    void CreateEffectTypes()
-    {
-        const short channelConfigs[][2] = { JucePlugin_PreferredChannelConfigurations };
-        const int numConfigs = numElementsInArray (channelConfigs);
-
-        // You need to actually add some configurations to the JucePlugin_PreferredChannelConfigurations
-        // value in your JucePluginCharacteristics.h file..
-        jassert (numConfigs > 0);
-
-        for (int i = 0; i < numConfigs; ++i)
-        {
-            CEffectType* const type
-                = new CEffectTypeRTAS ('jcaa' + i,
-                                       JucePlugin_RTASProductId,
-                                       JucePlugin_RTASCategory);
-
-            type->DefineTypeNames (createRTASName().toUTF8().getAddress());
-            type->DefineSampleRateSupport (eSupports48kAnd96kAnd192k);
-
-            type->DefineStemFormats (getFormatForChans (channelConfigs [i][0] != 0 ? channelConfigs [i][0] : channelConfigs [i][1]),
-                                     getFormatForChans (channelConfigs [i][1] != 0 ? channelConfigs [i][1] : channelConfigs [i][0]));
-
-           #if ! JucePlugin_RTASDisableBypass
-            type->AddGestalt (pluginGestalt_CanBypass);
-           #endif
-
-           #if JucePlugin_RTASDisableMultiMono
-            type->AddGestalt (pluginGestalt_DoesntSupportMultiMono);
-           #endif
-
-            type->AddGestalt (pluginGestalt_SupportsVariableQuanta);
-            type->AttachEffectProcessCreator (createNewProcess);
-
-            AddEffectType (type);
-        }
-    }
-
-    void Initialize()
-    {
-        CEffectGroupMIDI::Initialize();
-    }
-
-    //==============================================================================
-private:
-    static CEffectProcess* createNewProcess()
-    {
-       #if JUCE_WINDOWS
-        Process::setCurrentModuleInstanceHandle (gThisModule);
-       #endif
-
-        initialiseJuce_GUI();
-
-        return new JucePlugInProcess();
-    }
-
-    static String createRTASName()
-    {
-        return String (JucePlugin_Name) + "\n"
-                 + String (JucePlugin_Desc);
-    }
-
-    static EPlugIn_StemFormat getFormatForChans (const int numChans) noexcept
-    {
-        switch (numChans)
-        {
-            case 0:   return ePlugIn_StemFormat_Generic;
-            case 1:   return ePlugIn_StemFormat_Mono;
-            case 2:   return ePlugIn_StemFormat_Stereo;
-            case 3:   return ePlugIn_StemFormat_LCR;
-            case 4:   return ePlugIn_StemFormat_Quad;
-            case 5:   return ePlugIn_StemFormat_5dot0;
-            case 6:   return ePlugIn_StemFormat_5dot1;
-            case 7:   return ePlugIn_StemFormat_6dot1;
-
-           #if PT_VERS_MAJOR >= 9
-            case 8:   return ePlugIn_StemFormat_7dot1DTS;
-           #else
-            case 8:   return ePlugIn_StemFormat_7dot1;
-           #endif
-
-            default:  jassertfalse; break; // hmm - not a valid number of chans for RTAS..
-        }
-
-        return ePlugIn_StemFormat_Generic;
-    }
-};
-
-void initialiseMacRTAS();
-
-CProcessGroupInterface* CProcessGroup::CreateProcessGroup()
-{
-   #if JUCE_MAC
-    initialiseMacRTAS();
-   #endif
-
-    return new JucePlugInGroup();
-}
-
-#endif
+/*
+  ==============================================================================
+
+   This file is part of the JUCE library - "Jules' Utility Class Extensions"
+   Copyright 2004-11 by Raw Material Software Ltd.
+
+  ------------------------------------------------------------------------------
+
+   JUCE can be redistributed and/or modified under the terms of the GNU General
+   Public License (Version 2), as published by the Free Software Foundation.
+   A copy of the license is included in the JUCE distribution, or can be found
+   online at www.gnu.org/licenses.
+
+   JUCE is distributed in the hope that it will be useful, but WITHOUT ANY
+   WARRANTY; without even the implied warranty of MERCHANTABILITY or FITNESS FOR
+   A PARTICULAR PURPOSE.  See the GNU General Public License for more details.
+
+  ------------------------------------------------------------------------------
+
+   To release a closed-source product which uses JUCE, commercial licenses are
+   available: visit www.rawmaterialsoftware.com/juce for more information.
+
+  ==============================================================================
+*/
+
+// Your project must contain an AppConfig.h file with your project-specific settings in it,
+// and your header search path must make it accessible to the module's files.
+#include "AppConfig.h"
+
+#include "../utility/juce_CheckSettingMacros.h"
+
+#if JucePlugin_Build_RTAS
+
+#ifdef _MSC_VER
+ // (this is a workaround for a build problem in VC9)
+ #define _DO_NOT_DECLARE_INTERLOCKED_INTRINSICS_IN_MEMORY
+ #include <intrin.h>
+#endif
+
+#include "juce_RTAS_DigiCode_Header.h"
+
+#ifdef _MSC_VER
+ #include <Mac2Win.H>
+#endif
+
+/* Note about include paths
+   ------------------------
+
+   To be able to include all the Digidesign headers correctly, you'll need to add this
+   lot to your include path:
+
+    c:\yourdirectory\PT_80_SDK\AlturaPorts\TDMPlugins\PluginLibrary\EffectClasses
+    c:\yourdirectory\PT_80_SDK\AlturaPorts\TDMPlugins\PluginLibrary\ProcessClasses
+    c:\yourdirectory\PT_80_SDK\AlturaPorts\TDMPlugins\PluginLibrary\ProcessClasses\Interfaces
+    c:\yourdirectory\PT_80_SDK\AlturaPorts\TDMPlugins\PluginLibrary\Utilities
+    c:\yourdirectory\PT_80_SDK\AlturaPorts\TDMPlugins\PluginLibrary\RTASP_Adapt
+    c:\yourdirectory\PT_80_SDK\AlturaPorts\TDMPlugins\PluginLibrary\CoreClasses
+    c:\yourdirectory\PT_80_SDK\AlturaPorts\TDMPlugins\PluginLibrary\Controls
+    c:\yourdirectory\PT_80_SDK\AlturaPorts\TDMPlugins\PluginLibrary\Meters
+    c:\yourdirectory\PT_80_SDK\AlturaPorts\TDMPlugins\PluginLibrary\ViewClasses
+    c:\yourdirectory\PT_80_SDK\AlturaPorts\TDMPlugins\PluginLibrary\DSPClasses
+    c:\yourdirectory\PT_80_SDK\AlturaPorts\TDMPlugins\PluginLibrary\Interfaces
+    c:\yourdirectory\PT_80_SDK\AlturaPorts\TDMPlugins\common
+    c:\yourdirectory\PT_80_SDK\AlturaPorts\TDMPlugins\common\Platform
+    c:\yourdirectory\PT_80_SDK\AlturaPorts\TDMPlugins\SignalProcessing\Public
+    C:\yourdirectory\PT_80_SDK\AlturaPorts\TDMPlugIns\DSPManager\Interfaces
+    c:\yourdirectory\PT_80_SDK\AlturaPorts\SADriver\Interfaces
+    c:\yourdirectory\PT_80_SDK\AlturaPorts\DigiPublic\Interfaces
+    c:\yourdirectory\PT_80_SDK\AlturaPorts\Fic\Interfaces\DAEClient
+    c:\yourdirectory\PT_80_SDK\AlturaPorts\NewFileLibs\Cmn
+    c:\yourdirectory\PT_80_SDK\AlturaPorts\NewFileLibs\DOA
+    c:\yourdirectory\PT_80_SDK\AlturaPorts\AlturaSource\PPC_H
+    c:\yourdirectory\PT_80_SDK\AlturaPorts\AlturaSource\AppSupport
+    c:\yourdirectory\PT_80_SDK\AlturaPorts\DigiPublic
+    c:\yourdirectory\PT_80_SDK\AvidCode\AVX2sdk\AVX\avx2\avx2sdk\inc
+    c:\yourdirectory\PT_80_SDK\xplat\AVX\avx2\avx2sdk\inc
+
+   NB. If you hit a huge pile of bugs around here, make sure that you've not got the
+   Apple QuickTime headers before the PT headers in your path, because there are
+   some filename clashes between them.
+
+*/
+#include <CEffectGroupMIDI.h>
+#include <CEffectProcessMIDI.h>
+#include <CEffectProcessRTAS.h>
+#include <CCustomView.h>
+#include <CEffectTypeRTAS.h>
+#include <CPluginControl.h>
+#include <CPluginControl_OnOff.h>
+#include <FicProcessTokens.h>
+#include <ExternalVersionDefines.h>
+
+//==============================================================================
+#ifdef _MSC_VER
+ #pragma pack (push, 8)
+ #pragma warning (disable: 4263 4264)
+#endif
+
+#include "../utility/juce_IncludeModuleHeaders.h"
+
+#ifdef _MSC_VER
+ #pragma pack (pop)
+
+ #if JUCE_DEBUGxxx // (the debug lib in the 8.0 SDK fails to link, so we'll stick to the release one...)
+  #define PT_LIB_PATH  JucePlugin_WinBag_path "\\Debug\\lib\\"
+ #else
+  #define PT_LIB_PATH  JucePlugin_WinBag_path "\\Release\\lib\\"
+ #endif
+
+ #pragma comment(lib, PT_LIB_PATH "DAE.lib")
+ #pragma comment(lib, PT_LIB_PATH "DigiExt.lib")
+ #pragma comment(lib, PT_LIB_PATH "DSI.lib")
+ #pragma comment(lib, PT_LIB_PATH "PluginLib.lib")
+#endif
+
+#undef Component
+#undef MemoryBlock
+
+//==============================================================================
+#if JUCE_WINDOWS
+  extern void JUCE_CALLTYPE attachSubWindow (void* hostWindow, int& titleW, int& titleH, juce::Component* comp);
+  extern void JUCE_CALLTYPE resizeHostWindow (void* hostWindow, int& titleW, int& titleH, juce::Component* comp);
+ #if ! JucePlugin_EditorRequiresKeyboardFocus
+  extern void JUCE_CALLTYPE passFocusToHostWindow (void* hostWindow);
+ #endif
+#else
+  extern void* attachSubWindow (void* hostWindowRef, juce::Component* comp);
+  extern void removeSubWindow (void* nsWindow, juce::Component* comp);
+  extern void forwardCurrentKeyEventToHostWindow();
+#endif
+
+const int midiBufferSize = 1024;
+const OSType juceChunkType = 'juce';
+static const int bypassControlIndex = 1;
+
+//==============================================================================
+/** Somewhere in the codebase of your plugin, you need to implement this function
+    and make it return a new instance of the filter subclass that you're building.
+*/
+extern AudioProcessor* JUCE_CALLTYPE createPluginFilter();
+
+static int numInstances = 0;
+
+
+//==============================================================================
+class JucePlugInProcess  : public CEffectProcessMIDI,
+                           public CEffectProcessRTAS,
+                           public AudioProcessorListener,
+                           public AudioPlayHead
+{
+public:
+    //==============================================================================
+    JucePlugInProcess()
+        : prepared (false),
+          sampleRate (44100.0)
+    {
+        asyncUpdater = new InternalAsyncUpdater (*this);
+        juceFilter = createPluginFilter();
+        jassert (juceFilter != nullptr);
+
+        juceFilter->wrapperType = AudioProcessor::wrapperType_RTAS;
+
+        AddChunk (juceChunkType, "Juce Audio Plugin Data");
+
+        ++numInstances;
+    }
+
+    ~JucePlugInProcess()
+    {
+        JUCE_AUTORELEASEPOOL
+
+        if (mLoggedIn)
+            MIDILogOut();
+
+        midiBufferNode = nullptr;
+        midiTransport = nullptr;
+
+        if (prepared)
+            juceFilter->releaseResources();
+
+        juceFilter = nullptr;
+        asyncUpdater = nullptr;
+
+        if (--numInstances == 0)
+        {
+           #if JUCE_MAC
+            // Hack to allow any NSWindows to clear themselves up before returning to PT..
+            for (int i = 20; --i >= 0;)
+                MessageManager::getInstance()->runDispatchLoopUntil (1);
+           #endif
+
+            shutdownJuce_GUI();
+        }
+    }
+
+    //==============================================================================
+    class JuceCustomUIView  : public CCustomView,
+                              public Timer
+    {
+    public:
+        //==============================================================================
+        JuceCustomUIView (AudioProcessor* const filter_,
+                          JucePlugInProcess* const process_)
+            : filter (filter_),
+              process (process_)
+        {
+            // setting the size in here crashes PT for some reason, so keep it simple..
+        }
+
+        ~JuceCustomUIView()
+        {
+            deleteEditorComp();
+        }
+
+        //==============================================================================
+        void updateSize()
+        {
+            if (editorComp == nullptr)
+            {
+                editorComp = filter->createEditorIfNeeded();
+                jassert (editorComp != nullptr);
+            }
+
+            if (editorComp->getWidth() != 0 && editorComp->getHeight() != 0)
+            {
+                Rect oldRect;
+                GetRect (&oldRect);
+
+                Rect r;
+                r.left = 0;
+                r.top = 0;
+                r.right = editorComp->getWidth();
+                r.bottom = editorComp->getHeight();
+                SetRect (&r);
+
+                if ((oldRect.right != r.right) || (oldRect.bottom != r.bottom))
+                    startTimer (50);
+            }
+        }
+
+        void timerCallback()
+        {
+            if (! juce::Component::isMouseButtonDownAnywhere())
+            {
+                stopTimer();
+
+                // Send a token to the host to tell it about the resize
+                SSetProcessWindowResizeToken token (process->fRootNameId, process->fRootNameId);
+                FicSDSDispatchToken (&token);
+            }
+        }
+
+        void attachToWindow (GrafPtr port)
+        {
+            if (port != 0)
+            {
+                JUCE_AUTORELEASEPOOL
+                updateSize();
+
+               #if JUCE_WINDOWS
+                void* const hostWindow = (void*) ASI_GethWnd ((WindowPtr) port);
+               #else
+                void* const hostWindow = (void*) GetWindowFromPort (port);
+               #endif
+                wrapper = nullptr;
+                wrapper = new EditorCompWrapper (hostWindow, editorComp, this);
+
+                process->touchAllParameters();
+            }
+            else
+            {
+                deleteEditorComp();
+            }
+        }
+
+        void DrawContents (Rect*)
+        {
+           #if JUCE_WINDOWS
+            if (wrapper != nullptr)
+            {
+                ComponentPeer* const peer = wrapper->getPeer();
+
+                if (peer != nullptr)
+                {
+                    // (seems to be required in PT6.4, but not in 7.x)
+                    peer->repaint (wrapper->getLocalBounds());
+                }
+            }
+           #endif
+        }
+
+        void DrawBackground (Rect*)  {}
+
+        //==============================================================================
+    private:
+        AudioProcessor* const filter;
+        JucePlugInProcess* const process;
+        ScopedPointer<juce::Component> wrapper;
+        ScopedPointer<AudioProcessorEditor> editorComp;
+
+        void deleteEditorComp()
+        {
+            if (editorComp != 0 || wrapper != nullptr)
+            {
+                JUCE_AUTORELEASEPOOL
+                PopupMenu::dismissAllActiveMenus();
+
+                juce::Component* const modalComponent = juce::Component::getCurrentlyModalComponent();
+                if (modalComponent != nullptr)
+                    modalComponent->exitModalState (0);
+
+                filter->editorBeingDeleted (editorComp);
+
+                editorComp = nullptr;
+                wrapper = nullptr;
+            }
+        }
+
+        //==============================================================================
+        // A component to hold the AudioProcessorEditor, and cope with some housekeeping
+        // chores when it changes or repaints.
+        class EditorCompWrapper  : public juce::Component
+                                 #if ! JUCE_MAC
+                                   , public FocusChangeListener
+                                 #endif
+        {
+        public:
+            EditorCompWrapper (void* const hostWindow_,
+                               Component* const editorComp,
+                               JuceCustomUIView* const owner_)
+                : hostWindow (hostWindow_),
+                  owner (owner_),
+                  titleW (0),
+                  titleH (0)
+            {
+               #if ! JucePlugin_EditorRequiresKeyboardFocus
+                setMouseClickGrabsKeyboardFocus (false);
+                setWantsKeyboardFocus (false);
+               #endif
+                setOpaque (true);
+                setBroughtToFrontOnMouseClick (true);
+                setBounds (editorComp->getBounds());
+                editorComp->setTopLeftPosition (0, 0);
+                addAndMakeVisible (editorComp);
+
+               #if JUCE_WINDOWS
+                attachSubWindow (hostWindow, titleW, titleH, this);
+               #else
+                nsWindow = attachSubWindow (hostWindow, this);
+               #endif
+                setVisible (true);
+
+               #if JUCE_WINDOWS && ! JucePlugin_EditorRequiresKeyboardFocus
+                Desktop::getInstance().addFocusChangeListener (this);
+               #endif
+            }
+
+            ~EditorCompWrapper()
+            {
+                removeChildComponent (getEditor());
+
+               #if JUCE_WINDOWS && ! JucePlugin_EditorRequiresKeyboardFocus
+                Desktop::getInstance().removeFocusChangeListener (this);
+               #endif
+
+               #if JUCE_MAC
+                removeSubWindow (nsWindow, this);
+               #endif
+            }
+
+            void paint (Graphics&) {}
+
+            void resized()
+            {
+                juce::Component* const ed = getEditor();
+
+                if (ed != nullptr)
+                    ed->setBounds (getLocalBounds());
+
+                repaint();
+            }
+
+           #if JUCE_WINDOWS
+            void globalFocusChanged (juce::Component*)
+            {
+               #if ! JucePlugin_EditorRequiresKeyboardFocus
+                if (hasKeyboardFocus (true))
+                    passFocusToHostWindow (hostWindow);
+               #endif
+            }
+           #endif
+
+            void childBoundsChanged (juce::Component* child)
+            {
+                setSize (child->getWidth(), child->getHeight());
+                child->setTopLeftPosition (0, 0);
+
+               #if JUCE_WINDOWS
+                resizeHostWindow (hostWindow, titleW, titleH, this);
+               #endif
+                owner->updateSize();
+            }
+
+            void userTriedToCloseWindow() {}
+
+           #if JUCE_MAC && JucePlugin_EditorRequiresKeyboardFocus
+            bool keyPressed (const KeyPress& kp)
+            {
+                owner->updateSize();
+                forwardCurrentKeyEventToHostWindow();
+                return true;
+            }
+           #endif
+
+        private:
+            //==============================================================================
+            void* const hostWindow;
+            void* nsWindow;
+            JuceCustomUIView* const owner;
+            int titleW, titleH;
+
+            Component* getEditor() const        { return getChildComponent (0); }
+
+            JUCE_DECLARE_NON_COPYABLE_WITH_LEAK_DETECTOR (EditorCompWrapper);
+        };
+    };
+
+    JuceCustomUIView* getView() const
+    {
+        return dynamic_cast <JuceCustomUIView*> (fOurPlugInView);
+    }
+
+    void GetViewRect (Rect* size)
+    {
+        if (getView() != nullptr)
+            getView()->updateSize();
+
+        CEffectProcessRTAS::GetViewRect (size);
+    }
+
+    CPlugInView* CreateCPlugInView()
+    {
+        return new JuceCustomUIView (juceFilter, this);
+    }
+
+    void SetViewPort (GrafPtr port)
+    {
+        CEffectProcessRTAS::SetViewPort (port);
+
+        if (getView() != nullptr)
+            getView()->attachToWindow (port);
+    }
+
+    //==============================================================================
+protected:
+    ComponentResult GetDelaySamplesLong (long* aNumSamples)
+    {
+        if (aNumSamples != nullptr)
+            *aNumSamples = juceFilter != nullptr ? juceFilter->getLatencySamples() : 0;
+
+        return noErr;
+    }
+
+    //==============================================================================
+    void EffectInit()
+    {
+        SFicPlugInStemFormats stems;
+        GetProcessType()->GetStemFormats (&stems);
+
+        juceFilter->setPlayConfigDetails (fNumInputs, fNumOutputs,
+                                          juceFilter->getSampleRate(), juceFilter->getBlockSize());
+
+        AddControl (new CPluginControl_OnOff ('bypa', "Master Bypass\nMastrByp\nMByp\nByp", false, true));
+        DefineMasterBypassControlIndex (bypassControlIndex);
+
+        for (int i = 0; i < juceFilter->getNumParameters(); ++i)
+            AddControl (new JucePluginControl (juceFilter, i));
+
+        // we need to do this midi log-in to get timecode, regardless of whether
+        // the plugin actually uses midi...
+        if (MIDILogIn() == noErr)
+        {
+           #if JucePlugin_WantsMidiInput
+            CEffectType* const type = dynamic_cast <CEffectType*> (this->GetProcessType());
+
+            if (type != nullptr)
+            {
+                char nodeName [64];
+                type->GetProcessTypeName (63, nodeName);
+                p2cstrcpy (nodeName, reinterpret_cast <unsigned char*> (nodeName));
+
+                midiBufferNode = new CEffectMIDIOtherBufferedNode (&mMIDIWorld,
+                                                                   8192,
+                                                                   eLocalNode,
+                                                                   nodeName,
+                                                                   midiBuffer);
+
+                midiBufferNode->Initialize (1, true);
+            }
+           #endif
+        }
+
+        midiTransport = new CEffectMIDITransport (&mMIDIWorld);
+
+        juceFilter->setPlayHead (this);
+        juceFilter->addListener (this);
+
+        midiEvents.ensureSize (2048);
+    }
+
+    void handleAsyncUpdate()
+    {
+        if (! prepared)
+        {
+            sampleRate = gProcessGroup->GetSampleRate();
+            jassert (sampleRate > 0);
+
+            channels.calloc (jmax (juceFilter->getNumInputChannels(),
+                                   juceFilter->getNumOutputChannels()));
+
+            juceFilter->setPlayConfigDetails (fNumInputs, fNumOutputs,
+                                              sampleRate, mRTGlobals->mHWBufferSizeInSamples);
+
+            juceFilter->prepareToPlay (sampleRate, mRTGlobals->mHWBufferSizeInSamples);
+
+            prepared = true;
+        }
+    }
+
+    void RenderAudio (float** inputs, float** outputs, long numSamples)
+    {
+        if (! prepared)
+        {
+            asyncUpdater->triggerAsyncUpdate();
+            bypassBuffers (inputs, outputs, numSamples);
+            return;
+        }
+
+        juceFilter->m_hasSideChain = false;
+        juceFilter->m_playPositionSamples = mRTGlobals->mRTASPlayPosition;
+
+       #if JucePlugin_WantsMidiInput
+        midiEvents.clear();
+
+        const Cmn_UInt32 bufferSize = mRTGlobals->mHWBufferSizeInSamples;
+
+        if (midiBufferNode != 0)
+        {
+            if (midiBufferNode->GetAdvanceScheduleTime() != bufferSize)
+                midiBufferNode->SetAdvanceScheduleTime (bufferSize);
+
+            if (midiBufferNode->FillMIDIBuffer (mRTGlobals->mRunningTime, numSamples) == noErr)
+            {
+                jassert (midiBufferNode->GetBufferPtr() != 0);
+                const int numMidiEvents = midiBufferNode->GetBufferSize();
+
+                for (int i = 0; i < numMidiEvents; ++i)
+                {
+                    const DirectMidiPacket& m = midiBuffer[i];
+
+                    jassert ((int) m.mTimestamp < numSamples);
+
+                    midiEvents.addEvent (m.mData, m.mLength,
+                                         jlimit (0, (int) numSamples - 1, (int) m.mTimestamp));
+                }
+            }
+        }
+       #endif
+
+       #if JUCE_DEBUG || JUCE_LOG_ASSERTIONS
+        const int numMidiEventsComingIn = midiEvents.getNumEvents();
+        (void) numMidiEventsComingIn;
+       #endif
+
+        {
+            const ScopedLock sl (juceFilter->getCallbackLock());
+
+            const int numIn = juceFilter->getNumInputChannels();
+            const int numOut = juceFilter->getNumOutputChannels();
+            const int totalChans = jmax (numIn, numOut);
+
+            if (juceFilter->isSuspended())
+            {
+                for (int i = 0; i < numOut; ++i)
+                    zeromem (outputs [i], sizeof (float) * numSamples);
+            }
+            else
+            {
+                {
+                    int i;
+                    for (i = 0; i < numOut; ++i)
+                    {
+                        channels[i] = outputs [i];
+
+                        if (i < numIn && inputs != outputs)
+                            memcpy (outputs [i], inputs[i], sizeof (float) * numSamples);
+                    }
+
+                    for (; i < numIn; ++i)
+                        channels [i] = inputs [i];
+                }
+
+                AudioSampleBuffer chans (channels, totalChans, numSamples);
+
+                if (mBypassed)
+                    juceFilter->bypassedProcessBlock (chans, midiEvents);
+                else
+                    juceFilter->processBlock (chans, midiEvents);
+            }
+        }
+
+        if (! midiEvents.isEmpty())
+        {
+           #if JucePlugin_ProducesMidiOutput
+            const juce::uint8* midiEventData;
+            int midiEventSize, midiEventPosition;
+            MidiBuffer::Iterator i (midiEvents);
+
+            while (i.getNextEvent (midiEventData, midiEventSize, midiEventPosition))
+            {
+                //jassert (midiEventPosition >= 0 && midiEventPosition < (int) numSamples);
+            }
+           #elif JUCE_DEBUG || JUCE_LOG_ASSERTIONS
+            // if your plugin creates midi messages, you'll need to set
+            // the JucePlugin_ProducesMidiOutput macro to 1 in your
+            // JucePluginCharacteristics.h file
+            jassert (midiEvents.getNumEvents() <= numMidiEventsComingIn);
+           #endif
+
+            midiEvents.clear();
+        }
+    }
+
+    //==============================================================================
+    ComponentResult GetChunkSize (OSType chunkID, long* size)
+    {
+        if (chunkID == juceChunkType)
+        {
+            tempFilterData.setSize (0);
+            juceFilter->getStateInformation (tempFilterData);
+
+            *size = sizeof (SFicPlugInChunkHeader) + tempFilterData.getSize();
+            return noErr;
+        }
+
+        return CEffectProcessMIDI::GetChunkSize (chunkID, size);
+    }
+
+    ComponentResult GetChunk (OSType chunkID, SFicPlugInChunk* chunk)
+    {
+        if (chunkID == juceChunkType)
+        {
+            if (tempFilterData.getSize() == 0)
+                juceFilter->getStateInformation (tempFilterData);
+
+            chunk->fSize = sizeof (SFicPlugInChunkHeader) + tempFilterData.getSize();
+            tempFilterData.copyTo ((void*) chunk->fData, 0, tempFilterData.getSize());
+
+            tempFilterData.setSize (0);
+
+            return noErr;
+        }
+
+        return CEffectProcessMIDI::GetChunk (chunkID, chunk);
+    }
+
+    ComponentResult SetChunk (OSType chunkID, SFicPlugInChunk* chunk)
+    {
+        if (chunkID == juceChunkType)
+        {
+            tempFilterData.setSize (0);
+
+            if (chunk->fSize - sizeof (SFicPlugInChunkHeader) > 0)
+            {
+                juceFilter->setStateInformation ((void*) chunk->fData,
+                                                 chunk->fSize - sizeof (SFicPlugInChunkHeader));
+            }
+
+            return noErr;
+        }
+
+        return CEffectProcessMIDI::SetChunk (chunkID, chunk);
+    }
+
+    //==============================================================================
+    ComponentResult UpdateControlValue (long controlIndex, long value)
+    {
+        if (controlIndex != bypassControlIndex)
+            juceFilter->setParameter (controlIndex - 2, longToFloat (value));
+        else
+            mBypassed = (value > 0);
+
+        return CProcess::UpdateControlValue (controlIndex, value);
+    }
+
+    //==============================================================================
+    bool getCurrentPosition (AudioPlayHead::CurrentPositionInfo& info)
+    {
+        // this method can only be called while the plugin is running
+        jassert (prepared);
+
+        Cmn_Float64 bpm = 120.0;
+        Cmn_Int32 num = 4, denom = 4;
+        Cmn_Int64 ticks = 0;
+        Cmn_Bool isPlaying = false;
+
+        if (midiTransport != nullptr)
+        {
+            midiTransport->GetCurrentTempo (&bpm);
+            midiTransport->IsTransportPlaying (&isPlaying);
+            midiTransport->GetCurrentMeter (&num, &denom);
+
+            // (The following is a work-around because GetCurrentTickPosition() doesn't work correctly).
+            Cmn_Int64 sampleLocation;
+
+            if (isPlaying)
+                midiTransport->GetCurrentRTASSampleLocation (&sampleLocation);
+            else
+                midiTransport->GetCurrentTDMSampleLocation (&sampleLocation);
+
+            midiTransport->GetCustomTickPosition (&ticks, sampleLocation);
+
+            info.timeInSamples = (int64) sampleLocation;
+            info.timeInSeconds = sampleLocation / sampleRate;
+        }
+        else
+        {
+            info.timeInSamples = 0;
+            info.timeInSeconds = 0;
+        }
+
+        info.bpm = bpm;
+        info.timeSigNumerator = num;
+        info.timeSigDenominator = denom;
+        info.isPlaying = isPlaying;
+        info.isRecording = false;
+        info.ppqPosition = ticks / 960000.0;
+        info.ppqPositionOfLastBarStart = 0; //xxx no idea how to get this correctly..
+        info.isLooping = false;
+        info.ppqLoopStart = 0;
+        info.ppqLoopEnd = 0;
+
+        double framesPerSec = 24.0;
+
+        switch (fTimeCodeInfo.mFrameRate)
+        {
+            case ficFrameRate_24Frame:       info.frameRate = AudioPlayHead::fps24;       break;
+            case ficFrameRate_25Frame:       info.frameRate = AudioPlayHead::fps25;       framesPerSec = 25.0; break;
+            case ficFrameRate_2997NonDrop:   info.frameRate = AudioPlayHead::fps2997;     framesPerSec = 29.97002997; break;
+            case ficFrameRate_2997DropFrame: info.frameRate = AudioPlayHead::fps2997drop; framesPerSec = 29.97002997; break;
+            case ficFrameRate_30NonDrop:     info.frameRate = AudioPlayHead::fps30;       framesPerSec = 30.0; break;
+            case ficFrameRate_30DropFrame:   info.frameRate = AudioPlayHead::fps30drop;   framesPerSec = 30.0; break;
+            case ficFrameRate_23976:         info.frameRate = AudioPlayHead::fps24;       framesPerSec = 23.976; break;
+            default:                         info.frameRate = AudioPlayHead::fpsUnknown;  break;
+        }
+
+        info.editOriginTime = fTimeCodeInfo.mFrameOffset / framesPerSec;
+
+        return true;
+    }
+
+    void audioProcessorParameterChanged (AudioProcessor*, int index, float newValue)
+    {
+        SetControlValue (index + 2, floatToLong (newValue));
+    }
+
+    void audioProcessorParameterChangeGestureBegin (AudioProcessor*, int index)
+    {
+        TouchControl (index + 2);
+    }
+
+    void audioProcessorParameterChangeGestureEnd (AudioProcessor*, int index)
+    {
+        ReleaseControl (index + 2);
+    }
+
+    void audioProcessorChanged (AudioProcessor*)
+    {
+        // xxx is there an RTAS equivalent?
+    }
+
+    void touchAllParameters()
+    {
+        for (int i = 0; i < juceFilter->getNumParameters(); ++i)
+        {
+            audioProcessorParameterChangeGestureBegin (0, i);
+            audioProcessorParameterChanged (0, i, juceFilter->getParameter (i));
+            audioProcessorParameterChangeGestureEnd (0, i);
+        }
+    }
+
+public:
+    // Need to use an intermediate class here rather than inheriting from AsyncUpdater, so that it can
+    // be deleted before shutting down juce in our destructor.
+    class InternalAsyncUpdater  : public AsyncUpdater
+    {
+    public:
+        InternalAsyncUpdater (JucePlugInProcess& owner_)  : owner (owner_) {}
+        void handleAsyncUpdate()    { owner.handleAsyncUpdate(); }
+
+    private:
+        JucePlugInProcess& owner;
+    };
+
+    //==============================================================================
+private:
+    ScopedPointer<AudioProcessor> juceFilter;
+    MidiBuffer midiEvents;
+    ScopedPointer<CEffectMIDIOtherBufferedNode> midiBufferNode;
+    ScopedPointer<CEffectMIDITransport> midiTransport;
+    DirectMidiPacket midiBuffer [midiBufferSize];
+
+    ScopedPointer<InternalAsyncUpdater> asyncUpdater;
+
+    juce::MemoryBlock tempFilterData;
+    HeapBlock <float*> channels;
+    bool prepared;
+    double sampleRate;
+
+    static float longToFloat (const long n) noexcept
+    {
+        return (float) ((((double) n) + (double) 0x80000000) / (double) 0xffffffff);
+    }
+
+    static long floatToLong (const float n) noexcept
+    {
+        return roundToInt (jlimit (-(double) 0x80000000, (double) 0x7fffffff,
+                                   n * (double) 0xffffffff - (double) 0x80000000));
+    }
+
+    void bypassBuffers (float** const inputs, float** const outputs, const long numSamples) const
+    {
+        for (int i = fNumOutputs; --i >= 0;)
+        {
+            if (i < fNumInputs)
+                memcpy (outputs[i], inputs[i], numSamples * sizeof (float));
+            else
+                zeromem (outputs[i], numSamples * sizeof (float));
+        }
+    }
+
+    //==============================================================================
+    class JucePluginControl   : public CPluginControl
+    {
+    public:
+        //==============================================================================
+        JucePluginControl (AudioProcessor* const juceFilter_, const int index_)
+            : juceFilter (juceFilter_),
+              index (index_)
+        {
+        }
+
+        //==============================================================================
+        OSType GetID() const            { return index + 1; }
+        long GetDefaultValue() const    { return floatToLong (0); }
+        void SetDefaultValue (long)     {}
+        long GetNumSteps() const        { return 0xffffffff; }
+
+        long ConvertStringToValue (const char* valueString) const
+        {
+            return floatToLong (String (valueString).getFloatValue());
+        }
+
+        Cmn_Bool IsKeyValid (long key) const    { return true; }
+
+        void GetNameOfLength (char* name, int maxLength, OSType inControllerType) const
+        {
+            // Pro-tools expects all your parameters to have valid names!
+            jassert (juceFilter->getParameterName (index).isNotEmpty());
+
+            juceFilter->getParameterName (index).copyToUTF8 (name, maxLength);
+        }
+
+        long GetPriority() const        { return kFicCooperativeTaskPriority; }
+
+        long GetOrientation() const
+        {
+            return kDAE_LeftMinRightMax | kDAE_BottomMinTopMax
+                | kDAE_RotarySingleDotMode | kDAE_RotaryLeftMinRightMax;
+        }
+
+        long GetControlType() const     { return kDAE_ContinuousValues; }
+
+        void GetValueString (char* valueString, int maxLength, long value) const
+        {
+            juceFilter->getParameterText (index).copyToUTF8 (valueString, maxLength);
+        }
+
+        Cmn_Bool IsAutomatable() const
+        {
+            return juceFilter->isParameterAutomatable (index);
+        }
+
+    private:
+        //==============================================================================
+        AudioProcessor* const juceFilter;
+        const int index;
+
+        JUCE_DECLARE_NON_COPYABLE (JucePluginControl);
+    };
+};
+
+//==============================================================================
+class JucePlugInGroup   : public CEffectGroupMIDI
+{
+public:
+    //==============================================================================
+    JucePlugInGroup()
+    {
+        DefineManufacturerNamesAndID (JucePlugin_Manufacturer, JucePlugin_RTASManufacturerCode);
+        DefinePlugInNamesAndVersion (createRTASName().toUTF8(), JucePlugin_VersionCode);
+
+       #ifndef JUCE_DEBUG
+        AddGestalt (pluginGestalt_IsCacheable);
+       #endif
+    }
+
+    ~JucePlugInGroup()
+    {
+        shutdownJuce_GUI();
+    }
+
+    //==============================================================================
+    void CreateEffectTypes()
+    {
+        const short channelConfigs[][2] = { JucePlugin_PreferredChannelConfigurations };
+        const int numConfigs = numElementsInArray (channelConfigs);
+
+        // You need to actually add some configurations to the JucePlugin_PreferredChannelConfigurations
+        // value in your JucePluginCharacteristics.h file..
+        jassert (numConfigs > 0);
+
+        for (int i = 0; i < numConfigs; ++i)
+        {
+            CEffectType* const type
+                = new CEffectTypeRTAS ('jcaa' + i,
+                                       JucePlugin_RTASProductId,
+                                       JucePlugin_RTASCategory);
+
+            type->DefineTypeNames (createRTASName().toUTF8().getAddress());
+            type->DefineSampleRateSupport (eSupports48kAnd96kAnd192k);
+
+            type->DefineStemFormats (getFormatForChans (channelConfigs [i][0] != 0 ? channelConfigs [i][0] : channelConfigs [i][1]),
+                                     getFormatForChans (channelConfigs [i][1] != 0 ? channelConfigs [i][1] : channelConfigs [i][0]));
+
+           #if ! JucePlugin_RTASDisableBypass
+            type->AddGestalt (pluginGestalt_CanBypass);
+           #endif
+
+           #if JucePlugin_RTASDisableMultiMono
+            type->AddGestalt (pluginGestalt_DoesntSupportMultiMono);
+           #endif
+
+            type->AddGestalt (pluginGestalt_SupportsVariableQuanta);
+            type->AttachEffectProcessCreator (createNewProcess);
+
+            AddEffectType (type);
+        }
+    }
+
+    void Initialize()
+    {
+        CEffectGroupMIDI::Initialize();
+    }
+
+    //==============================================================================
+private:
+    static CEffectProcess* createNewProcess()
+    {
+       #if JUCE_WINDOWS
+        Process::setCurrentModuleInstanceHandle (gThisModule);
+       #endif
+
+        initialiseJuce_GUI();
+
+        return new JucePlugInProcess();
+    }
+
+    static String createRTASName()
+    {
+        return String (JucePlugin_Name) + "\n"
+                 + String (JucePlugin_Desc);
+    }
+
+    static EPlugIn_StemFormat getFormatForChans (const int numChans) noexcept
+    {
+        switch (numChans)
+        {
+            case 0:   return ePlugIn_StemFormat_Generic;
+            case 1:   return ePlugIn_StemFormat_Mono;
+            case 2:   return ePlugIn_StemFormat_Stereo;
+            case 3:   return ePlugIn_StemFormat_LCR;
+            case 4:   return ePlugIn_StemFormat_Quad;
+            case 5:   return ePlugIn_StemFormat_5dot0;
+            case 6:   return ePlugIn_StemFormat_5dot1;
+            case 7:   return ePlugIn_StemFormat_6dot1;
+
+           #if PT_VERS_MAJOR >= 9
+            case 8:   return ePlugIn_StemFormat_7dot1DTS;
+           #else
+            case 8:   return ePlugIn_StemFormat_7dot1;
+           #endif
+
+            default:  jassertfalse; break; // hmm - not a valid number of chans for RTAS..
+        }
+
+        return ePlugIn_StemFormat_Generic;
+    }
+};
+
+void initialiseMacRTAS();
+
+CProcessGroupInterface* CProcessGroup::CreateProcessGroup()
+{
+   #if JUCE_MAC
+    initialiseMacRTAS();
+   #endif
+
+    return new JucePlugInGroup();
+}
+
+#endif