--- conflicted
+++ resolved
@@ -1,171 +1,161 @@
-/*
-  ==============================================================================
-
-   This file is part of the JUCE library.
-   Copyright (c) 2017 - ROLI Ltd.
-
-   JUCE is an open source library subject to commercial or open-source
-   licensing.
-
-   By using JUCE, you agree to the terms of both the JUCE 5 End-User License
-   Agreement and JUCE 5 Privacy Policy (both updated and effective as of the
-   27th April 2017).
-
-   End User License Agreement: www.juce.com/juce-5-licence
-   Privacy Policy: www.juce.com/juce-5-privacy-policy
-
-   Or: You may also use this code under the terms of the GPL v3 (see
-   www.gnu.org/licenses).
-
-   JUCE IS PROVIDED "AS IS" WITHOUT ANY WARRANTY, AND ALL WARRANTIES, WHETHER
-   EXPRESSED OR IMPLIED, INCLUDING MERCHANTABILITY AND FITNESS FOR PURPOSE, ARE
-   DISCLAIMED.
-
-  ==============================================================================
-*/
-
-#include "../../juce_core/system/juce_TargetPlatform.h"
-#include "../utility/juce_CheckSettingMacros.h"
-
-#if JucePlugin_Build_RTAS
-
-// (these functions are in their own file because of problems including windows.h
-// at the same time as the Digi headers)
-
-#define _DO_NOT_DECLARE_INTERLOCKED_INTRINSICS_IN_MEMORY // (workaround for a VC build problem)
-
-#undef _WIN32_WINNT
-#define _WIN32_WINNT 0x0500
-#undef STRICT
-#define STRICT
-#include <intrin.h>
-#include <windows.h>
-
-#pragma pack (push, 8)
-#include "../utility/juce_IncludeModuleHeaders.h"
-#pragma pack (pop)
-
-//==============================================================================
-void JUCE_CALLTYPE attachSubWindow (void* hostWindow,
-                                    int& titleW, int& titleH,
-                                    Component* comp)
-{
-    using namespace juce;
-<<<<<<< HEAD
-=======
-
->>>>>>> d275f3f7
-    RECT clientRect;
-    GetClientRect ((HWND) hostWindow, &clientRect);
-
-    titleW = clientRect.right - clientRect.left;
-    titleH = jmax (0, (int) (clientRect.bottom - clientRect.top) - comp->getHeight());
-    comp->setTopLeftPosition (0, titleH);
-
-    comp->addToDesktop (0);
-
-    HWND plugWnd = (HWND) comp->getWindowHandle();
-    SetParent (plugWnd, (HWND) hostWindow);
-
-    DWORD val = GetWindowLong (plugWnd, GWL_STYLE);
-    val = (val & ~WS_POPUP) | WS_CHILD;
-    SetWindowLong (plugWnd, GWL_STYLE, val);
-
-    val = GetWindowLong ((HWND) hostWindow, GWL_STYLE);
-    SetWindowLong ((HWND) hostWindow, GWL_STYLE, val | WS_CLIPCHILDREN);
-}
-
-void JUCE_CALLTYPE resizeHostWindow (void* hostWindow,
-                                     int& titleW, int& titleH,
-                                     Component* comp)
-{
-    using namespace juce;
-<<<<<<< HEAD
-=======
-
->>>>>>> d275f3f7
-    RECT clientRect, windowRect;
-    GetClientRect ((HWND) hostWindow, &clientRect);
-    GetWindowRect ((HWND) hostWindow, &windowRect);
-    const int borderW = (windowRect.right - windowRect.left) - (clientRect.right - clientRect.left);
-    const int borderH = (windowRect.bottom - windowRect.top) - (clientRect.bottom - clientRect.top);
-
-    SetWindowPos ((HWND) hostWindow, 0, 0, 0,
-                  borderW + jmax (titleW, comp->getWidth()),
-                  borderH + comp->getHeight() + titleH,
-                  SWP_NOACTIVATE | SWP_NOMOVE | SWP_NOZORDER | SWP_NOOWNERZORDER);
-}
-
-// RTAS is 32bit, This is just to avoid entire solution not building (64bit RTAS is bogus)
-#if ! _WIN64
-extern "C" BOOL WINAPI DllMainRTAS (HINSTANCE, DWORD, LPVOID);
-
-extern "C" BOOL WINAPI DllMain (HINSTANCE instance, DWORD reason, LPVOID reserved)
-{
-    if (reason == DLL_PROCESS_ATTACH)
-<<<<<<< HEAD
-       juce::Process::setCurrentModuleInstanceHandle (instance);
-=======
-        juce::Process::setCurrentModuleInstanceHandle (instance);
->>>>>>> d275f3f7
-
-    if (GetModuleHandleA ("DAE.DLL") != 0)
-        return DllMainRTAS (instance, reason, reserved);
-
-    juce::ignoreUnused (reserved);
-    return TRUE;
-}
-#endif
-
-#if ! JucePlugin_EditorRequiresKeyboardFocus
-
-namespace
-{
-    HWND findMDIParentOf (HWND w)
-    {
-        const int frameThickness = GetSystemMetrics (SM_CYFIXEDFRAME);
-
-        while (w != 0)
-        {
-            HWND parent = GetParent (w);
-
-            if (parent == 0)
-                break;
-
-            TCHAR windowType [32] = { 0 };
-            GetClassName (parent, windowType, 31);
-
-            if (juce::String (windowType).equalsIgnoreCase ("MDIClient"))
-            {
-                w = parent;
-                break;
-            }
-
-            RECT windowPos, parentPos;
-            GetWindowRect (w, &windowPos);
-            GetWindowRect (parent, &parentPos);
-
-            int dw = (parentPos.right - parentPos.left) - (windowPos.right - windowPos.left);
-            int dh = (parentPos.bottom - parentPos.top) - (windowPos.bottom - windowPos.top);
-
-            if (dw > 100 || dh > 100)
-                break;
-
-            w = parent;
-
-            if (dw == 2 * frameThickness)
-                break;
-        }
-
-        return w;
-    }
-}
-
-void JUCE_CALLTYPE passFocusToHostWindow (void* hostWindow)
-{
-    SetFocus (findMDIParentOf ((HWND) hostWindow));
-}
-
-#endif
-
-#endif
+/*
+  ==============================================================================
+
+   This file is part of the JUCE library.
+   Copyright (c) 2017 - ROLI Ltd.
+
+   JUCE is an open source library subject to commercial or open-source
+   licensing.
+
+   By using JUCE, you agree to the terms of both the JUCE 5 End-User License
+   Agreement and JUCE 5 Privacy Policy (both updated and effective as of the
+   27th April 2017).
+
+   End User License Agreement: www.juce.com/juce-5-licence
+   Privacy Policy: www.juce.com/juce-5-privacy-policy
+
+   Or: You may also use this code under the terms of the GPL v3 (see
+   www.gnu.org/licenses).
+
+   JUCE IS PROVIDED "AS IS" WITHOUT ANY WARRANTY, AND ALL WARRANTIES, WHETHER
+   EXPRESSED OR IMPLIED, INCLUDING MERCHANTABILITY AND FITNESS FOR PURPOSE, ARE
+   DISCLAIMED.
+
+  ==============================================================================
+*/
+
+#include "../../juce_core/system/juce_TargetPlatform.h"
+#include "../utility/juce_CheckSettingMacros.h"
+
+#if JucePlugin_Build_RTAS
+
+// (these functions are in their own file because of problems including windows.h
+// at the same time as the Digi headers)
+
+#define _DO_NOT_DECLARE_INTERLOCKED_INTRINSICS_IN_MEMORY // (workaround for a VC build problem)
+
+#undef _WIN32_WINNT
+#define _WIN32_WINNT 0x0500
+#undef STRICT
+#define STRICT
+#include <intrin.h>
+#include <windows.h>
+
+#pragma pack (push, 8)
+#include "../utility/juce_IncludeModuleHeaders.h"
+#pragma pack (pop)
+
+//==============================================================================
+void JUCE_CALLTYPE attachSubWindow (void* hostWindow,
+                                    int& titleW, int& titleH,
+                                    Component* comp)
+{
+    using namespace juce;
+
+    RECT clientRect;
+    GetClientRect ((HWND) hostWindow, &clientRect);
+
+    titleW = clientRect.right - clientRect.left;
+    titleH = jmax (0, (int) (clientRect.bottom - clientRect.top) - comp->getHeight());
+    comp->setTopLeftPosition (0, titleH);
+
+    comp->addToDesktop (0);
+
+    HWND plugWnd = (HWND) comp->getWindowHandle();
+    SetParent (plugWnd, (HWND) hostWindow);
+
+    DWORD val = GetWindowLong (plugWnd, GWL_STYLE);
+    val = (val & ~WS_POPUP) | WS_CHILD;
+    SetWindowLong (plugWnd, GWL_STYLE, val);
+
+    val = GetWindowLong ((HWND) hostWindow, GWL_STYLE);
+    SetWindowLong ((HWND) hostWindow, GWL_STYLE, val | WS_CLIPCHILDREN);
+}
+
+void JUCE_CALLTYPE resizeHostWindow (void* hostWindow,
+                                     int& titleW, int& titleH,
+                                     Component* comp)
+{
+    using namespace juce;
+
+    RECT clientRect, windowRect;
+    GetClientRect ((HWND) hostWindow, &clientRect);
+    GetWindowRect ((HWND) hostWindow, &windowRect);
+    const int borderW = (windowRect.right - windowRect.left) - (clientRect.right - clientRect.left);
+    const int borderH = (windowRect.bottom - windowRect.top) - (clientRect.bottom - clientRect.top);
+
+    SetWindowPos ((HWND) hostWindow, 0, 0, 0,
+                  borderW + jmax (titleW, comp->getWidth()),
+                  borderH + comp->getHeight() + titleH,
+                  SWP_NOACTIVATE | SWP_NOMOVE | SWP_NOZORDER | SWP_NOOWNERZORDER);
+}
+
+// RTAS is 32bit, This is just to avoid entire solution not building (64bit RTAS is bogus)
+#if ! _WIN64
+extern "C" BOOL WINAPI DllMainRTAS (HINSTANCE, DWORD, LPVOID);
+
+extern "C" BOOL WINAPI DllMain (HINSTANCE instance, DWORD reason, LPVOID reserved)
+{
+    if (reason == DLL_PROCESS_ATTACH)
+        juce::Process::setCurrentModuleInstanceHandle (instance);
+
+    if (GetModuleHandleA ("DAE.DLL") != 0)
+        return DllMainRTAS (instance, reason, reserved);
+
+    juce::ignoreUnused (reserved);
+    return TRUE;
+}
+#endif
+
+#if ! JucePlugin_EditorRequiresKeyboardFocus
+
+namespace
+{
+    HWND findMDIParentOf (HWND w)
+    {
+        const int frameThickness = GetSystemMetrics (SM_CYFIXEDFRAME);
+
+        while (w != 0)
+        {
+            HWND parent = GetParent (w);
+
+            if (parent == 0)
+                break;
+
+            TCHAR windowType [32] = { 0 };
+            GetClassName (parent, windowType, 31);
+
+            if (juce::String (windowType).equalsIgnoreCase ("MDIClient"))
+            {
+                w = parent;
+                break;
+            }
+
+            RECT windowPos, parentPos;
+            GetWindowRect (w, &windowPos);
+            GetWindowRect (parent, &parentPos);
+
+            int dw = (parentPos.right - parentPos.left) - (windowPos.right - windowPos.left);
+            int dh = (parentPos.bottom - parentPos.top) - (windowPos.bottom - windowPos.top);
+
+            if (dw > 100 || dh > 100)
+                break;
+
+            w = parent;
+
+            if (dw == 2 * frameThickness)
+                break;
+        }
+
+        return w;
+    }
+}
+
+void JUCE_CALLTYPE passFocusToHostWindow (void* hostWindow)
+{
+    SetFocus (findMDIParentOf ((HWND) hostWindow));
+}
+
+#endif
+
+#endif