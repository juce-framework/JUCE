/*
  ==============================================================================

   This file is part of the JUCE library.
   Copyright (c) 2020 - Raw Material Software Limited

   JUCE is an open source library subject to commercial or open-source
   licensing.

   The code included in this file is provided under the terms of the ISC license
   http://www.isc.org/downloads/software-support-policy/isc-license. Permission
   To use, copy, modify, and/or distribute this software for any purpose with or
   without fee is hereby granted provided that the above copyright notice and
   this permission notice appear in all copies.

   JUCE IS PROVIDED "AS IS" WITHOUT ANY WARRANTY, AND ALL WARRANTIES, WHETHER
   EXPRESSED OR IMPLIED, INCLUDING MERCHANTABILITY AND FITNESS FOR PURPOSE, ARE
   DISCLAIMED.

  ==============================================================================
*/

namespace juce
{

#if JUCE_COREAUDIO_LOGGING_ENABLED
 #define JUCE_COREAUDIOLOG(a) { String camsg ("CoreAudio: "); camsg << a; Logger::writeToLog (camsg); }
#else
 #define JUCE_COREAUDIOLOG(a)
#endif

JUCE_BEGIN_IGNORE_WARNINGS_GCC_LIKE ("-Wnonnull")

constexpr auto juceAudioObjectPropertyElementMain =
       #if defined (MAC_OS_VERSION_12_0)
        kAudioObjectPropertyElementMain;
       #else
        kAudioObjectPropertyElementMaster;
       #endif

//==============================================================================
struct AsyncRestarter
{
    virtual ~AsyncRestarter() = default;
    virtual void restartAsync() = 0;
};

struct SystemVol
{
    SystemVol (AudioObjectPropertySelector selector) noexcept
        : outputDeviceID (kAudioObjectUnknown)
    {
        addr.mScope    = kAudioObjectPropertyScopeGlobal;
        addr.mElement  = juceAudioObjectPropertyElementMain;
        addr.mSelector = kAudioHardwarePropertyDefaultOutputDevice;

        if (AudioObjectHasProperty (kAudioObjectSystemObject, &addr))
        {
            UInt32 deviceIDSize = sizeof (outputDeviceID);
            OSStatus status = AudioObjectGetPropertyData (kAudioObjectSystemObject, &addr, 0, nullptr, &deviceIDSize, &outputDeviceID);

            if (status == noErr)
            {
                addr.mElement  = juceAudioObjectPropertyElementMain;
                addr.mSelector = selector;
                addr.mScope    = kAudioDevicePropertyScopeOutput;

                if (! AudioObjectHasProperty (outputDeviceID, &addr))
                    outputDeviceID = kAudioObjectUnknown;
            }
        }
    }

    float getGain() const noexcept
    {
        Float32 gain = 0;

        if (outputDeviceID != kAudioObjectUnknown)
        {
            UInt32 size = sizeof (gain);
            AudioObjectGetPropertyData (outputDeviceID, &addr,  0, nullptr, &size, &gain);
        }

        return (float) gain;
    }

    bool setGain (float gain) const noexcept
    {
        if (outputDeviceID != kAudioObjectUnknown && canSetVolume())
        {
            Float32 newVolume = gain;
            UInt32 size = sizeof (newVolume);

            return AudioObjectSetPropertyData (outputDeviceID, &addr, 0, nullptr, size, &newVolume) == noErr;
        }

        return false;
    }

    bool isMuted() const noexcept
    {
        UInt32 muted = 0;

        if (outputDeviceID != kAudioObjectUnknown)
        {
            UInt32 size = sizeof (muted);
            AudioObjectGetPropertyData (outputDeviceID, &addr, 0, nullptr, &size, &muted);
        }

        return muted != 0;
    }

    bool setMuted (bool mute) const noexcept
    {
        if (outputDeviceID != kAudioObjectUnknown && canSetVolume())
        {
            UInt32 newMute = mute ? 1 : 0;
            UInt32 size = sizeof (newMute);

            return AudioObjectSetPropertyData (outputDeviceID, &addr, 0, nullptr, size, &newMute) == noErr;
        }

        return false;
    }

private:
    AudioDeviceID outputDeviceID;
    AudioObjectPropertyAddress addr;

    bool canSetVolume() const noexcept
    {
        Boolean isSettable = NO;
        return AudioObjectIsPropertySettable (outputDeviceID, &addr, &isSettable) == noErr && isSettable;
    }
};

JUCE_END_IGNORE_WARNINGS_GCC_LIKE

constexpr auto juceAudioHardwareServiceDeviceProperty_VirtualMainVolume =
       #if defined (MAC_OS_VERSION_12_0)
        kAudioHardwareServiceDeviceProperty_VirtualMainVolume;
       #else
        kAudioHardwareServiceDeviceProperty_VirtualMasterVolume;
       #endif

#define JUCE_SYSTEMAUDIOVOL_IMPLEMENTED 1
float JUCE_CALLTYPE SystemAudioVolume::getGain()              { return SystemVol (juceAudioHardwareServiceDeviceProperty_VirtualMainVolume).getGain(); }
bool  JUCE_CALLTYPE SystemAudioVolume::setGain (float gain)   { return SystemVol (juceAudioHardwareServiceDeviceProperty_VirtualMainVolume).setGain (gain); }
bool  JUCE_CALLTYPE SystemAudioVolume::isMuted()              { return SystemVol (kAudioDevicePropertyMute).isMuted(); }
bool  JUCE_CALLTYPE SystemAudioVolume::setMuted (bool mute)   { return SystemVol (kAudioDevicePropertyMute).setMuted (mute); }

//==============================================================================
struct CoreAudioClasses
{

class CoreAudioIODeviceType;
class CoreAudioIODevice;

//==============================================================================
class CoreAudioInternal  : private Timer,
                           private AsyncUpdater
{
public:
    CoreAudioInternal (CoreAudioIODevice& d, AudioDeviceID id, bool input, bool output)
        : owner (d),
          deviceID (id),
          isInputDevice  (input),
          isOutputDevice (output)
    {
        jassert (deviceID != 0);

        updateDetailsFromDevice();
        JUCE_COREAUDIOLOG ("Creating CoreAudioInternal\n"
                           << (isInputDevice  ? ("    inputDeviceId "  + String (deviceID) + "\n") : "")
                           << (isOutputDevice ? ("    outputDeviceId " + String (deviceID) + "\n") : "")
                           << getDeviceDetails().joinIntoString ("\n    "));

        AudioObjectPropertyAddress pa;
        pa.mSelector = kAudioObjectPropertySelectorWildcard;
        pa.mScope = kAudioObjectPropertyScopeWildcard;
        pa.mElement = kAudioObjectPropertyElementWildcard;

        AudioObjectAddPropertyListener (deviceID, &pa, deviceListenerProc, this);
    }

    ~CoreAudioInternal() override
    {
        stopTimer();
        cancelPendingUpdate();

        AudioObjectPropertyAddress pa;
        pa.mSelector = kAudioObjectPropertySelectorWildcard;
        pa.mScope = kAudioObjectPropertyScopeWildcard;
        pa.mElement = kAudioObjectPropertyElementWildcard;

        AudioObjectRemovePropertyListener (deviceID, &pa, deviceListenerProc, this);

        stop (false);
    }

    void allocateTempBuffers()
    {
        auto tempBufSize = bufferSize + 4;
        audioBuffer.calloc ((numInputChans + numOutputChans) * tempBufSize);

        tempInputBuffers.calloc  (numInputChans + 2);
        tempOutputBuffers.calloc (numOutputChans + 2);

        int count = 0;
        for (int i = 0; i < numInputChans;  ++i)  tempInputBuffers[i]  = audioBuffer + count++ * tempBufSize;
        for (int i = 0; i < numOutputChans; ++i)  tempOutputBuffers[i] = audioBuffer + count++ * tempBufSize;
    }

    struct CallbackDetailsForChannel
    {
        int streamNum;
        int dataOffsetSamples;
        int dataStrideSamples;
    };

    // returns the number of actual available channels
    StringArray getChannelInfo (bool input, Array<CallbackDetailsForChannel>& newChannelInfo) const
    {
        StringArray newNames;
        int chanNum = 0;
        UInt32 size;

        AudioObjectPropertyAddress pa;
        pa.mSelector = kAudioDevicePropertyStreamConfiguration;
        pa.mScope = input ? kAudioDevicePropertyScopeInput : kAudioDevicePropertyScopeOutput;
        pa.mElement = juceAudioObjectPropertyElementMain;

        if (OK (AudioObjectGetPropertyDataSize (deviceID, &pa, 0, nullptr, &size)))
        {
            HeapBlock<AudioBufferList> bufList;
            bufList.calloc (size, 1);

            if (OK (AudioObjectGetPropertyData (deviceID, &pa, 0, nullptr, &size, bufList)))
            {
                const int numStreams = (int) bufList->mNumberBuffers;

                for (int i = 0; i < numStreams; ++i)
                {
                    auto& b = bufList->mBuffers[i];

                    for (unsigned int j = 0; j < b.mNumberChannels; ++j)
                    {
                        String name;
                        NSString* nameNSString = nil;
                        size = sizeof (nameNSString);

                        pa.mSelector = kAudioObjectPropertyElementName;
                        pa.mElement = (AudioObjectPropertyElement) chanNum + 1;

                        if (AudioObjectGetPropertyData (deviceID, &pa, 0, nullptr, &size, &nameNSString) == noErr)
                        {
                            name = nsStringToJuce (nameNSString);
                            [nameNSString release];
                        }

                        if ((input ? activeInputChans : activeOutputChans) [chanNum])
                        {
                            CallbackDetailsForChannel info = { i, (int) j, (int) b.mNumberChannels };
                            newChannelInfo.add (info);
                        }

                        if (name.isEmpty())
                            name << (input ? "Input " : "Output ") << (chanNum + 1);

                        newNames.add (name);
                        ++chanNum;
                    }
                }
            }
        }

        return newNames;
    }

    Array<double> getSampleRatesFromDevice() const
    {
        Array<double> newSampleRates;

        AudioObjectPropertyAddress pa;
        pa.mScope = kAudioObjectPropertyScopeWildcard;
        pa.mElement = juceAudioObjectPropertyElementMain;
        pa.mSelector = kAudioDevicePropertyAvailableNominalSampleRates;
        UInt32 size = 0;

        if (OK (AudioObjectGetPropertyDataSize (deviceID, &pa, 0, nullptr, &size)))
        {
            HeapBlock<AudioValueRange> ranges;
            ranges.calloc (size, 1);

            if (OK (AudioObjectGetPropertyData (deviceID, &pa, 0, nullptr, &size, ranges)))
            {
                for (auto r : { 8000, 11025, 16000, 22050, 32000,
                                44100, 48000, 88200, 96000, 176400,
                                192000, 352800, 384000, 705600, 768000 })
                {
                    auto rate = (double) r;

                    for (int j = size / (int) sizeof (AudioValueRange); --j >= 0;)
                    {
                        if (rate >= ranges[j].mMinimum - 2 && rate <= ranges[j].mMaximum + 2)
                        {
                            newSampleRates.add (rate);
                            break;
                        }
                    }
                }
            }
        }

        if (newSampleRates.isEmpty() && sampleRate > 0)
            newSampleRates.add (sampleRate);

        return newSampleRates;
    }

    Array<int> getBufferSizesFromDevice() const
    {
        Array<int> newBufferSizes;

        AudioObjectPropertyAddress pa;
        pa.mScope = kAudioObjectPropertyScopeWildcard;
        pa.mElement = juceAudioObjectPropertyElementMain;
        pa.mSelector = kAudioDevicePropertyBufferFrameSizeRange;
        UInt32 size = 0;

        if (OK (AudioObjectGetPropertyDataSize (deviceID, &pa, 0, nullptr, &size)))
        {
            HeapBlock<AudioValueRange> ranges;
            ranges.calloc (size, 1);

            if (OK (AudioObjectGetPropertyData (deviceID, &pa, 0, nullptr, &size, ranges)))
            {
                newBufferSizes.add ((int) (ranges[0].mMinimum + 15) & ~15);

                for (int i = 32; i <= 2048; i += 32)
                {
                    for (int j = size / (int) sizeof (AudioValueRange); --j >= 0;)
                    {
                        if (i >= ranges[j].mMinimum && i <= ranges[j].mMaximum)
                        {
                            newBufferSizes.addIfNotAlreadyThere (i);
                            break;
                        }
                    }
                }

                if (bufferSize > 0)
                    newBufferSizes.addIfNotAlreadyThere (bufferSize);
            }
        }

        if (newBufferSizes.isEmpty() && bufferSize > 0)
            newBufferSizes.add (bufferSize);

        return newBufferSizes;
    }

    int getLatencyFromDevice (AudioObjectPropertyScope scope) const
    {
        UInt32 latency = 0;
        UInt32 size = sizeof (latency);
        AudioObjectPropertyAddress pa;
        pa.mElement = juceAudioObjectPropertyElementMain;
        pa.mSelector = kAudioDevicePropertyLatency;
        pa.mScope = scope;
        AudioObjectGetPropertyData (deviceID, &pa, 0, nullptr, &size, &latency);

        UInt32 safetyOffset = 0;
        size = sizeof (safetyOffset);
        pa.mSelector = kAudioDevicePropertySafetyOffset;
        AudioObjectGetPropertyData (deviceID, &pa, 0, nullptr, &size, &safetyOffset);

        return (int) (latency + safetyOffset);
    }

    int getBitDepthFromDevice (AudioObjectPropertyScope scope) const
    {
        AudioObjectPropertyAddress pa;
        pa.mElement = juceAudioObjectPropertyElementMain;
        pa.mSelector = kAudioStreamPropertyPhysicalFormat;
        pa.mScope = scope;

        AudioStreamBasicDescription asbd;
        UInt32 size = sizeof (asbd);

        if (OK (AudioObjectGetPropertyData (deviceID, &pa, 0, nullptr, &size, &asbd)))
            return (int) asbd.mBitsPerChannel;

        return 0;
    }

    int getFrameSizeFromDevice() const
    {
        AudioObjectPropertyAddress pa;
        pa.mScope = kAudioObjectPropertyScopeWildcard;
        pa.mElement = juceAudioObjectPropertyElementMain;
        pa.mSelector = kAudioDevicePropertyBufferFrameSize;

        UInt32 framesPerBuf = (UInt32) bufferSize;
        UInt32 size = sizeof (framesPerBuf);
        AudioObjectGetPropertyData (deviceID, &pa, 0, nullptr, &size, &framesPerBuf);
        return (int) framesPerBuf;
    }

    bool isDeviceAlive() const
    {
        AudioObjectPropertyAddress pa;
        pa.mScope = kAudioObjectPropertyScopeWildcard;
        pa.mElement = juceAudioObjectPropertyElementMain;
        pa.mSelector = kAudioDevicePropertyDeviceIsAlive;

        UInt32 isAlive = 0;
        UInt32 size = sizeof (isAlive);
        return deviceID != 0
                && OK (AudioObjectGetPropertyData (deviceID, &pa, 0, nullptr, &size, &isAlive))
                && isAlive != 0;
    }

    bool updateDetailsFromDevice()
    {
        stopTimer();

        if (! isDeviceAlive())
            return false;

        // this collects all the new details from the device without any locking, then
        // locks + swaps them afterwards.

        auto newSampleRate = getNominalSampleRate();
        auto newBufferSize = getFrameSizeFromDevice();

        auto newBufferSizes = getBufferSizesFromDevice();
        auto newSampleRates = getSampleRatesFromDevice();

        auto newInputLatency  = getLatencyFromDevice (kAudioDevicePropertyScopeInput);
        auto newOutputLatency = getLatencyFromDevice (kAudioDevicePropertyScopeOutput);

        Array<CallbackDetailsForChannel> newInChans, newOutChans;
        auto newInNames  = isInputDevice  ? getChannelInfo (true,  newInChans)  : StringArray();
        auto newOutNames = isOutputDevice ? getChannelInfo (false, newOutChans) : StringArray();

        auto inputBitDepth  = isInputDevice  ? getBitDepthFromDevice (kAudioDevicePropertyScopeInput)  : 0;
        auto outputBitDepth = isOutputDevice ? getBitDepthFromDevice (kAudioDevicePropertyScopeOutput) : 0;
        auto newBitDepth = jmax (inputBitDepth, outputBitDepth);

        {
            const ScopedLock sl (callbackLock);

            bitDepth = newBitDepth > 0 ? newBitDepth : 32;

            if (newSampleRate > 0)
                sampleRate = newSampleRate;

            inputLatency  = newInputLatency;
            outputLatency = newOutputLatency;
            bufferSize = newBufferSize;

            sampleRates.swapWith (newSampleRates);
            bufferSizes.swapWith (newBufferSizes);

            inChanNames.swapWith (newInNames);
            outChanNames.swapWith (newOutNames);

            inputChannelInfo.swapWith (newInChans);
            outputChannelInfo.swapWith (newOutChans);

            numInputChans  = inputChannelInfo.size();
            numOutputChans = outputChannelInfo.size();

            allocateTempBuffers();
        }

        return true;
    }

    StringArray getDeviceDetails()
    {
        StringArray result;

        String availableSampleRates ("Available sample rates:");

        for (auto& s : sampleRates)
            availableSampleRates << " " << s;

        result.add (availableSampleRates);
        result.add ("Sample rate: " + String (sampleRate));
        String availableBufferSizes ("Available buffer sizes:");

        for (auto& b : bufferSizes)
            availableBufferSizes << " " << b;

        result.add (availableBufferSizes);
        result.add ("Buffer size: " + String (bufferSize));
        result.add ("Bit depth: " + String (bitDepth));
        result.add ("Input latency: " + String (inputLatency));
        result.add ("Output latency: " + String (outputLatency));
        result.add ("Input channel names: "  +  inChanNames.joinIntoString (" "));
        result.add ("Output channel names: " + outChanNames.joinIntoString (" "));

        return result;
    }

    //==============================================================================
    StringArray getSources (bool input)
    {
        StringArray s;
        HeapBlock<OSType> types;
        auto num = getAllDataSourcesForDevice (deviceID, types);

        for (int i = 0; i < num; ++i)
        {
            AudioValueTranslation avt;
            char buffer[256];

            avt.mInputData = &(types[i]);
            avt.mInputDataSize = sizeof (UInt32);
            avt.mOutputData = buffer;
            avt.mOutputDataSize = 256;

            UInt32 transSize = sizeof (avt);

            AudioObjectPropertyAddress pa;
            pa.mSelector = kAudioDevicePropertyDataSourceNameForID;
            pa.mScope = input ? kAudioDevicePropertyScopeInput : kAudioDevicePropertyScopeOutput;
            pa.mElement = juceAudioObjectPropertyElementMain;

            if (OK (AudioObjectGetPropertyData (deviceID, &pa, 0, nullptr, &transSize, &avt)))
                s.add (buffer);
        }

        return s;
    }

    int getCurrentSourceIndex (bool input) const
    {
        OSType currentSourceID = 0;
        UInt32 size = sizeof (currentSourceID);
        int result = -1;

        AudioObjectPropertyAddress pa;
        pa.mSelector = kAudioDevicePropertyDataSource;
        pa.mScope = input ? kAudioDevicePropertyScopeInput : kAudioDevicePropertyScopeOutput;
        pa.mElement = juceAudioObjectPropertyElementMain;

        if (deviceID != 0)
        {
            if (OK (AudioObjectGetPropertyData (deviceID, &pa, 0, nullptr, &size, &currentSourceID)))
            {
                HeapBlock<OSType> types;
                auto num = getAllDataSourcesForDevice (deviceID, types);

                for (int i = 0; i < num; ++i)
                {
                    if (types[num] == currentSourceID)
                    {
                        result = i;
                        break;
                    }
                }
            }
        }

        return result;
    }

    void setCurrentSourceIndex (int index, bool input)
    {
        if (deviceID != 0)
        {
            HeapBlock<OSType> types;
            auto num = getAllDataSourcesForDevice (deviceID, types);

            if (isPositiveAndBelow (index, num))
            {
                AudioObjectPropertyAddress pa;
                pa.mSelector = kAudioDevicePropertyDataSource;
                pa.mScope = input ? kAudioDevicePropertyScopeInput : kAudioDevicePropertyScopeOutput;
                pa.mElement = juceAudioObjectPropertyElementMain;

                OSType typeId = types[index];

                OK (AudioObjectSetPropertyData (deviceID, &pa, 0, nullptr, sizeof (typeId), &typeId));
            }
        }
    }

    double getNominalSampleRate() const
    {
        AudioObjectPropertyAddress pa;
        pa.mSelector = kAudioDevicePropertyNominalSampleRate;
        pa.mScope = kAudioObjectPropertyScopeGlobal;
        pa.mElement = juceAudioObjectPropertyElementMain;
        Float64 sr = 0;
        UInt32 size = (UInt32) sizeof (sr);
        return OK (AudioObjectGetPropertyData (deviceID, &pa, 0, nullptr, &size, &sr)) ? (double) sr : 0.0;
    }

    bool setNominalSampleRate (double newSampleRate) const
    {
        if (std::abs (getNominalSampleRate() - newSampleRate) < 1.0)
            return true;

        AudioObjectPropertyAddress pa;
        pa.mSelector = kAudioDevicePropertyNominalSampleRate;
        pa.mScope = kAudioObjectPropertyScopeGlobal;
        pa.mElement = juceAudioObjectPropertyElementMain;
        Float64 sr = newSampleRate;
        return OK (AudioObjectSetPropertyData (deviceID, &pa, 0, nullptr, sizeof (sr), &sr));
    }

    //==============================================================================
    String reopen (const BigInteger& inputChannels,
                   const BigInteger& outputChannels,
                   double newSampleRate, int bufferSizeSamples)
    {
        String error;
        callbacksAllowed = false;
        stopTimer();

        stop (false);

        updateDetailsFromDevice();

        activeInputChans = inputChannels;
        activeInputChans.setRange (inChanNames.size(),
                                   activeInputChans.getHighestBit() + 1 - inChanNames.size(),
                                   false);

        activeOutputChans = outputChannels;
        activeOutputChans.setRange (outChanNames.size(),
                                    activeOutputChans.getHighestBit() + 1 - outChanNames.size(),
                                    false);

        numInputChans = activeInputChans.countNumberOfSetBits();
        numOutputChans = activeOutputChans.countNumberOfSetBits();

        if (! setNominalSampleRate (newSampleRate))
        {
            updateDetailsFromDevice();
            error = "Couldn't change sample rate";
        }
        else
        {
            // change buffer size
            AudioObjectPropertyAddress pa;
            pa.mSelector = kAudioDevicePropertyBufferFrameSize;
            pa.mScope = kAudioObjectPropertyScopeGlobal;
            pa.mElement = juceAudioObjectPropertyElementMain;
            UInt32 framesPerBuf = (UInt32) bufferSizeSamples;

            if (! OK (AudioObjectSetPropertyData (deviceID, &pa, 0, nullptr, sizeof (framesPerBuf), &framesPerBuf)))
            {
                updateDetailsFromDevice();
                error = "Couldn't change buffer size";
            }
            else
            {
                // Annoyingly, after changing the rate and buffer size, some devices fail to
                // correctly report their new settings until some random time in the future, so
                // after calling updateDetailsFromDevice, we need to manually bodge these values
                // to make sure we're using the correct numbers..
                updateDetailsFromDevice();
                sampleRate = newSampleRate;
                bufferSize = bufferSizeSamples;

                if (sampleRates.size() == 0)
                    error = "Device has no available sample-rates";
                else if (bufferSizes.size() == 0)
                    error = "Device has no available buffer-sizes";
            }
        }

        callbacksAllowed = true;
        return error;
    }

    bool start (AudioIODeviceCallback* callbackToNotify)
    {
        const ScopedLock sl (callbackLock);

        if (! started)
        {
            callback = nullptr;

            if (deviceID != 0)
            {
                if (OK (AudioDeviceCreateIOProcID (deviceID, audioIOProc, this, &audioProcID)))
                {
                    if (OK (AudioDeviceStart (deviceID, audioProcID)))
                    {
                        started = true;
                    }
                    else
                    {
                        OK (AudioDeviceDestroyIOProcID (deviceID, audioProcID));
                        audioProcID = {};
                    }
                }
            }

            if (started)
            {
                callback = callbackToNotify;

                if (callback != nullptr)
                    callback->audioDeviceAboutToStart (&owner);
            }
        }

        playing = started && callback != nullptr;

        return started;
    }

    AudioIODeviceCallback* stop (bool leaveInterruptRunning)
    {
        const ScopedLock sl (callbackLock);

        auto result = std::exchange (callback, nullptr);

        if (started && (deviceID != 0) && ! leaveInterruptRunning)
        {
            audioDeviceStopPending = true;

            // wait until AudioDeviceStop() has been called on the IO thread
            for (int i = 40; --i >= 0;)
            {
                if (audioDeviceStopPending == false)
                    break;

                const ScopedUnlock ul (callbackLock);
                Thread::sleep (50);
            }

            OK (AudioDeviceDestroyIOProcID (deviceID, audioProcID));
            audioProcID = {};
            started = false;
            playing = false;
        }

        return result;
    }

    double getSampleRate() const  { return sampleRate; }
    int getBufferSize() const     { return bufferSize; }

    void audioCallback (const AudioBufferList* inInputData,
                        AudioBufferList* outOutputData)
    {
        const ScopedLock sl (callbackLock);

        if (audioDeviceStopPending)
        {
            if (OK (AudioDeviceStop (deviceID, audioProcID)))
                audioDeviceStopPending = false;

            return;
        }

        if (callback != nullptr)
        {
            for (int i = numInputChans; --i >= 0;)
            {
                auto& info = inputChannelInfo.getReference(i);
                auto dest = tempInputBuffers[i];
                auto src = ((const float*) inInputData->mBuffers[info.streamNum].mData) + info.dataOffsetSamples;
                auto stride = info.dataStrideSamples;

                if (stride != 0) // if this is zero, info is invalid
                {
                    for (int j = bufferSize; --j >= 0;)
                    {
                        *dest++ = *src;
                        src += stride;
                    }
                }
            }

            callback->audioDeviceIOCallback (const_cast<const float**> (tempInputBuffers.get()),
                                             numInputChans,
                                             tempOutputBuffers,
                                             numOutputChans,
                                             bufferSize);

            for (int i = numOutputChans; --i >= 0;)
            {
                auto& info = outputChannelInfo.getReference (i);
                auto src = tempOutputBuffers[i];
                auto dest = ((float*) outOutputData->mBuffers[info.streamNum].mData) + info.dataOffsetSamples;
                auto stride = info.dataStrideSamples;

                if (stride != 0) // if this is zero, info is invalid
                {
                    for (int j = bufferSize; --j >= 0;)
                    {
                        *dest = *src++;
                        dest += stride;
                    }
                }
            }
        }
        else
        {
            for (UInt32 i = 0; i < outOutputData->mNumberBuffers; ++i)
                zeromem (outOutputData->mBuffers[i].mData,
                         outOutputData->mBuffers[i].mDataByteSize);
        }
    }

    // called by callbacks (possibly off the main thread)
    void deviceDetailsChanged()
    {
        if (callbacksAllowed.get() == 1)
            startTimer (100);
    }

    // called by callbacks (possibly off the main thread)
    void deviceRequestedRestart()
    {
        owner.restart();
        triggerAsyncUpdate();
    }

    bool isPlaying() const { return playing.load(); }

    //==============================================================================
    CoreAudioIODevice& owner;
    int inputLatency  = 0;
    int outputLatency = 0;
    int bitDepth = 32;
    int xruns = 0;
    BigInteger activeInputChans, activeOutputChans;
    StringArray inChanNames, outChanNames;
    Array<double> sampleRates;
    Array<int> bufferSizes;
    AudioDeviceIOProcID audioProcID = {};

private:
    AudioIODeviceCallback* callback = nullptr;
    CriticalSection callbackLock;
    AudioDeviceID deviceID;
    bool started = false, audioDeviceStopPending = false;
    std::atomic<bool> playing { false };
    double sampleRate = 0;
    int bufferSize = 512;
    HeapBlock<float> audioBuffer;
    int numInputChans  = 0;
    int numOutputChans = 0;
    Atomic<int> callbacksAllowed { 1 };
    const bool isInputDevice, isOutputDevice;

    Array<CallbackDetailsForChannel> inputChannelInfo, outputChannelInfo;
    HeapBlock<float*> tempInputBuffers, tempOutputBuffers;

    //==============================================================================
    void timerCallback() override
    {
        JUCE_COREAUDIOLOG ("Device changed");

        stopTimer();
        auto oldSampleRate = sampleRate;
        auto oldBufferSize = bufferSize;

        if (! updateDetailsFromDevice())
            owner.stopInternal();
        else if ((oldBufferSize != bufferSize || oldSampleRate != sampleRate) && owner.shouldRestartDevice())
            owner.restart();
    }

    void handleAsyncUpdate() override
    {
        if (owner.deviceType != nullptr)
            owner.deviceType->audioDeviceListChanged();
    }

    static OSStatus audioIOProc (AudioDeviceID /*inDevice*/,
                                 const AudioTimeStamp* /*inNow*/,
                                 const AudioBufferList* inInputData,
                                 const AudioTimeStamp* /*inInputTime*/,
                                 AudioBufferList* outOutputData,
                                 const AudioTimeStamp* /*inOutputTime*/,
                                 void* device)
    {
        static_cast<CoreAudioInternal*> (device)->audioCallback (inInputData, outOutputData);
        return noErr;
    }

    static OSStatus deviceListenerProc (AudioDeviceID /*inDevice*/, UInt32 /*inLine*/,
                                        const AudioObjectPropertyAddress* pa, void* inClientData)
    {
        auto intern = static_cast<CoreAudioInternal*> (inClientData);

        switch (pa->mSelector)
        {
            case kAudioDeviceProcessorOverload:
                intern->xruns++;
                break;

            case kAudioDevicePropertyBufferSize:
            case kAudioDevicePropertyBufferFrameSize:
            case kAudioDevicePropertyNominalSampleRate:
            case kAudioDevicePropertyStreamFormat:
            case kAudioDevicePropertyDeviceIsAlive:
            case kAudioStreamPropertyPhysicalFormat:
                intern->deviceDetailsChanged();
                break;

            case kAudioDevicePropertyDeviceHasChanged:
            case kAudioObjectPropertyOwnedObjects:
                intern->deviceRequestedRestart();
                break;

            case kAudioDevicePropertyBufferSizeRange:
            case kAudioDevicePropertyVolumeScalar:
            case kAudioDevicePropertyMute:
            case kAudioDevicePropertyPlayThru:
            case kAudioDevicePropertyDataSource:
            case kAudioDevicePropertyDeviceIsRunning:
                break;
        }

        return noErr;
    }

    //==============================================================================
    static int getAllDataSourcesForDevice (AudioDeviceID deviceID, HeapBlock<OSType>& types)
    {
        AudioObjectPropertyAddress pa;
        pa.mSelector = kAudioDevicePropertyDataSources;
        pa.mScope = kAudioObjectPropertyScopeWildcard;
        pa.mElement = juceAudioObjectPropertyElementMain;
        UInt32 size = 0;

        if (deviceID != 0
             && AudioObjectGetPropertyDataSize (deviceID, &pa, 0, nullptr, &size) == noErr)
        {
            types.calloc (size, 1);

            if (AudioObjectGetPropertyData (deviceID, &pa, 0, nullptr, &size, types) == noErr)
                return size / (int) sizeof (OSType);
        }

        return 0;
    }

    bool OK (const OSStatus errorCode) const
    {
        if (errorCode == noErr)
            return true;

        const String errorMessage ("CoreAudio error: " + String::toHexString ((int) errorCode));
        JUCE_COREAUDIOLOG (errorMessage);

        if (callback != nullptr)
            callback->audioDeviceError (errorMessage);

        return false;
    }

    JUCE_DECLARE_NON_COPYABLE_WITH_LEAK_DETECTOR (CoreAudioInternal)
};


//==============================================================================
class CoreAudioIODevice   : public AudioIODevice,
                            private Timer
{
public:
    CoreAudioIODevice (CoreAudioIODeviceType* dt,
                       const String& deviceName,
                       AudioDeviceID inputDeviceId, int inputIndex_,
                       AudioDeviceID outputDeviceId, int outputIndex_)
        : AudioIODevice (deviceName, "CoreAudio"),
          deviceType (dt),
          inputIndex (inputIndex_),
          outputIndex (outputIndex_)
    {
        internal = [this, &inputDeviceId, &outputDeviceId]
        {
            if (outputDeviceId == 0 || outputDeviceId == inputDeviceId)
            {
                jassert (inputDeviceId != 0);
                return std::make_unique<CoreAudioInternal> (*this, inputDeviceId, true, outputDeviceId != 0);
            }
<<<<<<< HEAD
            if (inputDeviceId == 0)
            {
                return std::make_unique<CoreAudioInternal> (*this, outputDeviceId, false, true);
            }

            // This used to be just "com.juce.aggregate", but macOS doesn't allow two different instances of an app with
            // the same bundle ID to create the same aggregate device UID, even when it's private.
            CFStringRef aggregateDeviceUid = Uuid().toString().toCFString();
            NSDictionary* description = @{
                @(kAudioAggregateDeviceUIDKey) : (NSString*) aggregateDeviceUid,
                @(kAudioAggregateDeviceIsPrivateKey) : @(1),
                @(kAudioAggregateDeviceSubDeviceListKey): @[
                    @{
                        @(kAudioSubDeviceUIDKey) : getDeviceUID (inputDeviceId),
                        @(kAudioSubDeviceDriftCompensationKey) : @(1),
                        @(kAudioSubDeviceDriftCompensationQualityKey) : @(kAudioSubDeviceDriftCompensationMaxQuality),
                    },
                    @{
                        @(kAudioSubDeviceUIDKey) : getDeviceUID (outputDeviceId),
                        @(kAudioSubDeviceDriftCompensationKey) : @(1),
                        @(kAudioSubDeviceDriftCompensationQualityKey) : @(kAudioSubDeviceDriftCompensationMaxQuality),
                    },
                ],
            };
            CFRelease (aggregateDeviceUid);

            // Guaranteed available earlier in CoreAudioIODeviceType::createDevice()
            OSStatus status = AudioHardwareCreateAggregateDevice ((CFDictionaryRef)description, &aggregateDeviceID);
            return status == noErr ? std::make_unique<CoreAudioInternal> (*this, aggregateDeviceID, true, true) : nullptr;
=======

            return std::make_unique<CoreAudioInternal> (*this, outputDeviceId, false, true);
>>>>>>> f1b6bbc9
        }();

        jassert (internal != nullptr);

        AudioObjectPropertyAddress pa;
        pa.mSelector = kAudioObjectPropertySelectorWildcard;
        pa.mScope    = kAudioObjectPropertyScopeWildcard;
        pa.mElement  = kAudioObjectPropertyElementWildcard;

        AudioObjectAddPropertyListener (kAudioObjectSystemObject, &pa, hardwareListenerProc, internal.get());
    }

    ~CoreAudioIODevice() override
    {
        close();

        AudioObjectPropertyAddress pa;
        pa.mSelector = kAudioObjectPropertySelectorWildcard;
        pa.mScope = kAudioObjectPropertyScopeWildcard;
        pa.mElement = kAudioObjectPropertyElementWildcard;

        AudioObjectRemovePropertyListener (kAudioObjectSystemObject, &pa, hardwareListenerProc, internal.get());

        if (aggregateDeviceID != 0)
            AudioHardwareDestroyAggregateDevice (aggregateDeviceID);
    }

    StringArray getOutputChannelNames() override        { return internal->outChanNames; }
    StringArray getInputChannelNames() override         { return internal->inChanNames; }

    bool isOpen() override                              { return isOpen_; }

    Array<double> getAvailableSampleRates() override    { return internal->sampleRates; }
    Array<int> getAvailableBufferSizes() override       { return internal->bufferSizes; }

    double getCurrentSampleRate() override              { return internal->getSampleRate(); }
    int getCurrentBitDepth() override                   { return internal->bitDepth; }
    int getCurrentBufferSizeSamples() override          { return internal->getBufferSize(); }
    int getXRunCount() const noexcept override          { return internal->xruns; }

    int getDefaultBufferSize() override
    {
        int best = 0;

        for (int i = 0; best < 512 && i < internal->bufferSizes.size(); ++i)
            best = internal->bufferSizes.getUnchecked(i);

        if (best == 0)
            best = 512;

        return best;
    }

    String open (const BigInteger& inputChannels,
                 const BigInteger& outputChannels,
                 double sampleRate, int bufferSizeSamples) override
    {
        isOpen_ = true;
        internal->xruns = 0;

        inputChannelsRequested = inputChannels;
        outputChannelsRequested = outputChannels;

        if (bufferSizeSamples <= 0)
            bufferSizeSamples = getDefaultBufferSize();

        if (sampleRate <= 0)
            sampleRate = internal->getNominalSampleRate();

        lastError = internal->reopen (inputChannels, outputChannels, sampleRate, bufferSizeSamples);
        JUCE_COREAUDIOLOG ("Opened: " << getName());

        isOpen_ = lastError.isEmpty();

        return lastError;
    }

    void close() override
    {
        isOpen_ = false;
        internal->stop (false);
    }

    BigInteger getActiveOutputChannels() const override     { return internal->activeOutputChans; }
    BigInteger getActiveInputChannels() const override      { return internal->activeInputChans; }

    int getOutputLatencyInSamples() override
    {
        // this seems like a good guess at getting the latency right - comparing
        // this with a round-trip measurement, it gets it to within a few millisecs
        // for the built-in mac soundcard
        return internal->outputLatency;
    }

    int getInputLatencyInSamples() override
    {
        return internal->inputLatency;
    }

    void start (AudioIODeviceCallback* callback) override
    {
        if (internal->start (callback))
            previousCallback = callback;
    }

    void stop() override
    {
        restartDevice = false;
        stopAndGetLastCallback();
    }

    AudioIODeviceCallback* stopAndGetLastCallback() const
    {
        auto* lastCallback = internal->stop (true);

        if (lastCallback != nullptr)
            lastCallback->audioDeviceStopped();

        return lastCallback;
    }

    AudioIODeviceCallback* stopInternal()
    {
        restartDevice = true;
        return stopAndGetLastCallback();
    }

    bool isPlaying() override
    {
        return internal->isPlaying();
    }

    String getLastError() override
    {
        return lastError;
    }

    void audioDeviceListChanged()
    {
        if (deviceType != nullptr)
            deviceType->audioDeviceListChanged();
    }

    // called by callbacks (possibly off the main thread)
    void restart()
    {
        if (restarter != nullptr)
        {
            restarter->restartAsync();
            return;
        }

        {
            const ScopedLock sl (closeLock);
            previousCallback = stopInternal();
        }

        startTimer (100);
    }

    bool setCurrentSampleRate (double newSampleRate)
    {
        return internal->setNominalSampleRate (newSampleRate);
    }

    void setAsyncRestarter (AsyncRestarter* restarterIn)
    {
        restarter = restarterIn;
    }

    bool shouldRestartDevice() const noexcept    { return restartDevice; }

    WeakReference<CoreAudioIODeviceType> deviceType;
    int inputIndex, outputIndex;

private:
    AudioDeviceID aggregateDeviceID = 0;
    std::unique_ptr<CoreAudioInternal> internal;
    bool isOpen_ = false, restartDevice = true;
    String lastError;
    AudioIODeviceCallback* previousCallback = nullptr;
    AsyncRestarter* restarter = nullptr;
    BigInteger inputChannelsRequested, outputChannelsRequested;
    CriticalSection closeLock;

    void timerCallback() override
    {
        stopTimer();

        stopInternal();

        internal->updateDetailsFromDevice();

        open (inputChannelsRequested, outputChannelsRequested,
              getCurrentSampleRate(), getCurrentBufferSizeSamples());
        start (previousCallback);
    }

    static OSStatus hardwareListenerProc (AudioDeviceID /*inDevice*/, UInt32 /*inLine*/, const AudioObjectPropertyAddress* pa, void* inClientData)
    {
        switch (pa->mSelector)
        {
            case kAudioHardwarePropertyDevices:
                static_cast<CoreAudioInternal*> (inClientData)->deviceDetailsChanged();
                break;

            case kAudioHardwarePropertyDefaultOutputDevice:
            case kAudioHardwarePropertyDefaultInputDevice:
            case kAudioHardwarePropertyDefaultSystemOutputDevice:
                break;
        }

        return noErr;
    }

    static NSString* getDeviceUID (AudioDeviceID deviceID)
    {
        CFStringRef uid = NULL;
        UInt32 uidSize = sizeof (uid);
        AudioObjectPropertyAddress pa {kAudioDevicePropertyDeviceUID, kAudioObjectPropertyScopeGlobal, kAudioObjectPropertyElementMaster};
        AudioObjectGetPropertyData (deviceID, &pa, 0, nullptr, &uidSize, &uid);
        return [(NSString*)uid autorelease];
    }

    JUCE_DECLARE_NON_COPYABLE_WITH_LEAK_DETECTOR (CoreAudioIODevice)
};

//==============================================================================
class AudioIODeviceCombiner    : public AudioIODevice,
                                 private AsyncRestarter,
                                 private Thread,
                                 private Timer
{
public:
    AudioIODeviceCombiner (const String& deviceName, CoreAudioIODeviceType* deviceType)
        : AudioIODevice (deviceName, "CoreAudio"),
          Thread (deviceName),
          owner (deviceType)
    {
    }

    ~AudioIODeviceCombiner() override
    {
        close();
        devices.clear();
    }

    void addDevice (std::unique_ptr<CoreAudioIODevice> device, bool useInputs, bool useOutputs)
    {
        jassert (device != nullptr);
        jassert (! isOpen());
        jassert (! device->isOpen());
        auto* devicePtr = device.get();

        devices.add (std::make_unique<DeviceWrapper> (*this, std::move (device), useInputs, useOutputs));

        if (currentSampleRate == 0)
            currentSampleRate = devicePtr->getCurrentSampleRate();

        if (currentBufferSize == 0)
            currentBufferSize = devicePtr->getCurrentBufferSizeSamples();
    }

    Array<AudioIODevice*> getDevices() const
    {
        Array<AudioIODevice*> devs;

        for (auto* d : devices)
            devs.add (d->device.get());

        return devs;
    }

    StringArray getOutputChannelNames() override
    {
        StringArray names;

        for (auto* d : devices)
            names.addArray (d->getOutputChannelNames());

        names.appendNumbersToDuplicates (false, true);
        return names;
    }

    StringArray getInputChannelNames() override
    {
        StringArray names;

        for (auto* d : devices)
            names.addArray (d->getInputChannelNames());

        names.appendNumbersToDuplicates (false, true);
        return names;
    }

    Array<double> getAvailableSampleRates() override
    {
        Array<double> commonRates;
        bool first = true;

        for (auto* d : devices)
        {
            auto rates = d->device->getAvailableSampleRates();

            if (first)
            {
                first = false;
                commonRates = rates;
            }
            else
            {
                commonRates.removeValuesNotIn (rates);
            }
        }

        return commonRates;
    }

    Array<int> getAvailableBufferSizes() override
    {
        Array<int> commonSizes;
        bool first = true;

        for (auto* d : devices)
        {
            auto sizes = d->device->getAvailableBufferSizes();

            if (first)
            {
                first = false;
                commonSizes = sizes;
            }
            else
            {
                commonSizes.removeValuesNotIn (sizes);
            }
        }

        return commonSizes;
    }

    bool isOpen() override                          { return active; }
    bool isPlaying() override                       { return callback != nullptr; }
    double getCurrentSampleRate() override          { return currentSampleRate; }
    int getCurrentBufferSizeSamples() override      { return currentBufferSize; }

    int getCurrentBitDepth() override
    {
        int depth = 32;

        for (auto* d : devices)
            depth = jmin (depth, d->device->getCurrentBitDepth());

        return depth;
    }

    int getDefaultBufferSize() override
    {
        int size = 0;

        for (auto* d : devices)
            size = jmax (size, d->device->getDefaultBufferSize());

        return size;
    }

    String open (const BigInteger& inputChannels,
                 const BigInteger& outputChannels,
                 double sampleRate, int bufferSize) override
    {
        inputChannelsRequested = inputChannels;
        outputChannelsRequested = outputChannels;
        sampleRateRequested = sampleRate;
        bufferSizeRequested = bufferSize;

        close();
        active = true;

        if (bufferSize <= 0)
            bufferSize = getDefaultBufferSize();

        if (sampleRate <= 0)
        {
            auto rates = getAvailableSampleRates();

            for (int i = 0; i < rates.size() && sampleRate < 44100.0; ++i)
                sampleRate = rates.getUnchecked(i);
        }

        currentSampleRate = sampleRate;
        currentBufferSize = bufferSize;

        const int fifoSize = bufferSize * 3 + 1;
        int totalInputChanIndex = 0, totalOutputChanIndex = 0;
        int chanIndex = 0;

        for (auto* d : devices)
        {
            BigInteger ins (inputChannels >> totalInputChanIndex);
            BigInteger outs (outputChannels >> totalOutputChanIndex);

            int numIns  = d->getInputChannelNames().size();
            int numOuts = d->getOutputChannelNames().size();

            totalInputChanIndex += numIns;
            totalOutputChanIndex += numOuts;

            String err = d->open (ins, outs, sampleRate, bufferSize,
                                  chanIndex, fifoSize);

            if (err.isNotEmpty())
            {
                close();
                lastError = err;
                return err;
            }

            chanIndex += d->numInputChans + d->numOutputChans;
        }

        fifos.setSize (chanIndex, fifoSize);
        fifoReadPointers  = fifos.getArrayOfReadPointers();
        fifoWritePointers = fifos.getArrayOfWritePointers();
        fifos.clear();
        startThread (9);
        threadInitialised.wait();

        return {};
    }

    void close() override
    {
        stop();
        stopThread (10000);
        fifos.clear();
        active = false;

        for (auto* d : devices)
            d->close();
    }

    void restart (AudioIODeviceCallback* cb)
    {
        const ScopedLock sl (closeLock);

        close();

        auto newSampleRate = sampleRateRequested;
        auto newBufferSize = bufferSizeRequested;

        for (auto* d : devices)
        {
            auto deviceSampleRate = d->getCurrentSampleRate();

            if (deviceSampleRate != sampleRateRequested)
            {
                if (! getAvailableSampleRates().contains (deviceSampleRate))
                    return;

                for (auto* d2 : devices)
                    if (d2 != d)
                        d2->setCurrentSampleRate (deviceSampleRate);

                newSampleRate = deviceSampleRate;
                break;
            }
        }

        for (auto* d : devices)
        {
            auto deviceBufferSize = d->getCurrentBufferSizeSamples();

            if (deviceBufferSize != bufferSizeRequested)
            {
                if (! getAvailableBufferSizes().contains (deviceBufferSize))
                    return;

                newBufferSize = deviceBufferSize;
                break;
            }
        }

        open (inputChannelsRequested, outputChannelsRequested,
              newSampleRate, newBufferSize);

        start (cb);
    }

    void restartAsync() override
    {
        {
            const ScopedLock sl (closeLock);

            if (active)
            {
                if (callback != nullptr)
                    previousCallback = callback;

                close();
            }
        }

        startTimer (100);
    }

    BigInteger getActiveOutputChannels() const override
    {
        BigInteger chans;
        int start = 0;

        for (auto* d : devices)
        {
            auto numChans = d->getOutputChannelNames().size();

            if (numChans > 0)
            {
                chans |= (d->device->getActiveOutputChannels() << start);
                start += numChans;
            }
        }

        return chans;
    }

    BigInteger getActiveInputChannels() const override
    {
        BigInteger chans;
        int start = 0;

        for (auto* d : devices)
        {
            auto numChans = d->getInputChannelNames().size();

            if (numChans > 0)
            {
                chans |= (d->device->getActiveInputChannels() << start);
                start += numChans;
            }
        }

        return chans;
    }

    int getOutputLatencyInSamples() override
    {
        int lat = 0;

        for (auto* d : devices)
            lat = jmax (lat, d->device->getOutputLatencyInSamples());

        return lat;
    }

    int getInputLatencyInSamples() override
    {
        int lat = 0;

        for (auto* d : devices)
            lat = jmax (lat, d->device->getInputLatencyInSamples());

        return lat;
    }

    void start (AudioIODeviceCallback* newCallback) override
    {
        const auto shouldStart = [&]
        {
            const ScopedLock sl (callbackLock);
            return callback != newCallback;
        }();

        if (shouldStart)
        {
            stop();
            fifos.clear();

            for (auto* d : devices)
                d->start();

            if (newCallback != nullptr)
                newCallback->audioDeviceAboutToStart (this);

            const ScopedLock sl (callbackLock);
            previousCallback = std::exchange (callback, newCallback);
        }
    }

    void stop() override    { shutdown ({}); }

    String getLastError() override
    {
        return lastError;
    }

private:
    WeakReference<CoreAudioIODeviceType> owner;
    CriticalSection callbackLock;
    AudioIODeviceCallback* callback = nullptr;
    AudioIODeviceCallback* previousCallback = nullptr;
    double currentSampleRate = 0;
    int currentBufferSize = 0;
    bool active = false;
    String lastError;
    AudioBuffer<float> fifos;
    const float** fifoReadPointers = nullptr;
    float** fifoWritePointers = nullptr;
    WaitableEvent threadInitialised;
    CriticalSection closeLock;

    BigInteger inputChannelsRequested, outputChannelsRequested;
    double sampleRateRequested = 44100;
    int bufferSizeRequested = 512;

    void run() override
    {
        auto numSamples = currentBufferSize;

        AudioBuffer<float> buffer (fifos.getNumChannels(), numSamples);
        buffer.clear();

        Array<const float*> inputChans;
        Array<float*> outputChans;

        for (auto* d : devices)
        {
            for (int j = 0; j < d->numInputChans; ++j)   inputChans.add  (buffer.getReadPointer  (d->inputIndex  + j));
            for (int j = 0; j < d->numOutputChans; ++j)  outputChans.add (buffer.getWritePointer (d->outputIndex + j));
        }

        auto numInputChans  = inputChans.size();
        auto numOutputChans = outputChans.size();

        inputChans.add (nullptr);
        outputChans.add (nullptr);

        auto blockSizeMs = jmax (1, (int) (1000 * numSamples / currentSampleRate));

        jassert (numInputChans + numOutputChans == buffer.getNumChannels());

        threadInitialised.signal();

        while (! threadShouldExit())
        {
            readInput (buffer, numSamples, blockSizeMs);

            bool didCallback = true;

            {
                const ScopedLock sl (callbackLock);

                if (callback != nullptr)
                    callback->audioDeviceIOCallback ((const float**) inputChans.getRawDataPointer(), numInputChans,
                                                     outputChans.getRawDataPointer(), numOutputChans, numSamples);
                else
                    didCallback = false;
            }

            if (didCallback)
            {
                pushOutputData (buffer, numSamples, blockSizeMs);
            }
            else
            {
                for (int i = 0; i < numOutputChans; ++i)
                    FloatVectorOperations::clear (outputChans[i], numSamples);

                reset();
            }
        }
    }

    void timerCallback() override
    {
        stopTimer();

        restart (previousCallback);
    }

    void shutdown (const String& error)
    {
        AudioIODeviceCallback* lastCallback = nullptr;

        {
            const ScopedLock sl (callbackLock);
            std::swap (callback, lastCallback);
        }

        for (auto* d : devices)
            d->device->stopInternal();

        if (lastCallback != nullptr)
        {
            if (error.isNotEmpty())
                lastCallback->audioDeviceError (error);
            else
                lastCallback->audioDeviceStopped();
        }
    }

    void reset()
    {
        for (auto* d : devices)
            d->reset();
    }

    void underrun()
    {
    }

    void readInput (AudioBuffer<float>& buffer, const int numSamples, const int blockSizeMs)
    {
        for (auto* d : devices)
            d->done = (d->numInputChans == 0);

        for (int tries = 5;;)
        {
            bool anyRemaining = false;

            for (auto* d : devices)
            {
                if (! d->done)
                {
                    if (d->isInputReady (numSamples))
                    {
                        d->readInput (buffer, numSamples);
                        d->done = true;
                    }
                    else
                        anyRemaining = true;
                }
            }

            if (! anyRemaining)
                return;

            if (--tries == 0)
                break;

            wait (blockSizeMs);
        }

        for (auto* d : devices)
            if (! d->done)
                for (int i = 0; i < d->numInputChans; ++i)
                    buffer.clear (d->inputIndex + i, 0, numSamples);
    }

    void pushOutputData (AudioBuffer<float>& buffer, const int numSamples, const int blockSizeMs)
    {
        for (auto* d : devices)
            d->done = (d->numOutputChans == 0);

        for (int tries = 5;;)
        {
            bool anyRemaining = false;

            for (auto* d : devices)
            {
                if (! d->done)
                {
                    if (d->isOutputReady (numSamples))
                    {
                        d->pushOutputData (buffer, numSamples);
                        d->done = true;
                    }
                    else
                        anyRemaining = true;
                }
            }

            if ((! anyRemaining) || --tries == 0)
                return;

            wait (blockSizeMs);
        }
    }

    void handleAudioDeviceAboutToStart (AudioIODevice* device)
    {
        const ScopedLock sl (callbackLock);

        auto newSampleRate = device->getCurrentSampleRate();
        auto commonRates = getAvailableSampleRates();

        if (! commonRates.contains (newSampleRate))
        {
            commonRates.sort();

            if (newSampleRate < commonRates.getFirst() || newSampleRate > commonRates.getLast())
            {
                newSampleRate = jlimit (commonRates.getFirst(), commonRates.getLast(), newSampleRate);
            }
            else
            {
                for (auto it = commonRates.begin(); it < commonRates.end() - 1; ++it)
                {
                    if (it[0] < newSampleRate && it[1] > newSampleRate)
                    {
                        newSampleRate = newSampleRate - it[0] < it[1] - newSampleRate ? it[0] : it[1];
                        break;
                    }
                }
            }
        }

        currentSampleRate = newSampleRate;
        bool anySampleRateChanges = false;

        for (auto* d : devices)
        {
            if (d->getCurrentSampleRate() != currentSampleRate)
            {
                d->setCurrentSampleRate (currentSampleRate);
                anySampleRateChanges = true;
            }
        }

        if (anySampleRateChanges && owner != nullptr)
            owner->audioDeviceListChanged();

        if (callback != nullptr)
            callback->audioDeviceAboutToStart (device);
    }

    void handleAudioDeviceStopped()                            { shutdown ({}); }
    void handleAudioDeviceError (const String& errorMessage)   { shutdown (errorMessage.isNotEmpty() ? errorMessage : String ("unknown")); }

    //==============================================================================
    struct DeviceWrapper  : private AudioIODeviceCallback
    {
        DeviceWrapper (AudioIODeviceCombiner& cd, std::unique_ptr<CoreAudioIODevice> d, bool useIns, bool useOuts)
            : owner (cd), device (std::move (d)),
              useInputs (useIns), useOutputs (useOuts)
        {
            device->setAsyncRestarter (&owner);
        }

        ~DeviceWrapper() override
        {
            close();
        }

        String open (const BigInteger& inputChannels, const BigInteger& outputChannels,
                     double sampleRate, int bufferSize, int channelIndex, int fifoSize)
        {
            inputFifo.setTotalSize (fifoSize);
            outputFifo.setTotalSize (fifoSize);
            inputFifo.reset();
            outputFifo.reset();

            auto err = device->open (useInputs  ? inputChannels  : BigInteger(),
                                     useOutputs ? outputChannels : BigInteger(),
                                     sampleRate, bufferSize);

            numInputChans  = useInputs  ? device->getActiveInputChannels().countNumberOfSetBits()  : 0;
            numOutputChans = useOutputs ? device->getActiveOutputChannels().countNumberOfSetBits() : 0;

            inputIndex = channelIndex;
            outputIndex = channelIndex + numInputChans;

            return err;
        }

        void close()
        {
            device->close();
        }

        void start()
        {
            reset();
            device->start (this);
        }

        void reset()
        {
            inputFifo.reset();
            outputFifo.reset();
        }

        StringArray getOutputChannelNames() const  { return useOutputs ? device->getOutputChannelNames() : StringArray(); }
        StringArray getInputChannelNames()  const  { return useInputs  ? device->getInputChannelNames()  : StringArray(); }

        bool isInputReady (int numSamples) const noexcept
        {
            return numInputChans == 0 || inputFifo.getNumReady() >= numSamples;
        }

        void readInput (AudioBuffer<float>& destBuffer, int numSamples)
        {
            if (numInputChans == 0)
                return;

            int start1, size1, start2, size2;
            inputFifo.prepareToRead (numSamples, start1, size1, start2, size2);

            for (int i = 0; i < numInputChans; ++i)
            {
                auto index = inputIndex + i;
                auto dest = destBuffer.getWritePointer (index);
                auto src = owner.fifoReadPointers[index];

                if (size1 > 0)  FloatVectorOperations::copy (dest,         src + start1, size1);
                if (size2 > 0)  FloatVectorOperations::copy (dest + size1, src + start2, size2);
            }

            inputFifo.finishedRead (size1 + size2);
        }

        bool isOutputReady (int numSamples) const noexcept
        {
            return numOutputChans == 0 || outputFifo.getFreeSpace() >= numSamples;
        }

        void pushOutputData (AudioBuffer<float>& srcBuffer, int numSamples)
        {
            if (numOutputChans == 0)
                return;

            int start1, size1, start2, size2;
            outputFifo.prepareToWrite (numSamples, start1, size1, start2, size2);

            for (int i = 0; i < numOutputChans; ++i)
            {
                auto index = outputIndex + i;
                auto dest = owner.fifoWritePointers[index];
                auto src = srcBuffer.getReadPointer (index);

                if (size1 > 0)  FloatVectorOperations::copy (dest + start1, src,         size1);
                if (size2 > 0)  FloatVectorOperations::copy (dest + start2, src + size1, size2);
            }

            outputFifo.finishedWrite (size1 + size2);
        }

        void audioDeviceIOCallback (const float** inputChannelData, int numInputChannels,
                                    float** outputChannelData, int numOutputChannels,
                                    int numSamples) override
        {
            if (numInputChannels > 0)
            {
                int start1, size1, start2, size2;
                inputFifo.prepareToWrite (numSamples, start1, size1, start2, size2);

                if (size1 + size2 < numSamples)
                {
                    inputFifo.reset();
                    inputFifo.prepareToWrite (numSamples, start1, size1, start2, size2);
                }

                for (int i = 0; i < numInputChannels; ++i)
                {
                    auto dest = owner.fifoWritePointers[inputIndex + i];
                    auto src = inputChannelData[i];

                    if (size1 > 0)  FloatVectorOperations::copy (dest + start1, src,         size1);
                    if (size2 > 0)  FloatVectorOperations::copy (dest + start2, src + size1, size2);
                }

                auto totalSize = size1 + size2;
                inputFifo.finishedWrite (totalSize);

                if (numSamples > totalSize)
                {
                    auto samplesRemaining = numSamples - totalSize;

                    for (int i = 0; i < numInputChans; ++i)
                        FloatVectorOperations::clear (owner.fifoWritePointers[inputIndex + i] + totalSize, samplesRemaining);

                    owner.underrun();
                }
            }

            if (numOutputChannels > 0)
            {
                int start1, size1, start2, size2;
                outputFifo.prepareToRead (numSamples, start1, size1, start2, size2);

                if (size1 + size2 < numSamples)
                {
                    Thread::sleep (1);
                    outputFifo.prepareToRead (numSamples, start1, size1, start2, size2);
                }

                for (int i = 0; i < numOutputChannels; ++i)
                {
                    auto dest = outputChannelData[i];
                    auto src = owner.fifoReadPointers[outputIndex + i];

                    if (size1 > 0)  FloatVectorOperations::copy (dest,         src + start1, size1);
                    if (size2 > 0)  FloatVectorOperations::copy (dest + size1, src + start2, size2);
                }

                auto totalSize = size1 + size2;
                outputFifo.finishedRead (totalSize);

                if (numSamples > totalSize)
                {
                    auto samplesRemaining = numSamples - totalSize;

                    for (int i = 0; i < numOutputChannels; ++i)
                        FloatVectorOperations::clear (outputChannelData[i] + totalSize, samplesRemaining);

                    owner.underrun();
                }
            }

            owner.notify();
        }

        double getCurrentSampleRate()                        { return device->getCurrentSampleRate(); }
        bool   setCurrentSampleRate (double newSampleRate)   { return device->setCurrentSampleRate (newSampleRate); }
        int  getCurrentBufferSizeSamples()                   { return device->getCurrentBufferSizeSamples(); }

        void audioDeviceAboutToStart (AudioIODevice* d) override      { owner.handleAudioDeviceAboutToStart (d); }
        void audioDeviceStopped() override                            { owner.handleAudioDeviceStopped(); }
        void audioDeviceError (const String& errorMessage) override   { owner.handleAudioDeviceError (errorMessage); }

        AudioIODeviceCombiner& owner;
        std::unique_ptr<CoreAudioIODevice> device;
        int inputIndex = 0, numInputChans = 0, outputIndex = 0, numOutputChans = 0;
        bool useInputs = false, useOutputs = false;
        AbstractFifo inputFifo { 32 }, outputFifo { 32 };
        bool done = false;

        JUCE_DECLARE_NON_COPYABLE_WITH_LEAK_DETECTOR (DeviceWrapper)
    };

    OwnedArray<DeviceWrapper> devices;

    JUCE_DECLARE_NON_COPYABLE_WITH_LEAK_DETECTOR (AudioIODeviceCombiner)
};


//==============================================================================
class CoreAudioIODeviceType  : public AudioIODeviceType,
                               private AsyncUpdater
{
public:
    CoreAudioIODeviceType()  : AudioIODeviceType ("CoreAudio")
    {
        AudioObjectPropertyAddress pa;
        pa.mSelector = kAudioHardwarePropertyDevices;
        pa.mScope = kAudioObjectPropertyScopeWildcard;
        pa.mElement = kAudioObjectPropertyElementWildcard;

        AudioObjectAddPropertyListener (kAudioObjectSystemObject, &pa, hardwareListenerProc, this);
    }

    ~CoreAudioIODeviceType() override
    {
        cancelPendingUpdate();

        AudioObjectPropertyAddress pa;
        pa.mSelector = kAudioHardwarePropertyDevices;
        pa.mScope = kAudioObjectPropertyScopeWildcard;
        pa.mElement = kAudioObjectPropertyElementWildcard;

        AudioObjectRemovePropertyListener (kAudioObjectSystemObject, &pa, hardwareListenerProc, this);
    }

    //==============================================================================
    void scanForDevices() override
    {
        hasScanned = true;

        inputDeviceNames.clear();
        outputDeviceNames.clear();
        inputIds.clear();
        outputIds.clear();

        UInt32 size;

        AudioObjectPropertyAddress pa;
        pa.mSelector = kAudioHardwarePropertyDevices;
        pa.mScope = kAudioObjectPropertyScopeWildcard;
        pa.mElement = juceAudioObjectPropertyElementMain;

        if (AudioObjectGetPropertyDataSize (kAudioObjectSystemObject, &pa, 0, nullptr, &size) == noErr)
        {
            HeapBlock<AudioDeviceID> devs;
            devs.calloc (size, 1);

            if (AudioObjectGetPropertyData (kAudioObjectSystemObject, &pa, 0, nullptr, &size, devs) == noErr)
            {
                auto num = (int) size / (int) sizeof (AudioDeviceID);

                for (int i = 0; i < num; ++i)
                {
                    char name[1024];
                    size = sizeof (name);
                    pa.mSelector = kAudioDevicePropertyDeviceName;

                    if (AudioObjectGetPropertyData (devs[i], &pa, 0, nullptr, &size, name) == noErr)
                    {
                        auto nameString = String::fromUTF8 (name, (int) strlen (name));
                        auto numIns  = getNumChannels (devs[i], true);
                        auto numOuts = getNumChannels (devs[i], false);

                        if (numIns > 0)
                        {
                            inputDeviceNames.add (nameString);
                            inputIds.add (devs[i]);
                        }

                        if (numOuts > 0)
                        {
                            outputDeviceNames.add (nameString);
                            outputIds.add (devs[i]);
                        }
                    }
                }
            }
        }

        inputDeviceNames.appendNumbersToDuplicates (false, true);
        outputDeviceNames.appendNumbersToDuplicates (false, true);
    }

    StringArray getDeviceNames (bool wantInputNames) const override
    {
        jassert (hasScanned); // need to call scanForDevices() before doing this

        return wantInputNames ? inputDeviceNames
                              : outputDeviceNames;
    }

    int getDefaultDeviceIndex (bool forInput) const override
    {
        jassert (hasScanned); // need to call scanForDevices() before doing this

        AudioDeviceID deviceID;
        UInt32 size = sizeof (deviceID);

        // if they're asking for any input channels at all, use the default input, so we
        // get the built-in mic rather than the built-in output with no inputs..

        AudioObjectPropertyAddress pa;
        pa.mSelector = forInput ? kAudioHardwarePropertyDefaultInputDevice
                                : kAudioHardwarePropertyDefaultOutputDevice;
        pa.mScope    = kAudioObjectPropertyScopeWildcard;
        pa.mElement  = juceAudioObjectPropertyElementMain;

        if (AudioObjectGetPropertyData (kAudioObjectSystemObject, &pa, 0, nullptr, &size, &deviceID) == noErr)
        {
            if (forInput)
            {
                for (int i = inputIds.size(); --i >= 0;)
                    if (inputIds[i] == deviceID)
                        return i;
            }
            else
            {
                for (int i = outputIds.size(); --i >= 0;)
                    if (outputIds[i] == deviceID)
                        return i;
            }
        }

        return 0;
    }

    int getIndexOfDevice (AudioIODevice* device, bool asInput) const override
    {
        jassert (hasScanned); // need to call scanForDevices() before doing this

        if (auto* d = dynamic_cast<CoreAudioIODevice*> (device))
            return asInput ? d->inputIndex
                           : d->outputIndex;

        if (auto* d = dynamic_cast<AudioIODeviceCombiner*> (device))
        {
            for (auto* dev : d->getDevices())
            {
                auto index = getIndexOfDevice (dev, asInput);

                if (index >= 0)
                    return index;
            }
        }

        return -1;
    }

    bool hasSeparateInputsAndOutputs() const override    { return true; }

    AudioIODevice* createDevice (const String& outputDeviceName,
                                 const String& inputDeviceName) override
    {
        jassert (hasScanned); // need to call scanForDevices() before doing this

        auto inputIndex  = inputDeviceNames.indexOf (inputDeviceName);
        auto outputIndex = outputDeviceNames.indexOf (outputDeviceName);

        auto inputDeviceID  = inputIds[inputIndex];
        auto outputDeviceID = outputIds[outputIndex];

        if (inputDeviceID == 0 && outputDeviceID == 0)
            return nullptr;

        auto combinedName = outputDeviceName.isEmpty() ? inputDeviceName
                                                       : outputDeviceName;

<<<<<<< HEAD
        // Newer Apple platforms can create aggregate audio devices
        bool canCreateAppleAggregateDevice = [] {
            if (@available(macOS 10.9, iOS 7, *))
                return true;
            return false;
        }();
        if (inputDeviceID == outputDeviceID || canCreateAppleAggregateDevice)
            return new CoreAudioIODevice (this, combinedName, inputDeviceID, inputIndex, outputDeviceID, outputIndex);

        std::unique_ptr<CoreAudioIODevice> in, out;
=======
        if (inputDeviceID == outputDeviceID)
            return std::make_unique<CoreAudioIODevice> (this, combinedName, inputDeviceID, inputIndex, outputDeviceID, outputIndex).release();
>>>>>>> f1b6bbc9

        auto in = inputDeviceID != 0 ? std::make_unique<CoreAudioIODevice> (this, inputDeviceName, inputDeviceID, inputIndex, 0, -1)
                                     : nullptr;

        auto out = outputDeviceID != 0 ? std::make_unique<CoreAudioIODevice> (this, outputDeviceName, 0, -1, outputDeviceID, outputIndex)
                                       : nullptr;

        if (in  == nullptr)  return out.release();
        if (out == nullptr)  return in.release();

        auto combo = std::make_unique<AudioIODeviceCombiner> (combinedName, this);
        combo->addDevice (std::move (in),  true, false);
        combo->addDevice (std::move (out), false, true);
        return combo.release();
    }

    void audioDeviceListChanged()
    {
        scanForDevices();
        callDeviceChangeListeners();
    }

    //==============================================================================
private:
    StringArray inputDeviceNames, outputDeviceNames;
    Array<AudioDeviceID> inputIds, outputIds;

    bool hasScanned = false;

    void handleAsyncUpdate() override
    {
        audioDeviceListChanged();
    }

    static int getNumChannels (AudioDeviceID deviceID, bool input)
    {
        int total = 0;
        UInt32 size;

        AudioObjectPropertyAddress pa;
        pa.mSelector = kAudioDevicePropertyStreamConfiguration;
        pa.mScope = input ? kAudioDevicePropertyScopeInput : kAudioDevicePropertyScopeOutput;
        pa.mElement = juceAudioObjectPropertyElementMain;

        if (AudioObjectGetPropertyDataSize (deviceID, &pa, 0, nullptr, &size) == noErr)
        {
            HeapBlock<AudioBufferList> bufList;
            bufList.calloc (size, 1);

            if (AudioObjectGetPropertyData (deviceID, &pa, 0, nullptr, &size, bufList) == noErr)
            {
                auto numStreams = (int) bufList->mNumberBuffers;

                for (int i = 0; i < numStreams; ++i)
                    total += bufList->mBuffers[i].mNumberChannels;
            }
        }

        return total;
    }

    static OSStatus hardwareListenerProc (AudioDeviceID, UInt32, const AudioObjectPropertyAddress*, void* clientData)
    {
        static_cast<CoreAudioIODeviceType*> (clientData)->triggerAsyncUpdate();
        return noErr;
    }

    JUCE_DECLARE_WEAK_REFERENCEABLE (CoreAudioIODeviceType)
    JUCE_DECLARE_NON_COPYABLE_WITH_LEAK_DETECTOR (CoreAudioIODeviceType)
};

};

#undef JUCE_COREAUDIOLOG

} // namespace juce
<|MERGE_RESOLUTION|>--- conflicted
+++ resolved
@@ -1,2317 +1,2305 @@
-/*
-  ==============================================================================
-
-   This file is part of the JUCE library.
-   Copyright (c) 2020 - Raw Material Software Limited
-
-   JUCE is an open source library subject to commercial or open-source
-   licensing.
-
-   The code included in this file is provided under the terms of the ISC license
-   http://www.isc.org/downloads/software-support-policy/isc-license. Permission
-   To use, copy, modify, and/or distribute this software for any purpose with or
-   without fee is hereby granted provided that the above copyright notice and
-   this permission notice appear in all copies.
-
-   JUCE IS PROVIDED "AS IS" WITHOUT ANY WARRANTY, AND ALL WARRANTIES, WHETHER
-   EXPRESSED OR IMPLIED, INCLUDING MERCHANTABILITY AND FITNESS FOR PURPOSE, ARE
-   DISCLAIMED.
-
-  ==============================================================================
-*/
-
-namespace juce
-{
-
-#if JUCE_COREAUDIO_LOGGING_ENABLED
- #define JUCE_COREAUDIOLOG(a) { String camsg ("CoreAudio: "); camsg << a; Logger::writeToLog (camsg); }
-#else
- #define JUCE_COREAUDIOLOG(a)
-#endif
-
-JUCE_BEGIN_IGNORE_WARNINGS_GCC_LIKE ("-Wnonnull")
-
-constexpr auto juceAudioObjectPropertyElementMain =
-       #if defined (MAC_OS_VERSION_12_0)
-        kAudioObjectPropertyElementMain;
-       #else
-        kAudioObjectPropertyElementMaster;
-       #endif
-
-//==============================================================================
-struct AsyncRestarter
-{
-    virtual ~AsyncRestarter() = default;
-    virtual void restartAsync() = 0;
-};
-
-struct SystemVol
-{
-    SystemVol (AudioObjectPropertySelector selector) noexcept
-        : outputDeviceID (kAudioObjectUnknown)
-    {
-        addr.mScope    = kAudioObjectPropertyScopeGlobal;
-        addr.mElement  = juceAudioObjectPropertyElementMain;
-        addr.mSelector = kAudioHardwarePropertyDefaultOutputDevice;
-
-        if (AudioObjectHasProperty (kAudioObjectSystemObject, &addr))
-        {
-            UInt32 deviceIDSize = sizeof (outputDeviceID);
-            OSStatus status = AudioObjectGetPropertyData (kAudioObjectSystemObject, &addr, 0, nullptr, &deviceIDSize, &outputDeviceID);
-
-            if (status == noErr)
-            {
-                addr.mElement  = juceAudioObjectPropertyElementMain;
-                addr.mSelector = selector;
-                addr.mScope    = kAudioDevicePropertyScopeOutput;
-
-                if (! AudioObjectHasProperty (outputDeviceID, &addr))
-                    outputDeviceID = kAudioObjectUnknown;
-            }
-        }
-    }
-
-    float getGain() const noexcept
-    {
-        Float32 gain = 0;
-
-        if (outputDeviceID != kAudioObjectUnknown)
-        {
-            UInt32 size = sizeof (gain);
-            AudioObjectGetPropertyData (outputDeviceID, &addr,  0, nullptr, &size, &gain);
-        }
-
-        return (float) gain;
-    }
-
-    bool setGain (float gain) const noexcept
-    {
-        if (outputDeviceID != kAudioObjectUnknown && canSetVolume())
-        {
-            Float32 newVolume = gain;
-            UInt32 size = sizeof (newVolume);
-
-            return AudioObjectSetPropertyData (outputDeviceID, &addr, 0, nullptr, size, &newVolume) == noErr;
-        }
-
-        return false;
-    }
-
-    bool isMuted() const noexcept
-    {
-        UInt32 muted = 0;
-
-        if (outputDeviceID != kAudioObjectUnknown)
-        {
-            UInt32 size = sizeof (muted);
-            AudioObjectGetPropertyData (outputDeviceID, &addr, 0, nullptr, &size, &muted);
-        }
-
-        return muted != 0;
-    }
-
-    bool setMuted (bool mute) const noexcept
-    {
-        if (outputDeviceID != kAudioObjectUnknown && canSetVolume())
-        {
-            UInt32 newMute = mute ? 1 : 0;
-            UInt32 size = sizeof (newMute);
-
-            return AudioObjectSetPropertyData (outputDeviceID, &addr, 0, nullptr, size, &newMute) == noErr;
-        }
-
-        return false;
-    }
-
-private:
-    AudioDeviceID outputDeviceID;
-    AudioObjectPropertyAddress addr;
-
-    bool canSetVolume() const noexcept
-    {
-        Boolean isSettable = NO;
-        return AudioObjectIsPropertySettable (outputDeviceID, &addr, &isSettable) == noErr && isSettable;
-    }
-};
-
-JUCE_END_IGNORE_WARNINGS_GCC_LIKE
-
-constexpr auto juceAudioHardwareServiceDeviceProperty_VirtualMainVolume =
-       #if defined (MAC_OS_VERSION_12_0)
-        kAudioHardwareServiceDeviceProperty_VirtualMainVolume;
-       #else
-        kAudioHardwareServiceDeviceProperty_VirtualMasterVolume;
-       #endif
-
-#define JUCE_SYSTEMAUDIOVOL_IMPLEMENTED 1
-float JUCE_CALLTYPE SystemAudioVolume::getGain()              { return SystemVol (juceAudioHardwareServiceDeviceProperty_VirtualMainVolume).getGain(); }
-bool  JUCE_CALLTYPE SystemAudioVolume::setGain (float gain)   { return SystemVol (juceAudioHardwareServiceDeviceProperty_VirtualMainVolume).setGain (gain); }
-bool  JUCE_CALLTYPE SystemAudioVolume::isMuted()              { return SystemVol (kAudioDevicePropertyMute).isMuted(); }
-bool  JUCE_CALLTYPE SystemAudioVolume::setMuted (bool mute)   { return SystemVol (kAudioDevicePropertyMute).setMuted (mute); }
-
-//==============================================================================
-struct CoreAudioClasses
-{
-
-class CoreAudioIODeviceType;
-class CoreAudioIODevice;
-
-//==============================================================================
-class CoreAudioInternal  : private Timer,
-                           private AsyncUpdater
-{
-public:
-    CoreAudioInternal (CoreAudioIODevice& d, AudioDeviceID id, bool input, bool output)
-        : owner (d),
-          deviceID (id),
-          isInputDevice  (input),
-          isOutputDevice (output)
-    {
-        jassert (deviceID != 0);
-
-        updateDetailsFromDevice();
-        JUCE_COREAUDIOLOG ("Creating CoreAudioInternal\n"
-                           << (isInputDevice  ? ("    inputDeviceId "  + String (deviceID) + "\n") : "")
-                           << (isOutputDevice ? ("    outputDeviceId " + String (deviceID) + "\n") : "")
-                           << getDeviceDetails().joinIntoString ("\n    "));
-
-        AudioObjectPropertyAddress pa;
-        pa.mSelector = kAudioObjectPropertySelectorWildcard;
-        pa.mScope = kAudioObjectPropertyScopeWildcard;
-        pa.mElement = kAudioObjectPropertyElementWildcard;
-
-        AudioObjectAddPropertyListener (deviceID, &pa, deviceListenerProc, this);
-    }
-
-    ~CoreAudioInternal() override
-    {
-        stopTimer();
-        cancelPendingUpdate();
-
-        AudioObjectPropertyAddress pa;
-        pa.mSelector = kAudioObjectPropertySelectorWildcard;
-        pa.mScope = kAudioObjectPropertyScopeWildcard;
-        pa.mElement = kAudioObjectPropertyElementWildcard;
-
-        AudioObjectRemovePropertyListener (deviceID, &pa, deviceListenerProc, this);
-
-        stop (false);
-    }
-
-    void allocateTempBuffers()
-    {
-        auto tempBufSize = bufferSize + 4;
-        audioBuffer.calloc ((numInputChans + numOutputChans) * tempBufSize);
-
-        tempInputBuffers.calloc  (numInputChans + 2);
-        tempOutputBuffers.calloc (numOutputChans + 2);
-
-        int count = 0;
-        for (int i = 0; i < numInputChans;  ++i)  tempInputBuffers[i]  = audioBuffer + count++ * tempBufSize;
-        for (int i = 0; i < numOutputChans; ++i)  tempOutputBuffers[i] = audioBuffer + count++ * tempBufSize;
-    }
-
-    struct CallbackDetailsForChannel
-    {
-        int streamNum;
-        int dataOffsetSamples;
-        int dataStrideSamples;
-    };
-
-    // returns the number of actual available channels
-    StringArray getChannelInfo (bool input, Array<CallbackDetailsForChannel>& newChannelInfo) const
-    {
-        StringArray newNames;
-        int chanNum = 0;
-        UInt32 size;
-
-        AudioObjectPropertyAddress pa;
-        pa.mSelector = kAudioDevicePropertyStreamConfiguration;
-        pa.mScope = input ? kAudioDevicePropertyScopeInput : kAudioDevicePropertyScopeOutput;
-        pa.mElement = juceAudioObjectPropertyElementMain;
-
-        if (OK (AudioObjectGetPropertyDataSize (deviceID, &pa, 0, nullptr, &size)))
-        {
-            HeapBlock<AudioBufferList> bufList;
-            bufList.calloc (size, 1);
-
-            if (OK (AudioObjectGetPropertyData (deviceID, &pa, 0, nullptr, &size, bufList)))
-            {
-                const int numStreams = (int) bufList->mNumberBuffers;
-
-                for (int i = 0; i < numStreams; ++i)
-                {
-                    auto& b = bufList->mBuffers[i];
-
-                    for (unsigned int j = 0; j < b.mNumberChannels; ++j)
-                    {
-                        String name;
-                        NSString* nameNSString = nil;
-                        size = sizeof (nameNSString);
-
-                        pa.mSelector = kAudioObjectPropertyElementName;
-                        pa.mElement = (AudioObjectPropertyElement) chanNum + 1;
-
-                        if (AudioObjectGetPropertyData (deviceID, &pa, 0, nullptr, &size, &nameNSString) == noErr)
-                        {
-                            name = nsStringToJuce (nameNSString);
-                            [nameNSString release];
-                        }
-
-                        if ((input ? activeInputChans : activeOutputChans) [chanNum])
-                        {
-                            CallbackDetailsForChannel info = { i, (int) j, (int) b.mNumberChannels };
-                            newChannelInfo.add (info);
-                        }
-
-                        if (name.isEmpty())
-                            name << (input ? "Input " : "Output ") << (chanNum + 1);
-
-                        newNames.add (name);
-                        ++chanNum;
-                    }
-                }
-            }
-        }
-
-        return newNames;
-    }
-
-    Array<double> getSampleRatesFromDevice() const
-    {
-        Array<double> newSampleRates;
-
-        AudioObjectPropertyAddress pa;
-        pa.mScope = kAudioObjectPropertyScopeWildcard;
-        pa.mElement = juceAudioObjectPropertyElementMain;
-        pa.mSelector = kAudioDevicePropertyAvailableNominalSampleRates;
-        UInt32 size = 0;
-
-        if (OK (AudioObjectGetPropertyDataSize (deviceID, &pa, 0, nullptr, &size)))
-        {
-            HeapBlock<AudioValueRange> ranges;
-            ranges.calloc (size, 1);
-
-            if (OK (AudioObjectGetPropertyData (deviceID, &pa, 0, nullptr, &size, ranges)))
-            {
-                for (auto r : { 8000, 11025, 16000, 22050, 32000,
-                                44100, 48000, 88200, 96000, 176400,
-                                192000, 352800, 384000, 705600, 768000 })
-                {
-                    auto rate = (double) r;
-
-                    for (int j = size / (int) sizeof (AudioValueRange); --j >= 0;)
-                    {
-                        if (rate >= ranges[j].mMinimum - 2 && rate <= ranges[j].mMaximum + 2)
-                        {
-                            newSampleRates.add (rate);
-                            break;
-                        }
-                    }
-                }
-            }
-        }
-
-        if (newSampleRates.isEmpty() && sampleRate > 0)
-            newSampleRates.add (sampleRate);
-
-        return newSampleRates;
-    }
-
-    Array<int> getBufferSizesFromDevice() const
-    {
-        Array<int> newBufferSizes;
-
-        AudioObjectPropertyAddress pa;
-        pa.mScope = kAudioObjectPropertyScopeWildcard;
-        pa.mElement = juceAudioObjectPropertyElementMain;
-        pa.mSelector = kAudioDevicePropertyBufferFrameSizeRange;
-        UInt32 size = 0;
-
-        if (OK (AudioObjectGetPropertyDataSize (deviceID, &pa, 0, nullptr, &size)))
-        {
-            HeapBlock<AudioValueRange> ranges;
-            ranges.calloc (size, 1);
-
-            if (OK (AudioObjectGetPropertyData (deviceID, &pa, 0, nullptr, &size, ranges)))
-            {
-                newBufferSizes.add ((int) (ranges[0].mMinimum + 15) & ~15);
-
-                for (int i = 32; i <= 2048; i += 32)
-                {
-                    for (int j = size / (int) sizeof (AudioValueRange); --j >= 0;)
-                    {
-                        if (i >= ranges[j].mMinimum && i <= ranges[j].mMaximum)
-                        {
-                            newBufferSizes.addIfNotAlreadyThere (i);
-                            break;
-                        }
-                    }
-                }
-
-                if (bufferSize > 0)
-                    newBufferSizes.addIfNotAlreadyThere (bufferSize);
-            }
-        }
-
-        if (newBufferSizes.isEmpty() && bufferSize > 0)
-            newBufferSizes.add (bufferSize);
-
-        return newBufferSizes;
-    }
-
-    int getLatencyFromDevice (AudioObjectPropertyScope scope) const
-    {
-        UInt32 latency = 0;
-        UInt32 size = sizeof (latency);
-        AudioObjectPropertyAddress pa;
-        pa.mElement = juceAudioObjectPropertyElementMain;
-        pa.mSelector = kAudioDevicePropertyLatency;
-        pa.mScope = scope;
-        AudioObjectGetPropertyData (deviceID, &pa, 0, nullptr, &size, &latency);
-
-        UInt32 safetyOffset = 0;
-        size = sizeof (safetyOffset);
-        pa.mSelector = kAudioDevicePropertySafetyOffset;
-        AudioObjectGetPropertyData (deviceID, &pa, 0, nullptr, &size, &safetyOffset);
-
-        return (int) (latency + safetyOffset);
-    }
-
-    int getBitDepthFromDevice (AudioObjectPropertyScope scope) const
-    {
-        AudioObjectPropertyAddress pa;
-        pa.mElement = juceAudioObjectPropertyElementMain;
-        pa.mSelector = kAudioStreamPropertyPhysicalFormat;
-        pa.mScope = scope;
-
-        AudioStreamBasicDescription asbd;
-        UInt32 size = sizeof (asbd);
-
-        if (OK (AudioObjectGetPropertyData (deviceID, &pa, 0, nullptr, &size, &asbd)))
-            return (int) asbd.mBitsPerChannel;
-
-        return 0;
-    }
-
-    int getFrameSizeFromDevice() const
-    {
-        AudioObjectPropertyAddress pa;
-        pa.mScope = kAudioObjectPropertyScopeWildcard;
-        pa.mElement = juceAudioObjectPropertyElementMain;
-        pa.mSelector = kAudioDevicePropertyBufferFrameSize;
-
-        UInt32 framesPerBuf = (UInt32) bufferSize;
-        UInt32 size = sizeof (framesPerBuf);
-        AudioObjectGetPropertyData (deviceID, &pa, 0, nullptr, &size, &framesPerBuf);
-        return (int) framesPerBuf;
-    }
-
-    bool isDeviceAlive() const
-    {
-        AudioObjectPropertyAddress pa;
-        pa.mScope = kAudioObjectPropertyScopeWildcard;
-        pa.mElement = juceAudioObjectPropertyElementMain;
-        pa.mSelector = kAudioDevicePropertyDeviceIsAlive;
-
-        UInt32 isAlive = 0;
-        UInt32 size = sizeof (isAlive);
-        return deviceID != 0
-                && OK (AudioObjectGetPropertyData (deviceID, &pa, 0, nullptr, &size, &isAlive))
-                && isAlive != 0;
-    }
-
-    bool updateDetailsFromDevice()
-    {
-        stopTimer();
-
-        if (! isDeviceAlive())
-            return false;
-
-        // this collects all the new details from the device without any locking, then
-        // locks + swaps them afterwards.
-
-        auto newSampleRate = getNominalSampleRate();
-        auto newBufferSize = getFrameSizeFromDevice();
-
-        auto newBufferSizes = getBufferSizesFromDevice();
-        auto newSampleRates = getSampleRatesFromDevice();
-
-        auto newInputLatency  = getLatencyFromDevice (kAudioDevicePropertyScopeInput);
-        auto newOutputLatency = getLatencyFromDevice (kAudioDevicePropertyScopeOutput);
-
-        Array<CallbackDetailsForChannel> newInChans, newOutChans;
-        auto newInNames  = isInputDevice  ? getChannelInfo (true,  newInChans)  : StringArray();
-        auto newOutNames = isOutputDevice ? getChannelInfo (false, newOutChans) : StringArray();
-
-        auto inputBitDepth  = isInputDevice  ? getBitDepthFromDevice (kAudioDevicePropertyScopeInput)  : 0;
-        auto outputBitDepth = isOutputDevice ? getBitDepthFromDevice (kAudioDevicePropertyScopeOutput) : 0;
-        auto newBitDepth = jmax (inputBitDepth, outputBitDepth);
-
-        {
-            const ScopedLock sl (callbackLock);
-
-            bitDepth = newBitDepth > 0 ? newBitDepth : 32;
-
-            if (newSampleRate > 0)
-                sampleRate = newSampleRate;
-
-            inputLatency  = newInputLatency;
-            outputLatency = newOutputLatency;
-            bufferSize = newBufferSize;
-
-            sampleRates.swapWith (newSampleRates);
-            bufferSizes.swapWith (newBufferSizes);
-
-            inChanNames.swapWith (newInNames);
-            outChanNames.swapWith (newOutNames);
-
-            inputChannelInfo.swapWith (newInChans);
-            outputChannelInfo.swapWith (newOutChans);
-
-            numInputChans  = inputChannelInfo.size();
-            numOutputChans = outputChannelInfo.size();
-
-            allocateTempBuffers();
-        }
-
-        return true;
-    }
-
-    StringArray getDeviceDetails()
-    {
-        StringArray result;
-
-        String availableSampleRates ("Available sample rates:");
-
-        for (auto& s : sampleRates)
-            availableSampleRates << " " << s;
-
-        result.add (availableSampleRates);
-        result.add ("Sample rate: " + String (sampleRate));
-        String availableBufferSizes ("Available buffer sizes:");
-
-        for (auto& b : bufferSizes)
-            availableBufferSizes << " " << b;
-
-        result.add (availableBufferSizes);
-        result.add ("Buffer size: " + String (bufferSize));
-        result.add ("Bit depth: " + String (bitDepth));
-        result.add ("Input latency: " + String (inputLatency));
-        result.add ("Output latency: " + String (outputLatency));
-        result.add ("Input channel names: "  +  inChanNames.joinIntoString (" "));
-        result.add ("Output channel names: " + outChanNames.joinIntoString (" "));
-
-        return result;
-    }
-
-    //==============================================================================
-    StringArray getSources (bool input)
-    {
-        StringArray s;
-        HeapBlock<OSType> types;
-        auto num = getAllDataSourcesForDevice (deviceID, types);
-
-        for (int i = 0; i < num; ++i)
-        {
-            AudioValueTranslation avt;
-            char buffer[256];
-
-            avt.mInputData = &(types[i]);
-            avt.mInputDataSize = sizeof (UInt32);
-            avt.mOutputData = buffer;
-            avt.mOutputDataSize = 256;
-
-            UInt32 transSize = sizeof (avt);
-
-            AudioObjectPropertyAddress pa;
-            pa.mSelector = kAudioDevicePropertyDataSourceNameForID;
-            pa.mScope = input ? kAudioDevicePropertyScopeInput : kAudioDevicePropertyScopeOutput;
-            pa.mElement = juceAudioObjectPropertyElementMain;
-
-            if (OK (AudioObjectGetPropertyData (deviceID, &pa, 0, nullptr, &transSize, &avt)))
-                s.add (buffer);
-        }
-
-        return s;
-    }
-
-    int getCurrentSourceIndex (bool input) const
-    {
-        OSType currentSourceID = 0;
-        UInt32 size = sizeof (currentSourceID);
-        int result = -1;
-
-        AudioObjectPropertyAddress pa;
-        pa.mSelector = kAudioDevicePropertyDataSource;
-        pa.mScope = input ? kAudioDevicePropertyScopeInput : kAudioDevicePropertyScopeOutput;
-        pa.mElement = juceAudioObjectPropertyElementMain;
-
-        if (deviceID != 0)
-        {
-            if (OK (AudioObjectGetPropertyData (deviceID, &pa, 0, nullptr, &size, &currentSourceID)))
-            {
-                HeapBlock<OSType> types;
-                auto num = getAllDataSourcesForDevice (deviceID, types);
-
-                for (int i = 0; i < num; ++i)
-                {
-                    if (types[num] == currentSourceID)
-                    {
-                        result = i;
-                        break;
-                    }
-                }
-            }
-        }
-
-        return result;
-    }
-
-    void setCurrentSourceIndex (int index, bool input)
-    {
-        if (deviceID != 0)
-        {
-            HeapBlock<OSType> types;
-            auto num = getAllDataSourcesForDevice (deviceID, types);
-
-            if (isPositiveAndBelow (index, num))
-            {
-                AudioObjectPropertyAddress pa;
-                pa.mSelector = kAudioDevicePropertyDataSource;
-                pa.mScope = input ? kAudioDevicePropertyScopeInput : kAudioDevicePropertyScopeOutput;
-                pa.mElement = juceAudioObjectPropertyElementMain;
-
-                OSType typeId = types[index];
-
-                OK (AudioObjectSetPropertyData (deviceID, &pa, 0, nullptr, sizeof (typeId), &typeId));
-            }
-        }
-    }
-
-    double getNominalSampleRate() const
-    {
-        AudioObjectPropertyAddress pa;
-        pa.mSelector = kAudioDevicePropertyNominalSampleRate;
-        pa.mScope = kAudioObjectPropertyScopeGlobal;
-        pa.mElement = juceAudioObjectPropertyElementMain;
-        Float64 sr = 0;
-        UInt32 size = (UInt32) sizeof (sr);
-        return OK (AudioObjectGetPropertyData (deviceID, &pa, 0, nullptr, &size, &sr)) ? (double) sr : 0.0;
-    }
-
-    bool setNominalSampleRate (double newSampleRate) const
-    {
-        if (std::abs (getNominalSampleRate() - newSampleRate) < 1.0)
-            return true;
-
-        AudioObjectPropertyAddress pa;
-        pa.mSelector = kAudioDevicePropertyNominalSampleRate;
-        pa.mScope = kAudioObjectPropertyScopeGlobal;
-        pa.mElement = juceAudioObjectPropertyElementMain;
-        Float64 sr = newSampleRate;
-        return OK (AudioObjectSetPropertyData (deviceID, &pa, 0, nullptr, sizeof (sr), &sr));
-    }
-
-    //==============================================================================
-    String reopen (const BigInteger& inputChannels,
-                   const BigInteger& outputChannels,
-                   double newSampleRate, int bufferSizeSamples)
-    {
-        String error;
-        callbacksAllowed = false;
-        stopTimer();
-
-        stop (false);
-
-        updateDetailsFromDevice();
-
-        activeInputChans = inputChannels;
-        activeInputChans.setRange (inChanNames.size(),
-                                   activeInputChans.getHighestBit() + 1 - inChanNames.size(),
-                                   false);
-
-        activeOutputChans = outputChannels;
-        activeOutputChans.setRange (outChanNames.size(),
-                                    activeOutputChans.getHighestBit() + 1 - outChanNames.size(),
-                                    false);
-
-        numInputChans = activeInputChans.countNumberOfSetBits();
-        numOutputChans = activeOutputChans.countNumberOfSetBits();
-
-        if (! setNominalSampleRate (newSampleRate))
-        {
-            updateDetailsFromDevice();
-            error = "Couldn't change sample rate";
-        }
-        else
-        {
-            // change buffer size
-            AudioObjectPropertyAddress pa;
-            pa.mSelector = kAudioDevicePropertyBufferFrameSize;
-            pa.mScope = kAudioObjectPropertyScopeGlobal;
-            pa.mElement = juceAudioObjectPropertyElementMain;
-            UInt32 framesPerBuf = (UInt32) bufferSizeSamples;
-
-            if (! OK (AudioObjectSetPropertyData (deviceID, &pa, 0, nullptr, sizeof (framesPerBuf), &framesPerBuf)))
-            {
-                updateDetailsFromDevice();
-                error = "Couldn't change buffer size";
-            }
-            else
-            {
-                // Annoyingly, after changing the rate and buffer size, some devices fail to
-                // correctly report their new settings until some random time in the future, so
-                // after calling updateDetailsFromDevice, we need to manually bodge these values
-                // to make sure we're using the correct numbers..
-                updateDetailsFromDevice();
-                sampleRate = newSampleRate;
-                bufferSize = bufferSizeSamples;
-
-                if (sampleRates.size() == 0)
-                    error = "Device has no available sample-rates";
-                else if (bufferSizes.size() == 0)
-                    error = "Device has no available buffer-sizes";
-            }
-        }
-
-        callbacksAllowed = true;
-        return error;
-    }
-
-    bool start (AudioIODeviceCallback* callbackToNotify)
-    {
-        const ScopedLock sl (callbackLock);
-
-        if (! started)
-        {
-            callback = nullptr;
-
-            if (deviceID != 0)
-            {
-                if (OK (AudioDeviceCreateIOProcID (deviceID, audioIOProc, this, &audioProcID)))
-                {
-                    if (OK (AudioDeviceStart (deviceID, audioProcID)))
-                    {
-                        started = true;
-                    }
-                    else
-                    {
-                        OK (AudioDeviceDestroyIOProcID (deviceID, audioProcID));
-                        audioProcID = {};
-                    }
-                }
-            }
-
-            if (started)
-            {
-                callback = callbackToNotify;
-
-                if (callback != nullptr)
-                    callback->audioDeviceAboutToStart (&owner);
-            }
-        }
-
-        playing = started && callback != nullptr;
-
-        return started;
-    }
-
-    AudioIODeviceCallback* stop (bool leaveInterruptRunning)
-    {
-        const ScopedLock sl (callbackLock);
-
-        auto result = std::exchange (callback, nullptr);
-
-        if (started && (deviceID != 0) && ! leaveInterruptRunning)
-        {
-            audioDeviceStopPending = true;
-
-            // wait until AudioDeviceStop() has been called on the IO thread
-            for (int i = 40; --i >= 0;)
-            {
-                if (audioDeviceStopPending == false)
-                    break;
-
-                const ScopedUnlock ul (callbackLock);
-                Thread::sleep (50);
-            }
-
-            OK (AudioDeviceDestroyIOProcID (deviceID, audioProcID));
-            audioProcID = {};
-            started = false;
-            playing = false;
-        }
-
-        return result;
-    }
-
-    double getSampleRate() const  { return sampleRate; }
-    int getBufferSize() const     { return bufferSize; }
-
-    void audioCallback (const AudioBufferList* inInputData,
-                        AudioBufferList* outOutputData)
-    {
-        const ScopedLock sl (callbackLock);
-
-        if (audioDeviceStopPending)
-        {
-            if (OK (AudioDeviceStop (deviceID, audioProcID)))
-                audioDeviceStopPending = false;
-
-            return;
-        }
-
-        if (callback != nullptr)
-        {
-            for (int i = numInputChans; --i >= 0;)
-            {
-                auto& info = inputChannelInfo.getReference(i);
-                auto dest = tempInputBuffers[i];
-                auto src = ((const float*) inInputData->mBuffers[info.streamNum].mData) + info.dataOffsetSamples;
-                auto stride = info.dataStrideSamples;
-
-                if (stride != 0) // if this is zero, info is invalid
-                {
-                    for (int j = bufferSize; --j >= 0;)
-                    {
-                        *dest++ = *src;
-                        src += stride;
-                    }
-                }
-            }
-
-            callback->audioDeviceIOCallback (const_cast<const float**> (tempInputBuffers.get()),
-                                             numInputChans,
-                                             tempOutputBuffers,
-                                             numOutputChans,
-                                             bufferSize);
-
-            for (int i = numOutputChans; --i >= 0;)
-            {
-                auto& info = outputChannelInfo.getReference (i);
-                auto src = tempOutputBuffers[i];
-                auto dest = ((float*) outOutputData->mBuffers[info.streamNum].mData) + info.dataOffsetSamples;
-                auto stride = info.dataStrideSamples;
-
-                if (stride != 0) // if this is zero, info is invalid
-                {
-                    for (int j = bufferSize; --j >= 0;)
-                    {
-                        *dest = *src++;
-                        dest += stride;
-                    }
-                }
-            }
-        }
-        else
-        {
-            for (UInt32 i = 0; i < outOutputData->mNumberBuffers; ++i)
-                zeromem (outOutputData->mBuffers[i].mData,
-                         outOutputData->mBuffers[i].mDataByteSize);
-        }
-    }
-
-    // called by callbacks (possibly off the main thread)
-    void deviceDetailsChanged()
-    {
-        if (callbacksAllowed.get() == 1)
-            startTimer (100);
-    }
-
-    // called by callbacks (possibly off the main thread)
-    void deviceRequestedRestart()
-    {
-        owner.restart();
-        triggerAsyncUpdate();
-    }
-
-    bool isPlaying() const { return playing.load(); }
-
-    //==============================================================================
-    CoreAudioIODevice& owner;
-    int inputLatency  = 0;
-    int outputLatency = 0;
-    int bitDepth = 32;
-    int xruns = 0;
-    BigInteger activeInputChans, activeOutputChans;
-    StringArray inChanNames, outChanNames;
-    Array<double> sampleRates;
-    Array<int> bufferSizes;
-    AudioDeviceIOProcID audioProcID = {};
-
-private:
-    AudioIODeviceCallback* callback = nullptr;
-    CriticalSection callbackLock;
-    AudioDeviceID deviceID;
-    bool started = false, audioDeviceStopPending = false;
-    std::atomic<bool> playing { false };
-    double sampleRate = 0;
-    int bufferSize = 512;
-    HeapBlock<float> audioBuffer;
-    int numInputChans  = 0;
-    int numOutputChans = 0;
-    Atomic<int> callbacksAllowed { 1 };
-    const bool isInputDevice, isOutputDevice;
-
-    Array<CallbackDetailsForChannel> inputChannelInfo, outputChannelInfo;
-    HeapBlock<float*> tempInputBuffers, tempOutputBuffers;
-
-    //==============================================================================
-    void timerCallback() override
-    {
-        JUCE_COREAUDIOLOG ("Device changed");
-
-        stopTimer();
-        auto oldSampleRate = sampleRate;
-        auto oldBufferSize = bufferSize;
-
-        if (! updateDetailsFromDevice())
-            owner.stopInternal();
-        else if ((oldBufferSize != bufferSize || oldSampleRate != sampleRate) && owner.shouldRestartDevice())
-            owner.restart();
-    }
-
-    void handleAsyncUpdate() override
-    {
-        if (owner.deviceType != nullptr)
-            owner.deviceType->audioDeviceListChanged();
-    }
-
-    static OSStatus audioIOProc (AudioDeviceID /*inDevice*/,
-                                 const AudioTimeStamp* /*inNow*/,
-                                 const AudioBufferList* inInputData,
-                                 const AudioTimeStamp* /*inInputTime*/,
-                                 AudioBufferList* outOutputData,
-                                 const AudioTimeStamp* /*inOutputTime*/,
-                                 void* device)
-    {
-        static_cast<CoreAudioInternal*> (device)->audioCallback (inInputData, outOutputData);
-        return noErr;
-    }
-
-    static OSStatus deviceListenerProc (AudioDeviceID /*inDevice*/, UInt32 /*inLine*/,
-                                        const AudioObjectPropertyAddress* pa, void* inClientData)
-    {
-        auto intern = static_cast<CoreAudioInternal*> (inClientData);
-
-        switch (pa->mSelector)
-        {
-            case kAudioDeviceProcessorOverload:
-                intern->xruns++;
-                break;
-
-            case kAudioDevicePropertyBufferSize:
-            case kAudioDevicePropertyBufferFrameSize:
-            case kAudioDevicePropertyNominalSampleRate:
-            case kAudioDevicePropertyStreamFormat:
-            case kAudioDevicePropertyDeviceIsAlive:
-            case kAudioStreamPropertyPhysicalFormat:
-                intern->deviceDetailsChanged();
-                break;
-
-            case kAudioDevicePropertyDeviceHasChanged:
-            case kAudioObjectPropertyOwnedObjects:
-                intern->deviceRequestedRestart();
-                break;
-
-            case kAudioDevicePropertyBufferSizeRange:
-            case kAudioDevicePropertyVolumeScalar:
-            case kAudioDevicePropertyMute:
-            case kAudioDevicePropertyPlayThru:
-            case kAudioDevicePropertyDataSource:
-            case kAudioDevicePropertyDeviceIsRunning:
-                break;
-        }
-
-        return noErr;
-    }
-
-    //==============================================================================
-    static int getAllDataSourcesForDevice (AudioDeviceID deviceID, HeapBlock<OSType>& types)
-    {
-        AudioObjectPropertyAddress pa;
-        pa.mSelector = kAudioDevicePropertyDataSources;
-        pa.mScope = kAudioObjectPropertyScopeWildcard;
-        pa.mElement = juceAudioObjectPropertyElementMain;
-        UInt32 size = 0;
-
-        if (deviceID != 0
-             && AudioObjectGetPropertyDataSize (deviceID, &pa, 0, nullptr, &size) == noErr)
-        {
-            types.calloc (size, 1);
-
-            if (AudioObjectGetPropertyData (deviceID, &pa, 0, nullptr, &size, types) == noErr)
-                return size / (int) sizeof (OSType);
-        }
-
-        return 0;
-    }
-
-    bool OK (const OSStatus errorCode) const
-    {
-        if (errorCode == noErr)
-            return true;
-
-        const String errorMessage ("CoreAudio error: " + String::toHexString ((int) errorCode));
-        JUCE_COREAUDIOLOG (errorMessage);
-
-        if (callback != nullptr)
-            callback->audioDeviceError (errorMessage);
-
-        return false;
-    }
-
-    JUCE_DECLARE_NON_COPYABLE_WITH_LEAK_DETECTOR (CoreAudioInternal)
-};
-
-
-//==============================================================================
-class CoreAudioIODevice   : public AudioIODevice,
-                            private Timer
-{
-public:
-    CoreAudioIODevice (CoreAudioIODeviceType* dt,
-                       const String& deviceName,
-                       AudioDeviceID inputDeviceId, int inputIndex_,
-                       AudioDeviceID outputDeviceId, int outputIndex_)
-        : AudioIODevice (deviceName, "CoreAudio"),
-          deviceType (dt),
-          inputIndex (inputIndex_),
-          outputIndex (outputIndex_)
-    {
-        internal = [this, &inputDeviceId, &outputDeviceId]
-        {
-            if (outputDeviceId == 0 || outputDeviceId == inputDeviceId)
-            {
-                jassert (inputDeviceId != 0);
-                return std::make_unique<CoreAudioInternal> (*this, inputDeviceId, true, outputDeviceId != 0);
-            }
-<<<<<<< HEAD
-            if (inputDeviceId == 0)
-            {
-                return std::make_unique<CoreAudioInternal> (*this, outputDeviceId, false, true);
-            }
-
-            // This used to be just "com.juce.aggregate", but macOS doesn't allow two different instances of an app with
-            // the same bundle ID to create the same aggregate device UID, even when it's private.
-            CFStringRef aggregateDeviceUid = Uuid().toString().toCFString();
-            NSDictionary* description = @{
-                @(kAudioAggregateDeviceUIDKey) : (NSString*) aggregateDeviceUid,
-                @(kAudioAggregateDeviceIsPrivateKey) : @(1),
-                @(kAudioAggregateDeviceSubDeviceListKey): @[
-                    @{
-                        @(kAudioSubDeviceUIDKey) : getDeviceUID (inputDeviceId),
-                        @(kAudioSubDeviceDriftCompensationKey) : @(1),
-                        @(kAudioSubDeviceDriftCompensationQualityKey) : @(kAudioSubDeviceDriftCompensationMaxQuality),
-                    },
-                    @{
-                        @(kAudioSubDeviceUIDKey) : getDeviceUID (outputDeviceId),
-                        @(kAudioSubDeviceDriftCompensationKey) : @(1),
-                        @(kAudioSubDeviceDriftCompensationQualityKey) : @(kAudioSubDeviceDriftCompensationMaxQuality),
-                    },
-                ],
-            };
-            CFRelease (aggregateDeviceUid);
-
-            // Guaranteed available earlier in CoreAudioIODeviceType::createDevice()
-            OSStatus status = AudioHardwareCreateAggregateDevice ((CFDictionaryRef)description, &aggregateDeviceID);
-            return status == noErr ? std::make_unique<CoreAudioInternal> (*this, aggregateDeviceID, true, true) : nullptr;
-=======
-
-            return std::make_unique<CoreAudioInternal> (*this, outputDeviceId, false, true);
->>>>>>> f1b6bbc9
-        }();
-
-        jassert (internal != nullptr);
-
-        AudioObjectPropertyAddress pa;
-        pa.mSelector = kAudioObjectPropertySelectorWildcard;
-        pa.mScope    = kAudioObjectPropertyScopeWildcard;
-        pa.mElement  = kAudioObjectPropertyElementWildcard;
-
-        AudioObjectAddPropertyListener (kAudioObjectSystemObject, &pa, hardwareListenerProc, internal.get());
-    }
-
-    ~CoreAudioIODevice() override
-    {
-        close();
-
-        AudioObjectPropertyAddress pa;
-        pa.mSelector = kAudioObjectPropertySelectorWildcard;
-        pa.mScope = kAudioObjectPropertyScopeWildcard;
-        pa.mElement = kAudioObjectPropertyElementWildcard;
-
-        AudioObjectRemovePropertyListener (kAudioObjectSystemObject, &pa, hardwareListenerProc, internal.get());
-
-        if (aggregateDeviceID != 0)
-            AudioHardwareDestroyAggregateDevice (aggregateDeviceID);
-    }
-
-    StringArray getOutputChannelNames() override        { return internal->outChanNames; }
-    StringArray getInputChannelNames() override         { return internal->inChanNames; }
-
-    bool isOpen() override                              { return isOpen_; }
-
-    Array<double> getAvailableSampleRates() override    { return internal->sampleRates; }
-    Array<int> getAvailableBufferSizes() override       { return internal->bufferSizes; }
-
-    double getCurrentSampleRate() override              { return internal->getSampleRate(); }
-    int getCurrentBitDepth() override                   { return internal->bitDepth; }
-    int getCurrentBufferSizeSamples() override          { return internal->getBufferSize(); }
-    int getXRunCount() const noexcept override          { return internal->xruns; }
-
-    int getDefaultBufferSize() override
-    {
-        int best = 0;
-
-        for (int i = 0; best < 512 && i < internal->bufferSizes.size(); ++i)
-            best = internal->bufferSizes.getUnchecked(i);
-
-        if (best == 0)
-            best = 512;
-
-        return best;
-    }
-
-    String open (const BigInteger& inputChannels,
-                 const BigInteger& outputChannels,
-                 double sampleRate, int bufferSizeSamples) override
-    {
-        isOpen_ = true;
-        internal->xruns = 0;
-
-        inputChannelsRequested = inputChannels;
-        outputChannelsRequested = outputChannels;
-
-        if (bufferSizeSamples <= 0)
-            bufferSizeSamples = getDefaultBufferSize();
-
-        if (sampleRate <= 0)
-            sampleRate = internal->getNominalSampleRate();
-
-        lastError = internal->reopen (inputChannels, outputChannels, sampleRate, bufferSizeSamples);
-        JUCE_COREAUDIOLOG ("Opened: " << getName());
-
-        isOpen_ = lastError.isEmpty();
-
-        return lastError;
-    }
-
-    void close() override
-    {
-        isOpen_ = false;
-        internal->stop (false);
-    }
-
-    BigInteger getActiveOutputChannels() const override     { return internal->activeOutputChans; }
-    BigInteger getActiveInputChannels() const override      { return internal->activeInputChans; }
-
-    int getOutputLatencyInSamples() override
-    {
-        // this seems like a good guess at getting the latency right - comparing
-        // this with a round-trip measurement, it gets it to within a few millisecs
-        // for the built-in mac soundcard
-        return internal->outputLatency;
-    }
-
-    int getInputLatencyInSamples() override
-    {
-        return internal->inputLatency;
-    }
-
-    void start (AudioIODeviceCallback* callback) override
-    {
-        if (internal->start (callback))
-            previousCallback = callback;
-    }
-
-    void stop() override
-    {
-        restartDevice = false;
-        stopAndGetLastCallback();
-    }
-
-    AudioIODeviceCallback* stopAndGetLastCallback() const
-    {
-        auto* lastCallback = internal->stop (true);
-
-        if (lastCallback != nullptr)
-            lastCallback->audioDeviceStopped();
-
-        return lastCallback;
-    }
-
-    AudioIODeviceCallback* stopInternal()
-    {
-        restartDevice = true;
-        return stopAndGetLastCallback();
-    }
-
-    bool isPlaying() override
-    {
-        return internal->isPlaying();
-    }
-
-    String getLastError() override
-    {
-        return lastError;
-    }
-
-    void audioDeviceListChanged()
-    {
-        if (deviceType != nullptr)
-            deviceType->audioDeviceListChanged();
-    }
-
-    // called by callbacks (possibly off the main thread)
-    void restart()
-    {
-        if (restarter != nullptr)
-        {
-            restarter->restartAsync();
-            return;
-        }
-
-        {
-            const ScopedLock sl (closeLock);
-            previousCallback = stopInternal();
-        }
-
-        startTimer (100);
-    }
-
-    bool setCurrentSampleRate (double newSampleRate)
-    {
-        return internal->setNominalSampleRate (newSampleRate);
-    }
-
-    void setAsyncRestarter (AsyncRestarter* restarterIn)
-    {
-        restarter = restarterIn;
-    }
-
-    bool shouldRestartDevice() const noexcept    { return restartDevice; }
-
-    WeakReference<CoreAudioIODeviceType> deviceType;
-    int inputIndex, outputIndex;
-
-private:
-    AudioDeviceID aggregateDeviceID = 0;
-    std::unique_ptr<CoreAudioInternal> internal;
-    bool isOpen_ = false, restartDevice = true;
-    String lastError;
-    AudioIODeviceCallback* previousCallback = nullptr;
-    AsyncRestarter* restarter = nullptr;
-    BigInteger inputChannelsRequested, outputChannelsRequested;
-    CriticalSection closeLock;
-
-    void timerCallback() override
-    {
-        stopTimer();
-
-        stopInternal();
-
-        internal->updateDetailsFromDevice();
-
-        open (inputChannelsRequested, outputChannelsRequested,
-              getCurrentSampleRate(), getCurrentBufferSizeSamples());
-        start (previousCallback);
-    }
-
-    static OSStatus hardwareListenerProc (AudioDeviceID /*inDevice*/, UInt32 /*inLine*/, const AudioObjectPropertyAddress* pa, void* inClientData)
-    {
-        switch (pa->mSelector)
-        {
-            case kAudioHardwarePropertyDevices:
-                static_cast<CoreAudioInternal*> (inClientData)->deviceDetailsChanged();
-                break;
-
-            case kAudioHardwarePropertyDefaultOutputDevice:
-            case kAudioHardwarePropertyDefaultInputDevice:
-            case kAudioHardwarePropertyDefaultSystemOutputDevice:
-                break;
-        }
-
-        return noErr;
-    }
-
-    static NSString* getDeviceUID (AudioDeviceID deviceID)
-    {
-        CFStringRef uid = NULL;
-        UInt32 uidSize = sizeof (uid);
-        AudioObjectPropertyAddress pa {kAudioDevicePropertyDeviceUID, kAudioObjectPropertyScopeGlobal, kAudioObjectPropertyElementMaster};
-        AudioObjectGetPropertyData (deviceID, &pa, 0, nullptr, &uidSize, &uid);
-        return [(NSString*)uid autorelease];
-    }
-
-    JUCE_DECLARE_NON_COPYABLE_WITH_LEAK_DETECTOR (CoreAudioIODevice)
-};
-
-//==============================================================================
-class AudioIODeviceCombiner    : public AudioIODevice,
-                                 private AsyncRestarter,
-                                 private Thread,
-                                 private Timer
-{
-public:
-    AudioIODeviceCombiner (const String& deviceName, CoreAudioIODeviceType* deviceType)
-        : AudioIODevice (deviceName, "CoreAudio"),
-          Thread (deviceName),
-          owner (deviceType)
-    {
-    }
-
-    ~AudioIODeviceCombiner() override
-    {
-        close();
-        devices.clear();
-    }
-
-    void addDevice (std::unique_ptr<CoreAudioIODevice> device, bool useInputs, bool useOutputs)
-    {
-        jassert (device != nullptr);
-        jassert (! isOpen());
-        jassert (! device->isOpen());
-        auto* devicePtr = device.get();
-
-        devices.add (std::make_unique<DeviceWrapper> (*this, std::move (device), useInputs, useOutputs));
-
-        if (currentSampleRate == 0)
-            currentSampleRate = devicePtr->getCurrentSampleRate();
-
-        if (currentBufferSize == 0)
-            currentBufferSize = devicePtr->getCurrentBufferSizeSamples();
-    }
-
-    Array<AudioIODevice*> getDevices() const
-    {
-        Array<AudioIODevice*> devs;
-
-        for (auto* d : devices)
-            devs.add (d->device.get());
-
-        return devs;
-    }
-
-    StringArray getOutputChannelNames() override
-    {
-        StringArray names;
-
-        for (auto* d : devices)
-            names.addArray (d->getOutputChannelNames());
-
-        names.appendNumbersToDuplicates (false, true);
-        return names;
-    }
-
-    StringArray getInputChannelNames() override
-    {
-        StringArray names;
-
-        for (auto* d : devices)
-            names.addArray (d->getInputChannelNames());
-
-        names.appendNumbersToDuplicates (false, true);
-        return names;
-    }
-
-    Array<double> getAvailableSampleRates() override
-    {
-        Array<double> commonRates;
-        bool first = true;
-
-        for (auto* d : devices)
-        {
-            auto rates = d->device->getAvailableSampleRates();
-
-            if (first)
-            {
-                first = false;
-                commonRates = rates;
-            }
-            else
-            {
-                commonRates.removeValuesNotIn (rates);
-            }
-        }
-
-        return commonRates;
-    }
-
-    Array<int> getAvailableBufferSizes() override
-    {
-        Array<int> commonSizes;
-        bool first = true;
-
-        for (auto* d : devices)
-        {
-            auto sizes = d->device->getAvailableBufferSizes();
-
-            if (first)
-            {
-                first = false;
-                commonSizes = sizes;
-            }
-            else
-            {
-                commonSizes.removeValuesNotIn (sizes);
-            }
-        }
-
-        return commonSizes;
-    }
-
-    bool isOpen() override                          { return active; }
-    bool isPlaying() override                       { return callback != nullptr; }
-    double getCurrentSampleRate() override          { return currentSampleRate; }
-    int getCurrentBufferSizeSamples() override      { return currentBufferSize; }
-
-    int getCurrentBitDepth() override
-    {
-        int depth = 32;
-
-        for (auto* d : devices)
-            depth = jmin (depth, d->device->getCurrentBitDepth());
-
-        return depth;
-    }
-
-    int getDefaultBufferSize() override
-    {
-        int size = 0;
-
-        for (auto* d : devices)
-            size = jmax (size, d->device->getDefaultBufferSize());
-
-        return size;
-    }
-
-    String open (const BigInteger& inputChannels,
-                 const BigInteger& outputChannels,
-                 double sampleRate, int bufferSize) override
-    {
-        inputChannelsRequested = inputChannels;
-        outputChannelsRequested = outputChannels;
-        sampleRateRequested = sampleRate;
-        bufferSizeRequested = bufferSize;
-
-        close();
-        active = true;
-
-        if (bufferSize <= 0)
-            bufferSize = getDefaultBufferSize();
-
-        if (sampleRate <= 0)
-        {
-            auto rates = getAvailableSampleRates();
-
-            for (int i = 0; i < rates.size() && sampleRate < 44100.0; ++i)
-                sampleRate = rates.getUnchecked(i);
-        }
-
-        currentSampleRate = sampleRate;
-        currentBufferSize = bufferSize;
-
-        const int fifoSize = bufferSize * 3 + 1;
-        int totalInputChanIndex = 0, totalOutputChanIndex = 0;
-        int chanIndex = 0;
-
-        for (auto* d : devices)
-        {
-            BigInteger ins (inputChannels >> totalInputChanIndex);
-            BigInteger outs (outputChannels >> totalOutputChanIndex);
-
-            int numIns  = d->getInputChannelNames().size();
-            int numOuts = d->getOutputChannelNames().size();
-
-            totalInputChanIndex += numIns;
-            totalOutputChanIndex += numOuts;
-
-            String err = d->open (ins, outs, sampleRate, bufferSize,
-                                  chanIndex, fifoSize);
-
-            if (err.isNotEmpty())
-            {
-                close();
-                lastError = err;
-                return err;
-            }
-
-            chanIndex += d->numInputChans + d->numOutputChans;
-        }
-
-        fifos.setSize (chanIndex, fifoSize);
-        fifoReadPointers  = fifos.getArrayOfReadPointers();
-        fifoWritePointers = fifos.getArrayOfWritePointers();
-        fifos.clear();
-        startThread (9);
-        threadInitialised.wait();
-
-        return {};
-    }
-
-    void close() override
-    {
-        stop();
-        stopThread (10000);
-        fifos.clear();
-        active = false;
-
-        for (auto* d : devices)
-            d->close();
-    }
-
-    void restart (AudioIODeviceCallback* cb)
-    {
-        const ScopedLock sl (closeLock);
-
-        close();
-
-        auto newSampleRate = sampleRateRequested;
-        auto newBufferSize = bufferSizeRequested;
-
-        for (auto* d : devices)
-        {
-            auto deviceSampleRate = d->getCurrentSampleRate();
-
-            if (deviceSampleRate != sampleRateRequested)
-            {
-                if (! getAvailableSampleRates().contains (deviceSampleRate))
-                    return;
-
-                for (auto* d2 : devices)
-                    if (d2 != d)
-                        d2->setCurrentSampleRate (deviceSampleRate);
-
-                newSampleRate = deviceSampleRate;
-                break;
-            }
-        }
-
-        for (auto* d : devices)
-        {
-            auto deviceBufferSize = d->getCurrentBufferSizeSamples();
-
-            if (deviceBufferSize != bufferSizeRequested)
-            {
-                if (! getAvailableBufferSizes().contains (deviceBufferSize))
-                    return;
-
-                newBufferSize = deviceBufferSize;
-                break;
-            }
-        }
-
-        open (inputChannelsRequested, outputChannelsRequested,
-              newSampleRate, newBufferSize);
-
-        start (cb);
-    }
-
-    void restartAsync() override
-    {
-        {
-            const ScopedLock sl (closeLock);
-
-            if (active)
-            {
-                if (callback != nullptr)
-                    previousCallback = callback;
-
-                close();
-            }
-        }
-
-        startTimer (100);
-    }
-
-    BigInteger getActiveOutputChannels() const override
-    {
-        BigInteger chans;
-        int start = 0;
-
-        for (auto* d : devices)
-        {
-            auto numChans = d->getOutputChannelNames().size();
-
-            if (numChans > 0)
-            {
-                chans |= (d->device->getActiveOutputChannels() << start);
-                start += numChans;
-            }
-        }
-
-        return chans;
-    }
-
-    BigInteger getActiveInputChannels() const override
-    {
-        BigInteger chans;
-        int start = 0;
-
-        for (auto* d : devices)
-        {
-            auto numChans = d->getInputChannelNames().size();
-
-            if (numChans > 0)
-            {
-                chans |= (d->device->getActiveInputChannels() << start);
-                start += numChans;
-            }
-        }
-
-        return chans;
-    }
-
-    int getOutputLatencyInSamples() override
-    {
-        int lat = 0;
-
-        for (auto* d : devices)
-            lat = jmax (lat, d->device->getOutputLatencyInSamples());
-
-        return lat;
-    }
-
-    int getInputLatencyInSamples() override
-    {
-        int lat = 0;
-
-        for (auto* d : devices)
-            lat = jmax (lat, d->device->getInputLatencyInSamples());
-
-        return lat;
-    }
-
-    void start (AudioIODeviceCallback* newCallback) override
-    {
-        const auto shouldStart = [&]
-        {
-            const ScopedLock sl (callbackLock);
-            return callback != newCallback;
-        }();
-
-        if (shouldStart)
-        {
-            stop();
-            fifos.clear();
-
-            for (auto* d : devices)
-                d->start();
-
-            if (newCallback != nullptr)
-                newCallback->audioDeviceAboutToStart (this);
-
-            const ScopedLock sl (callbackLock);
-            previousCallback = std::exchange (callback, newCallback);
-        }
-    }
-
-    void stop() override    { shutdown ({}); }
-
-    String getLastError() override
-    {
-        return lastError;
-    }
-
-private:
-    WeakReference<CoreAudioIODeviceType> owner;
-    CriticalSection callbackLock;
-    AudioIODeviceCallback* callback = nullptr;
-    AudioIODeviceCallback* previousCallback = nullptr;
-    double currentSampleRate = 0;
-    int currentBufferSize = 0;
-    bool active = false;
-    String lastError;
-    AudioBuffer<float> fifos;
-    const float** fifoReadPointers = nullptr;
-    float** fifoWritePointers = nullptr;
-    WaitableEvent threadInitialised;
-    CriticalSection closeLock;
-
-    BigInteger inputChannelsRequested, outputChannelsRequested;
-    double sampleRateRequested = 44100;
-    int bufferSizeRequested = 512;
-
-    void run() override
-    {
-        auto numSamples = currentBufferSize;
-
-        AudioBuffer<float> buffer (fifos.getNumChannels(), numSamples);
-        buffer.clear();
-
-        Array<const float*> inputChans;
-        Array<float*> outputChans;
-
-        for (auto* d : devices)
-        {
-            for (int j = 0; j < d->numInputChans; ++j)   inputChans.add  (buffer.getReadPointer  (d->inputIndex  + j));
-            for (int j = 0; j < d->numOutputChans; ++j)  outputChans.add (buffer.getWritePointer (d->outputIndex + j));
-        }
-
-        auto numInputChans  = inputChans.size();
-        auto numOutputChans = outputChans.size();
-
-        inputChans.add (nullptr);
-        outputChans.add (nullptr);
-
-        auto blockSizeMs = jmax (1, (int) (1000 * numSamples / currentSampleRate));
-
-        jassert (numInputChans + numOutputChans == buffer.getNumChannels());
-
-        threadInitialised.signal();
-
-        while (! threadShouldExit())
-        {
-            readInput (buffer, numSamples, blockSizeMs);
-
-            bool didCallback = true;
-
-            {
-                const ScopedLock sl (callbackLock);
-
-                if (callback != nullptr)
-                    callback->audioDeviceIOCallback ((const float**) inputChans.getRawDataPointer(), numInputChans,
-                                                     outputChans.getRawDataPointer(), numOutputChans, numSamples);
-                else
-                    didCallback = false;
-            }
-
-            if (didCallback)
-            {
-                pushOutputData (buffer, numSamples, blockSizeMs);
-            }
-            else
-            {
-                for (int i = 0; i < numOutputChans; ++i)
-                    FloatVectorOperations::clear (outputChans[i], numSamples);
-
-                reset();
-            }
-        }
-    }
-
-    void timerCallback() override
-    {
-        stopTimer();
-
-        restart (previousCallback);
-    }
-
-    void shutdown (const String& error)
-    {
-        AudioIODeviceCallback* lastCallback = nullptr;
-
-        {
-            const ScopedLock sl (callbackLock);
-            std::swap (callback, lastCallback);
-        }
-
-        for (auto* d : devices)
-            d->device->stopInternal();
-
-        if (lastCallback != nullptr)
-        {
-            if (error.isNotEmpty())
-                lastCallback->audioDeviceError (error);
-            else
-                lastCallback->audioDeviceStopped();
-        }
-    }
-
-    void reset()
-    {
-        for (auto* d : devices)
-            d->reset();
-    }
-
-    void underrun()
-    {
-    }
-
-    void readInput (AudioBuffer<float>& buffer, const int numSamples, const int blockSizeMs)
-    {
-        for (auto* d : devices)
-            d->done = (d->numInputChans == 0);
-
-        for (int tries = 5;;)
-        {
-            bool anyRemaining = false;
-
-            for (auto* d : devices)
-            {
-                if (! d->done)
-                {
-                    if (d->isInputReady (numSamples))
-                    {
-                        d->readInput (buffer, numSamples);
-                        d->done = true;
-                    }
-                    else
-                        anyRemaining = true;
-                }
-            }
-
-            if (! anyRemaining)
-                return;
-
-            if (--tries == 0)
-                break;
-
-            wait (blockSizeMs);
-        }
-
-        for (auto* d : devices)
-            if (! d->done)
-                for (int i = 0; i < d->numInputChans; ++i)
-                    buffer.clear (d->inputIndex + i, 0, numSamples);
-    }
-
-    void pushOutputData (AudioBuffer<float>& buffer, const int numSamples, const int blockSizeMs)
-    {
-        for (auto* d : devices)
-            d->done = (d->numOutputChans == 0);
-
-        for (int tries = 5;;)
-        {
-            bool anyRemaining = false;
-
-            for (auto* d : devices)
-            {
-                if (! d->done)
-                {
-                    if (d->isOutputReady (numSamples))
-                    {
-                        d->pushOutputData (buffer, numSamples);
-                        d->done = true;
-                    }
-                    else
-                        anyRemaining = true;
-                }
-            }
-
-            if ((! anyRemaining) || --tries == 0)
-                return;
-
-            wait (blockSizeMs);
-        }
-    }
-
-    void handleAudioDeviceAboutToStart (AudioIODevice* device)
-    {
-        const ScopedLock sl (callbackLock);
-
-        auto newSampleRate = device->getCurrentSampleRate();
-        auto commonRates = getAvailableSampleRates();
-
-        if (! commonRates.contains (newSampleRate))
-        {
-            commonRates.sort();
-
-            if (newSampleRate < commonRates.getFirst() || newSampleRate > commonRates.getLast())
-            {
-                newSampleRate = jlimit (commonRates.getFirst(), commonRates.getLast(), newSampleRate);
-            }
-            else
-            {
-                for (auto it = commonRates.begin(); it < commonRates.end() - 1; ++it)
-                {
-                    if (it[0] < newSampleRate && it[1] > newSampleRate)
-                    {
-                        newSampleRate = newSampleRate - it[0] < it[1] - newSampleRate ? it[0] : it[1];
-                        break;
-                    }
-                }
-            }
-        }
-
-        currentSampleRate = newSampleRate;
-        bool anySampleRateChanges = false;
-
-        for (auto* d : devices)
-        {
-            if (d->getCurrentSampleRate() != currentSampleRate)
-            {
-                d->setCurrentSampleRate (currentSampleRate);
-                anySampleRateChanges = true;
-            }
-        }
-
-        if (anySampleRateChanges && owner != nullptr)
-            owner->audioDeviceListChanged();
-
-        if (callback != nullptr)
-            callback->audioDeviceAboutToStart (device);
-    }
-
-    void handleAudioDeviceStopped()                            { shutdown ({}); }
-    void handleAudioDeviceError (const String& errorMessage)   { shutdown (errorMessage.isNotEmpty() ? errorMessage : String ("unknown")); }
-
-    //==============================================================================
-    struct DeviceWrapper  : private AudioIODeviceCallback
-    {
-        DeviceWrapper (AudioIODeviceCombiner& cd, std::unique_ptr<CoreAudioIODevice> d, bool useIns, bool useOuts)
-            : owner (cd), device (std::move (d)),
-              useInputs (useIns), useOutputs (useOuts)
-        {
-            device->setAsyncRestarter (&owner);
-        }
-
-        ~DeviceWrapper() override
-        {
-            close();
-        }
-
-        String open (const BigInteger& inputChannels, const BigInteger& outputChannels,
-                     double sampleRate, int bufferSize, int channelIndex, int fifoSize)
-        {
-            inputFifo.setTotalSize (fifoSize);
-            outputFifo.setTotalSize (fifoSize);
-            inputFifo.reset();
-            outputFifo.reset();
-
-            auto err = device->open (useInputs  ? inputChannels  : BigInteger(),
-                                     useOutputs ? outputChannels : BigInteger(),
-                                     sampleRate, bufferSize);
-
-            numInputChans  = useInputs  ? device->getActiveInputChannels().countNumberOfSetBits()  : 0;
-            numOutputChans = useOutputs ? device->getActiveOutputChannels().countNumberOfSetBits() : 0;
-
-            inputIndex = channelIndex;
-            outputIndex = channelIndex + numInputChans;
-
-            return err;
-        }
-
-        void close()
-        {
-            device->close();
-        }
-
-        void start()
-        {
-            reset();
-            device->start (this);
-        }
-
-        void reset()
-        {
-            inputFifo.reset();
-            outputFifo.reset();
-        }
-
-        StringArray getOutputChannelNames() const  { return useOutputs ? device->getOutputChannelNames() : StringArray(); }
-        StringArray getInputChannelNames()  const  { return useInputs  ? device->getInputChannelNames()  : StringArray(); }
-
-        bool isInputReady (int numSamples) const noexcept
-        {
-            return numInputChans == 0 || inputFifo.getNumReady() >= numSamples;
-        }
-
-        void readInput (AudioBuffer<float>& destBuffer, int numSamples)
-        {
-            if (numInputChans == 0)
-                return;
-
-            int start1, size1, start2, size2;
-            inputFifo.prepareToRead (numSamples, start1, size1, start2, size2);
-
-            for (int i = 0; i < numInputChans; ++i)
-            {
-                auto index = inputIndex + i;
-                auto dest = destBuffer.getWritePointer (index);
-                auto src = owner.fifoReadPointers[index];
-
-                if (size1 > 0)  FloatVectorOperations::copy (dest,         src + start1, size1);
-                if (size2 > 0)  FloatVectorOperations::copy (dest + size1, src + start2, size2);
-            }
-
-            inputFifo.finishedRead (size1 + size2);
-        }
-
-        bool isOutputReady (int numSamples) const noexcept
-        {
-            return numOutputChans == 0 || outputFifo.getFreeSpace() >= numSamples;
-        }
-
-        void pushOutputData (AudioBuffer<float>& srcBuffer, int numSamples)
-        {
-            if (numOutputChans == 0)
-                return;
-
-            int start1, size1, start2, size2;
-            outputFifo.prepareToWrite (numSamples, start1, size1, start2, size2);
-
-            for (int i = 0; i < numOutputChans; ++i)
-            {
-                auto index = outputIndex + i;
-                auto dest = owner.fifoWritePointers[index];
-                auto src = srcBuffer.getReadPointer (index);
-
-                if (size1 > 0)  FloatVectorOperations::copy (dest + start1, src,         size1);
-                if (size2 > 0)  FloatVectorOperations::copy (dest + start2, src + size1, size2);
-            }
-
-            outputFifo.finishedWrite (size1 + size2);
-        }
-
-        void audioDeviceIOCallback (const float** inputChannelData, int numInputChannels,
-                                    float** outputChannelData, int numOutputChannels,
-                                    int numSamples) override
-        {
-            if (numInputChannels > 0)
-            {
-                int start1, size1, start2, size2;
-                inputFifo.prepareToWrite (numSamples, start1, size1, start2, size2);
-
-                if (size1 + size2 < numSamples)
-                {
-                    inputFifo.reset();
-                    inputFifo.prepareToWrite (numSamples, start1, size1, start2, size2);
-                }
-
-                for (int i = 0; i < numInputChannels; ++i)
-                {
-                    auto dest = owner.fifoWritePointers[inputIndex + i];
-                    auto src = inputChannelData[i];
-
-                    if (size1 > 0)  FloatVectorOperations::copy (dest + start1, src,         size1);
-                    if (size2 > 0)  FloatVectorOperations::copy (dest + start2, src + size1, size2);
-                }
-
-                auto totalSize = size1 + size2;
-                inputFifo.finishedWrite (totalSize);
-
-                if (numSamples > totalSize)
-                {
-                    auto samplesRemaining = numSamples - totalSize;
-
-                    for (int i = 0; i < numInputChans; ++i)
-                        FloatVectorOperations::clear (owner.fifoWritePointers[inputIndex + i] + totalSize, samplesRemaining);
-
-                    owner.underrun();
-                }
-            }
-
-            if (numOutputChannels > 0)
-            {
-                int start1, size1, start2, size2;
-                outputFifo.prepareToRead (numSamples, start1, size1, start2, size2);
-
-                if (size1 + size2 < numSamples)
-                {
-                    Thread::sleep (1);
-                    outputFifo.prepareToRead (numSamples, start1, size1, start2, size2);
-                }
-
-                for (int i = 0; i < numOutputChannels; ++i)
-                {
-                    auto dest = outputChannelData[i];
-                    auto src = owner.fifoReadPointers[outputIndex + i];
-
-                    if (size1 > 0)  FloatVectorOperations::copy (dest,         src + start1, size1);
-                    if (size2 > 0)  FloatVectorOperations::copy (dest + size1, src + start2, size2);
-                }
-
-                auto totalSize = size1 + size2;
-                outputFifo.finishedRead (totalSize);
-
-                if (numSamples > totalSize)
-                {
-                    auto samplesRemaining = numSamples - totalSize;
-
-                    for (int i = 0; i < numOutputChannels; ++i)
-                        FloatVectorOperations::clear (outputChannelData[i] + totalSize, samplesRemaining);
-
-                    owner.underrun();
-                }
-            }
-
-            owner.notify();
-        }
-
-        double getCurrentSampleRate()                        { return device->getCurrentSampleRate(); }
-        bool   setCurrentSampleRate (double newSampleRate)   { return device->setCurrentSampleRate (newSampleRate); }
-        int  getCurrentBufferSizeSamples()                   { return device->getCurrentBufferSizeSamples(); }
-
-        void audioDeviceAboutToStart (AudioIODevice* d) override      { owner.handleAudioDeviceAboutToStart (d); }
-        void audioDeviceStopped() override                            { owner.handleAudioDeviceStopped(); }
-        void audioDeviceError (const String& errorMessage) override   { owner.handleAudioDeviceError (errorMessage); }
-
-        AudioIODeviceCombiner& owner;
-        std::unique_ptr<CoreAudioIODevice> device;
-        int inputIndex = 0, numInputChans = 0, outputIndex = 0, numOutputChans = 0;
-        bool useInputs = false, useOutputs = false;
-        AbstractFifo inputFifo { 32 }, outputFifo { 32 };
-        bool done = false;
-
-        JUCE_DECLARE_NON_COPYABLE_WITH_LEAK_DETECTOR (DeviceWrapper)
-    };
-
-    OwnedArray<DeviceWrapper> devices;
-
-    JUCE_DECLARE_NON_COPYABLE_WITH_LEAK_DETECTOR (AudioIODeviceCombiner)
-};
-
-
-//==============================================================================
-class CoreAudioIODeviceType  : public AudioIODeviceType,
-                               private AsyncUpdater
-{
-public:
-    CoreAudioIODeviceType()  : AudioIODeviceType ("CoreAudio")
-    {
-        AudioObjectPropertyAddress pa;
-        pa.mSelector = kAudioHardwarePropertyDevices;
-        pa.mScope = kAudioObjectPropertyScopeWildcard;
-        pa.mElement = kAudioObjectPropertyElementWildcard;
-
-        AudioObjectAddPropertyListener (kAudioObjectSystemObject, &pa, hardwareListenerProc, this);
-    }
-
-    ~CoreAudioIODeviceType() override
-    {
-        cancelPendingUpdate();
-
-        AudioObjectPropertyAddress pa;
-        pa.mSelector = kAudioHardwarePropertyDevices;
-        pa.mScope = kAudioObjectPropertyScopeWildcard;
-        pa.mElement = kAudioObjectPropertyElementWildcard;
-
-        AudioObjectRemovePropertyListener (kAudioObjectSystemObject, &pa, hardwareListenerProc, this);
-    }
-
-    //==============================================================================
-    void scanForDevices() override
-    {
-        hasScanned = true;
-
-        inputDeviceNames.clear();
-        outputDeviceNames.clear();
-        inputIds.clear();
-        outputIds.clear();
-
-        UInt32 size;
-
-        AudioObjectPropertyAddress pa;
-        pa.mSelector = kAudioHardwarePropertyDevices;
-        pa.mScope = kAudioObjectPropertyScopeWildcard;
-        pa.mElement = juceAudioObjectPropertyElementMain;
-
-        if (AudioObjectGetPropertyDataSize (kAudioObjectSystemObject, &pa, 0, nullptr, &size) == noErr)
-        {
-            HeapBlock<AudioDeviceID> devs;
-            devs.calloc (size, 1);
-
-            if (AudioObjectGetPropertyData (kAudioObjectSystemObject, &pa, 0, nullptr, &size, devs) == noErr)
-            {
-                auto num = (int) size / (int) sizeof (AudioDeviceID);
-
-                for (int i = 0; i < num; ++i)
-                {
-                    char name[1024];
-                    size = sizeof (name);
-                    pa.mSelector = kAudioDevicePropertyDeviceName;
-
-                    if (AudioObjectGetPropertyData (devs[i], &pa, 0, nullptr, &size, name) == noErr)
-                    {
-                        auto nameString = String::fromUTF8 (name, (int) strlen (name));
-                        auto numIns  = getNumChannels (devs[i], true);
-                        auto numOuts = getNumChannels (devs[i], false);
-
-                        if (numIns > 0)
-                        {
-                            inputDeviceNames.add (nameString);
-                            inputIds.add (devs[i]);
-                        }
-
-                        if (numOuts > 0)
-                        {
-                            outputDeviceNames.add (nameString);
-                            outputIds.add (devs[i]);
-                        }
-                    }
-                }
-            }
-        }
-
-        inputDeviceNames.appendNumbersToDuplicates (false, true);
-        outputDeviceNames.appendNumbersToDuplicates (false, true);
-    }
-
-    StringArray getDeviceNames (bool wantInputNames) const override
-    {
-        jassert (hasScanned); // need to call scanForDevices() before doing this
-
-        return wantInputNames ? inputDeviceNames
-                              : outputDeviceNames;
-    }
-
-    int getDefaultDeviceIndex (bool forInput) const override
-    {
-        jassert (hasScanned); // need to call scanForDevices() before doing this
-
-        AudioDeviceID deviceID;
-        UInt32 size = sizeof (deviceID);
-
-        // if they're asking for any input channels at all, use the default input, so we
-        // get the built-in mic rather than the built-in output with no inputs..
-
-        AudioObjectPropertyAddress pa;
-        pa.mSelector = forInput ? kAudioHardwarePropertyDefaultInputDevice
-                                : kAudioHardwarePropertyDefaultOutputDevice;
-        pa.mScope    = kAudioObjectPropertyScopeWildcard;
-        pa.mElement  = juceAudioObjectPropertyElementMain;
-
-        if (AudioObjectGetPropertyData (kAudioObjectSystemObject, &pa, 0, nullptr, &size, &deviceID) == noErr)
-        {
-            if (forInput)
-            {
-                for (int i = inputIds.size(); --i >= 0;)
-                    if (inputIds[i] == deviceID)
-                        return i;
-            }
-            else
-            {
-                for (int i = outputIds.size(); --i >= 0;)
-                    if (outputIds[i] == deviceID)
-                        return i;
-            }
-        }
-
-        return 0;
-    }
-
-    int getIndexOfDevice (AudioIODevice* device, bool asInput) const override
-    {
-        jassert (hasScanned); // need to call scanForDevices() before doing this
-
-        if (auto* d = dynamic_cast<CoreAudioIODevice*> (device))
-            return asInput ? d->inputIndex
-                           : d->outputIndex;
-
-        if (auto* d = dynamic_cast<AudioIODeviceCombiner*> (device))
-        {
-            for (auto* dev : d->getDevices())
-            {
-                auto index = getIndexOfDevice (dev, asInput);
-
-                if (index >= 0)
-                    return index;
-            }
-        }
-
-        return -1;
-    }
-
-    bool hasSeparateInputsAndOutputs() const override    { return true; }
-
-    AudioIODevice* createDevice (const String& outputDeviceName,
-                                 const String& inputDeviceName) override
-    {
-        jassert (hasScanned); // need to call scanForDevices() before doing this
-
-        auto inputIndex  = inputDeviceNames.indexOf (inputDeviceName);
-        auto outputIndex = outputDeviceNames.indexOf (outputDeviceName);
-
-        auto inputDeviceID  = inputIds[inputIndex];
-        auto outputDeviceID = outputIds[outputIndex];
-
-        if (inputDeviceID == 0 && outputDeviceID == 0)
-            return nullptr;
-
-        auto combinedName = outputDeviceName.isEmpty() ? inputDeviceName
-                                                       : outputDeviceName;
-
-<<<<<<< HEAD
-        // Newer Apple platforms can create aggregate audio devices
-        bool canCreateAppleAggregateDevice = [] {
-            if (@available(macOS 10.9, iOS 7, *))
-                return true;
-            return false;
-        }();
-        if (inputDeviceID == outputDeviceID || canCreateAppleAggregateDevice)
-            return new CoreAudioIODevice (this, combinedName, inputDeviceID, inputIndex, outputDeviceID, outputIndex);
-
-        std::unique_ptr<CoreAudioIODevice> in, out;
-=======
-        if (inputDeviceID == outputDeviceID)
-            return std::make_unique<CoreAudioIODevice> (this, combinedName, inputDeviceID, inputIndex, outputDeviceID, outputIndex).release();
->>>>>>> f1b6bbc9
-
-        auto in = inputDeviceID != 0 ? std::make_unique<CoreAudioIODevice> (this, inputDeviceName, inputDeviceID, inputIndex, 0, -1)
-                                     : nullptr;
-
-        auto out = outputDeviceID != 0 ? std::make_unique<CoreAudioIODevice> (this, outputDeviceName, 0, -1, outputDeviceID, outputIndex)
-                                       : nullptr;
-
-        if (in  == nullptr)  return out.release();
-        if (out == nullptr)  return in.release();
-
-        auto combo = std::make_unique<AudioIODeviceCombiner> (combinedName, this);
-        combo->addDevice (std::move (in),  true, false);
-        combo->addDevice (std::move (out), false, true);
-        return combo.release();
-    }
-
-    void audioDeviceListChanged()
-    {
-        scanForDevices();
-        callDeviceChangeListeners();
-    }
-
-    //==============================================================================
-private:
-    StringArray inputDeviceNames, outputDeviceNames;
-    Array<AudioDeviceID> inputIds, outputIds;
-
-    bool hasScanned = false;
-
-    void handleAsyncUpdate() override
-    {
-        audioDeviceListChanged();
-    }
-
-    static int getNumChannels (AudioDeviceID deviceID, bool input)
-    {
-        int total = 0;
-        UInt32 size;
-
-        AudioObjectPropertyAddress pa;
-        pa.mSelector = kAudioDevicePropertyStreamConfiguration;
-        pa.mScope = input ? kAudioDevicePropertyScopeInput : kAudioDevicePropertyScopeOutput;
-        pa.mElement = juceAudioObjectPropertyElementMain;
-
-        if (AudioObjectGetPropertyDataSize (deviceID, &pa, 0, nullptr, &size) == noErr)
-        {
-            HeapBlock<AudioBufferList> bufList;
-            bufList.calloc (size, 1);
-
-            if (AudioObjectGetPropertyData (deviceID, &pa, 0, nullptr, &size, bufList) == noErr)
-            {
-                auto numStreams = (int) bufList->mNumberBuffers;
-
-                for (int i = 0; i < numStreams; ++i)
-                    total += bufList->mBuffers[i].mNumberChannels;
-            }
-        }
-
-        return total;
-    }
-
-    static OSStatus hardwareListenerProc (AudioDeviceID, UInt32, const AudioObjectPropertyAddress*, void* clientData)
-    {
-        static_cast<CoreAudioIODeviceType*> (clientData)->triggerAsyncUpdate();
-        return noErr;
-    }
-
-    JUCE_DECLARE_WEAK_REFERENCEABLE (CoreAudioIODeviceType)
-    JUCE_DECLARE_NON_COPYABLE_WITH_LEAK_DETECTOR (CoreAudioIODeviceType)
-};
-
-};
-
-#undef JUCE_COREAUDIOLOG
-
-} // namespace juce
+/*
+  ==============================================================================
+
+   This file is part of the JUCE library.
+   Copyright (c) 2020 - Raw Material Software Limited
+
+   JUCE is an open source library subject to commercial or open-source
+   licensing.
+
+   The code included in this file is provided under the terms of the ISC license
+   http://www.isc.org/downloads/software-support-policy/isc-license. Permission
+   To use, copy, modify, and/or distribute this software for any purpose with or
+   without fee is hereby granted provided that the above copyright notice and
+   this permission notice appear in all copies.
+
+   JUCE IS PROVIDED "AS IS" WITHOUT ANY WARRANTY, AND ALL WARRANTIES, WHETHER
+   EXPRESSED OR IMPLIED, INCLUDING MERCHANTABILITY AND FITNESS FOR PURPOSE, ARE
+   DISCLAIMED.
+
+  ==============================================================================
+*/
+
+namespace juce
+{
+
+#if JUCE_COREAUDIO_LOGGING_ENABLED
+ #define JUCE_COREAUDIOLOG(a) { String camsg ("CoreAudio: "); camsg << a; Logger::writeToLog (camsg); }
+#else
+ #define JUCE_COREAUDIOLOG(a)
+#endif
+
+JUCE_BEGIN_IGNORE_WARNINGS_GCC_LIKE ("-Wnonnull")
+
+constexpr auto juceAudioObjectPropertyElementMain =
+       #if defined (MAC_OS_VERSION_12_0)
+        kAudioObjectPropertyElementMain;
+       #else
+        kAudioObjectPropertyElementMaster;
+       #endif
+
+//==============================================================================
+struct AsyncRestarter
+{
+    virtual ~AsyncRestarter() = default;
+    virtual void restartAsync() = 0;
+};
+
+struct SystemVol
+{
+    SystemVol (AudioObjectPropertySelector selector) noexcept
+        : outputDeviceID (kAudioObjectUnknown)
+    {
+        addr.mScope    = kAudioObjectPropertyScopeGlobal;
+        addr.mElement  = juceAudioObjectPropertyElementMain;
+        addr.mSelector = kAudioHardwarePropertyDefaultOutputDevice;
+
+        if (AudioObjectHasProperty (kAudioObjectSystemObject, &addr))
+        {
+            UInt32 deviceIDSize = sizeof (outputDeviceID);
+            OSStatus status = AudioObjectGetPropertyData (kAudioObjectSystemObject, &addr, 0, nullptr, &deviceIDSize, &outputDeviceID);
+
+            if (status == noErr)
+            {
+                addr.mElement  = juceAudioObjectPropertyElementMain;
+                addr.mSelector = selector;
+                addr.mScope    = kAudioDevicePropertyScopeOutput;
+
+                if (! AudioObjectHasProperty (outputDeviceID, &addr))
+                    outputDeviceID = kAudioObjectUnknown;
+            }
+        }
+    }
+
+    float getGain() const noexcept
+    {
+        Float32 gain = 0;
+
+        if (outputDeviceID != kAudioObjectUnknown)
+        {
+            UInt32 size = sizeof (gain);
+            AudioObjectGetPropertyData (outputDeviceID, &addr,  0, nullptr, &size, &gain);
+        }
+
+        return (float) gain;
+    }
+
+    bool setGain (float gain) const noexcept
+    {
+        if (outputDeviceID != kAudioObjectUnknown && canSetVolume())
+        {
+            Float32 newVolume = gain;
+            UInt32 size = sizeof (newVolume);
+
+            return AudioObjectSetPropertyData (outputDeviceID, &addr, 0, nullptr, size, &newVolume) == noErr;
+        }
+
+        return false;
+    }
+
+    bool isMuted() const noexcept
+    {
+        UInt32 muted = 0;
+
+        if (outputDeviceID != kAudioObjectUnknown)
+        {
+            UInt32 size = sizeof (muted);
+            AudioObjectGetPropertyData (outputDeviceID, &addr, 0, nullptr, &size, &muted);
+        }
+
+        return muted != 0;
+    }
+
+    bool setMuted (bool mute) const noexcept
+    {
+        if (outputDeviceID != kAudioObjectUnknown && canSetVolume())
+        {
+            UInt32 newMute = mute ? 1 : 0;
+            UInt32 size = sizeof (newMute);
+
+            return AudioObjectSetPropertyData (outputDeviceID, &addr, 0, nullptr, size, &newMute) == noErr;
+        }
+
+        return false;
+    }
+
+private:
+    AudioDeviceID outputDeviceID;
+    AudioObjectPropertyAddress addr;
+
+    bool canSetVolume() const noexcept
+    {
+        Boolean isSettable = NO;
+        return AudioObjectIsPropertySettable (outputDeviceID, &addr, &isSettable) == noErr && isSettable;
+    }
+};
+
+JUCE_END_IGNORE_WARNINGS_GCC_LIKE
+
+constexpr auto juceAudioHardwareServiceDeviceProperty_VirtualMainVolume =
+       #if defined (MAC_OS_VERSION_12_0)
+        kAudioHardwareServiceDeviceProperty_VirtualMainVolume;
+       #else
+        kAudioHardwareServiceDeviceProperty_VirtualMasterVolume;
+       #endif
+
+#define JUCE_SYSTEMAUDIOVOL_IMPLEMENTED 1
+float JUCE_CALLTYPE SystemAudioVolume::getGain()              { return SystemVol (juceAudioHardwareServiceDeviceProperty_VirtualMainVolume).getGain(); }
+bool  JUCE_CALLTYPE SystemAudioVolume::setGain (float gain)   { return SystemVol (juceAudioHardwareServiceDeviceProperty_VirtualMainVolume).setGain (gain); }
+bool  JUCE_CALLTYPE SystemAudioVolume::isMuted()              { return SystemVol (kAudioDevicePropertyMute).isMuted(); }
+bool  JUCE_CALLTYPE SystemAudioVolume::setMuted (bool mute)   { return SystemVol (kAudioDevicePropertyMute).setMuted (mute); }
+
+//==============================================================================
+struct CoreAudioClasses
+{
+
+class CoreAudioIODeviceType;
+class CoreAudioIODevice;
+
+//==============================================================================
+class CoreAudioInternal  : private Timer,
+                           private AsyncUpdater
+{
+public:
+    CoreAudioInternal (CoreAudioIODevice& d, AudioDeviceID id, bool input, bool output)
+        : owner (d),
+          deviceID (id),
+          isInputDevice  (input),
+          isOutputDevice (output)
+    {
+        jassert (deviceID != 0);
+
+        updateDetailsFromDevice();
+        JUCE_COREAUDIOLOG ("Creating CoreAudioInternal\n"
+                           << (isInputDevice  ? ("    inputDeviceId "  + String (deviceID) + "\n") : "")
+                           << (isOutputDevice ? ("    outputDeviceId " + String (deviceID) + "\n") : "")
+                           << getDeviceDetails().joinIntoString ("\n    "));
+
+        AudioObjectPropertyAddress pa;
+        pa.mSelector = kAudioObjectPropertySelectorWildcard;
+        pa.mScope = kAudioObjectPropertyScopeWildcard;
+        pa.mElement = kAudioObjectPropertyElementWildcard;
+
+        AudioObjectAddPropertyListener (deviceID, &pa, deviceListenerProc, this);
+    }
+
+    ~CoreAudioInternal() override
+    {
+        stopTimer();
+        cancelPendingUpdate();
+
+        AudioObjectPropertyAddress pa;
+        pa.mSelector = kAudioObjectPropertySelectorWildcard;
+        pa.mScope = kAudioObjectPropertyScopeWildcard;
+        pa.mElement = kAudioObjectPropertyElementWildcard;
+
+        AudioObjectRemovePropertyListener (deviceID, &pa, deviceListenerProc, this);
+
+        stop (false);
+    }
+
+    void allocateTempBuffers()
+    {
+        auto tempBufSize = bufferSize + 4;
+        audioBuffer.calloc ((numInputChans + numOutputChans) * tempBufSize);
+
+        tempInputBuffers.calloc  (numInputChans + 2);
+        tempOutputBuffers.calloc (numOutputChans + 2);
+
+        int count = 0;
+        for (int i = 0; i < numInputChans;  ++i)  tempInputBuffers[i]  = audioBuffer + count++ * tempBufSize;
+        for (int i = 0; i < numOutputChans; ++i)  tempOutputBuffers[i] = audioBuffer + count++ * tempBufSize;
+    }
+
+    struct CallbackDetailsForChannel
+    {
+        int streamNum;
+        int dataOffsetSamples;
+        int dataStrideSamples;
+    };
+
+    // returns the number of actual available channels
+    StringArray getChannelInfo (bool input, Array<CallbackDetailsForChannel>& newChannelInfo) const
+    {
+        StringArray newNames;
+        int chanNum = 0;
+        UInt32 size;
+
+        AudioObjectPropertyAddress pa;
+        pa.mSelector = kAudioDevicePropertyStreamConfiguration;
+        pa.mScope = input ? kAudioDevicePropertyScopeInput : kAudioDevicePropertyScopeOutput;
+        pa.mElement = juceAudioObjectPropertyElementMain;
+
+        if (OK (AudioObjectGetPropertyDataSize (deviceID, &pa, 0, nullptr, &size)))
+        {
+            HeapBlock<AudioBufferList> bufList;
+            bufList.calloc (size, 1);
+
+            if (OK (AudioObjectGetPropertyData (deviceID, &pa, 0, nullptr, &size, bufList)))
+            {
+                const int numStreams = (int) bufList->mNumberBuffers;
+
+                for (int i = 0; i < numStreams; ++i)
+                {
+                    auto& b = bufList->mBuffers[i];
+
+                    for (unsigned int j = 0; j < b.mNumberChannels; ++j)
+                    {
+                        String name;
+                        NSString* nameNSString = nil;
+                        size = sizeof (nameNSString);
+
+                        pa.mSelector = kAudioObjectPropertyElementName;
+                        pa.mElement = (AudioObjectPropertyElement) chanNum + 1;
+
+                        if (AudioObjectGetPropertyData (deviceID, &pa, 0, nullptr, &size, &nameNSString) == noErr)
+                        {
+                            name = nsStringToJuce (nameNSString);
+                            [nameNSString release];
+                        }
+
+                        if ((input ? activeInputChans : activeOutputChans) [chanNum])
+                        {
+                            CallbackDetailsForChannel info = { i, (int) j, (int) b.mNumberChannels };
+                            newChannelInfo.add (info);
+                        }
+
+                        if (name.isEmpty())
+                            name << (input ? "Input " : "Output ") << (chanNum + 1);
+
+                        newNames.add (name);
+                        ++chanNum;
+                    }
+                }
+            }
+        }
+
+        return newNames;
+    }
+
+    Array<double> getSampleRatesFromDevice() const
+    {
+        Array<double> newSampleRates;
+
+        AudioObjectPropertyAddress pa;
+        pa.mScope = kAudioObjectPropertyScopeWildcard;
+        pa.mElement = juceAudioObjectPropertyElementMain;
+        pa.mSelector = kAudioDevicePropertyAvailableNominalSampleRates;
+        UInt32 size = 0;
+
+        if (OK (AudioObjectGetPropertyDataSize (deviceID, &pa, 0, nullptr, &size)))
+        {
+            HeapBlock<AudioValueRange> ranges;
+            ranges.calloc (size, 1);
+
+            if (OK (AudioObjectGetPropertyData (deviceID, &pa, 0, nullptr, &size, ranges)))
+            {
+                for (auto r : { 8000, 11025, 16000, 22050, 32000,
+                                44100, 48000, 88200, 96000, 176400,
+                                192000, 352800, 384000, 705600, 768000 })
+                {
+                    auto rate = (double) r;
+
+                    for (int j = size / (int) sizeof (AudioValueRange); --j >= 0;)
+                    {
+                        if (rate >= ranges[j].mMinimum - 2 && rate <= ranges[j].mMaximum + 2)
+                        {
+                            newSampleRates.add (rate);
+                            break;
+                        }
+                    }
+                }
+            }
+        }
+
+        if (newSampleRates.isEmpty() && sampleRate > 0)
+            newSampleRates.add (sampleRate);
+
+        return newSampleRates;
+    }
+
+    Array<int> getBufferSizesFromDevice() const
+    {
+        Array<int> newBufferSizes;
+
+        AudioObjectPropertyAddress pa;
+        pa.mScope = kAudioObjectPropertyScopeWildcard;
+        pa.mElement = juceAudioObjectPropertyElementMain;
+        pa.mSelector = kAudioDevicePropertyBufferFrameSizeRange;
+        UInt32 size = 0;
+
+        if (OK (AudioObjectGetPropertyDataSize (deviceID, &pa, 0, nullptr, &size)))
+        {
+            HeapBlock<AudioValueRange> ranges;
+            ranges.calloc (size, 1);
+
+            if (OK (AudioObjectGetPropertyData (deviceID, &pa, 0, nullptr, &size, ranges)))
+            {
+                newBufferSizes.add ((int) (ranges[0].mMinimum + 15) & ~15);
+
+                for (int i = 32; i <= 2048; i += 32)
+                {
+                    for (int j = size / (int) sizeof (AudioValueRange); --j >= 0;)
+                    {
+                        if (i >= ranges[j].mMinimum && i <= ranges[j].mMaximum)
+                        {
+                            newBufferSizes.addIfNotAlreadyThere (i);
+                            break;
+                        }
+                    }
+                }
+
+                if (bufferSize > 0)
+                    newBufferSizes.addIfNotAlreadyThere (bufferSize);
+            }
+        }
+
+        if (newBufferSizes.isEmpty() && bufferSize > 0)
+            newBufferSizes.add (bufferSize);
+
+        return newBufferSizes;
+    }
+
+    int getLatencyFromDevice (AudioObjectPropertyScope scope) const
+    {
+        UInt32 latency = 0;
+        UInt32 size = sizeof (latency);
+        AudioObjectPropertyAddress pa;
+        pa.mElement = juceAudioObjectPropertyElementMain;
+        pa.mSelector = kAudioDevicePropertyLatency;
+        pa.mScope = scope;
+        AudioObjectGetPropertyData (deviceID, &pa, 0, nullptr, &size, &latency);
+
+        UInt32 safetyOffset = 0;
+        size = sizeof (safetyOffset);
+        pa.mSelector = kAudioDevicePropertySafetyOffset;
+        AudioObjectGetPropertyData (deviceID, &pa, 0, nullptr, &size, &safetyOffset);
+
+        return (int) (latency + safetyOffset);
+    }
+
+    int getBitDepthFromDevice (AudioObjectPropertyScope scope) const
+    {
+        AudioObjectPropertyAddress pa;
+        pa.mElement = juceAudioObjectPropertyElementMain;
+        pa.mSelector = kAudioStreamPropertyPhysicalFormat;
+        pa.mScope = scope;
+
+        AudioStreamBasicDescription asbd;
+        UInt32 size = sizeof (asbd);
+
+        if (OK (AudioObjectGetPropertyData (deviceID, &pa, 0, nullptr, &size, &asbd)))
+            return (int) asbd.mBitsPerChannel;
+
+        return 0;
+    }
+
+    int getFrameSizeFromDevice() const
+    {
+        AudioObjectPropertyAddress pa;
+        pa.mScope = kAudioObjectPropertyScopeWildcard;
+        pa.mElement = juceAudioObjectPropertyElementMain;
+        pa.mSelector = kAudioDevicePropertyBufferFrameSize;
+
+        UInt32 framesPerBuf = (UInt32) bufferSize;
+        UInt32 size = sizeof (framesPerBuf);
+        AudioObjectGetPropertyData (deviceID, &pa, 0, nullptr, &size, &framesPerBuf);
+        return (int) framesPerBuf;
+    }
+
+    bool isDeviceAlive() const
+    {
+        AudioObjectPropertyAddress pa;
+        pa.mScope = kAudioObjectPropertyScopeWildcard;
+        pa.mElement = juceAudioObjectPropertyElementMain;
+        pa.mSelector = kAudioDevicePropertyDeviceIsAlive;
+
+        UInt32 isAlive = 0;
+        UInt32 size = sizeof (isAlive);
+        return deviceID != 0
+                && OK (AudioObjectGetPropertyData (deviceID, &pa, 0, nullptr, &size, &isAlive))
+                && isAlive != 0;
+    }
+
+    bool updateDetailsFromDevice()
+    {
+        stopTimer();
+
+        if (! isDeviceAlive())
+            return false;
+
+        // this collects all the new details from the device without any locking, then
+        // locks + swaps them afterwards.
+
+        auto newSampleRate = getNominalSampleRate();
+        auto newBufferSize = getFrameSizeFromDevice();
+
+        auto newBufferSizes = getBufferSizesFromDevice();
+        auto newSampleRates = getSampleRatesFromDevice();
+
+        auto newInputLatency  = getLatencyFromDevice (kAudioDevicePropertyScopeInput);
+        auto newOutputLatency = getLatencyFromDevice (kAudioDevicePropertyScopeOutput);
+
+        Array<CallbackDetailsForChannel> newInChans, newOutChans;
+        auto newInNames  = isInputDevice  ? getChannelInfo (true,  newInChans)  : StringArray();
+        auto newOutNames = isOutputDevice ? getChannelInfo (false, newOutChans) : StringArray();
+
+        auto inputBitDepth  = isInputDevice  ? getBitDepthFromDevice (kAudioDevicePropertyScopeInput)  : 0;
+        auto outputBitDepth = isOutputDevice ? getBitDepthFromDevice (kAudioDevicePropertyScopeOutput) : 0;
+        auto newBitDepth = jmax (inputBitDepth, outputBitDepth);
+
+        {
+            const ScopedLock sl (callbackLock);
+
+            bitDepth = newBitDepth > 0 ? newBitDepth : 32;
+
+            if (newSampleRate > 0)
+                sampleRate = newSampleRate;
+
+            inputLatency  = newInputLatency;
+            outputLatency = newOutputLatency;
+            bufferSize = newBufferSize;
+
+            sampleRates.swapWith (newSampleRates);
+            bufferSizes.swapWith (newBufferSizes);
+
+            inChanNames.swapWith (newInNames);
+            outChanNames.swapWith (newOutNames);
+
+            inputChannelInfo.swapWith (newInChans);
+            outputChannelInfo.swapWith (newOutChans);
+
+            numInputChans  = inputChannelInfo.size();
+            numOutputChans = outputChannelInfo.size();
+
+            allocateTempBuffers();
+        }
+
+        return true;
+    }
+
+    StringArray getDeviceDetails()
+    {
+        StringArray result;
+
+        String availableSampleRates ("Available sample rates:");
+
+        for (auto& s : sampleRates)
+            availableSampleRates << " " << s;
+
+        result.add (availableSampleRates);
+        result.add ("Sample rate: " + String (sampleRate));
+        String availableBufferSizes ("Available buffer sizes:");
+
+        for (auto& b : bufferSizes)
+            availableBufferSizes << " " << b;
+
+        result.add (availableBufferSizes);
+        result.add ("Buffer size: " + String (bufferSize));
+        result.add ("Bit depth: " + String (bitDepth));
+        result.add ("Input latency: " + String (inputLatency));
+        result.add ("Output latency: " + String (outputLatency));
+        result.add ("Input channel names: "  +  inChanNames.joinIntoString (" "));
+        result.add ("Output channel names: " + outChanNames.joinIntoString (" "));
+
+        return result;
+    }
+
+    //==============================================================================
+    StringArray getSources (bool input)
+    {
+        StringArray s;
+        HeapBlock<OSType> types;
+        auto num = getAllDataSourcesForDevice (deviceID, types);
+
+        for (int i = 0; i < num; ++i)
+        {
+            AudioValueTranslation avt;
+            char buffer[256];
+
+            avt.mInputData = &(types[i]);
+            avt.mInputDataSize = sizeof (UInt32);
+            avt.mOutputData = buffer;
+            avt.mOutputDataSize = 256;
+
+            UInt32 transSize = sizeof (avt);
+
+            AudioObjectPropertyAddress pa;
+            pa.mSelector = kAudioDevicePropertyDataSourceNameForID;
+            pa.mScope = input ? kAudioDevicePropertyScopeInput : kAudioDevicePropertyScopeOutput;
+            pa.mElement = juceAudioObjectPropertyElementMain;
+
+            if (OK (AudioObjectGetPropertyData (deviceID, &pa, 0, nullptr, &transSize, &avt)))
+                s.add (buffer);
+        }
+
+        return s;
+    }
+
+    int getCurrentSourceIndex (bool input) const
+    {
+        OSType currentSourceID = 0;
+        UInt32 size = sizeof (currentSourceID);
+        int result = -1;
+
+        AudioObjectPropertyAddress pa;
+        pa.mSelector = kAudioDevicePropertyDataSource;
+        pa.mScope = input ? kAudioDevicePropertyScopeInput : kAudioDevicePropertyScopeOutput;
+        pa.mElement = juceAudioObjectPropertyElementMain;
+
+        if (deviceID != 0)
+        {
+            if (OK (AudioObjectGetPropertyData (deviceID, &pa, 0, nullptr, &size, &currentSourceID)))
+            {
+                HeapBlock<OSType> types;
+                auto num = getAllDataSourcesForDevice (deviceID, types);
+
+                for (int i = 0; i < num; ++i)
+                {
+                    if (types[num] == currentSourceID)
+                    {
+                        result = i;
+                        break;
+                    }
+                }
+            }
+        }
+
+        return result;
+    }
+
+    void setCurrentSourceIndex (int index, bool input)
+    {
+        if (deviceID != 0)
+        {
+            HeapBlock<OSType> types;
+            auto num = getAllDataSourcesForDevice (deviceID, types);
+
+            if (isPositiveAndBelow (index, num))
+            {
+                AudioObjectPropertyAddress pa;
+                pa.mSelector = kAudioDevicePropertyDataSource;
+                pa.mScope = input ? kAudioDevicePropertyScopeInput : kAudioDevicePropertyScopeOutput;
+                pa.mElement = juceAudioObjectPropertyElementMain;
+
+                OSType typeId = types[index];
+
+                OK (AudioObjectSetPropertyData (deviceID, &pa, 0, nullptr, sizeof (typeId), &typeId));
+            }
+        }
+    }
+
+    double getNominalSampleRate() const
+    {
+        AudioObjectPropertyAddress pa;
+        pa.mSelector = kAudioDevicePropertyNominalSampleRate;
+        pa.mScope = kAudioObjectPropertyScopeGlobal;
+        pa.mElement = juceAudioObjectPropertyElementMain;
+        Float64 sr = 0;
+        UInt32 size = (UInt32) sizeof (sr);
+        return OK (AudioObjectGetPropertyData (deviceID, &pa, 0, nullptr, &size, &sr)) ? (double) sr : 0.0;
+    }
+
+    bool setNominalSampleRate (double newSampleRate) const
+    {
+        if (std::abs (getNominalSampleRate() - newSampleRate) < 1.0)
+            return true;
+
+        AudioObjectPropertyAddress pa;
+        pa.mSelector = kAudioDevicePropertyNominalSampleRate;
+        pa.mScope = kAudioObjectPropertyScopeGlobal;
+        pa.mElement = juceAudioObjectPropertyElementMain;
+        Float64 sr = newSampleRate;
+        return OK (AudioObjectSetPropertyData (deviceID, &pa, 0, nullptr, sizeof (sr), &sr));
+    }
+
+    //==============================================================================
+    String reopen (const BigInteger& inputChannels,
+                   const BigInteger& outputChannels,
+                   double newSampleRate, int bufferSizeSamples)
+    {
+        String error;
+        callbacksAllowed = false;
+        stopTimer();
+
+        stop (false);
+
+        updateDetailsFromDevice();
+
+        activeInputChans = inputChannels;
+        activeInputChans.setRange (inChanNames.size(),
+                                   activeInputChans.getHighestBit() + 1 - inChanNames.size(),
+                                   false);
+
+        activeOutputChans = outputChannels;
+        activeOutputChans.setRange (outChanNames.size(),
+                                    activeOutputChans.getHighestBit() + 1 - outChanNames.size(),
+                                    false);
+
+        numInputChans = activeInputChans.countNumberOfSetBits();
+        numOutputChans = activeOutputChans.countNumberOfSetBits();
+
+        if (! setNominalSampleRate (newSampleRate))
+        {
+            updateDetailsFromDevice();
+            error = "Couldn't change sample rate";
+        }
+        else
+        {
+            // change buffer size
+            AudioObjectPropertyAddress pa;
+            pa.mSelector = kAudioDevicePropertyBufferFrameSize;
+            pa.mScope = kAudioObjectPropertyScopeGlobal;
+            pa.mElement = juceAudioObjectPropertyElementMain;
+            UInt32 framesPerBuf = (UInt32) bufferSizeSamples;
+
+            if (! OK (AudioObjectSetPropertyData (deviceID, &pa, 0, nullptr, sizeof (framesPerBuf), &framesPerBuf)))
+            {
+                updateDetailsFromDevice();
+                error = "Couldn't change buffer size";
+            }
+            else
+            {
+                // Annoyingly, after changing the rate and buffer size, some devices fail to
+                // correctly report their new settings until some random time in the future, so
+                // after calling updateDetailsFromDevice, we need to manually bodge these values
+                // to make sure we're using the correct numbers..
+                updateDetailsFromDevice();
+                sampleRate = newSampleRate;
+                bufferSize = bufferSizeSamples;
+
+                if (sampleRates.size() == 0)
+                    error = "Device has no available sample-rates";
+                else if (bufferSizes.size() == 0)
+                    error = "Device has no available buffer-sizes";
+            }
+        }
+
+        callbacksAllowed = true;
+        return error;
+    }
+
+    bool start (AudioIODeviceCallback* callbackToNotify)
+    {
+        const ScopedLock sl (callbackLock);
+
+        if (! started)
+        {
+            callback = nullptr;
+
+            if (deviceID != 0)
+            {
+                if (OK (AudioDeviceCreateIOProcID (deviceID, audioIOProc, this, &audioProcID)))
+                {
+                    if (OK (AudioDeviceStart (deviceID, audioProcID)))
+                    {
+                        started = true;
+                    }
+                    else
+                    {
+                        OK (AudioDeviceDestroyIOProcID (deviceID, audioProcID));
+                        audioProcID = {};
+                    }
+                }
+            }
+
+            if (started)
+            {
+                callback = callbackToNotify;
+
+                if (callback != nullptr)
+                    callback->audioDeviceAboutToStart (&owner);
+            }
+        }
+
+        playing = started && callback != nullptr;
+
+        return started;
+    }
+
+    AudioIODeviceCallback* stop (bool leaveInterruptRunning)
+    {
+        const ScopedLock sl (callbackLock);
+
+        auto result = std::exchange (callback, nullptr);
+
+        if (started && (deviceID != 0) && ! leaveInterruptRunning)
+        {
+            audioDeviceStopPending = true;
+
+            // wait until AudioDeviceStop() has been called on the IO thread
+            for (int i = 40; --i >= 0;)
+            {
+                if (audioDeviceStopPending == false)
+                    break;
+
+                const ScopedUnlock ul (callbackLock);
+                Thread::sleep (50);
+            }
+
+            OK (AudioDeviceDestroyIOProcID (deviceID, audioProcID));
+            audioProcID = {};
+            started = false;
+            playing = false;
+        }
+
+        return result;
+    }
+
+    double getSampleRate() const  { return sampleRate; }
+    int getBufferSize() const     { return bufferSize; }
+
+    void audioCallback (const AudioBufferList* inInputData,
+                        AudioBufferList* outOutputData)
+    {
+        const ScopedLock sl (callbackLock);
+
+        if (audioDeviceStopPending)
+        {
+            if (OK (AudioDeviceStop (deviceID, audioProcID)))
+                audioDeviceStopPending = false;
+
+            return;
+        }
+
+        if (callback != nullptr)
+        {
+            for (int i = numInputChans; --i >= 0;)
+            {
+                auto& info = inputChannelInfo.getReference(i);
+                auto dest = tempInputBuffers[i];
+                auto src = ((const float*) inInputData->mBuffers[info.streamNum].mData) + info.dataOffsetSamples;
+                auto stride = info.dataStrideSamples;
+
+                if (stride != 0) // if this is zero, info is invalid
+                {
+                    for (int j = bufferSize; --j >= 0;)
+                    {
+                        *dest++ = *src;
+                        src += stride;
+                    }
+                }
+            }
+
+            callback->audioDeviceIOCallback (const_cast<const float**> (tempInputBuffers.get()),
+                                             numInputChans,
+                                             tempOutputBuffers,
+                                             numOutputChans,
+                                             bufferSize);
+
+            for (int i = numOutputChans; --i >= 0;)
+            {
+                auto& info = outputChannelInfo.getReference (i);
+                auto src = tempOutputBuffers[i];
+                auto dest = ((float*) outOutputData->mBuffers[info.streamNum].mData) + info.dataOffsetSamples;
+                auto stride = info.dataStrideSamples;
+
+                if (stride != 0) // if this is zero, info is invalid
+                {
+                    for (int j = bufferSize; --j >= 0;)
+                    {
+                        *dest = *src++;
+                        dest += stride;
+                    }
+                }
+            }
+        }
+        else
+        {
+            for (UInt32 i = 0; i < outOutputData->mNumberBuffers; ++i)
+                zeromem (outOutputData->mBuffers[i].mData,
+                         outOutputData->mBuffers[i].mDataByteSize);
+        }
+    }
+
+    // called by callbacks (possibly off the main thread)
+    void deviceDetailsChanged()
+    {
+        if (callbacksAllowed.get() == 1)
+            startTimer (100);
+    }
+
+    // called by callbacks (possibly off the main thread)
+    void deviceRequestedRestart()
+    {
+        owner.restart();
+        triggerAsyncUpdate();
+    }
+
+    bool isPlaying() const { return playing.load(); }
+
+    //==============================================================================
+    CoreAudioIODevice& owner;
+    int inputLatency  = 0;
+    int outputLatency = 0;
+    int bitDepth = 32;
+    int xruns = 0;
+    BigInteger activeInputChans, activeOutputChans;
+    StringArray inChanNames, outChanNames;
+    Array<double> sampleRates;
+    Array<int> bufferSizes;
+    AudioDeviceIOProcID audioProcID = {};
+
+private:
+    AudioIODeviceCallback* callback = nullptr;
+    CriticalSection callbackLock;
+    AudioDeviceID deviceID;
+    bool started = false, audioDeviceStopPending = false;
+    std::atomic<bool> playing { false };
+    double sampleRate = 0;
+    int bufferSize = 512;
+    HeapBlock<float> audioBuffer;
+    int numInputChans  = 0;
+    int numOutputChans = 0;
+    Atomic<int> callbacksAllowed { 1 };
+    const bool isInputDevice, isOutputDevice;
+
+    Array<CallbackDetailsForChannel> inputChannelInfo, outputChannelInfo;
+    HeapBlock<float*> tempInputBuffers, tempOutputBuffers;
+
+    //==============================================================================
+    void timerCallback() override
+    {
+        JUCE_COREAUDIOLOG ("Device changed");
+
+        stopTimer();
+        auto oldSampleRate = sampleRate;
+        auto oldBufferSize = bufferSize;
+
+        if (! updateDetailsFromDevice())
+            owner.stopInternal();
+        else if ((oldBufferSize != bufferSize || oldSampleRate != sampleRate) && owner.shouldRestartDevice())
+            owner.restart();
+    }
+
+    void handleAsyncUpdate() override
+    {
+        if (owner.deviceType != nullptr)
+            owner.deviceType->audioDeviceListChanged();
+    }
+
+    static OSStatus audioIOProc (AudioDeviceID /*inDevice*/,
+                                 const AudioTimeStamp* /*inNow*/,
+                                 const AudioBufferList* inInputData,
+                                 const AudioTimeStamp* /*inInputTime*/,
+                                 AudioBufferList* outOutputData,
+                                 const AudioTimeStamp* /*inOutputTime*/,
+                                 void* device)
+    {
+        static_cast<CoreAudioInternal*> (device)->audioCallback (inInputData, outOutputData);
+        return noErr;
+    }
+
+    static OSStatus deviceListenerProc (AudioDeviceID /*inDevice*/, UInt32 /*inLine*/,
+                                        const AudioObjectPropertyAddress* pa, void* inClientData)
+    {
+        auto intern = static_cast<CoreAudioInternal*> (inClientData);
+
+        switch (pa->mSelector)
+        {
+            case kAudioDeviceProcessorOverload:
+                intern->xruns++;
+                break;
+
+            case kAudioDevicePropertyBufferSize:
+            case kAudioDevicePropertyBufferFrameSize:
+            case kAudioDevicePropertyNominalSampleRate:
+            case kAudioDevicePropertyStreamFormat:
+            case kAudioDevicePropertyDeviceIsAlive:
+            case kAudioStreamPropertyPhysicalFormat:
+                intern->deviceDetailsChanged();
+                break;
+
+            case kAudioDevicePropertyDeviceHasChanged:
+            case kAudioObjectPropertyOwnedObjects:
+                intern->deviceRequestedRestart();
+                break;
+
+            case kAudioDevicePropertyBufferSizeRange:
+            case kAudioDevicePropertyVolumeScalar:
+            case kAudioDevicePropertyMute:
+            case kAudioDevicePropertyPlayThru:
+            case kAudioDevicePropertyDataSource:
+            case kAudioDevicePropertyDeviceIsRunning:
+                break;
+        }
+
+        return noErr;
+    }
+
+    //==============================================================================
+    static int getAllDataSourcesForDevice (AudioDeviceID deviceID, HeapBlock<OSType>& types)
+    {
+        AudioObjectPropertyAddress pa;
+        pa.mSelector = kAudioDevicePropertyDataSources;
+        pa.mScope = kAudioObjectPropertyScopeWildcard;
+        pa.mElement = juceAudioObjectPropertyElementMain;
+        UInt32 size = 0;
+
+        if (deviceID != 0
+             && AudioObjectGetPropertyDataSize (deviceID, &pa, 0, nullptr, &size) == noErr)
+        {
+            types.calloc (size, 1);
+
+            if (AudioObjectGetPropertyData (deviceID, &pa, 0, nullptr, &size, types) == noErr)
+                return size / (int) sizeof (OSType);
+        }
+
+        return 0;
+    }
+
+    bool OK (const OSStatus errorCode) const
+    {
+        if (errorCode == noErr)
+            return true;
+
+        const String errorMessage ("CoreAudio error: " + String::toHexString ((int) errorCode));
+        JUCE_COREAUDIOLOG (errorMessage);
+
+        if (callback != nullptr)
+            callback->audioDeviceError (errorMessage);
+
+        return false;
+    }
+
+    JUCE_DECLARE_NON_COPYABLE_WITH_LEAK_DETECTOR (CoreAudioInternal)
+};
+
+
+//==============================================================================
+class CoreAudioIODevice   : public AudioIODevice,
+                            private Timer
+{
+public:
+    CoreAudioIODevice (CoreAudioIODeviceType* dt,
+                       const String& deviceName,
+                       AudioDeviceID inputDeviceId, int inputIndex_,
+                       AudioDeviceID outputDeviceId, int outputIndex_)
+        : AudioIODevice (deviceName, "CoreAudio"),
+          deviceType (dt),
+          inputIndex (inputIndex_),
+          outputIndex (outputIndex_)
+    {
+        internal = [this, &inputDeviceId, &outputDeviceId]
+        {
+            if (outputDeviceId == 0 || outputDeviceId == inputDeviceId)
+            {
+                jassert (inputDeviceId != 0);
+                return std::make_unique<CoreAudioInternal> (*this, inputDeviceId, true, outputDeviceId != 0);
+            }
+            if (inputDeviceId == 0)
+            {
+                return std::make_unique<CoreAudioInternal> (*this, outputDeviceId, false, true);
+            }
+
+            // This used to be just "com.juce.aggregate", but macOS doesn't allow two different instances of an app with
+            // the same bundle ID to create the same aggregate device UID, even when it's private.
+            CFStringRef aggregateDeviceUid = Uuid().toString().toCFString();
+            NSDictionary* description = @{
+                @(kAudioAggregateDeviceUIDKey) : (NSString*) aggregateDeviceUid,
+                @(kAudioAggregateDeviceIsPrivateKey) : @(1),
+                @(kAudioAggregateDeviceSubDeviceListKey): @[
+                    @{
+                        @(kAudioSubDeviceUIDKey) : getDeviceUID (inputDeviceId),
+                        @(kAudioSubDeviceDriftCompensationKey) : @(1),
+                        @(kAudioSubDeviceDriftCompensationQualityKey) : @(kAudioSubDeviceDriftCompensationMaxQuality),
+                    },
+                    @{
+                        @(kAudioSubDeviceUIDKey) : getDeviceUID (outputDeviceId),
+                        @(kAudioSubDeviceDriftCompensationKey) : @(1),
+                        @(kAudioSubDeviceDriftCompensationQualityKey) : @(kAudioSubDeviceDriftCompensationMaxQuality),
+                    },
+                ],
+            };
+            CFRelease (aggregateDeviceUid);
+
+            // Guaranteed available earlier in CoreAudioIODeviceType::createDevice()
+            OSStatus status = AudioHardwareCreateAggregateDevice ((CFDictionaryRef)description, &aggregateDeviceID);
+            return status == noErr ? std::make_unique<CoreAudioInternal> (*this, aggregateDeviceID, true, true) : nullptr;
+        }();
+
+        jassert (internal != nullptr);
+
+        AudioObjectPropertyAddress pa;
+        pa.mSelector = kAudioObjectPropertySelectorWildcard;
+        pa.mScope    = kAudioObjectPropertyScopeWildcard;
+        pa.mElement  = kAudioObjectPropertyElementWildcard;
+
+        AudioObjectAddPropertyListener (kAudioObjectSystemObject, &pa, hardwareListenerProc, internal.get());
+    }
+
+    ~CoreAudioIODevice() override
+    {
+        close();
+
+        AudioObjectPropertyAddress pa;
+        pa.mSelector = kAudioObjectPropertySelectorWildcard;
+        pa.mScope = kAudioObjectPropertyScopeWildcard;
+        pa.mElement = kAudioObjectPropertyElementWildcard;
+
+        AudioObjectRemovePropertyListener (kAudioObjectSystemObject, &pa, hardwareListenerProc, internal.get());
+
+        if (aggregateDeviceID != 0)
+            AudioHardwareDestroyAggregateDevice (aggregateDeviceID);
+    }
+
+    StringArray getOutputChannelNames() override        { return internal->outChanNames; }
+    StringArray getInputChannelNames() override         { return internal->inChanNames; }
+
+    bool isOpen() override                              { return isOpen_; }
+
+    Array<double> getAvailableSampleRates() override    { return internal->sampleRates; }
+    Array<int> getAvailableBufferSizes() override       { return internal->bufferSizes; }
+
+    double getCurrentSampleRate() override              { return internal->getSampleRate(); }
+    int getCurrentBitDepth() override                   { return internal->bitDepth; }
+    int getCurrentBufferSizeSamples() override          { return internal->getBufferSize(); }
+    int getXRunCount() const noexcept override          { return internal->xruns; }
+
+    int getDefaultBufferSize() override
+    {
+        int best = 0;
+
+        for (int i = 0; best < 512 && i < internal->bufferSizes.size(); ++i)
+            best = internal->bufferSizes.getUnchecked(i);
+
+        if (best == 0)
+            best = 512;
+
+        return best;
+    }
+
+    String open (const BigInteger& inputChannels,
+                 const BigInteger& outputChannels,
+                 double sampleRate, int bufferSizeSamples) override
+    {
+        isOpen_ = true;
+        internal->xruns = 0;
+
+        inputChannelsRequested = inputChannels;
+        outputChannelsRequested = outputChannels;
+
+        if (bufferSizeSamples <= 0)
+            bufferSizeSamples = getDefaultBufferSize();
+
+        if (sampleRate <= 0)
+            sampleRate = internal->getNominalSampleRate();
+
+        lastError = internal->reopen (inputChannels, outputChannels, sampleRate, bufferSizeSamples);
+        JUCE_COREAUDIOLOG ("Opened: " << getName());
+
+        isOpen_ = lastError.isEmpty();
+
+        return lastError;
+    }
+
+    void close() override
+    {
+        isOpen_ = false;
+        internal->stop (false);
+    }
+
+    BigInteger getActiveOutputChannels() const override     { return internal->activeOutputChans; }
+    BigInteger getActiveInputChannels() const override      { return internal->activeInputChans; }
+
+    int getOutputLatencyInSamples() override
+    {
+        // this seems like a good guess at getting the latency right - comparing
+        // this with a round-trip measurement, it gets it to within a few millisecs
+        // for the built-in mac soundcard
+        return internal->outputLatency;
+    }
+
+    int getInputLatencyInSamples() override
+    {
+        return internal->inputLatency;
+    }
+
+    void start (AudioIODeviceCallback* callback) override
+    {
+        if (internal->start (callback))
+            previousCallback = callback;
+    }
+
+    void stop() override
+    {
+        restartDevice = false;
+        stopAndGetLastCallback();
+    }
+
+    AudioIODeviceCallback* stopAndGetLastCallback() const
+    {
+        auto* lastCallback = internal->stop (true);
+
+        if (lastCallback != nullptr)
+            lastCallback->audioDeviceStopped();
+
+        return lastCallback;
+    }
+
+    AudioIODeviceCallback* stopInternal()
+    {
+        restartDevice = true;
+        return stopAndGetLastCallback();
+    }
+
+    bool isPlaying() override
+    {
+        return internal->isPlaying();
+    }
+
+    String getLastError() override
+    {
+        return lastError;
+    }
+
+    void audioDeviceListChanged()
+    {
+        if (deviceType != nullptr)
+            deviceType->audioDeviceListChanged();
+    }
+
+    // called by callbacks (possibly off the main thread)
+    void restart()
+    {
+        if (restarter != nullptr)
+        {
+            restarter->restartAsync();
+            return;
+        }
+
+        {
+            const ScopedLock sl (closeLock);
+            previousCallback = stopInternal();
+        }
+
+        startTimer (100);
+    }
+
+    bool setCurrentSampleRate (double newSampleRate)
+    {
+        return internal->setNominalSampleRate (newSampleRate);
+    }
+
+    void setAsyncRestarter (AsyncRestarter* restarterIn)
+    {
+        restarter = restarterIn;
+    }
+
+    bool shouldRestartDevice() const noexcept    { return restartDevice; }
+
+    WeakReference<CoreAudioIODeviceType> deviceType;
+    int inputIndex, outputIndex;
+
+private:
+    AudioDeviceID aggregateDeviceID = 0;
+    std::unique_ptr<CoreAudioInternal> internal;
+    bool isOpen_ = false, restartDevice = true;
+    String lastError;
+    AudioIODeviceCallback* previousCallback = nullptr;
+    AsyncRestarter* restarter = nullptr;
+    BigInteger inputChannelsRequested, outputChannelsRequested;
+    CriticalSection closeLock;
+
+    void timerCallback() override
+    {
+        stopTimer();
+
+        stopInternal();
+
+        internal->updateDetailsFromDevice();
+
+        open (inputChannelsRequested, outputChannelsRequested,
+              getCurrentSampleRate(), getCurrentBufferSizeSamples());
+        start (previousCallback);
+    }
+
+    static OSStatus hardwareListenerProc (AudioDeviceID /*inDevice*/, UInt32 /*inLine*/, const AudioObjectPropertyAddress* pa, void* inClientData)
+    {
+        switch (pa->mSelector)
+        {
+            case kAudioHardwarePropertyDevices:
+                static_cast<CoreAudioInternal*> (inClientData)->deviceDetailsChanged();
+                break;
+
+            case kAudioHardwarePropertyDefaultOutputDevice:
+            case kAudioHardwarePropertyDefaultInputDevice:
+            case kAudioHardwarePropertyDefaultSystemOutputDevice:
+                break;
+        }
+
+        return noErr;
+    }
+
+    static NSString* getDeviceUID (AudioDeviceID deviceID)
+    {
+        CFStringRef uid = NULL;
+        UInt32 uidSize = sizeof (uid);
+        AudioObjectPropertyAddress pa {kAudioDevicePropertyDeviceUID, kAudioObjectPropertyScopeGlobal, kAudioObjectPropertyElementMaster};
+        AudioObjectGetPropertyData (deviceID, &pa, 0, nullptr, &uidSize, &uid);
+        return [(NSString*)uid autorelease];
+    }
+
+    JUCE_DECLARE_NON_COPYABLE_WITH_LEAK_DETECTOR (CoreAudioIODevice)
+};
+
+//==============================================================================
+class AudioIODeviceCombiner    : public AudioIODevice,
+                                 private AsyncRestarter,
+                                 private Thread,
+                                 private Timer
+{
+public:
+    AudioIODeviceCombiner (const String& deviceName, CoreAudioIODeviceType* deviceType)
+        : AudioIODevice (deviceName, "CoreAudio"),
+          Thread (deviceName),
+          owner (deviceType)
+    {
+    }
+
+    ~AudioIODeviceCombiner() override
+    {
+        close();
+        devices.clear();
+    }
+
+    void addDevice (std::unique_ptr<CoreAudioIODevice> device, bool useInputs, bool useOutputs)
+    {
+        jassert (device != nullptr);
+        jassert (! isOpen());
+        jassert (! device->isOpen());
+        auto* devicePtr = device.get();
+
+        devices.add (std::make_unique<DeviceWrapper> (*this, std::move (device), useInputs, useOutputs));
+
+        if (currentSampleRate == 0)
+            currentSampleRate = devicePtr->getCurrentSampleRate();
+
+        if (currentBufferSize == 0)
+            currentBufferSize = devicePtr->getCurrentBufferSizeSamples();
+    }
+
+    Array<AudioIODevice*> getDevices() const
+    {
+        Array<AudioIODevice*> devs;
+
+        for (auto* d : devices)
+            devs.add (d->device.get());
+
+        return devs;
+    }
+
+    StringArray getOutputChannelNames() override
+    {
+        StringArray names;
+
+        for (auto* d : devices)
+            names.addArray (d->getOutputChannelNames());
+
+        names.appendNumbersToDuplicates (false, true);
+        return names;
+    }
+
+    StringArray getInputChannelNames() override
+    {
+        StringArray names;
+
+        for (auto* d : devices)
+            names.addArray (d->getInputChannelNames());
+
+        names.appendNumbersToDuplicates (false, true);
+        return names;
+    }
+
+    Array<double> getAvailableSampleRates() override
+    {
+        Array<double> commonRates;
+        bool first = true;
+
+        for (auto* d : devices)
+        {
+            auto rates = d->device->getAvailableSampleRates();
+
+            if (first)
+            {
+                first = false;
+                commonRates = rates;
+            }
+            else
+            {
+                commonRates.removeValuesNotIn (rates);
+            }
+        }
+
+        return commonRates;
+    }
+
+    Array<int> getAvailableBufferSizes() override
+    {
+        Array<int> commonSizes;
+        bool first = true;
+
+        for (auto* d : devices)
+        {
+            auto sizes = d->device->getAvailableBufferSizes();
+
+            if (first)
+            {
+                first = false;
+                commonSizes = sizes;
+            }
+            else
+            {
+                commonSizes.removeValuesNotIn (sizes);
+            }
+        }
+
+        return commonSizes;
+    }
+
+    bool isOpen() override                          { return active; }
+    bool isPlaying() override                       { return callback != nullptr; }
+    double getCurrentSampleRate() override          { return currentSampleRate; }
+    int getCurrentBufferSizeSamples() override      { return currentBufferSize; }
+
+    int getCurrentBitDepth() override
+    {
+        int depth = 32;
+
+        for (auto* d : devices)
+            depth = jmin (depth, d->device->getCurrentBitDepth());
+
+        return depth;
+    }
+
+    int getDefaultBufferSize() override
+    {
+        int size = 0;
+
+        for (auto* d : devices)
+            size = jmax (size, d->device->getDefaultBufferSize());
+
+        return size;
+    }
+
+    String open (const BigInteger& inputChannels,
+                 const BigInteger& outputChannels,
+                 double sampleRate, int bufferSize) override
+    {
+        inputChannelsRequested = inputChannels;
+        outputChannelsRequested = outputChannels;
+        sampleRateRequested = sampleRate;
+        bufferSizeRequested = bufferSize;
+
+        close();
+        active = true;
+
+        if (bufferSize <= 0)
+            bufferSize = getDefaultBufferSize();
+
+        if (sampleRate <= 0)
+        {
+            auto rates = getAvailableSampleRates();
+
+            for (int i = 0; i < rates.size() && sampleRate < 44100.0; ++i)
+                sampleRate = rates.getUnchecked(i);
+        }
+
+        currentSampleRate = sampleRate;
+        currentBufferSize = bufferSize;
+
+        const int fifoSize = bufferSize * 3 + 1;
+        int totalInputChanIndex = 0, totalOutputChanIndex = 0;
+        int chanIndex = 0;
+
+        for (auto* d : devices)
+        {
+            BigInteger ins (inputChannels >> totalInputChanIndex);
+            BigInteger outs (outputChannels >> totalOutputChanIndex);
+
+            int numIns  = d->getInputChannelNames().size();
+            int numOuts = d->getOutputChannelNames().size();
+
+            totalInputChanIndex += numIns;
+            totalOutputChanIndex += numOuts;
+
+            String err = d->open (ins, outs, sampleRate, bufferSize,
+                                  chanIndex, fifoSize);
+
+            if (err.isNotEmpty())
+            {
+                close();
+                lastError = err;
+                return err;
+            }
+
+            chanIndex += d->numInputChans + d->numOutputChans;
+        }
+
+        fifos.setSize (chanIndex, fifoSize);
+        fifoReadPointers  = fifos.getArrayOfReadPointers();
+        fifoWritePointers = fifos.getArrayOfWritePointers();
+        fifos.clear();
+        startThread (9);
+        threadInitialised.wait();
+
+        return {};
+    }
+
+    void close() override
+    {
+        stop();
+        stopThread (10000);
+        fifos.clear();
+        active = false;
+
+        for (auto* d : devices)
+            d->close();
+    }
+
+    void restart (AudioIODeviceCallback* cb)
+    {
+        const ScopedLock sl (closeLock);
+
+        close();
+
+        auto newSampleRate = sampleRateRequested;
+        auto newBufferSize = bufferSizeRequested;
+
+        for (auto* d : devices)
+        {
+            auto deviceSampleRate = d->getCurrentSampleRate();
+
+            if (deviceSampleRate != sampleRateRequested)
+            {
+                if (! getAvailableSampleRates().contains (deviceSampleRate))
+                    return;
+
+                for (auto* d2 : devices)
+                    if (d2 != d)
+                        d2->setCurrentSampleRate (deviceSampleRate);
+
+                newSampleRate = deviceSampleRate;
+                break;
+            }
+        }
+
+        for (auto* d : devices)
+        {
+            auto deviceBufferSize = d->getCurrentBufferSizeSamples();
+
+            if (deviceBufferSize != bufferSizeRequested)
+            {
+                if (! getAvailableBufferSizes().contains (deviceBufferSize))
+                    return;
+
+                newBufferSize = deviceBufferSize;
+                break;
+            }
+        }
+
+        open (inputChannelsRequested, outputChannelsRequested,
+              newSampleRate, newBufferSize);
+
+        start (cb);
+    }
+
+    void restartAsync() override
+    {
+        {
+            const ScopedLock sl (closeLock);
+
+            if (active)
+            {
+                if (callback != nullptr)
+                    previousCallback = callback;
+
+                close();
+            }
+        }
+
+        startTimer (100);
+    }
+
+    BigInteger getActiveOutputChannels() const override
+    {
+        BigInteger chans;
+        int start = 0;
+
+        for (auto* d : devices)
+        {
+            auto numChans = d->getOutputChannelNames().size();
+
+            if (numChans > 0)
+            {
+                chans |= (d->device->getActiveOutputChannels() << start);
+                start += numChans;
+            }
+        }
+
+        return chans;
+    }
+
+    BigInteger getActiveInputChannels() const override
+    {
+        BigInteger chans;
+        int start = 0;
+
+        for (auto* d : devices)
+        {
+            auto numChans = d->getInputChannelNames().size();
+
+            if (numChans > 0)
+            {
+                chans |= (d->device->getActiveInputChannels() << start);
+                start += numChans;
+            }
+        }
+
+        return chans;
+    }
+
+    int getOutputLatencyInSamples() override
+    {
+        int lat = 0;
+
+        for (auto* d : devices)
+            lat = jmax (lat, d->device->getOutputLatencyInSamples());
+
+        return lat;
+    }
+
+    int getInputLatencyInSamples() override
+    {
+        int lat = 0;
+
+        for (auto* d : devices)
+            lat = jmax (lat, d->device->getInputLatencyInSamples());
+
+        return lat;
+    }
+
+    void start (AudioIODeviceCallback* newCallback) override
+    {
+        const auto shouldStart = [&]
+        {
+            const ScopedLock sl (callbackLock);
+            return callback != newCallback;
+        }();
+
+        if (shouldStart)
+        {
+            stop();
+            fifos.clear();
+
+            for (auto* d : devices)
+                d->start();
+
+            if (newCallback != nullptr)
+                newCallback->audioDeviceAboutToStart (this);
+
+            const ScopedLock sl (callbackLock);
+            previousCallback = std::exchange (callback, newCallback);
+        }
+    }
+
+    void stop() override    { shutdown ({}); }
+
+    String getLastError() override
+    {
+        return lastError;
+    }
+
+private:
+    WeakReference<CoreAudioIODeviceType> owner;
+    CriticalSection callbackLock;
+    AudioIODeviceCallback* callback = nullptr;
+    AudioIODeviceCallback* previousCallback = nullptr;
+    double currentSampleRate = 0;
+    int currentBufferSize = 0;
+    bool active = false;
+    String lastError;
+    AudioBuffer<float> fifos;
+    const float** fifoReadPointers = nullptr;
+    float** fifoWritePointers = nullptr;
+    WaitableEvent threadInitialised;
+    CriticalSection closeLock;
+
+    BigInteger inputChannelsRequested, outputChannelsRequested;
+    double sampleRateRequested = 44100;
+    int bufferSizeRequested = 512;
+
+    void run() override
+    {
+        auto numSamples = currentBufferSize;
+
+        AudioBuffer<float> buffer (fifos.getNumChannels(), numSamples);
+        buffer.clear();
+
+        Array<const float*> inputChans;
+        Array<float*> outputChans;
+
+        for (auto* d : devices)
+        {
+            for (int j = 0; j < d->numInputChans; ++j)   inputChans.add  (buffer.getReadPointer  (d->inputIndex  + j));
+            for (int j = 0; j < d->numOutputChans; ++j)  outputChans.add (buffer.getWritePointer (d->outputIndex + j));
+        }
+
+        auto numInputChans  = inputChans.size();
+        auto numOutputChans = outputChans.size();
+
+        inputChans.add (nullptr);
+        outputChans.add (nullptr);
+
+        auto blockSizeMs = jmax (1, (int) (1000 * numSamples / currentSampleRate));
+
+        jassert (numInputChans + numOutputChans == buffer.getNumChannels());
+
+        threadInitialised.signal();
+
+        while (! threadShouldExit())
+        {
+            readInput (buffer, numSamples, blockSizeMs);
+
+            bool didCallback = true;
+
+            {
+                const ScopedLock sl (callbackLock);
+
+                if (callback != nullptr)
+                    callback->audioDeviceIOCallback ((const float**) inputChans.getRawDataPointer(), numInputChans,
+                                                     outputChans.getRawDataPointer(), numOutputChans, numSamples);
+                else
+                    didCallback = false;
+            }
+
+            if (didCallback)
+            {
+                pushOutputData (buffer, numSamples, blockSizeMs);
+            }
+            else
+            {
+                for (int i = 0; i < numOutputChans; ++i)
+                    FloatVectorOperations::clear (outputChans[i], numSamples);
+
+                reset();
+            }
+        }
+    }
+
+    void timerCallback() override
+    {
+        stopTimer();
+
+        restart (previousCallback);
+    }
+
+    void shutdown (const String& error)
+    {
+        AudioIODeviceCallback* lastCallback = nullptr;
+
+        {
+            const ScopedLock sl (callbackLock);
+            std::swap (callback, lastCallback);
+        }
+
+        for (auto* d : devices)
+            d->device->stopInternal();
+
+        if (lastCallback != nullptr)
+        {
+            if (error.isNotEmpty())
+                lastCallback->audioDeviceError (error);
+            else
+                lastCallback->audioDeviceStopped();
+        }
+    }
+
+    void reset()
+    {
+        for (auto* d : devices)
+            d->reset();
+    }
+
+    void underrun()
+    {
+    }
+
+    void readInput (AudioBuffer<float>& buffer, const int numSamples, const int blockSizeMs)
+    {
+        for (auto* d : devices)
+            d->done = (d->numInputChans == 0);
+
+        for (int tries = 5;;)
+        {
+            bool anyRemaining = false;
+
+            for (auto* d : devices)
+            {
+                if (! d->done)
+                {
+                    if (d->isInputReady (numSamples))
+                    {
+                        d->readInput (buffer, numSamples);
+                        d->done = true;
+                    }
+                    else
+                        anyRemaining = true;
+                }
+            }
+
+            if (! anyRemaining)
+                return;
+
+            if (--tries == 0)
+                break;
+
+            wait (blockSizeMs);
+        }
+
+        for (auto* d : devices)
+            if (! d->done)
+                for (int i = 0; i < d->numInputChans; ++i)
+                    buffer.clear (d->inputIndex + i, 0, numSamples);
+    }
+
+    void pushOutputData (AudioBuffer<float>& buffer, const int numSamples, const int blockSizeMs)
+    {
+        for (auto* d : devices)
+            d->done = (d->numOutputChans == 0);
+
+        for (int tries = 5;;)
+        {
+            bool anyRemaining = false;
+
+            for (auto* d : devices)
+            {
+                if (! d->done)
+                {
+                    if (d->isOutputReady (numSamples))
+                    {
+                        d->pushOutputData (buffer, numSamples);
+                        d->done = true;
+                    }
+                    else
+                        anyRemaining = true;
+                }
+            }
+
+            if ((! anyRemaining) || --tries == 0)
+                return;
+
+            wait (blockSizeMs);
+        }
+    }
+
+    void handleAudioDeviceAboutToStart (AudioIODevice* device)
+    {
+        const ScopedLock sl (callbackLock);
+
+        auto newSampleRate = device->getCurrentSampleRate();
+        auto commonRates = getAvailableSampleRates();
+
+        if (! commonRates.contains (newSampleRate))
+        {
+            commonRates.sort();
+
+            if (newSampleRate < commonRates.getFirst() || newSampleRate > commonRates.getLast())
+            {
+                newSampleRate = jlimit (commonRates.getFirst(), commonRates.getLast(), newSampleRate);
+            }
+            else
+            {
+                for (auto it = commonRates.begin(); it < commonRates.end() - 1; ++it)
+                {
+                    if (it[0] < newSampleRate && it[1] > newSampleRate)
+                    {
+                        newSampleRate = newSampleRate - it[0] < it[1] - newSampleRate ? it[0] : it[1];
+                        break;
+                    }
+                }
+            }
+        }
+
+        currentSampleRate = newSampleRate;
+        bool anySampleRateChanges = false;
+
+        for (auto* d : devices)
+        {
+            if (d->getCurrentSampleRate() != currentSampleRate)
+            {
+                d->setCurrentSampleRate (currentSampleRate);
+                anySampleRateChanges = true;
+            }
+        }
+
+        if (anySampleRateChanges && owner != nullptr)
+            owner->audioDeviceListChanged();
+
+        if (callback != nullptr)
+            callback->audioDeviceAboutToStart (device);
+    }
+
+    void handleAudioDeviceStopped()                            { shutdown ({}); }
+    void handleAudioDeviceError (const String& errorMessage)   { shutdown (errorMessage.isNotEmpty() ? errorMessage : String ("unknown")); }
+
+    //==============================================================================
+    struct DeviceWrapper  : private AudioIODeviceCallback
+    {
+        DeviceWrapper (AudioIODeviceCombiner& cd, std::unique_ptr<CoreAudioIODevice> d, bool useIns, bool useOuts)
+            : owner (cd), device (std::move (d)),
+              useInputs (useIns), useOutputs (useOuts)
+        {
+            device->setAsyncRestarter (&owner);
+        }
+
+        ~DeviceWrapper() override
+        {
+            close();
+        }
+
+        String open (const BigInteger& inputChannels, const BigInteger& outputChannels,
+                     double sampleRate, int bufferSize, int channelIndex, int fifoSize)
+        {
+            inputFifo.setTotalSize (fifoSize);
+            outputFifo.setTotalSize (fifoSize);
+            inputFifo.reset();
+            outputFifo.reset();
+
+            auto err = device->open (useInputs  ? inputChannels  : BigInteger(),
+                                     useOutputs ? outputChannels : BigInteger(),
+                                     sampleRate, bufferSize);
+
+            numInputChans  = useInputs  ? device->getActiveInputChannels().countNumberOfSetBits()  : 0;
+            numOutputChans = useOutputs ? device->getActiveOutputChannels().countNumberOfSetBits() : 0;
+
+            inputIndex = channelIndex;
+            outputIndex = channelIndex + numInputChans;
+
+            return err;
+        }
+
+        void close()
+        {
+            device->close();
+        }
+
+        void start()
+        {
+            reset();
+            device->start (this);
+        }
+
+        void reset()
+        {
+            inputFifo.reset();
+            outputFifo.reset();
+        }
+
+        StringArray getOutputChannelNames() const  { return useOutputs ? device->getOutputChannelNames() : StringArray(); }
+        StringArray getInputChannelNames()  const  { return useInputs  ? device->getInputChannelNames()  : StringArray(); }
+
+        bool isInputReady (int numSamples) const noexcept
+        {
+            return numInputChans == 0 || inputFifo.getNumReady() >= numSamples;
+        }
+
+        void readInput (AudioBuffer<float>& destBuffer, int numSamples)
+        {
+            if (numInputChans == 0)
+                return;
+
+            int start1, size1, start2, size2;
+            inputFifo.prepareToRead (numSamples, start1, size1, start2, size2);
+
+            for (int i = 0; i < numInputChans; ++i)
+            {
+                auto index = inputIndex + i;
+                auto dest = destBuffer.getWritePointer (index);
+                auto src = owner.fifoReadPointers[index];
+
+                if (size1 > 0)  FloatVectorOperations::copy (dest,         src + start1, size1);
+                if (size2 > 0)  FloatVectorOperations::copy (dest + size1, src + start2, size2);
+            }
+
+            inputFifo.finishedRead (size1 + size2);
+        }
+
+        bool isOutputReady (int numSamples) const noexcept
+        {
+            return numOutputChans == 0 || outputFifo.getFreeSpace() >= numSamples;
+        }
+
+        void pushOutputData (AudioBuffer<float>& srcBuffer, int numSamples)
+        {
+            if (numOutputChans == 0)
+                return;
+
+            int start1, size1, start2, size2;
+            outputFifo.prepareToWrite (numSamples, start1, size1, start2, size2);
+
+            for (int i = 0; i < numOutputChans; ++i)
+            {
+                auto index = outputIndex + i;
+                auto dest = owner.fifoWritePointers[index];
+                auto src = srcBuffer.getReadPointer (index);
+
+                if (size1 > 0)  FloatVectorOperations::copy (dest + start1, src,         size1);
+                if (size2 > 0)  FloatVectorOperations::copy (dest + start2, src + size1, size2);
+            }
+
+            outputFifo.finishedWrite (size1 + size2);
+        }
+
+        void audioDeviceIOCallback (const float** inputChannelData, int numInputChannels,
+                                    float** outputChannelData, int numOutputChannels,
+                                    int numSamples) override
+        {
+            if (numInputChannels > 0)
+            {
+                int start1, size1, start2, size2;
+                inputFifo.prepareToWrite (numSamples, start1, size1, start2, size2);
+
+                if (size1 + size2 < numSamples)
+                {
+                    inputFifo.reset();
+                    inputFifo.prepareToWrite (numSamples, start1, size1, start2, size2);
+                }
+
+                for (int i = 0; i < numInputChannels; ++i)
+                {
+                    auto dest = owner.fifoWritePointers[inputIndex + i];
+                    auto src = inputChannelData[i];
+
+                    if (size1 > 0)  FloatVectorOperations::copy (dest + start1, src,         size1);
+                    if (size2 > 0)  FloatVectorOperations::copy (dest + start2, src + size1, size2);
+                }
+
+                auto totalSize = size1 + size2;
+                inputFifo.finishedWrite (totalSize);
+
+                if (numSamples > totalSize)
+                {
+                    auto samplesRemaining = numSamples - totalSize;
+
+                    for (int i = 0; i < numInputChans; ++i)
+                        FloatVectorOperations::clear (owner.fifoWritePointers[inputIndex + i] + totalSize, samplesRemaining);
+
+                    owner.underrun();
+                }
+            }
+
+            if (numOutputChannels > 0)
+            {
+                int start1, size1, start2, size2;
+                outputFifo.prepareToRead (numSamples, start1, size1, start2, size2);
+
+                if (size1 + size2 < numSamples)
+                {
+                    Thread::sleep (1);
+                    outputFifo.prepareToRead (numSamples, start1, size1, start2, size2);
+                }
+
+                for (int i = 0; i < numOutputChannels; ++i)
+                {
+                    auto dest = outputChannelData[i];
+                    auto src = owner.fifoReadPointers[outputIndex + i];
+
+                    if (size1 > 0)  FloatVectorOperations::copy (dest,         src + start1, size1);
+                    if (size2 > 0)  FloatVectorOperations::copy (dest + size1, src + start2, size2);
+                }
+
+                auto totalSize = size1 + size2;
+                outputFifo.finishedRead (totalSize);
+
+                if (numSamples > totalSize)
+                {
+                    auto samplesRemaining = numSamples - totalSize;
+
+                    for (int i = 0; i < numOutputChannels; ++i)
+                        FloatVectorOperations::clear (outputChannelData[i] + totalSize, samplesRemaining);
+
+                    owner.underrun();
+                }
+            }
+
+            owner.notify();
+        }
+
+        double getCurrentSampleRate()                        { return device->getCurrentSampleRate(); }
+        bool   setCurrentSampleRate (double newSampleRate)   { return device->setCurrentSampleRate (newSampleRate); }
+        int  getCurrentBufferSizeSamples()                   { return device->getCurrentBufferSizeSamples(); }
+
+        void audioDeviceAboutToStart (AudioIODevice* d) override      { owner.handleAudioDeviceAboutToStart (d); }
+        void audioDeviceStopped() override                            { owner.handleAudioDeviceStopped(); }
+        void audioDeviceError (const String& errorMessage) override   { owner.handleAudioDeviceError (errorMessage); }
+
+        AudioIODeviceCombiner& owner;
+        std::unique_ptr<CoreAudioIODevice> device;
+        int inputIndex = 0, numInputChans = 0, outputIndex = 0, numOutputChans = 0;
+        bool useInputs = false, useOutputs = false;
+        AbstractFifo inputFifo { 32 }, outputFifo { 32 };
+        bool done = false;
+
+        JUCE_DECLARE_NON_COPYABLE_WITH_LEAK_DETECTOR (DeviceWrapper)
+    };
+
+    OwnedArray<DeviceWrapper> devices;
+
+    JUCE_DECLARE_NON_COPYABLE_WITH_LEAK_DETECTOR (AudioIODeviceCombiner)
+};
+
+
+//==============================================================================
+class CoreAudioIODeviceType  : public AudioIODeviceType,
+                               private AsyncUpdater
+{
+public:
+    CoreAudioIODeviceType()  : AudioIODeviceType ("CoreAudio")
+    {
+        AudioObjectPropertyAddress pa;
+        pa.mSelector = kAudioHardwarePropertyDevices;
+        pa.mScope = kAudioObjectPropertyScopeWildcard;
+        pa.mElement = kAudioObjectPropertyElementWildcard;
+
+        AudioObjectAddPropertyListener (kAudioObjectSystemObject, &pa, hardwareListenerProc, this);
+    }
+
+    ~CoreAudioIODeviceType() override
+    {
+        cancelPendingUpdate();
+
+        AudioObjectPropertyAddress pa;
+        pa.mSelector = kAudioHardwarePropertyDevices;
+        pa.mScope = kAudioObjectPropertyScopeWildcard;
+        pa.mElement = kAudioObjectPropertyElementWildcard;
+
+        AudioObjectRemovePropertyListener (kAudioObjectSystemObject, &pa, hardwareListenerProc, this);
+    }
+
+    //==============================================================================
+    void scanForDevices() override
+    {
+        hasScanned = true;
+
+        inputDeviceNames.clear();
+        outputDeviceNames.clear();
+        inputIds.clear();
+        outputIds.clear();
+
+        UInt32 size;
+
+        AudioObjectPropertyAddress pa;
+        pa.mSelector = kAudioHardwarePropertyDevices;
+        pa.mScope = kAudioObjectPropertyScopeWildcard;
+        pa.mElement = juceAudioObjectPropertyElementMain;
+
+        if (AudioObjectGetPropertyDataSize (kAudioObjectSystemObject, &pa, 0, nullptr, &size) == noErr)
+        {
+            HeapBlock<AudioDeviceID> devs;
+            devs.calloc (size, 1);
+
+            if (AudioObjectGetPropertyData (kAudioObjectSystemObject, &pa, 0, nullptr, &size, devs) == noErr)
+            {
+                auto num = (int) size / (int) sizeof (AudioDeviceID);
+
+                for (int i = 0; i < num; ++i)
+                {
+                    char name[1024];
+                    size = sizeof (name);
+                    pa.mSelector = kAudioDevicePropertyDeviceName;
+
+                    if (AudioObjectGetPropertyData (devs[i], &pa, 0, nullptr, &size, name) == noErr)
+                    {
+                        auto nameString = String::fromUTF8 (name, (int) strlen (name));
+                        auto numIns  = getNumChannels (devs[i], true);
+                        auto numOuts = getNumChannels (devs[i], false);
+
+                        if (numIns > 0)
+                        {
+                            inputDeviceNames.add (nameString);
+                            inputIds.add (devs[i]);
+                        }
+
+                        if (numOuts > 0)
+                        {
+                            outputDeviceNames.add (nameString);
+                            outputIds.add (devs[i]);
+                        }
+                    }
+                }
+            }
+        }
+
+        inputDeviceNames.appendNumbersToDuplicates (false, true);
+        outputDeviceNames.appendNumbersToDuplicates (false, true);
+    }
+
+    StringArray getDeviceNames (bool wantInputNames) const override
+    {
+        jassert (hasScanned); // need to call scanForDevices() before doing this
+
+        return wantInputNames ? inputDeviceNames
+                              : outputDeviceNames;
+    }
+
+    int getDefaultDeviceIndex (bool forInput) const override
+    {
+        jassert (hasScanned); // need to call scanForDevices() before doing this
+
+        AudioDeviceID deviceID;
+        UInt32 size = sizeof (deviceID);
+
+        // if they're asking for any input channels at all, use the default input, so we
+        // get the built-in mic rather than the built-in output with no inputs..
+
+        AudioObjectPropertyAddress pa;
+        pa.mSelector = forInput ? kAudioHardwarePropertyDefaultInputDevice
+                                : kAudioHardwarePropertyDefaultOutputDevice;
+        pa.mScope    = kAudioObjectPropertyScopeWildcard;
+        pa.mElement  = juceAudioObjectPropertyElementMain;
+
+        if (AudioObjectGetPropertyData (kAudioObjectSystemObject, &pa, 0, nullptr, &size, &deviceID) == noErr)
+        {
+            if (forInput)
+            {
+                for (int i = inputIds.size(); --i >= 0;)
+                    if (inputIds[i] == deviceID)
+                        return i;
+            }
+            else
+            {
+                for (int i = outputIds.size(); --i >= 0;)
+                    if (outputIds[i] == deviceID)
+                        return i;
+            }
+        }
+
+        return 0;
+    }
+
+    int getIndexOfDevice (AudioIODevice* device, bool asInput) const override
+    {
+        jassert (hasScanned); // need to call scanForDevices() before doing this
+
+        if (auto* d = dynamic_cast<CoreAudioIODevice*> (device))
+            return asInput ? d->inputIndex
+                           : d->outputIndex;
+
+        if (auto* d = dynamic_cast<AudioIODeviceCombiner*> (device))
+        {
+            for (auto* dev : d->getDevices())
+            {
+                auto index = getIndexOfDevice (dev, asInput);
+
+                if (index >= 0)
+                    return index;
+            }
+        }
+
+        return -1;
+    }
+
+    bool hasSeparateInputsAndOutputs() const override    { return true; }
+
+    AudioIODevice* createDevice (const String& outputDeviceName,
+                                 const String& inputDeviceName) override
+    {
+        jassert (hasScanned); // need to call scanForDevices() before doing this
+
+        auto inputIndex  = inputDeviceNames.indexOf (inputDeviceName);
+        auto outputIndex = outputDeviceNames.indexOf (outputDeviceName);
+
+        auto inputDeviceID  = inputIds[inputIndex];
+        auto outputDeviceID = outputIds[outputIndex];
+
+        if (inputDeviceID == 0 && outputDeviceID == 0)
+            return nullptr;
+
+        auto combinedName = outputDeviceName.isEmpty() ? inputDeviceName
+                                                       : outputDeviceName;
+
+        // Newer Apple platforms can create aggregate audio devices
+        bool canCreateAppleAggregateDevice = [] {
+            if (@available(macOS 10.9, iOS 7, *))
+                return true;
+            return false;
+        }();
+        if (inputDeviceID == outputDeviceID || canCreateAppleAggregateDevice)
+            return std::make_unique<CoreAudioIODevice> (this, combinedName, inputDeviceID, inputIndex, outputDeviceID, outputIndex).release();
+
+        auto in = inputDeviceID != 0 ? std::make_unique<CoreAudioIODevice> (this, inputDeviceName, inputDeviceID, inputIndex, 0, -1)
+                                     : nullptr;
+
+        auto out = outputDeviceID != 0 ? std::make_unique<CoreAudioIODevice> (this, outputDeviceName, 0, -1, outputDeviceID, outputIndex)
+                                       : nullptr;
+
+        if (in  == nullptr)  return out.release();
+        if (out == nullptr)  return in.release();
+
+        auto combo = std::make_unique<AudioIODeviceCombiner> (combinedName, this);
+        combo->addDevice (std::move (in),  true, false);
+        combo->addDevice (std::move (out), false, true);
+        return combo.release();
+    }
+
+    void audioDeviceListChanged()
+    {
+        scanForDevices();
+        callDeviceChangeListeners();
+    }
+
+    //==============================================================================
+private:
+    StringArray inputDeviceNames, outputDeviceNames;
+    Array<AudioDeviceID> inputIds, outputIds;
+
+    bool hasScanned = false;
+
+    void handleAsyncUpdate() override
+    {
+        audioDeviceListChanged();
+    }
+
+    static int getNumChannels (AudioDeviceID deviceID, bool input)
+    {
+        int total = 0;
+        UInt32 size;
+
+        AudioObjectPropertyAddress pa;
+        pa.mSelector = kAudioDevicePropertyStreamConfiguration;
+        pa.mScope = input ? kAudioDevicePropertyScopeInput : kAudioDevicePropertyScopeOutput;
+        pa.mElement = juceAudioObjectPropertyElementMain;
+
+        if (AudioObjectGetPropertyDataSize (deviceID, &pa, 0, nullptr, &size) == noErr)
+        {
+            HeapBlock<AudioBufferList> bufList;
+            bufList.calloc (size, 1);
+
+            if (AudioObjectGetPropertyData (deviceID, &pa, 0, nullptr, &size, bufList) == noErr)
+            {
+                auto numStreams = (int) bufList->mNumberBuffers;
+
+                for (int i = 0; i < numStreams; ++i)
+                    total += bufList->mBuffers[i].mNumberChannels;
+            }
+        }
+
+        return total;
+    }
+
+    static OSStatus hardwareListenerProc (AudioDeviceID, UInt32, const AudioObjectPropertyAddress*, void* clientData)
+    {
+        static_cast<CoreAudioIODeviceType*> (clientData)->triggerAsyncUpdate();
+        return noErr;
+    }
+
+    JUCE_DECLARE_WEAK_REFERENCEABLE (CoreAudioIODeviceType)
+    JUCE_DECLARE_NON_COPYABLE_WITH_LEAK_DETECTOR (CoreAudioIODeviceType)
+};
+
+};
+
+#undef JUCE_COREAUDIOLOG
+
+} // namespace juce