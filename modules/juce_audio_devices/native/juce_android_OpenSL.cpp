--- conflicted
+++ resolved
@@ -1,1295 +1,1291 @@
-/*
-  ==============================================================================
-
-   This file is part of the JUCE library.
-   Copyright (c) 2020 - Raw Material Software Limited
-
-   JUCE is an open source library subject to commercial or open-source
-   licensing.
-
-   The code included in this file is provided under the terms of the ISC license
-   http://www.isc.org/downloads/software-support-policy/isc-license. Permission
-   To use, copy, modify, and/or distribute this software for any purpose with or
-   without fee is hereby granted provided that the above copyright notice and
-   this permission notice appear in all copies.
-
-   JUCE IS PROVIDED "AS IS" WITHOUT ANY WARRANTY, AND ALL WARRANTIES, WHETHER
-   EXPRESSED OR IMPLIED, INCLUDING MERCHANTABILITY AND FITNESS FOR PURPOSE, ARE
-   DISCLAIMED.
-
-  ==============================================================================
-*/
-
-namespace juce
-{
-
-#define JNI_CLASS_MEMBERS(METHOD, STATICMETHOD, FIELD, STATICFIELD, CALLBACK) \
-DECLARE_JNI_CLASS (AndroidAudioManager, "android/media/AudioManager")
-#undef JNI_CLASS_MEMBERS
-
-//==============================================================================
-#ifndef SL_ANDROID_DATAFORMAT_PCM_EX
- #define SL_ANDROID_DATAFORMAT_PCM_EX                   ((SLuint32) 0x00000004)
-#endif
-
-#ifndef SL_ANDROID_PCM_REPRESENTATION_FLOAT
- #define SL_ANDROID_PCM_REPRESENTATION_FLOAT            ((SLuint32) 0x00000003)
-#endif
-
-#ifndef SL_ANDROID_RECORDING_PRESET_UNPROCESSED
- #define SL_ANDROID_RECORDING_PRESET_UNPROCESSED        ((SLuint32) 0x00000005)
-#endif
-
-//==============================================================================
-struct PCMDataFormatEx : SLDataFormat_PCM
-{
-    SLuint32 representation;
-};
-
-//==============================================================================
-template <typename T> struct IntfIID;
-template <> struct IntfIID<SLObjectItf_>                   { static SLInterfaceID_ iid; };
-template <> struct IntfIID<SLEngineItf_>                   { static SLInterfaceID_ iid; };
-template <> struct IntfIID<SLOutputMixItf_>                { static SLInterfaceID_ iid; };
-template <> struct IntfIID<SLPlayItf_>                     { static SLInterfaceID_ iid; };
-template <> struct IntfIID<SLRecordItf_>                   { static SLInterfaceID_ iid; };
-template <> struct IntfIID<SLAndroidSimpleBufferQueueItf_> { static SLInterfaceID_ iid; };
-template <> struct IntfIID<SLAndroidConfigurationItf_>     { static SLInterfaceID_ iid; };
-
-SLInterfaceID_ IntfIID<SLObjectItf_>::iid                   = { 0x79216360, 0xddd7, 0x11db, 0xac16, {0x00, 0x02, 0xa5, 0xd5, 0xc5, 0x1b} };
-SLInterfaceID_ IntfIID<SLEngineItf_>::iid                   = { 0x8d97c260, 0xddd4, 0x11db, 0x958f, {0x00, 0x02, 0xa5, 0xd5, 0xc5, 0x1b} };
-SLInterfaceID_ IntfIID<SLOutputMixItf_>::iid                = { 0x97750f60, 0xddd7, 0x11db, 0x92b1, {0x00, 0x02, 0xa5, 0xd5, 0xc5, 0x1b} };
-SLInterfaceID_ IntfIID<SLPlayItf_>::iid                     = { 0xef0bd9c0, 0xddd7, 0x11db, 0xbf49, {0x00, 0x02, 0xa5, 0xd5, 0xc5, 0x1b} };
-SLInterfaceID_ IntfIID<SLRecordItf_>::iid                   = { 0xc5657aa0, 0xdddb, 0x11db, 0x82f7, {0x00, 0x02, 0xa5, 0xd5, 0xc5, 0x1b} };
-SLInterfaceID_ IntfIID<SLAndroidSimpleBufferQueueItf_>::iid = { 0x198e4940, 0xc5d7, 0x11df, 0xa2a6, {0x00, 0x02, 0xa5, 0xd5, 0xc5, 0x1b} };
-SLInterfaceID_ IntfIID<SLAndroidConfigurationItf_>::iid     = { 0x89f6a7e0, 0xbeac, 0x11df, 0x8b5c, {0x00, 0x02, 0xa5, 0xd5, 0xc5, 0x1b} };
-
-template <typename SLObjectType>
-static void destroyObject (SLObjectType object)
-{
-    if (object != nullptr && *object != nullptr)
-        (*object)->Destroy (object);
-}
-
-struct SLObjectItfFree
-{
-    void operator() (SLObjectItf obj) const noexcept
-    {
-        destroyObject (obj);
-    }
-};
-
-//==============================================================================
-// Some life-time and type management of OpenSL objects
-class SlObjectRef
-{
-public:
-    //==============================================================================
-    SlObjectRef() noexcept {}
-    SlObjectRef (const SlObjectRef& obj) noexcept : cb (obj.cb) {}
-    SlObjectRef (SlObjectRef&& obj) noexcept : cb (std::move (obj.cb)) { obj.cb = nullptr; }
-    explicit SlObjectRef (SLObjectItf o) : cb (new ControlBlock (o)) {}
-
-    //==============================================================================
-    SlObjectRef& operator= (const SlObjectRef& r) noexcept  { cb = r.cb; return *this; }
-    SlObjectRef& operator= (SlObjectRef&& r) noexcept       { cb = std::move (r.cb); r.cb = nullptr; return *this; }
-    SlObjectRef& operator= (std::nullptr_t) noexcept        { cb = nullptr; return *this; }
-
-    //==============================================================================
-    const SLObjectItf_* operator*() noexcept                { return *cb->ptr.get(); }
-    SLObjectItf operator->() noexcept                       { return (cb == nullptr ? nullptr :  cb->ptr.get()); }
-    operator SLObjectItf() noexcept                         { return (cb == nullptr ? nullptr :  cb->ptr.get()); }
-
-    //==============================================================================
-    bool operator== (nullptr_t) const noexcept              { return (cb == nullptr || cb->ptr == nullptr); }
-    bool operator!= (nullptr_t) const noexcept              { return (cb != nullptr && cb->ptr != nullptr); }
-
-private:
-    //==============================================================================
-    struct ControlBlock : ReferenceCountedObject
-    {
-        ControlBlock() = default;
-        ControlBlock (SLObjectItf o) : ptr (o) {}
-
-        std::unique_ptr<const SLObjectItf_* const, SLObjectItfFree> ptr;
-    };
-
-    ReferenceCountedObjectPtr<ControlBlock> cb;
-};
-
-template <typename T>
-class SlRef : public SlObjectRef
-{
-public:
-    //==============================================================================
-    SlRef() noexcept {}
-    SlRef (const SlRef& r) noexcept : SlObjectRef (r), type (r.type) {}
-    SlRef (SlRef&& r) noexcept : SlObjectRef (std::move (r)), type (r.type) { r.type = nullptr; }
-
-    //==============================================================================
-    SlRef& operator= (const SlRef& r)  noexcept { SlObjectRef::operator= (r); type = r.type; return *this; }
-    SlRef& operator= (SlRef&& r) noexcept       { SlObjectRef::operator= (std::move (r)); type = r.type; r.type = nullptr; return *this; }
-    SlRef& operator= (std::nullptr_t) noexcept  { SlObjectRef::operator= (nullptr); type = nullptr; return *this; }
-
-    //==============================================================================
-    T* const operator*() noexcept               { return *type; }
-    T* const* operator->() noexcept             { return type; }
-    operator T* const*() noexcept               { return type; }
-
-    //==============================================================================
-    static SlRef cast (SlObjectRef&  base)      { return SlRef (base); }
-    static SlRef cast (SlObjectRef&& base)      { return SlRef (std::move (base)); }
-
-private:
-    SlRef (SlObjectRef& base) : SlObjectRef (base)
-    {
-        if (auto obj = SlObjectRef::operator->())
-        {
-            auto err = (*obj)->GetInterface (obj, &IntfIID<T>::iid, &type);
-
-            if (type != nullptr && err == SL_RESULT_SUCCESS)
-                return;
-        }
-
-        *this = nullptr;
-    }
-
-    SlRef (SlObjectRef&& base) : SlObjectRef (std::move (base))
-    {
-        if (auto obj = SlObjectRef::operator->())
-        {
-            auto err = (*obj)->GetInterface (obj, &IntfIID<T>::iid, &type);
-            base = nullptr;
-
-            if (type != nullptr && err == SL_RESULT_SUCCESS)
-                return;
-        }
-
-        *this = nullptr;
-    }
-
-    T* const* type = nullptr;
-};
-
-//==============================================================================
-template <typename T> struct BufferHelpers {};
-
-template <>
-struct BufferHelpers<int16>
-{
-    enum { isFloatingPoint = 0 };
-
-    static void initPCMDataFormat (PCMDataFormatEx& dataFormat, int numChannels, double sampleRate)
-    {
-        dataFormat.formatType     = SL_DATAFORMAT_PCM;
-        dataFormat.numChannels    = (SLuint32) numChannels;
-        dataFormat.samplesPerSec  = (SLuint32) (sampleRate * 1000);
-        dataFormat.bitsPerSample  = SL_PCMSAMPLEFORMAT_FIXED_16;
-        dataFormat.containerSize  = SL_PCMSAMPLEFORMAT_FIXED_16;
-        dataFormat.channelMask    = (numChannels == 1) ? SL_SPEAKER_FRONT_CENTER :
-                                                        (SL_SPEAKER_FRONT_LEFT | SL_SPEAKER_FRONT_RIGHT);
-        dataFormat.endianness     = SL_BYTEORDER_LITTLEENDIAN;
-        dataFormat.representation = 0;
-    }
-
-    static void prepareCallbackBuffer (AudioBuffer<float>&, int16*) {}
-
-    using LittleEndianInt16 = AudioData::Format<AudioData::Int16,   AudioData::LittleEndian>;
-    using NativeFloat32     = AudioData::Format<AudioData::Float32, AudioData::NativeEndian>;
-
-    static void convertFromOpenSL (const int16* srcInterleaved, AudioBuffer<float>& audioBuffer)
-    {
-        const auto numChannels = audioBuffer.getNumChannels();
-
-        AudioData::deinterleaveSamples (AudioData::InterleavedSource<LittleEndianInt16> { reinterpret_cast<const uint16*> (srcInterleaved), numChannels },
-                                        AudioData::NonInterleavedDest<NativeFloat32>    { audioBuffer.getArrayOfWritePointers(),            numChannels },
-                                        audioBuffer.getNumSamples());
-    }
-
-    static void convertToOpenSL (const AudioBuffer<float>& audioBuffer, int16* dstInterleaved)
-    {
-        const auto numChannels = audioBuffer.getNumChannels();
-
-        AudioData::interleaveSamples (AudioData::NonInterleavedSource<NativeFloat32> { audioBuffer.getArrayOfReadPointers(),       numChannels },
-                                      AudioData::InterleavedDest<LittleEndianInt16>  { reinterpret_cast<uint16*> (dstInterleaved), numChannels },
-                                      audioBuffer.getNumSamples());
-    }
-
-};
-
-template <>
-struct BufferHelpers<float>
-{
-    enum { isFloatingPoint = 1 };
-
-    static void initPCMDataFormat (PCMDataFormatEx& dataFormat, int numChannels, double sampleRate)
-    {
-        dataFormat.formatType     = SL_ANDROID_DATAFORMAT_PCM_EX;
-        dataFormat.numChannels    = (SLuint32) numChannels;
-        dataFormat.samplesPerSec  = (SLuint32) (sampleRate * 1000);
-        dataFormat.bitsPerSample  = 32;
-        dataFormat.containerSize  = 32;
-        dataFormat.channelMask    = (numChannels == 1) ? SL_SPEAKER_FRONT_CENTER :
-                                                        (SL_SPEAKER_FRONT_LEFT | SL_SPEAKER_FRONT_RIGHT);
-        dataFormat.endianness     = SL_BYTEORDER_LITTLEENDIAN;
-        dataFormat.representation = SL_ANDROID_PCM_REPRESENTATION_FLOAT;
-    }
-
-    static void prepareCallbackBuffer (AudioBuffer<float>& audioBuffer, float* native)
-    {
-        if (audioBuffer.getNumChannels() == 1)
-            audioBuffer.setDataToReferTo (&native, 1, audioBuffer.getNumSamples());
-    }
-
-    using LittleEndianFloat32 = AudioData::Format<AudioData::Float32, AudioData::LittleEndian>;
-    using NativeFloat32       = AudioData::Format<AudioData::Float32, AudioData::NativeEndian>;
-
-    static void convertFromOpenSL (const float* srcInterleaved, AudioBuffer<float>& audioBuffer)
-    {
-        const auto numChannels = audioBuffer.getNumChannels();
-
-        if (numChannels == 1)
-        {
-            jassert (srcInterleaved == audioBuffer.getWritePointer (0));
-            return;
-        }
-
-        AudioData::deinterleaveSamples (AudioData::InterleavedSource<LittleEndianFloat32> { srcInterleaved,                        numChannels },
-<<<<<<< HEAD
-                                        AudioData::nonInterleavedDest<NativeFloat32>      { audioBuffer.getArrayOfWritePointers(), numChannels },
-=======
-                                        AudioData::NonInterleavedDest<NativeFloat32>      { audioBuffer.getArrayOfWritePointers(), numChannels },
->>>>>>> 185af339
-                                        audioBuffer.getNumSamples());
-    }
-
-    static void convertToOpenSL (const AudioBuffer<float>& audioBuffer, float* dstInterleaved)
-    {
-        const auto numChannels = audioBuffer.getNumChannels();
-
-        if (numChannels == 1)
-        {
-            jassert (dstInterleaved == audioBuffer.getReadPointer (0));
-            return;
-        }
-
-        AudioData::interleaveSamples (AudioData::NonInterleavedSource<NativeFloat32>  { audioBuffer.getArrayOfReadPointers(), numChannels },
-                                      AudioData::InterleavedDest<LittleEndianFloat32> { dstInterleaved,                       numChannels },
-                                      audioBuffer.getNumSamples());
-    }
-};
-
-//==============================================================================
-using CreateEngineFunc = SLresult (*) (SLObjectItf*, SLuint32, const SLEngineOption*,
-                                       SLuint32, const SLInterfaceID*, const SLboolean*);
-
-struct OpenSLEngineHolder
-{
-    OpenSLEngineHolder()
-    {
-        if (auto createEngine = (CreateEngineFunc) slLibrary.getFunction ("slCreateEngine"))
-        {
-            SLObjectItf obj = nullptr;
-            auto err = createEngine (&obj, 0, nullptr, 0, nullptr, nullptr);
-
-            if (err != SL_RESULT_SUCCESS || obj == nullptr || *obj == nullptr
-                || (*obj)->Realize (obj, 0) != SL_RESULT_SUCCESS)
-            {
-                destroyObject (obj);
-            }
-
-            engine = SlRef<SLEngineItf_>::cast (SlObjectRef (obj));
-        }
-    }
-
-    DynamicLibrary slLibrary { "libOpenSLES.so" };
-    SlRef<SLEngineItf_> engine;
-};
-
-OpenSLEngineHolder& getEngineHolder()
-{
-    static OpenSLEngineHolder holder;
-    return holder;
-}
-
-//==============================================================================
-class SLRealtimeThread;
-
-//==============================================================================
-class OpenSLAudioIODevice  : public AudioIODevice
-{
-public:
-    //==============================================================================
-    template <typename T>
-    class OpenSLSessionT;
-
-    //==============================================================================
-    // CRTP
-    template <typename T, class Child, typename RunnerObjectType>
-    struct OpenSLQueueRunner
-    {
-        OpenSLQueueRunner (OpenSLSessionT<T>& sessionToUse, int numChannelsToUse)
-            : owner (sessionToUse),
-              numChannels (numChannelsToUse),
-              nativeBuffer (static_cast<size_t> (numChannels * owner.bufferSize * owner.numBuffers)),
-              scratchBuffer (numChannelsToUse, owner.bufferSize),
-              sampleBuffer (scratchBuffer.getArrayOfWritePointers(), numChannelsToUse, owner.bufferSize)
-        {}
-
-        ~OpenSLQueueRunner()
-        {
-            if (config != nullptr && javaProxy != nullptr)
-            {
-                javaProxy.clear();
-                (*config)->ReleaseJavaProxy (config, /*SL_ANDROID_JAVA_PROXY_ROUTING*/1);
-            }
-        }
-
-        bool init()
-        {
-            runner = crtp().createPlayerOrRecorder();
-
-            if (runner == nullptr)
-                return false;
-
-            const bool supportsJavaProxy = (getAndroidSDKVersion() >= 24);
-
-            if (supportsJavaProxy)
-            {
-                // may return nullptr on some platforms - that's ok
-                config = SlRef<SLAndroidConfigurationItf_>::cast (runner);
-
-                if (config != nullptr)
-                {
-                    jobject audioRoutingJni;
-                    auto status = (*config)->AcquireJavaProxy (config, /*SL_ANDROID_JAVA_PROXY_ROUTING*/1,
-                                                               &audioRoutingJni);
-
-                    if (status == SL_RESULT_SUCCESS && audioRoutingJni != nullptr)
-                        javaProxy = GlobalRef (LocalRef<jobject>(getEnv()->NewLocalRef (audioRoutingJni)));
-                }
-            }
-
-            queue = SlRef<SLAndroidSimpleBufferQueueItf_>::cast (runner);
-
-            if (queue == nullptr)
-                return false;
-
-            return ((*queue)->RegisterCallback (queue, staticFinished, this) == SL_RESULT_SUCCESS);
-        }
-
-        void clear()
-        {
-            nextBlock.set (0);
-            numBlocksOut.set (0);
-
-            zeromem (nativeBuffer.get(), static_cast<size_t> (owner.bufferSize * numChannels * owner.numBuffers) * sizeof (T));
-            scratchBuffer.clear();
-            (*queue)->Clear (queue);
-        }
-
-        void enqueueBuffer()
-        {
-            (*queue)->Enqueue (queue, getCurrentBuffer(), static_cast<SLuint32> (getBufferSizeInSamples() * sizeof (T)));
-            ++numBlocksOut;
-        }
-
-        bool isBufferAvailable() const         { return (numBlocksOut.get() < owner.numBuffers); }
-        T* getNextBuffer()                     { nextBlock.set((nextBlock.get() + 1) % owner.numBuffers); return getCurrentBuffer(); }
-        T* getCurrentBuffer()                  { return nativeBuffer.get() + (static_cast<size_t> (nextBlock.get()) * getBufferSizeInSamples()); }
-        size_t getBufferSizeInSamples() const  { return static_cast<size_t> (owner.bufferSize * numChannels); }
-
-        void finished (SLAndroidSimpleBufferQueueItf)
-        {
-            --numBlocksOut;
-            owner.doSomeWorkOnAudioThread();
-        }
-
-        static void staticFinished (SLAndroidSimpleBufferQueueItf caller, void *pContext)
-        {
-            reinterpret_cast<OpenSLQueueRunner*> (pContext)->finished (caller);
-        }
-
-        // get the "this" pointer for CRTP
-        Child&       crtp()       { return * ((Child*) this); }
-        const Child& crtp() const { return * ((Child*) this); }
-
-        OpenSLSessionT<T>& owner;
-
-        SlRef<RunnerObjectType> runner;
-        SlRef<SLAndroidSimpleBufferQueueItf_> queue;
-        SlRef<SLAndroidConfigurationItf_> config;
-        GlobalRef javaProxy;
-
-        int numChannels;
-
-        HeapBlock<T> nativeBuffer;
-        AudioBuffer<float> scratchBuffer, sampleBuffer;
-
-        Atomic<int> nextBlock { 0 }, numBlocksOut { 0 };
-    };
-
-    //==============================================================================
-    template <typename T>
-    struct OpenSLQueueRunnerPlayer      : OpenSLQueueRunner<T, OpenSLQueueRunnerPlayer<T>, SLPlayItf_>
-    {
-        using Base = OpenSLQueueRunner<T, OpenSLQueueRunnerPlayer<T>, SLPlayItf_>;
-
-        OpenSLQueueRunnerPlayer (OpenSLSessionT<T>& sessionToUse, int numChannelsToUse)
-            : Base (sessionToUse, numChannelsToUse)
-        {}
-
-        SlRef<SLPlayItf_> createPlayerOrRecorder()
-        {
-            SLDataLocator_AndroidSimpleBufferQueue queueLocator = { SL_DATALOCATOR_ANDROIDSIMPLEBUFFERQUEUE, static_cast<SLuint32> (Base::owner.numBuffers) };
-            SLDataLocator_OutputMix outputMix = { SL_DATALOCATOR_OUTPUTMIX, Base::owner.outputMix };
-
-            PCMDataFormatEx dataFormat;
-            BufferHelpers<T>::initPCMDataFormat (dataFormat, Base::numChannels, Base::owner.sampleRate);
-
-            SLDataSource source = { &queueLocator, &dataFormat };
-            SLDataSink   sink   = { &outputMix,    nullptr };
-
-            SLInterfaceID queueInterfaces[] = { &IntfIID<SLAndroidSimpleBufferQueueItf_>::iid, &IntfIID<SLAndroidConfigurationItf_>::iid };
-            SLboolean interfaceRequired[] = {SL_BOOLEAN_TRUE, SL_BOOLEAN_FALSE};
-
-            SLObjectItf obj = nullptr;
-
-            auto& holder = getEngineHolder();
-
-            if (auto e = *holder.engine)
-            {
-                auto status = e->CreateAudioPlayer (holder.engine, &obj, &source, &sink, 2,
-                                                    queueInterfaces, interfaceRequired);
-
-                if (status != SL_RESULT_SUCCESS || obj == nullptr || (*obj)->Realize(obj, 0) != SL_RESULT_SUCCESS)
-                {
-                    destroyObject (obj);
-                    return {};
-                }
-            }
-
-            return SlRef<SLPlayItf_>::cast (SlObjectRef (obj));
-        }
-
-        void setState (bool running)    { (*Base::runner)->SetPlayState (Base::runner, running ? SL_PLAYSTATE_PLAYING : SL_PLAYSTATE_STOPPED); }
-    };
-
-    template <typename T>
-    struct OpenSLQueueRunnerRecorder  : public OpenSLQueueRunner<T, OpenSLQueueRunnerRecorder<T>, SLRecordItf_>
-    {
-        using Base = OpenSLQueueRunner<T, OpenSLQueueRunnerRecorder<T>, SLRecordItf_>;
-
-        OpenSLQueueRunnerRecorder (OpenSLSessionT<T>& sessionToUse, int numChannelsToUse)
-            : Base (sessionToUse, numChannelsToUse)
-        {}
-
-        SlRef<SLRecordItf_> createPlayerOrRecorder()
-        {
-            SLDataLocator_IODevice ioDeviceLocator = { SL_DATALOCATOR_IODEVICE, SL_IODEVICE_AUDIOINPUT, SL_DEFAULTDEVICEID_AUDIOINPUT, nullptr };
-            SLDataLocator_AndroidSimpleBufferQueue queueLocator = { SL_DATALOCATOR_ANDROIDSIMPLEBUFFERQUEUE, static_cast<SLuint32> (Base::owner.numBuffers) };
-
-            PCMDataFormatEx dataFormat;
-            BufferHelpers<T>::initPCMDataFormat (dataFormat, Base::numChannels, Base::owner.sampleRate);
-
-            SLDataSource source = { &ioDeviceLocator, nullptr };
-            SLDataSink   sink   = { &queueLocator,    &dataFormat };
-
-            SLInterfaceID queueInterfaces[] = { &IntfIID<SLAndroidSimpleBufferQueueItf_>::iid, &IntfIID<SLAndroidConfigurationItf_>::iid };
-            SLboolean interfaceRequired[] = { SL_BOOLEAN_TRUE, SL_BOOLEAN_FALSE };
-
-            SLObjectItf obj = nullptr;
-
-            auto& holder = getEngineHolder();
-
-            if (auto e = *holder.engine)
-            {
-                auto status = e->CreateAudioRecorder (holder.engine, &obj, &source, &sink, 2, queueInterfaces, interfaceRequired);
-
-                if (status != SL_RESULT_SUCCESS || obj == nullptr || (*obj)->Realize (obj, 0) != SL_RESULT_SUCCESS)
-                {
-                    destroyObject (obj);
-                    return {};
-                }
-            }
-
-            return SlRef<SLRecordItf_>::cast (SlObjectRef (obj));
-        }
-
-        bool setAudioPreprocessingEnabled (bool shouldEnable)
-        {
-            if (Base::config != nullptr)
-            {
-                const bool supportsUnprocessed = (getAndroidSDKVersion() >= 25);
-                const SLuint32 recordingPresetValue
-                    = (shouldEnable ? SL_ANDROID_RECORDING_PRESET_GENERIC
-                                    : (supportsUnprocessed ? SL_ANDROID_RECORDING_PRESET_UNPROCESSED
-                                                           : SL_ANDROID_RECORDING_PRESET_VOICE_RECOGNITION));
-
-                auto status = (*Base::config)->SetConfiguration (Base::config, SL_ANDROID_KEY_RECORDING_PRESET,
-                                                                 &recordingPresetValue, sizeof (recordingPresetValue));
-
-                return (status == SL_RESULT_SUCCESS);
-            }
-
-            return false;
-        }
-
-        void setState (bool running)    { (*Base::runner)->SetRecordState (Base::runner, running ? SL_RECORDSTATE_RECORDING
-                                                                                                 : SL_RECORDSTATE_STOPPED); }
-    };
-
-    //==============================================================================
-    class OpenSLSession
-    {
-    public:
-        OpenSLSession (int numInputChannels, int numOutputChannels,
-                       double samleRateToUse, int bufferSizeToUse,
-                       int numBuffersToUse)
-            : inputChannels (numInputChannels), outputChannels (numOutputChannels),
-              sampleRate (samleRateToUse), bufferSize (bufferSizeToUse), numBuffers (numBuffersToUse)
-        {
-            jassert (numInputChannels > 0 || numOutputChannels > 0);
-
-            if (outputChannels > 0)
-            {
-                auto& holder = getEngineHolder();
-                SLObjectItf obj = nullptr;
-
-                auto err = (*holder.engine)->CreateOutputMix (holder.engine, &obj, 0, nullptr, nullptr);
-
-                if (err != SL_RESULT_SUCCESS || obj == nullptr || *obj == nullptr
-                     || (*obj)->Realize (obj, 0) != SL_RESULT_SUCCESS)
-                {
-                    destroyObject (obj);
-                    return;
-                }
-
-                outputMix = SlRef<SLOutputMixItf_>::cast (SlObjectRef (obj));
-            }
-        }
-
-        virtual ~OpenSLSession() {}
-
-        virtual bool openedOK() const    { return (outputChannels == 0 || outputMix != nullptr); }
-        virtual void start()             { stop(); jassert (callback.get() != nullptr); running = true; }
-        virtual void stop()              { running = false; }
-
-        virtual bool setAudioPreprocessingEnabled (bool shouldEnable) = 0;
-        virtual bool supportsFloatingPoint() const noexcept = 0;
-        virtual int getXRunCount() const noexcept = 0;
-
-        void setCallback (AudioIODeviceCallback* callbackToUse)
-        {
-            if (! running)
-            {
-                callback.set (callbackToUse);
-                return;
-            }
-
-            // don't set callback to null! stop the playback instead!
-            jassert (callbackToUse != nullptr);
-
-            // spin-lock until we can set the callback
-            for (;;)
-            {
-                auto old = callback.get();
-
-                if (old == callbackToUse)
-                    break;
-
-                if (callback.compareAndSetBool (callbackToUse, old))
-                    break;
-
-                Thread::sleep (1);
-            }
-        }
-
-        void process (const float** inputChannelData, float** outputChannelData)
-        {
-            if (auto* cb = callback.exchange (nullptr))
-            {
-                cb->audioDeviceIOCallback (inputChannelData, inputChannels, outputChannelData, outputChannels, bufferSize);
-                callback.set (cb);
-            }
-            else
-            {
-                for (int i = 0; i < outputChannels; ++i)
-                    zeromem (outputChannelData[i], sizeof(float) * static_cast<size_t> (bufferSize));
-            }
-        }
-
-        static OpenSLSession* create (int numInputChannels, int numOutputChannels,
-                                      double samleRateToUse, int bufferSizeToUse,
-                                      int numBuffersToUse);
-
-        //==============================================================================
-        int inputChannels, outputChannels;
-        double sampleRate;
-        int bufferSize, numBuffers;
-        bool running = false, audioProcessingEnabled = true;
-
-        SlRef<SLOutputMixItf_> outputMix;
-
-        Atomic<AudioIODeviceCallback*> callback { nullptr };
-    };
-
-    template <typename T>
-    class OpenSLSessionT : public OpenSLSession
-    {
-    public:
-        OpenSLSessionT (int numInputChannels, int numOutputChannels,
-                        double samleRateToUse, int bufferSizeToUse,
-                        int numBuffersToUse)
-            : OpenSLSession (numInputChannels, numOutputChannels,
-                             samleRateToUse, bufferSizeToUse, numBuffersToUse)
-        {
-            jassert (numInputChannels > 0 || numOutputChannels > 0);
-
-            if (OpenSLSession::openedOK())
-            {
-                if (inputChannels > 0)
-                {
-                    recorder.reset (new OpenSLQueueRunnerRecorder<T> (*this, inputChannels));
-
-                    if (! recorder->init())
-                    {
-                        recorder = nullptr;
-                        return;
-                    }
-                }
-
-                if (outputChannels > 0)
-                {
-                    player.reset (new OpenSLQueueRunnerPlayer<T> (*this, outputChannels));
-
-                    if (! player->init())
-                    {
-                        player = nullptr;
-                        return;
-                    }
-
-                    const bool supportsUnderrunCount = (getAndroidSDKVersion() >= 24);
-                    getUnderrunCount = supportsUnderrunCount ? getEnv()->GetMethodID (AudioTrack, "getUnderrunCount", "()I") : nullptr;
-                }
-            }
-        }
-
-        bool openedOK() const override
-        {
-            return OpenSLSession::openedOK() && (inputChannels == 0  || recorder != nullptr)
-                                             && (outputChannels == 0 || player   != nullptr);
-        }
-
-        void start() override
-        {
-            OpenSLSession::start();
-
-            guard.set (0);
-
-            if (inputChannels > 0)
-                recorder->clear();
-
-            if (outputChannels > 0)
-                player->clear();
-
-            // first enqueue all buffers
-            for (int i = 0; i < numBuffers; ++i)
-                doSomeWorkOnAudioThread();
-
-            if (inputChannels > 0)
-                recorder->setState (true);
-
-            if (outputChannels > 0)
-                player->setState (true);
-        }
-
-        void stop() override
-        {
-            OpenSLSession::stop();
-
-            while (! guard.compareAndSetBool (1, 0))
-                Thread::sleep (1);
-
-            if (inputChannels > 0)
-                recorder->setState (false);
-
-            if (outputChannels > 0)
-                player->setState (false);
-
-            guard.set (0);
-        }
-
-        bool setAudioPreprocessingEnabled (bool shouldEnable) override
-        {
-            if (shouldEnable != audioProcessingEnabled)
-            {
-                audioProcessingEnabled = shouldEnable;
-
-                if (recorder != nullptr)
-                    return recorder->setAudioPreprocessingEnabled (audioProcessingEnabled);
-            }
-
-            return true;
-        }
-
-        int getXRunCount() const noexcept override
-        {
-            if (player != nullptr && player->javaProxy != nullptr && getUnderrunCount != nullptr)
-                return getEnv()->CallIntMethod (player->javaProxy, getUnderrunCount);
-
-            return -1;
-        }
-
-        bool supportsFloatingPoint() const noexcept override          { return (BufferHelpers<T>::isFloatingPoint != 0); }
-
-        void doSomeWorkOnAudioThread()
-        {
-            // only the player or the recorder should enter this section at any time
-            if (guard.compareAndSetBool (1, 0))
-            {
-                // are there enough buffers available to process some audio
-                if ((inputChannels == 0 || recorder->isBufferAvailable()) && (outputChannels == 0 || player->isBufferAvailable()))
-                {
-                    T* recorderBuffer = (inputChannels  > 0 ? recorder->getNextBuffer() : nullptr);
-                    T* playerBuffer   = (outputChannels > 0 ? player->getNextBuffer()   : nullptr);
-
-                    const float** inputChannelData = nullptr;
-                    float** outputChannelData = nullptr;
-
-                    if (recorderBuffer != nullptr)
-                    {
-                        BufferHelpers<T>::prepareCallbackBuffer (recorder->sampleBuffer, recorderBuffer);
-                        BufferHelpers<T>::convertFromOpenSL (recorderBuffer, recorder->sampleBuffer);
-
-                        inputChannelData = recorder->sampleBuffer.getArrayOfReadPointers();
-                    }
-
-                    if (playerBuffer != nullptr)
-                    {
-                        BufferHelpers<T>::prepareCallbackBuffer (player->sampleBuffer, playerBuffer);
-                        outputChannelData = player->sampleBuffer.getArrayOfWritePointers();
-                    }
-
-                    process (inputChannelData, outputChannelData);
-
-                    if (recorderBuffer != nullptr)
-                        recorder->enqueueBuffer();
-
-                    if (playerBuffer != nullptr)
-                    {
-                        BufferHelpers<T>::convertToOpenSL (player->sampleBuffer, playerBuffer);
-                        player->enqueueBuffer();
-                    }
-                }
-
-                guard.set (0);
-            }
-        }
-
-        //==============================================================================
-        std::unique_ptr<OpenSLQueueRunnerPlayer<T>> player;
-        std::unique_ptr<OpenSLQueueRunnerRecorder<T>> recorder;
-        Atomic<int> guard;
-        jmethodID getUnderrunCount = nullptr;
-    };
-
-    //==============================================================================
-    OpenSLAudioIODevice (const String& deviceName)  : AudioIODevice (deviceName, openSLTypeName)
-    {
-        // OpenSL has piss-poor support for determining latency, so the only way I can find to
-        // get a number for this is by asking the AudioTrack/AudioRecord classes..
-        AndroidAudioIODevice javaDevice (deviceName);
-
-        // this is a total guess about how to calculate the latency, but seems to vaguely agree
-        // with the devices I've tested.. YMMV
-        inputLatency  = (javaDevice.minBufferSizeIn  * 2) / 3;
-        outputLatency = (javaDevice.minBufferSizeOut * 2) / 3;
-
-        const int64 longestLatency = jmax (inputLatency, outputLatency);
-        const int64 totalLatency = inputLatency + outputLatency;
-        inputLatency  = (int) ((longestLatency * inputLatency)  / totalLatency) & ~15;
-        outputLatency = (int) ((longestLatency * outputLatency) / totalLatency) & ~15;
-
-        // You can only create this class if you are sure that your hardware supports OpenSL
-        jassert (getEngineHolder().slLibrary.getNativeHandle() != nullptr);
-    }
-
-    ~OpenSLAudioIODevice() override
-    {
-        close();
-    }
-
-    bool openedOk() const       { return session != nullptr; }
-
-    StringArray getOutputChannelNames() override
-    {
-        StringArray s;
-        s.add ("Left");
-        s.add ("Right");
-        return s;
-    }
-
-    StringArray getInputChannelNames() override
-    {
-        StringArray s;
-        s.add ("Audio Input");
-        return s;
-    }
-
-    Array<double> getAvailableSampleRates() override
-    {
-        // see https://developer.android.com/ndk/guides/audio/opensl-for-android.html
-
-        static const double rates[] = { 8000.0, 11025.0, 12000.0, 16000.0,
-                                        22050.0, 24000.0, 32000.0, 44100.0, 48000.0 };
-
-        Array<double> retval (rates, numElementsInArray (rates));
-
-        // make sure the native sample rate is part of the list
-        double native = AndroidHighPerformanceAudioHelpers::getNativeSampleRate();
-
-        if (native != 0.0 && ! retval.contains (native))
-            retval.add (native);
-
-        return retval;
-    }
-
-    Array<int> getAvailableBufferSizes() override
-    {
-        return AndroidHighPerformanceAudioHelpers::getAvailableBufferSizes (AndroidHighPerformanceAudioHelpers::getNativeBufferSizeHint(),
-                                                                            getAvailableSampleRates());
-    }
-
-    String open (const BigInteger& inputChannels,
-                 const BigInteger& outputChannels,
-                 double requestedSampleRate,
-                 int bufferSize) override
-    {
-        close();
-
-        lastError.clear();
-
-        sampleRate = (int) (requestedSampleRate > 0 ? requestedSampleRate : AndroidHighPerformanceAudioHelpers::getNativeSampleRate());
-        auto preferredBufferSize = (bufferSize > 0) ? bufferSize : getDefaultBufferSize();
-
-        audioBuffersToEnqueue = [this, preferredBufferSize]
-        {
-            using namespace AndroidHighPerformanceAudioHelpers;
-
-            auto nativeBufferSize = getNativeBufferSizeHint();
-
-            if (canUseHighPerformanceAudioPath (nativeBufferSize, preferredBufferSize, sampleRate))
-                return preferredBufferSize / nativeBufferSize;
-
-
-            return 1;
-        }();
-
-        actualBufferSize = preferredBufferSize / audioBuffersToEnqueue;
-
-        jassert ((actualBufferSize * audioBuffersToEnqueue) == preferredBufferSize);
-
-        activeOutputChans = outputChannels;
-        activeOutputChans.setRange (2, activeOutputChans.getHighestBit(), false);
-        auto numOutputChannels = activeOutputChans.countNumberOfSetBits();
-
-        activeInputChans = inputChannels;
-        activeInputChans.setRange (1, activeInputChans.getHighestBit(), false);
-        auto numInputChannels = activeInputChans.countNumberOfSetBits();
-
-        if (numInputChannels > 0 && (! RuntimePermissions::isGranted (RuntimePermissions::recordAudio)))
-        {
-            // If you hit this assert, you probably forgot to get RuntimePermissions::recordAudio
-            // before trying to open an audio input device. This is not going to work!
-            jassertfalse;
-            lastError = "Error opening OpenSL input device: the app was not granted android.permission.RECORD_AUDIO";
-        }
-
-        session.reset (OpenSLSession::create (numInputChannels, numOutputChannels,
-                                              sampleRate, actualBufferSize, audioBuffersToEnqueue));
-        if (session != nullptr)
-        {
-            session->setAudioPreprocessingEnabled (audioProcessingEnabled);
-        }
-        else
-        {
-            if (numInputChannels > 0 && numOutputChannels > 0 && RuntimePermissions::isGranted (RuntimePermissions::recordAudio))
-            {
-                // New versions of the Android emulator do not seem to support audio input anymore on OS X
-                activeInputChans = BigInteger(0);
-                numInputChannels = 0;
-
-                session.reset (OpenSLSession::create (numInputChannels, numOutputChannels,
-                                                      sampleRate, actualBufferSize, audioBuffersToEnqueue));
-            }
-        }
-
-        DBG ("OpenSL: numInputChannels = " << numInputChannels
-             << ", numOutputChannels = " << numOutputChannels
-             << ", nativeBufferSize = " << AndroidHighPerformanceAudioHelpers::getNativeBufferSizeHint()
-             << ", nativeSampleRate = " << AndroidHighPerformanceAudioHelpers::getNativeSampleRate()
-             << ", actualBufferSize = " << actualBufferSize
-             << ", audioBuffersToEnqueue = " << audioBuffersToEnqueue
-             << ", sampleRate = " << sampleRate
-             << ", supportsFloatingPoint = " << (session != nullptr && session->supportsFloatingPoint() ? "true" : "false"));
-
-        if (session == nullptr)
-            lastError = "Unknown error initializing opensl session";
-
-        deviceOpen = (session != nullptr);
-        return lastError;
-    }
-
-    void close() override
-    {
-        stop();
-        session = nullptr;
-        callback = nullptr;
-    }
-
-    int getOutputLatencyInSamples() override            { return outputLatency; }
-    int getInputLatencyInSamples() override             { return inputLatency; }
-    bool isOpen() override                              { return deviceOpen; }
-    int getCurrentBufferSizeSamples() override          { return actualBufferSize * audioBuffersToEnqueue; }
-    int getCurrentBitDepth() override                   { return (session != nullptr && session->supportsFloatingPoint() ? 32 : 16); }
-    BigInteger getActiveOutputChannels() const override { return activeOutputChans; }
-    BigInteger getActiveInputChannels() const override  { return activeInputChans; }
-    String getLastError() override                      { return lastError; }
-    bool isPlaying() override                           { return callback != nullptr; }
-    int getXRunCount() const noexcept override          { return (session != nullptr ? session->getXRunCount() : -1); }
-
-    int getDefaultBufferSize() override
-    {
-        return AndroidHighPerformanceAudioHelpers::getDefaultBufferSize (AndroidHighPerformanceAudioHelpers::getNativeBufferSizeHint(),
-                                                                         getCurrentSampleRate());
-    }
-
-    double getCurrentSampleRate() override
-    {
-        return (sampleRate == 0.0 ? AndroidHighPerformanceAudioHelpers::getNativeSampleRate() : sampleRate);
-    }
-
-    void start (AudioIODeviceCallback* newCallback) override
-    {
-        if (session != nullptr && callback != newCallback)
-        {
-            auto oldCallback = callback;
-
-            if (newCallback != nullptr)
-                newCallback->audioDeviceAboutToStart (this);
-
-            if (oldCallback != nullptr)
-            {
-                // already running
-                if (newCallback == nullptr)
-                    stop();
-                else
-                    session->setCallback (newCallback);
-
-                oldCallback->audioDeviceStopped();
-            }
-            else
-            {
-                jassert (newCallback != nullptr);
-
-                // session hasn't started yet
-                session->setCallback (newCallback);
-                session->start();
-            }
-
-            callback = newCallback;
-        }
-    }
-
-    void stop() override
-    {
-        if (session != nullptr && callback != nullptr)
-        {
-            callback = nullptr;
-            session->stop();
-            session->setCallback (nullptr);
-        }
-    }
-
-    bool setAudioPreprocessingEnabled (bool shouldAudioProcessingBeEnabled) override
-    {
-        audioProcessingEnabled = shouldAudioProcessingBeEnabled;
-
-        if (session != nullptr)
-            session->setAudioPreprocessingEnabled (audioProcessingEnabled);
-
-        return true;
-    }
-
-    static const char* const openSLTypeName;
-
-private:
-    //==============================================================================
-    friend class SLRealtimeThread;
-
-    //==============================================================================
-    int actualBufferSize = 0, sampleRate = 0, audioBuffersToEnqueue = 0;
-    int inputLatency, outputLatency;
-    bool deviceOpen = false, audioProcessingEnabled = true;
-    String lastError;
-    BigInteger activeOutputChans, activeInputChans;
-    AudioIODeviceCallback* callback = nullptr;
-
-    std::unique_ptr<OpenSLSession> session;
-
-    JUCE_DECLARE_NON_COPYABLE_WITH_LEAK_DETECTOR (OpenSLAudioIODevice)
-};
-
-OpenSLAudioIODevice::OpenSLSession* OpenSLAudioIODevice::OpenSLSession::create (int numInputChannels, int numOutputChannels,
-                                                                                double samleRateToUse, int bufferSizeToUse,
-                                                                                int numBuffersToUse)
-{
-    std::unique_ptr<OpenSLSession> retval;
-    auto sdkVersion = getAndroidSDKVersion();
-
-    // SDK versions 21 and higher should natively support floating point...
-    if (sdkVersion >= 21)
-    {
-        retval.reset (new OpenSLSessionT<float> (numInputChannels, numOutputChannels, samleRateToUse,
-                                                 bufferSizeToUse, numBuffersToUse));
-
-        // ...however, some devices lie so re-try without floating point
-        if (retval != nullptr && (! retval->openedOK()))
-            retval = nullptr;
-    }
-
-    if (retval == nullptr)
-    {
-        retval.reset (new OpenSLSessionT<int16> (numInputChannels, numOutputChannels, samleRateToUse,
-                                                 bufferSizeToUse, numBuffersToUse));
-
-        if (retval != nullptr && (! retval->openedOK()))
-            retval = nullptr;
-    }
-
-    return retval.release();
-}
-
-//==============================================================================
-class OpenSLAudioDeviceType  : public AudioIODeviceType
-{
-public:
-    OpenSLAudioDeviceType()  : AudioIODeviceType (OpenSLAudioIODevice::openSLTypeName) {}
-
-    //==============================================================================
-    void scanForDevices() override {}
-
-    StringArray getDeviceNames (bool) const override                             { return StringArray (OpenSLAudioIODevice::openSLTypeName); }
-    int getDefaultDeviceIndex (bool) const override                              { return 0; }
-    int getIndexOfDevice (AudioIODevice* device, bool) const override            { return device != nullptr ? 0 : -1; }
-    bool hasSeparateInputsAndOutputs() const override                            { return false; }
-
-    AudioIODevice* createDevice (const String& outputDeviceName,
-                                 const String& inputDeviceName) override
-    {
-        std::unique_ptr<OpenSLAudioIODevice> dev;
-
-        if (outputDeviceName.isNotEmpty() || inputDeviceName.isNotEmpty())
-            dev.reset (new OpenSLAudioIODevice (outputDeviceName.isNotEmpty() ? outputDeviceName
-                                                                              : inputDeviceName));
-
-        return dev.release();
-    }
-
-    static bool isOpenSLAvailable()
-    {
-        DynamicLibrary library;
-        return library.open ("libOpenSLES.so");
-    }
-
-    JUCE_DECLARE_NON_COPYABLE_WITH_LEAK_DETECTOR (OpenSLAudioDeviceType)
-};
-
-const char* const OpenSLAudioIODevice::openSLTypeName = "Android OpenSL";
-
-
-//==============================================================================
-bool isOpenSLAvailable()  { return OpenSLAudioDeviceType::isOpenSLAvailable(); }
-
-//==============================================================================
-class SLRealtimeThread
-{
-public:
-    static constexpr int numBuffers = 4;
-
-    SLRealtimeThread()
-    {
-        if (auto createEngine = (CreateEngineFunc) slLibrary.getFunction ("slCreateEngine"))
-        {
-            SLObjectItf obj = nullptr;
-            auto err = createEngine (&obj, 0, nullptr, 0, nullptr, nullptr);
-
-            if (err != SL_RESULT_SUCCESS || obj == nullptr || *obj == nullptr)
-                return;
-
-            if ((*obj)->Realize (obj, 0) != SL_RESULT_SUCCESS)
-            {
-                destroyObject (obj);
-                return;
-            }
-
-            engine = SlRef<SLEngineItf_>::cast (SlObjectRef (obj));
-
-            if (engine == nullptr)
-            {
-                destroyObject (obj);
-                return;
-            }
-
-            obj = nullptr;
-            err = (*engine)->CreateOutputMix (engine, &obj, 0, nullptr, nullptr);
-
-            if (err != SL_RESULT_SUCCESS || obj == nullptr || (*obj)->Realize (obj, 0) != SL_RESULT_SUCCESS)
-            {
-                destroyObject (obj);
-                return;
-            }
-
-            outputMix = SlRef<SLOutputMixItf_>::cast (SlObjectRef (obj));
-
-            if (outputMix == nullptr)
-            {
-                destroyObject (obj);
-                return;
-            }
-
-            SLDataLocator_AndroidSimpleBufferQueue queueLocator = {SL_DATALOCATOR_ANDROIDSIMPLEBUFFERQUEUE, static_cast<SLuint32> (numBuffers)};
-            SLDataLocator_OutputMix outputMixLocator = {SL_DATALOCATOR_OUTPUTMIX, outputMix};
-
-            PCMDataFormatEx dataFormat;
-            BufferHelpers<int16>::initPCMDataFormat (dataFormat, 1, AndroidHighPerformanceAudioHelpers::getNativeSampleRate());
-
-            SLDataSource source = { &queueLocator, &dataFormat };
-            SLDataSink   sink   = { &outputMixLocator, nullptr };
-
-            SLInterfaceID queueInterfaces[] = { &IntfIID<SLAndroidSimpleBufferQueueItf_>::iid };
-            SLboolean trueFlag = SL_BOOLEAN_TRUE;
-
-            obj = nullptr;
-            err = (*engine)->CreateAudioPlayer (engine, &obj, &source, &sink, 1, queueInterfaces, &trueFlag);
-
-            if (err != SL_RESULT_SUCCESS || obj == nullptr)
-                return;
-
-            if ((*obj)->Realize (obj, 0) != SL_RESULT_SUCCESS)
-            {
-                destroyObject (obj);
-                return;
-            }
-
-            player = SlRef<SLPlayItf_>::cast (SlObjectRef (obj));
-
-            if (player == nullptr)
-            {
-                destroyObject (obj);
-                return;
-            }
-
-            queue = SlRef<SLAndroidSimpleBufferQueueItf_>::cast (player);
-            if (queue == nullptr)
-                return;
-
-            if ((*queue)->RegisterCallback (queue, staticFinished, this) != SL_RESULT_SUCCESS)
-            {
-                queue = nullptr;
-                return;
-            }
-
-            pthread_cond_init (&threadReady, nullptr);
-            pthread_mutex_init (&threadReadyMutex, nullptr);
-        }
-    }
-
-    bool isOk() const      { return queue != nullptr; }
-
-    pthread_t startThread (void* (*entry) (void*), void* userPtr)
-    {
-        memset (buffer.get(), 0, static_cast<size_t> (sizeof (int16) * static_cast<size_t> (bufferSize * numBuffers)));
-
-        for (int i = 0; i < numBuffers; ++i)
-        {
-            int16* dst = buffer.get() + (bufferSize * i);
-            (*queue)->Enqueue (queue, dst, static_cast<SLuint32> (static_cast<size_t> (bufferSize) * sizeof (int16)));
-        }
-
-        pthread_mutex_lock (&threadReadyMutex);
-
-        threadEntryProc = entry;
-        threadUserPtr  = userPtr;
-
-        (*player)->SetPlayState (player, SL_PLAYSTATE_PLAYING);
-
-        pthread_cond_wait (&threadReady, &threadReadyMutex);
-        pthread_mutex_unlock (&threadReadyMutex);
-
-        return threadID;
-    }
-
-    void finished()
-    {
-        if (threadEntryProc != nullptr)
-        {
-            pthread_mutex_lock (&threadReadyMutex);
-
-            threadID = pthread_self();
-
-            pthread_cond_signal (&threadReady);
-            pthread_mutex_unlock (&threadReadyMutex);
-
-            threadEntryProc (threadUserPtr);
-            threadEntryProc = nullptr;
-
-            (*player)->SetPlayState (player, SL_PLAYSTATE_STOPPED);
-            MessageManager::callAsync ([this]() { delete this; });
-        }
-    }
-
-private:
-    //==============================================================================
-    static void staticFinished (SLAndroidSimpleBufferQueueItf, void* context)
-    {
-        static_cast<SLRealtimeThread*> (context)->finished();
-    }
-
-    //==============================================================================
-    DynamicLibrary slLibrary { "libOpenSLES.so" };
-
-    SlRef<SLEngineItf_>    engine;
-    SlRef<SLOutputMixItf_> outputMix;
-    SlRef<SLPlayItf_>      player;
-    SlRef<SLAndroidSimpleBufferQueueItf_> queue;
-
-    int bufferSize = AndroidHighPerformanceAudioHelpers::getNativeBufferSizeHint();
-    HeapBlock<int16> buffer { HeapBlock<int16> (static_cast<size_t> (1 * bufferSize * numBuffers)) };
-
-    void* (*threadEntryProc) (void*) = nullptr;
-    void* threadUserPtr              = nullptr;
-
-    pthread_cond_t  threadReady;
-    pthread_mutex_t threadReadyMutex;
-    pthread_t       threadID;
-};
-
-//==============================================================================
-pthread_t juce_createRealtimeAudioThread (void* (*entry) (void*), void* userPtr)
-{
-    auto thread = std::make_unique<SLRealtimeThread>();
-
-    if (! thread->isOk())
-        return {};
-
-    auto threadID = thread->startThread (entry, userPtr);
-
-    // the thread will de-allocate itself
-    thread.release();
-
-    return threadID;
-}
-
-} // namespace juce
+/*
+  ==============================================================================
+
+   This file is part of the JUCE library.
+   Copyright (c) 2020 - Raw Material Software Limited
+
+   JUCE is an open source library subject to commercial or open-source
+   licensing.
+
+   The code included in this file is provided under the terms of the ISC license
+   http://www.isc.org/downloads/software-support-policy/isc-license. Permission
+   To use, copy, modify, and/or distribute this software for any purpose with or
+   without fee is hereby granted provided that the above copyright notice and
+   this permission notice appear in all copies.
+
+   JUCE IS PROVIDED "AS IS" WITHOUT ANY WARRANTY, AND ALL WARRANTIES, WHETHER
+   EXPRESSED OR IMPLIED, INCLUDING MERCHANTABILITY AND FITNESS FOR PURPOSE, ARE
+   DISCLAIMED.
+
+  ==============================================================================
+*/
+
+namespace juce
+{
+
+#define JNI_CLASS_MEMBERS(METHOD, STATICMETHOD, FIELD, STATICFIELD, CALLBACK) \
+DECLARE_JNI_CLASS (AndroidAudioManager, "android/media/AudioManager")
+#undef JNI_CLASS_MEMBERS
+
+//==============================================================================
+#ifndef SL_ANDROID_DATAFORMAT_PCM_EX
+ #define SL_ANDROID_DATAFORMAT_PCM_EX                   ((SLuint32) 0x00000004)
+#endif
+
+#ifndef SL_ANDROID_PCM_REPRESENTATION_FLOAT
+ #define SL_ANDROID_PCM_REPRESENTATION_FLOAT            ((SLuint32) 0x00000003)
+#endif
+
+#ifndef SL_ANDROID_RECORDING_PRESET_UNPROCESSED
+ #define SL_ANDROID_RECORDING_PRESET_UNPROCESSED        ((SLuint32) 0x00000005)
+#endif
+
+//==============================================================================
+struct PCMDataFormatEx : SLDataFormat_PCM
+{
+    SLuint32 representation;
+};
+
+//==============================================================================
+template <typename T> struct IntfIID;
+template <> struct IntfIID<SLObjectItf_>                   { static SLInterfaceID_ iid; };
+template <> struct IntfIID<SLEngineItf_>                   { static SLInterfaceID_ iid; };
+template <> struct IntfIID<SLOutputMixItf_>                { static SLInterfaceID_ iid; };
+template <> struct IntfIID<SLPlayItf_>                     { static SLInterfaceID_ iid; };
+template <> struct IntfIID<SLRecordItf_>                   { static SLInterfaceID_ iid; };
+template <> struct IntfIID<SLAndroidSimpleBufferQueueItf_> { static SLInterfaceID_ iid; };
+template <> struct IntfIID<SLAndroidConfigurationItf_>     { static SLInterfaceID_ iid; };
+
+SLInterfaceID_ IntfIID<SLObjectItf_>::iid                   = { 0x79216360, 0xddd7, 0x11db, 0xac16, {0x00, 0x02, 0xa5, 0xd5, 0xc5, 0x1b} };
+SLInterfaceID_ IntfIID<SLEngineItf_>::iid                   = { 0x8d97c260, 0xddd4, 0x11db, 0x958f, {0x00, 0x02, 0xa5, 0xd5, 0xc5, 0x1b} };
+SLInterfaceID_ IntfIID<SLOutputMixItf_>::iid                = { 0x97750f60, 0xddd7, 0x11db, 0x92b1, {0x00, 0x02, 0xa5, 0xd5, 0xc5, 0x1b} };
+SLInterfaceID_ IntfIID<SLPlayItf_>::iid                     = { 0xef0bd9c0, 0xddd7, 0x11db, 0xbf49, {0x00, 0x02, 0xa5, 0xd5, 0xc5, 0x1b} };
+SLInterfaceID_ IntfIID<SLRecordItf_>::iid                   = { 0xc5657aa0, 0xdddb, 0x11db, 0x82f7, {0x00, 0x02, 0xa5, 0xd5, 0xc5, 0x1b} };
+SLInterfaceID_ IntfIID<SLAndroidSimpleBufferQueueItf_>::iid = { 0x198e4940, 0xc5d7, 0x11df, 0xa2a6, {0x00, 0x02, 0xa5, 0xd5, 0xc5, 0x1b} };
+SLInterfaceID_ IntfIID<SLAndroidConfigurationItf_>::iid     = { 0x89f6a7e0, 0xbeac, 0x11df, 0x8b5c, {0x00, 0x02, 0xa5, 0xd5, 0xc5, 0x1b} };
+
+template <typename SLObjectType>
+static void destroyObject (SLObjectType object)
+{
+    if (object != nullptr && *object != nullptr)
+        (*object)->Destroy (object);
+}
+
+struct SLObjectItfFree
+{
+    void operator() (SLObjectItf obj) const noexcept
+    {
+        destroyObject (obj);
+    }
+};
+
+//==============================================================================
+// Some life-time and type management of OpenSL objects
+class SlObjectRef
+{
+public:
+    //==============================================================================
+    SlObjectRef() noexcept {}
+    SlObjectRef (const SlObjectRef& obj) noexcept : cb (obj.cb) {}
+    SlObjectRef (SlObjectRef&& obj) noexcept : cb (std::move (obj.cb)) { obj.cb = nullptr; }
+    explicit SlObjectRef (SLObjectItf o) : cb (new ControlBlock (o)) {}
+
+    //==============================================================================
+    SlObjectRef& operator= (const SlObjectRef& r) noexcept  { cb = r.cb; return *this; }
+    SlObjectRef& operator= (SlObjectRef&& r) noexcept       { cb = std::move (r.cb); r.cb = nullptr; return *this; }
+    SlObjectRef& operator= (std::nullptr_t) noexcept        { cb = nullptr; return *this; }
+
+    //==============================================================================
+    const SLObjectItf_* operator*() noexcept                { return *cb->ptr.get(); }
+    SLObjectItf operator->() noexcept                       { return (cb == nullptr ? nullptr :  cb->ptr.get()); }
+    operator SLObjectItf() noexcept                         { return (cb == nullptr ? nullptr :  cb->ptr.get()); }
+
+    //==============================================================================
+    bool operator== (nullptr_t) const noexcept              { return (cb == nullptr || cb->ptr == nullptr); }
+    bool operator!= (nullptr_t) const noexcept              { return (cb != nullptr && cb->ptr != nullptr); }
+
+private:
+    //==============================================================================
+    struct ControlBlock : ReferenceCountedObject
+    {
+        ControlBlock() = default;
+        ControlBlock (SLObjectItf o) : ptr (o) {}
+
+        std::unique_ptr<const SLObjectItf_* const, SLObjectItfFree> ptr;
+    };
+
+    ReferenceCountedObjectPtr<ControlBlock> cb;
+};
+
+template <typename T>
+class SlRef : public SlObjectRef
+{
+public:
+    //==============================================================================
+    SlRef() noexcept {}
+    SlRef (const SlRef& r) noexcept : SlObjectRef (r), type (r.type) {}
+    SlRef (SlRef&& r) noexcept : SlObjectRef (std::move (r)), type (r.type) { r.type = nullptr; }
+
+    //==============================================================================
+    SlRef& operator= (const SlRef& r)  noexcept { SlObjectRef::operator= (r); type = r.type; return *this; }
+    SlRef& operator= (SlRef&& r) noexcept       { SlObjectRef::operator= (std::move (r)); type = r.type; r.type = nullptr; return *this; }
+    SlRef& operator= (std::nullptr_t) noexcept  { SlObjectRef::operator= (nullptr); type = nullptr; return *this; }
+
+    //==============================================================================
+    T* const operator*() noexcept               { return *type; }
+    T* const* operator->() noexcept             { return type; }
+    operator T* const*() noexcept               { return type; }
+
+    //==============================================================================
+    static SlRef cast (SlObjectRef&  base)      { return SlRef (base); }
+    static SlRef cast (SlObjectRef&& base)      { return SlRef (std::move (base)); }
+
+private:
+    SlRef (SlObjectRef& base) : SlObjectRef (base)
+    {
+        if (auto obj = SlObjectRef::operator->())
+        {
+            auto err = (*obj)->GetInterface (obj, &IntfIID<T>::iid, &type);
+
+            if (type != nullptr && err == SL_RESULT_SUCCESS)
+                return;
+        }
+
+        *this = nullptr;
+    }
+
+    SlRef (SlObjectRef&& base) : SlObjectRef (std::move (base))
+    {
+        if (auto obj = SlObjectRef::operator->())
+        {
+            auto err = (*obj)->GetInterface (obj, &IntfIID<T>::iid, &type);
+            base = nullptr;
+
+            if (type != nullptr && err == SL_RESULT_SUCCESS)
+                return;
+        }
+
+        *this = nullptr;
+    }
+
+    T* const* type = nullptr;
+};
+
+//==============================================================================
+template <typename T> struct BufferHelpers {};
+
+template <>
+struct BufferHelpers<int16>
+{
+    enum { isFloatingPoint = 0 };
+
+    static void initPCMDataFormat (PCMDataFormatEx& dataFormat, int numChannels, double sampleRate)
+    {
+        dataFormat.formatType     = SL_DATAFORMAT_PCM;
+        dataFormat.numChannels    = (SLuint32) numChannels;
+        dataFormat.samplesPerSec  = (SLuint32) (sampleRate * 1000);
+        dataFormat.bitsPerSample  = SL_PCMSAMPLEFORMAT_FIXED_16;
+        dataFormat.containerSize  = SL_PCMSAMPLEFORMAT_FIXED_16;
+        dataFormat.channelMask    = (numChannels == 1) ? SL_SPEAKER_FRONT_CENTER :
+                                                        (SL_SPEAKER_FRONT_LEFT | SL_SPEAKER_FRONT_RIGHT);
+        dataFormat.endianness     = SL_BYTEORDER_LITTLEENDIAN;
+        dataFormat.representation = 0;
+    }
+
+    static void prepareCallbackBuffer (AudioBuffer<float>&, int16*) {}
+
+    using LittleEndianInt16 = AudioData::Format<AudioData::Int16,   AudioData::LittleEndian>;
+    using NativeFloat32     = AudioData::Format<AudioData::Float32, AudioData::NativeEndian>;
+
+    static void convertFromOpenSL (const int16* srcInterleaved, AudioBuffer<float>& audioBuffer)
+    {
+        const auto numChannels = audioBuffer.getNumChannels();
+
+        AudioData::deinterleaveSamples (AudioData::InterleavedSource<LittleEndianInt16> { reinterpret_cast<const uint16*> (srcInterleaved), numChannels },
+                                        AudioData::NonInterleavedDest<NativeFloat32>    { audioBuffer.getArrayOfWritePointers(),            numChannels },
+                                        audioBuffer.getNumSamples());
+    }
+
+    static void convertToOpenSL (const AudioBuffer<float>& audioBuffer, int16* dstInterleaved)
+    {
+        const auto numChannels = audioBuffer.getNumChannels();
+
+        AudioData::interleaveSamples (AudioData::NonInterleavedSource<NativeFloat32> { audioBuffer.getArrayOfReadPointers(),       numChannels },
+                                      AudioData::InterleavedDest<LittleEndianInt16>  { reinterpret_cast<uint16*> (dstInterleaved), numChannels },
+                                      audioBuffer.getNumSamples());
+    }
+
+};
+
+template <>
+struct BufferHelpers<float>
+{
+    enum { isFloatingPoint = 1 };
+
+    static void initPCMDataFormat (PCMDataFormatEx& dataFormat, int numChannels, double sampleRate)
+    {
+        dataFormat.formatType     = SL_ANDROID_DATAFORMAT_PCM_EX;
+        dataFormat.numChannels    = (SLuint32) numChannels;
+        dataFormat.samplesPerSec  = (SLuint32) (sampleRate * 1000);
+        dataFormat.bitsPerSample  = 32;
+        dataFormat.containerSize  = 32;
+        dataFormat.channelMask    = (numChannels == 1) ? SL_SPEAKER_FRONT_CENTER :
+                                                        (SL_SPEAKER_FRONT_LEFT | SL_SPEAKER_FRONT_RIGHT);
+        dataFormat.endianness     = SL_BYTEORDER_LITTLEENDIAN;
+        dataFormat.representation = SL_ANDROID_PCM_REPRESENTATION_FLOAT;
+    }
+
+    static void prepareCallbackBuffer (AudioBuffer<float>& audioBuffer, float* native)
+    {
+        if (audioBuffer.getNumChannels() == 1)
+            audioBuffer.setDataToReferTo (&native, 1, audioBuffer.getNumSamples());
+    }
+
+    using LittleEndianFloat32 = AudioData::Format<AudioData::Float32, AudioData::LittleEndian>;
+    using NativeFloat32       = AudioData::Format<AudioData::Float32, AudioData::NativeEndian>;
+
+    static void convertFromOpenSL (const float* srcInterleaved, AudioBuffer<float>& audioBuffer)
+    {
+        const auto numChannels = audioBuffer.getNumChannels();
+
+        if (numChannels == 1)
+        {
+            jassert (srcInterleaved == audioBuffer.getWritePointer (0));
+            return;
+        }
+
+        AudioData::deinterleaveSamples (AudioData::InterleavedSource<LittleEndianFloat32> { srcInterleaved,                        numChannels },
+                                        AudioData::NonInterleavedDest<NativeFloat32>      { audioBuffer.getArrayOfWritePointers(), numChannels },
+                                        audioBuffer.getNumSamples());
+    }
+
+    static void convertToOpenSL (const AudioBuffer<float>& audioBuffer, float* dstInterleaved)
+    {
+        const auto numChannels = audioBuffer.getNumChannels();
+
+        if (numChannels == 1)
+        {
+            jassert (dstInterleaved == audioBuffer.getReadPointer (0));
+            return;
+        }
+
+        AudioData::interleaveSamples (AudioData::NonInterleavedSource<NativeFloat32>  { audioBuffer.getArrayOfReadPointers(), numChannels },
+                                      AudioData::InterleavedDest<LittleEndianFloat32> { dstInterleaved,                       numChannels },
+                                      audioBuffer.getNumSamples());
+    }
+};
+
+//==============================================================================
+using CreateEngineFunc = SLresult (*) (SLObjectItf*, SLuint32, const SLEngineOption*,
+                                       SLuint32, const SLInterfaceID*, const SLboolean*);
+
+struct OpenSLEngineHolder
+{
+    OpenSLEngineHolder()
+    {
+        if (auto createEngine = (CreateEngineFunc) slLibrary.getFunction ("slCreateEngine"))
+        {
+            SLObjectItf obj = nullptr;
+            auto err = createEngine (&obj, 0, nullptr, 0, nullptr, nullptr);
+
+            if (err != SL_RESULT_SUCCESS || obj == nullptr || *obj == nullptr
+                || (*obj)->Realize (obj, 0) != SL_RESULT_SUCCESS)
+            {
+                destroyObject (obj);
+            }
+
+            engine = SlRef<SLEngineItf_>::cast (SlObjectRef (obj));
+        }
+    }
+
+    DynamicLibrary slLibrary { "libOpenSLES.so" };
+    SlRef<SLEngineItf_> engine;
+};
+
+OpenSLEngineHolder& getEngineHolder()
+{
+    static OpenSLEngineHolder holder;
+    return holder;
+}
+
+//==============================================================================
+class SLRealtimeThread;
+
+//==============================================================================
+class OpenSLAudioIODevice  : public AudioIODevice
+{
+public:
+    //==============================================================================
+    template <typename T>
+    class OpenSLSessionT;
+
+    //==============================================================================
+    // CRTP
+    template <typename T, class Child, typename RunnerObjectType>
+    struct OpenSLQueueRunner
+    {
+        OpenSLQueueRunner (OpenSLSessionT<T>& sessionToUse, int numChannelsToUse)
+            : owner (sessionToUse),
+              numChannels (numChannelsToUse),
+              nativeBuffer (static_cast<size_t> (numChannels * owner.bufferSize * owner.numBuffers)),
+              scratchBuffer (numChannelsToUse, owner.bufferSize),
+              sampleBuffer (scratchBuffer.getArrayOfWritePointers(), numChannelsToUse, owner.bufferSize)
+        {}
+
+        ~OpenSLQueueRunner()
+        {
+            if (config != nullptr && javaProxy != nullptr)
+            {
+                javaProxy.clear();
+                (*config)->ReleaseJavaProxy (config, /*SL_ANDROID_JAVA_PROXY_ROUTING*/1);
+            }
+        }
+
+        bool init()
+        {
+            runner = crtp().createPlayerOrRecorder();
+
+            if (runner == nullptr)
+                return false;
+
+            const bool supportsJavaProxy = (getAndroidSDKVersion() >= 24);
+
+            if (supportsJavaProxy)
+            {
+                // may return nullptr on some platforms - that's ok
+                config = SlRef<SLAndroidConfigurationItf_>::cast (runner);
+
+                if (config != nullptr)
+                {
+                    jobject audioRoutingJni;
+                    auto status = (*config)->AcquireJavaProxy (config, /*SL_ANDROID_JAVA_PROXY_ROUTING*/1,
+                                                               &audioRoutingJni);
+
+                    if (status == SL_RESULT_SUCCESS && audioRoutingJni != nullptr)
+                        javaProxy = GlobalRef (LocalRef<jobject>(getEnv()->NewLocalRef (audioRoutingJni)));
+                }
+            }
+
+            queue = SlRef<SLAndroidSimpleBufferQueueItf_>::cast (runner);
+
+            if (queue == nullptr)
+                return false;
+
+            return ((*queue)->RegisterCallback (queue, staticFinished, this) == SL_RESULT_SUCCESS);
+        }
+
+        void clear()
+        {
+            nextBlock.set (0);
+            numBlocksOut.set (0);
+
+            zeromem (nativeBuffer.get(), static_cast<size_t> (owner.bufferSize * numChannels * owner.numBuffers) * sizeof (T));
+            scratchBuffer.clear();
+            (*queue)->Clear (queue);
+        }
+
+        void enqueueBuffer()
+        {
+            (*queue)->Enqueue (queue, getCurrentBuffer(), static_cast<SLuint32> (getBufferSizeInSamples() * sizeof (T)));
+            ++numBlocksOut;
+        }
+
+        bool isBufferAvailable() const         { return (numBlocksOut.get() < owner.numBuffers); }
+        T* getNextBuffer()                     { nextBlock.set((nextBlock.get() + 1) % owner.numBuffers); return getCurrentBuffer(); }
+        T* getCurrentBuffer()                  { return nativeBuffer.get() + (static_cast<size_t> (nextBlock.get()) * getBufferSizeInSamples()); }
+        size_t getBufferSizeInSamples() const  { return static_cast<size_t> (owner.bufferSize * numChannels); }
+
+        void finished (SLAndroidSimpleBufferQueueItf)
+        {
+            --numBlocksOut;
+            owner.doSomeWorkOnAudioThread();
+        }
+
+        static void staticFinished (SLAndroidSimpleBufferQueueItf caller, void *pContext)
+        {
+            reinterpret_cast<OpenSLQueueRunner*> (pContext)->finished (caller);
+        }
+
+        // get the "this" pointer for CRTP
+        Child&       crtp()       { return * ((Child*) this); }
+        const Child& crtp() const { return * ((Child*) this); }
+
+        OpenSLSessionT<T>& owner;
+
+        SlRef<RunnerObjectType> runner;
+        SlRef<SLAndroidSimpleBufferQueueItf_> queue;
+        SlRef<SLAndroidConfigurationItf_> config;
+        GlobalRef javaProxy;
+
+        int numChannels;
+
+        HeapBlock<T> nativeBuffer;
+        AudioBuffer<float> scratchBuffer, sampleBuffer;
+
+        Atomic<int> nextBlock { 0 }, numBlocksOut { 0 };
+    };
+
+    //==============================================================================
+    template <typename T>
+    struct OpenSLQueueRunnerPlayer      : OpenSLQueueRunner<T, OpenSLQueueRunnerPlayer<T>, SLPlayItf_>
+    {
+        using Base = OpenSLQueueRunner<T, OpenSLQueueRunnerPlayer<T>, SLPlayItf_>;
+
+        OpenSLQueueRunnerPlayer (OpenSLSessionT<T>& sessionToUse, int numChannelsToUse)
+            : Base (sessionToUse, numChannelsToUse)
+        {}
+
+        SlRef<SLPlayItf_> createPlayerOrRecorder()
+        {
+            SLDataLocator_AndroidSimpleBufferQueue queueLocator = { SL_DATALOCATOR_ANDROIDSIMPLEBUFFERQUEUE, static_cast<SLuint32> (Base::owner.numBuffers) };
+            SLDataLocator_OutputMix outputMix = { SL_DATALOCATOR_OUTPUTMIX, Base::owner.outputMix };
+
+            PCMDataFormatEx dataFormat;
+            BufferHelpers<T>::initPCMDataFormat (dataFormat, Base::numChannels, Base::owner.sampleRate);
+
+            SLDataSource source = { &queueLocator, &dataFormat };
+            SLDataSink   sink   = { &outputMix,    nullptr };
+
+            SLInterfaceID queueInterfaces[] = { &IntfIID<SLAndroidSimpleBufferQueueItf_>::iid, &IntfIID<SLAndroidConfigurationItf_>::iid };
+            SLboolean interfaceRequired[] = {SL_BOOLEAN_TRUE, SL_BOOLEAN_FALSE};
+
+            SLObjectItf obj = nullptr;
+
+            auto& holder = getEngineHolder();
+
+            if (auto e = *holder.engine)
+            {
+                auto status = e->CreateAudioPlayer (holder.engine, &obj, &source, &sink, 2,
+                                                    queueInterfaces, interfaceRequired);
+
+                if (status != SL_RESULT_SUCCESS || obj == nullptr || (*obj)->Realize(obj, 0) != SL_RESULT_SUCCESS)
+                {
+                    destroyObject (obj);
+                    return {};
+                }
+            }
+
+            return SlRef<SLPlayItf_>::cast (SlObjectRef (obj));
+        }
+
+        void setState (bool running)    { (*Base::runner)->SetPlayState (Base::runner, running ? SL_PLAYSTATE_PLAYING : SL_PLAYSTATE_STOPPED); }
+    };
+
+    template <typename T>
+    struct OpenSLQueueRunnerRecorder  : public OpenSLQueueRunner<T, OpenSLQueueRunnerRecorder<T>, SLRecordItf_>
+    {
+        using Base = OpenSLQueueRunner<T, OpenSLQueueRunnerRecorder<T>, SLRecordItf_>;
+
+        OpenSLQueueRunnerRecorder (OpenSLSessionT<T>& sessionToUse, int numChannelsToUse)
+            : Base (sessionToUse, numChannelsToUse)
+        {}
+
+        SlRef<SLRecordItf_> createPlayerOrRecorder()
+        {
+            SLDataLocator_IODevice ioDeviceLocator = { SL_DATALOCATOR_IODEVICE, SL_IODEVICE_AUDIOINPUT, SL_DEFAULTDEVICEID_AUDIOINPUT, nullptr };
+            SLDataLocator_AndroidSimpleBufferQueue queueLocator = { SL_DATALOCATOR_ANDROIDSIMPLEBUFFERQUEUE, static_cast<SLuint32> (Base::owner.numBuffers) };
+
+            PCMDataFormatEx dataFormat;
+            BufferHelpers<T>::initPCMDataFormat (dataFormat, Base::numChannels, Base::owner.sampleRate);
+
+            SLDataSource source = { &ioDeviceLocator, nullptr };
+            SLDataSink   sink   = { &queueLocator,    &dataFormat };
+
+            SLInterfaceID queueInterfaces[] = { &IntfIID<SLAndroidSimpleBufferQueueItf_>::iid, &IntfIID<SLAndroidConfigurationItf_>::iid };
+            SLboolean interfaceRequired[] = { SL_BOOLEAN_TRUE, SL_BOOLEAN_FALSE };
+
+            SLObjectItf obj = nullptr;
+
+            auto& holder = getEngineHolder();
+
+            if (auto e = *holder.engine)
+            {
+                auto status = e->CreateAudioRecorder (holder.engine, &obj, &source, &sink, 2, queueInterfaces, interfaceRequired);
+
+                if (status != SL_RESULT_SUCCESS || obj == nullptr || (*obj)->Realize (obj, 0) != SL_RESULT_SUCCESS)
+                {
+                    destroyObject (obj);
+                    return {};
+                }
+            }
+
+            return SlRef<SLRecordItf_>::cast (SlObjectRef (obj));
+        }
+
+        bool setAudioPreprocessingEnabled (bool shouldEnable)
+        {
+            if (Base::config != nullptr)
+            {
+                const bool supportsUnprocessed = (getAndroidSDKVersion() >= 25);
+                const SLuint32 recordingPresetValue
+                    = (shouldEnable ? SL_ANDROID_RECORDING_PRESET_GENERIC
+                                    : (supportsUnprocessed ? SL_ANDROID_RECORDING_PRESET_UNPROCESSED
+                                                           : SL_ANDROID_RECORDING_PRESET_VOICE_RECOGNITION));
+
+                auto status = (*Base::config)->SetConfiguration (Base::config, SL_ANDROID_KEY_RECORDING_PRESET,
+                                                                 &recordingPresetValue, sizeof (recordingPresetValue));
+
+                return (status == SL_RESULT_SUCCESS);
+            }
+
+            return false;
+        }
+
+        void setState (bool running)    { (*Base::runner)->SetRecordState (Base::runner, running ? SL_RECORDSTATE_RECORDING
+                                                                                                 : SL_RECORDSTATE_STOPPED); }
+    };
+
+    //==============================================================================
+    class OpenSLSession
+    {
+    public:
+        OpenSLSession (int numInputChannels, int numOutputChannels,
+                       double samleRateToUse, int bufferSizeToUse,
+                       int numBuffersToUse)
+            : inputChannels (numInputChannels), outputChannels (numOutputChannels),
+              sampleRate (samleRateToUse), bufferSize (bufferSizeToUse), numBuffers (numBuffersToUse)
+        {
+            jassert (numInputChannels > 0 || numOutputChannels > 0);
+
+            if (outputChannels > 0)
+            {
+                auto& holder = getEngineHolder();
+                SLObjectItf obj = nullptr;
+
+                auto err = (*holder.engine)->CreateOutputMix (holder.engine, &obj, 0, nullptr, nullptr);
+
+                if (err != SL_RESULT_SUCCESS || obj == nullptr || *obj == nullptr
+                     || (*obj)->Realize (obj, 0) != SL_RESULT_SUCCESS)
+                {
+                    destroyObject (obj);
+                    return;
+                }
+
+                outputMix = SlRef<SLOutputMixItf_>::cast (SlObjectRef (obj));
+            }
+        }
+
+        virtual ~OpenSLSession() {}
+
+        virtual bool openedOK() const    { return (outputChannels == 0 || outputMix != nullptr); }
+        virtual void start()             { stop(); jassert (callback.get() != nullptr); running = true; }
+        virtual void stop()              { running = false; }
+
+        virtual bool setAudioPreprocessingEnabled (bool shouldEnable) = 0;
+        virtual bool supportsFloatingPoint() const noexcept = 0;
+        virtual int getXRunCount() const noexcept = 0;
+
+        void setCallback (AudioIODeviceCallback* callbackToUse)
+        {
+            if (! running)
+            {
+                callback.set (callbackToUse);
+                return;
+            }
+
+            // don't set callback to null! stop the playback instead!
+            jassert (callbackToUse != nullptr);
+
+            // spin-lock until we can set the callback
+            for (;;)
+            {
+                auto old = callback.get();
+
+                if (old == callbackToUse)
+                    break;
+
+                if (callback.compareAndSetBool (callbackToUse, old))
+                    break;
+
+                Thread::sleep (1);
+            }
+        }
+
+        void process (const float** inputChannelData, float** outputChannelData)
+        {
+            if (auto* cb = callback.exchange (nullptr))
+            {
+                cb->audioDeviceIOCallback (inputChannelData, inputChannels, outputChannelData, outputChannels, bufferSize);
+                callback.set (cb);
+            }
+            else
+            {
+                for (int i = 0; i < outputChannels; ++i)
+                    zeromem (outputChannelData[i], sizeof(float) * static_cast<size_t> (bufferSize));
+            }
+        }
+
+        static OpenSLSession* create (int numInputChannels, int numOutputChannels,
+                                      double samleRateToUse, int bufferSizeToUse,
+                                      int numBuffersToUse);
+
+        //==============================================================================
+        int inputChannels, outputChannels;
+        double sampleRate;
+        int bufferSize, numBuffers;
+        bool running = false, audioProcessingEnabled = true;
+
+        SlRef<SLOutputMixItf_> outputMix;
+
+        Atomic<AudioIODeviceCallback*> callback { nullptr };
+    };
+
+    template <typename T>
+    class OpenSLSessionT : public OpenSLSession
+    {
+    public:
+        OpenSLSessionT (int numInputChannels, int numOutputChannels,
+                        double samleRateToUse, int bufferSizeToUse,
+                        int numBuffersToUse)
+            : OpenSLSession (numInputChannels, numOutputChannels,
+                             samleRateToUse, bufferSizeToUse, numBuffersToUse)
+        {
+            jassert (numInputChannels > 0 || numOutputChannels > 0);
+
+            if (OpenSLSession::openedOK())
+            {
+                if (inputChannels > 0)
+                {
+                    recorder.reset (new OpenSLQueueRunnerRecorder<T> (*this, inputChannels));
+
+                    if (! recorder->init())
+                    {
+                        recorder = nullptr;
+                        return;
+                    }
+                }
+
+                if (outputChannels > 0)
+                {
+                    player.reset (new OpenSLQueueRunnerPlayer<T> (*this, outputChannels));
+
+                    if (! player->init())
+                    {
+                        player = nullptr;
+                        return;
+                    }
+
+                    const bool supportsUnderrunCount = (getAndroidSDKVersion() >= 24);
+                    getUnderrunCount = supportsUnderrunCount ? getEnv()->GetMethodID (AudioTrack, "getUnderrunCount", "()I") : nullptr;
+                }
+            }
+        }
+
+        bool openedOK() const override
+        {
+            return OpenSLSession::openedOK() && (inputChannels == 0  || recorder != nullptr)
+                                             && (outputChannels == 0 || player   != nullptr);
+        }
+
+        void start() override
+        {
+            OpenSLSession::start();
+
+            guard.set (0);
+
+            if (inputChannels > 0)
+                recorder->clear();
+
+            if (outputChannels > 0)
+                player->clear();
+
+            // first enqueue all buffers
+            for (int i = 0; i < numBuffers; ++i)
+                doSomeWorkOnAudioThread();
+
+            if (inputChannels > 0)
+                recorder->setState (true);
+
+            if (outputChannels > 0)
+                player->setState (true);
+        }
+
+        void stop() override
+        {
+            OpenSLSession::stop();
+
+            while (! guard.compareAndSetBool (1, 0))
+                Thread::sleep (1);
+
+            if (inputChannels > 0)
+                recorder->setState (false);
+
+            if (outputChannels > 0)
+                player->setState (false);
+
+            guard.set (0);
+        }
+
+        bool setAudioPreprocessingEnabled (bool shouldEnable) override
+        {
+            if (shouldEnable != audioProcessingEnabled)
+            {
+                audioProcessingEnabled = shouldEnable;
+
+                if (recorder != nullptr)
+                    return recorder->setAudioPreprocessingEnabled (audioProcessingEnabled);
+            }
+
+            return true;
+        }
+
+        int getXRunCount() const noexcept override
+        {
+            if (player != nullptr && player->javaProxy != nullptr && getUnderrunCount != nullptr)
+                return getEnv()->CallIntMethod (player->javaProxy, getUnderrunCount);
+
+            return -1;
+        }
+
+        bool supportsFloatingPoint() const noexcept override          { return (BufferHelpers<T>::isFloatingPoint != 0); }
+
+        void doSomeWorkOnAudioThread()
+        {
+            // only the player or the recorder should enter this section at any time
+            if (guard.compareAndSetBool (1, 0))
+            {
+                // are there enough buffers available to process some audio
+                if ((inputChannels == 0 || recorder->isBufferAvailable()) && (outputChannels == 0 || player->isBufferAvailable()))
+                {
+                    T* recorderBuffer = (inputChannels  > 0 ? recorder->getNextBuffer() : nullptr);
+                    T* playerBuffer   = (outputChannels > 0 ? player->getNextBuffer()   : nullptr);
+
+                    const float** inputChannelData = nullptr;
+                    float** outputChannelData = nullptr;
+
+                    if (recorderBuffer != nullptr)
+                    {
+                        BufferHelpers<T>::prepareCallbackBuffer (recorder->sampleBuffer, recorderBuffer);
+                        BufferHelpers<T>::convertFromOpenSL (recorderBuffer, recorder->sampleBuffer);
+
+                        inputChannelData = recorder->sampleBuffer.getArrayOfReadPointers();
+                    }
+
+                    if (playerBuffer != nullptr)
+                    {
+                        BufferHelpers<T>::prepareCallbackBuffer (player->sampleBuffer, playerBuffer);
+                        outputChannelData = player->sampleBuffer.getArrayOfWritePointers();
+                    }
+
+                    process (inputChannelData, outputChannelData);
+
+                    if (recorderBuffer != nullptr)
+                        recorder->enqueueBuffer();
+
+                    if (playerBuffer != nullptr)
+                    {
+                        BufferHelpers<T>::convertToOpenSL (player->sampleBuffer, playerBuffer);
+                        player->enqueueBuffer();
+                    }
+                }
+
+                guard.set (0);
+            }
+        }
+
+        //==============================================================================
+        std::unique_ptr<OpenSLQueueRunnerPlayer<T>> player;
+        std::unique_ptr<OpenSLQueueRunnerRecorder<T>> recorder;
+        Atomic<int> guard;
+        jmethodID getUnderrunCount = nullptr;
+    };
+
+    //==============================================================================
+    OpenSLAudioIODevice (const String& deviceName)  : AudioIODevice (deviceName, openSLTypeName)
+    {
+        // OpenSL has piss-poor support for determining latency, so the only way I can find to
+        // get a number for this is by asking the AudioTrack/AudioRecord classes..
+        AndroidAudioIODevice javaDevice (deviceName);
+
+        // this is a total guess about how to calculate the latency, but seems to vaguely agree
+        // with the devices I've tested.. YMMV
+        inputLatency  = (javaDevice.minBufferSizeIn  * 2) / 3;
+        outputLatency = (javaDevice.minBufferSizeOut * 2) / 3;
+
+        const int64 longestLatency = jmax (inputLatency, outputLatency);
+        const int64 totalLatency = inputLatency + outputLatency;
+        inputLatency  = (int) ((longestLatency * inputLatency)  / totalLatency) & ~15;
+        outputLatency = (int) ((longestLatency * outputLatency) / totalLatency) & ~15;
+
+        // You can only create this class if you are sure that your hardware supports OpenSL
+        jassert (getEngineHolder().slLibrary.getNativeHandle() != nullptr);
+    }
+
+    ~OpenSLAudioIODevice() override
+    {
+        close();
+    }
+
+    bool openedOk() const       { return session != nullptr; }
+
+    StringArray getOutputChannelNames() override
+    {
+        StringArray s;
+        s.add ("Left");
+        s.add ("Right");
+        return s;
+    }
+
+    StringArray getInputChannelNames() override
+    {
+        StringArray s;
+        s.add ("Audio Input");
+        return s;
+    }
+
+    Array<double> getAvailableSampleRates() override
+    {
+        // see https://developer.android.com/ndk/guides/audio/opensl-for-android.html
+
+        static const double rates[] = { 8000.0, 11025.0, 12000.0, 16000.0,
+                                        22050.0, 24000.0, 32000.0, 44100.0, 48000.0 };
+
+        Array<double> retval (rates, numElementsInArray (rates));
+
+        // make sure the native sample rate is part of the list
+        double native = AndroidHighPerformanceAudioHelpers::getNativeSampleRate();
+
+        if (native != 0.0 && ! retval.contains (native))
+            retval.add (native);
+
+        return retval;
+    }
+
+    Array<int> getAvailableBufferSizes() override
+    {
+        return AndroidHighPerformanceAudioHelpers::getAvailableBufferSizes (AndroidHighPerformanceAudioHelpers::getNativeBufferSizeHint(),
+                                                                            getAvailableSampleRates());
+    }
+
+    String open (const BigInteger& inputChannels,
+                 const BigInteger& outputChannels,
+                 double requestedSampleRate,
+                 int bufferSize) override
+    {
+        close();
+
+        lastError.clear();
+
+        sampleRate = (int) (requestedSampleRate > 0 ? requestedSampleRate : AndroidHighPerformanceAudioHelpers::getNativeSampleRate());
+        auto preferredBufferSize = (bufferSize > 0) ? bufferSize : getDefaultBufferSize();
+
+        audioBuffersToEnqueue = [this, preferredBufferSize]
+        {
+            using namespace AndroidHighPerformanceAudioHelpers;
+
+            auto nativeBufferSize = getNativeBufferSizeHint();
+
+            if (canUseHighPerformanceAudioPath (nativeBufferSize, preferredBufferSize, sampleRate))
+                return preferredBufferSize / nativeBufferSize;
+
+
+            return 1;
+        }();
+
+        actualBufferSize = preferredBufferSize / audioBuffersToEnqueue;
+
+        jassert ((actualBufferSize * audioBuffersToEnqueue) == preferredBufferSize);
+
+        activeOutputChans = outputChannels;
+        activeOutputChans.setRange (2, activeOutputChans.getHighestBit(), false);
+        auto numOutputChannels = activeOutputChans.countNumberOfSetBits();
+
+        activeInputChans = inputChannels;
+        activeInputChans.setRange (1, activeInputChans.getHighestBit(), false);
+        auto numInputChannels = activeInputChans.countNumberOfSetBits();
+
+        if (numInputChannels > 0 && (! RuntimePermissions::isGranted (RuntimePermissions::recordAudio)))
+        {
+            // If you hit this assert, you probably forgot to get RuntimePermissions::recordAudio
+            // before trying to open an audio input device. This is not going to work!
+            jassertfalse;
+            lastError = "Error opening OpenSL input device: the app was not granted android.permission.RECORD_AUDIO";
+        }
+
+        session.reset (OpenSLSession::create (numInputChannels, numOutputChannels,
+                                              sampleRate, actualBufferSize, audioBuffersToEnqueue));
+        if (session != nullptr)
+        {
+            session->setAudioPreprocessingEnabled (audioProcessingEnabled);
+        }
+        else
+        {
+            if (numInputChannels > 0 && numOutputChannels > 0 && RuntimePermissions::isGranted (RuntimePermissions::recordAudio))
+            {
+                // New versions of the Android emulator do not seem to support audio input anymore on OS X
+                activeInputChans = BigInteger(0);
+                numInputChannels = 0;
+
+                session.reset (OpenSLSession::create (numInputChannels, numOutputChannels,
+                                                      sampleRate, actualBufferSize, audioBuffersToEnqueue));
+            }
+        }
+
+        DBG ("OpenSL: numInputChannels = " << numInputChannels
+             << ", numOutputChannels = " << numOutputChannels
+             << ", nativeBufferSize = " << AndroidHighPerformanceAudioHelpers::getNativeBufferSizeHint()
+             << ", nativeSampleRate = " << AndroidHighPerformanceAudioHelpers::getNativeSampleRate()
+             << ", actualBufferSize = " << actualBufferSize
+             << ", audioBuffersToEnqueue = " << audioBuffersToEnqueue
+             << ", sampleRate = " << sampleRate
+             << ", supportsFloatingPoint = " << (session != nullptr && session->supportsFloatingPoint() ? "true" : "false"));
+
+        if (session == nullptr)
+            lastError = "Unknown error initializing opensl session";
+
+        deviceOpen = (session != nullptr);
+        return lastError;
+    }
+
+    void close() override
+    {
+        stop();
+        session = nullptr;
+        callback = nullptr;
+    }
+
+    int getOutputLatencyInSamples() override            { return outputLatency; }
+    int getInputLatencyInSamples() override             { return inputLatency; }
+    bool isOpen() override                              { return deviceOpen; }
+    int getCurrentBufferSizeSamples() override          { return actualBufferSize * audioBuffersToEnqueue; }
+    int getCurrentBitDepth() override                   { return (session != nullptr && session->supportsFloatingPoint() ? 32 : 16); }
+    BigInteger getActiveOutputChannels() const override { return activeOutputChans; }
+    BigInteger getActiveInputChannels() const override  { return activeInputChans; }
+    String getLastError() override                      { return lastError; }
+    bool isPlaying() override                           { return callback != nullptr; }
+    int getXRunCount() const noexcept override          { return (session != nullptr ? session->getXRunCount() : -1); }
+
+    int getDefaultBufferSize() override
+    {
+        return AndroidHighPerformanceAudioHelpers::getDefaultBufferSize (AndroidHighPerformanceAudioHelpers::getNativeBufferSizeHint(),
+                                                                         getCurrentSampleRate());
+    }
+
+    double getCurrentSampleRate() override
+    {
+        return (sampleRate == 0.0 ? AndroidHighPerformanceAudioHelpers::getNativeSampleRate() : sampleRate);
+    }
+
+    void start (AudioIODeviceCallback* newCallback) override
+    {
+        if (session != nullptr && callback != newCallback)
+        {
+            auto oldCallback = callback;
+
+            if (newCallback != nullptr)
+                newCallback->audioDeviceAboutToStart (this);
+
+            if (oldCallback != nullptr)
+            {
+                // already running
+                if (newCallback == nullptr)
+                    stop();
+                else
+                    session->setCallback (newCallback);
+
+                oldCallback->audioDeviceStopped();
+            }
+            else
+            {
+                jassert (newCallback != nullptr);
+
+                // session hasn't started yet
+                session->setCallback (newCallback);
+                session->start();
+            }
+
+            callback = newCallback;
+        }
+    }
+
+    void stop() override
+    {
+        if (session != nullptr && callback != nullptr)
+        {
+            callback = nullptr;
+            session->stop();
+            session->setCallback (nullptr);
+        }
+    }
+
+    bool setAudioPreprocessingEnabled (bool shouldAudioProcessingBeEnabled) override
+    {
+        audioProcessingEnabled = shouldAudioProcessingBeEnabled;
+
+        if (session != nullptr)
+            session->setAudioPreprocessingEnabled (audioProcessingEnabled);
+
+        return true;
+    }
+
+    static const char* const openSLTypeName;
+
+private:
+    //==============================================================================
+    friend class SLRealtimeThread;
+
+    //==============================================================================
+    int actualBufferSize = 0, sampleRate = 0, audioBuffersToEnqueue = 0;
+    int inputLatency, outputLatency;
+    bool deviceOpen = false, audioProcessingEnabled = true;
+    String lastError;
+    BigInteger activeOutputChans, activeInputChans;
+    AudioIODeviceCallback* callback = nullptr;
+
+    std::unique_ptr<OpenSLSession> session;
+
+    JUCE_DECLARE_NON_COPYABLE_WITH_LEAK_DETECTOR (OpenSLAudioIODevice)
+};
+
+OpenSLAudioIODevice::OpenSLSession* OpenSLAudioIODevice::OpenSLSession::create (int numInputChannels, int numOutputChannels,
+                                                                                double samleRateToUse, int bufferSizeToUse,
+                                                                                int numBuffersToUse)
+{
+    std::unique_ptr<OpenSLSession> retval;
+    auto sdkVersion = getAndroidSDKVersion();
+
+    // SDK versions 21 and higher should natively support floating point...
+    if (sdkVersion >= 21)
+    {
+        retval.reset (new OpenSLSessionT<float> (numInputChannels, numOutputChannels, samleRateToUse,
+                                                 bufferSizeToUse, numBuffersToUse));
+
+        // ...however, some devices lie so re-try without floating point
+        if (retval != nullptr && (! retval->openedOK()))
+            retval = nullptr;
+    }
+
+    if (retval == nullptr)
+    {
+        retval.reset (new OpenSLSessionT<int16> (numInputChannels, numOutputChannels, samleRateToUse,
+                                                 bufferSizeToUse, numBuffersToUse));
+
+        if (retval != nullptr && (! retval->openedOK()))
+            retval = nullptr;
+    }
+
+    return retval.release();
+}
+
+//==============================================================================
+class OpenSLAudioDeviceType  : public AudioIODeviceType
+{
+public:
+    OpenSLAudioDeviceType()  : AudioIODeviceType (OpenSLAudioIODevice::openSLTypeName) {}
+
+    //==============================================================================
+    void scanForDevices() override {}
+
+    StringArray getDeviceNames (bool) const override                             { return StringArray (OpenSLAudioIODevice::openSLTypeName); }
+    int getDefaultDeviceIndex (bool) const override                              { return 0; }
+    int getIndexOfDevice (AudioIODevice* device, bool) const override            { return device != nullptr ? 0 : -1; }
+    bool hasSeparateInputsAndOutputs() const override                            { return false; }
+
+    AudioIODevice* createDevice (const String& outputDeviceName,
+                                 const String& inputDeviceName) override
+    {
+        std::unique_ptr<OpenSLAudioIODevice> dev;
+
+        if (outputDeviceName.isNotEmpty() || inputDeviceName.isNotEmpty())
+            dev.reset (new OpenSLAudioIODevice (outputDeviceName.isNotEmpty() ? outputDeviceName
+                                                                              : inputDeviceName));
+
+        return dev.release();
+    }
+
+    static bool isOpenSLAvailable()
+    {
+        DynamicLibrary library;
+        return library.open ("libOpenSLES.so");
+    }
+
+    JUCE_DECLARE_NON_COPYABLE_WITH_LEAK_DETECTOR (OpenSLAudioDeviceType)
+};
+
+const char* const OpenSLAudioIODevice::openSLTypeName = "Android OpenSL";
+
+
+//==============================================================================
+bool isOpenSLAvailable()  { return OpenSLAudioDeviceType::isOpenSLAvailable(); }
+
+//==============================================================================
+class SLRealtimeThread
+{
+public:
+    static constexpr int numBuffers = 4;
+
+    SLRealtimeThread()
+    {
+        if (auto createEngine = (CreateEngineFunc) slLibrary.getFunction ("slCreateEngine"))
+        {
+            SLObjectItf obj = nullptr;
+            auto err = createEngine (&obj, 0, nullptr, 0, nullptr, nullptr);
+
+            if (err != SL_RESULT_SUCCESS || obj == nullptr || *obj == nullptr)
+                return;
+
+            if ((*obj)->Realize (obj, 0) != SL_RESULT_SUCCESS)
+            {
+                destroyObject (obj);
+                return;
+            }
+
+            engine = SlRef<SLEngineItf_>::cast (SlObjectRef (obj));
+
+            if (engine == nullptr)
+            {
+                destroyObject (obj);
+                return;
+            }
+
+            obj = nullptr;
+            err = (*engine)->CreateOutputMix (engine, &obj, 0, nullptr, nullptr);
+
+            if (err != SL_RESULT_SUCCESS || obj == nullptr || (*obj)->Realize (obj, 0) != SL_RESULT_SUCCESS)
+            {
+                destroyObject (obj);
+                return;
+            }
+
+            outputMix = SlRef<SLOutputMixItf_>::cast (SlObjectRef (obj));
+
+            if (outputMix == nullptr)
+            {
+                destroyObject (obj);
+                return;
+            }
+
+            SLDataLocator_AndroidSimpleBufferQueue queueLocator = {SL_DATALOCATOR_ANDROIDSIMPLEBUFFERQUEUE, static_cast<SLuint32> (numBuffers)};
+            SLDataLocator_OutputMix outputMixLocator = {SL_DATALOCATOR_OUTPUTMIX, outputMix};
+
+            PCMDataFormatEx dataFormat;
+            BufferHelpers<int16>::initPCMDataFormat (dataFormat, 1, AndroidHighPerformanceAudioHelpers::getNativeSampleRate());
+
+            SLDataSource source = { &queueLocator, &dataFormat };
+            SLDataSink   sink   = { &outputMixLocator, nullptr };
+
+            SLInterfaceID queueInterfaces[] = { &IntfIID<SLAndroidSimpleBufferQueueItf_>::iid };
+            SLboolean trueFlag = SL_BOOLEAN_TRUE;
+
+            obj = nullptr;
+            err = (*engine)->CreateAudioPlayer (engine, &obj, &source, &sink, 1, queueInterfaces, &trueFlag);
+
+            if (err != SL_RESULT_SUCCESS || obj == nullptr)
+                return;
+
+            if ((*obj)->Realize (obj, 0) != SL_RESULT_SUCCESS)
+            {
+                destroyObject (obj);
+                return;
+            }
+
+            player = SlRef<SLPlayItf_>::cast (SlObjectRef (obj));
+
+            if (player == nullptr)
+            {
+                destroyObject (obj);
+                return;
+            }
+
+            queue = SlRef<SLAndroidSimpleBufferQueueItf_>::cast (player);
+            if (queue == nullptr)
+                return;
+
+            if ((*queue)->RegisterCallback (queue, staticFinished, this) != SL_RESULT_SUCCESS)
+            {
+                queue = nullptr;
+                return;
+            }
+
+            pthread_cond_init (&threadReady, nullptr);
+            pthread_mutex_init (&threadReadyMutex, nullptr);
+        }
+    }
+
+    bool isOk() const      { return queue != nullptr; }
+
+    pthread_t startThread (void* (*entry) (void*), void* userPtr)
+    {
+        memset (buffer.get(), 0, static_cast<size_t> (sizeof (int16) * static_cast<size_t> (bufferSize * numBuffers)));
+
+        for (int i = 0; i < numBuffers; ++i)
+        {
+            int16* dst = buffer.get() + (bufferSize * i);
+            (*queue)->Enqueue (queue, dst, static_cast<SLuint32> (static_cast<size_t> (bufferSize) * sizeof (int16)));
+        }
+
+        pthread_mutex_lock (&threadReadyMutex);
+
+        threadEntryProc = entry;
+        threadUserPtr  = userPtr;
+
+        (*player)->SetPlayState (player, SL_PLAYSTATE_PLAYING);
+
+        pthread_cond_wait (&threadReady, &threadReadyMutex);
+        pthread_mutex_unlock (&threadReadyMutex);
+
+        return threadID;
+    }
+
+    void finished()
+    {
+        if (threadEntryProc != nullptr)
+        {
+            pthread_mutex_lock (&threadReadyMutex);
+
+            threadID = pthread_self();
+
+            pthread_cond_signal (&threadReady);
+            pthread_mutex_unlock (&threadReadyMutex);
+
+            threadEntryProc (threadUserPtr);
+            threadEntryProc = nullptr;
+
+            (*player)->SetPlayState (player, SL_PLAYSTATE_STOPPED);
+            MessageManager::callAsync ([this]() { delete this; });
+        }
+    }
+
+private:
+    //==============================================================================
+    static void staticFinished (SLAndroidSimpleBufferQueueItf, void* context)
+    {
+        static_cast<SLRealtimeThread*> (context)->finished();
+    }
+
+    //==============================================================================
+    DynamicLibrary slLibrary { "libOpenSLES.so" };
+
+    SlRef<SLEngineItf_>    engine;
+    SlRef<SLOutputMixItf_> outputMix;
+    SlRef<SLPlayItf_>      player;
+    SlRef<SLAndroidSimpleBufferQueueItf_> queue;
+
+    int bufferSize = AndroidHighPerformanceAudioHelpers::getNativeBufferSizeHint();
+    HeapBlock<int16> buffer { HeapBlock<int16> (static_cast<size_t> (1 * bufferSize * numBuffers)) };
+
+    void* (*threadEntryProc) (void*) = nullptr;
+    void* threadUserPtr              = nullptr;
+
+    pthread_cond_t  threadReady;
+    pthread_mutex_t threadReadyMutex;
+    pthread_t       threadID;
+};
+
+//==============================================================================
+pthread_t juce_createRealtimeAudioThread (void* (*entry) (void*), void* userPtr)
+{
+    auto thread = std::make_unique<SLRealtimeThread>();
+
+    if (! thread->isOk())
+        return {};
+
+    auto threadID = thread->startThread (entry, userPtr);
+
+    // the thread will de-allocate itself
+    thread.release();
+
+    return threadID;
+}
+
+} // namespace juce