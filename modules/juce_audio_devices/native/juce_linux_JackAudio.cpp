/*
  ==============================================================================

   This file is part of the JUCE library - "Jules' Utility Class Extensions"
   Copyright 2004-11 by Raw Material Software Ltd.

  ------------------------------------------------------------------------------

   JUCE can be redistributed and/or modified under the terms of the GNU General
   Public License (Version 2), as published by the Free Software Foundation.
   A copy of the license is included in the JUCE distribution, or can be found
   online at www.gnu.org/licenses.

   JUCE is distributed in the hope that it will be useful, but WITHOUT ANY
   WARRANTY; without even the implied warranty of MERCHANTABILITY or FITNESS FOR
   A PARTICULAR PURPOSE.  See the GNU General Public License for more details.

  ------------------------------------------------------------------------------

   To release a closed-source product which uses JUCE, commercial licenses are
   available: visit www.rawmaterialsoftware.com/juce for more information.

  ==============================================================================
*/

//==============================================================================
static void* juce_libjackHandle = nullptr;

static void* juce_loadJackFunction (const char* const name)
{
    if (juce_libjackHandle == nullptr)
        return nullptr;

    return dlsym (juce_libjackHandle, name);
}

#define JUCE_DECL_JACK_FUNCTION(return_type, fn_name, argument_types, arguments)  \
  return_type fn_name argument_types                                              \
  {                                                                               \
      typedef return_type (*fn_type) argument_types;                              \
      static fn_type fn = (fn_type) juce_loadJackFunction (#fn_name);             \
      return (fn != nullptr) ? ((*fn) arguments) : (return_type) 0;               \
  }

#define JUCE_DECL_VOID_JACK_FUNCTION(fn_name, argument_types, arguments)          \
  void fn_name argument_types                                                     \
  {                                                                               \
      typedef void (*fn_type) argument_types;                                     \
      static fn_type fn = (fn_type) juce_loadJackFunction (#fn_name);             \
      if (fn != nullptr) (*fn) arguments;                                         \
  }

//==============================================================================
JUCE_DECL_JACK_FUNCTION (jack_client_t*, jack_client_open, (const char* client_name, jack_options_t options, jack_status_t* status, ...), (client_name, options, status));
JUCE_DECL_JACK_FUNCTION (int, jack_client_close, (jack_client_t *client), (client));
JUCE_DECL_JACK_FUNCTION (int, jack_activate, (jack_client_t* client), (client));
JUCE_DECL_JACK_FUNCTION (int, jack_deactivate, (jack_client_t* client), (client));
JUCE_DECL_JACK_FUNCTION (jack_nframes_t, jack_get_buffer_size, (jack_client_t* client), (client));
JUCE_DECL_JACK_FUNCTION (jack_nframes_t, jack_get_sample_rate, (jack_client_t* client), (client));
JUCE_DECL_VOID_JACK_FUNCTION (jack_on_shutdown, (jack_client_t* client, void (*function)(void* arg), void* arg), (client, function, arg));
JUCE_DECL_JACK_FUNCTION (void* , jack_port_get_buffer, (jack_port_t* port, jack_nframes_t nframes), (port, nframes));
JUCE_DECL_JACK_FUNCTION (jack_nframes_t, jack_port_get_total_latency, (jack_client_t* client, jack_port_t* port), (client, port));
JUCE_DECL_JACK_FUNCTION (jack_port_t* , jack_port_register, (jack_client_t* client, const char* port_name, const char* port_type, unsigned long flags, unsigned long buffer_size), (client, port_name, port_type, flags, buffer_size));
JUCE_DECL_VOID_JACK_FUNCTION (jack_set_error_function, (void (*func)(const char*)), (func));
JUCE_DECL_JACK_FUNCTION (int, jack_set_process_callback, (jack_client_t* client, JackProcessCallback process_callback, void* arg), (client, process_callback, arg));
JUCE_DECL_JACK_FUNCTION (const char**, jack_get_ports, (jack_client_t* client, const char* port_name_pattern, const char* type_name_pattern, unsigned long flags), (client, port_name_pattern, type_name_pattern, flags));
JUCE_DECL_JACK_FUNCTION (int, jack_connect, (jack_client_t* client, const char* source_port, const char* destination_port), (client, source_port, destination_port));
JUCE_DECL_JACK_FUNCTION (const char*, jack_port_name, (const jack_port_t* port), (port));
JUCE_DECL_JACK_FUNCTION (int, jack_set_port_connect_callback, (jack_client_t* client, JackPortConnectCallback connect_callback, void* arg), (client, connect_callback, arg));
JUCE_DECL_JACK_FUNCTION (jack_port_t* , jack_port_by_id, (jack_client_t* client, jack_port_id_t port_id), (client, port_id));
JUCE_DECL_JACK_FUNCTION (int, jack_port_connected, (const jack_port_t* port), (port));
JUCE_DECL_JACK_FUNCTION (int, jack_port_connected_to, (const jack_port_t* port, const char* port_name), (port, port_name));

#if JUCE_DEBUG
 #define JACK_LOGGING_ENABLED 1
#endif

#if JACK_LOGGING_ENABLED
namespace
{
    void jack_Log (const String& s)
    {
        std::cerr << s << std::endl;
    }

    void dumpJackErrorMessage (const jack_status_t status)
    {
        if (status & JackServerFailed || status & JackServerError)  jack_Log ("Unable to connect to JACK server");
        if (status & JackVersionError)      jack_Log ("Client's protocol version does not match");
        if (status & JackInvalidOption)     jack_Log ("The operation contained an invalid or unsupported option");
        if (status & JackNameNotUnique)     jack_Log ("The desired client name was not unique");
        if (status & JackNoSuchClient)      jack_Log ("Requested client does not exist");
        if (status & JackInitFailure)       jack_Log ("Unable to initialize client");
    }
}
#else
 #define dumpJackErrorMessage(a) {}
 #define jack_Log(...) {}
#endif


//==============================================================================
#ifndef JUCE_JACK_CLIENT_NAME
 #define JUCE_JACK_CLIENT_NAME "JUCEJack"
#endif

static const char** getJackPorts (jack_client_t* const client, const bool forInput)
{
    return juce::jack_get_ports (client, nullptr, nullptr,
<<<<<<< HEAD
                                 forInput ? JackPortIsInput : JackPortIsOutput);
=======
                                 forInput ? JackPortIsOutput : JackPortIsInput);
                                    // (NB: This looks like it's the wrong way round, but it is correct!)
>>>>>>> 038d2c39
}

//==============================================================================
class JackAudioIODevice   : public AudioIODevice
{
public:
    JackAudioIODevice (const String& deviceName,
                       const String& inId,
                       const String& outId)
        : AudioIODevice (deviceName, "JACK"),
          inputId (inId),
          outputId (outId),
          isOpen_ (false),
          callback (nullptr),
          totalNumberOfInputChannels (0),
          totalNumberOfOutputChannels (0)
    {
        jassert (deviceName.isNotEmpty());

        jack_status_t status;
        client = juce::jack_client_open (JUCE_JACK_CLIENT_NAME, JackNoStartServer, &status);

        if (client == nullptr)
        {
            dumpJackErrorMessage (status);
        }
        else
        {
            juce::jack_set_error_function (errorCallback);

            // open input ports
            const StringArray inputChannels (getInputChannelNames());
            for (int i = 0; i < inputChannels.size(); ++i)
            {
                String inputName;
                inputName << "in_" << ++totalNumberOfInputChannels;

                inputPorts.add (juce::jack_port_register (client, inputName.toUTF8(),
                                                          JACK_DEFAULT_AUDIO_TYPE, JackPortIsInput, 0));
            }

            // open output ports
            const StringArray outputChannels (getOutputChannelNames());
            for (int i = 0; i < outputChannels.size (); ++i)
            {
                String outputName;
                outputName << "out_" << ++totalNumberOfOutputChannels;

                outputPorts.add (juce::jack_port_register (client, outputName.toUTF8(),
                                                           JACK_DEFAULT_AUDIO_TYPE, JackPortIsOutput, 0));
            }

            inChans.calloc (totalNumberOfInputChannels + 2);
            outChans.calloc (totalNumberOfOutputChannels + 2);
        }
    }

    ~JackAudioIODevice()
    {
        close();
        if (client != nullptr)
        {
            juce::jack_client_close (client);
            client = nullptr;
        }
    }

    StringArray getChannelNames (bool forInput) const
    {
        StringArray names;
        if (const char** const ports = getJackPorts (client, forInput))
        {
            for (int j = 0; ports[j] != nullptr; ++j)
            {
                const String portName (ports [j]);

                if (portName.upToFirstOccurrenceOf (":", false, false) == getName())
                    names.add (portName.fromFirstOccurrenceOf (":", false, false));
            }

            free (ports);
        }

        return names;
    }

    StringArray getOutputChannelNames()         { return getChannelNames (false); }
    StringArray getInputChannelNames()          { return getChannelNames (true); }
    int getNumSampleRates()                     { return client != nullptr ? 1 : 0; }
    double getSampleRate (int /*index*/)        { return client != nullptr ? juce::jack_get_sample_rate (client) : 0; }
    int getNumBufferSizesAvailable()            { return client != nullptr ? 1 : 0; }
    int getBufferSizeSamples (int /*index*/)    { return getDefaultBufferSize(); }
    int getDefaultBufferSize()                  { return client != nullptr ? juce::jack_get_buffer_size (client) : 0; }

    String open (const BigInteger& inputChannels, const BigInteger& outputChannels,
                 double /* sampleRate */, int /* bufferSizeSamples */)
    {
        if (client == nullptr)
        {
            lastError = "No JACK client running";
            return lastError;
        }

        lastError = String::empty;
        close();

        juce::jack_set_process_callback (client, processCallback, this);
        juce::jack_on_shutdown (client, shutdownCallback, this);
        juce::jack_activate (client);
        isOpen_ = true;

        if (! inputChannels.isZero())
        {
            if (const char** const ports = getJackPorts (client, true))
            {
                const int numInputChannels = inputChannels.getHighestBit() + 1;

                for (int i = 0; i < numInputChannels; ++i)
                {
                    const String portName (ports[i]);

                    if (inputChannels[i] && portName.upToFirstOccurrenceOf (":", false, false) == getName())
                    {
                        int error = juce::jack_connect (client, ports[i], juce::jack_port_name ((jack_port_t*) inputPorts[i]));
                        if (error != 0)
                            jack_Log ("Cannot connect input port " + String (i) + " (" + String (ports[i]) + "), error " + String (error));
                    }
                }

                free (ports);
            }
        }

        if (! outputChannels.isZero())
        {
            if (const char** const ports = getJackPorts (client, false))
            {
                const int numOutputChannels = outputChannels.getHighestBit() + 1;

                for (int i = 0; i < numOutputChannels; ++i)
                {
                    const String portName (ports[i]);

                    if (outputChannels[i] && portName.upToFirstOccurrenceOf (":", false, false) == getName())
                    {
                        int error = juce::jack_connect (client, juce::jack_port_name ((jack_port_t*) outputPorts[i]), ports[i]);
                        if (error != 0)
                            jack_Log ("Cannot connect output port " + String (i) + " (" + String (ports[i]) + "), error " + String (error));
                    }
                }

                free (ports);
            }
        }

        return lastError;
    }

    void close()
    {
        stop();

        if (client != nullptr)
        {
            juce::jack_deactivate (client);
            juce::jack_set_process_callback (client, processCallback, nullptr);
            juce::jack_on_shutdown (client, shutdownCallback, nullptr);
        }

        isOpen_ = false;
    }

    void start (AudioIODeviceCallback* newCallback)
    {
        if (isOpen_ && newCallback != callback)
        {
            if (newCallback != nullptr)
                newCallback->audioDeviceAboutToStart (this);

            AudioIODeviceCallback* const oldCallback = callback;

            {
                const ScopedLock sl (callbackLock);
                callback = newCallback;
            }

            if (oldCallback != nullptr)
                oldCallback->audioDeviceStopped();
        }
    }

    void stop()
    {
        start (nullptr);
    }

    bool isOpen()                           { return isOpen_; }
    bool isPlaying()                        { return callback != nullptr; }
    int getCurrentBufferSizeSamples()       { return getBufferSizeSamples (0); }
    double getCurrentSampleRate()           { return getSampleRate (0); }
    int getCurrentBitDepth()                { return 32; }
    String getLastError()                   { return lastError; }

    BigInteger getActiveOutputChannels() const
    {
        BigInteger outputBits;

        for (int i = 0; i < outputPorts.size(); i++)
            if (juce::jack_port_connected ((jack_port_t*) outputPorts [i]))
                outputBits.setBit (i);

        return outputBits;
    }

    BigInteger getActiveInputChannels() const
    {
        BigInteger inputBits;

        for (int i = 0; i < inputPorts.size(); i++)
            if (juce::jack_port_connected ((jack_port_t*) inputPorts [i]))
                inputBits.setBit (i);

        return inputBits;
    }

    int getOutputLatencyInSamples()
    {
        int latency = 0;

        for (int i = 0; i < outputPorts.size(); i++)
            latency = jmax (latency, (int) juce::jack_port_get_total_latency (client, (jack_port_t*) outputPorts [i]));

        return latency;
    }

    int getInputLatencyInSamples()
    {
        int latency = 0;

        for (int i = 0; i < inputPorts.size(); i++)
            latency = jmax (latency, (int) juce::jack_port_get_total_latency (client, (jack_port_t*) inputPorts [i]));

        return latency;
    }

    String inputId, outputId;

private:
    void process (const int numSamples)
    {
        int numActiveInChans = 0, numActiveOutChans = 0;

        for (int i = 0; i < totalNumberOfInputChannels; ++i)
        {
            if (jack_default_audio_sample_t* in
                    = (jack_default_audio_sample_t*) juce::jack_port_get_buffer ((jack_port_t*) inputPorts.getUnchecked(i), numSamples))
                inChans [numActiveInChans++] = (float*) in;
        }

        for (int i = 0; i < totalNumberOfOutputChannels; ++i)
        {
            if (jack_default_audio_sample_t* out
                    = (jack_default_audio_sample_t*) juce::jack_port_get_buffer ((jack_port_t*) outputPorts.getUnchecked(i), numSamples))
                outChans [numActiveOutChans++] = (float*) out;
        }

        const ScopedLock sl (callbackLock);

        if (callback != nullptr)
        {
            callback->audioDeviceIOCallback (const_cast <const float**> (inChans.getData()), numActiveInChans,
                                             outChans, numActiveOutChans, numSamples);
        }
        else
        {
            for (int i = 0; i < numActiveOutChans; ++i)
                zeromem (outChans[i], sizeof (float) * numSamples);
        }
    }

    static int processCallback (jack_nframes_t nframes, void* callbackArgument)
    {
        if (callbackArgument != nullptr)
            ((JackAudioIODevice*) callbackArgument)->process (nframes);

        return 0;
    }

    static void threadInitCallback (void* /* callbackArgument */)
    {
        jack_Log ("JackAudioIODevice::initialise");
    }

    static void shutdownCallback (void* callbackArgument)
    {
        jack_Log ("JackAudioIODevice::shutdown");

        if (JackAudioIODevice* device = (JackAudioIODevice*) callbackArgument)
        {
            device->client = nullptr;
            device->close();
        }
    }

    static void errorCallback (const char* msg)
    {
        jack_Log ("JackAudioIODevice::errorCallback " + String (msg));
    }

    bool isOpen_;
    jack_client_t* client;
    String lastError;
    AudioIODeviceCallback* callback;
    CriticalSection callbackLock;

    HeapBlock <float*> inChans, outChans;
    int totalNumberOfInputChannels;
    int totalNumberOfOutputChannels;
    Array<void*> inputPorts, outputPorts;
};


//==============================================================================
class JackAudioIODeviceType  : public AudioIODeviceType
{
public:
    JackAudioIODeviceType()
        : AudioIODeviceType ("JACK"),
          hasScanned (false)
    {
    }

    void scanForDevices()
    {
        hasScanned = true;
        inputNames.clear();
        inputIds.clear();
        outputNames.clear();
        outputIds.clear();

        if (juce_libjackHandle == nullptr)
        {
            juce_libjackHandle = dlopen ("libjack.so", RTLD_LAZY);

            if (juce_libjackHandle == nullptr)
                return;
        }

        jack_status_t status;

        // open a dummy client
        if (jack_client_t* const client = juce::jack_client_open ("JuceJackDummy", JackNoStartServer, &status))
        {
            // scan for output devices
            if (const char** const ports = getJackPorts (client, false))
            {
                for (int j = 0; ports[j] != nullptr; ++j)
                {
                    String clientName (ports[j]);
                    clientName = clientName.upToFirstOccurrenceOf (":", false, false);

                    if (clientName != (JUCE_JACK_CLIENT_NAME) && ! inputNames.contains (clientName))
                    {
                        inputNames.add (clientName);
                        inputIds.add (ports [j]);
                    }
                }

                free (ports);
            }

            // scan for input devices
            if (const char** const ports = getJackPorts (client, true))
            {
                for (int j = 0; ports[j] != nullptr; ++j)
                {
                    String clientName (ports[j]);
                    clientName = clientName.upToFirstOccurrenceOf (":", false, false);

                    if (clientName != (JUCE_JACK_CLIENT_NAME) && ! outputNames.contains (clientName))
                    {
                        outputNames.add (clientName);
                        outputIds.add (ports [j]);
                    }
                }

                free (ports);
            }

            juce::jack_client_close (client);
        }
        else
        {
            dumpJackErrorMessage (status);
        }
    }

    StringArray getDeviceNames (bool wantInputNames) const
    {
        jassert (hasScanned); // need to call scanForDevices() before doing this
        return wantInputNames ? inputNames : outputNames;
    }

    int getDefaultDeviceIndex (bool /* forInput */) const
    {
        jassert (hasScanned); // need to call scanForDevices() before doing this
        return 0;
    }

    bool hasSeparateInputsAndOutputs() const    { return true; }

    int getIndexOfDevice (AudioIODevice* device, bool asInput) const
    {
        jassert (hasScanned); // need to call scanForDevices() before doing this

        if (JackAudioIODevice* d = dynamic_cast <JackAudioIODevice*> (device))
            return asInput ? inputIds.indexOf (d->inputId)
                           : outputIds.indexOf (d->outputId);

        return -1;
    }

    AudioIODevice* createDevice (const String& outputDeviceName,
                                 const String& inputDeviceName)
    {
        jassert (hasScanned); // need to call scanForDevices() before doing this

        const int inputIndex = inputNames.indexOf (inputDeviceName);
        const int outputIndex = outputNames.indexOf (outputDeviceName);

        if (inputIndex >= 0 || outputIndex >= 0)
            return new JackAudioIODevice (outputIndex >= 0 ? outputDeviceName
                                                           : inputDeviceName,
                                          inputIds [inputIndex],
                                          outputIds [outputIndex]);

        return nullptr;
    }

private:
    StringArray inputNames, outputNames, inputIds, outputIds;
    bool hasScanned;

    JUCE_DECLARE_NON_COPYABLE_WITH_LEAK_DETECTOR (JackAudioIODeviceType);
};

//==============================================================================
AudioIODeviceType* AudioIODeviceType::createAudioIODeviceType_JACK()
{
    return new JackAudioIODeviceType();
}
<|MERGE_RESOLUTION|>--- conflicted
+++ resolved
@@ -1,566 +1,562 @@
-/*
-  ==============================================================================
-
-   This file is part of the JUCE library - "Jules' Utility Class Extensions"
-   Copyright 2004-11 by Raw Material Software Ltd.
-
-  ------------------------------------------------------------------------------
-
-   JUCE can be redistributed and/or modified under the terms of the GNU General
-   Public License (Version 2), as published by the Free Software Foundation.
-   A copy of the license is included in the JUCE distribution, or can be found
-   online at www.gnu.org/licenses.
-
-   JUCE is distributed in the hope that it will be useful, but WITHOUT ANY
-   WARRANTY; without even the implied warranty of MERCHANTABILITY or FITNESS FOR
-   A PARTICULAR PURPOSE.  See the GNU General Public License for more details.
-
-  ------------------------------------------------------------------------------
-
-   To release a closed-source product which uses JUCE, commercial licenses are
-   available: visit www.rawmaterialsoftware.com/juce for more information.
-
-  ==============================================================================
-*/
-
-//==============================================================================
-static void* juce_libjackHandle = nullptr;
-
-static void* juce_loadJackFunction (const char* const name)
-{
-    if (juce_libjackHandle == nullptr)
-        return nullptr;
-
-    return dlsym (juce_libjackHandle, name);
-}
-
-#define JUCE_DECL_JACK_FUNCTION(return_type, fn_name, argument_types, arguments)  \
-  return_type fn_name argument_types                                              \
-  {                                                                               \
-      typedef return_type (*fn_type) argument_types;                              \
-      static fn_type fn = (fn_type) juce_loadJackFunction (#fn_name);             \
-      return (fn != nullptr) ? ((*fn) arguments) : (return_type) 0;               \
-  }
-
-#define JUCE_DECL_VOID_JACK_FUNCTION(fn_name, argument_types, arguments)          \
-  void fn_name argument_types                                                     \
-  {                                                                               \
-      typedef void (*fn_type) argument_types;                                     \
-      static fn_type fn = (fn_type) juce_loadJackFunction (#fn_name);             \
-      if (fn != nullptr) (*fn) arguments;                                         \
-  }
-
-//==============================================================================
-JUCE_DECL_JACK_FUNCTION (jack_client_t*, jack_client_open, (const char* client_name, jack_options_t options, jack_status_t* status, ...), (client_name, options, status));
-JUCE_DECL_JACK_FUNCTION (int, jack_client_close, (jack_client_t *client), (client));
-JUCE_DECL_JACK_FUNCTION (int, jack_activate, (jack_client_t* client), (client));
-JUCE_DECL_JACK_FUNCTION (int, jack_deactivate, (jack_client_t* client), (client));
-JUCE_DECL_JACK_FUNCTION (jack_nframes_t, jack_get_buffer_size, (jack_client_t* client), (client));
-JUCE_DECL_JACK_FUNCTION (jack_nframes_t, jack_get_sample_rate, (jack_client_t* client), (client));
-JUCE_DECL_VOID_JACK_FUNCTION (jack_on_shutdown, (jack_client_t* client, void (*function)(void* arg), void* arg), (client, function, arg));
-JUCE_DECL_JACK_FUNCTION (void* , jack_port_get_buffer, (jack_port_t* port, jack_nframes_t nframes), (port, nframes));
-JUCE_DECL_JACK_FUNCTION (jack_nframes_t, jack_port_get_total_latency, (jack_client_t* client, jack_port_t* port), (client, port));
-JUCE_DECL_JACK_FUNCTION (jack_port_t* , jack_port_register, (jack_client_t* client, const char* port_name, const char* port_type, unsigned long flags, unsigned long buffer_size), (client, port_name, port_type, flags, buffer_size));
-JUCE_DECL_VOID_JACK_FUNCTION (jack_set_error_function, (void (*func)(const char*)), (func));
-JUCE_DECL_JACK_FUNCTION (int, jack_set_process_callback, (jack_client_t* client, JackProcessCallback process_callback, void* arg), (client, process_callback, arg));
-JUCE_DECL_JACK_FUNCTION (const char**, jack_get_ports, (jack_client_t* client, const char* port_name_pattern, const char* type_name_pattern, unsigned long flags), (client, port_name_pattern, type_name_pattern, flags));
-JUCE_DECL_JACK_FUNCTION (int, jack_connect, (jack_client_t* client, const char* source_port, const char* destination_port), (client, source_port, destination_port));
-JUCE_DECL_JACK_FUNCTION (const char*, jack_port_name, (const jack_port_t* port), (port));
-JUCE_DECL_JACK_FUNCTION (int, jack_set_port_connect_callback, (jack_client_t* client, JackPortConnectCallback connect_callback, void* arg), (client, connect_callback, arg));
-JUCE_DECL_JACK_FUNCTION (jack_port_t* , jack_port_by_id, (jack_client_t* client, jack_port_id_t port_id), (client, port_id));
-JUCE_DECL_JACK_FUNCTION (int, jack_port_connected, (const jack_port_t* port), (port));
-JUCE_DECL_JACK_FUNCTION (int, jack_port_connected_to, (const jack_port_t* port, const char* port_name), (port, port_name));
-
-#if JUCE_DEBUG
- #define JACK_LOGGING_ENABLED 1
-#endif
-
-#if JACK_LOGGING_ENABLED
-namespace
-{
-    void jack_Log (const String& s)
-    {
-        std::cerr << s << std::endl;
-    }
-
-    void dumpJackErrorMessage (const jack_status_t status)
-    {
-        if (status & JackServerFailed || status & JackServerError)  jack_Log ("Unable to connect to JACK server");
-        if (status & JackVersionError)      jack_Log ("Client's protocol version does not match");
-        if (status & JackInvalidOption)     jack_Log ("The operation contained an invalid or unsupported option");
-        if (status & JackNameNotUnique)     jack_Log ("The desired client name was not unique");
-        if (status & JackNoSuchClient)      jack_Log ("Requested client does not exist");
-        if (status & JackInitFailure)       jack_Log ("Unable to initialize client");
-    }
-}
-#else
- #define dumpJackErrorMessage(a) {}
- #define jack_Log(...) {}
-#endif
-
-
-//==============================================================================
-#ifndef JUCE_JACK_CLIENT_NAME
- #define JUCE_JACK_CLIENT_NAME "JUCEJack"
-#endif
-
-static const char** getJackPorts (jack_client_t* const client, const bool forInput)
-{
-    return juce::jack_get_ports (client, nullptr, nullptr,
-<<<<<<< HEAD
-                                 forInput ? JackPortIsInput : JackPortIsOutput);
-=======
-                                 forInput ? JackPortIsOutput : JackPortIsInput);
-                                    // (NB: This looks like it's the wrong way round, but it is correct!)
->>>>>>> 038d2c39
-}
-
-//==============================================================================
-class JackAudioIODevice   : public AudioIODevice
-{
-public:
-    JackAudioIODevice (const String& deviceName,
-                       const String& inId,
-                       const String& outId)
-        : AudioIODevice (deviceName, "JACK"),
-          inputId (inId),
-          outputId (outId),
-          isOpen_ (false),
-          callback (nullptr),
-          totalNumberOfInputChannels (0),
-          totalNumberOfOutputChannels (0)
-    {
-        jassert (deviceName.isNotEmpty());
-
-        jack_status_t status;
-        client = juce::jack_client_open (JUCE_JACK_CLIENT_NAME, JackNoStartServer, &status);
-
-        if (client == nullptr)
-        {
-            dumpJackErrorMessage (status);
-        }
-        else
-        {
-            juce::jack_set_error_function (errorCallback);
-
-            // open input ports
-            const StringArray inputChannels (getInputChannelNames());
-            for (int i = 0; i < inputChannels.size(); ++i)
-            {
-                String inputName;
-                inputName << "in_" << ++totalNumberOfInputChannels;
-
-                inputPorts.add (juce::jack_port_register (client, inputName.toUTF8(),
-                                                          JACK_DEFAULT_AUDIO_TYPE, JackPortIsInput, 0));
-            }
-
-            // open output ports
-            const StringArray outputChannels (getOutputChannelNames());
-            for (int i = 0; i < outputChannels.size (); ++i)
-            {
-                String outputName;
-                outputName << "out_" << ++totalNumberOfOutputChannels;
-
-                outputPorts.add (juce::jack_port_register (client, outputName.toUTF8(),
-                                                           JACK_DEFAULT_AUDIO_TYPE, JackPortIsOutput, 0));
-            }
-
-            inChans.calloc (totalNumberOfInputChannels + 2);
-            outChans.calloc (totalNumberOfOutputChannels + 2);
-        }
-    }
-
-    ~JackAudioIODevice()
-    {
-        close();
-        if (client != nullptr)
-        {
-            juce::jack_client_close (client);
-            client = nullptr;
-        }
-    }
-
-    StringArray getChannelNames (bool forInput) const
-    {
-        StringArray names;
-        if (const char** const ports = getJackPorts (client, forInput))
-        {
-            for (int j = 0; ports[j] != nullptr; ++j)
-            {
-                const String portName (ports [j]);
-
-                if (portName.upToFirstOccurrenceOf (":", false, false) == getName())
-                    names.add (portName.fromFirstOccurrenceOf (":", false, false));
-            }
-
-            free (ports);
-        }
-
-        return names;
-    }
-
-    StringArray getOutputChannelNames()         { return getChannelNames (false); }
-    StringArray getInputChannelNames()          { return getChannelNames (true); }
-    int getNumSampleRates()                     { return client != nullptr ? 1 : 0; }
-    double getSampleRate (int /*index*/)        { return client != nullptr ? juce::jack_get_sample_rate (client) : 0; }
-    int getNumBufferSizesAvailable()            { return client != nullptr ? 1 : 0; }
-    int getBufferSizeSamples (int /*index*/)    { return getDefaultBufferSize(); }
-    int getDefaultBufferSize()                  { return client != nullptr ? juce::jack_get_buffer_size (client) : 0; }
-
-    String open (const BigInteger& inputChannels, const BigInteger& outputChannels,
-                 double /* sampleRate */, int /* bufferSizeSamples */)
-    {
-        if (client == nullptr)
-        {
-            lastError = "No JACK client running";
-            return lastError;
-        }
-
-        lastError = String::empty;
-        close();
-
-        juce::jack_set_process_callback (client, processCallback, this);
-        juce::jack_on_shutdown (client, shutdownCallback, this);
-        juce::jack_activate (client);
-        isOpen_ = true;
-
-        if (! inputChannels.isZero())
-        {
-            if (const char** const ports = getJackPorts (client, true))
-            {
-                const int numInputChannels = inputChannels.getHighestBit() + 1;
-
-                for (int i = 0; i < numInputChannels; ++i)
-                {
-                    const String portName (ports[i]);
-
-                    if (inputChannels[i] && portName.upToFirstOccurrenceOf (":", false, false) == getName())
-                    {
-                        int error = juce::jack_connect (client, ports[i], juce::jack_port_name ((jack_port_t*) inputPorts[i]));
-                        if (error != 0)
-                            jack_Log ("Cannot connect input port " + String (i) + " (" + String (ports[i]) + "), error " + String (error));
-                    }
-                }
-
-                free (ports);
-            }
-        }
-
-        if (! outputChannels.isZero())
-        {
-            if (const char** const ports = getJackPorts (client, false))
-            {
-                const int numOutputChannels = outputChannels.getHighestBit() + 1;
-
-                for (int i = 0; i < numOutputChannels; ++i)
-                {
-                    const String portName (ports[i]);
-
-                    if (outputChannels[i] && portName.upToFirstOccurrenceOf (":", false, false) == getName())
-                    {
-                        int error = juce::jack_connect (client, juce::jack_port_name ((jack_port_t*) outputPorts[i]), ports[i]);
-                        if (error != 0)
-                            jack_Log ("Cannot connect output port " + String (i) + " (" + String (ports[i]) + "), error " + String (error));
-                    }
-                }
-
-                free (ports);
-            }
-        }
-
-        return lastError;
-    }
-
-    void close()
-    {
-        stop();
-
-        if (client != nullptr)
-        {
-            juce::jack_deactivate (client);
-            juce::jack_set_process_callback (client, processCallback, nullptr);
-            juce::jack_on_shutdown (client, shutdownCallback, nullptr);
-        }
-
-        isOpen_ = false;
-    }
-
-    void start (AudioIODeviceCallback* newCallback)
-    {
-        if (isOpen_ && newCallback != callback)
-        {
-            if (newCallback != nullptr)
-                newCallback->audioDeviceAboutToStart (this);
-
-            AudioIODeviceCallback* const oldCallback = callback;
-
-            {
-                const ScopedLock sl (callbackLock);
-                callback = newCallback;
-            }
-
-            if (oldCallback != nullptr)
-                oldCallback->audioDeviceStopped();
-        }
-    }
-
-    void stop()
-    {
-        start (nullptr);
-    }
-
-    bool isOpen()                           { return isOpen_; }
-    bool isPlaying()                        { return callback != nullptr; }
-    int getCurrentBufferSizeSamples()       { return getBufferSizeSamples (0); }
-    double getCurrentSampleRate()           { return getSampleRate (0); }
-    int getCurrentBitDepth()                { return 32; }
-    String getLastError()                   { return lastError; }
-
-    BigInteger getActiveOutputChannels() const
-    {
-        BigInteger outputBits;
-
-        for (int i = 0; i < outputPorts.size(); i++)
-            if (juce::jack_port_connected ((jack_port_t*) outputPorts [i]))
-                outputBits.setBit (i);
-
-        return outputBits;
-    }
-
-    BigInteger getActiveInputChannels() const
-    {
-        BigInteger inputBits;
-
-        for (int i = 0; i < inputPorts.size(); i++)
-            if (juce::jack_port_connected ((jack_port_t*) inputPorts [i]))
-                inputBits.setBit (i);
-
-        return inputBits;
-    }
-
-    int getOutputLatencyInSamples()
-    {
-        int latency = 0;
-
-        for (int i = 0; i < outputPorts.size(); i++)
-            latency = jmax (latency, (int) juce::jack_port_get_total_latency (client, (jack_port_t*) outputPorts [i]));
-
-        return latency;
-    }
-
-    int getInputLatencyInSamples()
-    {
-        int latency = 0;
-
-        for (int i = 0; i < inputPorts.size(); i++)
-            latency = jmax (latency, (int) juce::jack_port_get_total_latency (client, (jack_port_t*) inputPorts [i]));
-
-        return latency;
-    }
-
-    String inputId, outputId;
-
-private:
-    void process (const int numSamples)
-    {
-        int numActiveInChans = 0, numActiveOutChans = 0;
-
-        for (int i = 0; i < totalNumberOfInputChannels; ++i)
-        {
-            if (jack_default_audio_sample_t* in
-                    = (jack_default_audio_sample_t*) juce::jack_port_get_buffer ((jack_port_t*) inputPorts.getUnchecked(i), numSamples))
-                inChans [numActiveInChans++] = (float*) in;
-        }
-
-        for (int i = 0; i < totalNumberOfOutputChannels; ++i)
-        {
-            if (jack_default_audio_sample_t* out
-                    = (jack_default_audio_sample_t*) juce::jack_port_get_buffer ((jack_port_t*) outputPorts.getUnchecked(i), numSamples))
-                outChans [numActiveOutChans++] = (float*) out;
-        }
-
-        const ScopedLock sl (callbackLock);
-
-        if (callback != nullptr)
-        {
-            callback->audioDeviceIOCallback (const_cast <const float**> (inChans.getData()), numActiveInChans,
-                                             outChans, numActiveOutChans, numSamples);
-        }
-        else
-        {
-            for (int i = 0; i < numActiveOutChans; ++i)
-                zeromem (outChans[i], sizeof (float) * numSamples);
-        }
-    }
-
-    static int processCallback (jack_nframes_t nframes, void* callbackArgument)
-    {
-        if (callbackArgument != nullptr)
-            ((JackAudioIODevice*) callbackArgument)->process (nframes);
-
-        return 0;
-    }
-
-    static void threadInitCallback (void* /* callbackArgument */)
-    {
-        jack_Log ("JackAudioIODevice::initialise");
-    }
-
-    static void shutdownCallback (void* callbackArgument)
-    {
-        jack_Log ("JackAudioIODevice::shutdown");
-
-        if (JackAudioIODevice* device = (JackAudioIODevice*) callbackArgument)
-        {
-            device->client = nullptr;
-            device->close();
-        }
-    }
-
-    static void errorCallback (const char* msg)
-    {
-        jack_Log ("JackAudioIODevice::errorCallback " + String (msg));
-    }
-
-    bool isOpen_;
-    jack_client_t* client;
-    String lastError;
-    AudioIODeviceCallback* callback;
-    CriticalSection callbackLock;
-
-    HeapBlock <float*> inChans, outChans;
-    int totalNumberOfInputChannels;
-    int totalNumberOfOutputChannels;
-    Array<void*> inputPorts, outputPorts;
-};
-
-
-//==============================================================================
-class JackAudioIODeviceType  : public AudioIODeviceType
-{
-public:
-    JackAudioIODeviceType()
-        : AudioIODeviceType ("JACK"),
-          hasScanned (false)
-    {
-    }
-
-    void scanForDevices()
-    {
-        hasScanned = true;
-        inputNames.clear();
-        inputIds.clear();
-        outputNames.clear();
-        outputIds.clear();
-
-        if (juce_libjackHandle == nullptr)
-        {
-            juce_libjackHandle = dlopen ("libjack.so", RTLD_LAZY);
-
-            if (juce_libjackHandle == nullptr)
-                return;
-        }
-
-        jack_status_t status;
-
-        // open a dummy client
-        if (jack_client_t* const client = juce::jack_client_open ("JuceJackDummy", JackNoStartServer, &status))
-        {
-            // scan for output devices
-            if (const char** const ports = getJackPorts (client, false))
-            {
-                for (int j = 0; ports[j] != nullptr; ++j)
-                {
-                    String clientName (ports[j]);
-                    clientName = clientName.upToFirstOccurrenceOf (":", false, false);
-
-                    if (clientName != (JUCE_JACK_CLIENT_NAME) && ! inputNames.contains (clientName))
-                    {
-                        inputNames.add (clientName);
-                        inputIds.add (ports [j]);
-                    }
-                }
-
-                free (ports);
-            }
-
-            // scan for input devices
-            if (const char** const ports = getJackPorts (client, true))
-            {
-                for (int j = 0; ports[j] != nullptr; ++j)
-                {
-                    String clientName (ports[j]);
-                    clientName = clientName.upToFirstOccurrenceOf (":", false, false);
-
-                    if (clientName != (JUCE_JACK_CLIENT_NAME) && ! outputNames.contains (clientName))
-                    {
-                        outputNames.add (clientName);
-                        outputIds.add (ports [j]);
-                    }
-                }
-
-                free (ports);
-            }
-
-            juce::jack_client_close (client);
-        }
-        else
-        {
-            dumpJackErrorMessage (status);
-        }
-    }
-
-    StringArray getDeviceNames (bool wantInputNames) const
-    {
-        jassert (hasScanned); // need to call scanForDevices() before doing this
-        return wantInputNames ? inputNames : outputNames;
-    }
-
-    int getDefaultDeviceIndex (bool /* forInput */) const
-    {
-        jassert (hasScanned); // need to call scanForDevices() before doing this
-        return 0;
-    }
-
-    bool hasSeparateInputsAndOutputs() const    { return true; }
-
-    int getIndexOfDevice (AudioIODevice* device, bool asInput) const
-    {
-        jassert (hasScanned); // need to call scanForDevices() before doing this
-
-        if (JackAudioIODevice* d = dynamic_cast <JackAudioIODevice*> (device))
-            return asInput ? inputIds.indexOf (d->inputId)
-                           : outputIds.indexOf (d->outputId);
-
-        return -1;
-    }
-
-    AudioIODevice* createDevice (const String& outputDeviceName,
-                                 const String& inputDeviceName)
-    {
-        jassert (hasScanned); // need to call scanForDevices() before doing this
-
-        const int inputIndex = inputNames.indexOf (inputDeviceName);
-        const int outputIndex = outputNames.indexOf (outputDeviceName);
-
-        if (inputIndex >= 0 || outputIndex >= 0)
-            return new JackAudioIODevice (outputIndex >= 0 ? outputDeviceName
-                                                           : inputDeviceName,
-                                          inputIds [inputIndex],
-                                          outputIds [outputIndex]);
-
-        return nullptr;
-    }
-
-private:
-    StringArray inputNames, outputNames, inputIds, outputIds;
-    bool hasScanned;
-
-    JUCE_DECLARE_NON_COPYABLE_WITH_LEAK_DETECTOR (JackAudioIODeviceType);
-};
-
-//==============================================================================
-AudioIODeviceType* AudioIODeviceType::createAudioIODeviceType_JACK()
-{
-    return new JackAudioIODeviceType();
-}
+/*
+  ==============================================================================
+
+   This file is part of the JUCE library - "Jules' Utility Class Extensions"
+   Copyright 2004-11 by Raw Material Software Ltd.
+
+  ------------------------------------------------------------------------------
+
+   JUCE can be redistributed and/or modified under the terms of the GNU General
+   Public License (Version 2), as published by the Free Software Foundation.
+   A copy of the license is included in the JUCE distribution, or can be found
+   online at www.gnu.org/licenses.
+
+   JUCE is distributed in the hope that it will be useful, but WITHOUT ANY
+   WARRANTY; without even the implied warranty of MERCHANTABILITY or FITNESS FOR
+   A PARTICULAR PURPOSE.  See the GNU General Public License for more details.
+
+  ------------------------------------------------------------------------------
+
+   To release a closed-source product which uses JUCE, commercial licenses are
+   available: visit www.rawmaterialsoftware.com/juce for more information.
+
+  ==============================================================================
+*/
+
+//==============================================================================
+static void* juce_libjackHandle = nullptr;
+
+static void* juce_loadJackFunction (const char* const name)
+{
+    if (juce_libjackHandle == nullptr)
+        return nullptr;
+
+    return dlsym (juce_libjackHandle, name);
+}
+
+#define JUCE_DECL_JACK_FUNCTION(return_type, fn_name, argument_types, arguments)  \
+  return_type fn_name argument_types                                              \
+  {                                                                               \
+      typedef return_type (*fn_type) argument_types;                              \
+      static fn_type fn = (fn_type) juce_loadJackFunction (#fn_name);             \
+      return (fn != nullptr) ? ((*fn) arguments) : (return_type) 0;               \
+  }
+
+#define JUCE_DECL_VOID_JACK_FUNCTION(fn_name, argument_types, arguments)          \
+  void fn_name argument_types                                                     \
+  {                                                                               \
+      typedef void (*fn_type) argument_types;                                     \
+      static fn_type fn = (fn_type) juce_loadJackFunction (#fn_name);             \
+      if (fn != nullptr) (*fn) arguments;                                         \
+  }
+
+//==============================================================================
+JUCE_DECL_JACK_FUNCTION (jack_client_t*, jack_client_open, (const char* client_name, jack_options_t options, jack_status_t* status, ...), (client_name, options, status));
+JUCE_DECL_JACK_FUNCTION (int, jack_client_close, (jack_client_t *client), (client));
+JUCE_DECL_JACK_FUNCTION (int, jack_activate, (jack_client_t* client), (client));
+JUCE_DECL_JACK_FUNCTION (int, jack_deactivate, (jack_client_t* client), (client));
+JUCE_DECL_JACK_FUNCTION (jack_nframes_t, jack_get_buffer_size, (jack_client_t* client), (client));
+JUCE_DECL_JACK_FUNCTION (jack_nframes_t, jack_get_sample_rate, (jack_client_t* client), (client));
+JUCE_DECL_VOID_JACK_FUNCTION (jack_on_shutdown, (jack_client_t* client, void (*function)(void* arg), void* arg), (client, function, arg));
+JUCE_DECL_JACK_FUNCTION (void* , jack_port_get_buffer, (jack_port_t* port, jack_nframes_t nframes), (port, nframes));
+JUCE_DECL_JACK_FUNCTION (jack_nframes_t, jack_port_get_total_latency, (jack_client_t* client, jack_port_t* port), (client, port));
+JUCE_DECL_JACK_FUNCTION (jack_port_t* , jack_port_register, (jack_client_t* client, const char* port_name, const char* port_type, unsigned long flags, unsigned long buffer_size), (client, port_name, port_type, flags, buffer_size));
+JUCE_DECL_VOID_JACK_FUNCTION (jack_set_error_function, (void (*func)(const char*)), (func));
+JUCE_DECL_JACK_FUNCTION (int, jack_set_process_callback, (jack_client_t* client, JackProcessCallback process_callback, void* arg), (client, process_callback, arg));
+JUCE_DECL_JACK_FUNCTION (const char**, jack_get_ports, (jack_client_t* client, const char* port_name_pattern, const char* type_name_pattern, unsigned long flags), (client, port_name_pattern, type_name_pattern, flags));
+JUCE_DECL_JACK_FUNCTION (int, jack_connect, (jack_client_t* client, const char* source_port, const char* destination_port), (client, source_port, destination_port));
+JUCE_DECL_JACK_FUNCTION (const char*, jack_port_name, (const jack_port_t* port), (port));
+JUCE_DECL_JACK_FUNCTION (int, jack_set_port_connect_callback, (jack_client_t* client, JackPortConnectCallback connect_callback, void* arg), (client, connect_callback, arg));
+JUCE_DECL_JACK_FUNCTION (jack_port_t* , jack_port_by_id, (jack_client_t* client, jack_port_id_t port_id), (client, port_id));
+JUCE_DECL_JACK_FUNCTION (int, jack_port_connected, (const jack_port_t* port), (port));
+JUCE_DECL_JACK_FUNCTION (int, jack_port_connected_to, (const jack_port_t* port, const char* port_name), (port, port_name));
+
+#if JUCE_DEBUG
+ #define JACK_LOGGING_ENABLED 1
+#endif
+
+#if JACK_LOGGING_ENABLED
+namespace
+{
+    void jack_Log (const String& s)
+    {
+        std::cerr << s << std::endl;
+    }
+
+    void dumpJackErrorMessage (const jack_status_t status)
+    {
+        if (status & JackServerFailed || status & JackServerError)  jack_Log ("Unable to connect to JACK server");
+        if (status & JackVersionError)      jack_Log ("Client's protocol version does not match");
+        if (status & JackInvalidOption)     jack_Log ("The operation contained an invalid or unsupported option");
+        if (status & JackNameNotUnique)     jack_Log ("The desired client name was not unique");
+        if (status & JackNoSuchClient)      jack_Log ("Requested client does not exist");
+        if (status & JackInitFailure)       jack_Log ("Unable to initialize client");
+    }
+}
+#else
+ #define dumpJackErrorMessage(a) {}
+ #define jack_Log(...) {}
+#endif
+
+
+//==============================================================================
+#ifndef JUCE_JACK_CLIENT_NAME
+ #define JUCE_JACK_CLIENT_NAME "JUCEJack"
+#endif
+
+static const char** getJackPorts (jack_client_t* const client, const bool forInput)
+{
+    return juce::jack_get_ports (client, nullptr, nullptr,
+                                 forInput ? JackPortIsOutput : JackPortIsInput);
+                                    // (NB: This looks like it's the wrong way round, but it is correct!)
+}
+
+//==============================================================================
+class JackAudioIODevice   : public AudioIODevice
+{
+public:
+    JackAudioIODevice (const String& deviceName,
+                       const String& inId,
+                       const String& outId)
+        : AudioIODevice (deviceName, "JACK"),
+          inputId (inId),
+          outputId (outId),
+          isOpen_ (false),
+          callback (nullptr),
+          totalNumberOfInputChannels (0),
+          totalNumberOfOutputChannels (0)
+    {
+        jassert (deviceName.isNotEmpty());
+
+        jack_status_t status;
+        client = juce::jack_client_open (JUCE_JACK_CLIENT_NAME, JackNoStartServer, &status);
+
+        if (client == nullptr)
+        {
+            dumpJackErrorMessage (status);
+        }
+        else
+        {
+            juce::jack_set_error_function (errorCallback);
+
+            // open input ports
+            const StringArray inputChannels (getInputChannelNames());
+            for (int i = 0; i < inputChannels.size(); ++i)
+            {
+                String inputName;
+                inputName << "in_" << ++totalNumberOfInputChannels;
+
+                inputPorts.add (juce::jack_port_register (client, inputName.toUTF8(),
+                                                          JACK_DEFAULT_AUDIO_TYPE, JackPortIsInput, 0));
+            }
+
+            // open output ports
+            const StringArray outputChannels (getOutputChannelNames());
+            for (int i = 0; i < outputChannels.size (); ++i)
+            {
+                String outputName;
+                outputName << "out_" << ++totalNumberOfOutputChannels;
+
+                outputPorts.add (juce::jack_port_register (client, outputName.toUTF8(),
+                                                           JACK_DEFAULT_AUDIO_TYPE, JackPortIsOutput, 0));
+            }
+
+            inChans.calloc (totalNumberOfInputChannels + 2);
+            outChans.calloc (totalNumberOfOutputChannels + 2);
+        }
+    }
+
+    ~JackAudioIODevice()
+    {
+        close();
+        if (client != nullptr)
+        {
+            juce::jack_client_close (client);
+            client = nullptr;
+        }
+    }
+
+    StringArray getChannelNames (bool forInput) const
+    {
+        StringArray names;
+        if (const char** const ports = getJackPorts (client, forInput))
+        {
+            for (int j = 0; ports[j] != nullptr; ++j)
+            {
+                const String portName (ports [j]);
+
+                if (portName.upToFirstOccurrenceOf (":", false, false) == getName())
+                    names.add (portName.fromFirstOccurrenceOf (":", false, false));
+            }
+
+            free (ports);
+        }
+
+        return names;
+    }
+
+    StringArray getOutputChannelNames()         { return getChannelNames (false); }
+    StringArray getInputChannelNames()          { return getChannelNames (true); }
+    int getNumSampleRates()                     { return client != nullptr ? 1 : 0; }
+    double getSampleRate (int /*index*/)        { return client != nullptr ? juce::jack_get_sample_rate (client) : 0; }
+    int getNumBufferSizesAvailable()            { return client != nullptr ? 1 : 0; }
+    int getBufferSizeSamples (int /*index*/)    { return getDefaultBufferSize(); }
+    int getDefaultBufferSize()                  { return client != nullptr ? juce::jack_get_buffer_size (client) : 0; }
+
+    String open (const BigInteger& inputChannels, const BigInteger& outputChannels,
+                 double /* sampleRate */, int /* bufferSizeSamples */)
+    {
+        if (client == nullptr)
+        {
+            lastError = "No JACK client running";
+            return lastError;
+        }
+
+        lastError = String::empty;
+        close();
+
+        juce::jack_set_process_callback (client, processCallback, this);
+        juce::jack_on_shutdown (client, shutdownCallback, this);
+        juce::jack_activate (client);
+        isOpen_ = true;
+
+        if (! inputChannels.isZero())
+        {
+            if (const char** const ports = getJackPorts (client, true))
+            {
+                const int numInputChannels = inputChannels.getHighestBit() + 1;
+
+                for (int i = 0; i < numInputChannels; ++i)
+                {
+                    const String portName (ports[i]);
+
+                    if (inputChannels[i] && portName.upToFirstOccurrenceOf (":", false, false) == getName())
+                    {
+                        int error = juce::jack_connect (client, ports[i], juce::jack_port_name ((jack_port_t*) inputPorts[i]));
+                        if (error != 0)
+                            jack_Log ("Cannot connect input port " + String (i) + " (" + String (ports[i]) + "), error " + String (error));
+                    }
+                }
+
+                free (ports);
+            }
+        }
+
+        if (! outputChannels.isZero())
+        {
+            if (const char** const ports = getJackPorts (client, false))
+            {
+                const int numOutputChannels = outputChannels.getHighestBit() + 1;
+
+                for (int i = 0; i < numOutputChannels; ++i)
+                {
+                    const String portName (ports[i]);
+
+                    if (outputChannels[i] && portName.upToFirstOccurrenceOf (":", false, false) == getName())
+                    {
+                        int error = juce::jack_connect (client, juce::jack_port_name ((jack_port_t*) outputPorts[i]), ports[i]);
+                        if (error != 0)
+                            jack_Log ("Cannot connect output port " + String (i) + " (" + String (ports[i]) + "), error " + String (error));
+                    }
+                }
+
+                free (ports);
+            }
+        }
+
+        return lastError;
+    }
+
+    void close()
+    {
+        stop();
+
+        if (client != nullptr)
+        {
+            juce::jack_deactivate (client);
+            juce::jack_set_process_callback (client, processCallback, nullptr);
+            juce::jack_on_shutdown (client, shutdownCallback, nullptr);
+        }
+
+        isOpen_ = false;
+    }
+
+    void start (AudioIODeviceCallback* newCallback)
+    {
+        if (isOpen_ && newCallback != callback)
+        {
+            if (newCallback != nullptr)
+                newCallback->audioDeviceAboutToStart (this);
+
+            AudioIODeviceCallback* const oldCallback = callback;
+
+            {
+                const ScopedLock sl (callbackLock);
+                callback = newCallback;
+            }
+
+            if (oldCallback != nullptr)
+                oldCallback->audioDeviceStopped();
+        }
+    }
+
+    void stop()
+    {
+        start (nullptr);
+    }
+
+    bool isOpen()                           { return isOpen_; }
+    bool isPlaying()                        { return callback != nullptr; }
+    int getCurrentBufferSizeSamples()       { return getBufferSizeSamples (0); }
+    double getCurrentSampleRate()           { return getSampleRate (0); }
+    int getCurrentBitDepth()                { return 32; }
+    String getLastError()                   { return lastError; }
+
+    BigInteger getActiveOutputChannels() const
+    {
+        BigInteger outputBits;
+
+        for (int i = 0; i < outputPorts.size(); i++)
+            if (juce::jack_port_connected ((jack_port_t*) outputPorts [i]))
+                outputBits.setBit (i);
+
+        return outputBits;
+    }
+
+    BigInteger getActiveInputChannels() const
+    {
+        BigInteger inputBits;
+
+        for (int i = 0; i < inputPorts.size(); i++)
+            if (juce::jack_port_connected ((jack_port_t*) inputPorts [i]))
+                inputBits.setBit (i);
+
+        return inputBits;
+    }
+
+    int getOutputLatencyInSamples()
+    {
+        int latency = 0;
+
+        for (int i = 0; i < outputPorts.size(); i++)
+            latency = jmax (latency, (int) juce::jack_port_get_total_latency (client, (jack_port_t*) outputPorts [i]));
+
+        return latency;
+    }
+
+    int getInputLatencyInSamples()
+    {
+        int latency = 0;
+
+        for (int i = 0; i < inputPorts.size(); i++)
+            latency = jmax (latency, (int) juce::jack_port_get_total_latency (client, (jack_port_t*) inputPorts [i]));
+
+        return latency;
+    }
+
+    String inputId, outputId;
+
+private:
+    void process (const int numSamples)
+    {
+        int numActiveInChans = 0, numActiveOutChans = 0;
+
+        for (int i = 0; i < totalNumberOfInputChannels; ++i)
+        {
+            if (jack_default_audio_sample_t* in
+                    = (jack_default_audio_sample_t*) juce::jack_port_get_buffer ((jack_port_t*) inputPorts.getUnchecked(i), numSamples))
+                inChans [numActiveInChans++] = (float*) in;
+        }
+
+        for (int i = 0; i < totalNumberOfOutputChannels; ++i)
+        {
+            if (jack_default_audio_sample_t* out
+                    = (jack_default_audio_sample_t*) juce::jack_port_get_buffer ((jack_port_t*) outputPorts.getUnchecked(i), numSamples))
+                outChans [numActiveOutChans++] = (float*) out;
+        }
+
+        const ScopedLock sl (callbackLock);
+
+        if (callback != nullptr)
+        {
+            callback->audioDeviceIOCallback (const_cast <const float**> (inChans.getData()), numActiveInChans,
+                                             outChans, numActiveOutChans, numSamples);
+        }
+        else
+        {
+            for (int i = 0; i < numActiveOutChans; ++i)
+                zeromem (outChans[i], sizeof (float) * numSamples);
+        }
+    }
+
+    static int processCallback (jack_nframes_t nframes, void* callbackArgument)
+    {
+        if (callbackArgument != nullptr)
+            ((JackAudioIODevice*) callbackArgument)->process (nframes);
+
+        return 0;
+    }
+
+    static void threadInitCallback (void* /* callbackArgument */)
+    {
+        jack_Log ("JackAudioIODevice::initialise");
+    }
+
+    static void shutdownCallback (void* callbackArgument)
+    {
+        jack_Log ("JackAudioIODevice::shutdown");
+
+        if (JackAudioIODevice* device = (JackAudioIODevice*) callbackArgument)
+        {
+            device->client = nullptr;
+            device->close();
+        }
+    }
+
+    static void errorCallback (const char* msg)
+    {
+        jack_Log ("JackAudioIODevice::errorCallback " + String (msg));
+    }
+
+    bool isOpen_;
+    jack_client_t* client;
+    String lastError;
+    AudioIODeviceCallback* callback;
+    CriticalSection callbackLock;
+
+    HeapBlock <float*> inChans, outChans;
+    int totalNumberOfInputChannels;
+    int totalNumberOfOutputChannels;
+    Array<void*> inputPorts, outputPorts;
+};
+
+
+//==============================================================================
+class JackAudioIODeviceType  : public AudioIODeviceType
+{
+public:
+    JackAudioIODeviceType()
+        : AudioIODeviceType ("JACK"),
+          hasScanned (false)
+    {
+    }
+
+    void scanForDevices()
+    {
+        hasScanned = true;
+        inputNames.clear();
+        inputIds.clear();
+        outputNames.clear();
+        outputIds.clear();
+
+        if (juce_libjackHandle == nullptr)
+        {
+            juce_libjackHandle = dlopen ("libjack.so", RTLD_LAZY);
+
+            if (juce_libjackHandle == nullptr)
+                return;
+        }
+
+        jack_status_t status;
+
+        // open a dummy client
+        if (jack_client_t* const client = juce::jack_client_open ("JuceJackDummy", JackNoStartServer, &status))
+        {
+            // scan for output devices
+            if (const char** const ports = getJackPorts (client, false))
+            {
+                for (int j = 0; ports[j] != nullptr; ++j)
+                {
+                    String clientName (ports[j]);
+                    clientName = clientName.upToFirstOccurrenceOf (":", false, false);
+
+                    if (clientName != (JUCE_JACK_CLIENT_NAME) && ! inputNames.contains (clientName))
+                    {
+                        inputNames.add (clientName);
+                        inputIds.add (ports [j]);
+                    }
+                }
+
+                free (ports);
+            }
+
+            // scan for input devices
+            if (const char** const ports = getJackPorts (client, true))
+            {
+                for (int j = 0; ports[j] != nullptr; ++j)
+                {
+                    String clientName (ports[j]);
+                    clientName = clientName.upToFirstOccurrenceOf (":", false, false);
+
+                    if (clientName != (JUCE_JACK_CLIENT_NAME) && ! outputNames.contains (clientName))
+                    {
+                        outputNames.add (clientName);
+                        outputIds.add (ports [j]);
+                    }
+                }
+
+                free (ports);
+            }
+
+            juce::jack_client_close (client);
+        }
+        else
+        {
+            dumpJackErrorMessage (status);
+        }
+    }
+
+    StringArray getDeviceNames (bool wantInputNames) const
+    {
+        jassert (hasScanned); // need to call scanForDevices() before doing this
+        return wantInputNames ? inputNames : outputNames;
+    }
+
+    int getDefaultDeviceIndex (bool /* forInput */) const
+    {
+        jassert (hasScanned); // need to call scanForDevices() before doing this
+        return 0;
+    }
+
+    bool hasSeparateInputsAndOutputs() const    { return true; }
+
+    int getIndexOfDevice (AudioIODevice* device, bool asInput) const
+    {
+        jassert (hasScanned); // need to call scanForDevices() before doing this
+
+        if (JackAudioIODevice* d = dynamic_cast <JackAudioIODevice*> (device))
+            return asInput ? inputIds.indexOf (d->inputId)
+                           : outputIds.indexOf (d->outputId);
+
+        return -1;
+    }
+
+    AudioIODevice* createDevice (const String& outputDeviceName,
+                                 const String& inputDeviceName)
+    {
+        jassert (hasScanned); // need to call scanForDevices() before doing this
+
+        const int inputIndex = inputNames.indexOf (inputDeviceName);
+        const int outputIndex = outputNames.indexOf (outputDeviceName);
+
+        if (inputIndex >= 0 || outputIndex >= 0)
+            return new JackAudioIODevice (outputIndex >= 0 ? outputDeviceName
+                                                           : inputDeviceName,
+                                          inputIds [inputIndex],
+                                          outputIds [outputIndex]);
+
+        return nullptr;
+    }
+
+private:
+    StringArray inputNames, outputNames, inputIds, outputIds;
+    bool hasScanned;
+
+    JUCE_DECLARE_NON_COPYABLE_WITH_LEAK_DETECTOR (JackAudioIODeviceType);
+};
+
+//==============================================================================
+AudioIODeviceType* AudioIODeviceType::createAudioIODeviceType_JACK()
+{
+    return new JackAudioIODeviceType();
+}