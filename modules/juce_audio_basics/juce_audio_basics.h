/*
  ==============================================================================

   This file is part of the JUCE library.
   Copyright (c) 2020 - Raw Material Software Limited

   JUCE is an open source library subject to commercial or open-source
   licensing.

   The code included in this file is provided under the terms of the ISC license
   http://www.isc.org/downloads/software-support-policy/isc-license. Permission
   To use, copy, modify, and/or distribute this software for any purpose with or
   without fee is hereby granted provided that the above copyright notice and
   this permission notice appear in all copies.

   JUCE IS PROVIDED "AS IS" WITHOUT ANY WARRANTY, AND ALL WARRANTIES, WHETHER
   EXPRESSED OR IMPLIED, INCLUDING MERCHANTABILITY AND FITNESS FOR PURPOSE, ARE
   DISCLAIMED.

  ==============================================================================
*/


/*******************************************************************************
 The block below describes the properties of this module, and is read by
 the Projucer to automatically generate project code that uses it.
 For details about the syntax and how to create or use a module, see the
 JUCE Module Format.md file.


 BEGIN_JUCE_MODULE_DECLARATION

  ID:                 juce_audio_basics
  vendor:             juce
<<<<<<< HEAD
  version:            6.1.3
=======
  version:            6.1.4
>>>>>>> 185af339
  name:               JUCE audio and MIDI data classes
  description:        Classes for audio buffer manipulation, midi message handling, synthesis, etc.
  website:            http://www.juce.com/juce
  license:            ISC
  minimumCppStandard: 14

  dependencies:       juce_core
  OSXFrameworks:      Accelerate
  iOSFrameworks:      Accelerate

 END_JUCE_MODULE_DECLARATION

*******************************************************************************/


#pragma once
#define JUCE_AUDIO_BASICS_H_INCLUDED

#include <juce_core/juce_core.h>

//==============================================================================
#undef Complex  // apparently some C libraries actually define these symbols (!)
#undef Factor

//==============================================================================
#if JUCE_MINGW && ! defined (__SSE2__)
 #define JUCE_USE_SSE_INTRINSICS 0
#endif

#ifndef JUCE_USE_SSE_INTRINSICS
 #define JUCE_USE_SSE_INTRINSICS 1
#endif

#if ! JUCE_INTEL
 #undef JUCE_USE_SSE_INTRINSICS
#endif

#if __ARM_NEON__ && ! (JUCE_USE_VDSP_FRAMEWORK || defined (JUCE_USE_ARM_NEON))
 #define JUCE_USE_ARM_NEON 1
#endif

#if TARGET_IPHONE_SIMULATOR
 #ifdef JUCE_USE_ARM_NEON
  #undef JUCE_USE_ARM_NEON
 #endif
 #define JUCE_USE_ARM_NEON 0
#endif

//==============================================================================
#include "buffers/juce_AudioDataConverters.h"
#include "buffers/juce_FloatVectorOperations.h"
#include "buffers/juce_AudioSampleBuffer.h"
#include "buffers/juce_AudioChannelSet.h"
#include "buffers/juce_AudioProcessLoadMeasurer.h"
#include "utilities/juce_Decibels.h"
#include "utilities/juce_IIRFilter.h"
#include "utilities/juce_GenericInterpolator.h"
#include "utilities/juce_Interpolators.h"
#include "utilities/juce_SmoothedValue.h"
#include "utilities/juce_Reverb.h"
#include "utilities/juce_ADSR.h"
#include "midi/juce_MidiMessage.h"
#include "midi/juce_MidiBuffer.h"
#include "midi/juce_MidiMessageSequence.h"
#include "midi/juce_MidiFile.h"
#include "midi/juce_MidiKeyboardState.h"
#include "midi/juce_MidiRPN.h"
#include "mpe/juce_MPEValue.h"
#include "mpe/juce_MPENote.h"
#include "mpe/juce_MPEZoneLayout.h"
#include "mpe/juce_MPEInstrument.h"
#include "mpe/juce_MPEMessages.h"
#include "mpe/juce_MPESynthesiserBase.h"
#include "mpe/juce_MPESynthesiserVoice.h"
#include "mpe/juce_MPESynthesiser.h"
#include "mpe/juce_MPEUtils.h"
#include "sources/juce_AudioSource.h"
#include "sources/juce_PositionableAudioSource.h"
#include "sources/juce_BufferingAudioSource.h"
#include "sources/juce_ChannelRemappingAudioSource.h"
#include "sources/juce_IIRFilterAudioSource.h"
#include "sources/juce_MemoryAudioSource.h"
#include "sources/juce_MixerAudioSource.h"
#include "sources/juce_ResamplingAudioSource.h"
#include "sources/juce_ReverbAudioSource.h"
#include "sources/juce_ToneGeneratorAudioSource.h"
#include "synthesisers/juce_Synthesiser.h"
#include "audio_play_head/juce_AudioPlayHead.h"
<|MERGE_RESOLUTION|>--- conflicted
+++ resolved
@@ -1,127 +1,123 @@
-/*
-  ==============================================================================
-
-   This file is part of the JUCE library.
-   Copyright (c) 2020 - Raw Material Software Limited
-
-   JUCE is an open source library subject to commercial or open-source
-   licensing.
-
-   The code included in this file is provided under the terms of the ISC license
-   http://www.isc.org/downloads/software-support-policy/isc-license. Permission
-   To use, copy, modify, and/or distribute this software for any purpose with or
-   without fee is hereby granted provided that the above copyright notice and
-   this permission notice appear in all copies.
-
-   JUCE IS PROVIDED "AS IS" WITHOUT ANY WARRANTY, AND ALL WARRANTIES, WHETHER
-   EXPRESSED OR IMPLIED, INCLUDING MERCHANTABILITY AND FITNESS FOR PURPOSE, ARE
-   DISCLAIMED.
-
-  ==============================================================================
-*/
-
-
-/*******************************************************************************
- The block below describes the properties of this module, and is read by
- the Projucer to automatically generate project code that uses it.
- For details about the syntax and how to create or use a module, see the
- JUCE Module Format.md file.
-
-
- BEGIN_JUCE_MODULE_DECLARATION
-
-  ID:                 juce_audio_basics
-  vendor:             juce
-<<<<<<< HEAD
-  version:            6.1.3
-=======
-  version:            6.1.4
->>>>>>> 185af339
-  name:               JUCE audio and MIDI data classes
-  description:        Classes for audio buffer manipulation, midi message handling, synthesis, etc.
-  website:            http://www.juce.com/juce
-  license:            ISC
-  minimumCppStandard: 14
-
-  dependencies:       juce_core
-  OSXFrameworks:      Accelerate
-  iOSFrameworks:      Accelerate
-
- END_JUCE_MODULE_DECLARATION
-
-*******************************************************************************/
-
-
-#pragma once
-#define JUCE_AUDIO_BASICS_H_INCLUDED
-
-#include <juce_core/juce_core.h>
-
-//==============================================================================
-#undef Complex  // apparently some C libraries actually define these symbols (!)
-#undef Factor
-
-//==============================================================================
-#if JUCE_MINGW && ! defined (__SSE2__)
- #define JUCE_USE_SSE_INTRINSICS 0
-#endif
-
-#ifndef JUCE_USE_SSE_INTRINSICS
- #define JUCE_USE_SSE_INTRINSICS 1
-#endif
-
-#if ! JUCE_INTEL
- #undef JUCE_USE_SSE_INTRINSICS
-#endif
-
-#if __ARM_NEON__ && ! (JUCE_USE_VDSP_FRAMEWORK || defined (JUCE_USE_ARM_NEON))
- #define JUCE_USE_ARM_NEON 1
-#endif
-
-#if TARGET_IPHONE_SIMULATOR
- #ifdef JUCE_USE_ARM_NEON
-  #undef JUCE_USE_ARM_NEON
- #endif
- #define JUCE_USE_ARM_NEON 0
-#endif
-
-//==============================================================================
-#include "buffers/juce_AudioDataConverters.h"
-#include "buffers/juce_FloatVectorOperations.h"
-#include "buffers/juce_AudioSampleBuffer.h"
-#include "buffers/juce_AudioChannelSet.h"
-#include "buffers/juce_AudioProcessLoadMeasurer.h"
-#include "utilities/juce_Decibels.h"
-#include "utilities/juce_IIRFilter.h"
-#include "utilities/juce_GenericInterpolator.h"
-#include "utilities/juce_Interpolators.h"
-#include "utilities/juce_SmoothedValue.h"
-#include "utilities/juce_Reverb.h"
-#include "utilities/juce_ADSR.h"
-#include "midi/juce_MidiMessage.h"
-#include "midi/juce_MidiBuffer.h"
-#include "midi/juce_MidiMessageSequence.h"
-#include "midi/juce_MidiFile.h"
-#include "midi/juce_MidiKeyboardState.h"
-#include "midi/juce_MidiRPN.h"
-#include "mpe/juce_MPEValue.h"
-#include "mpe/juce_MPENote.h"
-#include "mpe/juce_MPEZoneLayout.h"
-#include "mpe/juce_MPEInstrument.h"
-#include "mpe/juce_MPEMessages.h"
-#include "mpe/juce_MPESynthesiserBase.h"
-#include "mpe/juce_MPESynthesiserVoice.h"
-#include "mpe/juce_MPESynthesiser.h"
-#include "mpe/juce_MPEUtils.h"
-#include "sources/juce_AudioSource.h"
-#include "sources/juce_PositionableAudioSource.h"
-#include "sources/juce_BufferingAudioSource.h"
-#include "sources/juce_ChannelRemappingAudioSource.h"
-#include "sources/juce_IIRFilterAudioSource.h"
-#include "sources/juce_MemoryAudioSource.h"
-#include "sources/juce_MixerAudioSource.h"
-#include "sources/juce_ResamplingAudioSource.h"
-#include "sources/juce_ReverbAudioSource.h"
-#include "sources/juce_ToneGeneratorAudioSource.h"
-#include "synthesisers/juce_Synthesiser.h"
-#include "audio_play_head/juce_AudioPlayHead.h"
+/*
+  ==============================================================================
+
+   This file is part of the JUCE library.
+   Copyright (c) 2020 - Raw Material Software Limited
+
+   JUCE is an open source library subject to commercial or open-source
+   licensing.
+
+   The code included in this file is provided under the terms of the ISC license
+   http://www.isc.org/downloads/software-support-policy/isc-license. Permission
+   To use, copy, modify, and/or distribute this software for any purpose with or
+   without fee is hereby granted provided that the above copyright notice and
+   this permission notice appear in all copies.
+
+   JUCE IS PROVIDED "AS IS" WITHOUT ANY WARRANTY, AND ALL WARRANTIES, WHETHER
+   EXPRESSED OR IMPLIED, INCLUDING MERCHANTABILITY AND FITNESS FOR PURPOSE, ARE
+   DISCLAIMED.
+
+  ==============================================================================
+*/
+
+
+/*******************************************************************************
+ The block below describes the properties of this module, and is read by
+ the Projucer to automatically generate project code that uses it.
+ For details about the syntax and how to create or use a module, see the
+ JUCE Module Format.md file.
+
+
+ BEGIN_JUCE_MODULE_DECLARATION
+
+  ID:                 juce_audio_basics
+  vendor:             juce
+  version:            6.1.4
+  name:               JUCE audio and MIDI data classes
+  description:        Classes for audio buffer manipulation, midi message handling, synthesis, etc.
+  website:            http://www.juce.com/juce
+  license:            ISC
+  minimumCppStandard: 14
+
+  dependencies:       juce_core
+  OSXFrameworks:      Accelerate
+  iOSFrameworks:      Accelerate
+
+ END_JUCE_MODULE_DECLARATION
+
+*******************************************************************************/
+
+
+#pragma once
+#define JUCE_AUDIO_BASICS_H_INCLUDED
+
+#include <juce_core/juce_core.h>
+
+//==============================================================================
+#undef Complex  // apparently some C libraries actually define these symbols (!)
+#undef Factor
+
+//==============================================================================
+#if JUCE_MINGW && ! defined (__SSE2__)
+ #define JUCE_USE_SSE_INTRINSICS 0
+#endif
+
+#ifndef JUCE_USE_SSE_INTRINSICS
+ #define JUCE_USE_SSE_INTRINSICS 1
+#endif
+
+#if ! JUCE_INTEL
+ #undef JUCE_USE_SSE_INTRINSICS
+#endif
+
+#if __ARM_NEON__ && ! (JUCE_USE_VDSP_FRAMEWORK || defined (JUCE_USE_ARM_NEON))
+ #define JUCE_USE_ARM_NEON 1
+#endif
+
+#if TARGET_IPHONE_SIMULATOR
+ #ifdef JUCE_USE_ARM_NEON
+  #undef JUCE_USE_ARM_NEON
+ #endif
+ #define JUCE_USE_ARM_NEON 0
+#endif
+
+//==============================================================================
+#include "buffers/juce_AudioDataConverters.h"
+#include "buffers/juce_FloatVectorOperations.h"
+#include "buffers/juce_AudioSampleBuffer.h"
+#include "buffers/juce_AudioChannelSet.h"
+#include "buffers/juce_AudioProcessLoadMeasurer.h"
+#include "utilities/juce_Decibels.h"
+#include "utilities/juce_IIRFilter.h"
+#include "utilities/juce_GenericInterpolator.h"
+#include "utilities/juce_Interpolators.h"
+#include "utilities/juce_SmoothedValue.h"
+#include "utilities/juce_Reverb.h"
+#include "utilities/juce_ADSR.h"
+#include "midi/juce_MidiMessage.h"
+#include "midi/juce_MidiBuffer.h"
+#include "midi/juce_MidiMessageSequence.h"
+#include "midi/juce_MidiFile.h"
+#include "midi/juce_MidiKeyboardState.h"
+#include "midi/juce_MidiRPN.h"
+#include "mpe/juce_MPEValue.h"
+#include "mpe/juce_MPENote.h"
+#include "mpe/juce_MPEZoneLayout.h"
+#include "mpe/juce_MPEInstrument.h"
+#include "mpe/juce_MPEMessages.h"
+#include "mpe/juce_MPESynthesiserBase.h"
+#include "mpe/juce_MPESynthesiserVoice.h"
+#include "mpe/juce_MPESynthesiser.h"
+#include "mpe/juce_MPEUtils.h"
+#include "sources/juce_AudioSource.h"
+#include "sources/juce_PositionableAudioSource.h"
+#include "sources/juce_BufferingAudioSource.h"
+#include "sources/juce_ChannelRemappingAudioSource.h"
+#include "sources/juce_IIRFilterAudioSource.h"
+#include "sources/juce_MemoryAudioSource.h"
+#include "sources/juce_MixerAudioSource.h"
+#include "sources/juce_ResamplingAudioSource.h"
+#include "sources/juce_ReverbAudioSource.h"
+#include "sources/juce_ToneGeneratorAudioSource.h"
+#include "synthesisers/juce_Synthesiser.h"
+#include "audio_play_head/juce_AudioPlayHead.h"