/*
  ==============================================================================

   This file is part of the JUCE library.
   Copyright (c) 2017 - ROLI Ltd.

   JUCE is an open source library subject to commercial or open-source
   licensing.

   The code included in this file is provided under the terms of the ISC license
   http://www.isc.org/downloads/software-support-policy/isc-license. Permission
   To use, copy, modify, and/or distribute this software for any purpose with or
   without fee is hereby granted provided that the above copyright notice and
   this permission notice appear in all copies.

   JUCE IS PROVIDED "AS IS" WITHOUT ANY WARRANTY, AND ALL WARRANTIES, WHETHER
   EXPRESSED OR IMPLIED, INCLUDING MERCHANTABILITY AND FITNESS FOR PURPOSE, ARE
   DISCLAIMED.

  ==============================================================================
*/

namespace juce
{

#if JUCE_INTEL
 #define JUCE_SNAP_TO_ZERO(n)    if (! (n < -1.0e-8f || n > 1.0e-8f)) n = 0;
#else
 #define JUCE_SNAP_TO_ZERO(n)    ignoreUnused (n)
#endif

//==============================================================================
/**
    A collection of simple vector operations on arrays of floats, accelerated with
    SIMD instructions where possible.
*/
class JUCE_API  FloatVectorOperations
{
public:
    //==============================================================================
    /** Clears a vector of floats. */
    static void JUCE_CALLTYPE clear (float* dest, int numValues) noexcept;

    /** Clears a vector of doubles. */
    static void JUCE_CALLTYPE clear (double* dest, int numValues) noexcept;

    /** Copies a repeated value into a vector of floats. */
    static void JUCE_CALLTYPE fill (float* dest, float valueToFill, int numValues) noexcept;

    /** Copies a repeated value into a vector of doubles. */
    static void JUCE_CALLTYPE fill (double* dest, double valueToFill, int numValues) noexcept;

    /** Copies a vector of floats. */
    static void JUCE_CALLTYPE copy (float* dest, const float* src, int numValues) noexcept;

    /** Copies a vector of doubles. */
    static void JUCE_CALLTYPE copy (double* dest, const double* src, int numValues) noexcept;

    /** Copies a vector of floats, multiplying each value by a given multiplier */
    static void JUCE_CALLTYPE copyWithMultiply (float* dest, const float* src, float multiplier, int numValues) noexcept;

    /** Copies a vector of doubles, multiplying each value by a given multiplier */
    static void JUCE_CALLTYPE copyWithMultiply (double* dest, const double* src, double multiplier, int numValues) noexcept;

    /** Adds a fixed value to the destination values. */
    static void JUCE_CALLTYPE add (float* dest, float amountToAdd, int numValues) noexcept;

    /** Adds a fixed value to the destination values. */
    static void JUCE_CALLTYPE add (double* dest, double amountToAdd, int numValues) noexcept;

    /** Adds a fixed value to each source value and stores it in the destination array. */
    static void JUCE_CALLTYPE add (float* dest, const float* src, float amount, int numValues) noexcept;

    /** Adds a fixed value to each source value and stores it in the destination array. */
    static void JUCE_CALLTYPE add (double* dest, const double* src, double amount, int numValues) noexcept;

    /** Adds the source values to the destination values. */
    static void JUCE_CALLTYPE add (float* dest, const float* src, int numValues) noexcept;

    /** Adds the source values to the destination values. */
    static void JUCE_CALLTYPE add (double* dest, const double* src, int numValues) noexcept;

    /** Adds each source1 value to the corresponding source2 value and stores the result in the destination array. */
    static void JUCE_CALLTYPE add (float* dest, const float* src1, const float* src2, int num) noexcept;

    /** Adds each source1 value to the corresponding source2 value and stores the result in the destination array. */
    static void JUCE_CALLTYPE add (double* dest, const double* src1, const double* src2, int num) noexcept;

    /** Subtracts the source values from the destination values. */
    static void JUCE_CALLTYPE subtract (float* dest, const float* src, int numValues) noexcept;

    /** Subtracts the source values from the destination values. */
    static void JUCE_CALLTYPE subtract (double* dest, const double* src, int numValues) noexcept;

    /** Subtracts each source2 value from the corresponding source1 value and stores the result in the destination array. */
    static void JUCE_CALLTYPE subtract (float* dest, const float* src1, const float* src2, int num) noexcept;

    /** Subtracts each source2 value from the corresponding source1 value and stores the result in the destination array. */
    static void JUCE_CALLTYPE subtract (double* dest, const double* src1, const double* src2, int num) noexcept;

    /** Multiplies each source value by the given multiplier, then adds it to the destination value. */
    static void JUCE_CALLTYPE addWithMultiply (float* dest, const float* src, float multiplier, int numValues) noexcept;

    /** Multiplies each source value by the given multiplier, then adds it to the destination value. */
    static void JUCE_CALLTYPE addWithMultiply (double* dest, const double* src, double multiplier, int numValues) noexcept;

    /** Multiplies each source1 value by the corresponding source2 value, then adds it to the destination value. */
    static void JUCE_CALLTYPE addWithMultiply (float* dest, const float* src1, const float* src2, int num) noexcept;

    /** Multiplies each source1 value by the corresponding source2 value, then adds it to the destination value. */
    static void JUCE_CALLTYPE addWithMultiply (double* dest, const double* src1, const double* src2, int num) noexcept;

    /** Multiplies each source value by the given multiplier, then subtracts it to the destination value. */
    static void JUCE_CALLTYPE subtractWithMultiply (float* dest, const float* src, float multiplier, int numValues) noexcept;

    /** Multiplies each source value by the given multiplier, then subtracts it to the destination value. */
    static void JUCE_CALLTYPE subtractWithMultiply (double* dest, const double* src, double multiplier, int numValues) noexcept;

    /** Multiplies each source1 value by the corresponding source2 value, then subtracts it to the destination value. */
    static void JUCE_CALLTYPE subtractWithMultiply (float* dest, const float* src1, const float* src2, int num) noexcept;

    /** Multiplies each source1 value by the corresponding source2 value, then subtracts it to the destination value. */
    static void JUCE_CALLTYPE subtractWithMultiply (double* dest, const double* src1, const double* src2, int num) noexcept;

    /** Multiplies the destination values by the source values. */
    static void JUCE_CALLTYPE multiply (float* dest, const float* src, int numValues) noexcept;

    /** Multiplies the destination values by the source values. */
    static void JUCE_CALLTYPE multiply (double* dest, const double* src, int numValues) noexcept;

    /** Multiplies each source1 value by the correspinding source2 value, then stores it in the destination array. */
    static void JUCE_CALLTYPE multiply (float* dest, const float* src1, const float* src2, int numValues) noexcept;

    /** Multiplies each source1 value by the correspinding source2 value, then stores it in the destination array. */
    static void JUCE_CALLTYPE multiply (double* dest, const double* src1, const double* src2, int numValues) noexcept;

    /** Multiplies each of the destination values by a fixed multiplier. */
    static void JUCE_CALLTYPE multiply (float* dest, float multiplier, int numValues) noexcept;

    /** Multiplies each of the destination values by a fixed multiplier. */
    static void JUCE_CALLTYPE multiply (double* dest, double multiplier, int numValues) noexcept;

    /** Multiplies each of the source values by a fixed multiplier and stores the result in the destination array. */
    static void JUCE_CALLTYPE multiply (float* dest, const float* src, float multiplier, int num) noexcept;

    /** Multiplies each of the source values by a fixed multiplier and stores the result in the destination array. */
    static void JUCE_CALLTYPE multiply (double* dest, const double* src, double multiplier, int num) noexcept;

    /** Copies a source vector to a destination, negating each value. */
    static void JUCE_CALLTYPE negate (float* dest, const float* src, int numValues) noexcept;

    /** Copies a source vector to a destination, negating each value. */
    static void JUCE_CALLTYPE negate (double* dest, const double* src, int numValues) noexcept;

    /** Copies a source vector to a destination, taking the absolute of each value. */
    static void JUCE_CALLTYPE abs (float* dest, const float* src, int numValues) noexcept;

    /** Copies a source vector to a destination, taking the absolute of each value. */
    static void JUCE_CALLTYPE abs (double* dest, const double* src, int numValues) noexcept;

    /** Converts a stream of integers to floats, multiplying each one by the given multiplier. */
    static void JUCE_CALLTYPE convertFixedToFloat (float* dest, const int* src, float multiplier, int numValues) noexcept;

    /** Each element of dest will be the minimum of the corresponding element of the source array and the given comp value. */
    static void JUCE_CALLTYPE min (float* dest, const float* src, float comp, int num) noexcept;

    /** Each element of dest will be the minimum of the corresponding element of the source array and the given comp value. */
    static void JUCE_CALLTYPE min (double* dest, const double* src, double comp, int num) noexcept;

    /** Each element of dest will be the minimum of the corresponding source1 and source2 values. */
    static void JUCE_CALLTYPE min (float* dest, const float* src1, const float* src2, int num) noexcept;

    /** Each element of dest will be the minimum of the corresponding source1 and source2 values. */
    static void JUCE_CALLTYPE min (double* dest, const double* src1, const double* src2, int num) noexcept;

    /** Each element of dest will be the maximum of the corresponding element of the source array and the given comp value. */
    static void JUCE_CALLTYPE max (float* dest, const float* src, float comp, int num) noexcept;

    /** Each element of dest will be the maximum of the corresponding element of the source array and the given comp value. */
    static void JUCE_CALLTYPE max (double* dest, const double* src, double comp, int num) noexcept;

    /** Each element of dest will be the maximum of the corresponding source1 and source2 values. */
    static void JUCE_CALLTYPE max (float* dest, const float* src1, const float* src2, int num) noexcept;

    /** Each element of dest will be the maximum of the corresponding source1 and source2 values. */
    static void JUCE_CALLTYPE max (double* dest, const double* src1, const double* src2, int num) noexcept;

    /** Each element of dest is calculated by hard clipping the corresponding src element so that it is in the range specified by the arguments low and high. */
    static void JUCE_CALLTYPE clip (float* dest, const float* src, float low, float high, int num) noexcept;

    /** Each element of dest is calculated by hard clipping the corresponding src element so that it is in the range specified by the arguments low and high. */
    static void JUCE_CALLTYPE clip (double* dest, const double* src, double low, double high, int num) noexcept;

    /** Finds the miniumum and maximum values in the given array. */
    static Range<float> JUCE_CALLTYPE findMinAndMax (const float* src, int numValues) noexcept;

    /** Finds the miniumum and maximum values in the given array. */
    static Range<double> JUCE_CALLTYPE findMinAndMax (const double* src, int numValues) noexcept;

    /** Finds the miniumum value in the given array. */
    static float JUCE_CALLTYPE findMinimum (const float* src, int numValues) noexcept;

    /** Finds the miniumum value in the given array. */
    static double JUCE_CALLTYPE findMinimum (const double* src, int numValues) noexcept;

    /** Finds the maximum value in the given array. */
    static float JUCE_CALLTYPE findMaximum (const float* src, int numValues) noexcept;

    /** Finds the maximum value in the given array. */
    static double JUCE_CALLTYPE findMaximum (const double* src, int numValues) noexcept;

    /** On Intel CPUs, this method enables or disables the SSE flush-to-zero mode.
        Effectively, this is a wrapper around a call to _MM_SET_FLUSH_ZERO_MODE
    */
    static void JUCE_CALLTYPE enableFlushToZeroMode (bool shouldEnable) noexcept;

    /** On Intel CPUs, this method enables the SSE flush-to-zero and denormalised-are-zero modes.
        This effectively sets the DAZ and FZ bits of the MXCSR register. It's a convenient thing to
        call before audio processing code where you really want to avoid denormalisation performance hits.
    */
    static void JUCE_CALLTYPE disableDenormalisedNumberSupport() noexcept;
<<<<<<< HEAD

    class ScopedNoDenormals
    {
        // Based on @chkn's code at
        // https://forum.juce.com/t/state-of-the-art-denormal-prevention/16802
    public:
        ScopedNoDenormals();
        ~ScopedNoDenormals();

    private:
        int oldMXCSR;
    };
};

=======
};

//==============================================================================
/**
     Helper class providing an RAII-based mechanism for temporarily disabling
     denormals on your CPU.
*/
class ScopedNoDenormals
{
public:
    inline ScopedNoDenormals() noexcept
    {
       #if JUCE_USE_SSE_INTRINSICS
        mxcsr = _mm_getcsr();
        _mm_setcsr (mxcsr | 0x8040); // add the DAZ and FZ bits
       #endif
    }


    inline ~ScopedNoDenormals() noexcept
    {
       #if JUCE_USE_SSE_INTRINSICS
        _mm_setcsr (mxcsr);
       #endif
    }

private:
    #if JUCE_USE_SSE_INTRINSICS
     unsigned int mxcsr;
    #endif
};

} // namespace juce

>>>>>>> f08aa821
<|MERGE_RESOLUTION|>--- conflicted
+++ resolved
@@ -1,272 +1,254 @@
-/*
-  ==============================================================================
-
-   This file is part of the JUCE library.
-   Copyright (c) 2017 - ROLI Ltd.
-
-   JUCE is an open source library subject to commercial or open-source
-   licensing.
-
-   The code included in this file is provided under the terms of the ISC license
-   http://www.isc.org/downloads/software-support-policy/isc-license. Permission
-   To use, copy, modify, and/or distribute this software for any purpose with or
-   without fee is hereby granted provided that the above copyright notice and
-   this permission notice appear in all copies.
-
-   JUCE IS PROVIDED "AS IS" WITHOUT ANY WARRANTY, AND ALL WARRANTIES, WHETHER
-   EXPRESSED OR IMPLIED, INCLUDING MERCHANTABILITY AND FITNESS FOR PURPOSE, ARE
-   DISCLAIMED.
-
-  ==============================================================================
-*/
-
-namespace juce
-{
-
-#if JUCE_INTEL
- #define JUCE_SNAP_TO_ZERO(n)    if (! (n < -1.0e-8f || n > 1.0e-8f)) n = 0;
-#else
- #define JUCE_SNAP_TO_ZERO(n)    ignoreUnused (n)
-#endif
-
-//==============================================================================
-/**
-    A collection of simple vector operations on arrays of floats, accelerated with
-    SIMD instructions where possible.
-*/
-class JUCE_API  FloatVectorOperations
-{
-public:
-    //==============================================================================
-    /** Clears a vector of floats. */
-    static void JUCE_CALLTYPE clear (float* dest, int numValues) noexcept;
-
-    /** Clears a vector of doubles. */
-    static void JUCE_CALLTYPE clear (double* dest, int numValues) noexcept;
-
-    /** Copies a repeated value into a vector of floats. */
-    static void JUCE_CALLTYPE fill (float* dest, float valueToFill, int numValues) noexcept;
-
-    /** Copies a repeated value into a vector of doubles. */
-    static void JUCE_CALLTYPE fill (double* dest, double valueToFill, int numValues) noexcept;
-
-    /** Copies a vector of floats. */
-    static void JUCE_CALLTYPE copy (float* dest, const float* src, int numValues) noexcept;
-
-    /** Copies a vector of doubles. */
-    static void JUCE_CALLTYPE copy (double* dest, const double* src, int numValues) noexcept;
-
-    /** Copies a vector of floats, multiplying each value by a given multiplier */
-    static void JUCE_CALLTYPE copyWithMultiply (float* dest, const float* src, float multiplier, int numValues) noexcept;
-
-    /** Copies a vector of doubles, multiplying each value by a given multiplier */
-    static void JUCE_CALLTYPE copyWithMultiply (double* dest, const double* src, double multiplier, int numValues) noexcept;
-
-    /** Adds a fixed value to the destination values. */
-    static void JUCE_CALLTYPE add (float* dest, float amountToAdd, int numValues) noexcept;
-
-    /** Adds a fixed value to the destination values. */
-    static void JUCE_CALLTYPE add (double* dest, double amountToAdd, int numValues) noexcept;
-
-    /** Adds a fixed value to each source value and stores it in the destination array. */
-    static void JUCE_CALLTYPE add (float* dest, const float* src, float amount, int numValues) noexcept;
-
-    /** Adds a fixed value to each source value and stores it in the destination array. */
-    static void JUCE_CALLTYPE add (double* dest, const double* src, double amount, int numValues) noexcept;
-
-    /** Adds the source values to the destination values. */
-    static void JUCE_CALLTYPE add (float* dest, const float* src, int numValues) noexcept;
-
-    /** Adds the source values to the destination values. */
-    static void JUCE_CALLTYPE add (double* dest, const double* src, int numValues) noexcept;
-
-    /** Adds each source1 value to the corresponding source2 value and stores the result in the destination array. */
-    static void JUCE_CALLTYPE add (float* dest, const float* src1, const float* src2, int num) noexcept;
-
-    /** Adds each source1 value to the corresponding source2 value and stores the result in the destination array. */
-    static void JUCE_CALLTYPE add (double* dest, const double* src1, const double* src2, int num) noexcept;
-
-    /** Subtracts the source values from the destination values. */
-    static void JUCE_CALLTYPE subtract (float* dest, const float* src, int numValues) noexcept;
-
-    /** Subtracts the source values from the destination values. */
-    static void JUCE_CALLTYPE subtract (double* dest, const double* src, int numValues) noexcept;
-
-    /** Subtracts each source2 value from the corresponding source1 value and stores the result in the destination array. */
-    static void JUCE_CALLTYPE subtract (float* dest, const float* src1, const float* src2, int num) noexcept;
-
-    /** Subtracts each source2 value from the corresponding source1 value and stores the result in the destination array. */
-    static void JUCE_CALLTYPE subtract (double* dest, const double* src1, const double* src2, int num) noexcept;
-
-    /** Multiplies each source value by the given multiplier, then adds it to the destination value. */
-    static void JUCE_CALLTYPE addWithMultiply (float* dest, const float* src, float multiplier, int numValues) noexcept;
-
-    /** Multiplies each source value by the given multiplier, then adds it to the destination value. */
-    static void JUCE_CALLTYPE addWithMultiply (double* dest, const double* src, double multiplier, int numValues) noexcept;
-
-    /** Multiplies each source1 value by the corresponding source2 value, then adds it to the destination value. */
-    static void JUCE_CALLTYPE addWithMultiply (float* dest, const float* src1, const float* src2, int num) noexcept;
-
-    /** Multiplies each source1 value by the corresponding source2 value, then adds it to the destination value. */
-    static void JUCE_CALLTYPE addWithMultiply (double* dest, const double* src1, const double* src2, int num) noexcept;
-
-    /** Multiplies each source value by the given multiplier, then subtracts it to the destination value. */
-    static void JUCE_CALLTYPE subtractWithMultiply (float* dest, const float* src, float multiplier, int numValues) noexcept;
-
-    /** Multiplies each source value by the given multiplier, then subtracts it to the destination value. */
-    static void JUCE_CALLTYPE subtractWithMultiply (double* dest, const double* src, double multiplier, int numValues) noexcept;
-
-    /** Multiplies each source1 value by the corresponding source2 value, then subtracts it to the destination value. */
-    static void JUCE_CALLTYPE subtractWithMultiply (float* dest, const float* src1, const float* src2, int num) noexcept;
-
-    /** Multiplies each source1 value by the corresponding source2 value, then subtracts it to the destination value. */
-    static void JUCE_CALLTYPE subtractWithMultiply (double* dest, const double* src1, const double* src2, int num) noexcept;
-
-    /** Multiplies the destination values by the source values. */
-    static void JUCE_CALLTYPE multiply (float* dest, const float* src, int numValues) noexcept;
-
-    /** Multiplies the destination values by the source values. */
-    static void JUCE_CALLTYPE multiply (double* dest, const double* src, int numValues) noexcept;
-
-    /** Multiplies each source1 value by the correspinding source2 value, then stores it in the destination array. */
-    static void JUCE_CALLTYPE multiply (float* dest, const float* src1, const float* src2, int numValues) noexcept;
-
-    /** Multiplies each source1 value by the correspinding source2 value, then stores it in the destination array. */
-    static void JUCE_CALLTYPE multiply (double* dest, const double* src1, const double* src2, int numValues) noexcept;
-
-    /** Multiplies each of the destination values by a fixed multiplier. */
-    static void JUCE_CALLTYPE multiply (float* dest, float multiplier, int numValues) noexcept;
-
-    /** Multiplies each of the destination values by a fixed multiplier. */
-    static void JUCE_CALLTYPE multiply (double* dest, double multiplier, int numValues) noexcept;
-
-    /** Multiplies each of the source values by a fixed multiplier and stores the result in the destination array. */
-    static void JUCE_CALLTYPE multiply (float* dest, const float* src, float multiplier, int num) noexcept;
-
-    /** Multiplies each of the source values by a fixed multiplier and stores the result in the destination array. */
-    static void JUCE_CALLTYPE multiply (double* dest, const double* src, double multiplier, int num) noexcept;
-
-    /** Copies a source vector to a destination, negating each value. */
-    static void JUCE_CALLTYPE negate (float* dest, const float* src, int numValues) noexcept;
-
-    /** Copies a source vector to a destination, negating each value. */
-    static void JUCE_CALLTYPE negate (double* dest, const double* src, int numValues) noexcept;
-
-    /** Copies a source vector to a destination, taking the absolute of each value. */
-    static void JUCE_CALLTYPE abs (float* dest, const float* src, int numValues) noexcept;
-
-    /** Copies a source vector to a destination, taking the absolute of each value. */
-    static void JUCE_CALLTYPE abs (double* dest, const double* src, int numValues) noexcept;
-
-    /** Converts a stream of integers to floats, multiplying each one by the given multiplier. */
-    static void JUCE_CALLTYPE convertFixedToFloat (float* dest, const int* src, float multiplier, int numValues) noexcept;
-
-    /** Each element of dest will be the minimum of the corresponding element of the source array and the given comp value. */
-    static void JUCE_CALLTYPE min (float* dest, const float* src, float comp, int num) noexcept;
-
-    /** Each element of dest will be the minimum of the corresponding element of the source array and the given comp value. */
-    static void JUCE_CALLTYPE min (double* dest, const double* src, double comp, int num) noexcept;
-
-    /** Each element of dest will be the minimum of the corresponding source1 and source2 values. */
-    static void JUCE_CALLTYPE min (float* dest, const float* src1, const float* src2, int num) noexcept;
-
-    /** Each element of dest will be the minimum of the corresponding source1 and source2 values. */
-    static void JUCE_CALLTYPE min (double* dest, const double* src1, const double* src2, int num) noexcept;
-
-    /** Each element of dest will be the maximum of the corresponding element of the source array and the given comp value. */
-    static void JUCE_CALLTYPE max (float* dest, const float* src, float comp, int num) noexcept;
-
-    /** Each element of dest will be the maximum of the corresponding element of the source array and the given comp value. */
-    static void JUCE_CALLTYPE max (double* dest, const double* src, double comp, int num) noexcept;
-
-    /** Each element of dest will be the maximum of the corresponding source1 and source2 values. */
-    static void JUCE_CALLTYPE max (float* dest, const float* src1, const float* src2, int num) noexcept;
-
-    /** Each element of dest will be the maximum of the corresponding source1 and source2 values. */
-    static void JUCE_CALLTYPE max (double* dest, const double* src1, const double* src2, int num) noexcept;
-
-    /** Each element of dest is calculated by hard clipping the corresponding src element so that it is in the range specified by the arguments low and high. */
-    static void JUCE_CALLTYPE clip (float* dest, const float* src, float low, float high, int num) noexcept;
-
-    /** Each element of dest is calculated by hard clipping the corresponding src element so that it is in the range specified by the arguments low and high. */
-    static void JUCE_CALLTYPE clip (double* dest, const double* src, double low, double high, int num) noexcept;
-
-    /** Finds the miniumum and maximum values in the given array. */
-    static Range<float> JUCE_CALLTYPE findMinAndMax (const float* src, int numValues) noexcept;
-
-    /** Finds the miniumum and maximum values in the given array. */
-    static Range<double> JUCE_CALLTYPE findMinAndMax (const double* src, int numValues) noexcept;
-
-    /** Finds the miniumum value in the given array. */
-    static float JUCE_CALLTYPE findMinimum (const float* src, int numValues) noexcept;
-
-    /** Finds the miniumum value in the given array. */
-    static double JUCE_CALLTYPE findMinimum (const double* src, int numValues) noexcept;
-
-    /** Finds the maximum value in the given array. */
-    static float JUCE_CALLTYPE findMaximum (const float* src, int numValues) noexcept;
-
-    /** Finds the maximum value in the given array. */
-    static double JUCE_CALLTYPE findMaximum (const double* src, int numValues) noexcept;
-
-    /** On Intel CPUs, this method enables or disables the SSE flush-to-zero mode.
-        Effectively, this is a wrapper around a call to _MM_SET_FLUSH_ZERO_MODE
-    */
-    static void JUCE_CALLTYPE enableFlushToZeroMode (bool shouldEnable) noexcept;
-
-    /** On Intel CPUs, this method enables the SSE flush-to-zero and denormalised-are-zero modes.
-        This effectively sets the DAZ and FZ bits of the MXCSR register. It's a convenient thing to
-        call before audio processing code where you really want to avoid denormalisation performance hits.
-    */
-    static void JUCE_CALLTYPE disableDenormalisedNumberSupport() noexcept;
-<<<<<<< HEAD
-
-    class ScopedNoDenormals
-    {
-        // Based on @chkn's code at
-        // https://forum.juce.com/t/state-of-the-art-denormal-prevention/16802
-    public:
-        ScopedNoDenormals();
-        ~ScopedNoDenormals();
-
-    private:
-        int oldMXCSR;
-    };
-};
-
-=======
-};
-
-//==============================================================================
-/**
-     Helper class providing an RAII-based mechanism for temporarily disabling
-     denormals on your CPU.
-*/
-class ScopedNoDenormals
-{
-public:
-    inline ScopedNoDenormals() noexcept
-    {
-       #if JUCE_USE_SSE_INTRINSICS
-        mxcsr = _mm_getcsr();
-        _mm_setcsr (mxcsr | 0x8040); // add the DAZ and FZ bits
-       #endif
-    }
-
-
-    inline ~ScopedNoDenormals() noexcept
-    {
-       #if JUCE_USE_SSE_INTRINSICS
-        _mm_setcsr (mxcsr);
-       #endif
-    }
-
-private:
-    #if JUCE_USE_SSE_INTRINSICS
-     unsigned int mxcsr;
-    #endif
-};
-
-} // namespace juce
-
->>>>>>> f08aa821
+/*
+  ==============================================================================
+
+   This file is part of the JUCE library.
+   Copyright (c) 2017 - ROLI Ltd.
+
+   JUCE is an open source library subject to commercial or open-source
+   licensing.
+
+   The code included in this file is provided under the terms of the ISC license
+   http://www.isc.org/downloads/software-support-policy/isc-license. Permission
+   To use, copy, modify, and/or distribute this software for any purpose with or
+   without fee is hereby granted provided that the above copyright notice and
+   this permission notice appear in all copies.
+
+   JUCE IS PROVIDED "AS IS" WITHOUT ANY WARRANTY, AND ALL WARRANTIES, WHETHER
+   EXPRESSED OR IMPLIED, INCLUDING MERCHANTABILITY AND FITNESS FOR PURPOSE, ARE
+   DISCLAIMED.
+
+  ==============================================================================
+*/
+
+namespace juce
+{
+
+#if JUCE_INTEL
+ #define JUCE_SNAP_TO_ZERO(n)    if (! (n < -1.0e-8f || n > 1.0e-8f)) n = 0;
+#else
+ #define JUCE_SNAP_TO_ZERO(n)    ignoreUnused (n)
+#endif
+
+//==============================================================================
+/**
+    A collection of simple vector operations on arrays of floats, accelerated with
+    SIMD instructions where possible.
+*/
+class JUCE_API  FloatVectorOperations
+{
+public:
+    //==============================================================================
+    /** Clears a vector of floats. */
+    static void JUCE_CALLTYPE clear (float* dest, int numValues) noexcept;
+
+    /** Clears a vector of doubles. */
+    static void JUCE_CALLTYPE clear (double* dest, int numValues) noexcept;
+
+    /** Copies a repeated value into a vector of floats. */
+    static void JUCE_CALLTYPE fill (float* dest, float valueToFill, int numValues) noexcept;
+
+    /** Copies a repeated value into a vector of doubles. */
+    static void JUCE_CALLTYPE fill (double* dest, double valueToFill, int numValues) noexcept;
+
+    /** Copies a vector of floats. */
+    static void JUCE_CALLTYPE copy (float* dest, const float* src, int numValues) noexcept;
+
+    /** Copies a vector of doubles. */
+    static void JUCE_CALLTYPE copy (double* dest, const double* src, int numValues) noexcept;
+
+    /** Copies a vector of floats, multiplying each value by a given multiplier */
+    static void JUCE_CALLTYPE copyWithMultiply (float* dest, const float* src, float multiplier, int numValues) noexcept;
+
+    /** Copies a vector of doubles, multiplying each value by a given multiplier */
+    static void JUCE_CALLTYPE copyWithMultiply (double* dest, const double* src, double multiplier, int numValues) noexcept;
+
+    /** Adds a fixed value to the destination values. */
+    static void JUCE_CALLTYPE add (float* dest, float amountToAdd, int numValues) noexcept;
+
+    /** Adds a fixed value to the destination values. */
+    static void JUCE_CALLTYPE add (double* dest, double amountToAdd, int numValues) noexcept;
+
+    /** Adds a fixed value to each source value and stores it in the destination array. */
+    static void JUCE_CALLTYPE add (float* dest, const float* src, float amount, int numValues) noexcept;
+
+    /** Adds a fixed value to each source value and stores it in the destination array. */
+    static void JUCE_CALLTYPE add (double* dest, const double* src, double amount, int numValues) noexcept;
+
+    /** Adds the source values to the destination values. */
+    static void JUCE_CALLTYPE add (float* dest, const float* src, int numValues) noexcept;
+
+    /** Adds the source values to the destination values. */
+    static void JUCE_CALLTYPE add (double* dest, const double* src, int numValues) noexcept;
+
+    /** Adds each source1 value to the corresponding source2 value and stores the result in the destination array. */
+    static void JUCE_CALLTYPE add (float* dest, const float* src1, const float* src2, int num) noexcept;
+
+    /** Adds each source1 value to the corresponding source2 value and stores the result in the destination array. */
+    static void JUCE_CALLTYPE add (double* dest, const double* src1, const double* src2, int num) noexcept;
+
+    /** Subtracts the source values from the destination values. */
+    static void JUCE_CALLTYPE subtract (float* dest, const float* src, int numValues) noexcept;
+
+    /** Subtracts the source values from the destination values. */
+    static void JUCE_CALLTYPE subtract (double* dest, const double* src, int numValues) noexcept;
+
+    /** Subtracts each source2 value from the corresponding source1 value and stores the result in the destination array. */
+    static void JUCE_CALLTYPE subtract (float* dest, const float* src1, const float* src2, int num) noexcept;
+
+    /** Subtracts each source2 value from the corresponding source1 value and stores the result in the destination array. */
+    static void JUCE_CALLTYPE subtract (double* dest, const double* src1, const double* src2, int num) noexcept;
+
+    /** Multiplies each source value by the given multiplier, then adds it to the destination value. */
+    static void JUCE_CALLTYPE addWithMultiply (float* dest, const float* src, float multiplier, int numValues) noexcept;
+
+    /** Multiplies each source value by the given multiplier, then adds it to the destination value. */
+    static void JUCE_CALLTYPE addWithMultiply (double* dest, const double* src, double multiplier, int numValues) noexcept;
+
+    /** Multiplies each source1 value by the corresponding source2 value, then adds it to the destination value. */
+    static void JUCE_CALLTYPE addWithMultiply (float* dest, const float* src1, const float* src2, int num) noexcept;
+
+    /** Multiplies each source1 value by the corresponding source2 value, then adds it to the destination value. */
+    static void JUCE_CALLTYPE addWithMultiply (double* dest, const double* src1, const double* src2, int num) noexcept;
+
+    /** Multiplies each source value by the given multiplier, then subtracts it to the destination value. */
+    static void JUCE_CALLTYPE subtractWithMultiply (float* dest, const float* src, float multiplier, int numValues) noexcept;
+
+    /** Multiplies each source value by the given multiplier, then subtracts it to the destination value. */
+    static void JUCE_CALLTYPE subtractWithMultiply (double* dest, const double* src, double multiplier, int numValues) noexcept;
+
+    /** Multiplies each source1 value by the corresponding source2 value, then subtracts it to the destination value. */
+    static void JUCE_CALLTYPE subtractWithMultiply (float* dest, const float* src1, const float* src2, int num) noexcept;
+
+    /** Multiplies each source1 value by the corresponding source2 value, then subtracts it to the destination value. */
+    static void JUCE_CALLTYPE subtractWithMultiply (double* dest, const double* src1, const double* src2, int num) noexcept;
+
+    /** Multiplies the destination values by the source values. */
+    static void JUCE_CALLTYPE multiply (float* dest, const float* src, int numValues) noexcept;
+
+    /** Multiplies the destination values by the source values. */
+    static void JUCE_CALLTYPE multiply (double* dest, const double* src, int numValues) noexcept;
+
+    /** Multiplies each source1 value by the correspinding source2 value, then stores it in the destination array. */
+    static void JUCE_CALLTYPE multiply (float* dest, const float* src1, const float* src2, int numValues) noexcept;
+
+    /** Multiplies each source1 value by the correspinding source2 value, then stores it in the destination array. */
+    static void JUCE_CALLTYPE multiply (double* dest, const double* src1, const double* src2, int numValues) noexcept;
+
+    /** Multiplies each of the destination values by a fixed multiplier. */
+    static void JUCE_CALLTYPE multiply (float* dest, float multiplier, int numValues) noexcept;
+
+    /** Multiplies each of the destination values by a fixed multiplier. */
+    static void JUCE_CALLTYPE multiply (double* dest, double multiplier, int numValues) noexcept;
+
+    /** Multiplies each of the source values by a fixed multiplier and stores the result in the destination array. */
+    static void JUCE_CALLTYPE multiply (float* dest, const float* src, float multiplier, int num) noexcept;
+
+    /** Multiplies each of the source values by a fixed multiplier and stores the result in the destination array. */
+    static void JUCE_CALLTYPE multiply (double* dest, const double* src, double multiplier, int num) noexcept;
+
+    /** Copies a source vector to a destination, negating each value. */
+    static void JUCE_CALLTYPE negate (float* dest, const float* src, int numValues) noexcept;
+
+    /** Copies a source vector to a destination, negating each value. */
+    static void JUCE_CALLTYPE negate (double* dest, const double* src, int numValues) noexcept;
+
+    /** Copies a source vector to a destination, taking the absolute of each value. */
+    static void JUCE_CALLTYPE abs (float* dest, const float* src, int numValues) noexcept;
+
+    /** Copies a source vector to a destination, taking the absolute of each value. */
+    static void JUCE_CALLTYPE abs (double* dest, const double* src, int numValues) noexcept;
+
+    /** Converts a stream of integers to floats, multiplying each one by the given multiplier. */
+    static void JUCE_CALLTYPE convertFixedToFloat (float* dest, const int* src, float multiplier, int numValues) noexcept;
+
+    /** Each element of dest will be the minimum of the corresponding element of the source array and the given comp value. */
+    static void JUCE_CALLTYPE min (float* dest, const float* src, float comp, int num) noexcept;
+
+    /** Each element of dest will be the minimum of the corresponding element of the source array and the given comp value. */
+    static void JUCE_CALLTYPE min (double* dest, const double* src, double comp, int num) noexcept;
+
+    /** Each element of dest will be the minimum of the corresponding source1 and source2 values. */
+    static void JUCE_CALLTYPE min (float* dest, const float* src1, const float* src2, int num) noexcept;
+
+    /** Each element of dest will be the minimum of the corresponding source1 and source2 values. */
+    static void JUCE_CALLTYPE min (double* dest, const double* src1, const double* src2, int num) noexcept;
+
+    /** Each element of dest will be the maximum of the corresponding element of the source array and the given comp value. */
+    static void JUCE_CALLTYPE max (float* dest, const float* src, float comp, int num) noexcept;
+
+    /** Each element of dest will be the maximum of the corresponding element of the source array and the given comp value. */
+    static void JUCE_CALLTYPE max (double* dest, const double* src, double comp, int num) noexcept;
+
+    /** Each element of dest will be the maximum of the corresponding source1 and source2 values. */
+    static void JUCE_CALLTYPE max (float* dest, const float* src1, const float* src2, int num) noexcept;
+
+    /** Each element of dest will be the maximum of the corresponding source1 and source2 values. */
+    static void JUCE_CALLTYPE max (double* dest, const double* src1, const double* src2, int num) noexcept;
+
+    /** Each element of dest is calculated by hard clipping the corresponding src element so that it is in the range specified by the arguments low and high. */
+    static void JUCE_CALLTYPE clip (float* dest, const float* src, float low, float high, int num) noexcept;
+
+    /** Each element of dest is calculated by hard clipping the corresponding src element so that it is in the range specified by the arguments low and high. */
+    static void JUCE_CALLTYPE clip (double* dest, const double* src, double low, double high, int num) noexcept;
+
+    /** Finds the miniumum and maximum values in the given array. */
+    static Range<float> JUCE_CALLTYPE findMinAndMax (const float* src, int numValues) noexcept;
+
+    /** Finds the miniumum and maximum values in the given array. */
+    static Range<double> JUCE_CALLTYPE findMinAndMax (const double* src, int numValues) noexcept;
+
+    /** Finds the miniumum value in the given array. */
+    static float JUCE_CALLTYPE findMinimum (const float* src, int numValues) noexcept;
+
+    /** Finds the miniumum value in the given array. */
+    static double JUCE_CALLTYPE findMinimum (const double* src, int numValues) noexcept;
+
+    /** Finds the maximum value in the given array. */
+    static float JUCE_CALLTYPE findMaximum (const float* src, int numValues) noexcept;
+
+    /** Finds the maximum value in the given array. */
+    static double JUCE_CALLTYPE findMaximum (const double* src, int numValues) noexcept;
+
+    /** On Intel CPUs, this method enables or disables the SSE flush-to-zero mode.
+        Effectively, this is a wrapper around a call to _MM_SET_FLUSH_ZERO_MODE
+    */
+    static void JUCE_CALLTYPE enableFlushToZeroMode (bool shouldEnable) noexcept;
+
+    /** On Intel CPUs, this method enables the SSE flush-to-zero and denormalised-are-zero modes.
+        This effectively sets the DAZ and FZ bits of the MXCSR register. It's a convenient thing to
+        call before audio processing code where you really want to avoid denormalisation performance hits.
+    */
+    static void JUCE_CALLTYPE disableDenormalisedNumberSupport() noexcept;
+};
+
+//==============================================================================
+/**
+     Helper class providing an RAII-based mechanism for temporarily disabling
+     denormals on your CPU.
+*/
+class ScopedNoDenormals
+{
+public:
+    inline ScopedNoDenormals() noexcept
+    {
+       #if JUCE_USE_SSE_INTRINSICS
+        mxcsr = _mm_getcsr();
+        _mm_setcsr (mxcsr | 0x8040); // add the DAZ and FZ bits
+       #endif
+    }
+
+
+    inline ~ScopedNoDenormals() noexcept
+    {
+       #if JUCE_USE_SSE_INTRINSICS
+        _mm_setcsr (mxcsr);
+       #endif
+    }
+
+private:
+    #if JUCE_USE_SSE_INTRINSICS
+     unsigned int mxcsr;
+    #endif
+};
+
+} // namespace juce