--- conflicted
+++ resolved
@@ -1,171 +1,167 @@
-/*
-  ==============================================================================
-
-   This file is part of the JUCE library.
-   Copyright (c) 2017 - ROLI Ltd.
-
-   JUCE is an open source library subject to commercial or open-source
-   licensing.
-
-   The code included in this file is provided under the terms of the ISC license
-   http://www.isc.org/downloads/software-support-policy/isc-license. Permission
-   To use, copy, modify, and/or distribute this software for any purpose with or
-   without fee is hereby granted provided that the above copyright notice and
-   this permission notice appear in all copies.
-
-   JUCE IS PROVIDED "AS IS" WITHOUT ANY WARRANTY, AND ALL WARRANTIES, WHETHER
-   EXPRESSED OR IMPLIED, INCLUDING MERCHANTABILITY AND FITNESS FOR PURPOSE, ARE
-   DISCLAIMED.
-
-  ==============================================================================
-*/
-
-namespace juce
-{
-
-//==============================================================================
-/**
-    A subclass of AudioPlayHead can supply information about the position and
-    status of a moving play head during audio playback.
-
-    One of these can be supplied to an AudioProcessor object so that it can find
-    out about the position of the audio that it is rendering.
-
-    @see AudioProcessor::setPlayHead, AudioProcessor::getPlayHead
-
-    @tags{Audio}
-*/
-class JUCE_API  AudioPlayHead
-{
-protected:
-    //==============================================================================
-    AudioPlayHead() = default;
-
-public:
-    virtual ~AudioPlayHead() = default;
-
-    //==============================================================================
-    /** Frame rate types. */
-    enum FrameRateType
-    {
-        fps23976        = 0,
-        fps24           = 1,
-        fps25           = 2,
-        fps2997         = 3,
-        fps30           = 4,
-        fps2997drop     = 5,
-        fps30drop       = 6,
-        fps60           = 7,
-        fps60drop       = 8,
-        fpsUnknown      = 99
-    };
-
-    //==============================================================================
-    /** This structure is filled-in by the AudioPlayHead::getCurrentPosition() method.
-    */
-    struct JUCE_API  CurrentPositionInfo
-    {
-        /** The tempo in BPM */
-        double bpm;
-
-        /** Time signature numerator, e.g. the 3 of a 3/4 time sig */
-        int timeSigNumerator;
-        /** Time signature denominator, e.g. the 4 of a 3/4 time sig */
-        int timeSigDenominator;
-
-        /** The current play position, in samples from the start of the timeline. */
-        int64 timeInSamples;
-        /** The current play position, in seconds from the start of the timeline. */
-        double timeInSeconds;
-
-        /** For timecode, the position of the start of the timeline, in seconds from 00:00:00:00. */
-        double editOriginTime;
-
-<<<<<<< HEAD
-        /** The current play position, in units of quarter-notes. */
-=======
-        /** The current play position, in samples from the start of processing.
-            Without looping.
-            Note - this value may be unavailable on some hosts.
-            @see isContinuousValid.
-         */
-        double continuousTimeInSamples;
-
-        /** The current play position, in pulses-per-quarter-note. */
->>>>>>> be3cb564
-        double ppqPosition;
-
-        /** The position of the start of the last bar, in units of quarter-notes.
-
-            This is the time from the start of the timeline to the start of the current
-            bar, in ppq units.
-
-            Note - this value may be unavailable on some hosts, e.g. Pro-Tools. If
-            it's not available, the value will be 0.
-        */
-        double ppqPositionOfLastBarStart;
-
-        /** The video frame rate, if applicable. */
-        FrameRateType frameRate;
-
-        /** True if the transport is currently playing. */
-        bool isPlaying;
-
-        /** True if the transport is currently recording.
-
-            (When isRecording is true, then isPlaying will also be true).
-        */
-        bool isRecording;
-
-        /** The current cycle start position in units of quarter-notes.
-            Note that not all hosts or plugin formats may provide this value.
-            @see isLooping
-        */
-        double ppqLoopStart;
-
-        /** The current cycle end position in units of quarter-notes.
-            Note that not all hosts or plugin formats may provide this value.
-            @see isLooping
-        */
-        double ppqLoopEnd;
-
-        /** True if the transport is currently looping. */
-        bool isLooping;
-
-        /** True if the continuous time is valid/supported. */
-        bool isContinuousValid;
-
-        //==============================================================================
-        bool operator== (const CurrentPositionInfo& other) const noexcept;
-        bool operator!= (const CurrentPositionInfo& other) const noexcept;
-
-        void resetToDefault();
-    };
-
-    //==============================================================================
-    /** Fills-in the given structure with details about the transport's
-        position at the start of the current processing block. If this method returns
-        false then the current play head position is not available and the given
-        structure will be undefined.
-
-        You can ONLY call this from your processBlock() method! Calling it at other
-        times will produce undefined behaviour, as the host may not have any context
-        in which a time would make sense, and some hosts will almost certainly have
-        multithreading issues if it's not called on the audio thread.
-    */
-    virtual bool getCurrentPosition (CurrentPositionInfo& result) = 0;
-
-    /** Returns true if this object can control the transport. */
-    virtual bool canControlTransport()                         { return false; }
-
-    /** Starts or stops the audio. */
-    virtual void transportPlay (bool shouldStartPlaying)       { ignoreUnused (shouldStartPlaying); }
-
-    /** Starts or stops recording the audio. */
-    virtual void transportRecord (bool shouldStartRecording)   { ignoreUnused (shouldStartRecording); }
-
-    /** Rewinds the audio. */
-    virtual void transportRewind()                             {}
-};
-
-} // namespace juce
+/*
+  ==============================================================================
+
+   This file is part of the JUCE library.
+   Copyright (c) 2017 - ROLI Ltd.
+
+   JUCE is an open source library subject to commercial or open-source
+   licensing.
+
+   The code included in this file is provided under the terms of the ISC license
+   http://www.isc.org/downloads/software-support-policy/isc-license. Permission
+   To use, copy, modify, and/or distribute this software for any purpose with or
+   without fee is hereby granted provided that the above copyright notice and
+   this permission notice appear in all copies.
+
+   JUCE IS PROVIDED "AS IS" WITHOUT ANY WARRANTY, AND ALL WARRANTIES, WHETHER
+   EXPRESSED OR IMPLIED, INCLUDING MERCHANTABILITY AND FITNESS FOR PURPOSE, ARE
+   DISCLAIMED.
+
+  ==============================================================================
+*/
+
+namespace juce
+{
+
+//==============================================================================
+/**
+    A subclass of AudioPlayHead can supply information about the position and
+    status of a moving play head during audio playback.
+
+    One of these can be supplied to an AudioProcessor object so that it can find
+    out about the position of the audio that it is rendering.
+
+    @see AudioProcessor::setPlayHead, AudioProcessor::getPlayHead
+
+    @tags{Audio}
+*/
+class JUCE_API  AudioPlayHead
+{
+protected:
+    //==============================================================================
+    AudioPlayHead() = default;
+
+public:
+    virtual ~AudioPlayHead() = default;
+
+    //==============================================================================
+    /** Frame rate types. */
+    enum FrameRateType
+    {
+        fps23976        = 0,
+        fps24           = 1,
+        fps25           = 2,
+        fps2997         = 3,
+        fps30           = 4,
+        fps2997drop     = 5,
+        fps30drop       = 6,
+        fps60           = 7,
+        fps60drop       = 8,
+        fpsUnknown      = 99
+    };
+
+    //==============================================================================
+    /** This structure is filled-in by the AudioPlayHead::getCurrentPosition() method.
+    */
+    struct JUCE_API  CurrentPositionInfo
+    {
+        /** The tempo in BPM */
+        double bpm;
+
+        /** Time signature numerator, e.g. the 3 of a 3/4 time sig */
+        int timeSigNumerator;
+        /** Time signature denominator, e.g. the 4 of a 3/4 time sig */
+        int timeSigDenominator;
+
+        /** The current play position, in samples from the start of the timeline. */
+        int64 timeInSamples;
+        /** The current play position, in seconds from the start of the timeline. */
+        double timeInSeconds;
+
+        /** For timecode, the position of the start of the timeline, in seconds from 00:00:00:00. */
+        double editOriginTime;
+
+        /** The current play position, in samples from the start of processing.
+            Without looping.
+            Note - this value may be unavailable on some hosts.
+            @see isContinuousValid.
+         */
+        double continuousTimeInSamples;
+
+        /** The current play position, in pulses-per-quarter-note. */
+        double ppqPosition;
+
+        /** The position of the start of the last bar, in units of quarter-notes.
+
+            This is the time from the start of the timeline to the start of the current
+            bar, in ppq units.
+
+            Note - this value may be unavailable on some hosts, e.g. Pro-Tools. If
+            it's not available, the value will be 0.
+        */
+        double ppqPositionOfLastBarStart;
+
+        /** The video frame rate, if applicable. */
+        FrameRateType frameRate;
+
+        /** True if the transport is currently playing. */
+        bool isPlaying;
+
+        /** True if the transport is currently recording.
+
+            (When isRecording is true, then isPlaying will also be true).
+        */
+        bool isRecording;
+
+        /** The current cycle start position in units of quarter-notes.
+            Note that not all hosts or plugin formats may provide this value.
+            @see isLooping
+        */
+        double ppqLoopStart;
+
+        /** The current cycle end position in units of quarter-notes.
+            Note that not all hosts or plugin formats may provide this value.
+            @see isLooping
+        */
+        double ppqLoopEnd;
+
+        /** True if the transport is currently looping. */
+        bool isLooping;
+
+        /** True if the continuous time is valid/supported. */
+        bool isContinuousValid;
+
+        //==============================================================================
+        bool operator== (const CurrentPositionInfo& other) const noexcept;
+        bool operator!= (const CurrentPositionInfo& other) const noexcept;
+
+        void resetToDefault();
+    };
+
+    //==============================================================================
+    /** Fills-in the given structure with details about the transport's
+        position at the start of the current processing block. If this method returns
+        false then the current play head position is not available and the given
+        structure will be undefined.
+
+        You can ONLY call this from your processBlock() method! Calling it at other
+        times will produce undefined behaviour, as the host may not have any context
+        in which a time would make sense, and some hosts will almost certainly have
+        multithreading issues if it's not called on the audio thread.
+    */
+    virtual bool getCurrentPosition (CurrentPositionInfo& result) = 0;
+
+    /** Returns true if this object can control the transport. */
+    virtual bool canControlTransport()                         { return false; }
+
+    /** Starts or stops the audio. */
+    virtual void transportPlay (bool shouldStartPlaying)       { ignoreUnused (shouldStartPlaying); }
+
+    /** Starts or stops recording the audio. */
+    virtual void transportRecord (bool shouldStartRecording)   { ignoreUnused (shouldStartRecording); }
+
+    /** Rewinds the audio. */
+    virtual void transportRewind()                             {}
+};
+
+} // namespace juce