--- conflicted
+++ resolved
@@ -1,41 +1,41 @@
-/*
-  ==============================================================================
-
-   This file is part of the JUCE library.
-   Copyright (c) 2017 - ROLI Ltd.
-
-   JUCE is an open source library subject to commercial or open-source
-   licensing.
-
-   The code included in this file is provided under the terms of the ISC license
-   http://www.isc.org/downloads/software-support-policy/isc-license. Permission
-   To use, copy, modify, and/or distribute this software for any purpose with or
-   without fee is hereby granted provided that the above copyright notice and
-   this permission notice appear in all copies.
-
-   JUCE IS PROVIDED "AS IS" WITHOUT ANY WARRANTY, AND ALL WARRANTIES, WHETHER
-   EXPRESSED OR IMPLIED, INCLUDING MERCHANTABILITY AND FITNESS FOR PURPOSE, ARE
-   DISCLAIMED.
-
-  ==============================================================================
-*/
-
-namespace juce
-{
-
-namespace
-{
-    static forcedinline void pushInterpolationSample (float* lastInputSamples, const float newValue) noexcept
-    {
-        lastInputSamples[4] = lastInputSamples[3];
-        lastInputSamples[3] = lastInputSamples[2];
-        lastInputSamples[2] = lastInputSamples[1];
-        lastInputSamples[1] = lastInputSamples[0];
-        lastInputSamples[0] = newValue;
-    }
-
-    static forcedinline void pushInterpolationSamples (float* lastInputSamples, const float* input, int numOut, int available, int wrapAround) noexcept
-    {
+/*
+  ==============================================================================
+
+   This file is part of the JUCE library.
+   Copyright (c) 2017 - ROLI Ltd.
+
+   JUCE is an open source library subject to commercial or open-source
+   licensing.
+
+   The code included in this file is provided under the terms of the ISC license
+   http://www.isc.org/downloads/software-support-policy/isc-license. Permission
+   To use, copy, modify, and/or distribute this software for any purpose with or
+   without fee is hereby granted provided that the above copyright notice and
+   this permission notice appear in all copies.
+
+   JUCE IS PROVIDED "AS IS" WITHOUT ANY WARRANTY, AND ALL WARRANTIES, WHETHER
+   EXPRESSED OR IMPLIED, INCLUDING MERCHANTABILITY AND FITNESS FOR PURPOSE, ARE
+   DISCLAIMED.
+
+  ==============================================================================
+*/
+
+namespace juce
+{
+
+namespace
+{
+    static forcedinline void pushInterpolationSample (float* lastInputSamples, const float newValue) noexcept
+    {
+        lastInputSamples[4] = lastInputSamples[3];
+        lastInputSamples[3] = lastInputSamples[2];
+        lastInputSamples[2] = lastInputSamples[1];
+        lastInputSamples[1] = lastInputSamples[0];
+        lastInputSamples[0] = newValue;
+    }
+
+    static forcedinline void pushInterpolationSamples (float* lastInputSamples, const float* input, int numOut, int available, int wrapAround) noexcept
+    {
         if (numOut >= 5)
         {
             if (available >= 5)
@@ -82,7 +82,7 @@
                     pushInterpolationSample (lastInputSamples, input[i]);
             }
         }
-    }
+    }
 
     static forcedinline void pushInterpolationSamplesUnchecked (float* lastInputSamples, const float* input, int numOut) noexcept
     {
@@ -202,45 +202,39 @@
         subSamplePos = pos;
         return ((int) (in - originalIn) + wrap) % wrap;
     }
-
-    template <typename InterpolatorType>
-<<<<<<< HEAD
-    static int interpolateUnchecked (float* lastInputSamples, double& subSamplePos, double actualRatio,
-                                     const float* in, float* out, int numOut) noexcept
-=======
-    static int interpolate (float* lastInputSamples, double& subSamplePos, double actualRatio,
-                            const float* in, float* out, int numOut) noexcept
->>>>>>> 7297f621
-    {
-        auto pos = subSamplePos;
-
-        if (actualRatio == 1.0 && pos == 1.0)
-        {
-            memcpy (out, in, (size_t) numOut * sizeof (float));
-            pushInterpolationSamplesUnchecked (lastInputSamples, in, numOut);
-            return numOut;
-        }
-
-        int numUsed = 0;
-
-        while (numOut > 0)
-        {
-            while (pos >= 1.0)
-            {
-                pushInterpolationSample (lastInputSamples, in[numUsed++]);
-                pos -= 1.0;
-            }
-
-            *out++ = InterpolatorType::valueAtOffset (lastInputSamples, (float) pos);
-            pos += actualRatio;
-            --numOut;
-        }
-
-        subSamplePos = pos;
-        return numUsed;
-<<<<<<< HEAD
+
+    template <typename InterpolatorType>
+    static int interpolateUnchecked (float* lastInputSamples, double& subSamplePos, double actualRatio,
+                                     const float* in, float* out, int numOut) noexcept
+    {
+        auto pos = subSamplePos;
+
+        if (actualRatio == 1.0 && pos == 1.0)
+        {
+            memcpy (out, in, (size_t) numOut * sizeof (float));
+            pushInterpolationSamplesUnchecked (lastInputSamples, in, numOut);
+            return numOut;
+        }
+
+        int numUsed = 0;
+
+        while (numOut > 0)
+        {
+            while (pos >= 1.0)
+            {
+                pushInterpolationSample (lastInputSamples, in[numUsed++]);
+                pos -= 1.0;
+            }
+
+            *out++ = InterpolatorType::valueAtOffset (lastInputSamples, (float) pos);
+            pos += actualRatio;
+            --numOut;
+        }
+
+        subSamplePos = pos;
+        return numUsed;
     }
-
+
     template <typename InterpolatorType>
     static int interpolateAdding (float* lastInputSamples, double& subSamplePos, const double actualRatio,
                                   const float* in, float* out, const int numOut,
@@ -339,94 +333,87 @@
         subSamplePos = pos;
         return ((int) (in - originalIn) + wrap) % wrap;
     }
-
-    template <typename InterpolatorType>
-    static int interpolateAddingUnchecked (float* lastInputSamples, double& subSamplePos, double actualRatio,
-                                           const float* in, float* out, int numOut, const float gain) noexcept
-=======
-    }
-
-    template <typename InterpolatorType>
-    static int interpolateAdding (float* lastInputSamples, double& subSamplePos, double actualRatio,
-                                  const float* in, float* out, int numOut, const float gain) noexcept
->>>>>>> 7297f621
-    {
-        auto pos = subSamplePos;
-
-        if (actualRatio == 1.0 && pos == 1.0)
-        {
-            FloatVectorOperations::addWithMultiply (out, in, gain, numOut);
-            pushInterpolationSamplesUnchecked (lastInputSamples, in, numOut);
-            return numOut;
-        }
-
-        int numUsed = 0;
-
-        while (numOut > 0)
-        {
-            while (pos >= 1.0)
-            {
-                pushInterpolationSample (lastInputSamples, in[numUsed++]);
-                pos -= 1.0;
-            }
-
-            *out++ += gain * InterpolatorType::valueAtOffset (lastInputSamples, (float) pos);
-            pos += actualRatio;
-            --numOut;
-        }
-
-        subSamplePos = pos;
-        return numUsed;
-    }
-}
-
-//==============================================================================
-template <int k>
-struct LagrangeResampleHelper
-{
-    static forcedinline void calc (float& a, float b) noexcept   { a *= b * (1.0f / k); }
-};
-
-template<>
-struct LagrangeResampleHelper<0>
-{
-    static forcedinline void calc (float&, float) noexcept {}
-};
-
-struct LagrangeAlgorithm
-{
-    static forcedinline float valueAtOffset (const float* const inputs, const float offset) noexcept
-    {
-        return calcCoefficient<0> (inputs[4], offset)
-             + calcCoefficient<1> (inputs[3], offset)
-             + calcCoefficient<2> (inputs[2], offset)
-             + calcCoefficient<3> (inputs[1], offset)
-             + calcCoefficient<4> (inputs[0], offset);
-    }
-
-    template <int k>
-    static forcedinline float calcCoefficient (float input, const float offset) noexcept
-    {
-        LagrangeResampleHelper<0 - k>::calc (input, -2.0f - offset);
-        LagrangeResampleHelper<1 - k>::calc (input, -1.0f - offset);
-        LagrangeResampleHelper<2 - k>::calc (input,  0.0f - offset);
-        LagrangeResampleHelper<3 - k>::calc (input,  1.0f - offset);
-        LagrangeResampleHelper<4 - k>::calc (input,  2.0f - offset);
-        return input;
-    }
-};
-
-LagrangeInterpolator::LagrangeInterpolator() noexcept  { reset(); }
-LagrangeInterpolator::~LagrangeInterpolator() noexcept {}
-
-void LagrangeInterpolator::reset() noexcept
-{
-    subSamplePos = 1.0;
-
-    for (auto& s : lastInputSamples)
-        s = 0;
-}
-
+
+    template <typename InterpolatorType>
+    static int interpolateAddingUnchecked (float* lastInputSamples, double& subSamplePos, double actualRatio,
+                                           const float* in, float* out, int numOut, const float gain) noexcept
+    {
+        auto pos = subSamplePos;
+
+        if (actualRatio == 1.0 && pos == 1.0)
+        {
+            FloatVectorOperations::addWithMultiply (out, in, gain, numOut);
+            pushInterpolationSamplesUnchecked (lastInputSamples, in, numOut);
+            return numOut;
+        }
+
+        int numUsed = 0;
+
+        while (numOut > 0)
+        {
+            while (pos >= 1.0)
+            {
+                pushInterpolationSample (lastInputSamples, in[numUsed++]);
+                pos -= 1.0;
+            }
+
+            *out++ += gain * InterpolatorType::valueAtOffset (lastInputSamples, (float) pos);
+            pos += actualRatio;
+            --numOut;
+        }
+
+        subSamplePos = pos;
+        return numUsed;
+    }
+}
+
+//==============================================================================
+template <int k>
+struct LagrangeResampleHelper
+{
+    static forcedinline void calc (float& a, float b) noexcept   { a *= b * (1.0f / k); }
+};
+
+template<>
+struct LagrangeResampleHelper<0>
+{
+    static forcedinline void calc (float&, float) noexcept {}
+};
+
+struct LagrangeAlgorithm
+{
+    static forcedinline float valueAtOffset (const float* const inputs, const float offset) noexcept
+    {
+        return calcCoefficient<0> (inputs[4], offset)
+             + calcCoefficient<1> (inputs[3], offset)
+             + calcCoefficient<2> (inputs[2], offset)
+             + calcCoefficient<3> (inputs[1], offset)
+             + calcCoefficient<4> (inputs[0], offset);
+    }
+
+    template <int k>
+    static forcedinline float calcCoefficient (float input, const float offset) noexcept
+    {
+        LagrangeResampleHelper<0 - k>::calc (input, -2.0f - offset);
+        LagrangeResampleHelper<1 - k>::calc (input, -1.0f - offset);
+        LagrangeResampleHelper<2 - k>::calc (input,  0.0f - offset);
+        LagrangeResampleHelper<3 - k>::calc (input,  1.0f - offset);
+        LagrangeResampleHelper<4 - k>::calc (input,  2.0f - offset);
+        return input;
+    }
+};
+
+LagrangeInterpolator::LagrangeInterpolator() noexcept  { reset(); }
+LagrangeInterpolator::~LagrangeInterpolator() noexcept {}
+
+void LagrangeInterpolator::reset() noexcept
+{
+    subSamplePos = 1.0;
+
+    for (auto& s : lastInputSamples)
+        s = 0;
+}
+
 int LagrangeInterpolator::process (double actualRatio, const float* in, float* out, int numOut, int available, int wrap) noexcept
 {
     return interpolate<LagrangeAlgorithm> (lastInputSamples, subSamplePos, actualRatio, in, out, numOut, available, wrap);
@@ -437,16 +424,15 @@
     return interpolateUnchecked<LagrangeAlgorithm> (lastInputSamples, subSamplePos, actualRatio, in, out, numOut);
 }
 
-int LagrangeInterpolator::processUnchecked (double actualRatio, const float* in, float* out, int numOut) noexcept
-{
-    return interpolateUnchecked<LagrangeAlgorithm> (lastInputSamples, subSamplePos, actualRatio, in, out, numOut);
-}
-
-int LagrangeInterpolator::processAdding (double actualRatio, const float* in, float* out, int numOut, int available, int wrap, float gain) noexcept
-{
-<<<<<<< HEAD
-    return interpolateAdding<LagrangeAlgorithm> (lastInputSamples, subSamplePos, actualRatio, in, out, numOut, available, wrap, gain);
-}
+int LagrangeInterpolator::processUnchecked (double actualRatio, const float* in, float* out, int numOut) noexcept
+{
+    return interpolateUnchecked<LagrangeAlgorithm> (lastInputSamples, subSamplePos, actualRatio, in, out, numOut);
+}
+
+int LagrangeInterpolator::processAdding (double actualRatio, const float* in, float* out, int numOut, int available, int wrap, float gain) noexcept
+{
+    return interpolateAdding<LagrangeAlgorithm> (lastInputSamples, subSamplePos, actualRatio, in, out, numOut, available, wrap, gain);
+}
 
 int LagrangeInterpolator::processAdding (double actualRatio, const float* in, float* out, int numOut, float gain) noexcept
 {
@@ -457,12 +443,6 @@
 {
     return interpolateAddingUnchecked<LagrangeAlgorithm> (lastInputSamples, subSamplePos, actualRatio, in, out, numOut, gain);
 }
-
-
-=======
-    return interpolateAdding<LagrangeAlgorithm> (lastInputSamples, subSamplePos, actualRatio, in, out, numOut, gain);
-}
-
-} // namespace juce
-
->>>>>>> 7297f621
+
+} // namespace juce
+