--- conflicted
+++ resolved
@@ -1,71 +1,71 @@
-/*
-  ==============================================================================
-
-   This file is part of the JUCE library.
-   Copyright (c) 2017 - ROLI Ltd.
-
-   JUCE is an open source library subject to commercial or open-source
-   licensing.
-
-   The code included in this file is provided under the terms of the ISC license
-   http://www.isc.org/downloads/software-support-policy/isc-license. Permission
-   To use, copy, modify, and/or distribute this software for any purpose with or
-   without fee is hereby granted provided that the above copyright notice and
-   this permission notice appear in all copies.
-
-   JUCE IS PROVIDED "AS IS" WITHOUT ANY WARRANTY, AND ALL WARRANTIES, WHETHER
-   EXPRESSED OR IMPLIED, INCLUDING MERCHANTABILITY AND FITNESS FOR PURPOSE, ARE
-   DISCLAIMED.
-
-  ==============================================================================
-*/
-
-namespace juce
-{
-
-/**
-    Interpolator for resampling a stream of floats using 4-point lagrange interpolation.
-
-    Note that the resampler is stateful, so when there's a break in the continuity
-    of the input stream you're feeding it, you should call reset() before feeding
-    it any new data. And like with any other stateful filter, if you're resampling
-    multiple channels, make sure each one uses its own LagrangeInterpolator
-    object.
-
-    @see CatmullRomInterpolator
-*/
-class JUCE_API  LagrangeInterpolator
-{
-public:
-    LagrangeInterpolator() noexcept;
-    ~LagrangeInterpolator() noexcept;
-
-    /** Resets the state of the interpolator.
-        Call this when there's a break in the continuity of the input data stream.
-    */
-    void reset() noexcept;
-
-    /** Resamples a stream of samples.
-
-        @param speedRatio       the number of input samples to use for each output sample
-        @param inputSamples     the source data to read from. This must contain at
-                                least (speedRatio * numOutputSamplesToProduce) samples.
-        @param outputSamples    the buffer to write the results into
+/*
+  ==============================================================================
+
+   This file is part of the JUCE library.
+   Copyright (c) 2017 - ROLI Ltd.
+
+   JUCE is an open source library subject to commercial or open-source
+   licensing.
+
+   The code included in this file is provided under the terms of the ISC license
+   http://www.isc.org/downloads/software-support-policy/isc-license. Permission
+   To use, copy, modify, and/or distribute this software for any purpose with or
+   without fee is hereby granted provided that the above copyright notice and
+   this permission notice appear in all copies.
+
+   JUCE IS PROVIDED "AS IS" WITHOUT ANY WARRANTY, AND ALL WARRANTIES, WHETHER
+   EXPRESSED OR IMPLIED, INCLUDING MERCHANTABILITY AND FITNESS FOR PURPOSE, ARE
+   DISCLAIMED.
+
+  ==============================================================================
+*/
+
+namespace juce
+{
+
+/**
+    Interpolator for resampling a stream of floats using 4-point lagrange interpolation.
+
+    Note that the resampler is stateful, so when there's a break in the continuity
+    of the input stream you're feeding it, you should call reset() before feeding
+    it any new data. And like with any other stateful filter, if you're resampling
+    multiple channels, make sure each one uses its own LagrangeInterpolator
+    object.
+
+    @see CatmullRomInterpolator
+*/
+class JUCE_API  LagrangeInterpolator
+{
+public:
+    LagrangeInterpolator() noexcept;
+    ~LagrangeInterpolator() noexcept;
+
+    /** Resets the state of the interpolator.
+        Call this when there's a break in the continuity of the input data stream.
+    */
+    void reset() noexcept;
+
+    /** Resamples a stream of samples.
+
+        @param speedRatio       the number of input samples to use for each output sample
+        @param inputSamples     the source data to read from. This must contain at
+                                least (speedRatio * numOutputSamplesToProduce) samples.
+        @param outputSamples    the buffer to write the results into
         @param numOutputSamplesToProduce    the number of output samples that should be created
         @param available        the number of available input samples. If it needs more samples
                                 than available, it either wraps back for wrapAround samples, or
                                 it feeds zeroes
         @param wrapAround       if the stream exceeds available samples, it wraps back for
-                                wrapAround samples. If wrapAround is set to 0, it will feed zeroes.
-
-        @returns the actual number of input samples that were used
-    */
-    int process (double speedRatio,
-                 const float* inputSamples,
-                 float* outputSamples,
+                                wrapAround samples. If wrapAround is set to 0, it will feed zeroes.
+
+        @returns the actual number of input samples that were used
+    */
+    int process (double speedRatio,
+                 const float* inputSamples,
+                 float* outputSamples,
                  int numOutputSamplesToProduce,
                  int available,
-                 int wrapAround) noexcept;
+                 int wrapAround) noexcept;
 
     /** Resamples a stream of samples.
         @deprecated             This function is deprecated and might be removed in the future.
@@ -99,31 +99,31 @@
                           const float* inputSamples,
                           float* outputSamples,
                           int numOutputSamplesToProduce) noexcept;
-
-    /** Resamples a stream of samples, adding the results to the output data
-        with a gain.
-
-        @param speedRatio       the number of input samples to use for each output sample
-        @param inputSamples     the source data to read from. This must contain at
-                                least (speedRatio * numOutputSamplesToProduce) samples.
-        @param outputSamples    the buffer to write the results to - the result values will be added
-                                to any pre-existing data in this buffer after being multiplied by
-                                the gain factor
+
+    /** Resamples a stream of samples, adding the results to the output data
+        with a gain.
+
+        @param speedRatio       the number of input samples to use for each output sample
+        @param inputSamples     the source data to read from. This must contain at
+                                least (speedRatio * numOutputSamplesToProduce) samples.
+        @param outputSamples    the buffer to write the results to - the result values will be added
+                                to any pre-existing data in this buffer after being multiplied by
+                                the gain factor
         @param numOutputSamplesToProduce    the number of output samples that should be created
         @param available        the number of available input samples. If it needs more samples
                                 than available, it either wraps back for wrapAround samples, or
                                 it feeds zeroes
         @param wrapAround       if the stream exceeds available samples, it wraps back for
-                                wrapAround samples. If wrapAround is set to 0, it will feed zeroes.
-        @param gain             a gain factor to multiply the resulting samples by before
-                                adding them to the destination buffer
-
-        @returns the actual number of input samples that were used
-     */
-    int processAdding (double speedRatio,
-                       const float* inputSamples,
-                       float* outputSamples,
-                       int numOutputSamplesToProduce,
+                                wrapAround samples. If wrapAround is set to 0, it will feed zeroes.
+        @param gain             a gain factor to multiply the resulting samples by before
+                                adding them to the destination buffer
+
+        @returns the actual number of input samples that were used
+     */
+    int processAdding (double speedRatio,
+                       const float* inputSamples,
+                       float* outputSamples,
+                       int numOutputSamplesToProduce,
                        int available,
                        int wrapAround,
                        float gain) noexcept;
@@ -152,7 +152,7 @@
                        float* outputSamples,
                        int numOutputSamplesToProduce,
                        float gain) noexcept;
-
+
     /** Resamples a stream of samples, adding the results to the output data
         with a gain.
 
@@ -173,18 +173,13 @@
                                 float* outputSamples,
                                 int numOutputSamplesToProduce,
                                 float gain) noexcept;
-
-private:
-    float lastInputSamples[5];
-    double subSamplePos;
-
-    JUCE_DECLARE_NON_COPYABLE_WITH_LEAK_DETECTOR (LagrangeInterpolator)
-};
-<<<<<<< HEAD
-
-
-=======
-
-} // namespace juce
-
->>>>>>> 7297f621
+
+private:
+    float lastInputSamples[5];
+    double subSamplePos;
+
+    JUCE_DECLARE_NON_COPYABLE_WITH_LEAK_DETECTOR (LagrangeInterpolator)
+};
+
+} // namespace juce
+