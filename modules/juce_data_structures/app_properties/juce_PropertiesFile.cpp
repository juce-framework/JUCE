--- conflicted
+++ resolved
@@ -1,360 +1,356 @@
-/*
-  ==============================================================================
-
-   This file is part of the JUCE library.
-   Copyright (c) 2015 - ROLI Ltd.
-
-   Permission is granted to use this software under the terms of either:
-   a) the GPL v2 (or any later version)
-   b) the Affero GPL v3
-
-   Details of these licenses can be found at: www.gnu.org/licenses
-
-   JUCE is distributed in the hope that it will be useful, but WITHOUT ANY
-   WARRANTY; without even the implied warranty of MERCHANTABILITY or FITNESS FOR
-   A PARTICULAR PURPOSE.  See the GNU General Public License for more details.
-
-   ------------------------------------------------------------------------------
-
-   To release a closed-source product which uses JUCE, commercial licenses are
-   available: visit www.juce.com for more information.
-
-  ==============================================================================
-*/
-
-namespace PropertyFileConstants
-{
-    static const int magicNumber            = (int) ByteOrder::littleEndianInt ("PROP");
-    static const int magicNumberCompressed  = (int) ByteOrder::littleEndianInt ("CPRP");
-
-    static const char* const fileTag        = "PROPERTIES";
-    static const char* const valueTag       = "VALUE";
-    static const char* const nameAttribute  = "name";
-    static const char* const valueAttribute = "val";
-}
-
-//==============================================================================
-PropertiesFile::Options::Options()
-    : commonToAllUsers (false),
-      ignoreCaseOfKeyNames (false),
-      doNotSave (false),
-      millisecondsBeforeSaving (3000),
-      storageFormat (PropertiesFile::storeAsXML),
-      processLock (nullptr)
-{
-}
-
-File PropertiesFile::Options::getDefaultFile() const
-{
-    // mustn't have illegal characters in this name..
-    jassert (applicationName == File::createLegalFileName (applicationName));
-
-   #if JUCE_MAC || JUCE_IOS
-    File dir (commonToAllUsers ?  "/Library/"
-                               : "~/Library/");
-
-    if (osxLibrarySubFolder != "Preferences" && ! osxLibrarySubFolder.startsWith ("Application Support"))
-    {
-        /* The PropertiesFile class always used to put its settings files in "Library/Preferences", but Apple
-           have changed their advice, and now stipulate that settings should go in "Library/Application Support".
-
-           Because older apps would be broken by a silent change in this class's behaviour, you must now
-           explicitly set the osxLibrarySubFolder value to indicate which path you want to use.
-
-           In newer apps, you should always set this to "Application Support"
-           or "Application Support/YourSubFolderName".
-
-           If your app needs to load settings files that were created by older versions of juce and
-           you want to maintain backwards-compatibility, then you can set this to "Preferences".
-           But.. for better Apple-compliance, the recommended approach would be to write some code that
-           finds your old settings files in ~/Library/Preferences, moves them to ~/Library/Application Support,
-           and then uses the new path.
-        */
-        jassertfalse;
-
-        dir = dir.getChildFile ("Application Support");
-    }
-    else
-    {
-        dir = dir.getChildFile (osxLibrarySubFolder);
-    }
-
-    if (folderName.isNotEmpty())
-        dir = dir.getChildFile (folderName);
-
-   #elif JUCE_LINUX || JUCE_ANDROID
-    const File dir (File (commonToAllUsers ? "/var" : "~")
-                     .getChildFile (folderName.isNotEmpty() ? folderName
-                                                            : ("." + applicationName)));
-
-   #elif JUCE_WINDOWS
-    File dir (File::getSpecialLocation (commonToAllUsers ? File::commonApplicationDataDirectory
-                                                         : File::userApplicationDataDirectory));
-
-    if (dir == File())
-        return File();
-
-    dir = dir.getChildFile (folderName.isNotEmpty() ? folderName
-                                                    : applicationName);
-   #endif
-
-<<<<<<< HEAD
-    return dir.getChildFile (applicationName + "." + filenameSuffix);
-=======
-    return (filenameSuffix.startsWithChar (L'.')
-               ? dir.getChildFile (applicationName).withFileExtension (filenameSuffix)
-               : dir.getChildFile (applicationName + "." + filenameSuffix));
->>>>>>> 806d99d7
-}
-
-
-//==============================================================================
-PropertiesFile::PropertiesFile (const File& f, const Options& o)
-    : PropertySet (o.ignoreCaseOfKeyNames),
-      file (f), options (o),
-      loadedOk (false), needsWriting (false)
-{
-    reload();
-}
-
-PropertiesFile::PropertiesFile (const Options& o)
-    : PropertySet (o.ignoreCaseOfKeyNames),
-      file (o.getDefaultFile()), options (o),
-      loadedOk (false), needsWriting (false)
-{
-    reload();
-}
-
-bool PropertiesFile::reload()
-{
-    ProcessScopedLock pl (createProcessLock());
-
-    if (pl != nullptr && ! pl->isLocked())
-        return false; // locking failure..
-
-    loadedOk = (! file.exists()) || loadAsBinary() || loadAsXml();
-    return loadedOk;
-}
-
-PropertiesFile::~PropertiesFile()
-{
-    saveIfNeeded();
-}
-
-InterProcessLock::ScopedLockType* PropertiesFile::createProcessLock() const
-{
-    return options.processLock != nullptr ? new InterProcessLock::ScopedLockType (*options.processLock) : nullptr;
-}
-
-bool PropertiesFile::saveIfNeeded()
-{
-    const ScopedLock sl (getLock());
-    return (! needsWriting) || save();
-}
-
-bool PropertiesFile::needsToBeSaved() const
-{
-    const ScopedLock sl (getLock());
-    return needsWriting;
-}
-
-void PropertiesFile::setNeedsToBeSaved (const bool needsToBeSaved_)
-{
-    const ScopedLock sl (getLock());
-    needsWriting = needsToBeSaved_;
-}
-
-bool PropertiesFile::save()
-{
-    const ScopedLock sl (getLock());
-
-    stopTimer();
-
-    if (options.doNotSave
-         || file == File()
-         || file.isDirectory()
-         || ! file.getParentDirectory().createDirectory())
-        return false;
-
-    if (options.storageFormat == storeAsXML)
-        return saveAsXml();
-
-    return saveAsBinary();
-}
-
-bool PropertiesFile::loadAsXml()
-{
-    XmlDocument parser (file);
-    ScopedPointer<XmlElement> doc (parser.getDocumentElement (true));
-
-    if (doc != nullptr && doc->hasTagName (PropertyFileConstants::fileTag))
-    {
-        doc = parser.getDocumentElement();
-
-        if (doc != nullptr)
-        {
-            forEachXmlChildElementWithTagName (*doc, e, PropertyFileConstants::valueTag)
-            {
-                const String name (e->getStringAttribute (PropertyFileConstants::nameAttribute));
-
-                if (name.isNotEmpty())
-                {
-                    getAllProperties().set (name,
-                                            e->getFirstChildElement() != nullptr
-                                                ? e->getFirstChildElement()->createDocument ("", true)
-                                                : e->getStringAttribute (PropertyFileConstants::valueAttribute));
-                }
-            }
-
-            return true;
-        }
-
-        // must be a pretty broken XML file we're trying to parse here,
-        // or a sign that this object needs an InterProcessLock,
-        // or just a failure reading the file.  This last reason is why
-        // we don't jassertfalse here.
-    }
-
-    return false;
-}
-
-bool PropertiesFile::saveAsXml()
-{
-    XmlElement doc (PropertyFileConstants::fileTag);
-    const StringPairArray& props = getAllProperties();
-
-    for (int i = 0; i < props.size(); ++i)
-    {
-        XmlElement* const e = doc.createNewChildElement (PropertyFileConstants::valueTag);
-        e->setAttribute (PropertyFileConstants::nameAttribute, props.getAllKeys() [i]);
-
-        // if the value seems to contain xml, store it as such..
-        if (XmlElement* const childElement = XmlDocument::parse (props.getAllValues() [i]))
-            e->addChildElement (childElement);
-        else
-            e->setAttribute (PropertyFileConstants::valueAttribute, props.getAllValues() [i]);
-    }
-
-    ProcessScopedLock pl (createProcessLock());
-
-    if (pl != nullptr && ! pl->isLocked())
-        return false; // locking failure..
-
-    if (doc.writeToFile (file, String()))
-    {
-        needsWriting = false;
-        return true;
-    }
-
-    return false;
-}
-
-bool PropertiesFile::loadAsBinary()
-{
-    FileInputStream fileStream (file);
-
-    if (fileStream.openedOk())
-    {
-        const int magicNumber = fileStream.readInt();
-
-        if (magicNumber == PropertyFileConstants::magicNumberCompressed)
-        {
-            SubregionStream subStream (&fileStream, 4, -1, false);
-            GZIPDecompressorInputStream gzip (subStream);
-            return loadAsBinary (gzip);
-        }
-
-        if (magicNumber == PropertyFileConstants::magicNumber)
-            return loadAsBinary (fileStream);
-    }
-
-    return false;
-}
-
-bool PropertiesFile::loadAsBinary (InputStream& input)
-{
-    BufferedInputStream in (input, 2048);
-
-    int numValues = in.readInt();
-
-    while (--numValues >= 0 && ! in.isExhausted())
-    {
-        const String key (in.readString());
-        const String value (in.readString());
-
-        jassert (key.isNotEmpty());
-        if (key.isNotEmpty())
-            getAllProperties().set (key, value);
-    }
-
-    return true;
-}
-
-bool PropertiesFile::saveAsBinary()
-{
-    ProcessScopedLock pl (createProcessLock());
-
-    if (pl != nullptr && ! pl->isLocked())
-        return false; // locking failure..
-
-    TemporaryFile tempFile (file);
-    ScopedPointer<OutputStream> out (tempFile.getFile().createOutputStream());
-
-    if (out != nullptr)
-    {
-        if (options.storageFormat == storeAsCompressedBinary)
-        {
-            out->writeInt (PropertyFileConstants::magicNumberCompressed);
-            out->flush();
-
-            out = new GZIPCompressorOutputStream (out.release(), 9, true);
-        }
-        else
-        {
-            // have you set up the storage option flags correctly?
-            jassert (options.storageFormat == storeAsBinary);
-
-            out->writeInt (PropertyFileConstants::magicNumber);
-        }
-
-        const StringPairArray& props = getAllProperties();
-        const int numProperties   = props.size();
-        const StringArray& keys   = props.getAllKeys();
-        const StringArray& values = props.getAllValues();
-
-        out->writeInt (numProperties);
-
-        for (int i = 0; i < numProperties; ++i)
-        {
-            out->writeString (keys[i]);
-            out->writeString (values[i]);
-        }
-
-        out = nullptr;
-
-        if (tempFile.overwriteTargetFileWithTemporary())
-        {
-            needsWriting = false;
-            return true;
-        }
-    }
-
-    return false;
-}
-
-void PropertiesFile::timerCallback()
-{
-    saveIfNeeded();
-}
-
-void PropertiesFile::propertyChanged()
-{
-    sendChangeMessage();
-
-    needsWriting = true;
-
-    if (options.millisecondsBeforeSaving > 0)
-        startTimer (options.millisecondsBeforeSaving);
-    else if (options.millisecondsBeforeSaving == 0)
-        saveIfNeeded();
-}
+/*
+  ==============================================================================
+
+   This file is part of the JUCE library.
+   Copyright (c) 2015 - ROLI Ltd.
+
+   Permission is granted to use this software under the terms of either:
+   a) the GPL v2 (or any later version)
+   b) the Affero GPL v3
+
+   Details of these licenses can be found at: www.gnu.org/licenses
+
+   JUCE is distributed in the hope that it will be useful, but WITHOUT ANY
+   WARRANTY; without even the implied warranty of MERCHANTABILITY or FITNESS FOR
+   A PARTICULAR PURPOSE.  See the GNU General Public License for more details.
+
+   ------------------------------------------------------------------------------
+
+   To release a closed-source product which uses JUCE, commercial licenses are
+   available: visit www.juce.com for more information.
+
+  ==============================================================================
+*/
+
+namespace PropertyFileConstants
+{
+    static const int magicNumber            = (int) ByteOrder::littleEndianInt ("PROP");
+    static const int magicNumberCompressed  = (int) ByteOrder::littleEndianInt ("CPRP");
+
+    static const char* const fileTag        = "PROPERTIES";
+    static const char* const valueTag       = "VALUE";
+    static const char* const nameAttribute  = "name";
+    static const char* const valueAttribute = "val";
+}
+
+//==============================================================================
+PropertiesFile::Options::Options()
+    : commonToAllUsers (false),
+      ignoreCaseOfKeyNames (false),
+      doNotSave (false),
+      millisecondsBeforeSaving (3000),
+      storageFormat (PropertiesFile::storeAsXML),
+      processLock (nullptr)
+{
+}
+
+File PropertiesFile::Options::getDefaultFile() const
+{
+    // mustn't have illegal characters in this name..
+    jassert (applicationName == File::createLegalFileName (applicationName));
+
+   #if JUCE_MAC || JUCE_IOS
+    File dir (commonToAllUsers ?  "/Library/"
+                               : "~/Library/");
+
+    if (osxLibrarySubFolder != "Preferences" && ! osxLibrarySubFolder.startsWith ("Application Support"))
+    {
+        /* The PropertiesFile class always used to put its settings files in "Library/Preferences", but Apple
+           have changed their advice, and now stipulate that settings should go in "Library/Application Support".
+
+           Because older apps would be broken by a silent change in this class's behaviour, you must now
+           explicitly set the osxLibrarySubFolder value to indicate which path you want to use.
+
+           In newer apps, you should always set this to "Application Support"
+           or "Application Support/YourSubFolderName".
+
+           If your app needs to load settings files that were created by older versions of juce and
+           you want to maintain backwards-compatibility, then you can set this to "Preferences".
+           But.. for better Apple-compliance, the recommended approach would be to write some code that
+           finds your old settings files in ~/Library/Preferences, moves them to ~/Library/Application Support,
+           and then uses the new path.
+        */
+        jassertfalse;
+
+        dir = dir.getChildFile ("Application Support");
+    }
+    else
+    {
+        dir = dir.getChildFile (osxLibrarySubFolder);
+    }
+
+    if (folderName.isNotEmpty())
+        dir = dir.getChildFile (folderName);
+
+   #elif JUCE_LINUX || JUCE_ANDROID
+    const File dir (File (commonToAllUsers ? "/var" : "~")
+                     .getChildFile (folderName.isNotEmpty() ? folderName
+                                                            : ("." + applicationName)));
+
+   #elif JUCE_WINDOWS
+    File dir (File::getSpecialLocation (commonToAllUsers ? File::commonApplicationDataDirectory
+                                                         : File::userApplicationDataDirectory));
+
+    if (dir == File())
+        return File();
+
+    dir = dir.getChildFile (folderName.isNotEmpty() ? folderName
+                                                    : applicationName);
+   #endif
+
+    return (filenameSuffix.startsWithChar (L'.')
+               ? dir.getChildFile (applicationName).withFileExtension (filenameSuffix)
+               : dir.getChildFile (applicationName + "." + filenameSuffix));
+}
+
+
+//==============================================================================
+PropertiesFile::PropertiesFile (const File& f, const Options& o)
+    : PropertySet (o.ignoreCaseOfKeyNames),
+      file (f), options (o),
+      loadedOk (false), needsWriting (false)
+{
+    reload();
+}
+
+PropertiesFile::PropertiesFile (const Options& o)
+    : PropertySet (o.ignoreCaseOfKeyNames),
+      file (o.getDefaultFile()), options (o),
+      loadedOk (false), needsWriting (false)
+{
+    reload();
+}
+
+bool PropertiesFile::reload()
+{
+    ProcessScopedLock pl (createProcessLock());
+
+    if (pl != nullptr && ! pl->isLocked())
+        return false; // locking failure..
+
+    loadedOk = (! file.exists()) || loadAsBinary() || loadAsXml();
+    return loadedOk;
+}
+
+PropertiesFile::~PropertiesFile()
+{
+    saveIfNeeded();
+}
+
+InterProcessLock::ScopedLockType* PropertiesFile::createProcessLock() const
+{
+    return options.processLock != nullptr ? new InterProcessLock::ScopedLockType (*options.processLock) : nullptr;
+}
+
+bool PropertiesFile::saveIfNeeded()
+{
+    const ScopedLock sl (getLock());
+    return (! needsWriting) || save();
+}
+
+bool PropertiesFile::needsToBeSaved() const
+{
+    const ScopedLock sl (getLock());
+    return needsWriting;
+}
+
+void PropertiesFile::setNeedsToBeSaved (const bool needsToBeSaved_)
+{
+    const ScopedLock sl (getLock());
+    needsWriting = needsToBeSaved_;
+}
+
+bool PropertiesFile::save()
+{
+    const ScopedLock sl (getLock());
+
+    stopTimer();
+
+    if (options.doNotSave
+         || file == File()
+         || file.isDirectory()
+         || ! file.getParentDirectory().createDirectory())
+        return false;
+
+    if (options.storageFormat == storeAsXML)
+        return saveAsXml();
+
+    return saveAsBinary();
+}
+
+bool PropertiesFile::loadAsXml()
+{
+    XmlDocument parser (file);
+    ScopedPointer<XmlElement> doc (parser.getDocumentElement (true));
+
+    if (doc != nullptr && doc->hasTagName (PropertyFileConstants::fileTag))
+    {
+        doc = parser.getDocumentElement();
+
+        if (doc != nullptr)
+        {
+            forEachXmlChildElementWithTagName (*doc, e, PropertyFileConstants::valueTag)
+            {
+                const String name (e->getStringAttribute (PropertyFileConstants::nameAttribute));
+
+                if (name.isNotEmpty())
+                {
+                    getAllProperties().set (name,
+                                            e->getFirstChildElement() != nullptr
+                                                ? e->getFirstChildElement()->createDocument ("", true)
+                                                : e->getStringAttribute (PropertyFileConstants::valueAttribute));
+                }
+            }
+
+            return true;
+        }
+
+        // must be a pretty broken XML file we're trying to parse here,
+        // or a sign that this object needs an InterProcessLock,
+        // or just a failure reading the file.  This last reason is why
+        // we don't jassertfalse here.
+    }
+
+    return false;
+}
+
+bool PropertiesFile::saveAsXml()
+{
+    XmlElement doc (PropertyFileConstants::fileTag);
+    const StringPairArray& props = getAllProperties();
+
+    for (int i = 0; i < props.size(); ++i)
+    {
+        XmlElement* const e = doc.createNewChildElement (PropertyFileConstants::valueTag);
+        e->setAttribute (PropertyFileConstants::nameAttribute, props.getAllKeys() [i]);
+
+        // if the value seems to contain xml, store it as such..
+        if (XmlElement* const childElement = XmlDocument::parse (props.getAllValues() [i]))
+            e->addChildElement (childElement);
+        else
+            e->setAttribute (PropertyFileConstants::valueAttribute, props.getAllValues() [i]);
+    }
+
+    ProcessScopedLock pl (createProcessLock());
+
+    if (pl != nullptr && ! pl->isLocked())
+        return false; // locking failure..
+
+    if (doc.writeToFile (file, String()))
+    {
+        needsWriting = false;
+        return true;
+    }
+
+    return false;
+}
+
+bool PropertiesFile::loadAsBinary()
+{
+    FileInputStream fileStream (file);
+
+    if (fileStream.openedOk())
+    {
+        const int magicNumber = fileStream.readInt();
+
+        if (magicNumber == PropertyFileConstants::magicNumberCompressed)
+        {
+            SubregionStream subStream (&fileStream, 4, -1, false);
+            GZIPDecompressorInputStream gzip (subStream);
+            return loadAsBinary (gzip);
+        }
+
+        if (magicNumber == PropertyFileConstants::magicNumber)
+            return loadAsBinary (fileStream);
+    }
+
+    return false;
+}
+
+bool PropertiesFile::loadAsBinary (InputStream& input)
+{
+    BufferedInputStream in (input, 2048);
+
+    int numValues = in.readInt();
+
+    while (--numValues >= 0 && ! in.isExhausted())
+    {
+        const String key (in.readString());
+        const String value (in.readString());
+
+        jassert (key.isNotEmpty());
+        if (key.isNotEmpty())
+            getAllProperties().set (key, value);
+    }
+
+    return true;
+}
+
+bool PropertiesFile::saveAsBinary()
+{
+    ProcessScopedLock pl (createProcessLock());
+
+    if (pl != nullptr && ! pl->isLocked())
+        return false; // locking failure..
+
+    TemporaryFile tempFile (file);
+    ScopedPointer<OutputStream> out (tempFile.getFile().createOutputStream());
+
+    if (out != nullptr)
+    {
+        if (options.storageFormat == storeAsCompressedBinary)
+        {
+            out->writeInt (PropertyFileConstants::magicNumberCompressed);
+            out->flush();
+
+            out = new GZIPCompressorOutputStream (out.release(), 9, true);
+        }
+        else
+        {
+            // have you set up the storage option flags correctly?
+            jassert (options.storageFormat == storeAsBinary);
+
+            out->writeInt (PropertyFileConstants::magicNumber);
+        }
+
+        const StringPairArray& props = getAllProperties();
+        const int numProperties   = props.size();
+        const StringArray& keys   = props.getAllKeys();
+        const StringArray& values = props.getAllValues();
+
+        out->writeInt (numProperties);
+
+        for (int i = 0; i < numProperties; ++i)
+        {
+            out->writeString (keys[i]);
+            out->writeString (values[i]);
+        }
+
+        out = nullptr;
+
+        if (tempFile.overwriteTargetFileWithTemporary())
+        {
+            needsWriting = false;
+            return true;
+        }
+    }
+
+    return false;
+}
+
+void PropertiesFile::timerCallback()
+{
+    saveIfNeeded();
+}
+
+void PropertiesFile::propertyChanged()
+{
+    sendChangeMessage();
+
+    needsWriting = true;
+
+    if (options.millisecondsBeforeSaving > 0)
+        startTimer (options.millisecondsBeforeSaving);
+    else if (options.millisecondsBeforeSaving == 0)
+        saveIfNeeded();
+}