/*
  ==============================================================================

   This file is part of the JUCE library.
   Copyright (c) 2020 - Raw Material Software Limited

   JUCE is an open source library subject to commercial or open-source
   licensing.

   By using JUCE, you agree to the terms of both the JUCE 6 End-User License
   Agreement and JUCE Privacy Policy (both effective as of the 16th June 2020).

   End User License Agreement: www.juce.com/juce-6-licence
   Privacy Policy: www.juce.com/juce-privacy-policy

   Or: You may also use this code under the terms of the GPL v3 (see
   www.gnu.org/licenses).

   JUCE IS PROVIDED "AS IS" WITHOUT ANY WARRANTY, AND ALL WARRANTIES, WHETHER
   EXPRESSED OR IMPLIED, INCLUDING MERCHANTABILITY AND FITNESS FOR PURPOSE, ARE
   DISCLAIMED.

  ==============================================================================
*/


/*******************************************************************************
 The block below describes the properties of this module, and is read by
 the Projucer to automatically generate project code that uses it.
 For details about the syntax and how to create or use a module, see the
 JUCE Module Format.md file.


 BEGIN_JUCE_MODULE_DECLARATION

  ID:                 juce_data_structures
  vendor:             juce
<<<<<<< HEAD
  version:            6.1.3
=======
  version:            6.1.4
>>>>>>> 185af339
  name:               JUCE data model helper classes
  description:        Classes for undo/redo management, and smart data structures.
  website:            http://www.juce.com/juce
  license:            GPL/Commercial
  minimumCppStandard: 14

  dependencies:       juce_events

 END_JUCE_MODULE_DECLARATION

*******************************************************************************/


#pragma once
#define JUCE_DATA_STRUCTURES_H_INCLUDED

//==============================================================================
#include <juce_events/juce_events.h>

#include "undomanager/juce_UndoableAction.h"
#include "undomanager/juce_UndoManager.h"
#include "values/juce_Value.h"
#include "values/juce_ValueTree.h"
#include "values/juce_ValueTreeSynchroniser.h"
#include "values/juce_CachedValue.h"
#include "values/juce_ValueTreePropertyWithDefault.h"
#include "app_properties/juce_PropertiesFile.h"
#include "app_properties/juce_ApplicationProperties.h"
<|MERGE_RESOLUTION|>--- conflicted
+++ resolved
@@ -1,70 +1,66 @@
-/*
-  ==============================================================================
-
-   This file is part of the JUCE library.
-   Copyright (c) 2020 - Raw Material Software Limited
-
-   JUCE is an open source library subject to commercial or open-source
-   licensing.
-
-   By using JUCE, you agree to the terms of both the JUCE 6 End-User License
-   Agreement and JUCE Privacy Policy (both effective as of the 16th June 2020).
-
-   End User License Agreement: www.juce.com/juce-6-licence
-   Privacy Policy: www.juce.com/juce-privacy-policy
-
-   Or: You may also use this code under the terms of the GPL v3 (see
-   www.gnu.org/licenses).
-
-   JUCE IS PROVIDED "AS IS" WITHOUT ANY WARRANTY, AND ALL WARRANTIES, WHETHER
-   EXPRESSED OR IMPLIED, INCLUDING MERCHANTABILITY AND FITNESS FOR PURPOSE, ARE
-   DISCLAIMED.
-
-  ==============================================================================
-*/
-
-
-/*******************************************************************************
- The block below describes the properties of this module, and is read by
- the Projucer to automatically generate project code that uses it.
- For details about the syntax and how to create or use a module, see the
- JUCE Module Format.md file.
-
-
- BEGIN_JUCE_MODULE_DECLARATION
-
-  ID:                 juce_data_structures
-  vendor:             juce
-<<<<<<< HEAD
-  version:            6.1.3
-=======
-  version:            6.1.4
->>>>>>> 185af339
-  name:               JUCE data model helper classes
-  description:        Classes for undo/redo management, and smart data structures.
-  website:            http://www.juce.com/juce
-  license:            GPL/Commercial
-  minimumCppStandard: 14
-
-  dependencies:       juce_events
-
- END_JUCE_MODULE_DECLARATION
-
-*******************************************************************************/
-
-
-#pragma once
-#define JUCE_DATA_STRUCTURES_H_INCLUDED
-
-//==============================================================================
-#include <juce_events/juce_events.h>
-
-#include "undomanager/juce_UndoableAction.h"
-#include "undomanager/juce_UndoManager.h"
-#include "values/juce_Value.h"
-#include "values/juce_ValueTree.h"
-#include "values/juce_ValueTreeSynchroniser.h"
-#include "values/juce_CachedValue.h"
-#include "values/juce_ValueTreePropertyWithDefault.h"
-#include "app_properties/juce_PropertiesFile.h"
-#include "app_properties/juce_ApplicationProperties.h"
+/*
+  ==============================================================================
+
+   This file is part of the JUCE library.
+   Copyright (c) 2020 - Raw Material Software Limited
+
+   JUCE is an open source library subject to commercial or open-source
+   licensing.
+
+   By using JUCE, you agree to the terms of both the JUCE 6 End-User License
+   Agreement and JUCE Privacy Policy (both effective as of the 16th June 2020).
+
+   End User License Agreement: www.juce.com/juce-6-licence
+   Privacy Policy: www.juce.com/juce-privacy-policy
+
+   Or: You may also use this code under the terms of the GPL v3 (see
+   www.gnu.org/licenses).
+
+   JUCE IS PROVIDED "AS IS" WITHOUT ANY WARRANTY, AND ALL WARRANTIES, WHETHER
+   EXPRESSED OR IMPLIED, INCLUDING MERCHANTABILITY AND FITNESS FOR PURPOSE, ARE
+   DISCLAIMED.
+
+  ==============================================================================
+*/
+
+
+/*******************************************************************************
+ The block below describes the properties of this module, and is read by
+ the Projucer to automatically generate project code that uses it.
+ For details about the syntax and how to create or use a module, see the
+ JUCE Module Format.md file.
+
+
+ BEGIN_JUCE_MODULE_DECLARATION
+
+  ID:                 juce_data_structures
+  vendor:             juce
+  version:            6.1.4
+  name:               JUCE data model helper classes
+  description:        Classes for undo/redo management, and smart data structures.
+  website:            http://www.juce.com/juce
+  license:            GPL/Commercial
+  minimumCppStandard: 14
+
+  dependencies:       juce_events
+
+ END_JUCE_MODULE_DECLARATION
+
+*******************************************************************************/
+
+
+#pragma once
+#define JUCE_DATA_STRUCTURES_H_INCLUDED
+
+//==============================================================================
+#include <juce_events/juce_events.h>
+
+#include "undomanager/juce_UndoableAction.h"
+#include "undomanager/juce_UndoManager.h"
+#include "values/juce_Value.h"
+#include "values/juce_ValueTree.h"
+#include "values/juce_ValueTreeSynchroniser.h"
+#include "values/juce_CachedValue.h"
+#include "values/juce_ValueTreePropertyWithDefault.h"
+#include "app_properties/juce_PropertiesFile.h"
+#include "app_properties/juce_ApplicationProperties.h"