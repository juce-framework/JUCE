/*
  ==============================================================================

   This file is part of the JUCE library.
   Copyright (c) 2017 - ROLI Ltd.

   JUCE is an open source library subject to commercial or open-source
   licensing.

   By using JUCE, you agree to the terms of both the JUCE 5 End-User License
   Agreement and JUCE 5 Privacy Policy (both updated and effective as of the
   27th April 2017).

   End User License Agreement: www.juce.com/juce-5-licence
   Privacy Policy: www.juce.com/juce-5-privacy-policy

   Or: You may also use this code under the terms of the GPL v3 (see
   www.gnu.org/licenses).

   JUCE IS PROVIDED "AS IS" WITHOUT ANY WARRANTY, AND ALL WARRANTIES, WHETHER
   EXPRESSED OR IMPLIED, INCLUDING MERCHANTABILITY AND FITNESS FOR PURPOSE, ARE
   DISCLAIMED.

  ==============================================================================
*/

namespace juce
{

Drawable::Drawable()
{
    setInterceptsMouseClicks (false, false);
    setPaintingIsUnclipped (true);
}

Drawable::Drawable (const Drawable& other)
    : Component (other.getName())
{
    setInterceptsMouseClicks (false, false);
    setPaintingIsUnclipped (true);

    setComponentID (other.getComponentID());
    setTransform (other.getTransform());
<<<<<<< HEAD
    if (other.drawableClipPath != nullptr)
        setClipPath (other.drawableClipPath->createCopy());
=======

    if (auto* clipPath = other.drawableClipPath.get())
        setClipPath (clipPath->createCopy());
>>>>>>> 88e76ff7
}

Drawable::~Drawable()
{
}

void Drawable::applyDrawableClipPath (Graphics& g)
{
    if (drawableClipPath != nullptr)
    {
        auto clipPath = drawableClipPath->getOutlineAsPath();

        if (! clipPath.isEmpty())
            g.getInternalContext().clipToPath (clipPath, {});
    }
}

//==============================================================================
void Drawable::draw (Graphics& g, float opacity, const AffineTransform& transform) const
{
    const_cast<Drawable*> (this)->nonConstDraw (g, opacity, transform);
}

void Drawable::nonConstDraw (Graphics& g, float opacity, const AffineTransform& transform)
{
    Graphics::ScopedSaveState ss (g);

    g.addTransform (AffineTransform::translation ((float) -(originRelativeToComponent.x),
                                                  (float) -(originRelativeToComponent.y))
                        .followedBy (getTransform())
                        .followedBy (transform));

    applyDrawableClipPath (g);

    if (! g.isClipEmpty())
    {
        if (opacity < 1.0f)
        {
            g.beginTransparencyLayer (opacity);
            paintEntireComponent (g, true);
            g.endTransparencyLayer();
        }
        else
        {
            paintEntireComponent (g, true);
        }
    }
}

void Drawable::drawAt (Graphics& g, float x, float y, float opacity) const
{
    draw (g, opacity, AffineTransform::translation (x, y));
}

void Drawable::drawWithin (Graphics& g, Rectangle<float> destArea,
                           RectanglePlacement placement, float opacity) const
{
    draw (g, opacity, placement.getTransformToFit (getDrawableBounds(), destArea));
}

//==============================================================================
DrawableComposite* Drawable::getParent() const
{
    return dynamic_cast<DrawableComposite*> (getParentComponent());
}

void Drawable::setClipPath (Drawable* clipPath)
{
    if (drawableClipPath.get() != clipPath)
    {
        drawableClipPath.reset (clipPath);
        repaint();
    }
}

void Drawable::transformContextToCorrectOrigin (Graphics& g)
{
    g.setOrigin (originRelativeToComponent);
}

void Drawable::parentHierarchyChanged()
{
    setBoundsToEnclose (getDrawableBounds());
}

void Drawable::setBoundsToEnclose (Rectangle<float> area)
{
    Point<int> parentOrigin;

    if (auto* parent = getParent())
        parentOrigin = parent->originRelativeToComponent;

    auto newBounds = area.getSmallestIntegerContainer() + parentOrigin;
    originRelativeToComponent = parentOrigin - newBounds.getPosition();
    setBounds (newBounds);
}

//==============================================================================
bool Drawable::replaceColour (Colour original, Colour replacement)
{
    bool changed = false;

    for (auto* c : getChildren())
        if (auto* d = dynamic_cast<Drawable*> (c))
            changed = d->replaceColour (original, replacement) || changed;

    return changed;
}

//==============================================================================
void Drawable::setOriginWithOriginalSize (Point<float> originWithinParent)
{
    setTransform (AffineTransform::translation (originWithinParent.x, originWithinParent.y));
}

void Drawable::setTransformToFit (const Rectangle<float>& area, RectanglePlacement placement)
{
    if (! area.isEmpty())
        setTransform (placement.getTransformToFit (getDrawableBounds(), area));
}

//==============================================================================
Drawable* Drawable::createFromImageData (const void* data, const size_t numBytes)
{
    Drawable* result = nullptr;

    auto image = ImageFileFormat::loadFrom (data, numBytes);

    if (image.isValid())
    {
        auto* di = new DrawableImage();
        di->setImage (image);
        result = di;
    }
    else
    {
        auto asString = String::createStringFromData (data, (int) numBytes);

        XmlDocument doc (asString);
        ScopedPointer<XmlElement> outer (doc.getDocumentElement (true));

        if (outer != nullptr && outer->hasTagName ("svg"))
        {
            ScopedPointer<XmlElement> svg (doc.getDocumentElement());

            if (svg != nullptr)
                result = Drawable::createFromSVG (*svg);
        }
    }

    return result;
}

Drawable* Drawable::createFromImageDataStream (InputStream& dataSource)
{
    MemoryOutputStream mo;
    mo << dataSource;

    return createFromImageData (mo.getData(), mo.getDataSize());
}

Drawable* Drawable::createFromImageFile (const File& file)
{
    FileInputStream fin (file);

    return fin.openedOk() ? createFromImageDataStream (fin) : nullptr;
}

} // namespace juce
<|MERGE_RESOLUTION|>--- conflicted
+++ resolved
@@ -1,220 +1,215 @@
-/*
-  ==============================================================================
-
-   This file is part of the JUCE library.
-   Copyright (c) 2017 - ROLI Ltd.
-
-   JUCE is an open source library subject to commercial or open-source
-   licensing.
-
-   By using JUCE, you agree to the terms of both the JUCE 5 End-User License
-   Agreement and JUCE 5 Privacy Policy (both updated and effective as of the
-   27th April 2017).
-
-   End User License Agreement: www.juce.com/juce-5-licence
-   Privacy Policy: www.juce.com/juce-5-privacy-policy
-
-   Or: You may also use this code under the terms of the GPL v3 (see
-   www.gnu.org/licenses).
-
-   JUCE IS PROVIDED "AS IS" WITHOUT ANY WARRANTY, AND ALL WARRANTIES, WHETHER
-   EXPRESSED OR IMPLIED, INCLUDING MERCHANTABILITY AND FITNESS FOR PURPOSE, ARE
-   DISCLAIMED.
-
-  ==============================================================================
-*/
-
-namespace juce
-{
-
-Drawable::Drawable()
-{
-    setInterceptsMouseClicks (false, false);
-    setPaintingIsUnclipped (true);
-}
-
-Drawable::Drawable (const Drawable& other)
-    : Component (other.getName())
-{
-    setInterceptsMouseClicks (false, false);
-    setPaintingIsUnclipped (true);
-
-    setComponentID (other.getComponentID());
-    setTransform (other.getTransform());
-<<<<<<< HEAD
-    if (other.drawableClipPath != nullptr)
-        setClipPath (other.drawableClipPath->createCopy());
-=======
-
-    if (auto* clipPath = other.drawableClipPath.get())
-        setClipPath (clipPath->createCopy());
->>>>>>> 88e76ff7
-}
-
-Drawable::~Drawable()
-{
-}
-
-void Drawable::applyDrawableClipPath (Graphics& g)
-{
-    if (drawableClipPath != nullptr)
-    {
-        auto clipPath = drawableClipPath->getOutlineAsPath();
-
-        if (! clipPath.isEmpty())
-            g.getInternalContext().clipToPath (clipPath, {});
-    }
-}
-
-//==============================================================================
-void Drawable::draw (Graphics& g, float opacity, const AffineTransform& transform) const
-{
-    const_cast<Drawable*> (this)->nonConstDraw (g, opacity, transform);
-}
-
-void Drawable::nonConstDraw (Graphics& g, float opacity, const AffineTransform& transform)
-{
-    Graphics::ScopedSaveState ss (g);
-
-    g.addTransform (AffineTransform::translation ((float) -(originRelativeToComponent.x),
-                                                  (float) -(originRelativeToComponent.y))
-                        .followedBy (getTransform())
-                        .followedBy (transform));
-
-    applyDrawableClipPath (g);
-
-    if (! g.isClipEmpty())
-    {
-        if (opacity < 1.0f)
-        {
-            g.beginTransparencyLayer (opacity);
-            paintEntireComponent (g, true);
-            g.endTransparencyLayer();
-        }
-        else
-        {
-            paintEntireComponent (g, true);
-        }
-    }
-}
-
-void Drawable::drawAt (Graphics& g, float x, float y, float opacity) const
-{
-    draw (g, opacity, AffineTransform::translation (x, y));
-}
-
-void Drawable::drawWithin (Graphics& g, Rectangle<float> destArea,
-                           RectanglePlacement placement, float opacity) const
-{
-    draw (g, opacity, placement.getTransformToFit (getDrawableBounds(), destArea));
-}
-
-//==============================================================================
-DrawableComposite* Drawable::getParent() const
-{
-    return dynamic_cast<DrawableComposite*> (getParentComponent());
-}
-
-void Drawable::setClipPath (Drawable* clipPath)
-{
-    if (drawableClipPath.get() != clipPath)
-    {
-        drawableClipPath.reset (clipPath);
-        repaint();
-    }
-}
-
-void Drawable::transformContextToCorrectOrigin (Graphics& g)
-{
-    g.setOrigin (originRelativeToComponent);
-}
-
-void Drawable::parentHierarchyChanged()
-{
-    setBoundsToEnclose (getDrawableBounds());
-}
-
-void Drawable::setBoundsToEnclose (Rectangle<float> area)
-{
-    Point<int> parentOrigin;
-
-    if (auto* parent = getParent())
-        parentOrigin = parent->originRelativeToComponent;
-
-    auto newBounds = area.getSmallestIntegerContainer() + parentOrigin;
-    originRelativeToComponent = parentOrigin - newBounds.getPosition();
-    setBounds (newBounds);
-}
-
-//==============================================================================
-bool Drawable::replaceColour (Colour original, Colour replacement)
-{
-    bool changed = false;
-
-    for (auto* c : getChildren())
-        if (auto* d = dynamic_cast<Drawable*> (c))
-            changed = d->replaceColour (original, replacement) || changed;
-
-    return changed;
-}
-
-//==============================================================================
-void Drawable::setOriginWithOriginalSize (Point<float> originWithinParent)
-{
-    setTransform (AffineTransform::translation (originWithinParent.x, originWithinParent.y));
-}
-
-void Drawable::setTransformToFit (const Rectangle<float>& area, RectanglePlacement placement)
-{
-    if (! area.isEmpty())
-        setTransform (placement.getTransformToFit (getDrawableBounds(), area));
-}
-
-//==============================================================================
-Drawable* Drawable::createFromImageData (const void* data, const size_t numBytes)
-{
-    Drawable* result = nullptr;
-
-    auto image = ImageFileFormat::loadFrom (data, numBytes);
-
-    if (image.isValid())
-    {
-        auto* di = new DrawableImage();
-        di->setImage (image);
-        result = di;
-    }
-    else
-    {
-        auto asString = String::createStringFromData (data, (int) numBytes);
-
-        XmlDocument doc (asString);
-        ScopedPointer<XmlElement> outer (doc.getDocumentElement (true));
-
-        if (outer != nullptr && outer->hasTagName ("svg"))
-        {
-            ScopedPointer<XmlElement> svg (doc.getDocumentElement());
-
-            if (svg != nullptr)
-                result = Drawable::createFromSVG (*svg);
-        }
-    }
-
-    return result;
-}
-
-Drawable* Drawable::createFromImageDataStream (InputStream& dataSource)
-{
-    MemoryOutputStream mo;
-    mo << dataSource;
-
-    return createFromImageData (mo.getData(), mo.getDataSize());
-}
-
-Drawable* Drawable::createFromImageFile (const File& file)
-{
-    FileInputStream fin (file);
-
-    return fin.openedOk() ? createFromImageDataStream (fin) : nullptr;
-}
-
-} // namespace juce
+/*
+  ==============================================================================
+
+   This file is part of the JUCE library.
+   Copyright (c) 2017 - ROLI Ltd.
+
+   JUCE is an open source library subject to commercial or open-source
+   licensing.
+
+   By using JUCE, you agree to the terms of both the JUCE 5 End-User License
+   Agreement and JUCE 5 Privacy Policy (both updated and effective as of the
+   27th April 2017).
+
+   End User License Agreement: www.juce.com/juce-5-licence
+   Privacy Policy: www.juce.com/juce-5-privacy-policy
+
+   Or: You may also use this code under the terms of the GPL v3 (see
+   www.gnu.org/licenses).
+
+   JUCE IS PROVIDED "AS IS" WITHOUT ANY WARRANTY, AND ALL WARRANTIES, WHETHER
+   EXPRESSED OR IMPLIED, INCLUDING MERCHANTABILITY AND FITNESS FOR PURPOSE, ARE
+   DISCLAIMED.
+
+  ==============================================================================
+*/
+
+namespace juce
+{
+
+Drawable::Drawable()
+{
+    setInterceptsMouseClicks (false, false);
+    setPaintingIsUnclipped (true);
+}
+
+Drawable::Drawable (const Drawable& other)
+    : Component (other.getName())
+{
+    setInterceptsMouseClicks (false, false);
+    setPaintingIsUnclipped (true);
+
+    setComponentID (other.getComponentID());
+    setTransform (other.getTransform());
+
+    if (auto* clipPath = other.drawableClipPath.get())
+        setClipPath (clipPath->createCopy());
+}
+
+Drawable::~Drawable()
+{
+}
+
+void Drawable::applyDrawableClipPath (Graphics& g)
+{
+    if (drawableClipPath != nullptr)
+    {
+        auto clipPath = drawableClipPath->getOutlineAsPath();
+
+        if (! clipPath.isEmpty())
+            g.getInternalContext().clipToPath (clipPath, {});
+    }
+}
+
+//==============================================================================
+void Drawable::draw (Graphics& g, float opacity, const AffineTransform& transform) const
+{
+    const_cast<Drawable*> (this)->nonConstDraw (g, opacity, transform);
+}
+
+void Drawable::nonConstDraw (Graphics& g, float opacity, const AffineTransform& transform)
+{
+    Graphics::ScopedSaveState ss (g);
+
+    g.addTransform (AffineTransform::translation ((float) -(originRelativeToComponent.x),
+                                                  (float) -(originRelativeToComponent.y))
+                        .followedBy (getTransform())
+                        .followedBy (transform));
+
+    applyDrawableClipPath (g);
+
+    if (! g.isClipEmpty())
+    {
+        if (opacity < 1.0f)
+        {
+            g.beginTransparencyLayer (opacity);
+            paintEntireComponent (g, true);
+            g.endTransparencyLayer();
+        }
+        else
+        {
+            paintEntireComponent (g, true);
+        }
+    }
+}
+
+void Drawable::drawAt (Graphics& g, float x, float y, float opacity) const
+{
+    draw (g, opacity, AffineTransform::translation (x, y));
+}
+
+void Drawable::drawWithin (Graphics& g, Rectangle<float> destArea,
+                           RectanglePlacement placement, float opacity) const
+{
+    draw (g, opacity, placement.getTransformToFit (getDrawableBounds(), destArea));
+}
+
+//==============================================================================
+DrawableComposite* Drawable::getParent() const
+{
+    return dynamic_cast<DrawableComposite*> (getParentComponent());
+}
+
+void Drawable::setClipPath (Drawable* clipPath)
+{
+    if (drawableClipPath.get() != clipPath)
+    {
+        drawableClipPath.reset (clipPath);
+        repaint();
+    }
+}
+
+void Drawable::transformContextToCorrectOrigin (Graphics& g)
+{
+    g.setOrigin (originRelativeToComponent);
+}
+
+void Drawable::parentHierarchyChanged()
+{
+    setBoundsToEnclose (getDrawableBounds());
+}
+
+void Drawable::setBoundsToEnclose (Rectangle<float> area)
+{
+    Point<int> parentOrigin;
+
+    if (auto* parent = getParent())
+        parentOrigin = parent->originRelativeToComponent;
+
+    auto newBounds = area.getSmallestIntegerContainer() + parentOrigin;
+    originRelativeToComponent = parentOrigin - newBounds.getPosition();
+    setBounds (newBounds);
+}
+
+//==============================================================================
+bool Drawable::replaceColour (Colour original, Colour replacement)
+{
+    bool changed = false;
+
+    for (auto* c : getChildren())
+        if (auto* d = dynamic_cast<Drawable*> (c))
+            changed = d->replaceColour (original, replacement) || changed;
+
+    return changed;
+}
+
+//==============================================================================
+void Drawable::setOriginWithOriginalSize (Point<float> originWithinParent)
+{
+    setTransform (AffineTransform::translation (originWithinParent.x, originWithinParent.y));
+}
+
+void Drawable::setTransformToFit (const Rectangle<float>& area, RectanglePlacement placement)
+{
+    if (! area.isEmpty())
+        setTransform (placement.getTransformToFit (getDrawableBounds(), area));
+}
+
+//==============================================================================
+Drawable* Drawable::createFromImageData (const void* data, const size_t numBytes)
+{
+    Drawable* result = nullptr;
+
+    auto image = ImageFileFormat::loadFrom (data, numBytes);
+
+    if (image.isValid())
+    {
+        auto* di = new DrawableImage();
+        di->setImage (image);
+        result = di;
+    }
+    else
+    {
+        auto asString = String::createStringFromData (data, (int) numBytes);
+
+        XmlDocument doc (asString);
+        ScopedPointer<XmlElement> outer (doc.getDocumentElement (true));
+
+        if (outer != nullptr && outer->hasTagName ("svg"))
+        {
+            ScopedPointer<XmlElement> svg (doc.getDocumentElement());
+
+            if (svg != nullptr)
+                result = Drawable::createFromSVG (*svg);
+        }
+    }
+
+    return result;
+}
+
+Drawable* Drawable::createFromImageDataStream (InputStream& dataSource)
+{
+    MemoryOutputStream mo;
+    mo << dataSource;
+
+    return createFromImageData (mo.getData(), mo.getDataSize());
+}
+
+Drawable* Drawable::createFromImageFile (const File& file)
+{
+    FileInputStream fin (file);
+
+    return fin.openedOk() ? createFromImageDataStream (fin) : nullptr;
+}
+
+} // namespace juce