/*
  ==============================================================================

   This file is part of the JUCE library.
   Copyright (c) 2015 - ROLI Ltd.

   Permission is granted to use this software under the terms of either:
   a) the GPL v2 (or any later version)
   b) the Affero GPL v3

   Details of these licenses can be found at: www.gnu.org/licenses

   JUCE is distributed in the hope that it will be useful, but WITHOUT ANY
   WARRANTY; without even the implied warranty of MERCHANTABILITY or FITNESS FOR
   A PARTICULAR PURPOSE.  See the GNU General Public License for more details.

   ------------------------------------------------------------------------------

   To release a closed-source product which uses JUCE, commercial licenses are
   available: visit www.juce.com for more information.

  ==============================================================================
*/

class SVGState
{
public:
    //==============================================================================
    SVGState (const XmlElement* const topLevel)
        : topLevelXml (topLevel, nullptr),
          elementX (0), elementY (0),
          width (512), height (512),
          viewBoxW (0), viewBoxH (0)
    {
    }

    struct XmlPath
    {
        XmlPath (const XmlElement* e, const XmlPath* p) noexcept : xml (e), parent (p)  {}

        const XmlElement& operator*() const noexcept            { jassert (xml != nullptr); return *xml; }
        const XmlElement* operator->() const noexcept           { return xml; }
        XmlPath getChild (const XmlElement* e) const noexcept   { return XmlPath (e, this); }

        template <typename OperationType>
        bool applyOperationToChildWithID (const String& id, OperationType& op) const
        {
            forEachXmlChildElement (*xml, e)
            {
                XmlPath child (e, this);

                if (e->compareAttribute ("id", id))
                {
                    op (child);
                    return true;
                }

                if (child.applyOperationToChildWithID (id, op))
                    return true;
            }

            return false;
        }

        const XmlElement* xml;
        const XmlPath* parent;
    };

    //==============================================================================
    Drawable* parseSVGElement (const XmlPath& xml)
    {
        if (! xml->hasTagNameIgnoringNamespace ("svg"))
            return nullptr;

        DrawableComposite* const drawable = new DrawableComposite();

        setCommonAttributes (*drawable, xml);

        SVGState newState (*this);

        if (xml->hasAttribute ("transform"))
            newState.addTransform (xml);

        newState.elementX = getCoordLength (xml->getStringAttribute ("x",      String (newState.elementX)), viewBoxW);
        newState.elementY = getCoordLength (xml->getStringAttribute ("y",      String (newState.elementY)), viewBoxH);
        newState.width    = getCoordLength (xml->getStringAttribute ("width",  String (newState.width)),    viewBoxW);
        newState.height   = getCoordLength (xml->getStringAttribute ("height", String (newState.height)),   viewBoxH);

        if (newState.width  <= 0) newState.width  = 100;
        if (newState.height <= 0) newState.height = 100;

        Point<float> viewboxXY;

        if (xml->hasAttribute ("viewBox"))
        {
            const String viewBoxAtt (xml->getStringAttribute ("viewBox"));
            String::CharPointerType viewParams (viewBoxAtt.getCharPointer());
            Point<float> vwh;

            if (parseCoords (viewParams, viewboxXY, true)
                 && parseCoords (viewParams, vwh, true)
                 && vwh.x > 0
                 && vwh.y > 0)
            {
                newState.viewBoxW = vwh.x;
                newState.viewBoxH = vwh.y;

                const int placementFlags = parsePlacementFlags (xml->getStringAttribute ("preserveAspectRatio").trim());

                if (placementFlags != 0)
                    newState.transform = RectanglePlacement (placementFlags)
                                            .getTransformToFit (Rectangle<float> (viewboxXY.x, viewboxXY.y, vwh.x, vwh.y),
                                                                Rectangle<float> (newState.width, newState.height))
                                            .followedBy (newState.transform);
            }
        }
        else
        {
            if (viewBoxW == 0)  newState.viewBoxW = newState.width;
            if (viewBoxH == 0)  newState.viewBoxH = newState.height;
        }

        newState.parseSubElements (xml, *drawable);

        drawable->setContentArea (RelativeRectangle (RelativeCoordinate (viewboxXY.x),
                                                     RelativeCoordinate (viewboxXY.x + newState.viewBoxW),
                                                     RelativeCoordinate (viewboxXY.y),
                                                     RelativeCoordinate (viewboxXY.y + newState.viewBoxH)));
        drawable->resetBoundingBoxToContentArea();

        return drawable;
    }

    //==============================================================================
    void parsePathString (Path& path, const String& pathString) const
    {
        String::CharPointerType d (pathString.getCharPointer().findEndOfWhitespace());

        Point<float> subpathStart, last, last2, p1, p2, p3;
        juce_wchar lastCommandChar = 0;
        bool isRelative = true;
        bool carryOn = true;

        const CharPointer_ASCII validCommandChars ("MmLlHhVvCcSsQqTtAaZz");

        while (! d.isEmpty())
        {
            if (validCommandChars.indexOf (*d) >= 0)
            {
                lastCommandChar = d.getAndAdvance();
                isRelative = (lastCommandChar >= 'a' && lastCommandChar <= 'z');
            }

            switch (lastCommandChar)
            {
            case 'M':
            case 'm':
            case 'L':
            case 'l':
                if (parseCoordsOrSkip (d, p1, false))
                {
                    if (isRelative)
                        p1 += last;

                    if (lastCommandChar == 'M' || lastCommandChar == 'm')
                    {
                        subpathStart = p1;
                        path.startNewSubPath (p1);
                        lastCommandChar = 'l';
                    }
                    else
                    {
                        if (path.getCurrentPosition() == p1)
                        {
                            // Work around for dots in the path which aren't handled well.
                            // SVGs saved by Adobe Illustrator may include dots (small filled circles)
                            // coded this way.
                            p1.x += 0.001;
                        }
                        path.lineTo (p1);
                    }

                    last2 = last;
                    last = p1;
                }
                break;

            case 'H':
            case 'h':
                if (parseCoord (d, p1.x, false, true))
                {
                    if (isRelative)
                        p1.x += last.x;

                    path.lineTo (p1.x, last.y);

                    last2.x = last.x;
                    last.x = p1.x;
                }
                else
                {
                    ++d;
                }
                break;

            case 'V':
            case 'v':
                if (parseCoord (d, p1.y, false, false))
                {
                    if (isRelative)
                        p1.y += last.y;

                    path.lineTo (last.x, p1.y);

                    last2.y = last.y;
                    last.y = p1.y;
                }
                else
                {
                    ++d;
                }
                break;

            case 'C':
            case 'c':
                if (parseCoordsOrSkip (d, p1, false)
                     && parseCoordsOrSkip (d, p2, false)
                     && parseCoordsOrSkip (d, p3, false))
                {
                    if (isRelative)
                    {
                        p1 += last;
                        p2 += last;
                        p3 += last;
                    }

                    path.cubicTo (p1, p2, p3);

                    last2 = p2;
                    last = p3;
                }
                break;

            case 'S':
            case 's':
                if (parseCoordsOrSkip (d, p1, false)
                     && parseCoordsOrSkip (d, p3, false))
                {
                    if (isRelative)
                    {
                        p1 += last;
                        p3 += last;
                    }

                    p2 = last + (last - last2);
                    path.cubicTo (p2, p1, p3);

                    last2 = p1;
                    last = p3;
                }
                break;

            case 'Q':
            case 'q':
                if (parseCoordsOrSkip (d, p1, false)
                     && parseCoordsOrSkip (d, p2, false))
                {
                    if (isRelative)
                    {
                        p1 += last;
                        p2 += last;
                    }

                    path.quadraticTo (p1, p2);

                    last2 = p1;
                    last = p2;
                }
                break;

            case 'T':
            case 't':
                if (parseCoordsOrSkip (d, p1, false))
                {
                    if (isRelative)
                        p1 += last;

                    p2 = last + (last - last2);
                    path.quadraticTo (p2, p1);

                    last2 = p2;
                    last = p1;
                }
                break;

            case 'A':
            case 'a':
                if (parseCoordsOrSkip (d, p1, false))
                {
                    String num;

                    if (parseNextNumber (d, num, false))
                    {
                        const float angle = degreesToRadians (num.getFloatValue());

                        if (parseNextNumber (d, num, false))
                        {
                            const bool largeArc = num.getIntValue() != 0;

                            if (parseNextNumber (d, num, false))
                            {
                                const bool sweep = num.getIntValue() != 0;

                                if (parseCoordsOrSkip (d, p2, false))
                                {
                                    if (isRelative)
                                        p2 += last;

                                    if (last != p2)
                                    {
                                        double centreX, centreY, startAngle, deltaAngle;
                                        double rx = p1.x, ry = p1.y;

                                        endpointToCentreParameters (last.x, last.y, p2.x, p2.y,
                                                                    angle, largeArc, sweep,
                                                                    rx, ry, centreX, centreY,
                                                                    startAngle, deltaAngle);

                                        path.addCentredArc ((float) centreX, (float) centreY,
                                                            (float) rx, (float) ry,
                                                            angle, (float) startAngle, (float) (startAngle + deltaAngle),
                                                            false);

                                        path.lineTo (p2);
                                    }

                                    last2 = last;
                                    last = p2;
                                }
                            }
                        }
                    }
                }

                break;

            case 'Z':
            case 'z':
                path.closeSubPath();
                last = last2 = subpathStart;
                d = d.findEndOfWhitespace();
                lastCommandChar = 'M';
                break;

            default:
                carryOn = false;
                break;
            }

            if (! carryOn)
                break;
        }

        // paths that finish back at their start position often seem to be
        // left without a 'z', so need to be closed explicitly..
        if (path.getCurrentPosition() == subpathStart)
            path.closeSubPath();
    }

private:
    //==============================================================================
    const XmlPath topLevelXml;
    float elementX, elementY, width, height, viewBoxW, viewBoxH;
    AffineTransform transform;
    String cssStyleText;

    static void setCommonAttributes (Drawable& d, const XmlPath& xml)
    {
        String compID (xml->getStringAttribute ("id"));
        d.setName (compID);
        d.setComponentID (compID);

        if (xml->getStringAttribute ("display") == "none")
            d.setVisible (false);
    }

    //==============================================================================
    void parseSubElements (const XmlPath& xml, DrawableComposite& parentDrawable)
    {
        forEachXmlChildElement (*xml, e)
            parentDrawable.addAndMakeVisible (parseSubElement (xml.getChild (e)));
    }

    Drawable* parseSubElement (const XmlPath& xml)
    {
        {
            Path path;
            if (parsePathElement (xml, path))
                return parseShape (xml, path);
        }

        const String tag (xml->getTagNameWithoutNamespace());

<<<<<<< HEAD
        if (tag == "g")             return parseGroupElement (xml);
        if (tag == "svg")           return parseSVGElement (xml);
        if (tag == "text")          return parseText (xml, true);
        if (tag == "switch")        return parseSwitch (xml);
        if (tag == "a")             return parseLinkElement (xml);
        if (tag == "style"  )       parseCSSStyle (xml);
=======
        if (tag == "g")         return parseGroupElement (xml);
        if (tag == "svg")       return parseSVGElement (xml);
        if (tag == "text")      return parseText (xml, true);
        if (tag == "switch")    return parseSwitch (xml);
        if (tag == "a")         return parseLinkElement (xml);
        if (tag == "style")     parseCSSStyle (xml);
>>>>>>> fcf1683f

        return nullptr;
    }

<<<<<<< HEAD
    struct UsePathOp
    {
        const SVGState* state;
        Path* dest;

        void operator() (const XmlPath& xml)
        {
            state->parsePathElement (xml, *dest);
        }
    };

    bool parsePathElement (const XmlPath& xml, Path& path) const
    {
        const String tag (xml->getTagNameWithoutNamespace());
        if      (tag == "path")     parsePath (xml, path);
        else if (tag == "rect")     parseRect (xml, path);
        else if (tag == "circle")   parseCircle (xml, path);
        else if (tag == "ellipse")  parseEllipse (xml, path);
        else if (tag == "line")     parseLine (xml, path);
        else if (tag == "polyline") parsePolygon (xml, true, path);
        else if (tag == "polygon")  parsePolygon (xml, false, path);
        else if (tag == "use")
        {
            const String link = xml->getStringAttribute ("xlink:href");
            const String prefix = "#";
            if (!link.startsWith (prefix))
                return false;
            const String linkedId = link.substring (prefix.length());

            UsePathOp op = { this, &path };
            findElementForId (topLevelXml, linkedId, op);
        }
        else
            return false;
        return true;
=======
    bool parsePathElement (const XmlPath& xml, Path& path) const
    {
        const String tag (xml->getTagNameWithoutNamespace());

        if (tag == "path")      { parsePath (xml, path);           return true; }
        if (tag == "rect")      { parseRect (xml, path);           return true; }
        if (tag == "circle")    { parseCircle (xml, path);         return true; }
        if (tag == "ellipse")   { parseEllipse (xml, path);        return true; }
        if (tag == "line")      { parseLine (xml, path);           return true; }
        if (tag == "polyline")  { parsePolygon (xml, true, path);  return true; }
        if (tag == "polygon")   { parsePolygon (xml, false, path); return true; }
        if (tag == "use")       { parseUse (xml, path);            return true; }

        return false;
>>>>>>> fcf1683f
    }

    DrawableComposite* parseSwitch (const XmlPath& xml)
    {
        if (const XmlElement* const group = xml->getChildByName ("g"))
            return parseGroupElement (xml.getChild (group));

        return nullptr;
    }

    DrawableComposite* parseGroupElement (const XmlPath& xml)
    {
        DrawableComposite* const drawable = new DrawableComposite();

        setCommonAttributes (*drawable, xml);

        if (xml->hasAttribute ("transform"))
        {
            SVGState newState (*this);
            newState.addTransform (xml);

            newState.parseSubElements (xml, *drawable);
        }
        else
        {
            parseSubElements (xml, *drawable);
        }

        drawable->resetContentAreaAndBoundingBoxToFitChildren();
        return drawable;
    }

    DrawableComposite* parseLinkElement (const XmlPath& xml)
    {
        return parseGroupElement (xml); // TODO: support for making this clickable
    }

    //==============================================================================
    void parsePath (const XmlPath& xml, Path& path) const
    {
        parsePathString (path, xml->getStringAttribute ("d"));

        if (getStyleAttribute (xml, "fill-rule").trim().equalsIgnoreCase ("evenodd"))
            path.setUsingNonZeroWinding (false);
    }

    void parseRect (const XmlPath& xml, Path& rect) const
    {
        const bool hasRX = xml->hasAttribute ("rx");
        const bool hasRY = xml->hasAttribute ("ry");

        if (hasRX || hasRY)
        {
            float rx = getCoordLength (xml, "rx", viewBoxW);
            float ry = getCoordLength (xml, "ry", viewBoxH);

            if (! hasRX)
                rx = ry;
            else if (! hasRY)
                ry = rx;

            rect.addRoundedRectangle (getCoordLength (xml, "x", viewBoxW),
                                      getCoordLength (xml, "y", viewBoxH),
                                      getCoordLength (xml, "width", viewBoxW),
                                      getCoordLength (xml, "height", viewBoxH),
                                      rx, ry);
        }
        else
        {
            rect.addRectangle (getCoordLength (xml, "x", viewBoxW),
                               getCoordLength (xml, "y", viewBoxH),
                               getCoordLength (xml, "width", viewBoxW),
                               getCoordLength (xml, "height", viewBoxH));
        }
    }

    void parseCircle (const XmlPath& xml, Path& circle) const
    {
        const float cx = getCoordLength (xml, "cx", viewBoxW);
        const float cy = getCoordLength (xml, "cy", viewBoxH);
        const float radius = getCoordLength (xml, "r", viewBoxW);

        circle.addEllipse (cx - radius, cy - radius, radius * 2.0f, radius * 2.0f);
    }

    void parseEllipse (const XmlPath& xml, Path& ellipse) const
    {
        const float cx      = getCoordLength (xml, "cx", viewBoxW);
        const float cy      = getCoordLength (xml, "cy", viewBoxH);
        const float radiusX = getCoordLength (xml, "rx", viewBoxW);
        const float radiusY = getCoordLength (xml, "ry", viewBoxH);

        ellipse.addEllipse (cx - radiusX, cy - radiusY, radiusX * 2.0f, radiusY * 2.0f);
    }

    void parseLine (const XmlPath& xml, Path& line) const
    {
        const float x1 = getCoordLength (xml, "x1", viewBoxW);
        const float y1 = getCoordLength (xml, "y1", viewBoxH);
        const float x2 = getCoordLength (xml, "x2", viewBoxW);
        const float y2 = getCoordLength (xml, "y2", viewBoxH);

        line.startNewSubPath (x1, y1);
        line.lineTo (x2, y2);
    }

    void parsePolygon (const XmlPath& xml, const bool isPolyline, Path& path) const
    {
        const String pointsAtt (xml->getStringAttribute ("points"));
        String::CharPointerType points (pointsAtt.getCharPointer());
        Point<float> p;

        if (parseCoords (points, p, true))
        {
            Point<float> first (p), last;

            path.startNewSubPath (first);

            while (parseCoords (points, p, true))
            {
                last = p;
                path.lineTo (p);
            }

            if ((! isPolyline) || first == last)
                path.closeSubPath();
        }
    }
<<<<<<< HEAD

    static bool parseUrl (const String& str, String& url)
    {
        if (!str.startsWithIgnoreCase ("url"))
            return false;
        url = str.fromFirstOccurrenceOf ("#", false, false).upToLastOccurrenceOf (")", false, false).trim();
        return true;
=======

    void parseUse (const XmlPath& xml, Path& path) const
    {
        const String link (xml->getStringAttribute ("xlink:href"));

        if (link.startsWithChar ('#'))
        {
            const String linkedID = link.substring (1);

            struct UsePathOp
            {
                const SVGState* state;
                Path* targetPath;

                void operator() (const XmlPath& xmlPath)
                {
                    state->parsePathElement (xmlPath, *targetPath);
                }
            };

            UsePathOp op = { this, &path };
            topLevelXml.applyOperationToChildWithID (linkedID, op);
        }
    }

    static String parseURL (const String& str)
    {
        if (str.startsWithIgnoreCase ("url"))
            return str.fromFirstOccurrenceOf ("#", false, false)
                      .upToLastOccurrenceOf (")", false, false).trim();

        return String();
>>>>>>> fcf1683f
    }

    //==============================================================================
    Path parseClipPath (const XmlPath& xml) const
    {
        Path path;
        forEachXmlChildElement (*xml, e)
            parsePathElement (xml.getChild (e), path);
        return path;
    }

    struct GetClipPathOp
    {
        const SVGState* state;
        Path* dest;

        void operator() (const XmlPath& xml)
        {
            if (xml->hasTagNameIgnoringNamespace ("clipPath"))
                *dest = state->parseClipPath (xml);
        }
    };

    Drawable* parseShape (const XmlPath& xml, Path& path,
                          const bool shouldParseTransform = true) const
    {
        if (shouldParseTransform && xml->hasAttribute ("transform"))
        {
            SVGState newState (*this);
            newState.addTransform (xml);

            return newState.parseShape (xml, path, false);
        }

        DrawablePath* dp = new DrawablePath();
        setCommonAttributes (*dp, xml);
        dp->setFill (Colours::transparentBlack);

        path.applyTransform (transform);
        dp->setPath (path);

        dp->setFill (getPathFillType (path,
                                      getStyleAttribute (xml, "fill"),
                                      getStyleAttribute (xml, "fill-opacity"),
                                      getStyleAttribute (xml, "opacity"),
                                      pathContainsClosedSubPath (path) ? Colours::black
                                                                       : Colours::transparentBlack));

        const String strokeType (getStyleAttribute (xml, "stroke"));

        if (strokeType.isNotEmpty() && ! strokeType.equalsIgnoreCase ("none"))
        {
            dp->setStrokeFill (getPathFillType (path, strokeType,
                                                getStyleAttribute (xml, "stroke-opacity"),
                                                getStyleAttribute (xml, "opacity"),
                                                Colours::transparentBlack));

            dp->setStrokeType (getStrokeFor (xml));
        }

        const String strokeDashArray (getStyleAttribute (xml, "stroke-dasharray"));

        if (strokeDashArray.isNotEmpty())
<<<<<<< HEAD
        {
            Array<float> dashLengths;
            int charIdx = 0;
            while (1)
            {
                const int commaPos = strokeDashArray.indexOfChar (charIdx, ',');
                if (commaPos == -1)
                    break;
                dashLengths.add (strokeDashArray.substring (charIdx, commaPos).getFloatValue());
                charIdx = commaPos + 1;
            }
            dashLengths.add (strokeDashArray.substring (charIdx).getFloatValue());

            // Work-around for JUCE's lacking support for zero dash-lengths,
            // which SVGs use for dotted lines.
            for (int i = 0; i < dashLengths.size(); ++i)
                if (dashLengths[i] == 0)
                {
                    dashLengths.set (i, 0.001);
                    dashLengths.getReference ((i + (i % 2 == 0 ? 1 : -1)) % dashLengths.size()) -= dashLengths[i];
                }

            dp->setDashLengths (dashLengths);
        }

        const String clipPathAttr (getStyleAttribute (xml, "clip-path"));

        if (clipPathAttr.isNotEmpty())
        {
            String id;
            if (parseUrl (clipPathAttr, id))
            {
                Path path;
                GetClipPathOp op = { this, &path };
                if (findElementForId (topLevelXml, id, op))
                    dp->setClipPath (path);
            }
        }
=======
            parseDashArray (strokeDashArray.getCharPointer(), *dp);

        parseClipPath (xml, *dp);
>>>>>>> fcf1683f

        return dp;
    }

    static bool pathContainsClosedSubPath (const Path& path) noexcept
    {
        for (Path::Iterator iter (path); iter.next();)
            if (iter.elementType == Path::Iterator::closePath)
                return true;

        return false;
    }

    void parseDashArray (String::CharPointerType t, DrawablePath& dp) const
    {
        Array<float> dashLengths;

        for (;;)
        {
            float value;
            if (! parseCoord (t, value, true, true))
                break;

            dashLengths.add (value);

            t = t.findEndOfWhitespace();

            if (*t == ',')
                ++t;
        }

        float* const dashes = dashLengths.getRawDataPointer();

        for (int i = 0; i < dashLengths.size(); ++i)
        {
            if (dashes[i] <= 0)  // SVG uses zero-length dashes to mean a dotted line
            {
                const float nonZeroLength = 0.001f;
                dashes[i] = nonZeroLength;

                const int pairedIndex = i ^ 1;

                if (isPositiveAndBelow (pairedIndex, dashLengths.size())
                      && dashes[pairedIndex] > nonZeroLength)
                    dashes[pairedIndex] -= nonZeroLength;
            }
        }

        dp.setDashLengths (dashLengths);
    }

    void parseClipPath (const XmlPath& xml, Drawable& d) const
    {
        const String clipPath (getStyleAttribute (xml, "clip-path"));

        if (clipPath.isNotEmpty())
        {
            String urlID = parseURL (clipPath);

            if (urlID.isNotEmpty())
            {
                struct GetClipPathOp
                {
                    const SVGState* state;
                    Drawable* target;

                    void operator() (const XmlPath& xmlPath)
                    {
                        state->applyClipPath (*target, xmlPath);
                    }
                };

                GetClipPathOp op = { this, &d };
                topLevelXml.applyOperationToChildWithID (urlID, op);
            }
        }
    }

    void applyClipPath (Drawable& target, const XmlPath& xmlPath) const
    {
        if (xmlPath->hasTagNameIgnoringNamespace ("clippath"))
        {
            // TODO: implement clipping..
            ignoreUnused (target);
        }
    }

    void addGradientStopsIn (ColourGradient& cg, const XmlPath& fillXml) const
    {
        if (fillXml.xml != nullptr)
        {
            forEachXmlChildElementWithTagName (*fillXml, e, "stop")
            {
                int index = 0;
                Colour col (parseColour (getStyleAttribute (fillXml.getChild (e), "stop-color"), index, Colours::black));

                const String opacity (getStyleAttribute (fillXml.getChild (e), "stop-opacity", "1"));
                col = col.withMultipliedAlpha (jlimit (0.0f, 1.0f, opacity.getFloatValue()));

                double offset = e->getDoubleAttribute ("offset");

                if (e->getStringAttribute ("offset").containsChar ('%'))
                    offset *= 0.01;

                cg.addColour (jlimit (0.0, 1.0, offset), col);
            }
        }
    }

    FillType getGradientFillType (const XmlPath& fillXml,
                                  const Path& path,
                                  const float opacity) const
    {
        ColourGradient gradient;

        {
            const String id (fillXml->getStringAttribute ("xlink:href"));

            if (id.startsWithChar ('#'))
            {
                struct SetGradientStopsOp
                {
                    const SVGState* state;
                    ColourGradient* gradient;

                    void operator() (const XmlPath& xml)
                    {
                        state->addGradientStopsIn (*gradient, xml);
                    }
                };

                SetGradientStopsOp op = { this, &gradient, };
                topLevelXml.applyOperationToChildWithID (id.substring (1), op);
            }
        }

        addGradientStopsIn (gradient, fillXml);

        if (gradient.getNumColours() > 0)
        {
            gradient.addColour (0.0, gradient.getColour (0));
            gradient.addColour (1.0, gradient.getColour (gradient.getNumColours() - 1));
        }
        else
        {
            gradient.addColour (0.0, Colours::black);
            gradient.addColour (1.0, Colours::black);
        }

        if (opacity < 1.0f)
            gradient.multiplyOpacity (opacity);

        jassert (gradient.getNumColours() > 0);

        gradient.isRadial = fillXml->hasTagNameIgnoringNamespace ("radialGradient");

        float gradientWidth = viewBoxW;
        float gradientHeight = viewBoxH;
        float dx = 0.0f;
        float dy = 0.0f;

        const bool userSpace = fillXml->getStringAttribute ("gradientUnits").equalsIgnoreCase ("userSpaceOnUse");

        if (! userSpace)
        {
            const Rectangle<float> bounds (path.getBounds());
            dx = bounds.getX();
            dy = bounds.getY();
            gradientWidth = bounds.getWidth();
            gradientHeight = bounds.getHeight();
        }

        if (gradient.isRadial)
        {
            if (userSpace)
                gradient.point1.setXY (dx + getCoordLength (fillXml->getStringAttribute ("cx", "50%"), gradientWidth),
                                       dy + getCoordLength (fillXml->getStringAttribute ("cy", "50%"), gradientHeight));
            else
                gradient.point1.setXY (dx + gradientWidth  * getCoordLength (fillXml->getStringAttribute ("cx", "50%"), 1.0f),
                                       dy + gradientHeight * getCoordLength (fillXml->getStringAttribute ("cy", "50%"), 1.0f));

            const float radius = getCoordLength (fillXml->getStringAttribute ("r", "50%"), gradientWidth);
            gradient.point2 = gradient.point1 + Point<float> (radius, 0.0f);

            //xxx (the fx, fy focal point isn't handled properly here..)
        }
        else
        {
            if (userSpace)
            {
                gradient.point1.setXY (dx + getCoordLength (fillXml->getStringAttribute ("x1", "0%"), gradientWidth),
                                       dy + getCoordLength (fillXml->getStringAttribute ("y1", "0%"), gradientHeight));

                gradient.point2.setXY (dx + getCoordLength (fillXml->getStringAttribute ("x2", "100%"), gradientWidth),
                                       dy + getCoordLength (fillXml->getStringAttribute ("y2", "0%"), gradientHeight));
            }
            else
            {
                gradient.point1.setXY (dx + gradientWidth  * getCoordLength (fillXml->getStringAttribute ("x1", "0%"), 1.0f),
                                       dy + gradientHeight * getCoordLength (fillXml->getStringAttribute ("y1", "0%"), 1.0f));

                gradient.point2.setXY (dx + gradientWidth  * getCoordLength (fillXml->getStringAttribute ("x2", "100%"), 1.0f),
                                       dy + gradientHeight * getCoordLength (fillXml->getStringAttribute ("y2", "0%"), 1.0f));
            }

            if (gradient.point1 == gradient.point2)
                return Colour (gradient.getColour (gradient.getNumColours() - 1));
        }

        FillType type (gradient);

        const AffineTransform gradientTransform (parseTransform (fillXml->getStringAttribute ("gradientTransform"))
                                                    .followedBy (transform));

        if (gradient.isRadial)
        {
            type.transform = gradientTransform;
        }
        else
        {
            // Transform the perpendicular vector into the new coordinate space for the gradient.
            // This vector is now the slope of the linear gradient as it should appear in the new coord space
            const Point<float> perpendicular (Point<float> (gradient.point2.y - gradient.point1.y,
                                                            gradient.point1.x - gradient.point2.x)
                                                  .transformedBy (gradientTransform.withAbsoluteTranslation (0, 0)));

            const Point<float> newGradPoint1 (gradient.point1.transformedBy (gradientTransform));
            const Point<float> newGradPoint2 (gradient.point2.transformedBy (gradientTransform));

            // Project the transformed gradient vector onto the transformed slope of the linear
            // gradient as it should appear in the new coordinate space
            const float scale = perpendicular.getDotProduct (newGradPoint2 - newGradPoint1)
                                  / perpendicular.getDotProduct (perpendicular);

            type.gradient->point1 = newGradPoint1;
            type.gradient->point2 = newGradPoint2 - perpendicular * scale;
        }

        return type;
    }

    FillType getPathFillType (const Path& path,
                              const String& fill,
                              const String& fillOpacity,
                              const String& overallOpacity,
                              const Colour defaultColour) const
    {
        float opacity = 1.0f;

        if (overallOpacity.isNotEmpty())
            opacity = jlimit (0.0f, 1.0f, overallOpacity.getFloatValue());

        if (fillOpacity.isNotEmpty())
            opacity *= (jlimit (0.0f, 1.0f, fillOpacity.getFloatValue()));

<<<<<<< HEAD
        String id;
        if (parseUrl (fill, id))
        {
            FillType result;
            GetFillTypeOp op = { this, &result, &path, opacity };
=======
        String urlID = parseURL (fill);

        if (urlID.isNotEmpty())
        {
            struct GetFillTypeOp
            {
                const SVGState* state;
                const Path* path;
                float opacity;
                FillType fillType;

                void operator() (const XmlPath& xml)
                {
                    if (xml->hasTagNameIgnoringNamespace ("linearGradient")
                         || xml->hasTagNameIgnoringNamespace ("radialGradient"))
                        fillType = state->getGradientFillType (xml, *path, opacity);
                }
            };

            GetFillTypeOp op = { this, &path, opacity };
>>>>>>> fcf1683f

            if (topLevelXml.applyOperationToChildWithID (urlID, op))
                return op.fillType;
        }

        if (fill.equalsIgnoreCase ("none"))
            return Colours::transparentBlack;

        int i = 0;
        return parseColour (fill, i, defaultColour).withMultipliedAlpha (opacity);
    }

    static PathStrokeType::JointStyle getJointStyle (const String& join) noexcept
    {
        if (join.equalsIgnoreCase ("round"))  return PathStrokeType::curved;
        if (join.equalsIgnoreCase ("bevel"))  return PathStrokeType::beveled;

        return PathStrokeType::mitered;
    }

    static PathStrokeType::EndCapStyle getEndCapStyle (const String& cap) noexcept
    {
        if (cap.equalsIgnoreCase ("round"))   return PathStrokeType::rounded;
        if (cap.equalsIgnoreCase ("square"))  return PathStrokeType::square;

        return PathStrokeType::butt;
    }

    float getStrokeWidth (const String& strokeWidth) const noexcept
    {
        return transform.getScaleFactor() * getCoordLength (strokeWidth, viewBoxW);
    }

    PathStrokeType getStrokeFor (const XmlPath& xml) const
    {
        return PathStrokeType (getStrokeWidth (getStyleAttribute (xml, "stroke-width", "1")),
                               getJointStyle  (getStyleAttribute (xml, "stroke-linejoin")),
                               getEndCapStyle (getStyleAttribute (xml, "stroke-linecap")));
    }

    //==============================================================================
    Drawable* parseText (const XmlPath& xml, bool shouldParseTransform)
    {
        if (shouldParseTransform && xml->hasAttribute ("transform"))
        {
            SVGState newState (*this);
            newState.addTransform (xml);

            return newState.parseText (xml, false);
        }

        Array<float> xCoords, yCoords, dxCoords, dyCoords;

        getCoordList (xCoords,  getInheritedAttribute (xml, "x"),  true, true);
        getCoordList (yCoords,  getInheritedAttribute (xml, "y"),  true, false);
        getCoordList (dxCoords, getInheritedAttribute (xml, "dx"), true, true);
        getCoordList (dyCoords, getInheritedAttribute (xml, "dy"), true, false);

        const Font font (getFont (xml));
        const String anchorStr = getStyleAttribute(xml, "text-anchor");

        DrawableComposite* dc = new DrawableComposite();
        setCommonAttributes (*dc, xml);

        forEachXmlChildElement (*xml, e)
        {
            if (e->isTextElement())
            {
                const String text (e->getText().trim());

                DrawableText* dt = new DrawableText();
                dc->addAndMakeVisible (dt);

                dt->setText (text);
                dt->setFont (font, true);
                dt->setTransform (transform);

                int i = 0;
                dt->setColour (parseColour (getStyleAttribute (xml, "fill"), i, Colours::black)
                                 .withMultipliedAlpha (getStyleAttribute (xml, "fill-opacity", "1").getFloatValue()));

                Rectangle<float> bounds (xCoords[0], yCoords[0] - font.getAscent(),
                                         font.getStringWidthFloat (text), font.getHeight());

                if (anchorStr == "middle")   bounds.setX (bounds.getX() - bounds.getWidth() / 2.0f);
                else if (anchorStr == "end") bounds.setX (bounds.getX() - bounds.getWidth());

                dt->setBoundingBox (bounds);
            }
            else if (e->hasTagNameIgnoringNamespace ("tspan"))
            {
                dc->addAndMakeVisible (parseText (xml.getChild (e), true));
            }
        }

        return dc;
    }

    Font getFont (const XmlPath& xml) const
    {
        const float fontSize = getCoordLength (getStyleAttribute (xml, "font-size"), 1.0f);

        int style = getStyleAttribute (xml, "font-style").containsIgnoreCase ("italic") ? Font::italic : Font::plain;

        if (getStyleAttribute (xml, "font-weight").containsIgnoreCase ("bold"))
            style |= Font::bold;

        const String family (getStyleAttribute (xml, "font-family"));

        return family.isEmpty() ? Font (fontSize, style)
                                : Font (family, fontSize, style);
    }

    //==============================================================================
    void addTransform (const XmlPath& xml)
    {
        transform = parseTransform (xml->getStringAttribute ("transform"))
                        .followedBy (transform);
    }

    //==============================================================================
    bool parseCoord (String::CharPointerType& s, float& value, const bool allowUnits, const bool isX) const
    {
        String number;

        if (! parseNextNumber (s, number, allowUnits))
        {
            value = 0;
            return false;
        }

        value = getCoordLength (number, isX ? viewBoxW : viewBoxH);
        return true;
    }

    bool parseCoords (String::CharPointerType& s, Point<float>& p, const bool allowUnits) const
    {
        return parseCoord (s, p.x, allowUnits, true)
            && parseCoord (s, p.y, allowUnits, false);
    }

    bool parseCoordsOrSkip (String::CharPointerType& s, Point<float>& p, const bool allowUnits) const
    {
        if (parseCoords (s, p, allowUnits))
            return true;

        if (! s.isEmpty()) ++s;
        return false;
    }

    float getCoordLength (const String& s, const float sizeForProportions) const noexcept
    {
        float n = s.getFloatValue();
        const int len = s.length();

        if (len > 2)
        {
            const float dpi = 96.0f;

            const juce_wchar n1 = s [len - 2];
            const juce_wchar n2 = s [len - 1];

            if (n1 == 'i' && n2 == 'n')         n *= dpi;
            else if (n1 == 'm' && n2 == 'm')    n *= dpi / 25.4f;
            else if (n1 == 'c' && n2 == 'm')    n *= dpi / 2.54f;
            else if (n1 == 'p' && n2 == 'c')    n *= 15.0f;
            else if (n2 == '%')                 n *= 0.01f * sizeForProportions;
        }

        return n;
    }

    float getCoordLength (const XmlPath& xml, const char* attName, const float sizeForProportions) const noexcept
    {
        return getCoordLength (xml->getStringAttribute (attName), sizeForProportions);
    }

    void getCoordList (Array<float>& coords, const String& list, bool allowUnits, const bool isX) const
    {
        String::CharPointerType text (list.getCharPointer());
        float value;

        while (parseCoord (text, value, allowUnits, isX))
            coords.add (value);
    }

    //==============================================================================
    void parseCSSStyle (const XmlPath& xml)
    {
        cssStyleText = xml->getAllSubText() + "\n" + cssStyleText;
    }

    static String::CharPointerType findStyleItem (String::CharPointerType source, String::CharPointerType name)
    {
        const int nameLength = (int) name.length();

        while (! source.isEmpty())
        {
            if (source.getAndAdvance() == '.'
                 && CharacterFunctions::compareIgnoreCaseUpTo (source, name, nameLength) == 0)
            {
                String::CharPointerType endOfName ((source + nameLength).findEndOfWhitespace());

                if (*endOfName == '{')
                    return endOfName;
            }
        }

        return source;
    }

    String getStyleAttribute (const XmlPath& xml, StringRef attributeName,
                              const String& defaultValue = String()) const
    {
        if (xml->hasAttribute (attributeName))
            return xml->getStringAttribute (attributeName, defaultValue);

        const String styleAtt (xml->getStringAttribute ("style"));

        if (styleAtt.isNotEmpty())
        {
            const String value (getAttributeFromStyleList (styleAtt, attributeName, String()));

            if (value.isNotEmpty())
                return value;
        }
        else if (xml->hasAttribute ("class"))
        {
            String::CharPointerType openBrace = findStyleItem (cssStyleText.getCharPointer(),
                                                               xml->getStringAttribute ("class").getCharPointer());

            if (! openBrace.isEmpty())
            {
                String::CharPointerType closeBrace = CharacterFunctions::find (openBrace, (juce_wchar) '}');

                if (closeBrace != openBrace)
                {
                    const String value (getAttributeFromStyleList (String (openBrace + 1, closeBrace),
                                                                   attributeName, defaultValue));
                    if (value.isNotEmpty())
                        return value;
                }
            }
        }

        if (xml.parent != nullptr)
            return getStyleAttribute (*xml.parent, attributeName, defaultValue);

        return defaultValue;
    }

    String getInheritedAttribute (const XmlPath& xml, StringRef attributeName) const
    {
        if (xml->hasAttribute (attributeName))
            return xml->getStringAttribute (attributeName);

        if (xml.parent != nullptr)
            return getInheritedAttribute  (*xml.parent, attributeName);

        return String();
    }

    static int parsePlacementFlags (const String& align) noexcept
    {
        if (align.isEmpty())
            return 0;

        if (align.containsIgnoreCase ("none"))
            return RectanglePlacement::stretchToFit;

        return (align.containsIgnoreCase ("slice") ? RectanglePlacement::fillDestination : 0)
             | (align.containsIgnoreCase ("xMin")  ? RectanglePlacement::xLeft
                                                   : (align.containsIgnoreCase ("xMax") ? RectanglePlacement::xRight
                                                                                        : RectanglePlacement::xMid))
             | (align.containsIgnoreCase ("yMin")  ? RectanglePlacement::yTop
                                                   : (align.containsIgnoreCase ("yMax") ? RectanglePlacement::yBottom
                                                                                        : RectanglePlacement::yMid));
    }

    //==============================================================================
    static bool isIdentifierChar (const juce_wchar c)
    {
        return CharacterFunctions::isLetter (c) || c == '-';
    }

    static String getAttributeFromStyleList (const String& list, StringRef attributeName, const String& defaultValue)
    {
        int i = 0;

        for (;;)
        {
            i = list.indexOf (i, attributeName);

            if (i < 0)
                break;

            if ((i == 0 || (i > 0 && ! isIdentifierChar (list [i - 1])))
                 && ! isIdentifierChar (list [i + attributeName.length()]))
            {
                i = list.indexOfChar (i, ':');

                if (i < 0)
                    break;

                int end = list.indexOfChar (i, ';');

                if (end < 0)
                    end = 0x7ffff;

                return list.substring (i + 1, end).trim();
            }

            ++i;
        }

        return defaultValue;
    }

    //==============================================================================
    static bool isStartOfNumber (juce_wchar c) noexcept
    {
        return CharacterFunctions::isDigit (c) || c == '-' || c == '+';
    }

    static bool parseNextNumber (String::CharPointerType& text, String& value, const bool allowUnits)
    {
        String::CharPointerType s (text);

        while (s.isWhitespace() || *s == ',')
            ++s;

        String::CharPointerType start (s);

        if (isStartOfNumber (*s))
            ++s;

        while (s.isDigit())
            ++s;

        if (*s == '.')
        {
            ++s;

            while (s.isDigit())
                ++s;
        }

        if ((*s == 'e' || *s == 'E') && isStartOfNumber (s[1]))
        {
            s += 2;

            while (s.isDigit())
                ++s;
        }

        if (allowUnits)
            while (s.isLetter())
                ++s;

        if (s == start)
        {
            text = s;
            return false;
        }

        value = String (start, s);

        while (s.isWhitespace() || *s == ',')
            ++s;

        text = s;
        return true;
    }

    //==============================================================================
    static Colour parseColour (const String& s, int& index, const Colour defaultColour)
    {
        if (s [index] == '#')
        {
            uint32 hex[6] = { 0 };
            int numChars = 0;

            for (int i = 6; --i >= 0;)
            {
                const int hexValue = CharacterFunctions::getHexDigitValue (s [++index]);

                if (hexValue >= 0)
                    hex [numChars++] = (uint32) hexValue;
                else
                    break;
            }

            if (numChars <= 3)
                return Colour ((uint8) (hex [0] * 0x11),
                               (uint8) (hex [1] * 0x11),
                               (uint8) (hex [2] * 0x11));

            return Colour ((uint8) ((hex [0] << 4) + hex [1]),
                           (uint8) ((hex [2] << 4) + hex [3]),
                           (uint8) ((hex [4] << 4) + hex [5]));
        }

        if (s [index] == 'r'
              && s [index + 1] == 'g'
              && s [index + 2] == 'b')
        {
            const int openBracket = s.indexOfChar (index, '(');
            const int closeBracket = s.indexOfChar (openBracket, ')');

            if (openBracket >= 3 && closeBracket > openBracket)
            {
                index = closeBracket;

                StringArray tokens;
                tokens.addTokens (s.substring (openBracket + 1, closeBracket), ",", "");
                tokens.trim();
                tokens.removeEmptyStrings();

                if (tokens[0].containsChar ('%'))
                    return Colour ((uint8) roundToInt (2.55 * tokens[0].getDoubleValue()),
                                   (uint8) roundToInt (2.55 * tokens[1].getDoubleValue()),
                                   (uint8) roundToInt (2.55 * tokens[2].getDoubleValue()));
                else
                    return Colour ((uint8) tokens[0].getIntValue(),
                                   (uint8) tokens[1].getIntValue(),
                                   (uint8) tokens[2].getIntValue());
            }
        }

        return Colours::findColourForName (s, defaultColour);
    }

    static AffineTransform parseTransform (String t)
    {
        AffineTransform result;

        while (t.isNotEmpty())
        {
            StringArray tokens;
            tokens.addTokens (t.fromFirstOccurrenceOf ("(", false, false)
                               .upToFirstOccurrenceOf (")", false, false),
                              ", ", "");

            tokens.removeEmptyStrings (true);

            float numbers[6];

            for (int i = 0; i < numElementsInArray (numbers); ++i)
                numbers[i] = tokens[i].getFloatValue();

            AffineTransform trans;

            if (t.startsWithIgnoreCase ("matrix"))
            {
                trans = AffineTransform (numbers[0], numbers[2], numbers[4],
                                         numbers[1], numbers[3], numbers[5]);
            }
            else if (t.startsWithIgnoreCase ("translate"))
            {
                trans = AffineTransform::translation (numbers[0], numbers[1]);
            }
            else if (t.startsWithIgnoreCase ("scale"))
            {
                trans = AffineTransform::scale (numbers[0], numbers[tokens.size() > 1 ? 1 : 0]);
            }
            else if (t.startsWithIgnoreCase ("rotate"))
            {
                trans = AffineTransform::rotation (degreesToRadians (numbers[0]), numbers[1], numbers[2]);
            }
            else if (t.startsWithIgnoreCase ("skewX"))
            {
                trans = AffineTransform::shear (std::tan (degreesToRadians (numbers[0])), 0.0f);
            }
            else if (t.startsWithIgnoreCase ("skewY"))
            {
                trans = AffineTransform::shear (0.0f, std::tan (degreesToRadians (numbers[0])));
            }

            result = trans.followedBy (result);
            t = t.fromFirstOccurrenceOf (")", false, false).trimStart();
        }

        return result;
    }

    static void endpointToCentreParameters (const double x1, const double y1,
                                            const double x2, const double y2,
                                            const double angle,
                                            const bool largeArc, const bool sweep,
                                            double& rx, double& ry,
                                            double& centreX, double& centreY,
                                            double& startAngle, double& deltaAngle) noexcept
    {
        const double midX = (x1 - x2) * 0.5;
        const double midY = (y1 - y2) * 0.5;

        const double cosAngle = std::cos (angle);
        const double sinAngle = std::sin (angle);
        const double xp = cosAngle * midX + sinAngle * midY;
        const double yp = cosAngle * midY - sinAngle * midX;
        const double xp2 = xp * xp;
        const double yp2 = yp * yp;

        double rx2 = rx * rx;
        double ry2 = ry * ry;

        const double s = (xp2 / rx2) + (yp2 / ry2);
        double c;

        if (s <= 1.0)
        {
            c = std::sqrt (jmax (0.0, ((rx2 * ry2) - (rx2 * yp2) - (ry2 * xp2))
                                         / (( rx2 * yp2) + (ry2 * xp2))));

            if (largeArc == sweep)
                c = -c;
        }
        else
        {
            const double s2 = std::sqrt (s);
            rx *= s2;
            ry *= s2;
            c = 0;
        }

        const double cpx = ((rx * yp) / ry) * c;
        const double cpy = ((-ry * xp) / rx) * c;

        centreX = ((x1 + x2) * 0.5) + (cosAngle * cpx) - (sinAngle * cpy);
        centreY = ((y1 + y2) * 0.5) + (sinAngle * cpx) + (cosAngle * cpy);

        const double ux = (xp - cpx) / rx;
        const double uy = (yp - cpy) / ry;
        const double vx = (-xp - cpx) / rx;
        const double vy = (-yp - cpy) / ry;

        const double length = juce_hypot (ux, uy);

        startAngle = acos (jlimit (-1.0, 1.0, ux / length));

        if (uy < 0)
            startAngle = -startAngle;

        startAngle += double_Pi * 0.5;

        deltaAngle = acos (jlimit (-1.0, 1.0, ((ux * vx) + (uy * vy))
                                                / (length * juce_hypot (vx, vy))));

        if ((ux * vy) - (uy * vx) < 0)
            deltaAngle = -deltaAngle;

        if (sweep)
        {
            if (deltaAngle < 0)
                deltaAngle += double_Pi * 2.0;
        }
        else
        {
            if (deltaAngle > 0)
                deltaAngle -= double_Pi * 2.0;
        }

        deltaAngle = fmod (deltaAngle, double_Pi * 2.0);
    }

    SVGState& operator= (const SVGState&) JUCE_DELETED_FUNCTION;
};


//==============================================================================
Drawable* Drawable::createFromSVG (const XmlElement& svgDocument)
{
    SVGState state (&svgDocument);
    return state.parseSVGElement (SVGState::XmlPath (&svgDocument, nullptr));
}

Path Drawable::parseSVGPath (const String& svgPath)
{
    SVGState state (nullptr);
    Path p;
    state.parsePathString (p, svgPath);
    return p;
}
<|MERGE_RESOLUTION|>--- conflicted
+++ resolved
@@ -1,1617 +1,1493 @@
-/*
-  ==============================================================================
-
-   This file is part of the JUCE library.
-   Copyright (c) 2015 - ROLI Ltd.
-
-   Permission is granted to use this software under the terms of either:
-   a) the GPL v2 (or any later version)
-   b) the Affero GPL v3
-
-   Details of these licenses can be found at: www.gnu.org/licenses
-
-   JUCE is distributed in the hope that it will be useful, but WITHOUT ANY
-   WARRANTY; without even the implied warranty of MERCHANTABILITY or FITNESS FOR
-   A PARTICULAR PURPOSE.  See the GNU General Public License for more details.
-
-   ------------------------------------------------------------------------------
-
-   To release a closed-source product which uses JUCE, commercial licenses are
-   available: visit www.juce.com for more information.
-
-  ==============================================================================
-*/
-
-class SVGState
-{
-public:
-    //==============================================================================
-    SVGState (const XmlElement* const topLevel)
-        : topLevelXml (topLevel, nullptr),
-          elementX (0), elementY (0),
-          width (512), height (512),
-          viewBoxW (0), viewBoxH (0)
-    {
-    }
-
-    struct XmlPath
-    {
-        XmlPath (const XmlElement* e, const XmlPath* p) noexcept : xml (e), parent (p)  {}
-
-        const XmlElement& operator*() const noexcept            { jassert (xml != nullptr); return *xml; }
-        const XmlElement* operator->() const noexcept           { return xml; }
-        XmlPath getChild (const XmlElement* e) const noexcept   { return XmlPath (e, this); }
-
-        template <typename OperationType>
-        bool applyOperationToChildWithID (const String& id, OperationType& op) const
-        {
-            forEachXmlChildElement (*xml, e)
-            {
-                XmlPath child (e, this);
-
-                if (e->compareAttribute ("id", id))
-                {
-                    op (child);
-                    return true;
-                }
-
-                if (child.applyOperationToChildWithID (id, op))
-                    return true;
-            }
-
-            return false;
-        }
-
-        const XmlElement* xml;
-        const XmlPath* parent;
-    };
-
-    //==============================================================================
-    Drawable* parseSVGElement (const XmlPath& xml)
-    {
-        if (! xml->hasTagNameIgnoringNamespace ("svg"))
-            return nullptr;
-
-        DrawableComposite* const drawable = new DrawableComposite();
-
-        setCommonAttributes (*drawable, xml);
-
-        SVGState newState (*this);
-
-        if (xml->hasAttribute ("transform"))
-            newState.addTransform (xml);
-
-        newState.elementX = getCoordLength (xml->getStringAttribute ("x",      String (newState.elementX)), viewBoxW);
-        newState.elementY = getCoordLength (xml->getStringAttribute ("y",      String (newState.elementY)), viewBoxH);
-        newState.width    = getCoordLength (xml->getStringAttribute ("width",  String (newState.width)),    viewBoxW);
-        newState.height   = getCoordLength (xml->getStringAttribute ("height", String (newState.height)),   viewBoxH);
-
-        if (newState.width  <= 0) newState.width  = 100;
-        if (newState.height <= 0) newState.height = 100;
-
-        Point<float> viewboxXY;
-
-        if (xml->hasAttribute ("viewBox"))
-        {
-            const String viewBoxAtt (xml->getStringAttribute ("viewBox"));
-            String::CharPointerType viewParams (viewBoxAtt.getCharPointer());
-            Point<float> vwh;
-
-            if (parseCoords (viewParams, viewboxXY, true)
-                 && parseCoords (viewParams, vwh, true)
-                 && vwh.x > 0
-                 && vwh.y > 0)
-            {
-                newState.viewBoxW = vwh.x;
-                newState.viewBoxH = vwh.y;
-
-                const int placementFlags = parsePlacementFlags (xml->getStringAttribute ("preserveAspectRatio").trim());
-
-                if (placementFlags != 0)
-                    newState.transform = RectanglePlacement (placementFlags)
-                                            .getTransformToFit (Rectangle<float> (viewboxXY.x, viewboxXY.y, vwh.x, vwh.y),
-                                                                Rectangle<float> (newState.width, newState.height))
-                                            .followedBy (newState.transform);
-            }
-        }
-        else
-        {
-            if (viewBoxW == 0)  newState.viewBoxW = newState.width;
-            if (viewBoxH == 0)  newState.viewBoxH = newState.height;
-        }
-
-        newState.parseSubElements (xml, *drawable);
-
-        drawable->setContentArea (RelativeRectangle (RelativeCoordinate (viewboxXY.x),
-                                                     RelativeCoordinate (viewboxXY.x + newState.viewBoxW),
-                                                     RelativeCoordinate (viewboxXY.y),
-                                                     RelativeCoordinate (viewboxXY.y + newState.viewBoxH)));
-        drawable->resetBoundingBoxToContentArea();
-
-        return drawable;
-    }
-
-    //==============================================================================
-    void parsePathString (Path& path, const String& pathString) const
-    {
-        String::CharPointerType d (pathString.getCharPointer().findEndOfWhitespace());
-
-        Point<float> subpathStart, last, last2, p1, p2, p3;
-        juce_wchar lastCommandChar = 0;
-        bool isRelative = true;
-        bool carryOn = true;
-
-        const CharPointer_ASCII validCommandChars ("MmLlHhVvCcSsQqTtAaZz");
-
-        while (! d.isEmpty())
-        {
-            if (validCommandChars.indexOf (*d) >= 0)
-            {
-                lastCommandChar = d.getAndAdvance();
-                isRelative = (lastCommandChar >= 'a' && lastCommandChar <= 'z');
-            }
-
-            switch (lastCommandChar)
-            {
-            case 'M':
-            case 'm':
-            case 'L':
-            case 'l':
-                if (parseCoordsOrSkip (d, p1, false))
-                {
-                    if (isRelative)
-                        p1 += last;
-
-                    if (lastCommandChar == 'M' || lastCommandChar == 'm')
-                    {
-                        subpathStart = p1;
-                        path.startNewSubPath (p1);
-                        lastCommandChar = 'l';
-                    }
-                    else
-                    {
-                        if (path.getCurrentPosition() == p1)
-                        {
-                            // Work around for dots in the path which aren't handled well.
-                            // SVGs saved by Adobe Illustrator may include dots (small filled circles)
-                            // coded this way.
-                            p1.x += 0.001;
-                        }
-                        path.lineTo (p1);
-                    }
-
-                    last2 = last;
-                    last = p1;
-                }
-                break;
-
-            case 'H':
-            case 'h':
-                if (parseCoord (d, p1.x, false, true))
-                {
-                    if (isRelative)
-                        p1.x += last.x;
-
-                    path.lineTo (p1.x, last.y);
-
-                    last2.x = last.x;
-                    last.x = p1.x;
-                }
-                else
-                {
-                    ++d;
-                }
-                break;
-
-            case 'V':
-            case 'v':
-                if (parseCoord (d, p1.y, false, false))
-                {
-                    if (isRelative)
-                        p1.y += last.y;
-
-                    path.lineTo (last.x, p1.y);
-
-                    last2.y = last.y;
-                    last.y = p1.y;
-                }
-                else
-                {
-                    ++d;
-                }
-                break;
-
-            case 'C':
-            case 'c':
-                if (parseCoordsOrSkip (d, p1, false)
-                     && parseCoordsOrSkip (d, p2, false)
-                     && parseCoordsOrSkip (d, p3, false))
-                {
-                    if (isRelative)
-                    {
-                        p1 += last;
-                        p2 += last;
-                        p3 += last;
-                    }
-
-                    path.cubicTo (p1, p2, p3);
-
-                    last2 = p2;
-                    last = p3;
-                }
-                break;
-
-            case 'S':
-            case 's':
-                if (parseCoordsOrSkip (d, p1, false)
-                     && parseCoordsOrSkip (d, p3, false))
-                {
-                    if (isRelative)
-                    {
-                        p1 += last;
-                        p3 += last;
-                    }
-
-                    p2 = last + (last - last2);
-                    path.cubicTo (p2, p1, p3);
-
-                    last2 = p1;
-                    last = p3;
-                }
-                break;
-
-            case 'Q':
-            case 'q':
-                if (parseCoordsOrSkip (d, p1, false)
-                     && parseCoordsOrSkip (d, p2, false))
-                {
-                    if (isRelative)
-                    {
-                        p1 += last;
-                        p2 += last;
-                    }
-
-                    path.quadraticTo (p1, p2);
-
-                    last2 = p1;
-                    last = p2;
-                }
-                break;
-
-            case 'T':
-            case 't':
-                if (parseCoordsOrSkip (d, p1, false))
-                {
-                    if (isRelative)
-                        p1 += last;
-
-                    p2 = last + (last - last2);
-                    path.quadraticTo (p2, p1);
-
-                    last2 = p2;
-                    last = p1;
-                }
-                break;
-
-            case 'A':
-            case 'a':
-                if (parseCoordsOrSkip (d, p1, false))
-                {
-                    String num;
-
-                    if (parseNextNumber (d, num, false))
-                    {
-                        const float angle = degreesToRadians (num.getFloatValue());
-
-                        if (parseNextNumber (d, num, false))
-                        {
-                            const bool largeArc = num.getIntValue() != 0;
-
-                            if (parseNextNumber (d, num, false))
-                            {
-                                const bool sweep = num.getIntValue() != 0;
-
-                                if (parseCoordsOrSkip (d, p2, false))
-                                {
-                                    if (isRelative)
-                                        p2 += last;
-
-                                    if (last != p2)
-                                    {
-                                        double centreX, centreY, startAngle, deltaAngle;
-                                        double rx = p1.x, ry = p1.y;
-
-                                        endpointToCentreParameters (last.x, last.y, p2.x, p2.y,
-                                                                    angle, largeArc, sweep,
-                                                                    rx, ry, centreX, centreY,
-                                                                    startAngle, deltaAngle);
-
-                                        path.addCentredArc ((float) centreX, (float) centreY,
-                                                            (float) rx, (float) ry,
-                                                            angle, (float) startAngle, (float) (startAngle + deltaAngle),
-                                                            false);
-
-                                        path.lineTo (p2);
-                                    }
-
-                                    last2 = last;
-                                    last = p2;
-                                }
-                            }
-                        }
-                    }
-                }
-
-                break;
-
-            case 'Z':
-            case 'z':
-                path.closeSubPath();
-                last = last2 = subpathStart;
-                d = d.findEndOfWhitespace();
-                lastCommandChar = 'M';
-                break;
-
-            default:
-                carryOn = false;
-                break;
-            }
-
-            if (! carryOn)
-                break;
-        }
-
-        // paths that finish back at their start position often seem to be
-        // left without a 'z', so need to be closed explicitly..
-        if (path.getCurrentPosition() == subpathStart)
-            path.closeSubPath();
-    }
-
-private:
-    //==============================================================================
-    const XmlPath topLevelXml;
-    float elementX, elementY, width, height, viewBoxW, viewBoxH;
-    AffineTransform transform;
-    String cssStyleText;
-
-    static void setCommonAttributes (Drawable& d, const XmlPath& xml)
-    {
-        String compID (xml->getStringAttribute ("id"));
-        d.setName (compID);
-        d.setComponentID (compID);
-
-        if (xml->getStringAttribute ("display") == "none")
-            d.setVisible (false);
-    }
-
-    //==============================================================================
-    void parseSubElements (const XmlPath& xml, DrawableComposite& parentDrawable)
-    {
-        forEachXmlChildElement (*xml, e)
-            parentDrawable.addAndMakeVisible (parseSubElement (xml.getChild (e)));
-    }
-
-    Drawable* parseSubElement (const XmlPath& xml)
-    {
-        {
-            Path path;
-            if (parsePathElement (xml, path))
-                return parseShape (xml, path);
-        }
-
-        const String tag (xml->getTagNameWithoutNamespace());
-
-<<<<<<< HEAD
-        if (tag == "g")             return parseGroupElement (xml);
-        if (tag == "svg")           return parseSVGElement (xml);
-        if (tag == "text")          return parseText (xml, true);
-        if (tag == "switch")        return parseSwitch (xml);
-        if (tag == "a")             return parseLinkElement (xml);
-        if (tag == "style"  )       parseCSSStyle (xml);
-=======
-        if (tag == "g")         return parseGroupElement (xml);
-        if (tag == "svg")       return parseSVGElement (xml);
-        if (tag == "text")      return parseText (xml, true);
-        if (tag == "switch")    return parseSwitch (xml);
-        if (tag == "a")         return parseLinkElement (xml);
-        if (tag == "style")     parseCSSStyle (xml);
->>>>>>> fcf1683f
-
-        return nullptr;
-    }
-
-<<<<<<< HEAD
-    struct UsePathOp
-    {
-        const SVGState* state;
-        Path* dest;
-
-        void operator() (const XmlPath& xml)
-        {
-            state->parsePathElement (xml, *dest);
-        }
-    };
-
-    bool parsePathElement (const XmlPath& xml, Path& path) const
-    {
-        const String tag (xml->getTagNameWithoutNamespace());
-        if      (tag == "path")     parsePath (xml, path);
-        else if (tag == "rect")     parseRect (xml, path);
-        else if (tag == "circle")   parseCircle (xml, path);
-        else if (tag == "ellipse")  parseEllipse (xml, path);
-        else if (tag == "line")     parseLine (xml, path);
-        else if (tag == "polyline") parsePolygon (xml, true, path);
-        else if (tag == "polygon")  parsePolygon (xml, false, path);
-        else if (tag == "use")
-        {
-            const String link = xml->getStringAttribute ("xlink:href");
-            const String prefix = "#";
-            if (!link.startsWith (prefix))
-                return false;
-            const String linkedId = link.substring (prefix.length());
-
-            UsePathOp op = { this, &path };
-            findElementForId (topLevelXml, linkedId, op);
-        }
-        else
-            return false;
-        return true;
-=======
-    bool parsePathElement (const XmlPath& xml, Path& path) const
-    {
-        const String tag (xml->getTagNameWithoutNamespace());
-
-        if (tag == "path")      { parsePath (xml, path);           return true; }
-        if (tag == "rect")      { parseRect (xml, path);           return true; }
-        if (tag == "circle")    { parseCircle (xml, path);         return true; }
-        if (tag == "ellipse")   { parseEllipse (xml, path);        return true; }
-        if (tag == "line")      { parseLine (xml, path);           return true; }
-        if (tag == "polyline")  { parsePolygon (xml, true, path);  return true; }
-        if (tag == "polygon")   { parsePolygon (xml, false, path); return true; }
-        if (tag == "use")       { parseUse (xml, path);            return true; }
-
-        return false;
->>>>>>> fcf1683f
-    }
-
-    DrawableComposite* parseSwitch (const XmlPath& xml)
-    {
-        if (const XmlElement* const group = xml->getChildByName ("g"))
-            return parseGroupElement (xml.getChild (group));
-
-        return nullptr;
-    }
-
-    DrawableComposite* parseGroupElement (const XmlPath& xml)
-    {
-        DrawableComposite* const drawable = new DrawableComposite();
-
-        setCommonAttributes (*drawable, xml);
-
-        if (xml->hasAttribute ("transform"))
-        {
-            SVGState newState (*this);
-            newState.addTransform (xml);
-
-            newState.parseSubElements (xml, *drawable);
-        }
-        else
-        {
-            parseSubElements (xml, *drawable);
-        }
-
-        drawable->resetContentAreaAndBoundingBoxToFitChildren();
-        return drawable;
-    }
-
-    DrawableComposite* parseLinkElement (const XmlPath& xml)
-    {
-        return parseGroupElement (xml); // TODO: support for making this clickable
-    }
-
-    //==============================================================================
-    void parsePath (const XmlPath& xml, Path& path) const
-    {
-        parsePathString (path, xml->getStringAttribute ("d"));
-
-        if (getStyleAttribute (xml, "fill-rule").trim().equalsIgnoreCase ("evenodd"))
-            path.setUsingNonZeroWinding (false);
-    }
-
-    void parseRect (const XmlPath& xml, Path& rect) const
-    {
-        const bool hasRX = xml->hasAttribute ("rx");
-        const bool hasRY = xml->hasAttribute ("ry");
-
-        if (hasRX || hasRY)
-        {
-            float rx = getCoordLength (xml, "rx", viewBoxW);
-            float ry = getCoordLength (xml, "ry", viewBoxH);
-
-            if (! hasRX)
-                rx = ry;
-            else if (! hasRY)
-                ry = rx;
-
-            rect.addRoundedRectangle (getCoordLength (xml, "x", viewBoxW),
-                                      getCoordLength (xml, "y", viewBoxH),
-                                      getCoordLength (xml, "width", viewBoxW),
-                                      getCoordLength (xml, "height", viewBoxH),
-                                      rx, ry);
-        }
-        else
-        {
-            rect.addRectangle (getCoordLength (xml, "x", viewBoxW),
-                               getCoordLength (xml, "y", viewBoxH),
-                               getCoordLength (xml, "width", viewBoxW),
-                               getCoordLength (xml, "height", viewBoxH));
-        }
-    }
-
-    void parseCircle (const XmlPath& xml, Path& circle) const
-    {
-        const float cx = getCoordLength (xml, "cx", viewBoxW);
-        const float cy = getCoordLength (xml, "cy", viewBoxH);
-        const float radius = getCoordLength (xml, "r", viewBoxW);
-
-        circle.addEllipse (cx - radius, cy - radius, radius * 2.0f, radius * 2.0f);
-    }
-
-    void parseEllipse (const XmlPath& xml, Path& ellipse) const
-    {
-        const float cx      = getCoordLength (xml, "cx", viewBoxW);
-        const float cy      = getCoordLength (xml, "cy", viewBoxH);
-        const float radiusX = getCoordLength (xml, "rx", viewBoxW);
-        const float radiusY = getCoordLength (xml, "ry", viewBoxH);
-
-        ellipse.addEllipse (cx - radiusX, cy - radiusY, radiusX * 2.0f, radiusY * 2.0f);
-    }
-
-    void parseLine (const XmlPath& xml, Path& line) const
-    {
-        const float x1 = getCoordLength (xml, "x1", viewBoxW);
-        const float y1 = getCoordLength (xml, "y1", viewBoxH);
-        const float x2 = getCoordLength (xml, "x2", viewBoxW);
-        const float y2 = getCoordLength (xml, "y2", viewBoxH);
-
-        line.startNewSubPath (x1, y1);
-        line.lineTo (x2, y2);
-    }
-
-    void parsePolygon (const XmlPath& xml, const bool isPolyline, Path& path) const
-    {
-        const String pointsAtt (xml->getStringAttribute ("points"));
-        String::CharPointerType points (pointsAtt.getCharPointer());
-        Point<float> p;
-
-        if (parseCoords (points, p, true))
-        {
-            Point<float> first (p), last;
-
-            path.startNewSubPath (first);
-
-            while (parseCoords (points, p, true))
-            {
-                last = p;
-                path.lineTo (p);
-            }
-
-            if ((! isPolyline) || first == last)
-                path.closeSubPath();
-        }
-    }
-<<<<<<< HEAD
-
-    static bool parseUrl (const String& str, String& url)
-    {
-        if (!str.startsWithIgnoreCase ("url"))
-            return false;
-        url = str.fromFirstOccurrenceOf ("#", false, false).upToLastOccurrenceOf (")", false, false).trim();
-        return true;
-=======
-
-    void parseUse (const XmlPath& xml, Path& path) const
-    {
-        const String link (xml->getStringAttribute ("xlink:href"));
-
-        if (link.startsWithChar ('#'))
-        {
-            const String linkedID = link.substring (1);
-
-            struct UsePathOp
-            {
-                const SVGState* state;
-                Path* targetPath;
-
-                void operator() (const XmlPath& xmlPath)
-                {
-                    state->parsePathElement (xmlPath, *targetPath);
-                }
-            };
-
-            UsePathOp op = { this, &path };
-            topLevelXml.applyOperationToChildWithID (linkedID, op);
-        }
-    }
-
-    static String parseURL (const String& str)
-    {
-        if (str.startsWithIgnoreCase ("url"))
-            return str.fromFirstOccurrenceOf ("#", false, false)
-                      .upToLastOccurrenceOf (")", false, false).trim();
-
-        return String();
->>>>>>> fcf1683f
-    }
-
-    //==============================================================================
-    Path parseClipPath (const XmlPath& xml) const
-    {
-        Path path;
-        forEachXmlChildElement (*xml, e)
-            parsePathElement (xml.getChild (e), path);
-        return path;
-    }
-
-    struct GetClipPathOp
-    {
-        const SVGState* state;
-        Path* dest;
-
-        void operator() (const XmlPath& xml)
-        {
-            if (xml->hasTagNameIgnoringNamespace ("clipPath"))
-                *dest = state->parseClipPath (xml);
-        }
-    };
-
-    Drawable* parseShape (const XmlPath& xml, Path& path,
-                          const bool shouldParseTransform = true) const
-    {
-        if (shouldParseTransform && xml->hasAttribute ("transform"))
-        {
-            SVGState newState (*this);
-            newState.addTransform (xml);
-
-            return newState.parseShape (xml, path, false);
-        }
-
-        DrawablePath* dp = new DrawablePath();
-        setCommonAttributes (*dp, xml);
-        dp->setFill (Colours::transparentBlack);
-
-        path.applyTransform (transform);
-        dp->setPath (path);
-
-        dp->setFill (getPathFillType (path,
-                                      getStyleAttribute (xml, "fill"),
-                                      getStyleAttribute (xml, "fill-opacity"),
-                                      getStyleAttribute (xml, "opacity"),
-                                      pathContainsClosedSubPath (path) ? Colours::black
-                                                                       : Colours::transparentBlack));
-
-        const String strokeType (getStyleAttribute (xml, "stroke"));
-
-        if (strokeType.isNotEmpty() && ! strokeType.equalsIgnoreCase ("none"))
-        {
-            dp->setStrokeFill (getPathFillType (path, strokeType,
-                                                getStyleAttribute (xml, "stroke-opacity"),
-                                                getStyleAttribute (xml, "opacity"),
-                                                Colours::transparentBlack));
-
-            dp->setStrokeType (getStrokeFor (xml));
-        }
-
-        const String strokeDashArray (getStyleAttribute (xml, "stroke-dasharray"));
-
-        if (strokeDashArray.isNotEmpty())
-<<<<<<< HEAD
-        {
-            Array<float> dashLengths;
-            int charIdx = 0;
-            while (1)
-            {
-                const int commaPos = strokeDashArray.indexOfChar (charIdx, ',');
-                if (commaPos == -1)
-                    break;
-                dashLengths.add (strokeDashArray.substring (charIdx, commaPos).getFloatValue());
-                charIdx = commaPos + 1;
-            }
-            dashLengths.add (strokeDashArray.substring (charIdx).getFloatValue());
-
-            // Work-around for JUCE's lacking support for zero dash-lengths,
-            // which SVGs use for dotted lines.
-            for (int i = 0; i < dashLengths.size(); ++i)
-                if (dashLengths[i] == 0)
-                {
-                    dashLengths.set (i, 0.001);
-                    dashLengths.getReference ((i + (i % 2 == 0 ? 1 : -1)) % dashLengths.size()) -= dashLengths[i];
-                }
-
-            dp->setDashLengths (dashLengths);
-        }
-
-        const String clipPathAttr (getStyleAttribute (xml, "clip-path"));
-
-        if (clipPathAttr.isNotEmpty())
-        {
-            String id;
-            if (parseUrl (clipPathAttr, id))
-            {
-                Path path;
-                GetClipPathOp op = { this, &path };
-                if (findElementForId (topLevelXml, id, op))
-                    dp->setClipPath (path);
-            }
-        }
-=======
-            parseDashArray (strokeDashArray.getCharPointer(), *dp);
-
-        parseClipPath (xml, *dp);
->>>>>>> fcf1683f
-
-        return dp;
-    }
-
-    static bool pathContainsClosedSubPath (const Path& path) noexcept
-    {
-        for (Path::Iterator iter (path); iter.next();)
-            if (iter.elementType == Path::Iterator::closePath)
-                return true;
-
-        return false;
-    }
-
-    void parseDashArray (String::CharPointerType t, DrawablePath& dp) const
-    {
-        Array<float> dashLengths;
-
-        for (;;)
-        {
-            float value;
-            if (! parseCoord (t, value, true, true))
-                break;
-
-            dashLengths.add (value);
-
-            t = t.findEndOfWhitespace();
-
-            if (*t == ',')
-                ++t;
-        }
-
-        float* const dashes = dashLengths.getRawDataPointer();
-
-        for (int i = 0; i < dashLengths.size(); ++i)
-        {
-            if (dashes[i] <= 0)  // SVG uses zero-length dashes to mean a dotted line
-            {
-                const float nonZeroLength = 0.001f;
-                dashes[i] = nonZeroLength;
-
-                const int pairedIndex = i ^ 1;
-
-                if (isPositiveAndBelow (pairedIndex, dashLengths.size())
-                      && dashes[pairedIndex] > nonZeroLength)
-                    dashes[pairedIndex] -= nonZeroLength;
-            }
-        }
-
-        dp.setDashLengths (dashLengths);
-    }
-
-    void parseClipPath (const XmlPath& xml, Drawable& d) const
-    {
-        const String clipPath (getStyleAttribute (xml, "clip-path"));
-
-        if (clipPath.isNotEmpty())
-        {
-            String urlID = parseURL (clipPath);
-
-            if (urlID.isNotEmpty())
-            {
-                struct GetClipPathOp
-                {
-                    const SVGState* state;
-                    Drawable* target;
-
-                    void operator() (const XmlPath& xmlPath)
-                    {
-                        state->applyClipPath (*target, xmlPath);
-                    }
-                };
-
-                GetClipPathOp op = { this, &d };
-                topLevelXml.applyOperationToChildWithID (urlID, op);
-            }
-        }
-    }
-
-    void applyClipPath (Drawable& target, const XmlPath& xmlPath) const
-    {
-        if (xmlPath->hasTagNameIgnoringNamespace ("clippath"))
-        {
-            // TODO: implement clipping..
-            ignoreUnused (target);
-        }
-    }
-
-    void addGradientStopsIn (ColourGradient& cg, const XmlPath& fillXml) const
-    {
-        if (fillXml.xml != nullptr)
-        {
-            forEachXmlChildElementWithTagName (*fillXml, e, "stop")
-            {
-                int index = 0;
-                Colour col (parseColour (getStyleAttribute (fillXml.getChild (e), "stop-color"), index, Colours::black));
-
-                const String opacity (getStyleAttribute (fillXml.getChild (e), "stop-opacity", "1"));
-                col = col.withMultipliedAlpha (jlimit (0.0f, 1.0f, opacity.getFloatValue()));
-
-                double offset = e->getDoubleAttribute ("offset");
-
-                if (e->getStringAttribute ("offset").containsChar ('%'))
-                    offset *= 0.01;
-
-                cg.addColour (jlimit (0.0, 1.0, offset), col);
-            }
-        }
-    }
-
-    FillType getGradientFillType (const XmlPath& fillXml,
-                                  const Path& path,
-                                  const float opacity) const
-    {
-        ColourGradient gradient;
-
-        {
-            const String id (fillXml->getStringAttribute ("xlink:href"));
-
-            if (id.startsWithChar ('#'))
-            {
-                struct SetGradientStopsOp
-                {
-                    const SVGState* state;
-                    ColourGradient* gradient;
-
-                    void operator() (const XmlPath& xml)
-                    {
-                        state->addGradientStopsIn (*gradient, xml);
-                    }
-                };
-
-                SetGradientStopsOp op = { this, &gradient, };
-                topLevelXml.applyOperationToChildWithID (id.substring (1), op);
-            }
-        }
-
-        addGradientStopsIn (gradient, fillXml);
-
-        if (gradient.getNumColours() > 0)
-        {
-            gradient.addColour (0.0, gradient.getColour (0));
-            gradient.addColour (1.0, gradient.getColour (gradient.getNumColours() - 1));
-        }
-        else
-        {
-            gradient.addColour (0.0, Colours::black);
-            gradient.addColour (1.0, Colours::black);
-        }
-
-        if (opacity < 1.0f)
-            gradient.multiplyOpacity (opacity);
-
-        jassert (gradient.getNumColours() > 0);
-
-        gradient.isRadial = fillXml->hasTagNameIgnoringNamespace ("radialGradient");
-
-        float gradientWidth = viewBoxW;
-        float gradientHeight = viewBoxH;
-        float dx = 0.0f;
-        float dy = 0.0f;
-
-        const bool userSpace = fillXml->getStringAttribute ("gradientUnits").equalsIgnoreCase ("userSpaceOnUse");
-
-        if (! userSpace)
-        {
-            const Rectangle<float> bounds (path.getBounds());
-            dx = bounds.getX();
-            dy = bounds.getY();
-            gradientWidth = bounds.getWidth();
-            gradientHeight = bounds.getHeight();
-        }
-
-        if (gradient.isRadial)
-        {
-            if (userSpace)
-                gradient.point1.setXY (dx + getCoordLength (fillXml->getStringAttribute ("cx", "50%"), gradientWidth),
-                                       dy + getCoordLength (fillXml->getStringAttribute ("cy", "50%"), gradientHeight));
-            else
-                gradient.point1.setXY (dx + gradientWidth  * getCoordLength (fillXml->getStringAttribute ("cx", "50%"), 1.0f),
-                                       dy + gradientHeight * getCoordLength (fillXml->getStringAttribute ("cy", "50%"), 1.0f));
-
-            const float radius = getCoordLength (fillXml->getStringAttribute ("r", "50%"), gradientWidth);
-            gradient.point2 = gradient.point1 + Point<float> (radius, 0.0f);
-
-            //xxx (the fx, fy focal point isn't handled properly here..)
-        }
-        else
-        {
-            if (userSpace)
-            {
-                gradient.point1.setXY (dx + getCoordLength (fillXml->getStringAttribute ("x1", "0%"), gradientWidth),
-                                       dy + getCoordLength (fillXml->getStringAttribute ("y1", "0%"), gradientHeight));
-
-                gradient.point2.setXY (dx + getCoordLength (fillXml->getStringAttribute ("x2", "100%"), gradientWidth),
-                                       dy + getCoordLength (fillXml->getStringAttribute ("y2", "0%"), gradientHeight));
-            }
-            else
-            {
-                gradient.point1.setXY (dx + gradientWidth  * getCoordLength (fillXml->getStringAttribute ("x1", "0%"), 1.0f),
-                                       dy + gradientHeight * getCoordLength (fillXml->getStringAttribute ("y1", "0%"), 1.0f));
-
-                gradient.point2.setXY (dx + gradientWidth  * getCoordLength (fillXml->getStringAttribute ("x2", "100%"), 1.0f),
-                                       dy + gradientHeight * getCoordLength (fillXml->getStringAttribute ("y2", "0%"), 1.0f));
-            }
-
-            if (gradient.point1 == gradient.point2)
-                return Colour (gradient.getColour (gradient.getNumColours() - 1));
-        }
-
-        FillType type (gradient);
-
-        const AffineTransform gradientTransform (parseTransform (fillXml->getStringAttribute ("gradientTransform"))
-                                                    .followedBy (transform));
-
-        if (gradient.isRadial)
-        {
-            type.transform = gradientTransform;
-        }
-        else
-        {
-            // Transform the perpendicular vector into the new coordinate space for the gradient.
-            // This vector is now the slope of the linear gradient as it should appear in the new coord space
-            const Point<float> perpendicular (Point<float> (gradient.point2.y - gradient.point1.y,
-                                                            gradient.point1.x - gradient.point2.x)
-                                                  .transformedBy (gradientTransform.withAbsoluteTranslation (0, 0)));
-
-            const Point<float> newGradPoint1 (gradient.point1.transformedBy (gradientTransform));
-            const Point<float> newGradPoint2 (gradient.point2.transformedBy (gradientTransform));
-
-            // Project the transformed gradient vector onto the transformed slope of the linear
-            // gradient as it should appear in the new coordinate space
-            const float scale = perpendicular.getDotProduct (newGradPoint2 - newGradPoint1)
-                                  / perpendicular.getDotProduct (perpendicular);
-
-            type.gradient->point1 = newGradPoint1;
-            type.gradient->point2 = newGradPoint2 - perpendicular * scale;
-        }
-
-        return type;
-    }
-
-    FillType getPathFillType (const Path& path,
-                              const String& fill,
-                              const String& fillOpacity,
-                              const String& overallOpacity,
-                              const Colour defaultColour) const
-    {
-        float opacity = 1.0f;
-
-        if (overallOpacity.isNotEmpty())
-            opacity = jlimit (0.0f, 1.0f, overallOpacity.getFloatValue());
-
-        if (fillOpacity.isNotEmpty())
-            opacity *= (jlimit (0.0f, 1.0f, fillOpacity.getFloatValue()));
-
-<<<<<<< HEAD
-        String id;
-        if (parseUrl (fill, id))
-        {
-            FillType result;
-            GetFillTypeOp op = { this, &result, &path, opacity };
-=======
-        String urlID = parseURL (fill);
-
-        if (urlID.isNotEmpty())
-        {
-            struct GetFillTypeOp
-            {
-                const SVGState* state;
-                const Path* path;
-                float opacity;
-                FillType fillType;
-
-                void operator() (const XmlPath& xml)
-                {
-                    if (xml->hasTagNameIgnoringNamespace ("linearGradient")
-                         || xml->hasTagNameIgnoringNamespace ("radialGradient"))
-                        fillType = state->getGradientFillType (xml, *path, opacity);
-                }
-            };
-
-            GetFillTypeOp op = { this, &path, opacity };
->>>>>>> fcf1683f
-
-            if (topLevelXml.applyOperationToChildWithID (urlID, op))
-                return op.fillType;
-        }
-
-        if (fill.equalsIgnoreCase ("none"))
-            return Colours::transparentBlack;
-
-        int i = 0;
-        return parseColour (fill, i, defaultColour).withMultipliedAlpha (opacity);
-    }
-
-    static PathStrokeType::JointStyle getJointStyle (const String& join) noexcept
-    {
-        if (join.equalsIgnoreCase ("round"))  return PathStrokeType::curved;
-        if (join.equalsIgnoreCase ("bevel"))  return PathStrokeType::beveled;
-
-        return PathStrokeType::mitered;
-    }
-
-    static PathStrokeType::EndCapStyle getEndCapStyle (const String& cap) noexcept
-    {
-        if (cap.equalsIgnoreCase ("round"))   return PathStrokeType::rounded;
-        if (cap.equalsIgnoreCase ("square"))  return PathStrokeType::square;
-
-        return PathStrokeType::butt;
-    }
-
-    float getStrokeWidth (const String& strokeWidth) const noexcept
-    {
-        return transform.getScaleFactor() * getCoordLength (strokeWidth, viewBoxW);
-    }
-
-    PathStrokeType getStrokeFor (const XmlPath& xml) const
-    {
-        return PathStrokeType (getStrokeWidth (getStyleAttribute (xml, "stroke-width", "1")),
-                               getJointStyle  (getStyleAttribute (xml, "stroke-linejoin")),
-                               getEndCapStyle (getStyleAttribute (xml, "stroke-linecap")));
-    }
-
-    //==============================================================================
-    Drawable* parseText (const XmlPath& xml, bool shouldParseTransform)
-    {
-        if (shouldParseTransform && xml->hasAttribute ("transform"))
-        {
-            SVGState newState (*this);
-            newState.addTransform (xml);
-
-            return newState.parseText (xml, false);
-        }
-
-        Array<float> xCoords, yCoords, dxCoords, dyCoords;
-
-        getCoordList (xCoords,  getInheritedAttribute (xml, "x"),  true, true);
-        getCoordList (yCoords,  getInheritedAttribute (xml, "y"),  true, false);
-        getCoordList (dxCoords, getInheritedAttribute (xml, "dx"), true, true);
-        getCoordList (dyCoords, getInheritedAttribute (xml, "dy"), true, false);
-
-        const Font font (getFont (xml));
-        const String anchorStr = getStyleAttribute(xml, "text-anchor");
-
-        DrawableComposite* dc = new DrawableComposite();
-        setCommonAttributes (*dc, xml);
-
-        forEachXmlChildElement (*xml, e)
-        {
-            if (e->isTextElement())
-            {
-                const String text (e->getText().trim());
-
-                DrawableText* dt = new DrawableText();
-                dc->addAndMakeVisible (dt);
-
-                dt->setText (text);
-                dt->setFont (font, true);
-                dt->setTransform (transform);
-
-                int i = 0;
-                dt->setColour (parseColour (getStyleAttribute (xml, "fill"), i, Colours::black)
-                                 .withMultipliedAlpha (getStyleAttribute (xml, "fill-opacity", "1").getFloatValue()));
-
-                Rectangle<float> bounds (xCoords[0], yCoords[0] - font.getAscent(),
-                                         font.getStringWidthFloat (text), font.getHeight());
-
-                if (anchorStr == "middle")   bounds.setX (bounds.getX() - bounds.getWidth() / 2.0f);
-                else if (anchorStr == "end") bounds.setX (bounds.getX() - bounds.getWidth());
-
-                dt->setBoundingBox (bounds);
-            }
-            else if (e->hasTagNameIgnoringNamespace ("tspan"))
-            {
-                dc->addAndMakeVisible (parseText (xml.getChild (e), true));
-            }
-        }
-
-        return dc;
-    }
-
-    Font getFont (const XmlPath& xml) const
-    {
-        const float fontSize = getCoordLength (getStyleAttribute (xml, "font-size"), 1.0f);
-
-        int style = getStyleAttribute (xml, "font-style").containsIgnoreCase ("italic") ? Font::italic : Font::plain;
-
-        if (getStyleAttribute (xml, "font-weight").containsIgnoreCase ("bold"))
-            style |= Font::bold;
-
-        const String family (getStyleAttribute (xml, "font-family"));
-
-        return family.isEmpty() ? Font (fontSize, style)
-                                : Font (family, fontSize, style);
-    }
-
-    //==============================================================================
-    void addTransform (const XmlPath& xml)
-    {
-        transform = parseTransform (xml->getStringAttribute ("transform"))
-                        .followedBy (transform);
-    }
-
-    //==============================================================================
-    bool parseCoord (String::CharPointerType& s, float& value, const bool allowUnits, const bool isX) const
-    {
-        String number;
-
-        if (! parseNextNumber (s, number, allowUnits))
-        {
-            value = 0;
-            return false;
-        }
-
-        value = getCoordLength (number, isX ? viewBoxW : viewBoxH);
-        return true;
-    }
-
-    bool parseCoords (String::CharPointerType& s, Point<float>& p, const bool allowUnits) const
-    {
-        return parseCoord (s, p.x, allowUnits, true)
-            && parseCoord (s, p.y, allowUnits, false);
-    }
-
-    bool parseCoordsOrSkip (String::CharPointerType& s, Point<float>& p, const bool allowUnits) const
-    {
-        if (parseCoords (s, p, allowUnits))
-            return true;
-
-        if (! s.isEmpty()) ++s;
-        return false;
-    }
-
-    float getCoordLength (const String& s, const float sizeForProportions) const noexcept
-    {
-        float n = s.getFloatValue();
-        const int len = s.length();
-
-        if (len > 2)
-        {
-            const float dpi = 96.0f;
-
-            const juce_wchar n1 = s [len - 2];
-            const juce_wchar n2 = s [len - 1];
-
-            if (n1 == 'i' && n2 == 'n')         n *= dpi;
-            else if (n1 == 'm' && n2 == 'm')    n *= dpi / 25.4f;
-            else if (n1 == 'c' && n2 == 'm')    n *= dpi / 2.54f;
-            else if (n1 == 'p' && n2 == 'c')    n *= 15.0f;
-            else if (n2 == '%')                 n *= 0.01f * sizeForProportions;
-        }
-
-        return n;
-    }
-
-    float getCoordLength (const XmlPath& xml, const char* attName, const float sizeForProportions) const noexcept
-    {
-        return getCoordLength (xml->getStringAttribute (attName), sizeForProportions);
-    }
-
-    void getCoordList (Array<float>& coords, const String& list, bool allowUnits, const bool isX) const
-    {
-        String::CharPointerType text (list.getCharPointer());
-        float value;
-
-        while (parseCoord (text, value, allowUnits, isX))
-            coords.add (value);
-    }
-
-    //==============================================================================
-    void parseCSSStyle (const XmlPath& xml)
-    {
-        cssStyleText = xml->getAllSubText() + "\n" + cssStyleText;
-    }
-
-    static String::CharPointerType findStyleItem (String::CharPointerType source, String::CharPointerType name)
-    {
-        const int nameLength = (int) name.length();
-
-        while (! source.isEmpty())
-        {
-            if (source.getAndAdvance() == '.'
-                 && CharacterFunctions::compareIgnoreCaseUpTo (source, name, nameLength) == 0)
-            {
-                String::CharPointerType endOfName ((source + nameLength).findEndOfWhitespace());
-
-                if (*endOfName == '{')
-                    return endOfName;
-            }
-        }
-
-        return source;
-    }
-
-    String getStyleAttribute (const XmlPath& xml, StringRef attributeName,
-                              const String& defaultValue = String()) const
-    {
-        if (xml->hasAttribute (attributeName))
-            return xml->getStringAttribute (attributeName, defaultValue);
-
-        const String styleAtt (xml->getStringAttribute ("style"));
-
-        if (styleAtt.isNotEmpty())
-        {
-            const String value (getAttributeFromStyleList (styleAtt, attributeName, String()));
-
-            if (value.isNotEmpty())
-                return value;
-        }
-        else if (xml->hasAttribute ("class"))
-        {
-            String::CharPointerType openBrace = findStyleItem (cssStyleText.getCharPointer(),
-                                                               xml->getStringAttribute ("class").getCharPointer());
-
-            if (! openBrace.isEmpty())
-            {
-                String::CharPointerType closeBrace = CharacterFunctions::find (openBrace, (juce_wchar) '}');
-
-                if (closeBrace != openBrace)
-                {
-                    const String value (getAttributeFromStyleList (String (openBrace + 1, closeBrace),
-                                                                   attributeName, defaultValue));
-                    if (value.isNotEmpty())
-                        return value;
-                }
-            }
-        }
-
-        if (xml.parent != nullptr)
-            return getStyleAttribute (*xml.parent, attributeName, defaultValue);
-
-        return defaultValue;
-    }
-
-    String getInheritedAttribute (const XmlPath& xml, StringRef attributeName) const
-    {
-        if (xml->hasAttribute (attributeName))
-            return xml->getStringAttribute (attributeName);
-
-        if (xml.parent != nullptr)
-            return getInheritedAttribute  (*xml.parent, attributeName);
-
-        return String();
-    }
-
-    static int parsePlacementFlags (const String& align) noexcept
-    {
-        if (align.isEmpty())
-            return 0;
-
-        if (align.containsIgnoreCase ("none"))
-            return RectanglePlacement::stretchToFit;
-
-        return (align.containsIgnoreCase ("slice") ? RectanglePlacement::fillDestination : 0)
-             | (align.containsIgnoreCase ("xMin")  ? RectanglePlacement::xLeft
-                                                   : (align.containsIgnoreCase ("xMax") ? RectanglePlacement::xRight
-                                                                                        : RectanglePlacement::xMid))
-             | (align.containsIgnoreCase ("yMin")  ? RectanglePlacement::yTop
-                                                   : (align.containsIgnoreCase ("yMax") ? RectanglePlacement::yBottom
-                                                                                        : RectanglePlacement::yMid));
-    }
-
-    //==============================================================================
-    static bool isIdentifierChar (const juce_wchar c)
-    {
-        return CharacterFunctions::isLetter (c) || c == '-';
-    }
-
-    static String getAttributeFromStyleList (const String& list, StringRef attributeName, const String& defaultValue)
-    {
-        int i = 0;
-
-        for (;;)
-        {
-            i = list.indexOf (i, attributeName);
-
-            if (i < 0)
-                break;
-
-            if ((i == 0 || (i > 0 && ! isIdentifierChar (list [i - 1])))
-                 && ! isIdentifierChar (list [i + attributeName.length()]))
-            {
-                i = list.indexOfChar (i, ':');
-
-                if (i < 0)
-                    break;
-
-                int end = list.indexOfChar (i, ';');
-
-                if (end < 0)
-                    end = 0x7ffff;
-
-                return list.substring (i + 1, end).trim();
-            }
-
-            ++i;
-        }
-
-        return defaultValue;
-    }
-
-    //==============================================================================
-    static bool isStartOfNumber (juce_wchar c) noexcept
-    {
-        return CharacterFunctions::isDigit (c) || c == '-' || c == '+';
-    }
-
-    static bool parseNextNumber (String::CharPointerType& text, String& value, const bool allowUnits)
-    {
-        String::CharPointerType s (text);
-
-        while (s.isWhitespace() || *s == ',')
-            ++s;
-
-        String::CharPointerType start (s);
-
-        if (isStartOfNumber (*s))
-            ++s;
-
-        while (s.isDigit())
-            ++s;
-
-        if (*s == '.')
-        {
-            ++s;
-
-            while (s.isDigit())
-                ++s;
-        }
-
-        if ((*s == 'e' || *s == 'E') && isStartOfNumber (s[1]))
-        {
-            s += 2;
-
-            while (s.isDigit())
-                ++s;
-        }
-
-        if (allowUnits)
-            while (s.isLetter())
-                ++s;
-
-        if (s == start)
-        {
-            text = s;
-            return false;
-        }
-
-        value = String (start, s);
-
-        while (s.isWhitespace() || *s == ',')
-            ++s;
-
-        text = s;
-        return true;
-    }
-
-    //==============================================================================
-    static Colour parseColour (const String& s, int& index, const Colour defaultColour)
-    {
-        if (s [index] == '#')
-        {
-            uint32 hex[6] = { 0 };
-            int numChars = 0;
-
-            for (int i = 6; --i >= 0;)
-            {
-                const int hexValue = CharacterFunctions::getHexDigitValue (s [++index]);
-
-                if (hexValue >= 0)
-                    hex [numChars++] = (uint32) hexValue;
-                else
-                    break;
-            }
-
-            if (numChars <= 3)
-                return Colour ((uint8) (hex [0] * 0x11),
-                               (uint8) (hex [1] * 0x11),
-                               (uint8) (hex [2] * 0x11));
-
-            return Colour ((uint8) ((hex [0] << 4) + hex [1]),
-                           (uint8) ((hex [2] << 4) + hex [3]),
-                           (uint8) ((hex [4] << 4) + hex [5]));
-        }
-
-        if (s [index] == 'r'
-              && s [index + 1] == 'g'
-              && s [index + 2] == 'b')
-        {
-            const int openBracket = s.indexOfChar (index, '(');
-            const int closeBracket = s.indexOfChar (openBracket, ')');
-
-            if (openBracket >= 3 && closeBracket > openBracket)
-            {
-                index = closeBracket;
-
-                StringArray tokens;
-                tokens.addTokens (s.substring (openBracket + 1, closeBracket), ",", "");
-                tokens.trim();
-                tokens.removeEmptyStrings();
-
-                if (tokens[0].containsChar ('%'))
-                    return Colour ((uint8) roundToInt (2.55 * tokens[0].getDoubleValue()),
-                                   (uint8) roundToInt (2.55 * tokens[1].getDoubleValue()),
-                                   (uint8) roundToInt (2.55 * tokens[2].getDoubleValue()));
-                else
-                    return Colour ((uint8) tokens[0].getIntValue(),
-                                   (uint8) tokens[1].getIntValue(),
-                                   (uint8) tokens[2].getIntValue());
-            }
-        }
-
-        return Colours::findColourForName (s, defaultColour);
-    }
-
-    static AffineTransform parseTransform (String t)
-    {
-        AffineTransform result;
-
-        while (t.isNotEmpty())
-        {
-            StringArray tokens;
-            tokens.addTokens (t.fromFirstOccurrenceOf ("(", false, false)
-                               .upToFirstOccurrenceOf (")", false, false),
-                              ", ", "");
-
-            tokens.removeEmptyStrings (true);
-
-            float numbers[6];
-
-            for (int i = 0; i < numElementsInArray (numbers); ++i)
-                numbers[i] = tokens[i].getFloatValue();
-
-            AffineTransform trans;
-
-            if (t.startsWithIgnoreCase ("matrix"))
-            {
-                trans = AffineTransform (numbers[0], numbers[2], numbers[4],
-                                         numbers[1], numbers[3], numbers[5]);
-            }
-            else if (t.startsWithIgnoreCase ("translate"))
-            {
-                trans = AffineTransform::translation (numbers[0], numbers[1]);
-            }
-            else if (t.startsWithIgnoreCase ("scale"))
-            {
-                trans = AffineTransform::scale (numbers[0], numbers[tokens.size() > 1 ? 1 : 0]);
-            }
-            else if (t.startsWithIgnoreCase ("rotate"))
-            {
-                trans = AffineTransform::rotation (degreesToRadians (numbers[0]), numbers[1], numbers[2]);
-            }
-            else if (t.startsWithIgnoreCase ("skewX"))
-            {
-                trans = AffineTransform::shear (std::tan (degreesToRadians (numbers[0])), 0.0f);
-            }
-            else if (t.startsWithIgnoreCase ("skewY"))
-            {
-                trans = AffineTransform::shear (0.0f, std::tan (degreesToRadians (numbers[0])));
-            }
-
-            result = trans.followedBy (result);
-            t = t.fromFirstOccurrenceOf (")", false, false).trimStart();
-        }
-
-        return result;
-    }
-
-    static void endpointToCentreParameters (const double x1, const double y1,
-                                            const double x2, const double y2,
-                                            const double angle,
-                                            const bool largeArc, const bool sweep,
-                                            double& rx, double& ry,
-                                            double& centreX, double& centreY,
-                                            double& startAngle, double& deltaAngle) noexcept
-    {
-        const double midX = (x1 - x2) * 0.5;
-        const double midY = (y1 - y2) * 0.5;
-
-        const double cosAngle = std::cos (angle);
-        const double sinAngle = std::sin (angle);
-        const double xp = cosAngle * midX + sinAngle * midY;
-        const double yp = cosAngle * midY - sinAngle * midX;
-        const double xp2 = xp * xp;
-        const double yp2 = yp * yp;
-
-        double rx2 = rx * rx;
-        double ry2 = ry * ry;
-
-        const double s = (xp2 / rx2) + (yp2 / ry2);
-        double c;
-
-        if (s <= 1.0)
-        {
-            c = std::sqrt (jmax (0.0, ((rx2 * ry2) - (rx2 * yp2) - (ry2 * xp2))
-                                         / (( rx2 * yp2) + (ry2 * xp2))));
-
-            if (largeArc == sweep)
-                c = -c;
-        }
-        else
-        {
-            const double s2 = std::sqrt (s);
-            rx *= s2;
-            ry *= s2;
-            c = 0;
-        }
-
-        const double cpx = ((rx * yp) / ry) * c;
-        const double cpy = ((-ry * xp) / rx) * c;
-
-        centreX = ((x1 + x2) * 0.5) + (cosAngle * cpx) - (sinAngle * cpy);
-        centreY = ((y1 + y2) * 0.5) + (sinAngle * cpx) + (cosAngle * cpy);
-
-        const double ux = (xp - cpx) / rx;
-        const double uy = (yp - cpy) / ry;
-        const double vx = (-xp - cpx) / rx;
-        const double vy = (-yp - cpy) / ry;
-
-        const double length = juce_hypot (ux, uy);
-
-        startAngle = acos (jlimit (-1.0, 1.0, ux / length));
-
-        if (uy < 0)
-            startAngle = -startAngle;
-
-        startAngle += double_Pi * 0.5;
-
-        deltaAngle = acos (jlimit (-1.0, 1.0, ((ux * vx) + (uy * vy))
-                                                / (length * juce_hypot (vx, vy))));
-
-        if ((ux * vy) - (uy * vx) < 0)
-            deltaAngle = -deltaAngle;
-
-        if (sweep)
-        {
-            if (deltaAngle < 0)
-                deltaAngle += double_Pi * 2.0;
-        }
-        else
-        {
-            if (deltaAngle > 0)
-                deltaAngle -= double_Pi * 2.0;
-        }
-
-        deltaAngle = fmod (deltaAngle, double_Pi * 2.0);
-    }
-
-    SVGState& operator= (const SVGState&) JUCE_DELETED_FUNCTION;
-};
-
-
-//==============================================================================
-Drawable* Drawable::createFromSVG (const XmlElement& svgDocument)
-{
-    SVGState state (&svgDocument);
-    return state.parseSVGElement (SVGState::XmlPath (&svgDocument, nullptr));
-}
-
-Path Drawable::parseSVGPath (const String& svgPath)
-{
-    SVGState state (nullptr);
-    Path p;
-    state.parsePathString (p, svgPath);
-    return p;
-}
+/*
+  ==============================================================================
+
+   This file is part of the JUCE library.
+   Copyright (c) 2015 - ROLI Ltd.
+
+   Permission is granted to use this software under the terms of either:
+   a) the GPL v2 (or any later version)
+   b) the Affero GPL v3
+
+   Details of these licenses can be found at: www.gnu.org/licenses
+
+   JUCE is distributed in the hope that it will be useful, but WITHOUT ANY
+   WARRANTY; without even the implied warranty of MERCHANTABILITY or FITNESS FOR
+   A PARTICULAR PURPOSE.  See the GNU General Public License for more details.
+
+   ------------------------------------------------------------------------------
+
+   To release a closed-source product which uses JUCE, commercial licenses are
+   available: visit www.juce.com for more information.
+
+  ==============================================================================
+*/
+
+class SVGState
+{
+public:
+    //==============================================================================
+    explicit SVGState (const XmlElement* const topLevel)
+        : topLevelXml (topLevel, nullptr),
+          elementX (0), elementY (0),
+          width (512), height (512),
+          viewBoxW (0), viewBoxH (0)
+    {
+    }
+
+    struct XmlPath
+    {
+        XmlPath (const XmlElement* e, const XmlPath* p) noexcept : xml (e), parent (p)  {}
+
+        const XmlElement& operator*() const noexcept            { jassert (xml != nullptr); return *xml; }
+        const XmlElement* operator->() const noexcept           { return xml; }
+        XmlPath getChild (const XmlElement* e) const noexcept   { return XmlPath (e, this); }
+
+        template <typename OperationType>
+        bool applyOperationToChildWithID (const String& id, OperationType& op) const
+        {
+            forEachXmlChildElement (*xml, e)
+            {
+                XmlPath child (e, this);
+
+                if (e->compareAttribute ("id", id))
+                {
+                    op (child);
+                    return true;
+                }
+
+                if (child.applyOperationToChildWithID (id, op))
+                    return true;
+            }
+
+            return false;
+        }
+
+        const XmlElement* xml;
+        const XmlPath* parent;
+    };
+
+    //==============================================================================
+    Drawable* parseSVGElement (const XmlPath& xml)
+    {
+        if (! xml->hasTagNameIgnoringNamespace ("svg"))
+            return nullptr;
+
+        DrawableComposite* const drawable = new DrawableComposite();
+
+        setCommonAttributes (*drawable, xml);
+
+        SVGState newState (*this);
+
+        if (xml->hasAttribute ("transform"))
+            newState.addTransform (xml);
+
+        newState.elementX = getCoordLength (xml->getStringAttribute ("x",      String (newState.elementX)), viewBoxW);
+        newState.elementY = getCoordLength (xml->getStringAttribute ("y",      String (newState.elementY)), viewBoxH);
+        newState.width    = getCoordLength (xml->getStringAttribute ("width",  String (newState.width)),    viewBoxW);
+        newState.height   = getCoordLength (xml->getStringAttribute ("height", String (newState.height)),   viewBoxH);
+
+        if (newState.width  <= 0) newState.width  = 100;
+        if (newState.height <= 0) newState.height = 100;
+
+        Point<float> viewboxXY;
+
+        if (xml->hasAttribute ("viewBox"))
+        {
+            const String viewBoxAtt (xml->getStringAttribute ("viewBox"));
+            String::CharPointerType viewParams (viewBoxAtt.getCharPointer());
+            Point<float> vwh;
+
+            if (parseCoords (viewParams, viewboxXY, true)
+                 && parseCoords (viewParams, vwh, true)
+                 && vwh.x > 0
+                 && vwh.y > 0)
+            {
+                newState.viewBoxW = vwh.x;
+                newState.viewBoxH = vwh.y;
+
+                const int placementFlags = parsePlacementFlags (xml->getStringAttribute ("preserveAspectRatio").trim());
+
+                if (placementFlags != 0)
+                    newState.transform = RectanglePlacement (placementFlags)
+                                            .getTransformToFit (Rectangle<float> (viewboxXY.x, viewboxXY.y, vwh.x, vwh.y),
+                                                                Rectangle<float> (newState.width, newState.height))
+                                            .followedBy (newState.transform);
+            }
+        }
+        else
+        {
+            if (viewBoxW == 0)  newState.viewBoxW = newState.width;
+            if (viewBoxH == 0)  newState.viewBoxH = newState.height;
+        }
+
+        newState.parseSubElements (xml, *drawable);
+
+        drawable->setContentArea (RelativeRectangle (RelativeCoordinate (viewboxXY.x),
+                                                     RelativeCoordinate (viewboxXY.x + newState.viewBoxW),
+                                                     RelativeCoordinate (viewboxXY.y),
+                                                     RelativeCoordinate (viewboxXY.y + newState.viewBoxH)));
+        drawable->resetBoundingBoxToContentArea();
+
+        return drawable;
+    }
+
+    //==============================================================================
+    void parsePathString (Path& path, const String& pathString) const
+    {
+        String::CharPointerType d (pathString.getCharPointer().findEndOfWhitespace());
+
+        Point<float> subpathStart, last, last2, p1, p2, p3;
+        juce_wchar lastCommandChar = 0;
+        bool isRelative = true;
+        bool carryOn = true;
+
+        const CharPointer_ASCII validCommandChars ("MmLlHhVvCcSsQqTtAaZz");
+
+        while (! d.isEmpty())
+        {
+            if (validCommandChars.indexOf (*d) >= 0)
+            {
+                lastCommandChar = d.getAndAdvance();
+                isRelative = (lastCommandChar >= 'a' && lastCommandChar <= 'z');
+            }
+
+            switch (lastCommandChar)
+            {
+            case 'M':
+            case 'm':
+            case 'L':
+            case 'l':
+                if (parseCoordsOrSkip (d, p1, false))
+                {
+                    if (isRelative)
+                        p1 += last;
+
+                    if (lastCommandChar == 'M' || lastCommandChar == 'm')
+                    {
+                        subpathStart = p1;
+                        path.startNewSubPath (p1);
+                        lastCommandChar = 'l';
+                    }
+                    else
+                    {
+                        if (path.getCurrentPosition() == p1)
+                        {
+                            // Work around for dots in the path which aren't handled well.
+                            // SVGs saved by Adobe Illustrator may include dots (small filled circles)
+                            // coded this way.
+                            p1.x += 0.001;
+                        }
+                        path.lineTo (p1);
+                    }
+
+                    last2 = last;
+                    last = p1;
+                }
+                break;
+
+            case 'H':
+            case 'h':
+                if (parseCoord (d, p1.x, false, true))
+                {
+                    if (isRelative)
+                        p1.x += last.x;
+
+                    path.lineTo (p1.x, last.y);
+
+                    last2.x = last.x;
+                    last.x = p1.x;
+                }
+                else
+                {
+                    ++d;
+                }
+                break;
+
+            case 'V':
+            case 'v':
+                if (parseCoord (d, p1.y, false, false))
+                {
+                    if (isRelative)
+                        p1.y += last.y;
+
+                    path.lineTo (last.x, p1.y);
+
+                    last2.y = last.y;
+                    last.y = p1.y;
+                }
+                else
+                {
+                    ++d;
+                }
+                break;
+
+            case 'C':
+            case 'c':
+                if (parseCoordsOrSkip (d, p1, false)
+                     && parseCoordsOrSkip (d, p2, false)
+                     && parseCoordsOrSkip (d, p3, false))
+                {
+                    if (isRelative)
+                    {
+                        p1 += last;
+                        p2 += last;
+                        p3 += last;
+                    }
+
+                    path.cubicTo (p1, p2, p3);
+
+                    last2 = p2;
+                    last = p3;
+                }
+                break;
+
+            case 'S':
+            case 's':
+                if (parseCoordsOrSkip (d, p1, false)
+                     && parseCoordsOrSkip (d, p3, false))
+                {
+                    if (isRelative)
+                    {
+                        p1 += last;
+                        p3 += last;
+                    }
+
+                    p2 = last + (last - last2);
+                    path.cubicTo (p2, p1, p3);
+
+                    last2 = p1;
+                    last = p3;
+                }
+                break;
+
+            case 'Q':
+            case 'q':
+                if (parseCoordsOrSkip (d, p1, false)
+                     && parseCoordsOrSkip (d, p2, false))
+                {
+                    if (isRelative)
+                    {
+                        p1 += last;
+                        p2 += last;
+                    }
+
+                    path.quadraticTo (p1, p2);
+
+                    last2 = p1;
+                    last = p2;
+                }
+                break;
+
+            case 'T':
+            case 't':
+                if (parseCoordsOrSkip (d, p1, false))
+                {
+                    if (isRelative)
+                        p1 += last;
+
+                    p2 = last + (last - last2);
+                    path.quadraticTo (p2, p1);
+
+                    last2 = p2;
+                    last = p1;
+                }
+                break;
+
+            case 'A':
+            case 'a':
+                if (parseCoordsOrSkip (d, p1, false))
+                {
+                    String num;
+
+                    if (parseNextNumber (d, num, false))
+                    {
+                        const float angle = degreesToRadians (num.getFloatValue());
+
+                        if (parseNextNumber (d, num, false))
+                        {
+                            const bool largeArc = num.getIntValue() != 0;
+
+                            if (parseNextNumber (d, num, false))
+                            {
+                                const bool sweep = num.getIntValue() != 0;
+
+                                if (parseCoordsOrSkip (d, p2, false))
+                                {
+                                    if (isRelative)
+                                        p2 += last;
+
+                                    if (last != p2)
+                                    {
+                                        double centreX, centreY, startAngle, deltaAngle;
+                                        double rx = p1.x, ry = p1.y;
+
+                                        endpointToCentreParameters (last.x, last.y, p2.x, p2.y,
+                                                                    angle, largeArc, sweep,
+                                                                    rx, ry, centreX, centreY,
+                                                                    startAngle, deltaAngle);
+
+                                        path.addCentredArc ((float) centreX, (float) centreY,
+                                                            (float) rx, (float) ry,
+                                                            angle, (float) startAngle, (float) (startAngle + deltaAngle),
+                                                            false);
+
+                                        path.lineTo (p2);
+                                    }
+
+                                    last2 = last;
+                                    last = p2;
+                                }
+                            }
+                        }
+                    }
+                }
+
+                break;
+
+            case 'Z':
+            case 'z':
+                path.closeSubPath();
+                last = last2 = subpathStart;
+                d = d.findEndOfWhitespace();
+                lastCommandChar = 'M';
+                break;
+
+            default:
+                carryOn = false;
+                break;
+            }
+
+            if (! carryOn)
+                break;
+        }
+
+        // paths that finish back at their start position often seem to be
+        // left without a 'z', so need to be closed explicitly..
+        if (path.getCurrentPosition() == subpathStart)
+            path.closeSubPath();
+    }
+
+private:
+    //==============================================================================
+    const XmlPath topLevelXml;
+    float elementX, elementY, width, height, viewBoxW, viewBoxH;
+    AffineTransform transform;
+    String cssStyleText;
+
+    static void setCommonAttributes (Drawable& d, const XmlPath& xml)
+    {
+        String compID (xml->getStringAttribute ("id"));
+        d.setName (compID);
+        d.setComponentID (compID);
+
+        if (xml->getStringAttribute ("display") == "none")
+            d.setVisible (false);
+    }
+
+    //==============================================================================
+    void parseSubElements (const XmlPath& xml, DrawableComposite& parentDrawable)
+    {
+        forEachXmlChildElement (*xml, e)
+            parentDrawable.addAndMakeVisible (parseSubElement (xml.getChild (e)));
+    }
+
+    Drawable* parseSubElement (const XmlPath& xml)
+    {
+        {
+            Path path;
+            if (parsePathElement (xml, path))
+                return parseShape (xml, path);
+        }
+
+        const String tag (xml->getTagNameWithoutNamespace());
+
+        if (tag == "g")         return parseGroupElement (xml);
+        if (tag == "svg")       return parseSVGElement (xml);
+        if (tag == "text")      return parseText (xml, true);
+        if (tag == "switch")    return parseSwitch (xml);
+        if (tag == "a")         return parseLinkElement (xml);
+        if (tag == "style")     parseCSSStyle (xml);
+
+        return nullptr;
+    }
+
+    bool parsePathElement (const XmlPath& xml, Path& path) const
+    {
+        const String tag (xml->getTagNameWithoutNamespace());
+
+        if (tag == "path")      { parsePath (xml, path);           return true; }
+        if (tag == "rect")      { parseRect (xml, path);           return true; }
+        if (tag == "circle")    { parseCircle (xml, path);         return true; }
+        if (tag == "ellipse")   { parseEllipse (xml, path);        return true; }
+        if (tag == "line")      { parseLine (xml, path);           return true; }
+        if (tag == "polyline")  { parsePolygon (xml, true, path);  return true; }
+        if (tag == "polygon")   { parsePolygon (xml, false, path); return true; }
+        if (tag == "use")       { parseUse (xml, path);            return true; }
+
+        return false;
+    }
+
+    DrawableComposite* parseSwitch (const XmlPath& xml)
+    {
+        if (const XmlElement* const group = xml->getChildByName ("g"))
+            return parseGroupElement (xml.getChild (group));
+
+        return nullptr;
+    }
+
+    DrawableComposite* parseGroupElement (const XmlPath& xml)
+    {
+        DrawableComposite* const drawable = new DrawableComposite();
+
+        setCommonAttributes (*drawable, xml);
+
+        if (xml->hasAttribute ("transform"))
+        {
+            SVGState newState (*this);
+            newState.addTransform (xml);
+
+            newState.parseSubElements (xml, *drawable);
+        }
+        else
+        {
+            parseSubElements (xml, *drawable);
+        }
+
+        drawable->resetContentAreaAndBoundingBoxToFitChildren();
+        return drawable;
+    }
+
+    DrawableComposite* parseLinkElement (const XmlPath& xml)
+    {
+        return parseGroupElement (xml); // TODO: support for making this clickable
+    }
+
+    //==============================================================================
+    void parsePath (const XmlPath& xml, Path& path) const
+    {
+        parsePathString (path, xml->getStringAttribute ("d"));
+
+        if (getStyleAttribute (xml, "fill-rule").trim().equalsIgnoreCase ("evenodd"))
+            path.setUsingNonZeroWinding (false);
+    }
+
+    void parseRect (const XmlPath& xml, Path& rect) const
+    {
+        const bool hasRX = xml->hasAttribute ("rx");
+        const bool hasRY = xml->hasAttribute ("ry");
+
+        if (hasRX || hasRY)
+        {
+            float rx = getCoordLength (xml, "rx", viewBoxW);
+            float ry = getCoordLength (xml, "ry", viewBoxH);
+
+            if (! hasRX)
+                rx = ry;
+            else if (! hasRY)
+                ry = rx;
+
+            rect.addRoundedRectangle (getCoordLength (xml, "x", viewBoxW),
+                                      getCoordLength (xml, "y", viewBoxH),
+                                      getCoordLength (xml, "width", viewBoxW),
+                                      getCoordLength (xml, "height", viewBoxH),
+                                      rx, ry);
+        }
+        else
+        {
+            rect.addRectangle (getCoordLength (xml, "x", viewBoxW),
+                               getCoordLength (xml, "y", viewBoxH),
+                               getCoordLength (xml, "width", viewBoxW),
+                               getCoordLength (xml, "height", viewBoxH));
+        }
+    }
+
+    void parseCircle (const XmlPath& xml, Path& circle) const
+    {
+        const float cx = getCoordLength (xml, "cx", viewBoxW);
+        const float cy = getCoordLength (xml, "cy", viewBoxH);
+        const float radius = getCoordLength (xml, "r", viewBoxW);
+
+        circle.addEllipse (cx - radius, cy - radius, radius * 2.0f, radius * 2.0f);
+    }
+
+    void parseEllipse (const XmlPath& xml, Path& ellipse) const
+    {
+        const float cx      = getCoordLength (xml, "cx", viewBoxW);
+        const float cy      = getCoordLength (xml, "cy", viewBoxH);
+        const float radiusX = getCoordLength (xml, "rx", viewBoxW);
+        const float radiusY = getCoordLength (xml, "ry", viewBoxH);
+
+        ellipse.addEllipse (cx - radiusX, cy - radiusY, radiusX * 2.0f, radiusY * 2.0f);
+    }
+
+    void parseLine (const XmlPath& xml, Path& line) const
+    {
+        const float x1 = getCoordLength (xml, "x1", viewBoxW);
+        const float y1 = getCoordLength (xml, "y1", viewBoxH);
+        const float x2 = getCoordLength (xml, "x2", viewBoxW);
+        const float y2 = getCoordLength (xml, "y2", viewBoxH);
+
+        line.startNewSubPath (x1, y1);
+        line.lineTo (x2, y2);
+    }
+
+    void parsePolygon (const XmlPath& xml, const bool isPolyline, Path& path) const
+    {
+        const String pointsAtt (xml->getStringAttribute ("points"));
+        String::CharPointerType points (pointsAtt.getCharPointer());
+        Point<float> p;
+
+        if (parseCoords (points, p, true))
+        {
+            Point<float> first (p), last;
+
+            path.startNewSubPath (first);
+
+            while (parseCoords (points, p, true))
+            {
+                last = p;
+                path.lineTo (p);
+            }
+
+            if ((! isPolyline) || first == last)
+                path.closeSubPath();
+        }
+    }
+
+    void parseUse (const XmlPath& xml, Path& path) const
+    {
+        const String link (xml->getStringAttribute ("xlink:href"));
+
+        if (link.startsWithChar ('#'))
+        {
+            const String linkedID = link.substring (1);
+
+            struct UsePathOp
+            {
+                const SVGState* state;
+                Path* targetPath;
+
+                void operator() (const XmlPath& xmlPath)
+                {
+                    state->parsePathElement (xmlPath, *targetPath);
+                }
+            };
+
+            UsePathOp op = { this, &path };
+            topLevelXml.applyOperationToChildWithID (linkedID, op);
+        }
+    }
+
+    static String parseURL (const String& str)
+    {
+        if (str.startsWithIgnoreCase ("url"))
+            return str.fromFirstOccurrenceOf ("#", false, false)
+                      .upToLastOccurrenceOf (")", false, false).trim();
+
+        return String();
+    }
+
+    //==============================================================================
+    Drawable* parseShape (const XmlPath& xml, Path& path,
+                          const bool shouldParseTransform = true) const
+    {
+        if (shouldParseTransform && xml->hasAttribute ("transform"))
+        {
+            SVGState newState (*this);
+            newState.addTransform (xml);
+
+            return newState.parseShape (xml, path, false);
+        }
+
+        DrawablePath* dp = new DrawablePath();
+        setCommonAttributes (*dp, xml);
+        dp->setFill (Colours::transparentBlack);
+
+        path.applyTransform (transform);
+        dp->setPath (path);
+
+        dp->setFill (getPathFillType (path,
+                                      getStyleAttribute (xml, "fill"),
+                                      getStyleAttribute (xml, "fill-opacity"),
+                                      getStyleAttribute (xml, "opacity"),
+                                      pathContainsClosedSubPath (path) ? Colours::black
+                                                                       : Colours::transparentBlack));
+
+        const String strokeType (getStyleAttribute (xml, "stroke"));
+
+        if (strokeType.isNotEmpty() && ! strokeType.equalsIgnoreCase ("none"))
+        {
+            dp->setStrokeFill (getPathFillType (path, strokeType,
+                                                getStyleAttribute (xml, "stroke-opacity"),
+                                                getStyleAttribute (xml, "opacity"),
+                                                Colours::transparentBlack));
+
+            dp->setStrokeType (getStrokeFor (xml));
+        }
+
+        const String strokeDashArray (getStyleAttribute (xml, "stroke-dasharray"));
+
+        if (strokeDashArray.isNotEmpty())
+            parseDashArray (strokeDashArray.getCharPointer(), *dp);
+
+        parseClipPath (xml, *dp);
+
+        return dp;
+    }
+
+    static bool pathContainsClosedSubPath (const Path& path) noexcept
+    {
+        for (Path::Iterator iter (path); iter.next();)
+            if (iter.elementType == Path::Iterator::closePath)
+                return true;
+
+        return false;
+    }
+
+    void parseDashArray (String::CharPointerType t, DrawablePath& dp) const
+    {
+        Array<float> dashLengths;
+
+        for (;;)
+        {
+            float value;
+            if (! parseCoord (t, value, true, true))
+                break;
+
+            dashLengths.add (value);
+
+            t = t.findEndOfWhitespace();
+
+            if (*t == ',')
+                ++t;
+        }
+
+        float* const dashes = dashLengths.getRawDataPointer();
+
+        for (int i = 0; i < dashLengths.size(); ++i)
+        {
+            if (dashes[i] <= 0)  // SVG uses zero-length dashes to mean a dotted line
+            {
+                const float nonZeroLength = 0.001f;
+                dashes[i] = nonZeroLength;
+
+                const int pairedIndex = i ^ 1;
+
+                if (isPositiveAndBelow (pairedIndex, dashLengths.size())
+                      && dashes[pairedIndex] > nonZeroLength)
+                    dashes[pairedIndex] -= nonZeroLength;
+            }
+        }
+
+        dp.setDashLengths (dashLengths);
+    }
+
+    void parseClipPath (const XmlPath& xml, DrawableShape& d) const
+    {
+        const String clipPath (getStyleAttribute (xml, "clip-path"));
+
+        if (clipPath.isNotEmpty())
+        {
+            String urlID = parseURL (clipPath);
+
+            if (urlID.isNotEmpty())
+            {
+                struct GetClipPathOp
+                {
+                    const SVGState* state;
+                    DrawableShape* target;
+
+                    void operator() (const XmlPath& xmlPath)
+                    {
+                        state->applyClipPath (*target, xmlPath);
+                    }
+                };
+
+                GetClipPathOp op = { this, &d };
+                topLevelXml.applyOperationToChildWithID (urlID, op);
+            }
+        }
+    }
+
+    void applyClipPath (DrawableShape& target, const XmlPath& xmlPath) const
+    {
+        if (xmlPath->hasTagNameIgnoringNamespace ("clipPath"))
+        {
+            Path path;
+            forEachXmlChildElement (*xmlPath, e)
+                parsePathElement (xmlPath.getChild (e), path);
+            target.setClipPath (path);
+        }
+    }
+
+    void addGradientStopsIn (ColourGradient& cg, const XmlPath& fillXml) const
+    {
+        if (fillXml.xml != nullptr)
+        {
+            forEachXmlChildElementWithTagName (*fillXml, e, "stop")
+            {
+                int index = 0;
+                Colour col (parseColour (getStyleAttribute (fillXml.getChild (e), "stop-color"), index, Colours::black));
+
+                const String opacity (getStyleAttribute (fillXml.getChild (e), "stop-opacity", "1"));
+                col = col.withMultipliedAlpha (jlimit (0.0f, 1.0f, opacity.getFloatValue()));
+
+                double offset = e->getDoubleAttribute ("offset");
+
+                if (e->getStringAttribute ("offset").containsChar ('%'))
+                    offset *= 0.01;
+
+                cg.addColour (jlimit (0.0, 1.0, offset), col);
+            }
+        }
+    }
+
+    FillType getGradientFillType (const XmlPath& fillXml,
+                                  const Path& path,
+                                  const float opacity) const
+    {
+        ColourGradient gradient;
+
+        {
+            const String id (fillXml->getStringAttribute ("xlink:href"));
+
+            if (id.startsWithChar ('#'))
+            {
+                struct SetGradientStopsOp
+                {
+                    const SVGState* state;
+                    ColourGradient* gradient;
+
+                    void operator() (const XmlPath& xml)
+                    {
+                        state->addGradientStopsIn (*gradient, xml);
+                    }
+                };
+
+                SetGradientStopsOp op = { this, &gradient, };
+                topLevelXml.applyOperationToChildWithID (id.substring (1), op);
+            }
+        }
+
+        addGradientStopsIn (gradient, fillXml);
+
+        if (gradient.getNumColours() > 0)
+        {
+            gradient.addColour (0.0, gradient.getColour (0));
+            gradient.addColour (1.0, gradient.getColour (gradient.getNumColours() - 1));
+        }
+        else
+        {
+            gradient.addColour (0.0, Colours::black);
+            gradient.addColour (1.0, Colours::black);
+        }
+
+        if (opacity < 1.0f)
+            gradient.multiplyOpacity (opacity);
+
+        jassert (gradient.getNumColours() > 0);
+
+        gradient.isRadial = fillXml->hasTagNameIgnoringNamespace ("radialGradient");
+
+        float gradientWidth = viewBoxW;
+        float gradientHeight = viewBoxH;
+        float dx = 0.0f;
+        float dy = 0.0f;
+
+        const bool userSpace = fillXml->getStringAttribute ("gradientUnits").equalsIgnoreCase ("userSpaceOnUse");
+
+        if (! userSpace)
+        {
+            const Rectangle<float> bounds (path.getBounds());
+            dx = bounds.getX();
+            dy = bounds.getY();
+            gradientWidth = bounds.getWidth();
+            gradientHeight = bounds.getHeight();
+        }
+
+        if (gradient.isRadial)
+        {
+            if (userSpace)
+                gradient.point1.setXY (dx + getCoordLength (fillXml->getStringAttribute ("cx", "50%"), gradientWidth),
+                                       dy + getCoordLength (fillXml->getStringAttribute ("cy", "50%"), gradientHeight));
+            else
+                gradient.point1.setXY (dx + gradientWidth  * getCoordLength (fillXml->getStringAttribute ("cx", "50%"), 1.0f),
+                                       dy + gradientHeight * getCoordLength (fillXml->getStringAttribute ("cy", "50%"), 1.0f));
+
+            const float radius = getCoordLength (fillXml->getStringAttribute ("r", "50%"), gradientWidth);
+            gradient.point2 = gradient.point1 + Point<float> (radius, 0.0f);
+
+            //xxx (the fx, fy focal point isn't handled properly here..)
+        }
+        else
+        {
+            if (userSpace)
+            {
+                gradient.point1.setXY (dx + getCoordLength (fillXml->getStringAttribute ("x1", "0%"), gradientWidth),
+                                       dy + getCoordLength (fillXml->getStringAttribute ("y1", "0%"), gradientHeight));
+
+                gradient.point2.setXY (dx + getCoordLength (fillXml->getStringAttribute ("x2", "100%"), gradientWidth),
+                                       dy + getCoordLength (fillXml->getStringAttribute ("y2", "0%"), gradientHeight));
+            }
+            else
+            {
+                gradient.point1.setXY (dx + gradientWidth  * getCoordLength (fillXml->getStringAttribute ("x1", "0%"), 1.0f),
+                                       dy + gradientHeight * getCoordLength (fillXml->getStringAttribute ("y1", "0%"), 1.0f));
+
+                gradient.point2.setXY (dx + gradientWidth  * getCoordLength (fillXml->getStringAttribute ("x2", "100%"), 1.0f),
+                                       dy + gradientHeight * getCoordLength (fillXml->getStringAttribute ("y2", "0%"), 1.0f));
+            }
+
+            if (gradient.point1 == gradient.point2)
+                return Colour (gradient.getColour (gradient.getNumColours() - 1));
+        }
+
+        FillType type (gradient);
+
+        const AffineTransform gradientTransform (parseTransform (fillXml->getStringAttribute ("gradientTransform"))
+                                                    .followedBy (transform));
+
+        if (gradient.isRadial)
+        {
+            type.transform = gradientTransform;
+        }
+        else
+        {
+            // Transform the perpendicular vector into the new coordinate space for the gradient.
+            // This vector is now the slope of the linear gradient as it should appear in the new coord space
+            const Point<float> perpendicular (Point<float> (gradient.point2.y - gradient.point1.y,
+                                                            gradient.point1.x - gradient.point2.x)
+                                                  .transformedBy (gradientTransform.withAbsoluteTranslation (0, 0)));
+
+            const Point<float> newGradPoint1 (gradient.point1.transformedBy (gradientTransform));
+            const Point<float> newGradPoint2 (gradient.point2.transformedBy (gradientTransform));
+
+            // Project the transformed gradient vector onto the transformed slope of the linear
+            // gradient as it should appear in the new coordinate space
+            const float scale = perpendicular.getDotProduct (newGradPoint2 - newGradPoint1)
+                                  / perpendicular.getDotProduct (perpendicular);
+
+            type.gradient->point1 = newGradPoint1;
+            type.gradient->point2 = newGradPoint2 - perpendicular * scale;
+        }
+
+        return type;
+    }
+
+    FillType getPathFillType (const Path& path,
+                              const String& fill,
+                              const String& fillOpacity,
+                              const String& overallOpacity,
+                              const Colour defaultColour) const
+    {
+        float opacity = 1.0f;
+
+        if (overallOpacity.isNotEmpty())
+            opacity = jlimit (0.0f, 1.0f, overallOpacity.getFloatValue());
+
+        if (fillOpacity.isNotEmpty())
+            opacity *= (jlimit (0.0f, 1.0f, fillOpacity.getFloatValue()));
+
+        String urlID = parseURL (fill);
+
+        if (urlID.isNotEmpty())
+        {
+            struct GetFillTypeOp
+            {
+                const SVGState* state;
+                const Path* path;
+                float opacity;
+                FillType fillType;
+
+                void operator() (const XmlPath& xml)
+                {
+                    if (xml->hasTagNameIgnoringNamespace ("linearGradient")
+                         || xml->hasTagNameIgnoringNamespace ("radialGradient"))
+                        fillType = state->getGradientFillType (xml, *path, opacity);
+                }
+            };
+
+            GetFillTypeOp op = { this, &path, opacity };
+
+            if (topLevelXml.applyOperationToChildWithID (urlID, op))
+                return op.fillType;
+        }
+
+        if (fill.equalsIgnoreCase ("none"))
+            return Colours::transparentBlack;
+
+        int i = 0;
+        return parseColour (fill, i, defaultColour).withMultipliedAlpha (opacity);
+    }
+
+    static PathStrokeType::JointStyle getJointStyle (const String& join) noexcept
+    {
+        if (join.equalsIgnoreCase ("round"))  return PathStrokeType::curved;
+        if (join.equalsIgnoreCase ("bevel"))  return PathStrokeType::beveled;
+
+        return PathStrokeType::mitered;
+    }
+
+    static PathStrokeType::EndCapStyle getEndCapStyle (const String& cap) noexcept
+    {
+        if (cap.equalsIgnoreCase ("round"))   return PathStrokeType::rounded;
+        if (cap.equalsIgnoreCase ("square"))  return PathStrokeType::square;
+
+        return PathStrokeType::butt;
+    }
+
+    float getStrokeWidth (const String& strokeWidth) const noexcept
+    {
+        return transform.getScaleFactor() * getCoordLength (strokeWidth, viewBoxW);
+    }
+
+    PathStrokeType getStrokeFor (const XmlPath& xml) const
+    {
+        return PathStrokeType (getStrokeWidth (getStyleAttribute (xml, "stroke-width", "1")),
+                               getJointStyle  (getStyleAttribute (xml, "stroke-linejoin")),
+                               getEndCapStyle (getStyleAttribute (xml, "stroke-linecap")));
+    }
+
+    //==============================================================================
+    Drawable* parseText (const XmlPath& xml, bool shouldParseTransform)
+    {
+        if (shouldParseTransform && xml->hasAttribute ("transform"))
+        {
+            SVGState newState (*this);
+            newState.addTransform (xml);
+
+            return newState.parseText (xml, false);
+        }
+
+        Array<float> xCoords, yCoords, dxCoords, dyCoords;
+
+        getCoordList (xCoords,  getInheritedAttribute (xml, "x"),  true, true);
+        getCoordList (yCoords,  getInheritedAttribute (xml, "y"),  true, false);
+        getCoordList (dxCoords, getInheritedAttribute (xml, "dx"), true, true);
+        getCoordList (dyCoords, getInheritedAttribute (xml, "dy"), true, false);
+
+        const Font font (getFont (xml));
+        const String anchorStr = getStyleAttribute(xml, "text-anchor");
+
+        DrawableComposite* dc = new DrawableComposite();
+        setCommonAttributes (*dc, xml);
+
+        forEachXmlChildElement (*xml, e)
+        {
+            if (e->isTextElement())
+            {
+                const String text (e->getText().trim());
+
+                DrawableText* dt = new DrawableText();
+                dc->addAndMakeVisible (dt);
+
+                dt->setText (text);
+                dt->setFont (font, true);
+                dt->setTransform (transform);
+
+                int i = 0;
+                dt->setColour (parseColour (getStyleAttribute (xml, "fill"), i, Colours::black)
+                                 .withMultipliedAlpha (getStyleAttribute (xml, "fill-opacity", "1").getFloatValue()));
+
+                Rectangle<float> bounds (xCoords[0], yCoords[0] - font.getAscent(),
+                                         font.getStringWidthFloat (text), font.getHeight());
+
+                if (anchorStr == "middle")   bounds.setX (bounds.getX() - bounds.getWidth() / 2.0f);
+                else if (anchorStr == "end") bounds.setX (bounds.getX() - bounds.getWidth());
+
+                dt->setBoundingBox (bounds);
+            }
+            else if (e->hasTagNameIgnoringNamespace ("tspan"))
+            {
+                dc->addAndMakeVisible (parseText (xml.getChild (e), true));
+            }
+        }
+
+        return dc;
+    }
+
+    Font getFont (const XmlPath& xml) const
+    {
+        const float fontSize = getCoordLength (getStyleAttribute (xml, "font-size"), 1.0f);
+
+        int style = getStyleAttribute (xml, "font-style").containsIgnoreCase ("italic") ? Font::italic : Font::plain;
+
+        if (getStyleAttribute (xml, "font-weight").containsIgnoreCase ("bold"))
+            style |= Font::bold;
+
+        const String family (getStyleAttribute (xml, "font-family"));
+
+        return family.isEmpty() ? Font (fontSize, style)
+                                : Font (family, fontSize, style);
+    }
+
+    //==============================================================================
+    void addTransform (const XmlPath& xml)
+    {
+        transform = parseTransform (xml->getStringAttribute ("transform"))
+                        .followedBy (transform);
+    }
+
+    //==============================================================================
+    bool parseCoord (String::CharPointerType& s, float& value, const bool allowUnits, const bool isX) const
+    {
+        String number;
+
+        if (! parseNextNumber (s, number, allowUnits))
+        {
+            value = 0;
+            return false;
+        }
+
+        value = getCoordLength (number, isX ? viewBoxW : viewBoxH);
+        return true;
+    }
+
+    bool parseCoords (String::CharPointerType& s, Point<float>& p, const bool allowUnits) const
+    {
+        return parseCoord (s, p.x, allowUnits, true)
+            && parseCoord (s, p.y, allowUnits, false);
+    }
+
+    bool parseCoordsOrSkip (String::CharPointerType& s, Point<float>& p, const bool allowUnits) const
+    {
+        if (parseCoords (s, p, allowUnits))
+            return true;
+
+        if (! s.isEmpty()) ++s;
+        return false;
+    }
+
+    float getCoordLength (const String& s, const float sizeForProportions) const noexcept
+    {
+        float n = s.getFloatValue();
+        const int len = s.length();
+
+        if (len > 2)
+        {
+            const float dpi = 96.0f;
+
+            const juce_wchar n1 = s [len - 2];
+            const juce_wchar n2 = s [len - 1];
+
+            if (n1 == 'i' && n2 == 'n')         n *= dpi;
+            else if (n1 == 'm' && n2 == 'm')    n *= dpi / 25.4f;
+            else if (n1 == 'c' && n2 == 'm')    n *= dpi / 2.54f;
+            else if (n1 == 'p' && n2 == 'c')    n *= 15.0f;
+            else if (n2 == '%')                 n *= 0.01f * sizeForProportions;
+        }
+
+        return n;
+    }
+
+    float getCoordLength (const XmlPath& xml, const char* attName, const float sizeForProportions) const noexcept
+    {
+        return getCoordLength (xml->getStringAttribute (attName), sizeForProportions);
+    }
+
+    void getCoordList (Array<float>& coords, const String& list, bool allowUnits, const bool isX) const
+    {
+        String::CharPointerType text (list.getCharPointer());
+        float value;
+
+        while (parseCoord (text, value, allowUnits, isX))
+            coords.add (value);
+    }
+
+    //==============================================================================
+    void parseCSSStyle (const XmlPath& xml)
+    {
+        cssStyleText = xml->getAllSubText() + "\n" + cssStyleText;
+    }
+
+    static String::CharPointerType findStyleItem (String::CharPointerType source, String::CharPointerType name)
+    {
+        const int nameLength = (int) name.length();
+
+        while (! source.isEmpty())
+        {
+            if (source.getAndAdvance() == '.'
+                 && CharacterFunctions::compareIgnoreCaseUpTo (source, name, nameLength) == 0)
+            {
+                String::CharPointerType endOfName ((source + nameLength).findEndOfWhitespace());
+
+                if (*endOfName == '{')
+                    return endOfName;
+            }
+        }
+
+        return source;
+    }
+
+    String getStyleAttribute (const XmlPath& xml, StringRef attributeName,
+                              const String& defaultValue = String()) const
+    {
+        if (xml->hasAttribute (attributeName))
+            return xml->getStringAttribute (attributeName, defaultValue);
+
+        const String styleAtt (xml->getStringAttribute ("style"));
+
+        if (styleAtt.isNotEmpty())
+        {
+            const String value (getAttributeFromStyleList (styleAtt, attributeName, String()));
+
+            if (value.isNotEmpty())
+                return value;
+        }
+        else if (xml->hasAttribute ("class"))
+        {
+            String::CharPointerType openBrace = findStyleItem (cssStyleText.getCharPointer(),
+                                                               xml->getStringAttribute ("class").getCharPointer());
+
+            if (! openBrace.isEmpty())
+            {
+                String::CharPointerType closeBrace = CharacterFunctions::find (openBrace, (juce_wchar) '}');
+
+                if (closeBrace != openBrace)
+                {
+                    const String value (getAttributeFromStyleList (String (openBrace + 1, closeBrace),
+                                                                   attributeName, defaultValue));
+                    if (value.isNotEmpty())
+                        return value;
+                }
+            }
+        }
+
+        if (xml.parent != nullptr)
+            return getStyleAttribute (*xml.parent, attributeName, defaultValue);
+
+        return defaultValue;
+    }
+
+    String getInheritedAttribute (const XmlPath& xml, StringRef attributeName) const
+    {
+        if (xml->hasAttribute (attributeName))
+            return xml->getStringAttribute (attributeName);
+
+        if (xml.parent != nullptr)
+            return getInheritedAttribute  (*xml.parent, attributeName);
+
+        return String();
+    }
+
+    static int parsePlacementFlags (const String& align) noexcept
+    {
+        if (align.isEmpty())
+            return 0;
+
+        if (align.containsIgnoreCase ("none"))
+            return RectanglePlacement::stretchToFit;
+
+        return (align.containsIgnoreCase ("slice") ? RectanglePlacement::fillDestination : 0)
+             | (align.containsIgnoreCase ("xMin")  ? RectanglePlacement::xLeft
+                                                   : (align.containsIgnoreCase ("xMax") ? RectanglePlacement::xRight
+                                                                                        : RectanglePlacement::xMid))
+             | (align.containsIgnoreCase ("yMin")  ? RectanglePlacement::yTop
+                                                   : (align.containsIgnoreCase ("yMax") ? RectanglePlacement::yBottom
+                                                                                        : RectanglePlacement::yMid));
+    }
+
+    //==============================================================================
+    static bool isIdentifierChar (const juce_wchar c)
+    {
+        return CharacterFunctions::isLetter (c) || c == '-';
+    }
+
+    static String getAttributeFromStyleList (const String& list, StringRef attributeName, const String& defaultValue)
+    {
+        int i = 0;
+
+        for (;;)
+        {
+            i = list.indexOf (i, attributeName);
+
+            if (i < 0)
+                break;
+
+            if ((i == 0 || (i > 0 && ! isIdentifierChar (list [i - 1])))
+                 && ! isIdentifierChar (list [i + attributeName.length()]))
+            {
+                i = list.indexOfChar (i, ':');
+
+                if (i < 0)
+                    break;
+
+                int end = list.indexOfChar (i, ';');
+
+                if (end < 0)
+                    end = 0x7ffff;
+
+                return list.substring (i + 1, end).trim();
+            }
+
+            ++i;
+        }
+
+        return defaultValue;
+    }
+
+    //==============================================================================
+    static bool isStartOfNumber (juce_wchar c) noexcept
+    {
+        return CharacterFunctions::isDigit (c) || c == '-' || c == '+';
+    }
+
+    static bool parseNextNumber (String::CharPointerType& text, String& value, const bool allowUnits)
+    {
+        String::CharPointerType s (text);
+
+        while (s.isWhitespace() || *s == ',')
+            ++s;
+
+        String::CharPointerType start (s);
+
+        if (isStartOfNumber (*s))
+            ++s;
+
+        while (s.isDigit())
+            ++s;
+
+        if (*s == '.')
+        {
+            ++s;
+
+            while (s.isDigit())
+                ++s;
+        }
+
+        if ((*s == 'e' || *s == 'E') && isStartOfNumber (s[1]))
+        {
+            s += 2;
+
+            while (s.isDigit())
+                ++s;
+        }
+
+        if (allowUnits)
+            while (s.isLetter())
+                ++s;
+
+        if (s == start)
+        {
+            text = s;
+            return false;
+        }
+
+        value = String (start, s);
+
+        while (s.isWhitespace() || *s == ',')
+            ++s;
+
+        text = s;
+        return true;
+    }
+
+    //==============================================================================
+    static Colour parseColour (const String& s, int& index, const Colour defaultColour)
+    {
+        if (s [index] == '#')
+        {
+            uint32 hex[6] = { 0 };
+            int numChars = 0;
+
+            for (int i = 6; --i >= 0;)
+            {
+                const int hexValue = CharacterFunctions::getHexDigitValue (s [++index]);
+
+                if (hexValue >= 0)
+                    hex [numChars++] = (uint32) hexValue;
+                else
+                    break;
+            }
+
+            if (numChars <= 3)
+                return Colour ((uint8) (hex [0] * 0x11),
+                               (uint8) (hex [1] * 0x11),
+                               (uint8) (hex [2] * 0x11));
+
+            return Colour ((uint8) ((hex [0] << 4) + hex [1]),
+                           (uint8) ((hex [2] << 4) + hex [3]),
+                           (uint8) ((hex [4] << 4) + hex [5]));
+        }
+
+        if (s [index] == 'r'
+              && s [index + 1] == 'g'
+              && s [index + 2] == 'b')
+        {
+            const int openBracket = s.indexOfChar (index, '(');
+            const int closeBracket = s.indexOfChar (openBracket, ')');
+
+            if (openBracket >= 3 && closeBracket > openBracket)
+            {
+                index = closeBracket;
+
+                StringArray tokens;
+                tokens.addTokens (s.substring (openBracket + 1, closeBracket), ",", "");
+                tokens.trim();
+                tokens.removeEmptyStrings();
+
+                if (tokens[0].containsChar ('%'))
+                    return Colour ((uint8) roundToInt (2.55 * tokens[0].getDoubleValue()),
+                                   (uint8) roundToInt (2.55 * tokens[1].getDoubleValue()),
+                                   (uint8) roundToInt (2.55 * tokens[2].getDoubleValue()));
+                else
+                    return Colour ((uint8) tokens[0].getIntValue(),
+                                   (uint8) tokens[1].getIntValue(),
+                                   (uint8) tokens[2].getIntValue());
+            }
+        }
+
+        return Colours::findColourForName (s, defaultColour);
+    }
+
+    static AffineTransform parseTransform (String t)
+    {
+        AffineTransform result;
+
+        while (t.isNotEmpty())
+        {
+            StringArray tokens;
+            tokens.addTokens (t.fromFirstOccurrenceOf ("(", false, false)
+                               .upToFirstOccurrenceOf (")", false, false),
+                              ", ", "");
+
+            tokens.removeEmptyStrings (true);
+
+            float numbers[6];
+
+            for (int i = 0; i < numElementsInArray (numbers); ++i)
+                numbers[i] = tokens[i].getFloatValue();
+
+            AffineTransform trans;
+
+            if (t.startsWithIgnoreCase ("matrix"))
+            {
+                trans = AffineTransform (numbers[0], numbers[2], numbers[4],
+                                         numbers[1], numbers[3], numbers[5]);
+            }
+            else if (t.startsWithIgnoreCase ("translate"))
+            {
+                trans = AffineTransform::translation (numbers[0], numbers[1]);
+            }
+            else if (t.startsWithIgnoreCase ("scale"))
+            {
+                trans = AffineTransform::scale (numbers[0], numbers[tokens.size() > 1 ? 1 : 0]);
+            }
+            else if (t.startsWithIgnoreCase ("rotate"))
+            {
+                trans = AffineTransform::rotation (degreesToRadians (numbers[0]), numbers[1], numbers[2]);
+            }
+            else if (t.startsWithIgnoreCase ("skewX"))
+            {
+                trans = AffineTransform::shear (std::tan (degreesToRadians (numbers[0])), 0.0f);
+            }
+            else if (t.startsWithIgnoreCase ("skewY"))
+            {
+                trans = AffineTransform::shear (0.0f, std::tan (degreesToRadians (numbers[0])));
+            }
+
+            result = trans.followedBy (result);
+            t = t.fromFirstOccurrenceOf (")", false, false).trimStart();
+        }
+
+        return result;
+    }
+
+    static void endpointToCentreParameters (const double x1, const double y1,
+                                            const double x2, const double y2,
+                                            const double angle,
+                                            const bool largeArc, const bool sweep,
+                                            double& rx, double& ry,
+                                            double& centreX, double& centreY,
+                                            double& startAngle, double& deltaAngle) noexcept
+    {
+        const double midX = (x1 - x2) * 0.5;
+        const double midY = (y1 - y2) * 0.5;
+
+        const double cosAngle = std::cos (angle);
+        const double sinAngle = std::sin (angle);
+        const double xp = cosAngle * midX + sinAngle * midY;
+        const double yp = cosAngle * midY - sinAngle * midX;
+        const double xp2 = xp * xp;
+        const double yp2 = yp * yp;
+
+        double rx2 = rx * rx;
+        double ry2 = ry * ry;
+
+        const double s = (xp2 / rx2) + (yp2 / ry2);
+        double c;
+
+        if (s <= 1.0)
+        {
+            c = std::sqrt (jmax (0.0, ((rx2 * ry2) - (rx2 * yp2) - (ry2 * xp2))
+                                         / (( rx2 * yp2) + (ry2 * xp2))));
+
+            if (largeArc == sweep)
+                c = -c;
+        }
+        else
+        {
+            const double s2 = std::sqrt (s);
+            rx *= s2;
+            ry *= s2;
+            c = 0;
+        }
+
+        const double cpx = ((rx * yp) / ry) * c;
+        const double cpy = ((-ry * xp) / rx) * c;
+
+        centreX = ((x1 + x2) * 0.5) + (cosAngle * cpx) - (sinAngle * cpy);
+        centreY = ((y1 + y2) * 0.5) + (sinAngle * cpx) + (cosAngle * cpy);
+
+        const double ux = (xp - cpx) / rx;
+        const double uy = (yp - cpy) / ry;
+        const double vx = (-xp - cpx) / rx;
+        const double vy = (-yp - cpy) / ry;
+
+        const double length = juce_hypot (ux, uy);
+
+        startAngle = acos (jlimit (-1.0, 1.0, ux / length));
+
+        if (uy < 0)
+            startAngle = -startAngle;
+
+        startAngle += double_Pi * 0.5;
+
+        deltaAngle = acos (jlimit (-1.0, 1.0, ((ux * vx) + (uy * vy))
+                                                / (length * juce_hypot (vx, vy))));
+
+        if ((ux * vy) - (uy * vx) < 0)
+            deltaAngle = -deltaAngle;
+
+        if (sweep)
+        {
+            if (deltaAngle < 0)
+                deltaAngle += double_Pi * 2.0;
+        }
+        else
+        {
+            if (deltaAngle > 0)
+                deltaAngle -= double_Pi * 2.0;
+        }
+
+        deltaAngle = fmod (deltaAngle, double_Pi * 2.0);
+    }
+
+    SVGState& operator= (const SVGState&) JUCE_DELETED_FUNCTION;
+};
+
+
+//==============================================================================
+Drawable* Drawable::createFromSVG (const XmlElement& svgDocument)
+{
+    SVGState state (&svgDocument);
+    return state.parseSVGElement (SVGState::XmlPath (&svgDocument, nullptr));
+}
+
+Path Drawable::parseSVGPath (const String& svgPath)
+{
+    SVGState state (nullptr);
+    Path p;
+    state.parsePathString (p, svgPath);
+    return p;
+}