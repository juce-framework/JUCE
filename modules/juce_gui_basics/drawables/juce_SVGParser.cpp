/*
  ==============================================================================

   This file is part of the JUCE library.
   Copyright (c) 2013 - Raw Material Software Ltd.

   Permission is granted to use this software under the terms of either:
   a) the GPL v2 (or any later version)
   b) the Affero GPL v3

   Details of these licenses can be found at: www.gnu.org/licenses

   JUCE is distributed in the hope that it will be useful, but WITHOUT ANY
   WARRANTY; without even the implied warranty of MERCHANTABILITY or FITNESS FOR
   A PARTICULAR PURPOSE.  See the GNU General Public License for more details.

   ------------------------------------------------------------------------------

   To release a closed-source product which uses JUCE, commercial licenses are
   available: visit www.juce.com for more information.

  ==============================================================================
*/

class SVGState
{
public:
    //==============================================================================
    explicit SVGState (const XmlElement* const topLevel)
        : topLevelXml (topLevel, nullptr),
          elementX (0), elementY (0),
          width (512), height (512),
          viewBoxW (0), viewBoxH (0)
    {
    }

    struct XmlPath
    {
        XmlPath (const XmlElement* e, const XmlPath* p) noexcept : xml (e), parent (p)  {}

        const XmlElement& operator*() const noexcept            { jassert (xml != nullptr); return *xml; }
        const XmlElement* operator->() const noexcept           { return xml; }
        XmlPath getChild (const XmlElement* e) const noexcept   { return XmlPath (e, this); }

        const XmlElement* xml;
        const XmlPath* parent;
    };

    //==============================================================================
    Drawable* parseSVGElement (const XmlPath& xml)
    {
        if (! xml->hasTagNameIgnoringNamespace ("svg"))
            return nullptr;

        DrawableComposite* const drawable = new DrawableComposite();

        setDrawableID (*drawable, xml);

        SVGState newState (*this);

        if (xml->hasAttribute ("transform"))
            newState.addTransform (xml);

        newState.elementX = getCoordLength (xml->getStringAttribute ("x",      String (newState.elementX)), viewBoxW);
        newState.elementY = getCoordLength (xml->getStringAttribute ("y",      String (newState.elementY)), viewBoxH);
        newState.width    = getCoordLength (xml->getStringAttribute ("width",  String (newState.width)),    viewBoxW);
        newState.height   = getCoordLength (xml->getStringAttribute ("height", String (newState.height)),   viewBoxH);

        if (newState.width  <= 0) newState.width  = 100;
        if (newState.height <= 0) newState.height = 100;

        Point<float> viewboxXY;

        if (xml->hasAttribute ("viewBox"))
        {
            const String viewBoxAtt (xml->getStringAttribute ("viewBox"));
            String::CharPointerType viewParams (viewBoxAtt.getCharPointer());
            Point<float> vwh;

            if (parseCoords (viewParams, viewboxXY, true)
                 && parseCoords (viewParams, vwh, true)
                 && vwh.x > 0
                 && vwh.y > 0)
            {
                newState.viewBoxW = vwh.x;
                newState.viewBoxH = vwh.y;

                int placementFlags = 0;

                const String aspect (xml->getStringAttribute ("preserveAspectRatio"));

                if (aspect.containsIgnoreCase ("none"))
                {
                    placementFlags = RectanglePlacement::stretchToFit;
                }
                else
                {
                    if (aspect.containsIgnoreCase ("slice"))        placementFlags |= RectanglePlacement::fillDestination;

                    if (aspect.containsIgnoreCase ("xMin"))         placementFlags |= RectanglePlacement::xLeft;
                    else if (aspect.containsIgnoreCase ("xMax"))    placementFlags |= RectanglePlacement::xRight;
                    else                                            placementFlags |= RectanglePlacement::xMid;

                    if (aspect.containsIgnoreCase ("yMin"))         placementFlags |= RectanglePlacement::yTop;
                    else if (aspect.containsIgnoreCase ("yMax"))    placementFlags |= RectanglePlacement::yBottom;
                    else                                            placementFlags |= RectanglePlacement::yMid;
                }

                newState.transform = RectanglePlacement (placementFlags)
                                        .getTransformToFit (Rectangle<float> (viewboxXY.x, viewboxXY.y, vwh.x, vwh.y),
                                                            Rectangle<float> (newState.width, newState.height))
                                        .followedBy (newState.transform);
            }
        }
        else
        {
            if (viewBoxW == 0)  newState.viewBoxW = newState.width;
            if (viewBoxH == 0)  newState.viewBoxH = newState.height;
        }

        newState.parseSubElements (xml, *drawable);

        drawable->setContentArea (RelativeRectangle (RelativeCoordinate (viewboxXY.x),
                                                     RelativeCoordinate (viewboxXY.x + newState.viewBoxW),
                                                     RelativeCoordinate (viewboxXY.y),
                                                     RelativeCoordinate (viewboxXY.y + newState.viewBoxH)));
        drawable->resetBoundingBoxToContentArea();

        return drawable;
    }

    //==============================================================================
    void parsePathString (Path& path, const String& pathString) const
    {
        String::CharPointerType d (pathString.getCharPointer().findEndOfWhitespace());

        Point<float> subpathStart, last, last2, p1, p2, p3;
        juce_wchar lastCommandChar = 0;
        bool isRelative = true;
        bool carryOn = true;

        const CharPointer_ASCII validCommandChars ("MmLlHhVvCcSsQqTtAaZz");

        while (! d.isEmpty())
        {
            if (validCommandChars.indexOf (*d) >= 0)
            {
                lastCommandChar = d.getAndAdvance();
                isRelative = (lastCommandChar >= 'a' && lastCommandChar <= 'z');
            }

            switch (lastCommandChar)
            {
            case 'M':
            case 'm':
            case 'L':
            case 'l':
                if (parseCoordsOrSkip (d, p1, false))
                {
                    if (isRelative)
                        p1 += last;

                    if (lastCommandChar == 'M' || lastCommandChar == 'm')
                    {
                        subpathStart = p1;
                        path.startNewSubPath (p1);
                        lastCommandChar = 'l';
                    }
                    else
                        path.lineTo (p1);

                    last2 = last;
                    last = p1;
                }
                break;

            case 'H':
            case 'h':
                if (parseCoord (d, p1.x, false, true))
                {
                    if (isRelative)
                        p1.x += last.x;

                    path.lineTo (p1.x, last.y);

                    last2.x = last.x;
                    last.x = p1.x;
                }
                else
                {
                    ++d;
                }
                break;

            case 'V':
            case 'v':
                if (parseCoord (d, p1.y, false, false))
                {
                    if (isRelative)
                        p1.y += last.y;

                    path.lineTo (last.x, p1.y);

                    last2.y = last.y;
                    last.y = p1.y;
                }
                else
                {
                    ++d;
                }
                break;

            case 'C':
            case 'c':
                if (parseCoordsOrSkip (d, p1, false)
                     && parseCoordsOrSkip (d, p2, false)
                     && parseCoordsOrSkip (d, p3, false))
                {
                    if (isRelative)
                    {
                        p1 += last;
                        p2 += last;
                        p3 += last;
                    }

                    path.cubicTo (p1, p2, p3);

                    last2 = p2;
                    last = p3;
                }
                break;

            case 'S':
            case 's':
                if (parseCoordsOrSkip (d, p1, false)
                     && parseCoordsOrSkip (d, p3, false))
                {
                    if (isRelative)
                    {
                        p1 += last;
                        p3 += last;
                    }

                    p2 = last + (last - last2);
                    path.cubicTo (p2, p1, p3);

                    last2 = p1;
                    last = p3;
                }
                break;

            case 'Q':
            case 'q':
                if (parseCoordsOrSkip (d, p1, false)
                     && parseCoordsOrSkip (d, p2, false))
                {
                    if (isRelative)
                    {
                        p1 += last;
                        p2 += last;
                    }

                    path.quadraticTo (p1, p2);

                    last2 = p1;
                    last = p2;
                }
                break;

            case 'T':
            case 't':
                if (parseCoordsOrSkip (d, p1, false))
                {
                    if (isRelative)
                        p1 += last;

                    p2 = last + (last - last2);
                    path.quadraticTo (p2, p1);

                    last2 = p2;
                    last = p1;
                }
                break;

            case 'A':
            case 'a':
                if (parseCoordsOrSkip (d, p1, false))
                {
                    String num;

                    if (parseNextNumber (d, num, false))
                    {
                        const float angle = num.getFloatValue() * (180.0f / float_Pi);

                        if (parseNextNumber (d, num, false))
                        {
                            const bool largeArc = num.getIntValue() != 0;

                            if (parseNextNumber (d, num, false))
                            {
                                const bool sweep = num.getIntValue() != 0;

                                if (parseCoordsOrSkip (d, p2, false))
                                {
                                    if (isRelative)
                                        p2 += last;

                                    if (last != p2)
                                    {
                                        double centreX, centreY, startAngle, deltaAngle;
                                        double rx = p1.x, ry = p1.y;

                                        endpointToCentreParameters (last.x, last.y, p2.x, p2.y,
                                                                    angle, largeArc, sweep,
                                                                    rx, ry, centreX, centreY,
                                                                    startAngle, deltaAngle);

                                        path.addCentredArc ((float) centreX, (float) centreY,
                                                            (float) rx, (float) ry,
                                                            angle, (float) startAngle, (float) (startAngle + deltaAngle),
                                                            false);

                                        path.lineTo (p2);
                                    }

                                    last2 = last;
                                    last = p2;
                                }
                            }
                        }
                    }
                }

                break;

            case 'Z':
            case 'z':
                path.closeSubPath();
                last = last2 = subpathStart;
                d = d.findEndOfWhitespace();
                lastCommandChar = 'M';
                break;

            default:
                carryOn = false;
                break;
            }

            if (! carryOn)
                break;
        }

        // paths that finish back at their start position often seem to be
        // left without a 'z', so need to be closed explicitly..
        if (path.getCurrentPosition() == subpathStart)
            path.closeSubPath();
    }

private:
    //==============================================================================
    const XmlPath topLevelXml;
    float elementX, elementY, width, height, viewBoxW, viewBoxH;
    AffineTransform transform;
    String cssStyleText;

    static void setDrawableID (Drawable& d, const XmlPath& xml)
    {
        String compID (xml->getStringAttribute ("id"));
        d.setName (compID);
        d.setComponentID (compID);
    }

    //==============================================================================
    void parseSubElements (const XmlPath& xml, DrawableComposite& parentDrawable)
    {
        forEachXmlChildElement (*xml, e)
            parentDrawable.addAndMakeVisible (parseSubElement (xml.getChild (e)));
    }

    Drawable* parseSubElement (const XmlPath& xml)
    {
        const String tag (xml->getTagNameWithoutNamespace());

        if (tag == "g")           return parseGroupElement (xml);
        if (tag == "svg")         return parseSVGElement (xml);
        if (tag == "path")        return parsePath (xml);
        if (tag == "rect")        return parseRect (xml);
        if (tag == "circle")      return parseCircle (xml);
        if (tag == "ellipse")     return parseEllipse (xml);
        if (tag == "line")        return parseLine (xml);
        if (tag == "polyline")    return parsePolygon (xml, true);
        if (tag == "polygon")     return parsePolygon (xml, false);
        if (tag == "text")        return parseText (xml);
        if (tag == "switch")      return parseSwitch (xml);
        if (tag == "style")       parseCSSStyle (xml);

        return nullptr;
    }

    DrawableComposite* parseSwitch (const XmlPath& xml)
    {
        if (const XmlElement* const group = xml->getChildByName ("g"))
            return parseGroupElement (xml.getChild (group));

        return nullptr;
    }

    DrawableComposite* parseGroupElement (const XmlPath& xml)
    {
        DrawableComposite* const drawable = new DrawableComposite();

        setDrawableID (*drawable, xml);

        if (xml->hasAttribute ("transform"))
        {
            SVGState newState (*this);
            newState.addTransform (xml);

            newState.parseSubElements (xml, *drawable);
        }
        else
        {
            parseSubElements (xml, *drawable);
        }

        drawable->resetContentAreaAndBoundingBoxToFitChildren();
        return drawable;
    }

    //==============================================================================
    Drawable* parsePath (const XmlPath& xml) const
    {
        Path path;
        parsePathString (path, xml->getStringAttribute ("d"));

        if (getStyleAttribute (xml, "fill-rule").trim().equalsIgnoreCase ("evenodd"))
            path.setUsingNonZeroWinding (false);

        return parseShape (xml, path);
    }

    Drawable* parseRect (const XmlPath& xml) const
    {
        Path rect;

        const bool hasRX = xml->hasAttribute ("rx");
        const bool hasRY = xml->hasAttribute ("ry");

        if (hasRX || hasRY)
        {
            float rx = getCoordLength (xml, "rx", viewBoxW);
            float ry = getCoordLength (xml, "ry", viewBoxH);

            if (! hasRX)
                rx = ry;
            else if (! hasRY)
                ry = rx;

            rect.addRoundedRectangle (getCoordLength (xml, "x", viewBoxW),
                                      getCoordLength (xml, "y", viewBoxH),
                                      getCoordLength (xml, "width", viewBoxW),
                                      getCoordLength (xml, "height", viewBoxH),
                                      rx, ry);
        }
        else
        {
            rect.addRectangle (getCoordLength (xml, "x", viewBoxW),
                               getCoordLength (xml, "y", viewBoxH),
                               getCoordLength (xml, "width", viewBoxW),
                               getCoordLength (xml, "height", viewBoxH));
        }

        return parseShape (xml, rect);
    }

    Drawable* parseCircle (const XmlPath& xml) const
    {
        Path circle;

        const float cx = getCoordLength (xml, "cx", viewBoxW);
        const float cy = getCoordLength (xml, "cy", viewBoxH);
        const float radius = getCoordLength (xml, "r", viewBoxW);

        circle.addEllipse (cx - radius, cy - radius, radius * 2.0f, radius * 2.0f);

        return parseShape (xml, circle);
    }

    Drawable* parseEllipse (const XmlPath& xml) const
    {
        Path ellipse;

        const float cx      = getCoordLength (xml, "cx", viewBoxW);
        const float cy      = getCoordLength (xml, "cy", viewBoxH);
        const float radiusX = getCoordLength (xml, "rx", viewBoxW);
        const float radiusY = getCoordLength (xml, "ry", viewBoxH);

        ellipse.addEllipse (cx - radiusX, cy - radiusY, radiusX * 2.0f, radiusY * 2.0f);

        return parseShape (xml, ellipse);
    }

    Drawable* parseLine (const XmlPath& xml) const
    {
        Path line;

        const float x1 = getCoordLength (xml, "x1", viewBoxW);
        const float y1 = getCoordLength (xml, "y1", viewBoxH);
        const float x2 = getCoordLength (xml, "x2", viewBoxW);
        const float y2 = getCoordLength (xml, "y2", viewBoxH);

        line.startNewSubPath (x1, y1);
        line.lineTo (x2, y2);

        return parseShape (xml, line);
    }

    Drawable* parsePolygon (const XmlPath& xml, const bool isPolyline) const
    {
        const String pointsAtt (xml->getStringAttribute ("points"));
        String::CharPointerType points (pointsAtt.getCharPointer());
        Path path;
        Point<float> p;

        if (parseCoords (points, p, true))
        {
            Point<float> first (p), last;

            path.startNewSubPath (first);

            while (parseCoords (points, p, true))
            {
                last = p;
                path.lineTo (p);
            }

            if ((! isPolyline) || first == last)
                path.closeSubPath();
        }

        return parseShape (xml, path);
    }

    //==============================================================================
    Drawable* parseShape (const XmlPath& xml, Path& path,
                          const bool shouldParseTransform = true) const
    {
        if (shouldParseTransform && xml->hasAttribute ("transform"))
        {
            SVGState newState (*this);
            newState.addTransform (xml);

            return newState.parseShape (xml, path, false);
        }

        DrawablePath* dp = new DrawablePath();
        setDrawableID (*dp, xml);
        dp->setFill (Colours::transparentBlack);

        path.applyTransform (transform);
        dp->setPath (path);

        dp->setFill (getPathFillType (path,
                                      getStyleAttribute (xml, "fill"),
                                      getStyleAttribute (xml, "fill-opacity"),
                                      getStyleAttribute (xml, "opacity"),
                                      pathContainsClosedSubPath (path) ? Colours::black
                                                                       : Colours::transparentBlack));

        const String strokeType (getStyleAttribute (xml, "stroke"));

        if (strokeType.isNotEmpty() && ! strokeType.equalsIgnoreCase ("none"))
        {
            dp->setStrokeFill (getPathFillType (path, strokeType,
                                                getStyleAttribute (xml, "stroke-opacity"),
                                                getStyleAttribute (xml, "opacity"),
                                                Colours::transparentBlack));

            dp->setStrokeType (getStrokeFor (xml));
        }

        return dp;
    }

    static bool pathContainsClosedSubPath (const Path& path) noexcept
    {
        for (Path::Iterator iter (path); iter.next();)
            if (iter.elementType == Path::Iterator::closePath)
                return true;

        return false;
    }

    struct SetGradientStopsOp
    {
        const SVGState* state;
        ColourGradient* gradient;

        void operator() (const XmlPath& xml)
        {
            state->addGradientStopsIn (*gradient, xml);
        }
    };

    void addGradientStopsIn (ColourGradient& cg, const XmlPath& fillXml) const
    {
        if (fillXml.xml != nullptr)
        {
            forEachXmlChildElementWithTagName (*fillXml, e, "stop")
            {
                int index = 0;
                Colour col (parseColour (getStyleAttribute (fillXml.getChild (e), "stop-color"), index, Colours::black));

                const String opacity (getStyleAttribute (fillXml.getChild (e), "stop-opacity", "1"));
                col = col.withMultipliedAlpha (jlimit (0.0f, 1.0f, opacity.getFloatValue()));

                double offset = e->getDoubleAttribute ("offset");

                if (e->getStringAttribute ("offset").containsChar ('%'))
                    offset *= 0.01;

                cg.addColour (jlimit (0.0, 1.0, offset), col);
            }
        }
    }

    FillType getGradientFillType (const XmlPath& fillXml,
                                  const Path& path,
                                  const float opacity) const
    {
        ColourGradient gradient;

        {
            const String id (fillXml->getStringAttribute ("xlink:href"));

            if (id.startsWithChar ('#'))
            {
                SetGradientStopsOp op = { this, &gradient, };
                findElementForId (topLevelXml, id.substring (1), op);
            }
        }

        addGradientStopsIn (gradient, fillXml);

        if (gradient.getNumColours() > 0)
        {
            gradient.addColour (0.0, gradient.getColour (0));
            gradient.addColour (1.0, gradient.getColour (gradient.getNumColours() - 1));
        }
        else
        {
            gradient.addColour (0.0, Colours::black);
            gradient.addColour (1.0, Colours::black);
        }

        if (opacity < 1.0f)
            gradient.multiplyOpacity (opacity);

        jassert (gradient.getNumColours() > 0);

        gradient.isRadial = fillXml->hasTagNameIgnoringNamespace ("radialGradient");

        float gradientWidth = viewBoxW;
        float gradientHeight = viewBoxH;
        float dx = 0.0f;
        float dy = 0.0f;

        const bool userSpace = fillXml->getStringAttribute ("gradientUnits").equalsIgnoreCase ("userSpaceOnUse");

        if (! userSpace)
        {
            const Rectangle<float> bounds (path.getBounds());
            dx = bounds.getX();
            dy = bounds.getY();
            gradientWidth = bounds.getWidth();
            gradientHeight = bounds.getHeight();
        }

        if (gradient.isRadial)
        {
            if (userSpace)
                gradient.point1.setXY (dx + getCoordLength (fillXml->getStringAttribute ("cx", "50%"), gradientWidth),
                                       dy + getCoordLength (fillXml->getStringAttribute ("cy", "50%"), gradientHeight));
            else
                gradient.point1.setXY (dx + gradientWidth  * getCoordLength (fillXml->getStringAttribute ("cx", "50%"), 1.0f),
                                       dy + gradientHeight * getCoordLength (fillXml->getStringAttribute ("cy", "50%"), 1.0f));

            const float radius = getCoordLength (fillXml->getStringAttribute ("r", "50%"), gradientWidth);
            gradient.point2 = gradient.point1 + Point<float> (radius, 0.0f);

            //xxx (the fx, fy focal point isn't handled properly here..)
        }
        else
        {
            if (userSpace)
            {
                gradient.point1.setXY (dx + getCoordLength (fillXml->getStringAttribute ("x1", "0%"), gradientWidth),
                                       dy + getCoordLength (fillXml->getStringAttribute ("y1", "0%"), gradientHeight));

                gradient.point2.setXY (dx + getCoordLength (fillXml->getStringAttribute ("x2", "100%"), gradientWidth),
                                       dy + getCoordLength (fillXml->getStringAttribute ("y2", "0%"), gradientHeight));
            }
            else
            {
                gradient.point1.setXY (dx + gradientWidth  * getCoordLength (fillXml->getStringAttribute ("x1", "0%"), 1.0f),
                                       dy + gradientHeight * getCoordLength (fillXml->getStringAttribute ("y1", "0%"), 1.0f));

                gradient.point2.setXY (dx + gradientWidth  * getCoordLength (fillXml->getStringAttribute ("x2", "100%"), 1.0f),
                                       dy + gradientHeight * getCoordLength (fillXml->getStringAttribute ("y2", "0%"), 1.0f));
            }

            if (gradient.point1 == gradient.point2)
                return Colour (gradient.getColour (gradient.getNumColours() - 1));
        }

        FillType type (gradient);

        const AffineTransform gradientTransform (parseTransform (fillXml->getStringAttribute ("gradientTransform"))
                                                    .followedBy (transform));

        if (gradient.isRadial)
        {
            type.transform = gradientTransform;
        }
        else
        {
            // Transform the perpendicular vector into the new coordinate space for the gradient.
            // This vector is now the slope of the linear gradient as it should appear in the new coord space
            const Point<float> perpendicular (Point<float> (gradient.point2.y - gradient.point1.y,
                                                            gradient.point1.x - gradient.point2.x)
                                                  .transformedBy (gradientTransform.withAbsoluteTranslation (0, 0)));

            const Point<float> newGradPoint1 (gradient.point1.transformedBy (gradientTransform));
            const Point<float> newGradPoint2 (gradient.point2.transformedBy (gradientTransform));

            // Project the transformed gradient vector onto the transformed slope of the linear
            // gradient as it should appear in the new coordinate space
            const float scale = perpendicular.getDotProduct (newGradPoint2 - newGradPoint1)
                                  / perpendicular.getDotProduct (perpendicular);

            type.gradient->point1 = newGradPoint1;
            type.gradient->point2 = newGradPoint2 - perpendicular * scale;
        }

        return type;
    }

    struct GetFillTypeOp
    {
        const SVGState* state;
        FillType* dest;
        const Path* path;
        float opacity;

        void operator() (const XmlPath& xml)
        {
            if (xml->hasTagNameIgnoringNamespace ("linearGradient")
                 || xml->hasTagNameIgnoringNamespace ("radialGradient"))
                *dest = state->getGradientFillType (xml, *path, opacity);
        }
    };

    FillType getPathFillType (const Path& path,
                              const String& fill,
                              const String& fillOpacity,
                              const String& overallOpacity,
                              const Colour defaultColour) const
    {
        float opacity = 1.0f;

        if (overallOpacity.isNotEmpty())
            opacity = jlimit (0.0f, 1.0f, overallOpacity.getFloatValue());

        if (fillOpacity.isNotEmpty())
            opacity *= (jlimit (0.0f, 1.0f, fillOpacity.getFloatValue()));

        if (fill.startsWithIgnoreCase ("url"))
        {
            const String id (fill.fromFirstOccurrenceOf ("#", false, false)
                                 .upToLastOccurrenceOf (")", false, false).trim());

            FillType result;
            GetFillTypeOp op = { this, &result, &path, opacity };

            if (findElementForId (topLevelXml, id, op))
                return result;
        }

        if (fill.equalsIgnoreCase ("none"))
            return Colours::transparentBlack;

        int i = 0;
        return parseColour (fill, i, defaultColour).withMultipliedAlpha (opacity);
    }

    static PathStrokeType::JointStyle getJointStyle (const String& join) noexcept
    {
<<<<<<< HEAD
        const String strokeWidth (getStyleAttribute (xml, "stroke-width", "1"));
        const String cap (getStyleAttribute (xml, "stroke-linecap"));
        const String join (getStyleAttribute (xml, "stroke-linejoin"));

        //const String mitreLimit (getStyleAttribute (xml, "stroke-miterlimit"));
        //const String dashArray (getStyleAttribute (xml, "stroke-dasharray"));
        //const String dashOffset (getStyleAttribute (xml, "stroke-dashoffset"));
=======
        if (join.equalsIgnoreCase ("round"))  return PathStrokeType::curved;
        if (join.equalsIgnoreCase ("bevel"))  return PathStrokeType::beveled;
>>>>>>> 609794ce

        return PathStrokeType::mitered;
    }

    static PathStrokeType::EndCapStyle getEndCapStyle (const String& cap) noexcept
    {
        if (cap.equalsIgnoreCase ("round"))   return PathStrokeType::rounded;
        if (cap.equalsIgnoreCase ("square"))  return PathStrokeType::square;

        return PathStrokeType::butt;
    }

    float getStrokeWidth (const String& strokeWidth) const noexcept
    {
        return transform.getScaleFactor() * getCoordLength (strokeWidth, viewBoxW);
    }

<<<<<<< HEAD
        return PathStrokeType (juce_hypot (x - ox, y - oy),
                               joinStyle, capStyle);
=======
    PathStrokeType getStrokeFor (const XmlPath& xml) const
    {
        return PathStrokeType (getStrokeWidth (getStyleAttribute (xml, "stroke-width", "1")),
                               getJointStyle  (getStyleAttribute (xml, "stroke-linejoin")),
                               getEndCapStyle (getStyleAttribute (xml, "stroke-linecap")));
>>>>>>> 609794ce
    }

    //==============================================================================
    Drawable* parseText (const XmlPath& xml)
    {
        Array<float> xCoords, yCoords, dxCoords, dyCoords;

        getCoordList (xCoords,  getInheritedAttribute (xml, "x"),  true, true);
        getCoordList (yCoords,  getInheritedAttribute (xml, "y"),  true, false);
        getCoordList (dxCoords, getInheritedAttribute (xml, "dx"), true, true);
        getCoordList (dyCoords, getInheritedAttribute (xml, "dy"), true, false);


        //xxx not done text yet!


        forEachXmlChildElement (*xml, e)
        {
            if (e->isTextElement())
            {
                const String text (e->getText());

                Path path;
                Drawable* s = parseShape (xml.getChild (e), path);
                delete s;  // xxx not finished!
            }
            else if (e->hasTagNameIgnoringNamespace ("tspan"))
            {
                Drawable* s = parseText (xml.getChild (e));
                delete s;  // xxx not finished!
            }
        }

        return nullptr;
    }

    //==============================================================================
    void addTransform (const XmlPath& xml)
    {
        transform = parseTransform (xml->getStringAttribute ("transform"))
                        .followedBy (transform);
    }

    //==============================================================================
    bool parseCoord (String::CharPointerType& s, float& value, const bool allowUnits, const bool isX) const
    {
        String number;

        if (! parseNextNumber (s, number, allowUnits))
        {
            value = 0;
            return false;
        }

        value = getCoordLength (number, isX ? viewBoxW : viewBoxH);
        return true;
    }

    bool parseCoords (String::CharPointerType& s, Point<float>& p, const bool allowUnits) const
    {
        return parseCoord (s, p.x, allowUnits, true)
            && parseCoord (s, p.y, allowUnits, false);
    }

    bool parseCoordsOrSkip (String::CharPointerType& s, Point<float>& p, const bool allowUnits) const
    {
        if (parseCoords (s, p, allowUnits))
            return true;

        if (! s.isEmpty()) ++s;
        return false;
    }

    float getCoordLength (const String& s, const float sizeForProportions) const noexcept
    {
        float n = s.getFloatValue();
        const int len = s.length();

        if (len > 2)
        {
            const float dpi = 96.0f;

            const juce_wchar n1 = s [len - 2];
            const juce_wchar n2 = s [len - 1];

            if (n1 == 'i' && n2 == 'n')         n *= dpi;
            else if (n1 == 'm' && n2 == 'm')    n *= dpi / 25.4f;
            else if (n1 == 'c' && n2 == 'm')    n *= dpi / 2.54f;
            else if (n1 == 'p' && n2 == 'c')    n *= 15.0f;
            else if (n2 == '%')                 n *= 0.01f * sizeForProportions;
        }

        return n;
    }

    float getCoordLength (const XmlPath& xml, const char* attName, const float sizeForProportions) const noexcept
    {
        return getCoordLength (xml->getStringAttribute (attName), sizeForProportions);
    }

    void getCoordList (Array<float>& coords, const String& list, bool allowUnits, const bool isX) const
    {
        String::CharPointerType text (list.getCharPointer());
        float value;

        while (parseCoord (text, value, allowUnits, isX))
            coords.add (value);
    }

    //==============================================================================
    void parseCSSStyle (const XmlPath& xml)
    {
        cssStyleText = xml->getAllSubText() + "\n" + cssStyleText;
    }

    static String::CharPointerType findStyleItem (String::CharPointerType source, String::CharPointerType name)
    {
        const int nameLength = (int) name.length();

        while (! source.isEmpty())
        {
            if (source.getAndAdvance() == '.'
                 && CharacterFunctions::compareIgnoreCaseUpTo (source, name, nameLength) == 0)
            {
                String::CharPointerType endOfName ((source + nameLength).findEndOfWhitespace());

                if (*endOfName == '{')
                    return endOfName;
            }
        }

        return source;
    }

    String getStyleAttribute (const XmlPath& xml, StringRef attributeName,
                              const String& defaultValue = String()) const
    {
        if (xml->hasAttribute (attributeName))
            return xml->getStringAttribute (attributeName, defaultValue);

        const String styleAtt (xml->getStringAttribute ("style"));

        if (styleAtt.isNotEmpty())
        {
            const String value (getAttributeFromStyleList (styleAtt, attributeName, String()));

            if (value.isNotEmpty())
                return value;
        }
        else if (xml->hasAttribute ("class"))
        {
            String::CharPointerType openBrace = findStyleItem (cssStyleText.getCharPointer(),
                                                               xml->getStringAttribute ("class").getCharPointer());

            if (! openBrace.isEmpty())
            {
                String::CharPointerType closeBrace = CharacterFunctions::find (openBrace, (juce_wchar) '}');

                if (closeBrace != openBrace)
                {
                    const String value (getAttributeFromStyleList (String (openBrace + 1, closeBrace),
                                                                   attributeName, defaultValue));
                    if (value.isNotEmpty())
                        return value;
                }
            }
        }

        if (xml.parent != nullptr)
            return getStyleAttribute (*xml.parent, attributeName, defaultValue);

        return defaultValue;
    }

    String getInheritedAttribute (const XmlPath& xml, StringRef attributeName) const
    {
        if (xml->hasAttribute (attributeName))
            return xml->getStringAttribute (attributeName);

        if (xml.parent != nullptr)
            return getInheritedAttribute  (*xml.parent, attributeName);

        return String();
    }

    //==============================================================================
    static bool isIdentifierChar (const juce_wchar c)
    {
        return CharacterFunctions::isLetter (c) || c == '-';
    }

    static String getAttributeFromStyleList (const String& list, StringRef attributeName, const String& defaultValue)
    {
        int i = 0;

        for (;;)
        {
            i = list.indexOf (i, attributeName);

            if (i < 0)
                break;

            if ((i == 0 || (i > 0 && ! isIdentifierChar (list [i - 1])))
                 && ! isIdentifierChar (list [i + attributeName.length()]))
            {
                i = list.indexOfChar (i, ':');

                if (i < 0)
                    break;

                int end = list.indexOfChar (i, ';');

                if (end < 0)
                    end = 0x7ffff;

                return list.substring (i + 1, end).trim();
            }

            ++i;
        }

        return defaultValue;
    }

    //==============================================================================
    static bool parseNextNumber (String::CharPointerType& text, String& value, const bool allowUnits)
    {
        String::CharPointerType s (text);

        while (s.isWhitespace() || *s == ',')
            ++s;

        String::CharPointerType start (s);

        if (s.isDigit() || *s == '.' || *s == '-')
            ++s;

        while (s.isDigit() || *s == '.')
            ++s;

        if ((*s == 'e' || *s == 'E')
             && ((s + 1).isDigit() || s[1] == '-' || s[1] == '+'))
        {
            s += 2;

            while (s.isDigit())
                ++s;
        }

        if (allowUnits)
            while (s.isLetter())
                ++s;

        if (s == start)
        {
            text = s;
            return false;
        }

        value = String (start, s);

        while (s.isWhitespace() || *s == ',')
            ++s;

        text = s;
        return true;
    }

    //==============================================================================
    static Colour parseColour (const String& s, int& index, const Colour defaultColour)
    {
        if (s [index] == '#')
        {
            uint32 hex[6] = { 0 };
            int numChars = 0;

            for (int i = 6; --i >= 0;)
            {
                const int hexValue = CharacterFunctions::getHexDigitValue (s [++index]);

                if (hexValue >= 0)
                    hex [numChars++] = (uint32) hexValue;
                else
                    break;
            }

            if (numChars <= 3)
                return Colour ((uint8) (hex [0] * 0x11),
                               (uint8) (hex [1] * 0x11),
                               (uint8) (hex [2] * 0x11));

            return Colour ((uint8) ((hex [0] << 4) + hex [1]),
                           (uint8) ((hex [2] << 4) + hex [3]),
                           (uint8) ((hex [4] << 4) + hex [5]));
        }

        if (s [index] == 'r'
              && s [index + 1] == 'g'
              && s [index + 2] == 'b')
        {
            const int openBracket = s.indexOfChar (index, '(');
            const int closeBracket = s.indexOfChar (openBracket, ')');

            if (openBracket >= 3 && closeBracket > openBracket)
            {
                index = closeBracket;

                StringArray tokens;
                tokens.addTokens (s.substring (openBracket + 1, closeBracket), ",", "");
                tokens.trim();
                tokens.removeEmptyStrings();

                if (tokens[0].containsChar ('%'))
                    return Colour ((uint8) roundToInt (2.55 * tokens[0].getDoubleValue()),
                                   (uint8) roundToInt (2.55 * tokens[1].getDoubleValue()),
                                   (uint8) roundToInt (2.55 * tokens[2].getDoubleValue()));
                else
                    return Colour ((uint8) tokens[0].getIntValue(),
                                   (uint8) tokens[1].getIntValue(),
                                   (uint8) tokens[2].getIntValue());
            }
        }

        return Colours::findColourForName (s, defaultColour);
    }

    static AffineTransform parseTransform (String t)
    {
        AffineTransform result;

        while (t.isNotEmpty())
        {
            StringArray tokens;
            tokens.addTokens (t.fromFirstOccurrenceOf ("(", false, false)
                               .upToFirstOccurrenceOf (")", false, false),
                              ", ", "");

            tokens.removeEmptyStrings (true);

            float numbers [6];

            for (int i = 0; i < 6; ++i)
                numbers[i] = tokens[i].getFloatValue();

            AffineTransform trans;

            if (t.startsWithIgnoreCase ("matrix"))
            {
                trans = AffineTransform (numbers[0], numbers[2], numbers[4],
                                         numbers[1], numbers[3], numbers[5]);
            }
            else if (t.startsWithIgnoreCase ("translate"))
            {
                jassert (tokens.size() == 2);
                trans = AffineTransform::translation (numbers[0], numbers[1]);
            }
            else if (t.startsWithIgnoreCase ("scale"))
            {
                if (tokens.size() == 1)
                    trans = AffineTransform::scale (numbers[0]);
                else
                    trans = AffineTransform::scale (numbers[0], numbers[1]);
            }
            else if (t.startsWithIgnoreCase ("rotate"))
            {
                if (tokens.size() != 3)
                    trans = AffineTransform::rotation (numbers[0] / (180.0f / float_Pi));
                else
                    trans = AffineTransform::rotation (numbers[0] / (180.0f / float_Pi),
                                                       numbers[1], numbers[2]);
            }
            else if (t.startsWithIgnoreCase ("skewX"))
            {
                trans = AffineTransform (1.0f, std::tan (numbers[0] * (float_Pi / 180.0f)), 0.0f,
                                         0.0f, 1.0f, 0.0f);
            }
            else if (t.startsWithIgnoreCase ("skewY"))
            {
                trans = AffineTransform (1.0f, 0.0f, 0.0f,
                                         std::tan (numbers[0] * (float_Pi / 180.0f)), 1.0f, 0.0f);
            }

            result = trans.followedBy (result);
            t = t.fromFirstOccurrenceOf (")", false, false).trimStart();
        }

        return result;
    }

    static void endpointToCentreParameters (const double x1, const double y1,
                                            const double x2, const double y2,
                                            const double angle,
                                            const bool largeArc, const bool sweep,
                                            double& rx, double& ry,
                                            double& centreX, double& centreY,
                                            double& startAngle, double& deltaAngle) noexcept
    {
        const double midX = (x1 - x2) * 0.5;
        const double midY = (y1 - y2) * 0.5;

        const double cosAngle = cos (angle);
        const double sinAngle = sin (angle);
        const double xp = cosAngle * midX + sinAngle * midY;
        const double yp = cosAngle * midY - sinAngle * midX;
        const double xp2 = xp * xp;
        const double yp2 = yp * yp;

        double rx2 = rx * rx;
        double ry2 = ry * ry;

        const double s = (xp2 / rx2) + (yp2 / ry2);
        double c;

        if (s <= 1.0)
        {
            c = std::sqrt (jmax (0.0, ((rx2 * ry2) - (rx2 * yp2) - (ry2 * xp2))
                                         / (( rx2 * yp2) + (ry2 * xp2))));

            if (largeArc == sweep)
                c = -c;
        }
        else
        {
            const double s2 = std::sqrt (s);
            rx *= s2;
            ry *= s2;
            c = 0;
        }

        const double cpx = ((rx * yp) / ry) * c;
        const double cpy = ((-ry * xp) / rx) * c;

        centreX = ((x1 + x2) * 0.5) + (cosAngle * cpx) - (sinAngle * cpy);
        centreY = ((y1 + y2) * 0.5) + (sinAngle * cpx) + (cosAngle * cpy);

        const double ux = (xp - cpx) / rx;
        const double uy = (yp - cpy) / ry;
        const double vx = (-xp - cpx) / rx;
        const double vy = (-yp - cpy) / ry;

        const double length = juce_hypot (ux, uy);

        startAngle = acos (jlimit (-1.0, 1.0, ux / length));

        if (uy < 0)
            startAngle = -startAngle;

        startAngle += double_Pi * 0.5;

        deltaAngle = acos (jlimit (-1.0, 1.0, ((ux * vx) + (uy * vy))
                                                / (length * juce_hypot (vx, vy))));

        if ((ux * vy) - (uy * vx) < 0)
            deltaAngle = -deltaAngle;

        if (sweep)
        {
            if (deltaAngle < 0)
                deltaAngle += double_Pi * 2.0;
        }
        else
        {
            if (deltaAngle > 0)
                deltaAngle -= double_Pi * 2.0;
        }

        deltaAngle = fmod (deltaAngle, double_Pi * 2.0);
    }

    template <typename OperationType>
    static bool findElementForId (const XmlPath& parent, const String& id, OperationType& op)
    {
        forEachXmlChildElement (*parent, e)
        {
            if (e->compareAttribute ("id", id))
            {
                op (parent.getChild (e));
                return true;
            }

            if (findElementForId (parent.getChild (e), id, op))
                return true;
        }

        return false;
    }

    SVGState& operator= (const SVGState&) JUCE_DELETED_FUNCTION;
};


//==============================================================================
Drawable* Drawable::createFromSVG (const XmlElement& svgDocument)
{
    SVGState state (&svgDocument);
    return state.parseSVGElement (SVGState::XmlPath (&svgDocument, nullptr));
}

Path Drawable::parseSVGPath (const String& svgPath)
{
    SVGState state (nullptr);
    Path p;
    state.parsePathString (p, svgPath);
    return p;
}
<|MERGE_RESOLUTION|>--- conflicted
+++ resolved
@@ -1,1341 +1,1326 @@
-/*
-  ==============================================================================
-
-   This file is part of the JUCE library.
-   Copyright (c) 2013 - Raw Material Software Ltd.
-
-   Permission is granted to use this software under the terms of either:
-   a) the GPL v2 (or any later version)
-   b) the Affero GPL v3
-
-   Details of these licenses can be found at: www.gnu.org/licenses
-
-   JUCE is distributed in the hope that it will be useful, but WITHOUT ANY
-   WARRANTY; without even the implied warranty of MERCHANTABILITY or FITNESS FOR
-   A PARTICULAR PURPOSE.  See the GNU General Public License for more details.
-
-   ------------------------------------------------------------------------------
-
-   To release a closed-source product which uses JUCE, commercial licenses are
-   available: visit www.juce.com for more information.
-
-  ==============================================================================
-*/
-
-class SVGState
-{
-public:
-    //==============================================================================
-    explicit SVGState (const XmlElement* const topLevel)
-        : topLevelXml (topLevel, nullptr),
-          elementX (0), elementY (0),
-          width (512), height (512),
-          viewBoxW (0), viewBoxH (0)
-    {
-    }
-
-    struct XmlPath
-    {
-        XmlPath (const XmlElement* e, const XmlPath* p) noexcept : xml (e), parent (p)  {}
-
-        const XmlElement& operator*() const noexcept            { jassert (xml != nullptr); return *xml; }
-        const XmlElement* operator->() const noexcept           { return xml; }
-        XmlPath getChild (const XmlElement* e) const noexcept   { return XmlPath (e, this); }
-
-        const XmlElement* xml;
-        const XmlPath* parent;
-    };
-
-    //==============================================================================
-    Drawable* parseSVGElement (const XmlPath& xml)
-    {
-        if (! xml->hasTagNameIgnoringNamespace ("svg"))
-            return nullptr;
-
-        DrawableComposite* const drawable = new DrawableComposite();
-
-        setDrawableID (*drawable, xml);
-
-        SVGState newState (*this);
-
-        if (xml->hasAttribute ("transform"))
-            newState.addTransform (xml);
-
-        newState.elementX = getCoordLength (xml->getStringAttribute ("x",      String (newState.elementX)), viewBoxW);
-        newState.elementY = getCoordLength (xml->getStringAttribute ("y",      String (newState.elementY)), viewBoxH);
-        newState.width    = getCoordLength (xml->getStringAttribute ("width",  String (newState.width)),    viewBoxW);
-        newState.height   = getCoordLength (xml->getStringAttribute ("height", String (newState.height)),   viewBoxH);
-
-        if (newState.width  <= 0) newState.width  = 100;
-        if (newState.height <= 0) newState.height = 100;
-
-        Point<float> viewboxXY;
-
-        if (xml->hasAttribute ("viewBox"))
-        {
-            const String viewBoxAtt (xml->getStringAttribute ("viewBox"));
-            String::CharPointerType viewParams (viewBoxAtt.getCharPointer());
-            Point<float> vwh;
-
-            if (parseCoords (viewParams, viewboxXY, true)
-                 && parseCoords (viewParams, vwh, true)
-                 && vwh.x > 0
-                 && vwh.y > 0)
-            {
-                newState.viewBoxW = vwh.x;
-                newState.viewBoxH = vwh.y;
-
-                int placementFlags = 0;
-
-                const String aspect (xml->getStringAttribute ("preserveAspectRatio"));
-
-                if (aspect.containsIgnoreCase ("none"))
-                {
-                    placementFlags = RectanglePlacement::stretchToFit;
-                }
-                else
-                {
-                    if (aspect.containsIgnoreCase ("slice"))        placementFlags |= RectanglePlacement::fillDestination;
-
-                    if (aspect.containsIgnoreCase ("xMin"))         placementFlags |= RectanglePlacement::xLeft;
-                    else if (aspect.containsIgnoreCase ("xMax"))    placementFlags |= RectanglePlacement::xRight;
-                    else                                            placementFlags |= RectanglePlacement::xMid;
-
-                    if (aspect.containsIgnoreCase ("yMin"))         placementFlags |= RectanglePlacement::yTop;
-                    else if (aspect.containsIgnoreCase ("yMax"))    placementFlags |= RectanglePlacement::yBottom;
-                    else                                            placementFlags |= RectanglePlacement::yMid;
-                }
-
-                newState.transform = RectanglePlacement (placementFlags)
-                                        .getTransformToFit (Rectangle<float> (viewboxXY.x, viewboxXY.y, vwh.x, vwh.y),
-                                                            Rectangle<float> (newState.width, newState.height))
-                                        .followedBy (newState.transform);
-            }
-        }
-        else
-        {
-            if (viewBoxW == 0)  newState.viewBoxW = newState.width;
-            if (viewBoxH == 0)  newState.viewBoxH = newState.height;
-        }
-
-        newState.parseSubElements (xml, *drawable);
-
-        drawable->setContentArea (RelativeRectangle (RelativeCoordinate (viewboxXY.x),
-                                                     RelativeCoordinate (viewboxXY.x + newState.viewBoxW),
-                                                     RelativeCoordinate (viewboxXY.y),
-                                                     RelativeCoordinate (viewboxXY.y + newState.viewBoxH)));
-        drawable->resetBoundingBoxToContentArea();
-
-        return drawable;
-    }
-
-    //==============================================================================
-    void parsePathString (Path& path, const String& pathString) const
-    {
-        String::CharPointerType d (pathString.getCharPointer().findEndOfWhitespace());
-
-        Point<float> subpathStart, last, last2, p1, p2, p3;
-        juce_wchar lastCommandChar = 0;
-        bool isRelative = true;
-        bool carryOn = true;
-
-        const CharPointer_ASCII validCommandChars ("MmLlHhVvCcSsQqTtAaZz");
-
-        while (! d.isEmpty())
-        {
-            if (validCommandChars.indexOf (*d) >= 0)
-            {
-                lastCommandChar = d.getAndAdvance();
-                isRelative = (lastCommandChar >= 'a' && lastCommandChar <= 'z');
-            }
-
-            switch (lastCommandChar)
-            {
-            case 'M':
-            case 'm':
-            case 'L':
-            case 'l':
-                if (parseCoordsOrSkip (d, p1, false))
-                {
-                    if (isRelative)
-                        p1 += last;
-
-                    if (lastCommandChar == 'M' || lastCommandChar == 'm')
-                    {
-                        subpathStart = p1;
-                        path.startNewSubPath (p1);
-                        lastCommandChar = 'l';
-                    }
-                    else
-                        path.lineTo (p1);
-
-                    last2 = last;
-                    last = p1;
-                }
-                break;
-
-            case 'H':
-            case 'h':
-                if (parseCoord (d, p1.x, false, true))
-                {
-                    if (isRelative)
-                        p1.x += last.x;
-
-                    path.lineTo (p1.x, last.y);
-
-                    last2.x = last.x;
-                    last.x = p1.x;
-                }
-                else
-                {
-                    ++d;
-                }
-                break;
-
-            case 'V':
-            case 'v':
-                if (parseCoord (d, p1.y, false, false))
-                {
-                    if (isRelative)
-                        p1.y += last.y;
-
-                    path.lineTo (last.x, p1.y);
-
-                    last2.y = last.y;
-                    last.y = p1.y;
-                }
-                else
-                {
-                    ++d;
-                }
-                break;
-
-            case 'C':
-            case 'c':
-                if (parseCoordsOrSkip (d, p1, false)
-                     && parseCoordsOrSkip (d, p2, false)
-                     && parseCoordsOrSkip (d, p3, false))
-                {
-                    if (isRelative)
-                    {
-                        p1 += last;
-                        p2 += last;
-                        p3 += last;
-                    }
-
-                    path.cubicTo (p1, p2, p3);
-
-                    last2 = p2;
-                    last = p3;
-                }
-                break;
-
-            case 'S':
-            case 's':
-                if (parseCoordsOrSkip (d, p1, false)
-                     && parseCoordsOrSkip (d, p3, false))
-                {
-                    if (isRelative)
-                    {
-                        p1 += last;
-                        p3 += last;
-                    }
-
-                    p2 = last + (last - last2);
-                    path.cubicTo (p2, p1, p3);
-
-                    last2 = p1;
-                    last = p3;
-                }
-                break;
-
-            case 'Q':
-            case 'q':
-                if (parseCoordsOrSkip (d, p1, false)
-                     && parseCoordsOrSkip (d, p2, false))
-                {
-                    if (isRelative)
-                    {
-                        p1 += last;
-                        p2 += last;
-                    }
-
-                    path.quadraticTo (p1, p2);
-
-                    last2 = p1;
-                    last = p2;
-                }
-                break;
-
-            case 'T':
-            case 't':
-                if (parseCoordsOrSkip (d, p1, false))
-                {
-                    if (isRelative)
-                        p1 += last;
-
-                    p2 = last + (last - last2);
-                    path.quadraticTo (p2, p1);
-
-                    last2 = p2;
-                    last = p1;
-                }
-                break;
-
-            case 'A':
-            case 'a':
-                if (parseCoordsOrSkip (d, p1, false))
-                {
-                    String num;
-
-                    if (parseNextNumber (d, num, false))
-                    {
-                        const float angle = num.getFloatValue() * (180.0f / float_Pi);
-
-                        if (parseNextNumber (d, num, false))
-                        {
-                            const bool largeArc = num.getIntValue() != 0;
-
-                            if (parseNextNumber (d, num, false))
-                            {
-                                const bool sweep = num.getIntValue() != 0;
-
-                                if (parseCoordsOrSkip (d, p2, false))
-                                {
-                                    if (isRelative)
-                                        p2 += last;
-
-                                    if (last != p2)
-                                    {
-                                        double centreX, centreY, startAngle, deltaAngle;
-                                        double rx = p1.x, ry = p1.y;
-
-                                        endpointToCentreParameters (last.x, last.y, p2.x, p2.y,
-                                                                    angle, largeArc, sweep,
-                                                                    rx, ry, centreX, centreY,
-                                                                    startAngle, deltaAngle);
-
-                                        path.addCentredArc ((float) centreX, (float) centreY,
-                                                            (float) rx, (float) ry,
-                                                            angle, (float) startAngle, (float) (startAngle + deltaAngle),
-                                                            false);
-
-                                        path.lineTo (p2);
-                                    }
-
-                                    last2 = last;
-                                    last = p2;
-                                }
-                            }
-                        }
-                    }
-                }
-
-                break;
-
-            case 'Z':
-            case 'z':
-                path.closeSubPath();
-                last = last2 = subpathStart;
-                d = d.findEndOfWhitespace();
-                lastCommandChar = 'M';
-                break;
-
-            default:
-                carryOn = false;
-                break;
-            }
-
-            if (! carryOn)
-                break;
-        }
-
-        // paths that finish back at their start position often seem to be
-        // left without a 'z', so need to be closed explicitly..
-        if (path.getCurrentPosition() == subpathStart)
-            path.closeSubPath();
-    }
-
-private:
-    //==============================================================================
-    const XmlPath topLevelXml;
-    float elementX, elementY, width, height, viewBoxW, viewBoxH;
-    AffineTransform transform;
-    String cssStyleText;
-
-    static void setDrawableID (Drawable& d, const XmlPath& xml)
-    {
-        String compID (xml->getStringAttribute ("id"));
-        d.setName (compID);
-        d.setComponentID (compID);
-    }
-
-    //==============================================================================
-    void parseSubElements (const XmlPath& xml, DrawableComposite& parentDrawable)
-    {
-        forEachXmlChildElement (*xml, e)
-            parentDrawable.addAndMakeVisible (parseSubElement (xml.getChild (e)));
-    }
-
-    Drawable* parseSubElement (const XmlPath& xml)
-    {
-        const String tag (xml->getTagNameWithoutNamespace());
-
-        if (tag == "g")           return parseGroupElement (xml);
-        if (tag == "svg")         return parseSVGElement (xml);
-        if (tag == "path")        return parsePath (xml);
-        if (tag == "rect")        return parseRect (xml);
-        if (tag == "circle")      return parseCircle (xml);
-        if (tag == "ellipse")     return parseEllipse (xml);
-        if (tag == "line")        return parseLine (xml);
-        if (tag == "polyline")    return parsePolygon (xml, true);
-        if (tag == "polygon")     return parsePolygon (xml, false);
-        if (tag == "text")        return parseText (xml);
-        if (tag == "switch")      return parseSwitch (xml);
-        if (tag == "style")       parseCSSStyle (xml);
-
-        return nullptr;
-    }
-
-    DrawableComposite* parseSwitch (const XmlPath& xml)
-    {
-        if (const XmlElement* const group = xml->getChildByName ("g"))
-            return parseGroupElement (xml.getChild (group));
-
-        return nullptr;
-    }
-
-    DrawableComposite* parseGroupElement (const XmlPath& xml)
-    {
-        DrawableComposite* const drawable = new DrawableComposite();
-
-        setDrawableID (*drawable, xml);
-
-        if (xml->hasAttribute ("transform"))
-        {
-            SVGState newState (*this);
-            newState.addTransform (xml);
-
-            newState.parseSubElements (xml, *drawable);
-        }
-        else
-        {
-            parseSubElements (xml, *drawable);
-        }
-
-        drawable->resetContentAreaAndBoundingBoxToFitChildren();
-        return drawable;
-    }
-
-    //==============================================================================
-    Drawable* parsePath (const XmlPath& xml) const
-    {
-        Path path;
-        parsePathString (path, xml->getStringAttribute ("d"));
-
-        if (getStyleAttribute (xml, "fill-rule").trim().equalsIgnoreCase ("evenodd"))
-            path.setUsingNonZeroWinding (false);
-
-        return parseShape (xml, path);
-    }
-
-    Drawable* parseRect (const XmlPath& xml) const
-    {
-        Path rect;
-
-        const bool hasRX = xml->hasAttribute ("rx");
-        const bool hasRY = xml->hasAttribute ("ry");
-
-        if (hasRX || hasRY)
-        {
-            float rx = getCoordLength (xml, "rx", viewBoxW);
-            float ry = getCoordLength (xml, "ry", viewBoxH);
-
-            if (! hasRX)
-                rx = ry;
-            else if (! hasRY)
-                ry = rx;
-
-            rect.addRoundedRectangle (getCoordLength (xml, "x", viewBoxW),
-                                      getCoordLength (xml, "y", viewBoxH),
-                                      getCoordLength (xml, "width", viewBoxW),
-                                      getCoordLength (xml, "height", viewBoxH),
-                                      rx, ry);
-        }
-        else
-        {
-            rect.addRectangle (getCoordLength (xml, "x", viewBoxW),
-                               getCoordLength (xml, "y", viewBoxH),
-                               getCoordLength (xml, "width", viewBoxW),
-                               getCoordLength (xml, "height", viewBoxH));
-        }
-
-        return parseShape (xml, rect);
-    }
-
-    Drawable* parseCircle (const XmlPath& xml) const
-    {
-        Path circle;
-
-        const float cx = getCoordLength (xml, "cx", viewBoxW);
-        const float cy = getCoordLength (xml, "cy", viewBoxH);
-        const float radius = getCoordLength (xml, "r", viewBoxW);
-
-        circle.addEllipse (cx - radius, cy - radius, radius * 2.0f, radius * 2.0f);
-
-        return parseShape (xml, circle);
-    }
-
-    Drawable* parseEllipse (const XmlPath& xml) const
-    {
-        Path ellipse;
-
-        const float cx      = getCoordLength (xml, "cx", viewBoxW);
-        const float cy      = getCoordLength (xml, "cy", viewBoxH);
-        const float radiusX = getCoordLength (xml, "rx", viewBoxW);
-        const float radiusY = getCoordLength (xml, "ry", viewBoxH);
-
-        ellipse.addEllipse (cx - radiusX, cy - radiusY, radiusX * 2.0f, radiusY * 2.0f);
-
-        return parseShape (xml, ellipse);
-    }
-
-    Drawable* parseLine (const XmlPath& xml) const
-    {
-        Path line;
-
-        const float x1 = getCoordLength (xml, "x1", viewBoxW);
-        const float y1 = getCoordLength (xml, "y1", viewBoxH);
-        const float x2 = getCoordLength (xml, "x2", viewBoxW);
-        const float y2 = getCoordLength (xml, "y2", viewBoxH);
-
-        line.startNewSubPath (x1, y1);
-        line.lineTo (x2, y2);
-
-        return parseShape (xml, line);
-    }
-
-    Drawable* parsePolygon (const XmlPath& xml, const bool isPolyline) const
-    {
-        const String pointsAtt (xml->getStringAttribute ("points"));
-        String::CharPointerType points (pointsAtt.getCharPointer());
-        Path path;
-        Point<float> p;
-
-        if (parseCoords (points, p, true))
-        {
-            Point<float> first (p), last;
-
-            path.startNewSubPath (first);
-
-            while (parseCoords (points, p, true))
-            {
-                last = p;
-                path.lineTo (p);
-            }
-
-            if ((! isPolyline) || first == last)
-                path.closeSubPath();
-        }
-
-        return parseShape (xml, path);
-    }
-
-    //==============================================================================
-    Drawable* parseShape (const XmlPath& xml, Path& path,
-                          const bool shouldParseTransform = true) const
-    {
-        if (shouldParseTransform && xml->hasAttribute ("transform"))
-        {
-            SVGState newState (*this);
-            newState.addTransform (xml);
-
-            return newState.parseShape (xml, path, false);
-        }
-
-        DrawablePath* dp = new DrawablePath();
-        setDrawableID (*dp, xml);
-        dp->setFill (Colours::transparentBlack);
-
-        path.applyTransform (transform);
-        dp->setPath (path);
-
-        dp->setFill (getPathFillType (path,
-                                      getStyleAttribute (xml, "fill"),
-                                      getStyleAttribute (xml, "fill-opacity"),
-                                      getStyleAttribute (xml, "opacity"),
-                                      pathContainsClosedSubPath (path) ? Colours::black
-                                                                       : Colours::transparentBlack));
-
-        const String strokeType (getStyleAttribute (xml, "stroke"));
-
-        if (strokeType.isNotEmpty() && ! strokeType.equalsIgnoreCase ("none"))
-        {
-            dp->setStrokeFill (getPathFillType (path, strokeType,
-                                                getStyleAttribute (xml, "stroke-opacity"),
-                                                getStyleAttribute (xml, "opacity"),
-                                                Colours::transparentBlack));
-
-            dp->setStrokeType (getStrokeFor (xml));
-        }
-
-        return dp;
-    }
-
-    static bool pathContainsClosedSubPath (const Path& path) noexcept
-    {
-        for (Path::Iterator iter (path); iter.next();)
-            if (iter.elementType == Path::Iterator::closePath)
-                return true;
-
-        return false;
-    }
-
-    struct SetGradientStopsOp
-    {
-        const SVGState* state;
-        ColourGradient* gradient;
-
-        void operator() (const XmlPath& xml)
-        {
-            state->addGradientStopsIn (*gradient, xml);
-        }
-    };
-
-    void addGradientStopsIn (ColourGradient& cg, const XmlPath& fillXml) const
-    {
-        if (fillXml.xml != nullptr)
-        {
-            forEachXmlChildElementWithTagName (*fillXml, e, "stop")
-            {
-                int index = 0;
-                Colour col (parseColour (getStyleAttribute (fillXml.getChild (e), "stop-color"), index, Colours::black));
-
-                const String opacity (getStyleAttribute (fillXml.getChild (e), "stop-opacity", "1"));
-                col = col.withMultipliedAlpha (jlimit (0.0f, 1.0f, opacity.getFloatValue()));
-
-                double offset = e->getDoubleAttribute ("offset");
-
-                if (e->getStringAttribute ("offset").containsChar ('%'))
-                    offset *= 0.01;
-
-                cg.addColour (jlimit (0.0, 1.0, offset), col);
-            }
-        }
-    }
-
-    FillType getGradientFillType (const XmlPath& fillXml,
-                                  const Path& path,
-                                  const float opacity) const
-    {
-        ColourGradient gradient;
-
-        {
-            const String id (fillXml->getStringAttribute ("xlink:href"));
-
-            if (id.startsWithChar ('#'))
-            {
-                SetGradientStopsOp op = { this, &gradient, };
-                findElementForId (topLevelXml, id.substring (1), op);
-            }
-        }
-
-        addGradientStopsIn (gradient, fillXml);
-
-        if (gradient.getNumColours() > 0)
-        {
-            gradient.addColour (0.0, gradient.getColour (0));
-            gradient.addColour (1.0, gradient.getColour (gradient.getNumColours() - 1));
-        }
-        else
-        {
-            gradient.addColour (0.0, Colours::black);
-            gradient.addColour (1.0, Colours::black);
-        }
-
-        if (opacity < 1.0f)
-            gradient.multiplyOpacity (opacity);
-
-        jassert (gradient.getNumColours() > 0);
-
-        gradient.isRadial = fillXml->hasTagNameIgnoringNamespace ("radialGradient");
-
-        float gradientWidth = viewBoxW;
-        float gradientHeight = viewBoxH;
-        float dx = 0.0f;
-        float dy = 0.0f;
-
-        const bool userSpace = fillXml->getStringAttribute ("gradientUnits").equalsIgnoreCase ("userSpaceOnUse");
-
-        if (! userSpace)
-        {
-            const Rectangle<float> bounds (path.getBounds());
-            dx = bounds.getX();
-            dy = bounds.getY();
-            gradientWidth = bounds.getWidth();
-            gradientHeight = bounds.getHeight();
-        }
-
-        if (gradient.isRadial)
-        {
-            if (userSpace)
-                gradient.point1.setXY (dx + getCoordLength (fillXml->getStringAttribute ("cx", "50%"), gradientWidth),
-                                       dy + getCoordLength (fillXml->getStringAttribute ("cy", "50%"), gradientHeight));
-            else
-                gradient.point1.setXY (dx + gradientWidth  * getCoordLength (fillXml->getStringAttribute ("cx", "50%"), 1.0f),
-                                       dy + gradientHeight * getCoordLength (fillXml->getStringAttribute ("cy", "50%"), 1.0f));
-
-            const float radius = getCoordLength (fillXml->getStringAttribute ("r", "50%"), gradientWidth);
-            gradient.point2 = gradient.point1 + Point<float> (radius, 0.0f);
-
-            //xxx (the fx, fy focal point isn't handled properly here..)
-        }
-        else
-        {
-            if (userSpace)
-            {
-                gradient.point1.setXY (dx + getCoordLength (fillXml->getStringAttribute ("x1", "0%"), gradientWidth),
-                                       dy + getCoordLength (fillXml->getStringAttribute ("y1", "0%"), gradientHeight));
-
-                gradient.point2.setXY (dx + getCoordLength (fillXml->getStringAttribute ("x2", "100%"), gradientWidth),
-                                       dy + getCoordLength (fillXml->getStringAttribute ("y2", "0%"), gradientHeight));
-            }
-            else
-            {
-                gradient.point1.setXY (dx + gradientWidth  * getCoordLength (fillXml->getStringAttribute ("x1", "0%"), 1.0f),
-                                       dy + gradientHeight * getCoordLength (fillXml->getStringAttribute ("y1", "0%"), 1.0f));
-
-                gradient.point2.setXY (dx + gradientWidth  * getCoordLength (fillXml->getStringAttribute ("x2", "100%"), 1.0f),
-                                       dy + gradientHeight * getCoordLength (fillXml->getStringAttribute ("y2", "0%"), 1.0f));
-            }
-
-            if (gradient.point1 == gradient.point2)
-                return Colour (gradient.getColour (gradient.getNumColours() - 1));
-        }
-
-        FillType type (gradient);
-
-        const AffineTransform gradientTransform (parseTransform (fillXml->getStringAttribute ("gradientTransform"))
-                                                    .followedBy (transform));
-
-        if (gradient.isRadial)
-        {
-            type.transform = gradientTransform;
-        }
-        else
-        {
-            // Transform the perpendicular vector into the new coordinate space for the gradient.
-            // This vector is now the slope of the linear gradient as it should appear in the new coord space
-            const Point<float> perpendicular (Point<float> (gradient.point2.y - gradient.point1.y,
-                                                            gradient.point1.x - gradient.point2.x)
-                                                  .transformedBy (gradientTransform.withAbsoluteTranslation (0, 0)));
-
-            const Point<float> newGradPoint1 (gradient.point1.transformedBy (gradientTransform));
-            const Point<float> newGradPoint2 (gradient.point2.transformedBy (gradientTransform));
-
-            // Project the transformed gradient vector onto the transformed slope of the linear
-            // gradient as it should appear in the new coordinate space
-            const float scale = perpendicular.getDotProduct (newGradPoint2 - newGradPoint1)
-                                  / perpendicular.getDotProduct (perpendicular);
-
-            type.gradient->point1 = newGradPoint1;
-            type.gradient->point2 = newGradPoint2 - perpendicular * scale;
-        }
-
-        return type;
-    }
-
-    struct GetFillTypeOp
-    {
-        const SVGState* state;
-        FillType* dest;
-        const Path* path;
-        float opacity;
-
-        void operator() (const XmlPath& xml)
-        {
-            if (xml->hasTagNameIgnoringNamespace ("linearGradient")
-                 || xml->hasTagNameIgnoringNamespace ("radialGradient"))
-                *dest = state->getGradientFillType (xml, *path, opacity);
-        }
-    };
-
-    FillType getPathFillType (const Path& path,
-                              const String& fill,
-                              const String& fillOpacity,
-                              const String& overallOpacity,
-                              const Colour defaultColour) const
-    {
-        float opacity = 1.0f;
-
-        if (overallOpacity.isNotEmpty())
-            opacity = jlimit (0.0f, 1.0f, overallOpacity.getFloatValue());
-
-        if (fillOpacity.isNotEmpty())
-            opacity *= (jlimit (0.0f, 1.0f, fillOpacity.getFloatValue()));
-
-        if (fill.startsWithIgnoreCase ("url"))
-        {
-            const String id (fill.fromFirstOccurrenceOf ("#", false, false)
-                                 .upToLastOccurrenceOf (")", false, false).trim());
-
-            FillType result;
-            GetFillTypeOp op = { this, &result, &path, opacity };
-
-            if (findElementForId (topLevelXml, id, op))
-                return result;
-        }
-
-        if (fill.equalsIgnoreCase ("none"))
-            return Colours::transparentBlack;
-
-        int i = 0;
-        return parseColour (fill, i, defaultColour).withMultipliedAlpha (opacity);
-    }
-
-    static PathStrokeType::JointStyle getJointStyle (const String& join) noexcept
-    {
-<<<<<<< HEAD
-        const String strokeWidth (getStyleAttribute (xml, "stroke-width", "1"));
-        const String cap (getStyleAttribute (xml, "stroke-linecap"));
-        const String join (getStyleAttribute (xml, "stroke-linejoin"));
-
-        //const String mitreLimit (getStyleAttribute (xml, "stroke-miterlimit"));
-        //const String dashArray (getStyleAttribute (xml, "stroke-dasharray"));
-        //const String dashOffset (getStyleAttribute (xml, "stroke-dashoffset"));
-=======
-        if (join.equalsIgnoreCase ("round"))  return PathStrokeType::curved;
-        if (join.equalsIgnoreCase ("bevel"))  return PathStrokeType::beveled;
->>>>>>> 609794ce
-
-        return PathStrokeType::mitered;
-    }
-
-    static PathStrokeType::EndCapStyle getEndCapStyle (const String& cap) noexcept
-    {
-        if (cap.equalsIgnoreCase ("round"))   return PathStrokeType::rounded;
-        if (cap.equalsIgnoreCase ("square"))  return PathStrokeType::square;
-
-        return PathStrokeType::butt;
-    }
-
-    float getStrokeWidth (const String& strokeWidth) const noexcept
-    {
-        return transform.getScaleFactor() * getCoordLength (strokeWidth, viewBoxW);
-    }
-
-<<<<<<< HEAD
-        return PathStrokeType (juce_hypot (x - ox, y - oy),
-                               joinStyle, capStyle);
-=======
-    PathStrokeType getStrokeFor (const XmlPath& xml) const
-    {
-        return PathStrokeType (getStrokeWidth (getStyleAttribute (xml, "stroke-width", "1")),
-                               getJointStyle  (getStyleAttribute (xml, "stroke-linejoin")),
-                               getEndCapStyle (getStyleAttribute (xml, "stroke-linecap")));
->>>>>>> 609794ce
-    }
-
-    //==============================================================================
-    Drawable* parseText (const XmlPath& xml)
-    {
-        Array<float> xCoords, yCoords, dxCoords, dyCoords;
-
-        getCoordList (xCoords,  getInheritedAttribute (xml, "x"),  true, true);
-        getCoordList (yCoords,  getInheritedAttribute (xml, "y"),  true, false);
-        getCoordList (dxCoords, getInheritedAttribute (xml, "dx"), true, true);
-        getCoordList (dyCoords, getInheritedAttribute (xml, "dy"), true, false);
-
-
-        //xxx not done text yet!
-
-
-        forEachXmlChildElement (*xml, e)
-        {
-            if (e->isTextElement())
-            {
-                const String text (e->getText());
-
-                Path path;
-                Drawable* s = parseShape (xml.getChild (e), path);
-                delete s;  // xxx not finished!
-            }
-            else if (e->hasTagNameIgnoringNamespace ("tspan"))
-            {
-                Drawable* s = parseText (xml.getChild (e));
-                delete s;  // xxx not finished!
-            }
-        }
-
-        return nullptr;
-    }
-
-    //==============================================================================
-    void addTransform (const XmlPath& xml)
-    {
-        transform = parseTransform (xml->getStringAttribute ("transform"))
-                        .followedBy (transform);
-    }
-
-    //==============================================================================
-    bool parseCoord (String::CharPointerType& s, float& value, const bool allowUnits, const bool isX) const
-    {
-        String number;
-
-        if (! parseNextNumber (s, number, allowUnits))
-        {
-            value = 0;
-            return false;
-        }
-
-        value = getCoordLength (number, isX ? viewBoxW : viewBoxH);
-        return true;
-    }
-
-    bool parseCoords (String::CharPointerType& s, Point<float>& p, const bool allowUnits) const
-    {
-        return parseCoord (s, p.x, allowUnits, true)
-            && parseCoord (s, p.y, allowUnits, false);
-    }
-
-    bool parseCoordsOrSkip (String::CharPointerType& s, Point<float>& p, const bool allowUnits) const
-    {
-        if (parseCoords (s, p, allowUnits))
-            return true;
-
-        if (! s.isEmpty()) ++s;
-        return false;
-    }
-
-    float getCoordLength (const String& s, const float sizeForProportions) const noexcept
-    {
-        float n = s.getFloatValue();
-        const int len = s.length();
-
-        if (len > 2)
-        {
-            const float dpi = 96.0f;
-
-            const juce_wchar n1 = s [len - 2];
-            const juce_wchar n2 = s [len - 1];
-
-            if (n1 == 'i' && n2 == 'n')         n *= dpi;
-            else if (n1 == 'm' && n2 == 'm')    n *= dpi / 25.4f;
-            else if (n1 == 'c' && n2 == 'm')    n *= dpi / 2.54f;
-            else if (n1 == 'p' && n2 == 'c')    n *= 15.0f;
-            else if (n2 == '%')                 n *= 0.01f * sizeForProportions;
-        }
-
-        return n;
-    }
-
-    float getCoordLength (const XmlPath& xml, const char* attName, const float sizeForProportions) const noexcept
-    {
-        return getCoordLength (xml->getStringAttribute (attName), sizeForProportions);
-    }
-
-    void getCoordList (Array<float>& coords, const String& list, bool allowUnits, const bool isX) const
-    {
-        String::CharPointerType text (list.getCharPointer());
-        float value;
-
-        while (parseCoord (text, value, allowUnits, isX))
-            coords.add (value);
-    }
-
-    //==============================================================================
-    void parseCSSStyle (const XmlPath& xml)
-    {
-        cssStyleText = xml->getAllSubText() + "\n" + cssStyleText;
-    }
-
-    static String::CharPointerType findStyleItem (String::CharPointerType source, String::CharPointerType name)
-    {
-        const int nameLength = (int) name.length();
-
-        while (! source.isEmpty())
-        {
-            if (source.getAndAdvance() == '.'
-                 && CharacterFunctions::compareIgnoreCaseUpTo (source, name, nameLength) == 0)
-            {
-                String::CharPointerType endOfName ((source + nameLength).findEndOfWhitespace());
-
-                if (*endOfName == '{')
-                    return endOfName;
-            }
-        }
-
-        return source;
-    }
-
-    String getStyleAttribute (const XmlPath& xml, StringRef attributeName,
-                              const String& defaultValue = String()) const
-    {
-        if (xml->hasAttribute (attributeName))
-            return xml->getStringAttribute (attributeName, defaultValue);
-
-        const String styleAtt (xml->getStringAttribute ("style"));
-
-        if (styleAtt.isNotEmpty())
-        {
-            const String value (getAttributeFromStyleList (styleAtt, attributeName, String()));
-
-            if (value.isNotEmpty())
-                return value;
-        }
-        else if (xml->hasAttribute ("class"))
-        {
-            String::CharPointerType openBrace = findStyleItem (cssStyleText.getCharPointer(),
-                                                               xml->getStringAttribute ("class").getCharPointer());
-
-            if (! openBrace.isEmpty())
-            {
-                String::CharPointerType closeBrace = CharacterFunctions::find (openBrace, (juce_wchar) '}');
-
-                if (closeBrace != openBrace)
-                {
-                    const String value (getAttributeFromStyleList (String (openBrace + 1, closeBrace),
-                                                                   attributeName, defaultValue));
-                    if (value.isNotEmpty())
-                        return value;
-                }
-            }
-        }
-
-        if (xml.parent != nullptr)
-            return getStyleAttribute (*xml.parent, attributeName, defaultValue);
-
-        return defaultValue;
-    }
-
-    String getInheritedAttribute (const XmlPath& xml, StringRef attributeName) const
-    {
-        if (xml->hasAttribute (attributeName))
-            return xml->getStringAttribute (attributeName);
-
-        if (xml.parent != nullptr)
-            return getInheritedAttribute  (*xml.parent, attributeName);
-
-        return String();
-    }
-
-    //==============================================================================
-    static bool isIdentifierChar (const juce_wchar c)
-    {
-        return CharacterFunctions::isLetter (c) || c == '-';
-    }
-
-    static String getAttributeFromStyleList (const String& list, StringRef attributeName, const String& defaultValue)
-    {
-        int i = 0;
-
-        for (;;)
-        {
-            i = list.indexOf (i, attributeName);
-
-            if (i < 0)
-                break;
-
-            if ((i == 0 || (i > 0 && ! isIdentifierChar (list [i - 1])))
-                 && ! isIdentifierChar (list [i + attributeName.length()]))
-            {
-                i = list.indexOfChar (i, ':');
-
-                if (i < 0)
-                    break;
-
-                int end = list.indexOfChar (i, ';');
-
-                if (end < 0)
-                    end = 0x7ffff;
-
-                return list.substring (i + 1, end).trim();
-            }
-
-            ++i;
-        }
-
-        return defaultValue;
-    }
-
-    //==============================================================================
-    static bool parseNextNumber (String::CharPointerType& text, String& value, const bool allowUnits)
-    {
-        String::CharPointerType s (text);
-
-        while (s.isWhitespace() || *s == ',')
-            ++s;
-
-        String::CharPointerType start (s);
-
-        if (s.isDigit() || *s == '.' || *s == '-')
-            ++s;
-
-        while (s.isDigit() || *s == '.')
-            ++s;
-
-        if ((*s == 'e' || *s == 'E')
-             && ((s + 1).isDigit() || s[1] == '-' || s[1] == '+'))
-        {
-            s += 2;
-
-            while (s.isDigit())
-                ++s;
-        }
-
-        if (allowUnits)
-            while (s.isLetter())
-                ++s;
-
-        if (s == start)
-        {
-            text = s;
-            return false;
-        }
-
-        value = String (start, s);
-
-        while (s.isWhitespace() || *s == ',')
-            ++s;
-
-        text = s;
-        return true;
-    }
-
-    //==============================================================================
-    static Colour parseColour (const String& s, int& index, const Colour defaultColour)
-    {
-        if (s [index] == '#')
-        {
-            uint32 hex[6] = { 0 };
-            int numChars = 0;
-
-            for (int i = 6; --i >= 0;)
-            {
-                const int hexValue = CharacterFunctions::getHexDigitValue (s [++index]);
-
-                if (hexValue >= 0)
-                    hex [numChars++] = (uint32) hexValue;
-                else
-                    break;
-            }
-
-            if (numChars <= 3)
-                return Colour ((uint8) (hex [0] * 0x11),
-                               (uint8) (hex [1] * 0x11),
-                               (uint8) (hex [2] * 0x11));
-
-            return Colour ((uint8) ((hex [0] << 4) + hex [1]),
-                           (uint8) ((hex [2] << 4) + hex [3]),
-                           (uint8) ((hex [4] << 4) + hex [5]));
-        }
-
-        if (s [index] == 'r'
-              && s [index + 1] == 'g'
-              && s [index + 2] == 'b')
-        {
-            const int openBracket = s.indexOfChar (index, '(');
-            const int closeBracket = s.indexOfChar (openBracket, ')');
-
-            if (openBracket >= 3 && closeBracket > openBracket)
-            {
-                index = closeBracket;
-
-                StringArray tokens;
-                tokens.addTokens (s.substring (openBracket + 1, closeBracket), ",", "");
-                tokens.trim();
-                tokens.removeEmptyStrings();
-
-                if (tokens[0].containsChar ('%'))
-                    return Colour ((uint8) roundToInt (2.55 * tokens[0].getDoubleValue()),
-                                   (uint8) roundToInt (2.55 * tokens[1].getDoubleValue()),
-                                   (uint8) roundToInt (2.55 * tokens[2].getDoubleValue()));
-                else
-                    return Colour ((uint8) tokens[0].getIntValue(),
-                                   (uint8) tokens[1].getIntValue(),
-                                   (uint8) tokens[2].getIntValue());
-            }
-        }
-
-        return Colours::findColourForName (s, defaultColour);
-    }
-
-    static AffineTransform parseTransform (String t)
-    {
-        AffineTransform result;
-
-        while (t.isNotEmpty())
-        {
-            StringArray tokens;
-            tokens.addTokens (t.fromFirstOccurrenceOf ("(", false, false)
-                               .upToFirstOccurrenceOf (")", false, false),
-                              ", ", "");
-
-            tokens.removeEmptyStrings (true);
-
-            float numbers [6];
-
-            for (int i = 0; i < 6; ++i)
-                numbers[i] = tokens[i].getFloatValue();
-
-            AffineTransform trans;
-
-            if (t.startsWithIgnoreCase ("matrix"))
-            {
-                trans = AffineTransform (numbers[0], numbers[2], numbers[4],
-                                         numbers[1], numbers[3], numbers[5]);
-            }
-            else if (t.startsWithIgnoreCase ("translate"))
-            {
-                jassert (tokens.size() == 2);
-                trans = AffineTransform::translation (numbers[0], numbers[1]);
-            }
-            else if (t.startsWithIgnoreCase ("scale"))
-            {
-                if (tokens.size() == 1)
-                    trans = AffineTransform::scale (numbers[0]);
-                else
-                    trans = AffineTransform::scale (numbers[0], numbers[1]);
-            }
-            else if (t.startsWithIgnoreCase ("rotate"))
-            {
-                if (tokens.size() != 3)
-                    trans = AffineTransform::rotation (numbers[0] / (180.0f / float_Pi));
-                else
-                    trans = AffineTransform::rotation (numbers[0] / (180.0f / float_Pi),
-                                                       numbers[1], numbers[2]);
-            }
-            else if (t.startsWithIgnoreCase ("skewX"))
-            {
-                trans = AffineTransform (1.0f, std::tan (numbers[0] * (float_Pi / 180.0f)), 0.0f,
-                                         0.0f, 1.0f, 0.0f);
-            }
-            else if (t.startsWithIgnoreCase ("skewY"))
-            {
-                trans = AffineTransform (1.0f, 0.0f, 0.0f,
-                                         std::tan (numbers[0] * (float_Pi / 180.0f)), 1.0f, 0.0f);
-            }
-
-            result = trans.followedBy (result);
-            t = t.fromFirstOccurrenceOf (")", false, false).trimStart();
-        }
-
-        return result;
-    }
-
-    static void endpointToCentreParameters (const double x1, const double y1,
-                                            const double x2, const double y2,
-                                            const double angle,
-                                            const bool largeArc, const bool sweep,
-                                            double& rx, double& ry,
-                                            double& centreX, double& centreY,
-                                            double& startAngle, double& deltaAngle) noexcept
-    {
-        const double midX = (x1 - x2) * 0.5;
-        const double midY = (y1 - y2) * 0.5;
-
-        const double cosAngle = cos (angle);
-        const double sinAngle = sin (angle);
-        const double xp = cosAngle * midX + sinAngle * midY;
-        const double yp = cosAngle * midY - sinAngle * midX;
-        const double xp2 = xp * xp;
-        const double yp2 = yp * yp;
-
-        double rx2 = rx * rx;
-        double ry2 = ry * ry;
-
-        const double s = (xp2 / rx2) + (yp2 / ry2);
-        double c;
-
-        if (s <= 1.0)
-        {
-            c = std::sqrt (jmax (0.0, ((rx2 * ry2) - (rx2 * yp2) - (ry2 * xp2))
-                                         / (( rx2 * yp2) + (ry2 * xp2))));
-
-            if (largeArc == sweep)
-                c = -c;
-        }
-        else
-        {
-            const double s2 = std::sqrt (s);
-            rx *= s2;
-            ry *= s2;
-            c = 0;
-        }
-
-        const double cpx = ((rx * yp) / ry) * c;
-        const double cpy = ((-ry * xp) / rx) * c;
-
-        centreX = ((x1 + x2) * 0.5) + (cosAngle * cpx) - (sinAngle * cpy);
-        centreY = ((y1 + y2) * 0.5) + (sinAngle * cpx) + (cosAngle * cpy);
-
-        const double ux = (xp - cpx) / rx;
-        const double uy = (yp - cpy) / ry;
-        const double vx = (-xp - cpx) / rx;
-        const double vy = (-yp - cpy) / ry;
-
-        const double length = juce_hypot (ux, uy);
-
-        startAngle = acos (jlimit (-1.0, 1.0, ux / length));
-
-        if (uy < 0)
-            startAngle = -startAngle;
-
-        startAngle += double_Pi * 0.5;
-
-        deltaAngle = acos (jlimit (-1.0, 1.0, ((ux * vx) + (uy * vy))
-                                                / (length * juce_hypot (vx, vy))));
-
-        if ((ux * vy) - (uy * vx) < 0)
-            deltaAngle = -deltaAngle;
-
-        if (sweep)
-        {
-            if (deltaAngle < 0)
-                deltaAngle += double_Pi * 2.0;
-        }
-        else
-        {
-            if (deltaAngle > 0)
-                deltaAngle -= double_Pi * 2.0;
-        }
-
-        deltaAngle = fmod (deltaAngle, double_Pi * 2.0);
-    }
-
-    template <typename OperationType>
-    static bool findElementForId (const XmlPath& parent, const String& id, OperationType& op)
-    {
-        forEachXmlChildElement (*parent, e)
-        {
-            if (e->compareAttribute ("id", id))
-            {
-                op (parent.getChild (e));
-                return true;
-            }
-
-            if (findElementForId (parent.getChild (e), id, op))
-                return true;
-        }
-
-        return false;
-    }
-
-    SVGState& operator= (const SVGState&) JUCE_DELETED_FUNCTION;
-};
-
-
-//==============================================================================
-Drawable* Drawable::createFromSVG (const XmlElement& svgDocument)
-{
-    SVGState state (&svgDocument);
-    return state.parseSVGElement (SVGState::XmlPath (&svgDocument, nullptr));
-}
-
-Path Drawable::parseSVGPath (const String& svgPath)
-{
-    SVGState state (nullptr);
-    Path p;
-    state.parsePathString (p, svgPath);
-    return p;
-}
+/*
+  ==============================================================================
+
+   This file is part of the JUCE library.
+   Copyright (c) 2013 - Raw Material Software Ltd.
+
+   Permission is granted to use this software under the terms of either:
+   a) the GPL v2 (or any later version)
+   b) the Affero GPL v3
+
+   Details of these licenses can be found at: www.gnu.org/licenses
+
+   JUCE is distributed in the hope that it will be useful, but WITHOUT ANY
+   WARRANTY; without even the implied warranty of MERCHANTABILITY or FITNESS FOR
+   A PARTICULAR PURPOSE.  See the GNU General Public License for more details.
+
+   ------------------------------------------------------------------------------
+
+   To release a closed-source product which uses JUCE, commercial licenses are
+   available: visit www.juce.com for more information.
+
+  ==============================================================================
+*/
+
+class SVGState
+{
+public:
+    //==============================================================================
+    explicit SVGState (const XmlElement* const topLevel)
+        : topLevelXml (topLevel, nullptr),
+          elementX (0), elementY (0),
+          width (512), height (512),
+          viewBoxW (0), viewBoxH (0)
+    {
+    }
+
+    struct XmlPath
+    {
+        XmlPath (const XmlElement* e, const XmlPath* p) noexcept : xml (e), parent (p)  {}
+
+        const XmlElement& operator*() const noexcept            { jassert (xml != nullptr); return *xml; }
+        const XmlElement* operator->() const noexcept           { return xml; }
+        XmlPath getChild (const XmlElement* e) const noexcept   { return XmlPath (e, this); }
+
+        const XmlElement* xml;
+        const XmlPath* parent;
+    };
+
+    //==============================================================================
+    Drawable* parseSVGElement (const XmlPath& xml)
+    {
+        if (! xml->hasTagNameIgnoringNamespace ("svg"))
+            return nullptr;
+
+        DrawableComposite* const drawable = new DrawableComposite();
+
+        setDrawableID (*drawable, xml);
+
+        SVGState newState (*this);
+
+        if (xml->hasAttribute ("transform"))
+            newState.addTransform (xml);
+
+        newState.elementX = getCoordLength (xml->getStringAttribute ("x",      String (newState.elementX)), viewBoxW);
+        newState.elementY = getCoordLength (xml->getStringAttribute ("y",      String (newState.elementY)), viewBoxH);
+        newState.width    = getCoordLength (xml->getStringAttribute ("width",  String (newState.width)),    viewBoxW);
+        newState.height   = getCoordLength (xml->getStringAttribute ("height", String (newState.height)),   viewBoxH);
+
+        if (newState.width  <= 0) newState.width  = 100;
+        if (newState.height <= 0) newState.height = 100;
+
+        Point<float> viewboxXY;
+
+        if (xml->hasAttribute ("viewBox"))
+        {
+            const String viewBoxAtt (xml->getStringAttribute ("viewBox"));
+            String::CharPointerType viewParams (viewBoxAtt.getCharPointer());
+            Point<float> vwh;
+
+            if (parseCoords (viewParams, viewboxXY, true)
+                 && parseCoords (viewParams, vwh, true)
+                 && vwh.x > 0
+                 && vwh.y > 0)
+            {
+                newState.viewBoxW = vwh.x;
+                newState.viewBoxH = vwh.y;
+
+                int placementFlags = 0;
+
+                const String aspect (xml->getStringAttribute ("preserveAspectRatio"));
+
+                if (aspect.containsIgnoreCase ("none"))
+                {
+                    placementFlags = RectanglePlacement::stretchToFit;
+                }
+                else
+                {
+                    if (aspect.containsIgnoreCase ("slice"))        placementFlags |= RectanglePlacement::fillDestination;
+
+                    if (aspect.containsIgnoreCase ("xMin"))         placementFlags |= RectanglePlacement::xLeft;
+                    else if (aspect.containsIgnoreCase ("xMax"))    placementFlags |= RectanglePlacement::xRight;
+                    else                                            placementFlags |= RectanglePlacement::xMid;
+
+                    if (aspect.containsIgnoreCase ("yMin"))         placementFlags |= RectanglePlacement::yTop;
+                    else if (aspect.containsIgnoreCase ("yMax"))    placementFlags |= RectanglePlacement::yBottom;
+                    else                                            placementFlags |= RectanglePlacement::yMid;
+                }
+
+                newState.transform = RectanglePlacement (placementFlags)
+                                        .getTransformToFit (Rectangle<float> (viewboxXY.x, viewboxXY.y, vwh.x, vwh.y),
+                                                            Rectangle<float> (newState.width, newState.height))
+                                        .followedBy (newState.transform);
+            }
+        }
+        else
+        {
+            if (viewBoxW == 0)  newState.viewBoxW = newState.width;
+            if (viewBoxH == 0)  newState.viewBoxH = newState.height;
+        }
+
+        newState.parseSubElements (xml, *drawable);
+
+        drawable->setContentArea (RelativeRectangle (RelativeCoordinate (viewboxXY.x),
+                                                     RelativeCoordinate (viewboxXY.x + newState.viewBoxW),
+                                                     RelativeCoordinate (viewboxXY.y),
+                                                     RelativeCoordinate (viewboxXY.y + newState.viewBoxH)));
+        drawable->resetBoundingBoxToContentArea();
+
+        return drawable;
+    }
+
+    //==============================================================================
+    void parsePathString (Path& path, const String& pathString) const
+    {
+        String::CharPointerType d (pathString.getCharPointer().findEndOfWhitespace());
+
+        Point<float> subpathStart, last, last2, p1, p2, p3;
+        juce_wchar lastCommandChar = 0;
+        bool isRelative = true;
+        bool carryOn = true;
+
+        const CharPointer_ASCII validCommandChars ("MmLlHhVvCcSsQqTtAaZz");
+
+        while (! d.isEmpty())
+        {
+            if (validCommandChars.indexOf (*d) >= 0)
+            {
+                lastCommandChar = d.getAndAdvance();
+                isRelative = (lastCommandChar >= 'a' && lastCommandChar <= 'z');
+            }
+
+            switch (lastCommandChar)
+            {
+            case 'M':
+            case 'm':
+            case 'L':
+            case 'l':
+                if (parseCoordsOrSkip (d, p1, false))
+                {
+                    if (isRelative)
+                        p1 += last;
+
+                    if (lastCommandChar == 'M' || lastCommandChar == 'm')
+                    {
+                        subpathStart = p1;
+                        path.startNewSubPath (p1);
+                        lastCommandChar = 'l';
+                    }
+                    else
+                        path.lineTo (p1);
+
+                    last2 = last;
+                    last = p1;
+                }
+                break;
+
+            case 'H':
+            case 'h':
+                if (parseCoord (d, p1.x, false, true))
+                {
+                    if (isRelative)
+                        p1.x += last.x;
+
+                    path.lineTo (p1.x, last.y);
+
+                    last2.x = last.x;
+                    last.x = p1.x;
+                }
+                else
+                {
+                    ++d;
+                }
+                break;
+
+            case 'V':
+            case 'v':
+                if (parseCoord (d, p1.y, false, false))
+                {
+                    if (isRelative)
+                        p1.y += last.y;
+
+                    path.lineTo (last.x, p1.y);
+
+                    last2.y = last.y;
+                    last.y = p1.y;
+                }
+                else
+                {
+                    ++d;
+                }
+                break;
+
+            case 'C':
+            case 'c':
+                if (parseCoordsOrSkip (d, p1, false)
+                     && parseCoordsOrSkip (d, p2, false)
+                     && parseCoordsOrSkip (d, p3, false))
+                {
+                    if (isRelative)
+                    {
+                        p1 += last;
+                        p2 += last;
+                        p3 += last;
+                    }
+
+                    path.cubicTo (p1, p2, p3);
+
+                    last2 = p2;
+                    last = p3;
+                }
+                break;
+
+            case 'S':
+            case 's':
+                if (parseCoordsOrSkip (d, p1, false)
+                     && parseCoordsOrSkip (d, p3, false))
+                {
+                    if (isRelative)
+                    {
+                        p1 += last;
+                        p3 += last;
+                    }
+
+                    p2 = last + (last - last2);
+                    path.cubicTo (p2, p1, p3);
+
+                    last2 = p1;
+                    last = p3;
+                }
+                break;
+
+            case 'Q':
+            case 'q':
+                if (parseCoordsOrSkip (d, p1, false)
+                     && parseCoordsOrSkip (d, p2, false))
+                {
+                    if (isRelative)
+                    {
+                        p1 += last;
+                        p2 += last;
+                    }
+
+                    path.quadraticTo (p1, p2);
+
+                    last2 = p1;
+                    last = p2;
+                }
+                break;
+
+            case 'T':
+            case 't':
+                if (parseCoordsOrSkip (d, p1, false))
+                {
+                    if (isRelative)
+                        p1 += last;
+
+                    p2 = last + (last - last2);
+                    path.quadraticTo (p2, p1);
+
+                    last2 = p2;
+                    last = p1;
+                }
+                break;
+
+            case 'A':
+            case 'a':
+                if (parseCoordsOrSkip (d, p1, false))
+                {
+                    String num;
+
+                    if (parseNextNumber (d, num, false))
+                    {
+                        const float angle = num.getFloatValue() * (180.0f / float_Pi);
+
+                        if (parseNextNumber (d, num, false))
+                        {
+                            const bool largeArc = num.getIntValue() != 0;
+
+                            if (parseNextNumber (d, num, false))
+                            {
+                                const bool sweep = num.getIntValue() != 0;
+
+                                if (parseCoordsOrSkip (d, p2, false))
+                                {
+                                    if (isRelative)
+                                        p2 += last;
+
+                                    if (last != p2)
+                                    {
+                                        double centreX, centreY, startAngle, deltaAngle;
+                                        double rx = p1.x, ry = p1.y;
+
+                                        endpointToCentreParameters (last.x, last.y, p2.x, p2.y,
+                                                                    angle, largeArc, sweep,
+                                                                    rx, ry, centreX, centreY,
+                                                                    startAngle, deltaAngle);
+
+                                        path.addCentredArc ((float) centreX, (float) centreY,
+                                                            (float) rx, (float) ry,
+                                                            angle, (float) startAngle, (float) (startAngle + deltaAngle),
+                                                            false);
+
+                                        path.lineTo (p2);
+                                    }
+
+                                    last2 = last;
+                                    last = p2;
+                                }
+                            }
+                        }
+                    }
+                }
+
+                break;
+
+            case 'Z':
+            case 'z':
+                path.closeSubPath();
+                last = last2 = subpathStart;
+                d = d.findEndOfWhitespace();
+                lastCommandChar = 'M';
+                break;
+
+            default:
+                carryOn = false;
+                break;
+            }
+
+            if (! carryOn)
+                break;
+        }
+
+        // paths that finish back at their start position often seem to be
+        // left without a 'z', so need to be closed explicitly..
+        if (path.getCurrentPosition() == subpathStart)
+            path.closeSubPath();
+    }
+
+private:
+    //==============================================================================
+    const XmlPath topLevelXml;
+    float elementX, elementY, width, height, viewBoxW, viewBoxH;
+    AffineTransform transform;
+    String cssStyleText;
+
+    static void setDrawableID (Drawable& d, const XmlPath& xml)
+    {
+        String compID (xml->getStringAttribute ("id"));
+        d.setName (compID);
+        d.setComponentID (compID);
+    }
+
+    //==============================================================================
+    void parseSubElements (const XmlPath& xml, DrawableComposite& parentDrawable)
+    {
+        forEachXmlChildElement (*xml, e)
+            parentDrawable.addAndMakeVisible (parseSubElement (xml.getChild (e)));
+    }
+
+    Drawable* parseSubElement (const XmlPath& xml)
+    {
+        const String tag (xml->getTagNameWithoutNamespace());
+
+        if (tag == "g")           return parseGroupElement (xml);
+        if (tag == "svg")         return parseSVGElement (xml);
+        if (tag == "path")        return parsePath (xml);
+        if (tag == "rect")        return parseRect (xml);
+        if (tag == "circle")      return parseCircle (xml);
+        if (tag == "ellipse")     return parseEllipse (xml);
+        if (tag == "line")        return parseLine (xml);
+        if (tag == "polyline")    return parsePolygon (xml, true);
+        if (tag == "polygon")     return parsePolygon (xml, false);
+        if (tag == "text")        return parseText (xml);
+        if (tag == "switch")      return parseSwitch (xml);
+        if (tag == "style")       parseCSSStyle (xml);
+
+        return nullptr;
+    }
+
+    DrawableComposite* parseSwitch (const XmlPath& xml)
+    {
+        if (const XmlElement* const group = xml->getChildByName ("g"))
+            return parseGroupElement (xml.getChild (group));
+
+        return nullptr;
+    }
+
+    DrawableComposite* parseGroupElement (const XmlPath& xml)
+    {
+        DrawableComposite* const drawable = new DrawableComposite();
+
+        setDrawableID (*drawable, xml);
+
+        if (xml->hasAttribute ("transform"))
+        {
+            SVGState newState (*this);
+            newState.addTransform (xml);
+
+            newState.parseSubElements (xml, *drawable);
+        }
+        else
+        {
+            parseSubElements (xml, *drawable);
+        }
+
+        drawable->resetContentAreaAndBoundingBoxToFitChildren();
+        return drawable;
+    }
+
+    //==============================================================================
+    Drawable* parsePath (const XmlPath& xml) const
+    {
+        Path path;
+        parsePathString (path, xml->getStringAttribute ("d"));
+
+        if (getStyleAttribute (xml, "fill-rule").trim().equalsIgnoreCase ("evenodd"))
+            path.setUsingNonZeroWinding (false);
+
+        return parseShape (xml, path);
+    }
+
+    Drawable* parseRect (const XmlPath& xml) const
+    {
+        Path rect;
+
+        const bool hasRX = xml->hasAttribute ("rx");
+        const bool hasRY = xml->hasAttribute ("ry");
+
+        if (hasRX || hasRY)
+        {
+            float rx = getCoordLength (xml, "rx", viewBoxW);
+            float ry = getCoordLength (xml, "ry", viewBoxH);
+
+            if (! hasRX)
+                rx = ry;
+            else if (! hasRY)
+                ry = rx;
+
+            rect.addRoundedRectangle (getCoordLength (xml, "x", viewBoxW),
+                                      getCoordLength (xml, "y", viewBoxH),
+                                      getCoordLength (xml, "width", viewBoxW),
+                                      getCoordLength (xml, "height", viewBoxH),
+                                      rx, ry);
+        }
+        else
+        {
+            rect.addRectangle (getCoordLength (xml, "x", viewBoxW),
+                               getCoordLength (xml, "y", viewBoxH),
+                               getCoordLength (xml, "width", viewBoxW),
+                               getCoordLength (xml, "height", viewBoxH));
+        }
+
+        return parseShape (xml, rect);
+    }
+
+    Drawable* parseCircle (const XmlPath& xml) const
+    {
+        Path circle;
+
+        const float cx = getCoordLength (xml, "cx", viewBoxW);
+        const float cy = getCoordLength (xml, "cy", viewBoxH);
+        const float radius = getCoordLength (xml, "r", viewBoxW);
+
+        circle.addEllipse (cx - radius, cy - radius, radius * 2.0f, radius * 2.0f);
+
+        return parseShape (xml, circle);
+    }
+
+    Drawable* parseEllipse (const XmlPath& xml) const
+    {
+        Path ellipse;
+
+        const float cx      = getCoordLength (xml, "cx", viewBoxW);
+        const float cy      = getCoordLength (xml, "cy", viewBoxH);
+        const float radiusX = getCoordLength (xml, "rx", viewBoxW);
+        const float radiusY = getCoordLength (xml, "ry", viewBoxH);
+
+        ellipse.addEllipse (cx - radiusX, cy - radiusY, radiusX * 2.0f, radiusY * 2.0f);
+
+        return parseShape (xml, ellipse);
+    }
+
+    Drawable* parseLine (const XmlPath& xml) const
+    {
+        Path line;
+
+        const float x1 = getCoordLength (xml, "x1", viewBoxW);
+        const float y1 = getCoordLength (xml, "y1", viewBoxH);
+        const float x2 = getCoordLength (xml, "x2", viewBoxW);
+        const float y2 = getCoordLength (xml, "y2", viewBoxH);
+
+        line.startNewSubPath (x1, y1);
+        line.lineTo (x2, y2);
+
+        return parseShape (xml, line);
+    }
+
+    Drawable* parsePolygon (const XmlPath& xml, const bool isPolyline) const
+    {
+        const String pointsAtt (xml->getStringAttribute ("points"));
+        String::CharPointerType points (pointsAtt.getCharPointer());
+        Path path;
+        Point<float> p;
+
+        if (parseCoords (points, p, true))
+        {
+            Point<float> first (p), last;
+
+            path.startNewSubPath (first);
+
+            while (parseCoords (points, p, true))
+            {
+                last = p;
+                path.lineTo (p);
+            }
+
+            if ((! isPolyline) || first == last)
+                path.closeSubPath();
+        }
+
+        return parseShape (xml, path);
+    }
+
+    //==============================================================================
+    Drawable* parseShape (const XmlPath& xml, Path& path,
+                          const bool shouldParseTransform = true) const
+    {
+        if (shouldParseTransform && xml->hasAttribute ("transform"))
+        {
+            SVGState newState (*this);
+            newState.addTransform (xml);
+
+            return newState.parseShape (xml, path, false);
+        }
+
+        DrawablePath* dp = new DrawablePath();
+        setDrawableID (*dp, xml);
+        dp->setFill (Colours::transparentBlack);
+
+        path.applyTransform (transform);
+        dp->setPath (path);
+
+        dp->setFill (getPathFillType (path,
+                                      getStyleAttribute (xml, "fill"),
+                                      getStyleAttribute (xml, "fill-opacity"),
+                                      getStyleAttribute (xml, "opacity"),
+                                      pathContainsClosedSubPath (path) ? Colours::black
+                                                                       : Colours::transparentBlack));
+
+        const String strokeType (getStyleAttribute (xml, "stroke"));
+
+        if (strokeType.isNotEmpty() && ! strokeType.equalsIgnoreCase ("none"))
+        {
+            dp->setStrokeFill (getPathFillType (path, strokeType,
+                                                getStyleAttribute (xml, "stroke-opacity"),
+                                                getStyleAttribute (xml, "opacity"),
+                                                Colours::transparentBlack));
+
+            dp->setStrokeType (getStrokeFor (xml));
+        }
+
+        return dp;
+    }
+
+    static bool pathContainsClosedSubPath (const Path& path) noexcept
+    {
+        for (Path::Iterator iter (path); iter.next();)
+            if (iter.elementType == Path::Iterator::closePath)
+                return true;
+
+        return false;
+    }
+
+    struct SetGradientStopsOp
+    {
+        const SVGState* state;
+        ColourGradient* gradient;
+
+        void operator() (const XmlPath& xml)
+        {
+            state->addGradientStopsIn (*gradient, xml);
+        }
+    };
+
+    void addGradientStopsIn (ColourGradient& cg, const XmlPath& fillXml) const
+    {
+        if (fillXml.xml != nullptr)
+        {
+            forEachXmlChildElementWithTagName (*fillXml, e, "stop")
+            {
+                int index = 0;
+                Colour col (parseColour (getStyleAttribute (fillXml.getChild (e), "stop-color"), index, Colours::black));
+
+                const String opacity (getStyleAttribute (fillXml.getChild (e), "stop-opacity", "1"));
+                col = col.withMultipliedAlpha (jlimit (0.0f, 1.0f, opacity.getFloatValue()));
+
+                double offset = e->getDoubleAttribute ("offset");
+
+                if (e->getStringAttribute ("offset").containsChar ('%'))
+                    offset *= 0.01;
+
+                cg.addColour (jlimit (0.0, 1.0, offset), col);
+            }
+        }
+    }
+
+    FillType getGradientFillType (const XmlPath& fillXml,
+                                  const Path& path,
+                                  const float opacity) const
+    {
+        ColourGradient gradient;
+
+        {
+            const String id (fillXml->getStringAttribute ("xlink:href"));
+
+            if (id.startsWithChar ('#'))
+            {
+                SetGradientStopsOp op = { this, &gradient, };
+                findElementForId (topLevelXml, id.substring (1), op);
+            }
+        }
+
+        addGradientStopsIn (gradient, fillXml);
+
+        if (gradient.getNumColours() > 0)
+        {
+            gradient.addColour (0.0, gradient.getColour (0));
+            gradient.addColour (1.0, gradient.getColour (gradient.getNumColours() - 1));
+        }
+        else
+        {
+            gradient.addColour (0.0, Colours::black);
+            gradient.addColour (1.0, Colours::black);
+        }
+
+        if (opacity < 1.0f)
+            gradient.multiplyOpacity (opacity);
+
+        jassert (gradient.getNumColours() > 0);
+
+        gradient.isRadial = fillXml->hasTagNameIgnoringNamespace ("radialGradient");
+
+        float gradientWidth = viewBoxW;
+        float gradientHeight = viewBoxH;
+        float dx = 0.0f;
+        float dy = 0.0f;
+
+        const bool userSpace = fillXml->getStringAttribute ("gradientUnits").equalsIgnoreCase ("userSpaceOnUse");
+
+        if (! userSpace)
+        {
+            const Rectangle<float> bounds (path.getBounds());
+            dx = bounds.getX();
+            dy = bounds.getY();
+            gradientWidth = bounds.getWidth();
+            gradientHeight = bounds.getHeight();
+        }
+
+        if (gradient.isRadial)
+        {
+            if (userSpace)
+                gradient.point1.setXY (dx + getCoordLength (fillXml->getStringAttribute ("cx", "50%"), gradientWidth),
+                                       dy + getCoordLength (fillXml->getStringAttribute ("cy", "50%"), gradientHeight));
+            else
+                gradient.point1.setXY (dx + gradientWidth  * getCoordLength (fillXml->getStringAttribute ("cx", "50%"), 1.0f),
+                                       dy + gradientHeight * getCoordLength (fillXml->getStringAttribute ("cy", "50%"), 1.0f));
+
+            const float radius = getCoordLength (fillXml->getStringAttribute ("r", "50%"), gradientWidth);
+            gradient.point2 = gradient.point1 + Point<float> (radius, 0.0f);
+
+            //xxx (the fx, fy focal point isn't handled properly here..)
+        }
+        else
+        {
+            if (userSpace)
+            {
+                gradient.point1.setXY (dx + getCoordLength (fillXml->getStringAttribute ("x1", "0%"), gradientWidth),
+                                       dy + getCoordLength (fillXml->getStringAttribute ("y1", "0%"), gradientHeight));
+
+                gradient.point2.setXY (dx + getCoordLength (fillXml->getStringAttribute ("x2", "100%"), gradientWidth),
+                                       dy + getCoordLength (fillXml->getStringAttribute ("y2", "0%"), gradientHeight));
+            }
+            else
+            {
+                gradient.point1.setXY (dx + gradientWidth  * getCoordLength (fillXml->getStringAttribute ("x1", "0%"), 1.0f),
+                                       dy + gradientHeight * getCoordLength (fillXml->getStringAttribute ("y1", "0%"), 1.0f));
+
+                gradient.point2.setXY (dx + gradientWidth  * getCoordLength (fillXml->getStringAttribute ("x2", "100%"), 1.0f),
+                                       dy + gradientHeight * getCoordLength (fillXml->getStringAttribute ("y2", "0%"), 1.0f));
+            }
+
+            if (gradient.point1 == gradient.point2)
+                return Colour (gradient.getColour (gradient.getNumColours() - 1));
+        }
+
+        FillType type (gradient);
+
+        const AffineTransform gradientTransform (parseTransform (fillXml->getStringAttribute ("gradientTransform"))
+                                                    .followedBy (transform));
+
+        if (gradient.isRadial)
+        {
+            type.transform = gradientTransform;
+        }
+        else
+        {
+            // Transform the perpendicular vector into the new coordinate space for the gradient.
+            // This vector is now the slope of the linear gradient as it should appear in the new coord space
+            const Point<float> perpendicular (Point<float> (gradient.point2.y - gradient.point1.y,
+                                                            gradient.point1.x - gradient.point2.x)
+                                                  .transformedBy (gradientTransform.withAbsoluteTranslation (0, 0)));
+
+            const Point<float> newGradPoint1 (gradient.point1.transformedBy (gradientTransform));
+            const Point<float> newGradPoint2 (gradient.point2.transformedBy (gradientTransform));
+
+            // Project the transformed gradient vector onto the transformed slope of the linear
+            // gradient as it should appear in the new coordinate space
+            const float scale = perpendicular.getDotProduct (newGradPoint2 - newGradPoint1)
+                                  / perpendicular.getDotProduct (perpendicular);
+
+            type.gradient->point1 = newGradPoint1;
+            type.gradient->point2 = newGradPoint2 - perpendicular * scale;
+        }
+
+        return type;
+    }
+
+    struct GetFillTypeOp
+    {
+        const SVGState* state;
+        FillType* dest;
+        const Path* path;
+        float opacity;
+
+        void operator() (const XmlPath& xml)
+        {
+            if (xml->hasTagNameIgnoringNamespace ("linearGradient")
+                 || xml->hasTagNameIgnoringNamespace ("radialGradient"))
+                *dest = state->getGradientFillType (xml, *path, opacity);
+        }
+    };
+
+    FillType getPathFillType (const Path& path,
+                              const String& fill,
+                              const String& fillOpacity,
+                              const String& overallOpacity,
+                              const Colour defaultColour) const
+    {
+        float opacity = 1.0f;
+
+        if (overallOpacity.isNotEmpty())
+            opacity = jlimit (0.0f, 1.0f, overallOpacity.getFloatValue());
+
+        if (fillOpacity.isNotEmpty())
+            opacity *= (jlimit (0.0f, 1.0f, fillOpacity.getFloatValue()));
+
+        if (fill.startsWithIgnoreCase ("url"))
+        {
+            const String id (fill.fromFirstOccurrenceOf ("#", false, false)
+                                 .upToLastOccurrenceOf (")", false, false).trim());
+
+            FillType result;
+            GetFillTypeOp op = { this, &result, &path, opacity };
+
+            if (findElementForId (topLevelXml, id, op))
+                return result;
+        }
+
+        if (fill.equalsIgnoreCase ("none"))
+            return Colours::transparentBlack;
+
+        int i = 0;
+        return parseColour (fill, i, defaultColour).withMultipliedAlpha (opacity);
+    }
+
+    static PathStrokeType::JointStyle getJointStyle (const String& join) noexcept
+    {
+        if (join.equalsIgnoreCase ("round"))  return PathStrokeType::curved;
+        if (join.equalsIgnoreCase ("bevel"))  return PathStrokeType::beveled;
+
+        return PathStrokeType::mitered;
+    }
+
+    static PathStrokeType::EndCapStyle getEndCapStyle (const String& cap) noexcept
+    {
+        if (cap.equalsIgnoreCase ("round"))   return PathStrokeType::rounded;
+        if (cap.equalsIgnoreCase ("square"))  return PathStrokeType::square;
+
+        return PathStrokeType::butt;
+    }
+
+    float getStrokeWidth (const String& strokeWidth) const noexcept
+    {
+        return transform.getScaleFactor() * getCoordLength (strokeWidth, viewBoxW);
+    }
+
+    PathStrokeType getStrokeFor (const XmlPath& xml) const
+    {
+        return PathStrokeType (getStrokeWidth (getStyleAttribute (xml, "stroke-width", "1")),
+                               getJointStyle  (getStyleAttribute (xml, "stroke-linejoin")),
+                               getEndCapStyle (getStyleAttribute (xml, "stroke-linecap")));
+    }
+
+    //==============================================================================
+    Drawable* parseText (const XmlPath& xml)
+    {
+        Array<float> xCoords, yCoords, dxCoords, dyCoords;
+
+        getCoordList (xCoords,  getInheritedAttribute (xml, "x"),  true, true);
+        getCoordList (yCoords,  getInheritedAttribute (xml, "y"),  true, false);
+        getCoordList (dxCoords, getInheritedAttribute (xml, "dx"), true, true);
+        getCoordList (dyCoords, getInheritedAttribute (xml, "dy"), true, false);
+
+
+        //xxx not done text yet!
+
+
+        forEachXmlChildElement (*xml, e)
+        {
+            if (e->isTextElement())
+            {
+                const String text (e->getText());
+
+                Path path;
+                Drawable* s = parseShape (xml.getChild (e), path);
+                delete s;  // xxx not finished!
+            }
+            else if (e->hasTagNameIgnoringNamespace ("tspan"))
+            {
+                Drawable* s = parseText (xml.getChild (e));
+                delete s;  // xxx not finished!
+            }
+        }
+
+        return nullptr;
+    }
+
+    //==============================================================================
+    void addTransform (const XmlPath& xml)
+    {
+        transform = parseTransform (xml->getStringAttribute ("transform"))
+                        .followedBy (transform);
+    }
+
+    //==============================================================================
+    bool parseCoord (String::CharPointerType& s, float& value, const bool allowUnits, const bool isX) const
+    {
+        String number;
+
+        if (! parseNextNumber (s, number, allowUnits))
+        {
+            value = 0;
+            return false;
+        }
+
+        value = getCoordLength (number, isX ? viewBoxW : viewBoxH);
+        return true;
+    }
+
+    bool parseCoords (String::CharPointerType& s, Point<float>& p, const bool allowUnits) const
+    {
+        return parseCoord (s, p.x, allowUnits, true)
+            && parseCoord (s, p.y, allowUnits, false);
+    }
+
+    bool parseCoordsOrSkip (String::CharPointerType& s, Point<float>& p, const bool allowUnits) const
+    {
+        if (parseCoords (s, p, allowUnits))
+            return true;
+
+        if (! s.isEmpty()) ++s;
+        return false;
+    }
+
+    float getCoordLength (const String& s, const float sizeForProportions) const noexcept
+    {
+        float n = s.getFloatValue();
+        const int len = s.length();
+
+        if (len > 2)
+        {
+            const float dpi = 96.0f;
+
+            const juce_wchar n1 = s [len - 2];
+            const juce_wchar n2 = s [len - 1];
+
+            if (n1 == 'i' && n2 == 'n')         n *= dpi;
+            else if (n1 == 'm' && n2 == 'm')    n *= dpi / 25.4f;
+            else if (n1 == 'c' && n2 == 'm')    n *= dpi / 2.54f;
+            else if (n1 == 'p' && n2 == 'c')    n *= 15.0f;
+            else if (n2 == '%')                 n *= 0.01f * sizeForProportions;
+        }
+
+        return n;
+    }
+
+    float getCoordLength (const XmlPath& xml, const char* attName, const float sizeForProportions) const noexcept
+    {
+        return getCoordLength (xml->getStringAttribute (attName), sizeForProportions);
+    }
+
+    void getCoordList (Array<float>& coords, const String& list, bool allowUnits, const bool isX) const
+    {
+        String::CharPointerType text (list.getCharPointer());
+        float value;
+
+        while (parseCoord (text, value, allowUnits, isX))
+            coords.add (value);
+    }
+
+    //==============================================================================
+    void parseCSSStyle (const XmlPath& xml)
+    {
+        cssStyleText = xml->getAllSubText() + "\n" + cssStyleText;
+    }
+
+    static String::CharPointerType findStyleItem (String::CharPointerType source, String::CharPointerType name)
+    {
+        const int nameLength = (int) name.length();
+
+        while (! source.isEmpty())
+        {
+            if (source.getAndAdvance() == '.'
+                 && CharacterFunctions::compareIgnoreCaseUpTo (source, name, nameLength) == 0)
+            {
+                String::CharPointerType endOfName ((source + nameLength).findEndOfWhitespace());
+
+                if (*endOfName == '{')
+                    return endOfName;
+            }
+        }
+
+        return source;
+    }
+
+    String getStyleAttribute (const XmlPath& xml, StringRef attributeName,
+                              const String& defaultValue = String()) const
+    {
+        if (xml->hasAttribute (attributeName))
+            return xml->getStringAttribute (attributeName, defaultValue);
+
+        const String styleAtt (xml->getStringAttribute ("style"));
+
+        if (styleAtt.isNotEmpty())
+        {
+            const String value (getAttributeFromStyleList (styleAtt, attributeName, String()));
+
+            if (value.isNotEmpty())
+                return value;
+        }
+        else if (xml->hasAttribute ("class"))
+        {
+            String::CharPointerType openBrace = findStyleItem (cssStyleText.getCharPointer(),
+                                                               xml->getStringAttribute ("class").getCharPointer());
+
+            if (! openBrace.isEmpty())
+            {
+                String::CharPointerType closeBrace = CharacterFunctions::find (openBrace, (juce_wchar) '}');
+
+                if (closeBrace != openBrace)
+                {
+                    const String value (getAttributeFromStyleList (String (openBrace + 1, closeBrace),
+                                                                   attributeName, defaultValue));
+                    if (value.isNotEmpty())
+                        return value;
+                }
+            }
+        }
+
+        if (xml.parent != nullptr)
+            return getStyleAttribute (*xml.parent, attributeName, defaultValue);
+
+        return defaultValue;
+    }
+
+    String getInheritedAttribute (const XmlPath& xml, StringRef attributeName) const
+    {
+        if (xml->hasAttribute (attributeName))
+            return xml->getStringAttribute (attributeName);
+
+        if (xml.parent != nullptr)
+            return getInheritedAttribute  (*xml.parent, attributeName);
+
+        return String();
+    }
+
+    //==============================================================================
+    static bool isIdentifierChar (const juce_wchar c)
+    {
+        return CharacterFunctions::isLetter (c) || c == '-';
+    }
+
+    static String getAttributeFromStyleList (const String& list, StringRef attributeName, const String& defaultValue)
+    {
+        int i = 0;
+
+        for (;;)
+        {
+            i = list.indexOf (i, attributeName);
+
+            if (i < 0)
+                break;
+
+            if ((i == 0 || (i > 0 && ! isIdentifierChar (list [i - 1])))
+                 && ! isIdentifierChar (list [i + attributeName.length()]))
+            {
+                i = list.indexOfChar (i, ':');
+
+                if (i < 0)
+                    break;
+
+                int end = list.indexOfChar (i, ';');
+
+                if (end < 0)
+                    end = 0x7ffff;
+
+                return list.substring (i + 1, end).trim();
+            }
+
+            ++i;
+        }
+
+        return defaultValue;
+    }
+
+    //==============================================================================
+    static bool parseNextNumber (String::CharPointerType& text, String& value, const bool allowUnits)
+    {
+        String::CharPointerType s (text);
+
+        while (s.isWhitespace() || *s == ',')
+            ++s;
+
+        String::CharPointerType start (s);
+
+        if (s.isDigit() || *s == '.' || *s == '-')
+            ++s;
+
+        while (s.isDigit() || *s == '.')
+            ++s;
+
+        if ((*s == 'e' || *s == 'E')
+             && ((s + 1).isDigit() || s[1] == '-' || s[1] == '+'))
+        {
+            s += 2;
+
+            while (s.isDigit())
+                ++s;
+        }
+
+        if (allowUnits)
+            while (s.isLetter())
+                ++s;
+
+        if (s == start)
+        {
+            text = s;
+            return false;
+        }
+
+        value = String (start, s);
+
+        while (s.isWhitespace() || *s == ',')
+            ++s;
+
+        text = s;
+        return true;
+    }
+
+    //==============================================================================
+    static Colour parseColour (const String& s, int& index, const Colour defaultColour)
+    {
+        if (s [index] == '#')
+        {
+            uint32 hex[6] = { 0 };
+            int numChars = 0;
+
+            for (int i = 6; --i >= 0;)
+            {
+                const int hexValue = CharacterFunctions::getHexDigitValue (s [++index]);
+
+                if (hexValue >= 0)
+                    hex [numChars++] = (uint32) hexValue;
+                else
+                    break;
+            }
+
+            if (numChars <= 3)
+                return Colour ((uint8) (hex [0] * 0x11),
+                               (uint8) (hex [1] * 0x11),
+                               (uint8) (hex [2] * 0x11));
+
+            return Colour ((uint8) ((hex [0] << 4) + hex [1]),
+                           (uint8) ((hex [2] << 4) + hex [3]),
+                           (uint8) ((hex [4] << 4) + hex [5]));
+        }
+
+        if (s [index] == 'r'
+              && s [index + 1] == 'g'
+              && s [index + 2] == 'b')
+        {
+            const int openBracket = s.indexOfChar (index, '(');
+            const int closeBracket = s.indexOfChar (openBracket, ')');
+
+            if (openBracket >= 3 && closeBracket > openBracket)
+            {
+                index = closeBracket;
+
+                StringArray tokens;
+                tokens.addTokens (s.substring (openBracket + 1, closeBracket), ",", "");
+                tokens.trim();
+                tokens.removeEmptyStrings();
+
+                if (tokens[0].containsChar ('%'))
+                    return Colour ((uint8) roundToInt (2.55 * tokens[0].getDoubleValue()),
+                                   (uint8) roundToInt (2.55 * tokens[1].getDoubleValue()),
+                                   (uint8) roundToInt (2.55 * tokens[2].getDoubleValue()));
+                else
+                    return Colour ((uint8) tokens[0].getIntValue(),
+                                   (uint8) tokens[1].getIntValue(),
+                                   (uint8) tokens[2].getIntValue());
+            }
+        }
+
+        return Colours::findColourForName (s, defaultColour);
+    }
+
+    static AffineTransform parseTransform (String t)
+    {
+        AffineTransform result;
+
+        while (t.isNotEmpty())
+        {
+            StringArray tokens;
+            tokens.addTokens (t.fromFirstOccurrenceOf ("(", false, false)
+                               .upToFirstOccurrenceOf (")", false, false),
+                              ", ", "");
+
+            tokens.removeEmptyStrings (true);
+
+            float numbers [6];
+
+            for (int i = 0; i < 6; ++i)
+                numbers[i] = tokens[i].getFloatValue();
+
+            AffineTransform trans;
+
+            if (t.startsWithIgnoreCase ("matrix"))
+            {
+                trans = AffineTransform (numbers[0], numbers[2], numbers[4],
+                                         numbers[1], numbers[3], numbers[5]);
+            }
+            else if (t.startsWithIgnoreCase ("translate"))
+            {
+                jassert (tokens.size() == 2);
+                trans = AffineTransform::translation (numbers[0], numbers[1]);
+            }
+            else if (t.startsWithIgnoreCase ("scale"))
+            {
+                if (tokens.size() == 1)
+                    trans = AffineTransform::scale (numbers[0]);
+                else
+                    trans = AffineTransform::scale (numbers[0], numbers[1]);
+            }
+            else if (t.startsWithIgnoreCase ("rotate"))
+            {
+                if (tokens.size() != 3)
+                    trans = AffineTransform::rotation (numbers[0] / (180.0f / float_Pi));
+                else
+                    trans = AffineTransform::rotation (numbers[0] / (180.0f / float_Pi),
+                                                       numbers[1], numbers[2]);
+            }
+            else if (t.startsWithIgnoreCase ("skewX"))
+            {
+                trans = AffineTransform (1.0f, std::tan (numbers[0] * (float_Pi / 180.0f)), 0.0f,
+                                         0.0f, 1.0f, 0.0f);
+            }
+            else if (t.startsWithIgnoreCase ("skewY"))
+            {
+                trans = AffineTransform (1.0f, 0.0f, 0.0f,
+                                         std::tan (numbers[0] * (float_Pi / 180.0f)), 1.0f, 0.0f);
+            }
+
+            result = trans.followedBy (result);
+            t = t.fromFirstOccurrenceOf (")", false, false).trimStart();
+        }
+
+        return result;
+    }
+
+    static void endpointToCentreParameters (const double x1, const double y1,
+                                            const double x2, const double y2,
+                                            const double angle,
+                                            const bool largeArc, const bool sweep,
+                                            double& rx, double& ry,
+                                            double& centreX, double& centreY,
+                                            double& startAngle, double& deltaAngle) noexcept
+    {
+        const double midX = (x1 - x2) * 0.5;
+        const double midY = (y1 - y2) * 0.5;
+
+        const double cosAngle = cos (angle);
+        const double sinAngle = sin (angle);
+        const double xp = cosAngle * midX + sinAngle * midY;
+        const double yp = cosAngle * midY - sinAngle * midX;
+        const double xp2 = xp * xp;
+        const double yp2 = yp * yp;
+
+        double rx2 = rx * rx;
+        double ry2 = ry * ry;
+
+        const double s = (xp2 / rx2) + (yp2 / ry2);
+        double c;
+
+        if (s <= 1.0)
+        {
+            c = std::sqrt (jmax (0.0, ((rx2 * ry2) - (rx2 * yp2) - (ry2 * xp2))
+                                         / (( rx2 * yp2) + (ry2 * xp2))));
+
+            if (largeArc == sweep)
+                c = -c;
+        }
+        else
+        {
+            const double s2 = std::sqrt (s);
+            rx *= s2;
+            ry *= s2;
+            c = 0;
+        }
+
+        const double cpx = ((rx * yp) / ry) * c;
+        const double cpy = ((-ry * xp) / rx) * c;
+
+        centreX = ((x1 + x2) * 0.5) + (cosAngle * cpx) - (sinAngle * cpy);
+        centreY = ((y1 + y2) * 0.5) + (sinAngle * cpx) + (cosAngle * cpy);
+
+        const double ux = (xp - cpx) / rx;
+        const double uy = (yp - cpy) / ry;
+        const double vx = (-xp - cpx) / rx;
+        const double vy = (-yp - cpy) / ry;
+
+        const double length = juce_hypot (ux, uy);
+
+        startAngle = acos (jlimit (-1.0, 1.0, ux / length));
+
+        if (uy < 0)
+            startAngle = -startAngle;
+
+        startAngle += double_Pi * 0.5;
+
+        deltaAngle = acos (jlimit (-1.0, 1.0, ((ux * vx) + (uy * vy))
+                                                / (length * juce_hypot (vx, vy))));
+
+        if ((ux * vy) - (uy * vx) < 0)
+            deltaAngle = -deltaAngle;
+
+        if (sweep)
+        {
+            if (deltaAngle < 0)
+                deltaAngle += double_Pi * 2.0;
+        }
+        else
+        {
+            if (deltaAngle > 0)
+                deltaAngle -= double_Pi * 2.0;
+        }
+
+        deltaAngle = fmod (deltaAngle, double_Pi * 2.0);
+    }
+
+    template <typename OperationType>
+    static bool findElementForId (const XmlPath& parent, const String& id, OperationType& op)
+    {
+        forEachXmlChildElement (*parent, e)
+        {
+            if (e->compareAttribute ("id", id))
+            {
+                op (parent.getChild (e));
+                return true;
+            }
+
+            if (findElementForId (parent.getChild (e), id, op))
+                return true;
+        }
+
+        return false;
+    }
+
+    SVGState& operator= (const SVGState&) JUCE_DELETED_FUNCTION;
+};
+
+
+//==============================================================================
+Drawable* Drawable::createFromSVG (const XmlElement& svgDocument)
+{
+    SVGState state (&svgDocument);
+    return state.parseSVGElement (SVGState::XmlPath (&svgDocument, nullptr));
+}
+
+Path Drawable::parseSVGPath (const String& svgPath)
+{
+    SVGState state (nullptr);
+    Path p;
+    state.parsePathString (p, svgPath);
+    return p;
+}