--- conflicted
+++ resolved
@@ -1,510 +1,500 @@
-/*
-  ==============================================================================
-
-   This file is part of the JUCE library.
-   Copyright (c) 2015 - ROLI Ltd.
-
-   Permission is granted to use this software under the terms of either:
-   a) the GPL v2 (or any later version)
-   b) the Affero GPL v3
-
-   Details of these licenses can be found at: www.gnu.org/licenses
-
-   JUCE is distributed in the hope that it will be useful, but WITHOUT ANY
-   WARRANTY; without even the implied warranty of MERCHANTABILITY or FITNESS FOR
-   A PARTICULAR PURPOSE.  See the GNU General Public License for more details.
-
-   ------------------------------------------------------------------------------
-
-   To release a closed-source product which uses JUCE, commercial licenses are
-   available: visit www.juce.com for more information.
-
-  ==============================================================================
-*/
-
-DrawableShape::DrawableShape()
-    : strokeType (0.0f),
-      hasClipPath (false),
-      mainFill (Colours::black),
-      strokeFill (Colours::black)
-{
-}
-
-DrawableShape::DrawableShape (const DrawableShape& other)
-    : Drawable (other),
-      strokeType (other.strokeType),
-      dashLengths (other.dashLengths),
-<<<<<<< HEAD
-      clipPath (other.clipPath),
-      hasClipPath (other.hasClipPath),
-=======
->>>>>>> fcf1683f
-      mainFill (other.mainFill),
-      strokeFill (other.strokeFill)
-{
-}
-
-DrawableShape::~DrawableShape()
-{
-}
-
-//==============================================================================
-class DrawableShape::RelativePositioner  : public RelativeCoordinatePositionerBase
-{
-public:
-    RelativePositioner (DrawableShape& comp, const DrawableShape::RelativeFillType& f, bool isMain)
-        : RelativeCoordinatePositionerBase (comp),
-          owner (comp),
-          fill (f),
-          isMainFill (isMain)
-    {
-    }
-
-    bool registerCoordinates() override
-    {
-        bool ok = addPoint (fill.gradientPoint1);
-        ok = addPoint (fill.gradientPoint2) && ok;
-        return addPoint (fill.gradientPoint3) && ok;
-    }
-
-    void applyToComponentBounds() override
-    {
-        ComponentScope scope (owner);
-        if (isMainFill ? owner.mainFill.recalculateCoords (&scope)
-                       : owner.strokeFill.recalculateCoords (&scope))
-            owner.repaint();
-    }
-
-    void applyNewBounds (const Rectangle<int>&) override
-    {
-        jassertfalse; // drawables can't be resized directly!
-    }
-
-private:
-    DrawableShape& owner;
-    const DrawableShape::RelativeFillType fill;
-    const bool isMainFill;
-
-    JUCE_DECLARE_NON_COPYABLE_WITH_LEAK_DETECTOR (RelativePositioner)
-};
-
-void DrawableShape::setFill (const FillType& newFill)
-{
-    setFill (RelativeFillType (newFill));
-}
-
-void DrawableShape::setStrokeFill (const FillType& newFill)
-{
-    setStrokeFill (RelativeFillType (newFill));
-}
-
-void DrawableShape::setFillInternal (RelativeFillType& fill, const RelativeFillType& newFill,
-                                     ScopedPointer<RelativeCoordinatePositionerBase>& pos)
-{
-    if (fill != newFill)
-    {
-        fill = newFill;
-        pos = nullptr;
-
-        if (fill.isDynamic())
-        {
-            pos = new RelativePositioner (*this, fill, true);
-            pos->apply();
-        }
-        else
-        {
-            fill.recalculateCoords (nullptr);
-        }
-
-        repaint();
-    }
-}
-
-void DrawableShape::setFill (const RelativeFillType& newFill)
-{
-    setFillInternal (mainFill, newFill, mainFillPositioner);
-}
-
-void DrawableShape::setStrokeFill (const RelativeFillType& newFill)
-{
-    setFillInternal (strokeFill, newFill, strokeFillPositioner);
-}
-
-void DrawableShape::setStrokeType (const PathStrokeType& newStrokeType)
-{
-    if (strokeType != newStrokeType)
-    {
-        strokeType = newStrokeType;
-        strokeChanged();
-    }
-}
-
-void DrawableShape::setDashLengths (const Array<float>& newDashLengths)
-{
-    if (dashLengths != newDashLengths)
-    {
-        dashLengths = newDashLengths;
-        strokeChanged();
-    }
-}
-
-<<<<<<< HEAD
-void DrawableShape::setClipPath (const Path& path)
-{
-    hasClipPath = true;
-    clipPath = path;
-}
-
-=======
->>>>>>> fcf1683f
-void DrawableShape::setStrokeThickness (const float newThickness)
-{
-    setStrokeType (PathStrokeType (newThickness, strokeType.getJointStyle(), strokeType.getEndStyle()));
-}
-
-bool DrawableShape::isStrokeVisible() const noexcept
-{
-    return strokeType.getStrokeThickness() > 0.0f && ! strokeFill.fill.isInvisible();
-}
-
-void DrawableShape::refreshFillTypes (const FillAndStrokeState& newState, ComponentBuilder::ImageProvider* imageProvider)
-{
-    setFill (newState.getFill (FillAndStrokeState::fill, imageProvider));
-    setStrokeFill (newState.getFill (FillAndStrokeState::stroke, imageProvider));
-}
-
-void DrawableShape::writeTo (FillAndStrokeState& state, ComponentBuilder::ImageProvider* imageProvider, UndoManager* undoManager) const
-{
-    state.setFill (FillAndStrokeState::fill, mainFill, imageProvider, undoManager);
-    state.setFill (FillAndStrokeState::stroke, strokeFill, imageProvider, undoManager);
-    state.setStrokeType (strokeType, undoManager);
-}
-
-//==============================================================================
-void DrawableShape::paint (Graphics& g)
-{
-    transformContextToCorrectOrigin (g);
-
-    if (hasClipPath)
-        g.reduceClipRegion (clipPath);
-
-    g.setFillType (mainFill.fill);
-    g.fillPath (path);
-
-    if (isStrokeVisible())
-    {
-        g.setFillType (strokeFill.fill);
-        g.fillPath (strokePath);
-    }
-}
-
-void DrawableShape::pathChanged()
-{
-    strokeChanged();
-}
-
-void DrawableShape::strokeChanged()
-{
-    strokePath.clear();
-    const float extraAccuracy = 4.0f;
-
-    if (dashLengths.empty())
-        strokeType.createStrokedPath (strokePath, path, AffineTransform(), extraAccuracy);
-    else
-<<<<<<< HEAD
-        strokeType.createDashedStroke (strokePath, path, dashLengths.getRawDataPointer(), dashLengths.size(), AffineTransform(), extraAccuracy);
-=======
-        strokeType.createDashedStroke (strokePath, path, dashLengths.getRawDataPointer(),
-                                       dashLengths.size(), AffineTransform(), extraAccuracy);
->>>>>>> fcf1683f
-
-    setBoundsToEnclose (getDrawableBounds());
-    repaint();
-}
-
-Rectangle<float> DrawableShape::getDrawableBounds() const
-{
-    if (isStrokeVisible())
-        return strokePath.getBounds();
-
-    return path.getBounds();
-}
-
-bool DrawableShape::hitTest (int x, int y)
-{
-    bool allowsClicksOnThisComponent, allowsClicksOnChildComponents;
-    getInterceptsMouseClicks (allowsClicksOnThisComponent, allowsClicksOnChildComponents);
-
-    if (! allowsClicksOnThisComponent)
-        return false;
-
-    const float globalX = (float) (x - originRelativeToComponent.x);
-    const float globalY = (float) (y - originRelativeToComponent.y);
-
-    return path.contains (globalX, globalY)
-            || (isStrokeVisible() && strokePath.contains (globalX, globalY));
-}
-
-//==============================================================================
-DrawableShape::RelativeFillType::RelativeFillType()
-{
-}
-
-DrawableShape::RelativeFillType::RelativeFillType (const FillType& fill_)
-    : fill (fill_)
-{
-    if (fill.isGradient())
-    {
-        const ColourGradient& g = *fill.gradient;
-
-        gradientPoint1 = g.point1.transformedBy (fill.transform);
-        gradientPoint2 = g.point2.transformedBy (fill.transform);
-        gradientPoint3 = Point<float> (g.point1.x + g.point2.y - g.point1.y,
-                                       g.point1.y + g.point1.x - g.point2.x)
-                            .transformedBy (fill.transform);
-        fill.transform = AffineTransform();
-    }
-}
-
-DrawableShape::RelativeFillType::RelativeFillType (const RelativeFillType& other)
-    : fill (other.fill),
-      gradientPoint1 (other.gradientPoint1),
-      gradientPoint2 (other.gradientPoint2),
-      gradientPoint3 (other.gradientPoint3)
-{
-}
-
-DrawableShape::RelativeFillType& DrawableShape::RelativeFillType::operator= (const RelativeFillType& other)
-{
-    fill = other.fill;
-    gradientPoint1 = other.gradientPoint1;
-    gradientPoint2 = other.gradientPoint2;
-    gradientPoint3 = other.gradientPoint3;
-    return *this;
-}
-
-bool DrawableShape::RelativeFillType::operator== (const RelativeFillType& other) const
-{
-    return fill == other.fill
-        && ((! fill.isGradient())
-             || (gradientPoint1 == other.gradientPoint1
-                 && gradientPoint2 == other.gradientPoint2
-                 && gradientPoint3 == other.gradientPoint3));
-}
-
-bool DrawableShape::RelativeFillType::operator!= (const RelativeFillType& other) const
-{
-    return ! operator== (other);
-}
-
-bool DrawableShape::RelativeFillType::recalculateCoords (Expression::Scope* scope)
-{
-    if (fill.isGradient())
-    {
-        const Point<float> g1 (gradientPoint1.resolve (scope));
-        const Point<float> g2 (gradientPoint2.resolve (scope));
-        AffineTransform t;
-
-        ColourGradient& g = *fill.gradient;
-
-        if (g.isRadial)
-        {
-            const Point<float> g3 (gradientPoint3.resolve (scope));
-            const Point<float> g3Source (g1.x + g2.y - g1.y,
-                                         g1.y + g1.x - g2.x);
-
-            t = AffineTransform::fromTargetPoints (g1.x, g1.y, g1.x, g1.y,
-                                                   g2.x, g2.y, g2.x, g2.y,
-                                                   g3Source.x, g3Source.y, g3.x, g3.y);
-        }
-
-        if (g.point1 != g1 || g.point2 != g2 || fill.transform != t)
-        {
-            g.point1 = g1;
-            g.point2 = g2;
-            fill.transform = t;
-            return true;
-        }
-    }
-
-    return false;
-}
-
-bool DrawableShape::RelativeFillType::isDynamic() const
-{
-    return gradientPoint1.isDynamic() || gradientPoint2.isDynamic() || gradientPoint3.isDynamic();
-}
-
-void DrawableShape::RelativeFillType::writeTo (ValueTree& v, ComponentBuilder::ImageProvider* imageProvider, UndoManager* undoManager) const
-{
-    if (fill.isColour())
-    {
-        v.setProperty (FillAndStrokeState::type, "solid", undoManager);
-        v.setProperty (FillAndStrokeState::colour, String::toHexString ((int) fill.colour.getARGB()), undoManager);
-    }
-    else if (fill.isGradient())
-    {
-        v.setProperty (FillAndStrokeState::type, "gradient", undoManager);
-        v.setProperty (FillAndStrokeState::gradientPoint1, gradientPoint1.toString(), undoManager);
-        v.setProperty (FillAndStrokeState::gradientPoint2, gradientPoint2.toString(), undoManager);
-        v.setProperty (FillAndStrokeState::gradientPoint3, gradientPoint3.toString(), undoManager);
-
-        const ColourGradient& cg = *fill.gradient;
-        v.setProperty (FillAndStrokeState::radial, cg.isRadial, undoManager);
-
-        String s;
-        for (int i = 0; i < cg.getNumColours(); ++i)
-            s << ' ' << cg.getColourPosition (i)
-              << ' ' << String::toHexString ((int) cg.getColour(i).getARGB());
-
-        v.setProperty (FillAndStrokeState::colours, s.trimStart(), undoManager);
-    }
-    else if (fill.isTiledImage())
-    {
-        v.setProperty (FillAndStrokeState::type, "image", undoManager);
-
-        if (imageProvider != nullptr)
-            v.setProperty (FillAndStrokeState::imageId, imageProvider->getIdentifierForImage (fill.image), undoManager);
-
-        if (fill.getOpacity() < 1.0f)
-            v.setProperty (FillAndStrokeState::imageOpacity, fill.getOpacity(), undoManager);
-        else
-            v.removeProperty (FillAndStrokeState::imageOpacity, undoManager);
-    }
-    else
-    {
-        jassertfalse;
-    }
-}
-
-bool DrawableShape::RelativeFillType::readFrom (const ValueTree& v, ComponentBuilder::ImageProvider* imageProvider)
-{
-    const String newType (v [FillAndStrokeState::type].toString());
-
-    if (newType == "solid")
-    {
-        const String colourString (v [FillAndStrokeState::colour].toString());
-        fill.setColour (colourString.isEmpty() ? Colours::black
-                                               : Colour::fromString (colourString));
-        return true;
-    }
-    else if (newType == "gradient")
-    {
-        ColourGradient g;
-        g.isRadial = v [FillAndStrokeState::radial];
-
-        StringArray colourSteps;
-        colourSteps.addTokens (v [FillAndStrokeState::colours].toString(), false);
-
-        for (int i = 0; i < colourSteps.size() / 2; ++i)
-            g.addColour (colourSteps[i * 2].getDoubleValue(),
-                         Colour::fromString (colourSteps[i * 2 + 1]));
-
-        fill.setGradient (g);
-
-        gradientPoint1 = RelativePoint (v [FillAndStrokeState::gradientPoint1]);
-        gradientPoint2 = RelativePoint (v [FillAndStrokeState::gradientPoint2]);
-        gradientPoint3 = RelativePoint (v [FillAndStrokeState::gradientPoint3]);
-        return true;
-    }
-    else if (newType == "image")
-    {
-        Image im;
-        if (imageProvider != nullptr)
-            im = imageProvider->getImageForIdentifier (v [FillAndStrokeState::imageId]);
-
-        fill.setTiledImage (im, AffineTransform());
-        fill.setOpacity ((float) v.getProperty (FillAndStrokeState::imageOpacity, 1.0f));
-        return true;
-    }
-
-    jassertfalse;
-    return false;
-}
-
-//==============================================================================
-const Identifier DrawableShape::FillAndStrokeState::type ("type");
-const Identifier DrawableShape::FillAndStrokeState::colour ("colour");
-const Identifier DrawableShape::FillAndStrokeState::colours ("colours");
-const Identifier DrawableShape::FillAndStrokeState::fill ("Fill");
-const Identifier DrawableShape::FillAndStrokeState::stroke ("Stroke");
-const Identifier DrawableShape::FillAndStrokeState::path ("Path");
-const Identifier DrawableShape::FillAndStrokeState::jointStyle ("jointStyle");
-const Identifier DrawableShape::FillAndStrokeState::capStyle ("capStyle");
-const Identifier DrawableShape::FillAndStrokeState::strokeWidth ("strokeWidth");
-const Identifier DrawableShape::FillAndStrokeState::gradientPoint1 ("point1");
-const Identifier DrawableShape::FillAndStrokeState::gradientPoint2 ("point2");
-const Identifier DrawableShape::FillAndStrokeState::gradientPoint3 ("point3");
-const Identifier DrawableShape::FillAndStrokeState::radial ("radial");
-const Identifier DrawableShape::FillAndStrokeState::imageId ("imageId");
-const Identifier DrawableShape::FillAndStrokeState::imageOpacity ("imageOpacity");
-
-DrawableShape::FillAndStrokeState::FillAndStrokeState (const ValueTree& state_)
-    : Drawable::ValueTreeWrapperBase (state_)
-{
-}
-
-DrawableShape::RelativeFillType DrawableShape::FillAndStrokeState::getFill (const Identifier& fillOrStrokeType, ComponentBuilder::ImageProvider* imageProvider) const
-{
-    DrawableShape::RelativeFillType f;
-    f.readFrom (state.getChildWithName (fillOrStrokeType), imageProvider);
-    return f;
-}
-
-ValueTree DrawableShape::FillAndStrokeState::getFillState (const Identifier& fillOrStrokeType)
-{
-    ValueTree v (state.getChildWithName (fillOrStrokeType));
-    if (v.isValid())
-        return v;
-
-    setFill (fillOrStrokeType, FillType (Colours::black), nullptr, nullptr);
-    return getFillState (fillOrStrokeType);
-}
-
-void DrawableShape::FillAndStrokeState::setFill (const Identifier& fillOrStrokeType, const RelativeFillType& newFill,
-                                                 ComponentBuilder::ImageProvider* imageProvider, UndoManager* undoManager)
-{
-    ValueTree v (state.getOrCreateChildWithName (fillOrStrokeType, undoManager));
-    newFill.writeTo (v, imageProvider, undoManager);
-}
-
-PathStrokeType DrawableShape::FillAndStrokeState::getStrokeType() const
-{
-    const String jointStyleString (state [jointStyle].toString());
-    const String capStyleString (state [capStyle].toString());
-
-    return PathStrokeType (state [strokeWidth],
-                           jointStyleString == "curved" ? PathStrokeType::curved
-                                                        : (jointStyleString == "bevel" ? PathStrokeType::beveled
-                                                                                       : PathStrokeType::mitered),
-                           capStyleString == "square" ? PathStrokeType::square
-                                                      : (capStyleString == "round" ? PathStrokeType::rounded
-                                                                                   : PathStrokeType::butt));
-}
-
-void DrawableShape::FillAndStrokeState::setStrokeType (const PathStrokeType& newStrokeType, UndoManager* undoManager)
-{
-    state.setProperty (strokeWidth, (double) newStrokeType.getStrokeThickness(), undoManager);
-    state.setProperty (jointStyle, newStrokeType.getJointStyle() == PathStrokeType::mitered
-                                     ? "miter" : (newStrokeType.getJointStyle() == PathStrokeType::curved ? "curved" : "bevel"), undoManager);
-    state.setProperty (capStyle, newStrokeType.getEndStyle() == PathStrokeType::butt
-                                     ? "butt" : (newStrokeType.getEndStyle() == PathStrokeType::square ? "square" : "round"), undoManager);
-}
-
-static bool replaceColourInFill (DrawableShape::RelativeFillType& fill, Colour original, Colour replacement)
-{
-    if (fill.fill.colour == original && fill.fill.isColour())
-    {
-        fill = FillType (replacement);
-        return true;
-    }
-
-    return false;
-}
-
-bool DrawableShape::replaceColour (Colour original, Colour replacement)
-{
-    bool changed1 = replaceColourInFill (mainFill,   original, replacement);
-    bool changed2 = replaceColourInFill (strokeFill, original, replacement);
-    return changed1 || changed2;
-}
+/*
+  ==============================================================================
+
+   This file is part of the JUCE library.
+   Copyright (c) 2015 - ROLI Ltd.
+
+   Permission is granted to use this software under the terms of either:
+   a) the GPL v2 (or any later version)
+   b) the Affero GPL v3
+
+   Details of these licenses can be found at: www.gnu.org/licenses
+
+   JUCE is distributed in the hope that it will be useful, but WITHOUT ANY
+   WARRANTY; without even the implied warranty of MERCHANTABILITY or FITNESS FOR
+   A PARTICULAR PURPOSE.  See the GNU General Public License for more details.
+
+   ------------------------------------------------------------------------------
+
+   To release a closed-source product which uses JUCE, commercial licenses are
+   available: visit www.juce.com for more information.
+
+  ==============================================================================
+*/
+
+DrawableShape::DrawableShape()
+    : strokeType (0.0f),
+      hasClipPath (false),
+      mainFill (Colours::black),
+      strokeFill (Colours::black)
+{
+}
+
+DrawableShape::DrawableShape (const DrawableShape& other)
+    : Drawable (other),
+      strokeType (other.strokeType),
+      dashLengths (other.dashLengths),
+      clipPath (other.clipPath),
+      hasClipPath (other.hasClipPath),
+      mainFill (other.mainFill),
+      strokeFill (other.strokeFill)
+{
+}
+
+DrawableShape::~DrawableShape()
+{
+}
+
+//==============================================================================
+class DrawableShape::RelativePositioner  : public RelativeCoordinatePositionerBase
+{
+public:
+    RelativePositioner (DrawableShape& comp, const DrawableShape::RelativeFillType& f, bool isMain)
+        : RelativeCoordinatePositionerBase (comp),
+          owner (comp),
+          fill (f),
+          isMainFill (isMain)
+    {
+    }
+
+    bool registerCoordinates() override
+    {
+        bool ok = addPoint (fill.gradientPoint1);
+        ok = addPoint (fill.gradientPoint2) && ok;
+        return addPoint (fill.gradientPoint3) && ok;
+    }
+
+    void applyToComponentBounds() override
+    {
+        ComponentScope scope (owner);
+        if (isMainFill ? owner.mainFill.recalculateCoords (&scope)
+                       : owner.strokeFill.recalculateCoords (&scope))
+            owner.repaint();
+    }
+
+    void applyNewBounds (const Rectangle<int>&) override
+    {
+        jassertfalse; // drawables can't be resized directly!
+    }
+
+private:
+    DrawableShape& owner;
+    const DrawableShape::RelativeFillType fill;
+    const bool isMainFill;
+
+    JUCE_DECLARE_NON_COPYABLE_WITH_LEAK_DETECTOR (RelativePositioner)
+};
+
+void DrawableShape::setFill (const FillType& newFill)
+{
+    setFill (RelativeFillType (newFill));
+}
+
+void DrawableShape::setStrokeFill (const FillType& newFill)
+{
+    setStrokeFill (RelativeFillType (newFill));
+}
+
+void DrawableShape::setFillInternal (RelativeFillType& fill, const RelativeFillType& newFill,
+                                     ScopedPointer<RelativeCoordinatePositionerBase>& pos)
+{
+    if (fill != newFill)
+    {
+        fill = newFill;
+        pos = nullptr;
+
+        if (fill.isDynamic())
+        {
+            pos = new RelativePositioner (*this, fill, true);
+            pos->apply();
+        }
+        else
+        {
+            fill.recalculateCoords (nullptr);
+        }
+
+        repaint();
+    }
+}
+
+void DrawableShape::setFill (const RelativeFillType& newFill)
+{
+    setFillInternal (mainFill, newFill, mainFillPositioner);
+}
+
+void DrawableShape::setStrokeFill (const RelativeFillType& newFill)
+{
+    setFillInternal (strokeFill, newFill, strokeFillPositioner);
+}
+
+void DrawableShape::setStrokeType (const PathStrokeType& newStrokeType)
+{
+    if (strokeType != newStrokeType)
+    {
+        strokeType = newStrokeType;
+        strokeChanged();
+    }
+}
+
+void DrawableShape::setDashLengths (const Array<float>& newDashLengths)
+{
+    if (dashLengths != newDashLengths)
+    {
+        dashLengths = newDashLengths;
+        strokeChanged();
+    }
+}
+
+void DrawableShape::setClipPath (const Path& path)
+{
+    hasClipPath = true;
+    clipPath = path;
+}
+
+void DrawableShape::setStrokeThickness (const float newThickness)
+{
+    setStrokeType (PathStrokeType (newThickness, strokeType.getJointStyle(), strokeType.getEndStyle()));
+}
+
+bool DrawableShape::isStrokeVisible() const noexcept
+{
+    return strokeType.getStrokeThickness() > 0.0f && ! strokeFill.fill.isInvisible();
+}
+
+void DrawableShape::refreshFillTypes (const FillAndStrokeState& newState, ComponentBuilder::ImageProvider* imageProvider)
+{
+    setFill (newState.getFill (FillAndStrokeState::fill, imageProvider));
+    setStrokeFill (newState.getFill (FillAndStrokeState::stroke, imageProvider));
+}
+
+void DrawableShape::writeTo (FillAndStrokeState& state, ComponentBuilder::ImageProvider* imageProvider, UndoManager* undoManager) const
+{
+    state.setFill (FillAndStrokeState::fill, mainFill, imageProvider, undoManager);
+    state.setFill (FillAndStrokeState::stroke, strokeFill, imageProvider, undoManager);
+    state.setStrokeType (strokeType, undoManager);
+}
+
+//==============================================================================
+void DrawableShape::paint (Graphics& g)
+{
+    transformContextToCorrectOrigin (g);
+
+    if (hasClipPath)
+        g.reduceClipRegion (clipPath);
+
+    g.setFillType (mainFill.fill);
+    g.fillPath (path);
+
+    if (isStrokeVisible())
+    {
+        g.setFillType (strokeFill.fill);
+        g.fillPath (strokePath);
+    }
+}
+
+void DrawableShape::pathChanged()
+{
+    strokeChanged();
+}
+
+void DrawableShape::strokeChanged()
+{
+    strokePath.clear();
+    const float extraAccuracy = 4.0f;
+
+    if (dashLengths.empty())
+        strokeType.createStrokedPath (strokePath, path, AffineTransform(), extraAccuracy);
+    else
+        strokeType.createDashedStroke (strokePath, path, dashLengths.getRawDataPointer(),
+                                       dashLengths.size(), AffineTransform(), extraAccuracy);
+
+    setBoundsToEnclose (getDrawableBounds());
+    repaint();
+}
+
+Rectangle<float> DrawableShape::getDrawableBounds() const
+{
+    if (isStrokeVisible())
+        return strokePath.getBounds();
+
+    return path.getBounds();
+}
+
+bool DrawableShape::hitTest (int x, int y)
+{
+    bool allowsClicksOnThisComponent, allowsClicksOnChildComponents;
+    getInterceptsMouseClicks (allowsClicksOnThisComponent, allowsClicksOnChildComponents);
+
+    if (! allowsClicksOnThisComponent)
+        return false;
+
+    const float globalX = (float) (x - originRelativeToComponent.x);
+    const float globalY = (float) (y - originRelativeToComponent.y);
+
+    return path.contains (globalX, globalY)
+            || (isStrokeVisible() && strokePath.contains (globalX, globalY));
+}
+
+//==============================================================================
+DrawableShape::RelativeFillType::RelativeFillType()
+{
+}
+
+DrawableShape::RelativeFillType::RelativeFillType (const FillType& fill_)
+    : fill (fill_)
+{
+    if (fill.isGradient())
+    {
+        const ColourGradient& g = *fill.gradient;
+
+        gradientPoint1 = g.point1.transformedBy (fill.transform);
+        gradientPoint2 = g.point2.transformedBy (fill.transform);
+        gradientPoint3 = Point<float> (g.point1.x + g.point2.y - g.point1.y,
+                                       g.point1.y + g.point1.x - g.point2.x)
+                            .transformedBy (fill.transform);
+        fill.transform = AffineTransform();
+    }
+}
+
+DrawableShape::RelativeFillType::RelativeFillType (const RelativeFillType& other)
+    : fill (other.fill),
+      gradientPoint1 (other.gradientPoint1),
+      gradientPoint2 (other.gradientPoint2),
+      gradientPoint3 (other.gradientPoint3)
+{
+}
+
+DrawableShape::RelativeFillType& DrawableShape::RelativeFillType::operator= (const RelativeFillType& other)
+{
+    fill = other.fill;
+    gradientPoint1 = other.gradientPoint1;
+    gradientPoint2 = other.gradientPoint2;
+    gradientPoint3 = other.gradientPoint3;
+    return *this;
+}
+
+bool DrawableShape::RelativeFillType::operator== (const RelativeFillType& other) const
+{
+    return fill == other.fill
+        && ((! fill.isGradient())
+             || (gradientPoint1 == other.gradientPoint1
+                 && gradientPoint2 == other.gradientPoint2
+                 && gradientPoint3 == other.gradientPoint3));
+}
+
+bool DrawableShape::RelativeFillType::operator!= (const RelativeFillType& other) const
+{
+    return ! operator== (other);
+}
+
+bool DrawableShape::RelativeFillType::recalculateCoords (Expression::Scope* scope)
+{
+    if (fill.isGradient())
+    {
+        const Point<float> g1 (gradientPoint1.resolve (scope));
+        const Point<float> g2 (gradientPoint2.resolve (scope));
+        AffineTransform t;
+
+        ColourGradient& g = *fill.gradient;
+
+        if (g.isRadial)
+        {
+            const Point<float> g3 (gradientPoint3.resolve (scope));
+            const Point<float> g3Source (g1.x + g2.y - g1.y,
+                                         g1.y + g1.x - g2.x);
+
+            t = AffineTransform::fromTargetPoints (g1.x, g1.y, g1.x, g1.y,
+                                                   g2.x, g2.y, g2.x, g2.y,
+                                                   g3Source.x, g3Source.y, g3.x, g3.y);
+        }
+
+        if (g.point1 != g1 || g.point2 != g2 || fill.transform != t)
+        {
+            g.point1 = g1;
+            g.point2 = g2;
+            fill.transform = t;
+            return true;
+        }
+    }
+
+    return false;
+}
+
+bool DrawableShape::RelativeFillType::isDynamic() const
+{
+    return gradientPoint1.isDynamic() || gradientPoint2.isDynamic() || gradientPoint3.isDynamic();
+}
+
+void DrawableShape::RelativeFillType::writeTo (ValueTree& v, ComponentBuilder::ImageProvider* imageProvider, UndoManager* undoManager) const
+{
+    if (fill.isColour())
+    {
+        v.setProperty (FillAndStrokeState::type, "solid", undoManager);
+        v.setProperty (FillAndStrokeState::colour, String::toHexString ((int) fill.colour.getARGB()), undoManager);
+    }
+    else if (fill.isGradient())
+    {
+        v.setProperty (FillAndStrokeState::type, "gradient", undoManager);
+        v.setProperty (FillAndStrokeState::gradientPoint1, gradientPoint1.toString(), undoManager);
+        v.setProperty (FillAndStrokeState::gradientPoint2, gradientPoint2.toString(), undoManager);
+        v.setProperty (FillAndStrokeState::gradientPoint3, gradientPoint3.toString(), undoManager);
+
+        const ColourGradient& cg = *fill.gradient;
+        v.setProperty (FillAndStrokeState::radial, cg.isRadial, undoManager);
+
+        String s;
+        for (int i = 0; i < cg.getNumColours(); ++i)
+            s << ' ' << cg.getColourPosition (i)
+              << ' ' << String::toHexString ((int) cg.getColour(i).getARGB());
+
+        v.setProperty (FillAndStrokeState::colours, s.trimStart(), undoManager);
+    }
+    else if (fill.isTiledImage())
+    {
+        v.setProperty (FillAndStrokeState::type, "image", undoManager);
+
+        if (imageProvider != nullptr)
+            v.setProperty (FillAndStrokeState::imageId, imageProvider->getIdentifierForImage (fill.image), undoManager);
+
+        if (fill.getOpacity() < 1.0f)
+            v.setProperty (FillAndStrokeState::imageOpacity, fill.getOpacity(), undoManager);
+        else
+            v.removeProperty (FillAndStrokeState::imageOpacity, undoManager);
+    }
+    else
+    {
+        jassertfalse;
+    }
+}
+
+bool DrawableShape::RelativeFillType::readFrom (const ValueTree& v, ComponentBuilder::ImageProvider* imageProvider)
+{
+    const String newType (v [FillAndStrokeState::type].toString());
+
+    if (newType == "solid")
+    {
+        const String colourString (v [FillAndStrokeState::colour].toString());
+        fill.setColour (colourString.isEmpty() ? Colours::black
+                                               : Colour::fromString (colourString));
+        return true;
+    }
+    else if (newType == "gradient")
+    {
+        ColourGradient g;
+        g.isRadial = v [FillAndStrokeState::radial];
+
+        StringArray colourSteps;
+        colourSteps.addTokens (v [FillAndStrokeState::colours].toString(), false);
+
+        for (int i = 0; i < colourSteps.size() / 2; ++i)
+            g.addColour (colourSteps[i * 2].getDoubleValue(),
+                         Colour::fromString (colourSteps[i * 2 + 1]));
+
+        fill.setGradient (g);
+
+        gradientPoint1 = RelativePoint (v [FillAndStrokeState::gradientPoint1]);
+        gradientPoint2 = RelativePoint (v [FillAndStrokeState::gradientPoint2]);
+        gradientPoint3 = RelativePoint (v [FillAndStrokeState::gradientPoint3]);
+        return true;
+    }
+    else if (newType == "image")
+    {
+        Image im;
+        if (imageProvider != nullptr)
+            im = imageProvider->getImageForIdentifier (v [FillAndStrokeState::imageId]);
+
+        fill.setTiledImage (im, AffineTransform());
+        fill.setOpacity ((float) v.getProperty (FillAndStrokeState::imageOpacity, 1.0f));
+        return true;
+    }
+
+    jassertfalse;
+    return false;
+}
+
+//==============================================================================
+const Identifier DrawableShape::FillAndStrokeState::type ("type");
+const Identifier DrawableShape::FillAndStrokeState::colour ("colour");
+const Identifier DrawableShape::FillAndStrokeState::colours ("colours");
+const Identifier DrawableShape::FillAndStrokeState::fill ("Fill");
+const Identifier DrawableShape::FillAndStrokeState::stroke ("Stroke");
+const Identifier DrawableShape::FillAndStrokeState::path ("Path");
+const Identifier DrawableShape::FillAndStrokeState::jointStyle ("jointStyle");
+const Identifier DrawableShape::FillAndStrokeState::capStyle ("capStyle");
+const Identifier DrawableShape::FillAndStrokeState::strokeWidth ("strokeWidth");
+const Identifier DrawableShape::FillAndStrokeState::gradientPoint1 ("point1");
+const Identifier DrawableShape::FillAndStrokeState::gradientPoint2 ("point2");
+const Identifier DrawableShape::FillAndStrokeState::gradientPoint3 ("point3");
+const Identifier DrawableShape::FillAndStrokeState::radial ("radial");
+const Identifier DrawableShape::FillAndStrokeState::imageId ("imageId");
+const Identifier DrawableShape::FillAndStrokeState::imageOpacity ("imageOpacity");
+
+DrawableShape::FillAndStrokeState::FillAndStrokeState (const ValueTree& state_)
+    : Drawable::ValueTreeWrapperBase (state_)
+{
+}
+
+DrawableShape::RelativeFillType DrawableShape::FillAndStrokeState::getFill (const Identifier& fillOrStrokeType, ComponentBuilder::ImageProvider* imageProvider) const
+{
+    DrawableShape::RelativeFillType f;
+    f.readFrom (state.getChildWithName (fillOrStrokeType), imageProvider);
+    return f;
+}
+
+ValueTree DrawableShape::FillAndStrokeState::getFillState (const Identifier& fillOrStrokeType)
+{
+    ValueTree v (state.getChildWithName (fillOrStrokeType));
+    if (v.isValid())
+        return v;
+
+    setFill (fillOrStrokeType, FillType (Colours::black), nullptr, nullptr);
+    return getFillState (fillOrStrokeType);
+}
+
+void DrawableShape::FillAndStrokeState::setFill (const Identifier& fillOrStrokeType, const RelativeFillType& newFill,
+                                                 ComponentBuilder::ImageProvider* imageProvider, UndoManager* undoManager)
+{
+    ValueTree v (state.getOrCreateChildWithName (fillOrStrokeType, undoManager));
+    newFill.writeTo (v, imageProvider, undoManager);
+}
+
+PathStrokeType DrawableShape::FillAndStrokeState::getStrokeType() const
+{
+    const String jointStyleString (state [jointStyle].toString());
+    const String capStyleString (state [capStyle].toString());
+
+    return PathStrokeType (state [strokeWidth],
+                           jointStyleString == "curved" ? PathStrokeType::curved
+                                                        : (jointStyleString == "bevel" ? PathStrokeType::beveled
+                                                                                       : PathStrokeType::mitered),
+                           capStyleString == "square" ? PathStrokeType::square
+                                                      : (capStyleString == "round" ? PathStrokeType::rounded
+                                                                                   : PathStrokeType::butt));
+}
+
+void DrawableShape::FillAndStrokeState::setStrokeType (const PathStrokeType& newStrokeType, UndoManager* undoManager)
+{
+    state.setProperty (strokeWidth, (double) newStrokeType.getStrokeThickness(), undoManager);
+    state.setProperty (jointStyle, newStrokeType.getJointStyle() == PathStrokeType::mitered
+                                     ? "miter" : (newStrokeType.getJointStyle() == PathStrokeType::curved ? "curved" : "bevel"), undoManager);
+    state.setProperty (capStyle, newStrokeType.getEndStyle() == PathStrokeType::butt
+                                     ? "butt" : (newStrokeType.getEndStyle() == PathStrokeType::square ? "square" : "round"), undoManager);
+}
+
+static bool replaceColourInFill (DrawableShape::RelativeFillType& fill, Colour original, Colour replacement)
+{
+    if (fill.fill.colour == original && fill.fill.isColour())
+    {
+        fill = FillType (replacement);
+        return true;
+    }
+
+    return false;
+}
+
+bool DrawableShape::replaceColour (Colour original, Colour replacement)
+{
+    bool changed1 = replaceColourInFill (mainFill,   original, replacement);
+    bool changed2 = replaceColourInFill (strokeFill, original, replacement);
+    return changed1 || changed2;
+}