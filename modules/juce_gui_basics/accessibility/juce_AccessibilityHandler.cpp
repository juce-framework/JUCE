/*
  ==============================================================================

   This file is part of the JUCE library.
   Copyright (c) 2020 - Raw Material Software Limited

   JUCE is an open source library subject to commercial or open-source
   licensing.

   By using JUCE, you agree to the terms of both the JUCE 6 End-User License
   Agreement and JUCE Privacy Policy (both effective as of the 16th June 2020).

   End User License Agreement: www.juce.com/juce-6-licence
   Privacy Policy: www.juce.com/juce-privacy-policy

   Or: You may also use this code under the terms of the GPL v3 (see
   www.gnu.org/licenses).

   JUCE IS PROVIDED "AS IS" WITHOUT ANY WARRANTY, AND ALL WARRANTIES, WHETHER
   EXPRESSED OR IMPLIED, INCLUDING MERCHANTABILITY AND FITNESS FOR PURPOSE, ARE
   DISCLAIMED.

  ==============================================================================
*/

namespace juce
{

AccessibilityHandler* AccessibilityHandler::currentlyFocusedHandler = nullptr;

bool areAnyAccessibilityClientsActive();

enum class InternalAccessibilityEvent
{
    elementCreated,
    elementDestroyed,
    elementMovedOrResized,
    focusChanged,
    windowOpened,
    windowClosed
};

void notifyAccessibilityEventInternal (const AccessibilityHandler&, InternalAccessibilityEvent);

inline String getAccessibleApplicationOrPluginName()
{
   #if defined (JucePlugin_Name)
    return JucePlugin_Name;
   #else
    if (auto* app = JUCEApplicationBase::getInstance())
        return app->getApplicationName();

    return "JUCE Application";
   #endif
}

AccessibilityHandler::AccessibilityHandler (Component& comp,
                                            AccessibilityRole accessibilityRole,
                                            AccessibilityActions accessibilityActions,
                                            Interfaces interfacesIn)
    : component (comp),
      typeIndex (typeid (component)),
      role (accessibilityRole),
      actions (std::move (accessibilityActions)),
      interfaces (std::move (interfacesIn)),
      nativeImpl (createNativeImpl (*this))
{
    notifyAccessibilityEventInternal (*this, InternalAccessibilityEvent::elementCreated);
}

AccessibilityHandler::~AccessibilityHandler()
{
    giveAwayFocus();
    notifyAccessibilityEventInternal (*this, InternalAccessibilityEvent::elementDestroyed);
}

//==============================================================================
AccessibleState AccessibilityHandler::getCurrentState() const
{
    AccessibleState state;

    if (! component.isCurrentlyBlockedByAnotherModalComponent())
        state = state.withFocusable();

    return hasFocus (false) ? state.withFocused() : state;
}

<<<<<<< HEAD
=======
bool AccessibilityHandler::isIgnored() const
{
    return role == AccessibilityRole::ignored || getCurrentState().isIgnored();
}

>>>>>>> 81534104
static bool isComponentVisibleWithinWindow (const Component& comp)
{
    if (auto* peer = comp.getPeer())
        return ! peer->getAreaCoveredBy (comp).getIntersection (peer->getComponent().getLocalBounds()).isEmpty();

    return false;
}

static bool isComponentVisibleWithinParent (Component* comp)
{
    if (auto* parent = comp->getParentComponent())
    {
        if (comp->getBoundsInParent().getIntersection (parent->getLocalBounds()).isEmpty())
            return false;

        return isComponentVisibleWithinParent (parent);
    }

    return true;
}

bool AccessibilityHandler::isIgnored() const
{
    const auto state = getCurrentState();

    return role == AccessibilityRole::ignored
          || state.isIgnored()
          || ! component.isShowing()
          || (! state.isAccessibleOffscreen()
              && (! isComponentVisibleWithinParent (&component)
                  || ! isComponentVisibleWithinWindow (component)));
}

//==============================================================================
const AccessibilityActions& AccessibilityHandler::getActions() const noexcept
{
    return actions;
}

AccessibilityValueInterface* AccessibilityHandler::getValueInterface() const
{
    return interfaces.value.get();
}

AccessibilityTableInterface* AccessibilityHandler::getTableInterface() const
{
    return interfaces.table.get();
}

AccessibilityCellInterface* AccessibilityHandler::getCellInterface() const
{
    return interfaces.cell.get();
}

AccessibilityTextInterface* AccessibilityHandler::getTextInterface() const
{
    return interfaces.text.get();
}

//==============================================================================
static AccessibilityHandler* findEnclosingHandler (Component* comp)
{
    if (comp != nullptr)
    {
        if (auto* handler = comp->getAccessibilityHandler())
            return handler;

        return findEnclosingHandler (comp->getParentComponent());
    }

    return nullptr;
}

static AccessibilityHandler* getUnignoredAncestor (AccessibilityHandler* handler)
{
    while (handler != nullptr
           && handler->isIgnored()
           && handler->getParent() != nullptr)
    {
        handler = handler->getParent();
    }

    return handler;
}

static AccessibilityHandler* findFirstUnignoredChild (const std::vector<AccessibilityHandler*>& handlers)
{
    if (! handlers.empty())
    {
        const auto iter = std::find_if (handlers.cbegin(), handlers.cend(),
                                        [] (const AccessibilityHandler* handler) { return ! handler->isIgnored(); });

        if (iter != handlers.cend())
            return *iter;

        for (auto* handler : handlers)
            if (auto* unignored = findFirstUnignoredChild (handler->getChildren()))
                return unignored;
    }

    return nullptr;
}

static AccessibilityHandler* getFirstUnignoredDescendant (AccessibilityHandler* handler)
{
    if (handler != nullptr && handler->isIgnored())
        return findFirstUnignoredChild (handler->getChildren());

    return handler;
}

AccessibilityHandler* AccessibilityHandler::getParent() const
{
    if (auto* focusContainer = component.findFocusContainer())
        return getUnignoredAncestor (findEnclosingHandler (focusContainer));

    return nullptr;
}

std::vector<AccessibilityHandler*> AccessibilityHandler::getChildren() const
{
    if (! component.isFocusContainer() && component.getParentComponent() != nullptr)
        return {};

    const auto addChildComponentHandler = [this] (Component* focusableComponent,
                                                  std::vector<AccessibilityHandler*>& childHandlers)
    {
        if (focusableComponent == nullptr)
            return;

        if (auto* handler = findEnclosingHandler (focusableComponent))
        {
            if (! handler->getCurrentState().isFocusable() || ! isParentOf (handler))
                return;

            if (auto* unignored = getFirstUnignoredDescendant (handler))
                if (std::find (childHandlers.cbegin(), childHandlers.cend(), unignored) == childHandlers.cend())
                    childHandlers.push_back (unignored);
        }
    };

    std::vector<AccessibilityHandler*> children;

    if (auto traverser = component.createFocusTraverser())
    {
        addChildComponentHandler (traverser->getDefaultComponent (&component), children);

        for (auto* focusableChild : traverser->getAllComponents (&component))
            addChildComponentHandler (focusableChild, children);
    }

    return children;
}

bool AccessibilityHandler::isParentOf (const AccessibilityHandler* possibleChild) const noexcept
{
    while (possibleChild != nullptr)
    {
        possibleChild = possibleChild->getParent();

        if (possibleChild == this)
            return true;
    }

    return false;
}

AccessibilityHandler* AccessibilityHandler::getChildAt (Point<int> screenPoint)
{
    if (auto* comp = Desktop::getInstance().findComponentAt (screenPoint))
        if (isParentOf (comp->getAccessibilityHandler()))
            return getUnignoredAncestor (findEnclosingHandler (comp));

    return nullptr;
}

AccessibilityHandler* AccessibilityHandler::getChildFocus()
{
    return hasFocus (true) ? getUnignoredAncestor (currentlyFocusedHandler)
                           : nullptr;
}

bool AccessibilityHandler::hasFocus (bool trueIfChildFocused) const
{
    return currentlyFocusedHandler != nullptr
            && (currentlyFocusedHandler == this
                || (trueIfChildFocused && isParentOf (currentlyFocusedHandler)));
}

void AccessibilityHandler::grabFocus()
{
    if (! hasFocus (false))
        grabFocusInternal (true);
}

void AccessibilityHandler::giveAwayFocus() const
{
    if (hasFocus (true))
        giveAwayFocusInternal();
}

void AccessibilityHandler::grabFocusInternal (bool canTryParent)
{
    if (getCurrentState().isFocusable() && ! isIgnored())
    {
        takeFocus();
        return;
    }

    if (isParentOf (currentlyFocusedHandler))
        return;

    if (auto traverser = component.createFocusTraverser())
    {
        if (auto* defaultComp = traverser->getDefaultComponent (&component))
        {
            if (auto* handler = getUnignoredAncestor (findEnclosingHandler (defaultComp)))
            {
                if (isParentOf (handler))
                {
                    handler->grabFocusInternal (false);
                    return;
                }
            }
        }
    }

    if (canTryParent)
        if (auto* parent = getParent())
            parent->grabFocusInternal (true);
}

void AccessibilityHandler::giveAwayFocusInternal() const
{
    currentlyFocusedHandler = nullptr;
    notifyAccessibilityEventInternal (*this, InternalAccessibilityEvent::focusChanged);

    if (auto* focusedComponent = Component::getCurrentlyFocusedComponent())
        if (auto* handler = focusedComponent->getAccessibilityHandler())
            handler->grabFocus();
}

void AccessibilityHandler::takeFocus()
{
    currentlyFocusedHandler = this;

<<<<<<< HEAD
    WeakReference<Component> weakComponent (&component);
    actions.invoke (AccessibilityActionType::focus);

    if (weakComponent != nullptr
=======
    if ((component.isShowing() || component.isOnDesktop())
>>>>>>> 81534104
        && component.getWantsKeyboardFocus()
        && ! component.hasKeyboardFocus (true))
    {
        component.grabKeyboardFocus();
    }
<<<<<<< HEAD

    notifyAccessibilityEventInternal (*this, InternalAccessibilityEvent::focusChanged);
}

//==============================================================================
#if ! (JUCE_MAC || JUCE_WINDOWS)
class AccessibilityHandler::AccessibilityNativeImpl { public: AccessibilityNativeImpl (AccessibilityHandler&) {} };
void AccessibilityHandler::notifyAccessibilityEvent (AccessibilityEvent) const {}
void AccessibilityHandler::postAnnouncement (const String&, AnnouncementPriority) {}
AccessibilityNativeHandle* AccessibilityHandler::getNativeImplementation() const { return nullptr; }
AccessibilityHandler::AccessibilityNativeImpl* AccessibilityHandler::createNativeImpl (AccessibilityHandler&) { return nullptr; }
void AccessibilityHandler::DestroyNativeImpl::operator() (AccessibilityHandler::AccessibilityNativeImpl*) const noexcept {}
void notifyAccessibilityEventInternal (const AccessibilityHandler&, InternalAccessibilityEvent) {}
#endif

=======
}

>>>>>>> 81534104
} // namespace juce
<|MERGE_RESOLUTION|>--- conflicted
+++ resolved
@@ -1,375 +1,341 @@
-/*
-  ==============================================================================
-
-   This file is part of the JUCE library.
-   Copyright (c) 2020 - Raw Material Software Limited
-
-   JUCE is an open source library subject to commercial or open-source
-   licensing.
-
-   By using JUCE, you agree to the terms of both the JUCE 6 End-User License
-   Agreement and JUCE Privacy Policy (both effective as of the 16th June 2020).
-
-   End User License Agreement: www.juce.com/juce-6-licence
-   Privacy Policy: www.juce.com/juce-privacy-policy
-
-   Or: You may also use this code under the terms of the GPL v3 (see
-   www.gnu.org/licenses).
-
-   JUCE IS PROVIDED "AS IS" WITHOUT ANY WARRANTY, AND ALL WARRANTIES, WHETHER
-   EXPRESSED OR IMPLIED, INCLUDING MERCHANTABILITY AND FITNESS FOR PURPOSE, ARE
-   DISCLAIMED.
-
-  ==============================================================================
-*/
-
-namespace juce
-{
-
-AccessibilityHandler* AccessibilityHandler::currentlyFocusedHandler = nullptr;
-
-bool areAnyAccessibilityClientsActive();
-
-enum class InternalAccessibilityEvent
-{
-    elementCreated,
-    elementDestroyed,
-    elementMovedOrResized,
-    focusChanged,
-    windowOpened,
-    windowClosed
-};
-
-void notifyAccessibilityEventInternal (const AccessibilityHandler&, InternalAccessibilityEvent);
-
-inline String getAccessibleApplicationOrPluginName()
-{
-   #if defined (JucePlugin_Name)
-    return JucePlugin_Name;
-   #else
-    if (auto* app = JUCEApplicationBase::getInstance())
-        return app->getApplicationName();
-
-    return "JUCE Application";
-   #endif
-}
-
-AccessibilityHandler::AccessibilityHandler (Component& comp,
-                                            AccessibilityRole accessibilityRole,
-                                            AccessibilityActions accessibilityActions,
-                                            Interfaces interfacesIn)
-    : component (comp),
-      typeIndex (typeid (component)),
-      role (accessibilityRole),
-      actions (std::move (accessibilityActions)),
-      interfaces (std::move (interfacesIn)),
-      nativeImpl (createNativeImpl (*this))
-{
-    notifyAccessibilityEventInternal (*this, InternalAccessibilityEvent::elementCreated);
-}
-
-AccessibilityHandler::~AccessibilityHandler()
-{
-    giveAwayFocus();
-    notifyAccessibilityEventInternal (*this, InternalAccessibilityEvent::elementDestroyed);
-}
-
-//==============================================================================
-AccessibleState AccessibilityHandler::getCurrentState() const
-{
-    AccessibleState state;
-
-    if (! component.isCurrentlyBlockedByAnotherModalComponent())
-        state = state.withFocusable();
-
-    return hasFocus (false) ? state.withFocused() : state;
-}
-
-<<<<<<< HEAD
-=======
-bool AccessibilityHandler::isIgnored() const
-{
-    return role == AccessibilityRole::ignored || getCurrentState().isIgnored();
-}
-
->>>>>>> 81534104
-static bool isComponentVisibleWithinWindow (const Component& comp)
-{
-    if (auto* peer = comp.getPeer())
-        return ! peer->getAreaCoveredBy (comp).getIntersection (peer->getComponent().getLocalBounds()).isEmpty();
-
-    return false;
-}
-
-static bool isComponentVisibleWithinParent (Component* comp)
-{
-    if (auto* parent = comp->getParentComponent())
-    {
-        if (comp->getBoundsInParent().getIntersection (parent->getLocalBounds()).isEmpty())
-            return false;
-
-        return isComponentVisibleWithinParent (parent);
-    }
-
-    return true;
-}
-
-bool AccessibilityHandler::isIgnored() const
-{
-    const auto state = getCurrentState();
-
-    return role == AccessibilityRole::ignored
-          || state.isIgnored()
-          || ! component.isShowing()
-          || (! state.isAccessibleOffscreen()
-              && (! isComponentVisibleWithinParent (&component)
-                  || ! isComponentVisibleWithinWindow (component)));
-}
-
-//==============================================================================
-const AccessibilityActions& AccessibilityHandler::getActions() const noexcept
-{
-    return actions;
-}
-
-AccessibilityValueInterface* AccessibilityHandler::getValueInterface() const
-{
-    return interfaces.value.get();
-}
-
-AccessibilityTableInterface* AccessibilityHandler::getTableInterface() const
-{
-    return interfaces.table.get();
-}
-
-AccessibilityCellInterface* AccessibilityHandler::getCellInterface() const
-{
-    return interfaces.cell.get();
-}
-
-AccessibilityTextInterface* AccessibilityHandler::getTextInterface() const
-{
-    return interfaces.text.get();
-}
-
-//==============================================================================
-static AccessibilityHandler* findEnclosingHandler (Component* comp)
-{
-    if (comp != nullptr)
-    {
-        if (auto* handler = comp->getAccessibilityHandler())
-            return handler;
-
-        return findEnclosingHandler (comp->getParentComponent());
-    }
-
-    return nullptr;
-}
-
-static AccessibilityHandler* getUnignoredAncestor (AccessibilityHandler* handler)
-{
-    while (handler != nullptr
-           && handler->isIgnored()
-           && handler->getParent() != nullptr)
-    {
-        handler = handler->getParent();
-    }
-
-    return handler;
-}
-
-static AccessibilityHandler* findFirstUnignoredChild (const std::vector<AccessibilityHandler*>& handlers)
-{
-    if (! handlers.empty())
-    {
-        const auto iter = std::find_if (handlers.cbegin(), handlers.cend(),
-                                        [] (const AccessibilityHandler* handler) { return ! handler->isIgnored(); });
-
-        if (iter != handlers.cend())
-            return *iter;
-
-        for (auto* handler : handlers)
-            if (auto* unignored = findFirstUnignoredChild (handler->getChildren()))
-                return unignored;
-    }
-
-    return nullptr;
-}
-
-static AccessibilityHandler* getFirstUnignoredDescendant (AccessibilityHandler* handler)
-{
-    if (handler != nullptr && handler->isIgnored())
-        return findFirstUnignoredChild (handler->getChildren());
-
-    return handler;
-}
-
-AccessibilityHandler* AccessibilityHandler::getParent() const
-{
-    if (auto* focusContainer = component.findFocusContainer())
-        return getUnignoredAncestor (findEnclosingHandler (focusContainer));
-
-    return nullptr;
-}
-
-std::vector<AccessibilityHandler*> AccessibilityHandler::getChildren() const
-{
-    if (! component.isFocusContainer() && component.getParentComponent() != nullptr)
-        return {};
-
-    const auto addChildComponentHandler = [this] (Component* focusableComponent,
-                                                  std::vector<AccessibilityHandler*>& childHandlers)
-    {
-        if (focusableComponent == nullptr)
-            return;
-
-        if (auto* handler = findEnclosingHandler (focusableComponent))
-        {
-            if (! handler->getCurrentState().isFocusable() || ! isParentOf (handler))
-                return;
-
-            if (auto* unignored = getFirstUnignoredDescendant (handler))
-                if (std::find (childHandlers.cbegin(), childHandlers.cend(), unignored) == childHandlers.cend())
-                    childHandlers.push_back (unignored);
-        }
-    };
-
-    std::vector<AccessibilityHandler*> children;
-
-    if (auto traverser = component.createFocusTraverser())
-    {
-        addChildComponentHandler (traverser->getDefaultComponent (&component), children);
-
-        for (auto* focusableChild : traverser->getAllComponents (&component))
-            addChildComponentHandler (focusableChild, children);
-    }
-
-    return children;
-}
-
-bool AccessibilityHandler::isParentOf (const AccessibilityHandler* possibleChild) const noexcept
-{
-    while (possibleChild != nullptr)
-    {
-        possibleChild = possibleChild->getParent();
-
-        if (possibleChild == this)
-            return true;
-    }
-
-    return false;
-}
-
-AccessibilityHandler* AccessibilityHandler::getChildAt (Point<int> screenPoint)
-{
-    if (auto* comp = Desktop::getInstance().findComponentAt (screenPoint))
-        if (isParentOf (comp->getAccessibilityHandler()))
-            return getUnignoredAncestor (findEnclosingHandler (comp));
-
-    return nullptr;
-}
-
-AccessibilityHandler* AccessibilityHandler::getChildFocus()
-{
-    return hasFocus (true) ? getUnignoredAncestor (currentlyFocusedHandler)
-                           : nullptr;
-}
-
-bool AccessibilityHandler::hasFocus (bool trueIfChildFocused) const
-{
-    return currentlyFocusedHandler != nullptr
-            && (currentlyFocusedHandler == this
-                || (trueIfChildFocused && isParentOf (currentlyFocusedHandler)));
-}
-
-void AccessibilityHandler::grabFocus()
-{
-    if (! hasFocus (false))
-        grabFocusInternal (true);
-}
-
-void AccessibilityHandler::giveAwayFocus() const
-{
-    if (hasFocus (true))
-        giveAwayFocusInternal();
-}
-
-void AccessibilityHandler::grabFocusInternal (bool canTryParent)
-{
-    if (getCurrentState().isFocusable() && ! isIgnored())
-    {
-        takeFocus();
-        return;
-    }
-
-    if (isParentOf (currentlyFocusedHandler))
-        return;
-
-    if (auto traverser = component.createFocusTraverser())
-    {
-        if (auto* defaultComp = traverser->getDefaultComponent (&component))
-        {
-            if (auto* handler = getUnignoredAncestor (findEnclosingHandler (defaultComp)))
-            {
-                if (isParentOf (handler))
-                {
-                    handler->grabFocusInternal (false);
-                    return;
-                }
-            }
-        }
-    }
-
-    if (canTryParent)
-        if (auto* parent = getParent())
-            parent->grabFocusInternal (true);
-}
-
-void AccessibilityHandler::giveAwayFocusInternal() const
-{
-    currentlyFocusedHandler = nullptr;
-    notifyAccessibilityEventInternal (*this, InternalAccessibilityEvent::focusChanged);
-
-    if (auto* focusedComponent = Component::getCurrentlyFocusedComponent())
-        if (auto* handler = focusedComponent->getAccessibilityHandler())
-            handler->grabFocus();
-}
-
-void AccessibilityHandler::takeFocus()
-{
-    currentlyFocusedHandler = this;
-
-<<<<<<< HEAD
-    WeakReference<Component> weakComponent (&component);
-    actions.invoke (AccessibilityActionType::focus);
-
-    if (weakComponent != nullptr
-=======
-    if ((component.isShowing() || component.isOnDesktop())
->>>>>>> 81534104
-        && component.getWantsKeyboardFocus()
-        && ! component.hasKeyboardFocus (true))
-    {
-        component.grabKeyboardFocus();
-    }
-<<<<<<< HEAD
-
-    notifyAccessibilityEventInternal (*this, InternalAccessibilityEvent::focusChanged);
-}
-
-//==============================================================================
-#if ! (JUCE_MAC || JUCE_WINDOWS)
-class AccessibilityHandler::AccessibilityNativeImpl { public: AccessibilityNativeImpl (AccessibilityHandler&) {} };
-void AccessibilityHandler::notifyAccessibilityEvent (AccessibilityEvent) const {}
-void AccessibilityHandler::postAnnouncement (const String&, AnnouncementPriority) {}
-AccessibilityNativeHandle* AccessibilityHandler::getNativeImplementation() const { return nullptr; }
-AccessibilityHandler::AccessibilityNativeImpl* AccessibilityHandler::createNativeImpl (AccessibilityHandler&) { return nullptr; }
-void AccessibilityHandler::DestroyNativeImpl::operator() (AccessibilityHandler::AccessibilityNativeImpl*) const noexcept {}
-void notifyAccessibilityEventInternal (const AccessibilityHandler&, InternalAccessibilityEvent) {}
-#endif
-
-=======
-}
-
->>>>>>> 81534104
-} // namespace juce
+/*
+  ==============================================================================
+
+   This file is part of the JUCE library.
+   Copyright (c) 2020 - Raw Material Software Limited
+
+   JUCE is an open source library subject to commercial or open-source
+   licensing.
+
+   By using JUCE, you agree to the terms of both the JUCE 6 End-User License
+   Agreement and JUCE Privacy Policy (both effective as of the 16th June 2020).
+
+   End User License Agreement: www.juce.com/juce-6-licence
+   Privacy Policy: www.juce.com/juce-privacy-policy
+
+   Or: You may also use this code under the terms of the GPL v3 (see
+   www.gnu.org/licenses).
+
+   JUCE IS PROVIDED "AS IS" WITHOUT ANY WARRANTY, AND ALL WARRANTIES, WHETHER
+   EXPRESSED OR IMPLIED, INCLUDING MERCHANTABILITY AND FITNESS FOR PURPOSE, ARE
+   DISCLAIMED.
+
+  ==============================================================================
+*/
+
+namespace juce
+{
+
+AccessibilityHandler* AccessibilityHandler::currentlyFocusedHandler = nullptr;
+
+bool areAnyAccessibilityClientsActive();
+
+enum class InternalAccessibilityEvent
+{
+    elementCreated,
+    elementDestroyed,
+    elementMovedOrResized,
+    focusChanged,
+    windowOpened,
+    windowClosed
+};
+
+void notifyAccessibilityEventInternal (const AccessibilityHandler&, InternalAccessibilityEvent);
+
+inline String getAccessibleApplicationOrPluginName()
+{
+   #if defined (JucePlugin_Name)
+    return JucePlugin_Name;
+   #else
+    if (auto* app = JUCEApplicationBase::getInstance())
+        return app->getApplicationName();
+
+    return "JUCE Application";
+   #endif
+}
+
+AccessibilityHandler::AccessibilityHandler (Component& comp,
+                                            AccessibilityRole accessibilityRole,
+                                            AccessibilityActions accessibilityActions,
+                                            Interfaces interfacesIn)
+    : component (comp),
+      typeIndex (typeid (component)),
+      role (accessibilityRole),
+      actions (std::move (accessibilityActions)),
+      interfaces (std::move (interfacesIn)),
+      nativeImpl (createNativeImpl (*this))
+{
+    notifyAccessibilityEventInternal (*this, InternalAccessibilityEvent::elementCreated);
+}
+
+AccessibilityHandler::~AccessibilityHandler()
+{
+    giveAwayFocus();
+    notifyAccessibilityEventInternal (*this, InternalAccessibilityEvent::elementDestroyed);
+}
+
+//==============================================================================
+AccessibleState AccessibilityHandler::getCurrentState() const
+{
+    AccessibleState state;
+
+    if (! component.isCurrentlyBlockedByAnotherModalComponent())
+        state = state.withFocusable();
+
+    return hasFocus (false) ? state.withFocused() : state;
+}
+
+bool AccessibilityHandler::isIgnored() const
+{
+    return role == AccessibilityRole::ignored || getCurrentState().isIgnored();
+}
+
+static bool isComponentVisibleWithinWindow (const Component& comp)
+{
+    if (auto* peer = comp.getPeer())
+        return ! peer->getAreaCoveredBy (comp).getIntersection (peer->getComponent().getLocalBounds()).isEmpty();
+
+    return false;
+}
+
+static bool isComponentVisibleWithinParent (Component* comp)
+{
+    if (auto* parent = comp->getParentComponent())
+    {
+        if (comp->getBoundsInParent().getIntersection (parent->getLocalBounds()).isEmpty())
+            return false;
+
+        return isComponentVisibleWithinParent (parent);
+    }
+
+    return true;
+}
+
+bool AccessibilityHandler::isVisibleWithinParent() const
+{
+    return getCurrentState().isAccessibleOffscreen()
+          || (isComponentVisibleWithinParent (&component) && isComponentVisibleWithinWindow (component));
+}
+
+//==============================================================================
+const AccessibilityActions& AccessibilityHandler::getActions() const noexcept
+{
+    return actions;
+}
+
+AccessibilityValueInterface* AccessibilityHandler::getValueInterface() const
+{
+    return interfaces.value.get();
+}
+
+AccessibilityTableInterface* AccessibilityHandler::getTableInterface() const
+{
+    return interfaces.table.get();
+}
+
+AccessibilityCellInterface* AccessibilityHandler::getCellInterface() const
+{
+    return interfaces.cell.get();
+}
+
+AccessibilityTextInterface* AccessibilityHandler::getTextInterface() const
+{
+    return interfaces.text.get();
+}
+
+//==============================================================================
+static AccessibilityHandler* findEnclosingHandler (Component* comp)
+{
+    if (comp != nullptr)
+    {
+        if (auto* handler = comp->getAccessibilityHandler())
+            return handler;
+
+        return findEnclosingHandler (comp->getParentComponent());
+    }
+
+    return nullptr;
+}
+
+static AccessibilityHandler* getUnignoredAncestor (AccessibilityHandler* handler)
+{
+    while (handler != nullptr
+           && (handler->isIgnored() || ! handler->isVisibleWithinParent())
+           && handler->getParent() != nullptr)
+    {
+        handler = handler->getParent();
+    }
+
+    return handler;
+}
+
+static AccessibilityHandler* findFirstUnignoredChild (const std::vector<AccessibilityHandler*>& handlers)
+{
+    if (! handlers.empty())
+    {
+        const auto iter = std::find_if (handlers.cbegin(), handlers.cend(),
+                                        [] (const AccessibilityHandler* handler) { return ! handler->isIgnored() && handler->isVisibleWithinParent(); });
+
+        if (iter != handlers.cend())
+            return *iter;
+
+        for (auto* handler : handlers)
+            if (auto* unignored = findFirstUnignoredChild (handler->getChildren()))
+                return unignored;
+    }
+
+    return nullptr;
+}
+
+static AccessibilityHandler* getFirstUnignoredDescendant (AccessibilityHandler* handler)
+{
+    if (handler != nullptr && (handler->isIgnored() || ! handler->isVisibleWithinParent()))
+        return findFirstUnignoredChild (handler->getChildren());
+
+    return handler;
+}
+
+AccessibilityHandler* AccessibilityHandler::getParent() const
+{
+    if (auto* focusContainer = component.findFocusContainer())
+        return getUnignoredAncestor (findEnclosingHandler (focusContainer));
+
+    return nullptr;
+}
+
+std::vector<AccessibilityHandler*> AccessibilityHandler::getChildren() const
+{
+    if (! component.isFocusContainer() && component.getParentComponent() != nullptr)
+        return {};
+
+    const auto addChildComponentHandler = [this] (Component* focusableComponent,
+                                                  std::vector<AccessibilityHandler*>& childHandlers)
+    {
+        if (focusableComponent == nullptr)
+            return;
+
+        if (auto* handler = findEnclosingHandler (focusableComponent))
+        {
+            if (! handler->getCurrentState().isFocusable() || ! isParentOf (handler))
+                return;
+
+            if (auto* unignored = getFirstUnignoredDescendant (handler))
+                if (std::find (childHandlers.cbegin(), childHandlers.cend(), unignored) == childHandlers.cend())
+                    childHandlers.push_back (unignored);
+        }
+    };
+
+    std::vector<AccessibilityHandler*> children;
+
+    if (auto traverser = component.createFocusTraverser())
+    {
+        addChildComponentHandler (traverser->getDefaultComponent (&component), children);
+
+        for (auto* focusableChild : traverser->getAllComponents (&component))
+            addChildComponentHandler (focusableChild, children);
+    }
+
+    return children;
+}
+
+bool AccessibilityHandler::isParentOf (const AccessibilityHandler* possibleChild) const noexcept
+{
+    while (possibleChild != nullptr)
+    {
+        possibleChild = possibleChild->getParent();
+
+        if (possibleChild == this)
+            return true;
+    }
+
+    return false;
+}
+
+AccessibilityHandler* AccessibilityHandler::getChildAt (Point<int> screenPoint)
+{
+    if (auto* comp = Desktop::getInstance().findComponentAt (screenPoint))
+        if (isParentOf (comp->getAccessibilityHandler()))
+            return getUnignoredAncestor (findEnclosingHandler (comp));
+
+    return nullptr;
+}
+
+AccessibilityHandler* AccessibilityHandler::getChildFocus()
+{
+    return hasFocus (true) ? getUnignoredAncestor (currentlyFocusedHandler)
+                           : nullptr;
+}
+
+bool AccessibilityHandler::hasFocus (bool trueIfChildFocused) const
+{
+    return currentlyFocusedHandler != nullptr
+            && (currentlyFocusedHandler == this
+                || (trueIfChildFocused && isParentOf (currentlyFocusedHandler)));
+}
+
+void AccessibilityHandler::grabFocus()
+{
+    if (! hasFocus (false))
+        grabFocusInternal (true);
+}
+
+void AccessibilityHandler::giveAwayFocus() const
+{
+    if (hasFocus (true))
+        giveAwayFocusInternal();
+}
+
+void AccessibilityHandler::grabFocusInternal (bool canTryParent)
+{
+    if (getCurrentState().isFocusable() && ! isIgnored())
+    {
+        takeFocus();
+        return;
+    }
+
+    if (isParentOf (currentlyFocusedHandler))
+        return;
+
+    if (auto traverser = component.createFocusTraverser())
+    {
+        if (auto* defaultComp = traverser->getDefaultComponent (&component))
+        {
+            if (auto* handler = getUnignoredAncestor (findEnclosingHandler (defaultComp)))
+            {
+                if (isParentOf (handler))
+                {
+                    handler->grabFocusInternal (false);
+                    return;
+                }
+            }
+        }
+    }
+
+    if (canTryParent)
+        if (auto* parent = getParent())
+            parent->grabFocusInternal (true);
+}
+
+void AccessibilityHandler::giveAwayFocusInternal() const
+{
+    currentlyFocusedHandler = nullptr;
+
+    if (auto* focusedComponent = Component::getCurrentlyFocusedComponent())
+        if (auto* handler = focusedComponent->getAccessibilityHandler())
+            handler->grabFocus();
+}
+
+void AccessibilityHandler::takeFocus()
+{
+    currentlyFocusedHandler = this;
+    notifyAccessibilityEventInternal (*this, InternalAccessibilityEvent::focusChanged);
+
+    if ((component.isShowing() || component.isOnDesktop())
+        && component.getWantsKeyboardFocus()
+        && ! component.hasKeyboardFocus (true))
+    {
+        component.grabKeyboardFocus();
+    }
+}
+
+} // namespace juce