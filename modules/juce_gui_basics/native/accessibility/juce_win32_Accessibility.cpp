--- conflicted
+++ resolved
@@ -1,324 +1,312 @@
-/*
-  ==============================================================================
-
-   This file is part of the JUCE library.
-   Copyright (c) 2020 - Raw Material Software Limited
-
-   JUCE is an open source library subject to commercial or open-source
-   licensing.
-
-   By using JUCE, you agree to the terms of both the JUCE 6 End-User License
-   Agreement and JUCE Privacy Policy (both effective as of the 16th June 2020).
-
-   End User License Agreement: www.juce.com/juce-6-licence
-   Privacy Policy: www.juce.com/juce-privacy-policy
-
-   Or: You may also use this code under the terms of the GPL v3 (see
-   www.gnu.org/licenses).
-
-   JUCE IS PROVIDED "AS IS" WITHOUT ANY WARRANTY, AND ALL WARRANTIES, WHETHER
-   EXPRESSED OR IMPLIED, INCLUDING MERCHANTABILITY AND FITNESS FOR PURPOSE, ARE
-   DISCLAIMED.
-
-  ==============================================================================
-*/
-
-namespace juce
-{
-
-#define JUCE_NATIVE_ACCESSIBILITY_INCLUDED 1
-
-JUCE_BEGIN_IGNORE_WARNINGS_GCC_LIKE ("-Wlanguage-extension-token")
-
-static bool isStartingUpOrShuttingDown()
-{
-    if (auto* app = JUCEApplicationBase::getInstance())
-        if (app->isInitialising())
-            return true;
-
-    if (auto* mm = MessageManager::getInstanceWithoutCreating())
-        if (mm->hasStopMessageBeenSent())
-            return true;
-
-    return false;
-}
-
-static bool isHandlerValid (const AccessibilityHandler& handler)
-{
-    if (auto* provider = handler.getNativeImplementation())
-        return provider->isElementValid();
-
-    return false;
-}
-
-//==============================================================================
-class AccessibilityHandler::AccessibilityNativeImpl
-{
-public:
-    explicit AccessibilityNativeImpl (AccessibilityHandler& owner)
-        : accessibilityElement (new AccessibilityNativeHandle (owner))
-    {
-        ++providerCount;
-    }
-
-    ~AccessibilityNativeImpl()
-    {
-        accessibilityElement->invalidateElement();
-
-        if (auto* uiaWrapper = WindowsUIAWrapper::getInstanceWithoutCreating())
-        {
-            ComSmartPtr<IRawElementProviderSimple> provider;
-            accessibilityElement->QueryInterface (IID_PPV_ARGS (provider.resetAndGetPointerAddress()));
-
-            uiaWrapper->disconnectProvider (provider);
-
-<<<<<<< HEAD
-            if (--providerCount == 0)
-                wrapper->disconnectAllProviders();
-=======
-            if (providerCount == 0)
-                uiaWrapper->disconnectAllProviders();
->>>>>>> 81534104
-        }
-    }
-
-    //==============================================================================
-    ComSmartPtr<AccessibilityNativeHandle> accessibilityElement;
-    static int providerCount;
-
-    //==============================================================================
-    JUCE_DECLARE_NON_COPYABLE_WITH_LEAK_DETECTOR (AccessibilityNativeImpl)
-};
-
-int AccessibilityHandler::AccessibilityNativeImpl::providerCount = 0;
-
-//==============================================================================
-AccessibilityNativeHandle* AccessibilityHandler::getNativeImplementation() const
-{
-    return nativeImpl->accessibilityElement;
-}
-
-bool areAnyAccessibilityClientsActive()
-{
-    const auto areClientsListening = []
-    {
-        if (auto* uiaWrapper = WindowsUIAWrapper::getInstanceWithoutCreating())
-            return uiaWrapper->clientsAreListening() != 0;
-
-        return false;
-    };
-
-    const auto isScreenReaderRunning = []
-    {
-        BOOL isRunning = FALSE;
-        SystemParametersInfo (SPI_GETSCREENREADER, 0, (PVOID) &isRunning, 0);
-
-        return isRunning != 0;
-    };
-
-    return areClientsListening() || isScreenReaderRunning();
-}
-
-template <typename Callback>
-void getProviderWithCheckedWrapper (const AccessibilityHandler& handler, Callback&& callback)
-{
-    if (! areAnyAccessibilityClientsActive() || isStartingUpOrShuttingDown() || ! isHandlerValid (handler))
-        return;
-
-    if (auto* uiaWrapper = WindowsUIAWrapper::getInstanceWithoutCreating())
-    {
-        ComSmartPtr<IRawElementProviderSimple> provider;
-        handler.getNativeImplementation()->QueryInterface (IID_PPV_ARGS (provider.resetAndGetPointerAddress()));
-
-        callback (uiaWrapper, provider);
-    }
-}
-
-void sendAccessibilityAutomationEvent (const AccessibilityHandler& handler, EVENTID event)
-{
-    jassert (event != EVENTID{});
-
-    getProviderWithCheckedWrapper (handler,  [event] (WindowsUIAWrapper* uiaWrapper, ComSmartPtr<IRawElementProviderSimple>& provider)
-    {
-        uiaWrapper->raiseAutomationEvent (provider, event);
-    });
-}
-
-void sendAccessibilityPropertyChangedEvent (const AccessibilityHandler& handler, PROPERTYID property, VARIANT newValue)
-{
-    jassert (property != PROPERTYID{});
-
-    getProviderWithCheckedWrapper (handler, [property, newValue] (WindowsUIAWrapper* uiaWrapper, ComSmartPtr<IRawElementProviderSimple>& provider)
-    {
-        VARIANT oldValue;
-        VariantHelpers::clear (&oldValue);
-
-        uiaWrapper->raiseAutomationPropertyChangedEvent (provider, property, oldValue, newValue);
-    });
-}
-
-void notifyAccessibilityEventInternal (const AccessibilityHandler& handler, InternalAccessibilityEvent eventType)
-{
-    auto event = [eventType]() -> EVENTID
-    {
-        switch (eventType)
-        {
-<<<<<<< HEAD
-            case InternalAccessibilityEvent::elementCreated:
-            case InternalAccessibilityEvent::elementDestroyed:  return UIA_StructureChangedEventId;
-            case InternalAccessibilityEvent::focusChanged:      return UIA_AutomationFocusChangedEventId;
-            case InternalAccessibilityEvent::windowOpened:      return UIA_Window_WindowOpenedEventId;
-            case InternalAccessibilityEvent::windowClosed:      return UIA_Window_WindowClosedEventId;
-=======
-            case InternalAccessibilityEvent::focusChanged:           return UIA_AutomationFocusChangedEventId;
-            case InternalAccessibilityEvent::windowOpened:           return UIA_Window_WindowOpenedEventId;
-            case InternalAccessibilityEvent::windowClosed:           return UIA_Window_WindowClosedEventId;
-            case InternalAccessibilityEvent::elementCreated:
-            case InternalAccessibilityEvent::elementDestroyed:
-            case InternalAccessibilityEvent::elementMovedOrResized:  break;
->>>>>>> 81534104
-        }
-
-        return {};
-    }();
-
-    if (event != EVENTID{})
-        sendAccessibilityAutomationEvent (handler, event);
-}
-
-void AccessibilityHandler::notifyAccessibilityEvent (AccessibilityEvent eventType) const
-{
-    if (eventType == AccessibilityEvent::titleChanged)
-    {
-        VARIANT newValue;
-        VariantHelpers::setString (getTitle(), &newValue);
-
-        sendAccessibilityPropertyChangedEvent (*this, UIA_NamePropertyId, newValue);
-    }
-
-    auto event = [eventType] () -> EVENTID
-    {
-        switch (eventType)
-        {
-            case AccessibilityEvent::textSelectionChanged:  return UIA_Text_TextSelectionChangedEventId;
-            case AccessibilityEvent::textChanged:           return UIA_Text_TextChangedEventId;
-            case AccessibilityEvent::structureChanged:      return UIA_StructureChangedEventId;
-            case AccessibilityEvent::rowSelectionChanged:   return UIA_SelectionItem_ElementSelectedEventId;
-            case AccessibilityEvent::titleChanged:
-            case AccessibilityEvent::valueChanged:          break;
-        }
-
-        return {};
-    }();
-
-    if (event != EVENTID{})
-        sendAccessibilityAutomationEvent (*this, event);
-}
-
-struct SpVoiceWrapper  : public DeletedAtShutdown
-{
-    SpVoiceWrapper()
-    {
-        auto hr = voice.CoCreateInstance (CLSID_SpVoice);
-
-        jassert (SUCCEEDED (hr));
-        ignoreUnused (hr);
-    }
-
-    ~SpVoiceWrapper() override
-    {
-        clearSingletonInstance();
-    }
-
-    ComSmartPtr<ISpVoice> voice;
-
-    JUCE_DECLARE_SINGLETON (SpVoiceWrapper, false)
-};
-
-JUCE_IMPLEMENT_SINGLETON (SpVoiceWrapper)
-
-
-void AccessibilityHandler::postAnnouncement (const String& announcementString, AnnouncementPriority priority)
-{
-    if (! areAnyAccessibilityClientsActive())
-        return;
-
-    if (auto* sharedVoice = SpVoiceWrapper::getInstance())
-    {
-        auto voicePriority = [priority]
-        {
-            switch (priority)
-            {
-                case AnnouncementPriority::low:    return SPVPRI_OVER;
-                case AnnouncementPriority::medium: return SPVPRI_NORMAL;
-                case AnnouncementPriority::high:   return SPVPRI_ALERT;
-            }
-
-            jassertfalse;
-            return SPVPRI_OVER;
-        }();
-
-        sharedVoice->voice->SetPriority (voicePriority);
-        sharedVoice->voice->Speak (announcementString.toWideCharPointer(), SPF_ASYNC, nullptr);
-    }
-}
-
-AccessibilityHandler::AccessibilityNativeImpl* AccessibilityHandler::createNativeImpl (AccessibilityHandler& handler)
-{
-    return new AccessibilityHandler::AccessibilityNativeImpl (handler);
-}
-
-void AccessibilityHandler::DestroyNativeImpl::operator() (AccessibilityHandler::AccessibilityNativeImpl* impl) const noexcept
-{
-    delete impl;
-}
-
-//==============================================================================
-namespace WindowsAccessibility
-{
-    void initialiseUIAWrapper()
-    {
-        WindowsUIAWrapper::getInstance();
-    }
-
-    long getUiaRootObjectId()
-    {
-        return static_cast<long> (UiaRootObjectId);
-    }
-
-    bool handleWmGetObject (AccessibilityHandler* handler, WPARAM wParam, LPARAM lParam, LRESULT* res)
-    {
-        if (isStartingUpOrShuttingDown() || (handler == nullptr || ! isHandlerValid (*handler)))
-            return false;
-
-<<<<<<< HEAD
-        if (auto* wrapper = WindowsUIAWrapper::getInstanceWithoutCreating())
-=======
-        if (auto* uiaWrapper = WindowsUIAWrapper::getInstance())
->>>>>>> 81534104
-        {
-            ComSmartPtr<IRawElementProviderSimple> provider;
-            handler->getNativeImplementation()->QueryInterface (IID_PPV_ARGS (provider.resetAndGetPointerAddress()));
-
-            if (! uiaWrapper->isProviderDisconnecting (provider))
-                *res = uiaWrapper->returnRawElementProvider ((HWND) handler->getComponent().getWindowHandle(), wParam, lParam, provider);
-
-            return true;
-        }
-
-        return false;
-    }
-
-    void revokeUIAMapEntriesForWindow (HWND hwnd)
-    {
-        if (auto* uiaWrapper = WindowsUIAWrapper::getInstanceWithoutCreating())
-            uiaWrapper->returnRawElementProvider (hwnd, 0, 0, nullptr);
-    }
-}
-
-
-JUCE_IMPLEMENT_SINGLETON (WindowsUIAWrapper)
-
-JUCE_END_IGNORE_WARNINGS_GCC_LIKE
-
-} // namespace juce
+/*
+  ==============================================================================
+
+   This file is part of the JUCE library.
+   Copyright (c) 2020 - Raw Material Software Limited
+
+   JUCE is an open source library subject to commercial or open-source
+   licensing.
+
+   By using JUCE, you agree to the terms of both the JUCE 6 End-User License
+   Agreement and JUCE Privacy Policy (both effective as of the 16th June 2020).
+
+   End User License Agreement: www.juce.com/juce-6-licence
+   Privacy Policy: www.juce.com/juce-privacy-policy
+
+   Or: You may also use this code under the terms of the GPL v3 (see
+   www.gnu.org/licenses).
+
+   JUCE IS PROVIDED "AS IS" WITHOUT ANY WARRANTY, AND ALL WARRANTIES, WHETHER
+   EXPRESSED OR IMPLIED, INCLUDING MERCHANTABILITY AND FITNESS FOR PURPOSE, ARE
+   DISCLAIMED.
+
+  ==============================================================================
+*/
+
+namespace juce
+{
+
+#define JUCE_NATIVE_ACCESSIBILITY_INCLUDED 1
+
+JUCE_BEGIN_IGNORE_WARNINGS_GCC_LIKE ("-Wlanguage-extension-token")
+
+static bool isStartingUpOrShuttingDown()
+{
+    if (auto* app = JUCEApplicationBase::getInstance())
+        if (app->isInitialising())
+            return true;
+
+    if (auto* mm = MessageManager::getInstanceWithoutCreating())
+        if (mm->hasStopMessageBeenSent())
+            return true;
+
+    return false;
+}
+
+static bool isHandlerValid (const AccessibilityHandler& handler)
+{
+    if (auto* provider = handler.getNativeImplementation())
+        return provider->isElementValid();
+
+    return false;
+}
+
+//==============================================================================
+class AccessibilityHandler::AccessibilityNativeImpl
+{
+public:
+    explicit AccessibilityNativeImpl (AccessibilityHandler& owner)
+        : accessibilityElement (new AccessibilityNativeHandle (owner))
+    {
+        ++providerCount;
+    }
+
+    ~AccessibilityNativeImpl()
+    {
+        accessibilityElement->invalidateElement();
+        --providerCount;
+
+        if (auto* uiaWrapper = WindowsUIAWrapper::getInstanceWithoutCreating())
+        {
+            ComSmartPtr<IRawElementProviderSimple> provider;
+            accessibilityElement->QueryInterface (IID_PPV_ARGS (provider.resetAndGetPointerAddress()));
+
+            uiaWrapper->disconnectProvider (provider);
+
+            if (providerCount == 0)
+                uiaWrapper->disconnectAllProviders();
+        }
+    }
+
+    //==============================================================================
+    ComSmartPtr<AccessibilityNativeHandle> accessibilityElement;
+    static int providerCount;
+
+    //==============================================================================
+    JUCE_DECLARE_NON_COPYABLE_WITH_LEAK_DETECTOR (AccessibilityNativeImpl)
+};
+
+int AccessibilityHandler::AccessibilityNativeImpl::providerCount = 0;
+
+//==============================================================================
+AccessibilityNativeHandle* AccessibilityHandler::getNativeImplementation() const
+{
+    return nativeImpl->accessibilityElement;
+}
+
+bool areAnyAccessibilityClientsActive()
+{
+    const auto areClientsListening = []
+    {
+        if (auto* uiaWrapper = WindowsUIAWrapper::getInstanceWithoutCreating())
+            return uiaWrapper->clientsAreListening() != 0;
+
+        return false;
+    };
+
+    const auto isScreenReaderRunning = []
+    {
+        BOOL isRunning = FALSE;
+        SystemParametersInfo (SPI_GETSCREENREADER, 0, (PVOID) &isRunning, 0);
+
+        return isRunning != 0;
+    };
+
+    return areClientsListening() || isScreenReaderRunning();
+}
+
+template <typename Callback>
+void getProviderWithCheckedWrapper (const AccessibilityHandler& handler, Callback&& callback)
+{
+    if (! areAnyAccessibilityClientsActive() || isStartingUpOrShuttingDown() || ! isHandlerValid (handler))
+        return;
+
+    if (auto* uiaWrapper = WindowsUIAWrapper::getInstanceWithoutCreating())
+    {
+        ComSmartPtr<IRawElementProviderSimple> provider;
+        handler.getNativeImplementation()->QueryInterface (IID_PPV_ARGS (provider.resetAndGetPointerAddress()));
+
+        callback (uiaWrapper, provider);
+    }
+}
+
+void sendAccessibilityAutomationEvent (const AccessibilityHandler& handler, EVENTID event)
+{
+    jassert (event != EVENTID{});
+
+    getProviderWithCheckedWrapper (handler,  [event] (WindowsUIAWrapper* uiaWrapper, ComSmartPtr<IRawElementProviderSimple>& provider)
+    {
+        uiaWrapper->raiseAutomationEvent (provider, event);
+    });
+}
+
+void sendAccessibilityPropertyChangedEvent (const AccessibilityHandler& handler, PROPERTYID property, VARIANT newValue)
+{
+    jassert (property != PROPERTYID{});
+
+    getProviderWithCheckedWrapper (handler, [property, newValue] (WindowsUIAWrapper* uiaWrapper, ComSmartPtr<IRawElementProviderSimple>& provider)
+    {
+        VARIANT oldValue;
+        VariantHelpers::clear (&oldValue);
+
+        uiaWrapper->raiseAutomationPropertyChangedEvent (provider, property, oldValue, newValue);
+    });
+}
+
+void notifyAccessibilityEventInternal (const AccessibilityHandler& handler, InternalAccessibilityEvent eventType)
+{
+    if (eventType == InternalAccessibilityEvent::elementCreated
+        || eventType == InternalAccessibilityEvent::elementDestroyed)
+    {
+        if (auto* parent = handler.getParent())
+            sendAccessibilityAutomationEvent (*parent, UIA_LayoutInvalidatedEventId);
+
+        return;
+    }
+
+    auto event = [eventType]() -> EVENTID
+    {
+        switch (eventType)
+        {
+            case InternalAccessibilityEvent::focusChanged:           return UIA_AutomationFocusChangedEventId;
+            case InternalAccessibilityEvent::windowOpened:           return UIA_Window_WindowOpenedEventId;
+            case InternalAccessibilityEvent::windowClosed:           return UIA_Window_WindowClosedEventId;
+            case InternalAccessibilityEvent::elementCreated:
+            case InternalAccessibilityEvent::elementDestroyed:
+            case InternalAccessibilityEvent::elementMovedOrResized:  break;
+        }
+
+        return {};
+    }();
+
+    if (event != EVENTID{})
+        sendAccessibilityAutomationEvent (handler, event);
+}
+
+void AccessibilityHandler::notifyAccessibilityEvent (AccessibilityEvent eventType) const
+{
+    if (eventType == AccessibilityEvent::titleChanged)
+    {
+        VARIANT newValue;
+        VariantHelpers::setString (getTitle(), &newValue);
+
+        sendAccessibilityPropertyChangedEvent (*this, UIA_NamePropertyId, newValue);
+    }
+
+    auto event = [eventType] () -> EVENTID
+    {
+        switch (eventType)
+        {
+            case AccessibilityEvent::textSelectionChanged:  return UIA_Text_TextSelectionChangedEventId;
+            case AccessibilityEvent::textChanged:           return UIA_Text_TextChangedEventId;
+            case AccessibilityEvent::structureChanged:      return UIA_StructureChangedEventId;
+            case AccessibilityEvent::rowSelectionChanged:   return UIA_SelectionItem_ElementSelectedEventId;
+            case AccessibilityEvent::titleChanged:
+            case AccessibilityEvent::valueChanged:          break;
+        }
+
+        return {};
+    }();
+
+    if (event != EVENTID{})
+        sendAccessibilityAutomationEvent (*this, event);
+}
+
+struct SpVoiceWrapper  : public DeletedAtShutdown
+{
+    SpVoiceWrapper()
+    {
+        auto hr = voice.CoCreateInstance (CLSID_SpVoice);
+
+        jassert (SUCCEEDED (hr));
+        ignoreUnused (hr);
+    }
+
+    ~SpVoiceWrapper() override
+    {
+        clearSingletonInstance();
+    }
+
+    ComSmartPtr<ISpVoice> voice;
+
+    JUCE_DECLARE_SINGLETON (SpVoiceWrapper, false)
+};
+
+JUCE_IMPLEMENT_SINGLETON (SpVoiceWrapper)
+
+
+void AccessibilityHandler::postAnnouncement (const String& announcementString, AnnouncementPriority priority)
+{
+    if (! areAnyAccessibilityClientsActive())
+        return;
+
+    if (auto* sharedVoice = SpVoiceWrapper::getInstance())
+    {
+        auto voicePriority = [priority]
+        {
+            switch (priority)
+            {
+                case AnnouncementPriority::low:    return SPVPRI_OVER;
+                case AnnouncementPriority::medium: return SPVPRI_NORMAL;
+                case AnnouncementPriority::high:   return SPVPRI_ALERT;
+            }
+
+            jassertfalse;
+            return SPVPRI_OVER;
+        }();
+
+        sharedVoice->voice->SetPriority (voicePriority);
+        sharedVoice->voice->Speak (announcementString.toWideCharPointer(), SPF_ASYNC, nullptr);
+    }
+}
+
+AccessibilityHandler::AccessibilityNativeImpl* AccessibilityHandler::createNativeImpl (AccessibilityHandler& handler)
+{
+    return new AccessibilityHandler::AccessibilityNativeImpl (handler);
+}
+
+void AccessibilityHandler::DestroyNativeImpl::operator() (AccessibilityHandler::AccessibilityNativeImpl* impl) const noexcept
+{
+    delete impl;
+}
+
+//==============================================================================
+namespace WindowsAccessibility
+{
+    long getUiaRootObjectId()
+    {
+        return static_cast<long> (UiaRootObjectId);
+    }
+
+    bool handleWmGetObject (AccessibilityHandler* handler, WPARAM wParam, LPARAM lParam, LRESULT* res)
+    {
+        if (isStartingUpOrShuttingDown() || (handler == nullptr || ! isHandlerValid (*handler)))
+            return false;
+
+        if (auto* uiaWrapper = WindowsUIAWrapper::getInstance())
+        {
+            ComSmartPtr<IRawElementProviderSimple> provider;
+            handler->getNativeImplementation()->QueryInterface (IID_PPV_ARGS (provider.resetAndGetPointerAddress()));
+
+            if (! uiaWrapper->isProviderDisconnecting (provider))
+                *res = uiaWrapper->returnRawElementProvider ((HWND) handler->getComponent().getWindowHandle(), wParam, lParam, provider);
+
+            return true;
+        }
+
+        return false;
+    }
+
+    void revokeUIAMapEntriesForWindow (HWND hwnd)
+    {
+        if (auto* uiaWrapper = WindowsUIAWrapper::getInstanceWithoutCreating())
+            uiaWrapper->returnRawElementProvider (hwnd, 0, 0, nullptr);
+    }
+}
+
+
+JUCE_IMPLEMENT_SINGLETON (WindowsUIAWrapper)
+
+JUCE_END_IGNORE_WARNINGS_GCC_LIKE
+
+} // namespace juce