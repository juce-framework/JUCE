--- conflicted
+++ resolved
@@ -1,2236 +1,2224 @@
-/*
-  ==============================================================================
-
-   This file is part of the JUCE library.
-   Copyright (c) 2017 - ROLI Ltd.
-
-   JUCE is an open source library subject to commercial or open-source
-   licensing.
-
-   By using JUCE, you agree to the terms of both the JUCE 5 End-User License
-   Agreement and JUCE 5 Privacy Policy (both updated and effective as of the
-   27th April 2017).
-
-   End User License Agreement: www.juce.com/juce-5-licence
-   Privacy Policy: www.juce.com/juce-5-privacy-policy
-
-   Or: You may also use this code under the terms of the GPL v3 (see
-   www.gnu.org/licenses).
-
-   JUCE IS PROVIDED "AS IS" WITHOUT ANY WARRANTY, AND ALL WARRANTIES, WHETHER
-   EXPRESSED OR IMPLIED, INCLUDING MERCHANTABILITY AND FITNESS FOR PURPOSE, ARE
-   DISCLAIMED.
-
-  ==============================================================================
-*/
-
-namespace juce
-{
-    typedef void (*AppFocusChangeCallback)();
-    extern AppFocusChangeCallback appFocusChangeCallback;
-    typedef bool (*CheckEventBlockedByModalComps) (NSEvent*);
-    extern CheckEventBlockedByModalComps isEventBlockedByModalComps;
-}
-
-//==============================================================================
-#if ! (defined (MAC_OS_X_VERSION_10_7) && MAC_OS_X_VERSION_MIN_REQUIRED >= MAC_OS_X_VERSION_10_7)
-
-@interface NSEvent (JuceDeviceDelta)
- - (CGFloat) scrollingDeltaX;
- - (CGFloat) scrollingDeltaY;
- - (BOOL) hasPreciseScrollingDeltas;
- - (BOOL) isDirectionInvertedFromDevice;
-@end
-
-#endif
-
-namespace juce
-{
-
-//==============================================================================
-static CGFloat getMainScreenHeight() noexcept
-{
-    return [[[NSScreen screens] objectAtIndex: 0] frame].size.height;
-}
-
-static void flipScreenRect (NSRect& r) noexcept
-{
-    r.origin.y = getMainScreenHeight() - (r.origin.y + r.size.height);
-}
-
-static NSRect flippedScreenRect (NSRect r) noexcept
-{
-    flipScreenRect (r);
-    return r;
-}
-
-//==============================================================================
-class NSViewComponentPeer  : public ComponentPeer,
-                             private Timer
-{
-public:
-    NSViewComponentPeer (Component& comp, const int windowStyleFlags, NSView* viewToAttachTo)
-        : ComponentPeer (comp, windowStyleFlags),
-          safeComponent (&comp),
-          isSharedWindow (viewToAttachTo != nil),
-          lastRepaintTime (Time::getMillisecondCounter())
-    {
-        appFocusChangeCallback = appFocusChanged;
-        isEventBlockedByModalComps = checkEventBlockedByModalComps;
-
-        auto r = makeNSRect (component.getLocalBounds());
-
-        view = [createViewInstance() initWithFrame: r];
-        setOwner (view, this);
-
-        [view registerForDraggedTypes: getSupportedDragTypes()];
-
-        notificationCenter = [NSNotificationCenter defaultCenter];
-
-        [notificationCenter  addObserver: view
-                                selector: @selector (frameChanged:)
-                                    name: NSViewFrameDidChangeNotification
-                                  object: view];
-
-        if (! isSharedWindow)
-        {
-            [notificationCenter  addObserver: view
-                                    selector: @selector (frameChanged:)
-                                        name: NSWindowDidMoveNotification
-                                      object: window];
-
-            [notificationCenter  addObserver: view
-                                    selector: @selector (frameChanged:)
-                                        name: NSWindowDidMiniaturizeNotification
-                                      object: window];
-
-            [notificationCenter  addObserver: view
-                                    selector: @selector (frameChanged:)
-                                        name: NSWindowDidDeminiaturizeNotification
-                                      object: window];
-        }
-
-        [view setPostsFrameChangedNotifications: YES];
-
-        if (isSharedWindow)
-        {
-            window = [viewToAttachTo window];
-            [viewToAttachTo addSubview: view];
-        }
-        else
-        {
-            r.origin.x = (CGFloat) component.getX();
-            r.origin.y = (CGFloat) component.getY();
-            flipScreenRect (r);
-
-            window = [createWindowInstance() initWithContentRect: r
-                                                       styleMask: getNSWindowStyleMask (windowStyleFlags)
-                                                         backing: NSBackingStoreBuffered
-                                                           defer: YES];
-            setOwner (window, this);
-            [window orderOut: nil];
-           #if defined (MAC_OS_X_VERSION_10_6) && MAC_OS_X_VERSION_MAX_ALLOWED >= MAC_OS_X_VERSION_10_6
-            [window setDelegate: (id<NSWindowDelegate>) window];
-           #else
-            [window setDelegate: window];
-           #endif
-            [window setOpaque: component.isOpaque()];
-            [window setHasShadow: ((windowStyleFlags & windowHasDropShadow) != 0)];
-
-            if (component.isAlwaysOnTop())
-                setAlwaysOnTop (true);
-
-            [window setContentView: view];
-            [window setAutodisplay: YES];
-            [window setAcceptsMouseMovedEvents: YES];
-
-            // We'll both retain and also release this on closing because plugin hosts can unexpectedly
-            // close the window for us, and also tend to get cause trouble if setReleasedWhenClosed is NO.
-            [window setReleasedWhenClosed: YES];
-            [window retain];
-
-            [window setExcludedFromWindowsMenu: (windowStyleFlags & windowIsTemporary) != 0];
-            [window setIgnoresMouseEvents: (windowStyleFlags & windowIgnoresMouseClicks) != 0];
-
-           #if defined (MAC_OS_X_VERSION_10_7) && (MAC_OS_X_VERSION_MAX_ALLOWED >= MAC_OS_X_VERSION_10_7)
-            if ((windowStyleFlags & (windowHasMaximiseButton | windowHasTitleBar)) == (windowHasMaximiseButton | windowHasTitleBar))
-                [window setCollectionBehavior: NSWindowCollectionBehaviorFullScreenPrimary];
-
-            if ([window respondsToSelector: @selector (setRestorable:)])
-                [window setRestorable: NO];
-           #endif
-
-           #if defined (MAC_OS_X_VERSION_10_13) && (MAC_OS_X_VERSION_MAX_ALLOWED >= MAC_OS_X_VERSION_10_13)
-            if ([window respondsToSelector: @selector (setTabbingMode:)])
-                [window setTabbingMode:NSWindowTabbingModeDisallowed];
-           #endif
-        }
-
-        auto alpha = component.getAlpha();
-
-        if (alpha < 1.0f)
-            setAlpha (alpha);
-
-        setTitle (component.getName());
-
-        getNativeRealtimeModifiers = []
-        {
-           #if defined (MAC_OS_X_VERSION_10_6) && MAC_OS_X_VERSION_MAX_ALLOWED >= MAC_OS_X_VERSION_10_6
-            if ([NSEvent respondsToSelector: @selector (modifierFlags)])
-                NSViewComponentPeer::updateModifiers ([NSEvent modifierFlags]);
-           #endif
-
-            return ModifierKeys::currentModifiers;
-        };
-    }
-
-    ~NSViewComponentPeer()
-    {
-        [notificationCenter removeObserver: view];
-        setOwner (view, nullptr);
-
-        if ([view superview] != nil)
-            [view removeFromSuperview];
-
-        if (! isSharedWindow)
-        {
-            setOwner (window, nullptr);
-            [window setContentView: nil];
-            [window close];
-            [window release];
-        }
-
-        [view release];
-    }
-
-    //==============================================================================
-    void* getNativeHandle() const override    { return view; }
-
-    void setVisible (bool shouldBeVisible) override
-    {
-        if (isSharedWindow)
-        {
-            [view setHidden: ! shouldBeVisible];
-        }
-        else
-        {
-            if (shouldBeVisible)
-            {
-                ++insideToFrontCall;
-                [window orderFront: nil];
-                --insideToFrontCall;
-                handleBroughtToFront();
-            }
-            else
-            {
-                [window orderOut: nil];
-            }
-        }
-    }
-
-    void setTitle (const String& title) override
-    {
-        JUCE_AUTORELEASEPOOL
-        {
-            if (! isSharedWindow)
-                [window setTitle: juceStringToNS (title)];
-        }
-    }
-
-    bool setDocumentEditedStatus (bool edited) override
-    {
-        if (! hasNativeTitleBar())
-            return false;
-
-        [window setDocumentEdited: edited];
-        return true;
-    }
-
-    void setRepresentedFile (const File& file) override
-    {
-        if (! isSharedWindow)
-        {
-            [window setRepresentedFilename: juceStringToNS (file != File()
-                                                                ? file.getFullPathName()
-                                                                : String())];
-
-            windowRepresentsFile = (file != File());
-        }
-    }
-
-    void setBounds (const Rectangle<int>& newBounds, bool isNowFullScreen) override
-    {
-        fullScreen = isNowFullScreen;
-
-        auto r = makeNSRect (newBounds);
-        auto oldViewSize = [view frame].size;
-
-        if (isSharedWindow)
-        {
-            r.origin.y = [[view superview] frame].size.height - (r.origin.y + r.size.height);
-            [view setFrame: r];
-        }
-        else
-        {
-            // Repaint behaviour of setFrame seemed to change in 10.11, and the drawing became synchronous,
-            // causing performance issues. But sending an async update causes flickering in older versions,
-            // hence this version check to use the old behaviour on pre 10.11 machines
-            static bool isPre10_11 = SystemStats::getOperatingSystemType() <= SystemStats::MacOSX_10_10;
-
-            [window setFrame: [window frameRectForContentRect: flippedScreenRect (r)]
-                     display: isPre10_11];
-        }
-
-        if (oldViewSize.width != r.size.width || oldViewSize.height != r.size.height)
-            [view setNeedsDisplay: true];
-    }
-
-    Rectangle<int> getBounds (const bool global) const
-    {
-        auto r = [view frame];
-        NSWindow* viewWindow = [view window];
-
-        if (global && viewWindow != nil)
-        {
-            r = [[view superview] convertRect: r toView: nil];
-
-           #if defined (MAC_OS_X_VERSION_10_7) && MAC_OS_X_VERSION_MIN_REQUIRED >= MAC_OS_X_VERSION_10_7
-            r = [viewWindow convertRectToScreen: r];
-           #else
-            r.origin = [viewWindow convertBaseToScreen: r.origin];
-           #endif
-
-            flipScreenRect (r);
-        }
-        else
-        {
-            r.origin.y = [[view superview] frame].size.height - r.origin.y - r.size.height;
-        }
-
-        return convertToRectInt (r);
-    }
-
-    Rectangle<int> getBounds() const override
-    {
-        return getBounds (! isSharedWindow);
-    }
-
-    Point<float> localToGlobal (Point<float> relativePosition) override
-    {
-        return relativePosition + getBounds (true).getPosition().toFloat();
-    }
-
-    Point<float> globalToLocal (Point<float> screenPosition) override
-    {
-        return screenPosition - getBounds (true).getPosition().toFloat();
-    }
-
-    void setAlpha (float newAlpha) override
-    {
-        if (isSharedWindow)
-            [view setAlphaValue: (CGFloat) newAlpha];
-        else
-            [window setAlphaValue: (CGFloat) newAlpha];
-    }
-
-    void setMinimised (bool shouldBeMinimised) override
-    {
-        if (! isSharedWindow)
-        {
-            if (shouldBeMinimised)
-                [window miniaturize: nil];
-            else
-                [window deminiaturize: nil];
-        }
-    }
-
-    bool isMinimised() const override
-    {
-        return [window isMiniaturized];
-    }
-
-    void setFullScreen (bool shouldBeFullScreen) override
-    {
-        if (! isSharedWindow)
-        {
-            auto r = lastNonFullscreenBounds;
-
-            if (isMinimised())
-                setMinimised (false);
-
-            if (fullScreen != shouldBeFullScreen)
-            {
-                if (shouldBeFullScreen && hasNativeTitleBar())
-                {
-                    fullScreen = true;
-                    [window performZoom: nil];
-                }
-                else
-                {
-                    if (shouldBeFullScreen)
-                        r = component.getParentMonitorArea();
-
-                    // (can't call the component's setBounds method because that'll reset our fullscreen flag)
-                    if (r != component.getBounds() && ! r.isEmpty())
-                        setBounds (ScalingHelpers::scaledScreenPosToUnscaled (component, r), shouldBeFullScreen);
-                }
-            }
-        }
-    }
-
-    bool isFullScreen() const override
-    {
-        return fullScreen;
-    }
-
-    bool isKioskMode() const override
-    {
-        return isWindowInKioskMode || ComponentPeer::isKioskMode();
-    }
-
-    static bool isWindowAtPoint (NSWindow* w, NSPoint screenPoint)
-    {
-       #if defined (MAC_OS_X_VERSION_10_6) && MAC_OS_X_VERSION_MAX_ALLOWED >= MAC_OS_X_VERSION_10_6
-        if ([NSWindow respondsToSelector: @selector (windowNumberAtPoint:belowWindowWithWindowNumber:)])
-            return [NSWindow windowNumberAtPoint: screenPoint belowWindowWithWindowNumber: 0] == [w windowNumber];
-       #endif
-
-        return true;
-    }
-
-    bool contains (Point<int> localPos, bool trueIfInAChildWindow) const override
-    {
-        NSRect viewFrame = [view frame];
-
-        if (! (isPositiveAndBelow (localPos.getX(), viewFrame.size.width)
-             && isPositiveAndBelow (localPos.getY(), viewFrame.size.height)))
-            return false;
-
-        if (! SystemStats::isRunningInAppExtensionSandbox())
-        {
-            if (NSWindow* const viewWindow = [view window])
-            {
-                NSRect windowFrame = [viewWindow frame];
-                NSPoint windowPoint = [view convertPoint: NSMakePoint (localPos.x, viewFrame.size.height - localPos.y) toView: nil];
-                NSPoint screenPoint = NSMakePoint (windowFrame.origin.x + windowPoint.x,
-                                                   windowFrame.origin.y + windowPoint.y);
-
-                if (! isWindowAtPoint (viewWindow, screenPoint))
-                    return false;
-
-            }
-        }
-
-        NSView* v = [view hitTest: NSMakePoint (viewFrame.origin.x + localPos.getX(),
-                                                viewFrame.origin.y + viewFrame.size.height - localPos.getY())];
-
-        return trueIfInAChildWindow ? (v != nil)
-                                    : (v == view);
-    }
-
-    BorderSize<int> getFrameSize() const override
-    {
-        BorderSize<int> b;
-
-        if (! isSharedWindow)
-        {
-            NSRect v = [view convertRect: [view frame] toView: nil];
-            NSRect w = [window frame];
-
-            b.setTop ((int) (w.size.height - (v.origin.y + v.size.height)));
-            b.setBottom ((int) v.origin.y);
-            b.setLeft ((int) v.origin.x);
-            b.setRight ((int) (w.size.width - (v.origin.x + v.size.width)));
-        }
-
-        return b;
-    }
-
-    void updateFullscreenStatus()
-    {
-        if (hasNativeTitleBar())
-        {
-           #if defined (MAC_OS_X_VERSION_10_7) && MAC_OS_X_VERSION_MAX_ALLOWED >= MAC_OS_X_VERSION_10_7
-            isWindowInKioskMode = (([window styleMask] & NSWindowStyleMaskFullScreen) != 0);
-           #endif
-
-            auto screen = getFrameSize().subtractedFrom (component.getParentMonitorArea());
-
-            fullScreen = component.getScreenBounds().expanded (2, 2).contains (screen);
-        }
-        else
-        {
-            isWindowInKioskMode = false;
-        }
-    }
-
-    bool hasNativeTitleBar() const
-    {
-        return (getStyleFlags() & windowHasTitleBar) != 0;
-    }
-
-    bool setAlwaysOnTop (bool alwaysOnTop) override
-    {
-        if (! isSharedWindow)
-            [window setLevel: alwaysOnTop ? ((getStyleFlags() & windowIsTemporary) != 0 ? NSPopUpMenuWindowLevel
-                                                                                        : NSFloatingWindowLevel)
-                                          : NSNormalWindowLevel];
-
-        return true;
-    }
-
-    void toFront (bool makeActiveWindow) override
-    {
-        if (isSharedWindow)
-            [[view superview] addSubview: view
-                              positioned: NSWindowAbove
-                              relativeTo: nil];
-
-        if (window != nil && component.isVisible())
-        {
-            ++insideToFrontCall;
-
-            if (makeActiveWindow)
-                [window makeKeyAndOrderFront: nil];
-            else
-                [window orderFront: nil];
-
-            if (insideToFrontCall <= 1)
-            {
-                Desktop::getInstance().getMainMouseSource().forceMouseCursorUpdate();
-                handleBroughtToFront();
-            }
-
-            --insideToFrontCall;
-        }
-    }
-
-    void toBehind (ComponentPeer* other) override
-    {
-        if (auto* otherPeer = dynamic_cast<NSViewComponentPeer*> (other))
-        {
-            if (isSharedWindow)
-            {
-                [[view superview] addSubview: view
-                                  positioned: NSWindowBelow
-                                  relativeTo: otherPeer->view];
-            }
-            else if (component.isVisible())
-            {
-                [window orderWindow: NSWindowBelow
-                         relativeTo: [otherPeer->window windowNumber]];
-            }
-        }
-        else
-        {
-            jassertfalse; // wrong type of window?
-        }
-    }
-
-    void setIcon (const Image& newIcon) override
-    {
-        if (! isSharedWindow)
-        {
-            // need to set a dummy represented file here to show the file icon (which we then set to the new icon)
-            if (! windowRepresentsFile)
-                [window setRepresentedFilename:juceStringToNS (" ")]; // can't just use an empty string for some reason...
-
-            [[window standardWindowButton:NSWindowDocumentIconButton] setImage:imageToNSImage (newIcon)];
-        }
-    }
-
-    StringArray getAvailableRenderingEngines() override
-    {
-        StringArray s ("Software Renderer");
-
-       #if USE_COREGRAPHICS_RENDERING
-        s.add ("CoreGraphics Renderer");
-       #endif
-
-        return s;
-    }
-
-    int getCurrentRenderingEngine() const override
-    {
-        return usingCoreGraphics ? 1 : 0;
-    }
-
-    void setCurrentRenderingEngine (int index) override
-    {
-       #if USE_COREGRAPHICS_RENDERING
-        if (usingCoreGraphics != (index > 0))
-        {
-            usingCoreGraphics = index > 0;
-            [view setNeedsDisplay: true];
-        }
-       #else
-        ignoreUnused (index);
-       #endif
-    }
-
-    void redirectMouseDown (NSEvent* ev)
-    {
-        if (! Process::isForegroundProcess())
-            Process::makeForegroundProcess();
-
-        ModifierKeys::currentModifiers = ModifierKeys::currentModifiers.withFlags (getModifierForButtonNumber ([ev buttonNumber]));
-        sendMouseEvent (ev);
-    }
-
-    void redirectMouseUp (NSEvent* ev)
-    {
-        ModifierKeys::currentModifiers = ModifierKeys::currentModifiers.withoutFlags (getModifierForButtonNumber ([ev buttonNumber]));
-        sendMouseEvent (ev);
-        showArrowCursorIfNeeded();
-    }
-
-    void redirectMouseDrag (NSEvent* ev)
-    {
-        ModifierKeys::currentModifiers = ModifierKeys::currentModifiers.withFlags (getModifierForButtonNumber ([ev buttonNumber]));
-        sendMouseEvent (ev);
-    }
-
-    void redirectMouseMove (NSEvent* ev)
-    {
-        ModifierKeys::currentModifiers = ModifierKeys::currentModifiers.withoutMouseButtons();
-
-        NSPoint windowPos = [ev locationInWindow];
-
-       #if defined (MAC_OS_X_VERSION_10_7) && MAC_OS_X_VERSION_MIN_REQUIRED >= MAC_OS_X_VERSION_10_7
-        NSPoint screenPos = [[ev window] convertRectToScreen: NSMakeRect (windowPos.x, windowPos.y, 1.0f, 1.0f)].origin;
-       #else
-        NSPoint screenPos = [[ev window] convertBaseToScreen: windowPos];
-       #endif
-
-        if (isWindowAtPoint ([ev window], screenPos))
-            sendMouseEvent (ev);
-        else
-            // moved into another window which overlaps this one, so trigger an exit
-            handleMouseEvent (MouseInputSource::InputSourceType::mouse, { -1.0f, -1.0f }, ModifierKeys::currentModifiers,
-                              getMousePressure (ev), MouseInputSource::invalidOrientation, getMouseTime (ev));
-
-        showArrowCursorIfNeeded();
-    }
-
-    void redirectMouseEnter (NSEvent* ev)
-    {
-        Desktop::getInstance().getMainMouseSource().forceMouseCursorUpdate();
-        ModifierKeys::currentModifiers = ModifierKeys::currentModifiers.withoutMouseButtons();
-        sendMouseEvent (ev);
-    }
-
-    void redirectMouseExit (NSEvent* ev)
-    {
-        ModifierKeys::currentModifiers = ModifierKeys::currentModifiers.withoutMouseButtons();
-        sendMouseEvent (ev);
-    }
-
-    static float checkDeviceDeltaReturnValue (float v) noexcept
-    {
-        // (deviceDeltaX can fail and return NaN, so need to sanity-check the result)
-        v *= 0.5f / 256.0f;
-        return (v > -1000.0f && v < 1000.0f) ? v : 0.0f;
-    }
-
-    void redirectMouseWheel (NSEvent* ev)
-    {
-        updateModifiers (ev);
-
-        MouseWheelDetails wheel;
-        wheel.deltaX = 0;
-        wheel.deltaY = 0;
-        wheel.isReversed = false;
-        wheel.isSmooth = false;
-        wheel.isInertial = false;
-
-        @try
-        {
-           #if defined (MAC_OS_X_VERSION_10_7) && MAC_OS_X_VERSION_MAX_ALLOWED >= MAC_OS_X_VERSION_10_7
-            if ([ev respondsToSelector: @selector (isDirectionInvertedFromDevice)])
-                wheel.isReversed = [ev isDirectionInvertedFromDevice];
-
-            wheel.isInertial = ([ev momentumPhase] != NSEventPhaseNone);
-
-            if ([ev respondsToSelector: @selector (hasPreciseScrollingDeltas)])
-            {
-                if ([ev hasPreciseScrollingDeltas])
-                {
-                    const float scale = 0.5f / 256.0f;
-                    wheel.deltaX = scale * (float) [ev scrollingDeltaX];
-                    wheel.deltaY = scale * (float) [ev scrollingDeltaY];
-                    wheel.isSmooth = true;
-                }
-            }
-            else
-           #endif
-            if ([ev respondsToSelector: @selector (deviceDeltaX)])
-            {
-                wheel.deltaX = checkDeviceDeltaReturnValue ((float) getMsgSendFPRetFn() (ev, @selector (deviceDeltaX)));
-                wheel.deltaY = checkDeviceDeltaReturnValue ((float) getMsgSendFPRetFn() (ev, @selector (deviceDeltaY)));
-            }
-        }
-        @catch (...)
-        {}
-
-        if (wheel.deltaX == 0.0f && wheel.deltaY == 0.0f)
-        {
-            const float scale = 10.0f / 256.0f;
-            wheel.deltaX = scale * (float) [ev deltaX];
-            wheel.deltaY = scale * (float) [ev deltaY];
-        }
-
-        handleMouseWheel (MouseInputSource::InputSourceType::mouse, getMousePos (ev, view), getMouseTime (ev), wheel);
-    }
-
-    void redirectMagnify (NSEvent* ev)
-    {
-       #if defined (MAC_OS_X_VERSION_10_6) && MAC_OS_X_VERSION_MAX_ALLOWED >= MAC_OS_X_VERSION_10_6
-        const float invScale = 1.0f - (float) [ev magnification];
-
-        if (invScale > 0.0f)
-            handleMagnifyGesture (MouseInputSource::InputSourceType::mouse, getMousePos (ev, view), getMouseTime (ev), 1.0f / invScale);
-       #endif
-        ignoreUnused (ev);
-    }
-
-    void redirectCopy  (NSObject*) { handleKeyPress (KeyPress ('c', ModifierKeys (ModifierKeys::commandModifier), 'c')); }
-    void redirectPaste (NSObject*) { handleKeyPress (KeyPress ('v', ModifierKeys (ModifierKeys::commandModifier), 'v')); }
-    void redirectCut   (NSObject*) { handleKeyPress (KeyPress ('x', ModifierKeys (ModifierKeys::commandModifier), 'x')); }
-
-<<<<<<< HEAD
-=======
-    void redirectWillMoveToWindow (NSWindow* newWindow)
-    {
-        if ([view window] == window && newWindow == nullptr)
-        {
-            if (auto* comp = safeComponent.get())
-                comp->setVisible (false);
-        }
-    }
-
->>>>>>> 2362ca91
-    void sendMouseEvent (NSEvent* ev)
-    {
-        updateModifiers (ev);
-        handleMouseEvent (MouseInputSource::InputSourceType::mouse, getMousePos (ev, view), ModifierKeys::currentModifiers,
-                          getMousePressure (ev), MouseInputSource::invalidOrientation, getMouseTime (ev));
-    }
-
-    bool handleKeyEvent (NSEvent* ev, bool isKeyDown)
-    {
-        auto unicode = nsStringToJuce ([ev characters]);
-        auto keyCode = getKeyCodeFromEvent (ev);
-
-       #if JUCE_DEBUG_KEYCODES
-        DBG ("unicode: " + unicode + " " + String::toHexString ((int) unicode[0]));
-        auto unmodified = nsStringToJuce ([ev charactersIgnoringModifiers]);
-        DBG ("unmodified: " + unmodified + " " + String::toHexString ((int) unmodified[0]));
-       #endif
-
-        if (keyCode != 0 || unicode.isNotEmpty())
-        {
-            if (isKeyDown)
-            {
-                bool used = false;
-
-                for (auto u = unicode.getCharPointer(); ! u.isEmpty();)
-                {
-                    auto textCharacter = u.getAndAdvance();
-
-                    switch (keyCode)
-                    {
-                        case NSLeftArrowFunctionKey:
-                        case NSRightArrowFunctionKey:
-                        case NSUpArrowFunctionKey:
-                        case NSDownArrowFunctionKey:
-                        case NSPageUpFunctionKey:
-                        case NSPageDownFunctionKey:
-                        case NSEndFunctionKey:
-                        case NSHomeFunctionKey:
-                        case NSDeleteFunctionKey:
-                            textCharacter = 0;
-                            break; // (these all seem to generate unwanted garbage unicode strings)
-
-                        default:
-                            if (([ev modifierFlags] & NSEventModifierFlagCommand) != 0
-                                 || (keyCode >= NSF1FunctionKey && keyCode <= NSF35FunctionKey))
-                                textCharacter = 0;
-                            break;
-                    }
-
-                    used = handleKeyUpOrDown (true) || used;
-                    used = handleKeyPress (keyCode, textCharacter) || used;
-                }
-
-                return used;
-            }
-
-            if (handleKeyUpOrDown (false))
-                return true;
-        }
-
-        return false;
-    }
-
-    bool redirectKeyDown (NSEvent* ev)
-    {
-        // (need to retain this in case a modal loop runs in handleKeyEvent and
-        // our event object gets lost)
-        const std::unique_ptr<NSEvent, NSObjectDeleter> r ([ev retain]);
-
-        updateKeysDown (ev, true);
-        bool used = handleKeyEvent (ev, true);
-
-        if (([ev modifierFlags] & NSEventModifierFlagCommand) != 0)
-        {
-            // for command keys, the key-up event is thrown away, so simulate one..
-            updateKeysDown (ev, false);
-            used = (isValidPeer (this) && handleKeyEvent (ev, false)) || used;
-        }
-
-        // (If we're running modally, don't allow unused keystrokes to be passed
-        // along to other blocked views..)
-        if (Component::getCurrentlyModalComponent() != nullptr)
-            used = true;
-
-        return used;
-    }
-
-    bool redirectKeyUp (NSEvent* ev)
-    {
-        updateKeysDown (ev, false);
-        return handleKeyEvent (ev, false)
-                || Component::getCurrentlyModalComponent() != nullptr;
-    }
-
-    void redirectModKeyChange (NSEvent* ev)
-    {
-        // (need to retain this in case a modal loop runs and our event object gets lost)
-        const std::unique_ptr<NSEvent, NSObjectDeleter> r ([ev retain]);
-
-        keysCurrentlyDown.clear();
-        handleKeyUpOrDown (true);
-
-        updateModifiers (ev);
-        handleModifierKeysChange();
-    }
-
-    //==============================================================================
-    void drawRect (NSRect r)
-    {
-        if (r.size.width < 1.0f || r.size.height < 1.0f)
-            return;
-
-        auto cg = (CGContextRef) [[NSGraphicsContext currentContext] graphicsPort];
-
-        if (! component.isOpaque())
-            CGContextClearRect (cg, CGContextGetClipBoundingBox (cg));
-
-        float displayScale = 1.0f;
-
-       #if defined (MAC_OS_X_VERSION_10_7) && (MAC_OS_X_VERSION_MAX_ALLOWED >= MAC_OS_X_VERSION_10_7)
-        NSScreen* screen = [[view window] screen];
-        if ([screen respondsToSelector: @selector (backingScaleFactor)])
-            displayScale = (float) screen.backingScaleFactor;
-       #endif
-
-       #if USE_COREGRAPHICS_RENDERING && JUCE_COREGRAPHICS_RENDER_WITH_MULTIPLE_PAINT_CALLS
-        // This option invokes a separate paint call for each rectangle of the clip region.
-        // It's a long story, but this is a basically a workaround for a CGContext not having
-        // a way of finding whether a rectangle falls within its clip region
-        if (usingCoreGraphics)
-        {
-            const NSRect* rects = nullptr;
-            NSInteger numRects = 0;
-            [view getRectsBeingDrawn: &rects count: &numRects];
-
-            if (numRects > 1)
-            {
-                for (int i = 0; i < numRects; ++i)
-                {
-                    NSRect rect = rects[i];
-                    CGContextSaveGState (cg);
-                    CGContextClipToRect (cg, CGRectMake (rect.origin.x, rect.origin.y, rect.size.width, rect.size.height));
-                    drawRect (cg, rect, displayScale);
-                    CGContextRestoreGState (cg);
-                }
-
-                return;
-            }
-        }
-       #endif
-
-        drawRect (cg, r, displayScale);
-    }
-
-    void drawRect (CGContextRef cg, NSRect r, float displayScale)
-    {
-       #if USE_COREGRAPHICS_RENDERING
-        if (usingCoreGraphics)
-        {
-            CoreGraphicsContext context (cg, (float) [view frame].size.height, displayScale);
-            invokePaint (context);
-        }
-        else
-       #endif
-        {
-            const Point<int> offset (-roundToInt (r.origin.x),
-                                     -roundToInt ([view frame].size.height - (r.origin.y + r.size.height)));
-            auto clipW = (int) (r.size.width  + 0.5f);
-            auto clipH = (int) (r.size.height + 0.5f);
-
-            RectangleList<int> clip;
-            getClipRects (clip, offset, clipW, clipH);
-
-            if (! clip.isEmpty())
-            {
-                Image temp (component.isOpaque() ? Image::RGB : Image::ARGB,
-                            roundToInt (clipW * displayScale),
-                            roundToInt (clipH * displayScale),
-                            ! component.isOpaque());
-
-                {
-                    auto intScale = roundToInt (displayScale);
-
-                    if (intScale != 1)
-                        clip.scaleAll (intScale);
-
-                    std::unique_ptr<LowLevelGraphicsContext> context (component.getLookAndFeel()
-                                                                        .createGraphicsContext (temp, offset * intScale, clip));
-
-                    if (intScale != 1)
-                        context->addTransform (AffineTransform::scale (displayScale));
-
-                    invokePaint (*context);
-                }
-
-                CGColorSpaceRef colourSpace = CGColorSpaceCreateDeviceRGB();
-                CGImageRef image = juce_createCoreGraphicsImage (temp, colourSpace, false);
-                CGColorSpaceRelease (colourSpace);
-                CGContextDrawImage (cg, CGRectMake (r.origin.x, r.origin.y, clipW, clipH), image);
-                CGImageRelease (image);
-            }
-        }
-    }
-
-    void repaint (const Rectangle<int>& area) override
-    {
-        // In 10.11 changes were made to the way the OS handles repaint regions, and it seems that it can
-        // no longer be trusted to coalesce all the regions, or to even remember them all without losing
-        // a few when there's a lot of activity.
-        // As a work around for this, we use a RectangleList to do our own coalescing of regions before
-        // asynchronously asking the OS to repaint them.
-        deferredRepaints.add ((float) area.getX(), (float) ([view frame].size.height - area.getBottom()),
-                              (float) area.getWidth(), (float) area.getHeight());
-
-        if (isTimerRunning())
-            return;
-
-        auto now = Time::getMillisecondCounter();
-        auto msSinceLastRepaint = (lastRepaintTime >= now) ? now - lastRepaintTime
-                                                           : (std::numeric_limits<uint32>::max() - lastRepaintTime) + now;
-
-        static uint32 minimumRepaintInterval = 1000 / 30; // 30fps
-
-        // When windows are being resized, artificially throttling high-frequency repaints helps
-        // to stop the event queue getting clogged, and keeps everything working smoothly.
-        // For some reason Logic also needs this throttling to recored parameter events correctly.
-        if (msSinceLastRepaint < minimumRepaintInterval && shouldThrottleRepaint())
-        {
-            startTimer (static_cast<int> (minimumRepaintInterval - msSinceLastRepaint));
-            return;
-        }
-
-        setNeedsDisplayRectangles();
-    }
-
-    static bool shouldThrottleRepaint()
-    {
-        return areAnyWindowsInLiveResize() || ! JUCEApplication::isStandaloneApp();
-    }
-
-    void timerCallback() override
-    {
-        setNeedsDisplayRectangles();
-        stopTimer();
-    }
-
-    void setNeedsDisplayRectangles()
-    {
-        for (auto& i : deferredRepaints)
-            [view setNeedsDisplayInRect: makeNSRect (i)];
-
-        lastRepaintTime = Time::getMillisecondCounter();
-        deferredRepaints.clear();
-    }
-
-    void invokePaint (LowLevelGraphicsContext& context)
-    {
-        handlePaint (context);
-    }
-
-    void performAnyPendingRepaintsNow() override
-    {
-        [view displayIfNeeded];
-    }
-
-    static bool areAnyWindowsInLiveResize() noexcept
-    {
-        for (NSWindow* w in [NSApp windows])
-            if ([w inLiveResize])
-                return true;
-
-        return false;
-    }
-
-    //==============================================================================
-    bool sendModalInputAttemptIfBlocked()
-    {
-        if (auto* modal = Component::getCurrentlyModalComponent())
-        {
-            if (insideToFrontCall == 0
-                 && (! getComponent().isParentOf (modal))
-                 && getComponent().isCurrentlyBlockedByAnotherModalComponent())
-            {
-                modal->inputAttemptWhenModal();
-                return true;
-            }
-        }
-
-        return false;
-    }
-
-    bool canBecomeKeyWindow()
-    {
-        return (getStyleFlags() & juce::ComponentPeer::windowIgnoresKeyPresses) == 0;
-    }
-
-    bool canBecomeMainWindow()
-    {
-        return dynamic_cast<ResizableWindow*> (&component) != nullptr;
-    }
-
-    bool worksWhenModal() const
-    {
-        // In plugins, the host could put our plugin window inside a modal window, so this
-        // allows us to successfully open other popups. Feels like there could be edge-case
-        // problems caused by this, so let us know if you spot any issues..
-        return ! JUCEApplication::isStandaloneApp();
-    }
-
-    void becomeKeyWindow()
-    {
-        handleBroughtToFront();
-        grabFocus();
-    }
-
-    bool windowShouldClose()
-    {
-        if (! isValidPeer (this))
-            return YES;
-
-        handleUserClosingWindow();
-        return NO;
-    }
-
-    void redirectMovedOrResized()
-    {
-        updateFullscreenStatus();
-        handleMovedOrResized();
-    }
-
-    void viewMovedToWindow()
-    {
-        if (isSharedWindow)
-        {
-            auto* newWindow = [view window];
-            bool shouldSetVisible = (window == nullptr && newWindow != nullptr);
-
-            window = newWindow;
-
-            if (shouldSetVisible)
-                getComponent().setVisible (true);
-        }
-    }
-
-    void liveResizingStart()
-    {
-        if (constrainer != nullptr)
-        {
-            constrainer->resizeStart();
-            isFirstLiveResize = true;
-        }
-    }
-
-    void liveResizingEnd()
-    {
-        if (constrainer != nullptr)
-            constrainer->resizeEnd();
-    }
-
-    NSRect constrainRect (NSRect r)
-    {
-        if (constrainer != nullptr && ! isKioskMode())
-        {
-            auto scale = getComponent().getDesktopScaleFactor();
-
-            auto pos      = ScalingHelpers::unscaledScreenPosToScaled (scale, convertToRectInt (flippedScreenRect (r)));
-            auto original = ScalingHelpers::unscaledScreenPosToScaled (scale, convertToRectInt (flippedScreenRect ([window frame])));
-
-            auto screenBounds = Desktop::getInstance().getDisplays().getTotalBounds (true);
-
-           #if defined (MAC_OS_X_VERSION_10_6) && MAC_OS_X_VERSION_MIN_REQUIRED >= MAC_OS_X_VERSION_10_6
-            const bool inLiveResize = [window inLiveResize];
-           #else
-            const bool inLiveResize = [window respondsToSelector: @selector (inLiveResize)]
-                                   && [window performSelector: @selector (inLiveResize)];
-           #endif
-
-            if (! inLiveResize || isFirstLiveResize)
-            {
-                isFirstLiveResize = false;
-
-                isStretchingTop    = (pos.getY() != original.getY() && pos.getBottom() == original.getBottom());
-                isStretchingLeft   = (pos.getX() != original.getX() && pos.getRight()  == original.getRight());
-                isStretchingBottom = (pos.getY() == original.getY() && pos.getBottom() != original.getBottom());
-                isStretchingRight  = (pos.getX() == original.getX() && pos.getRight()  != original.getRight());
-            }
-
-            constrainer->checkBounds (pos, original, screenBounds,
-                                      isStretchingTop, isStretchingLeft, isStretchingBottom, isStretchingRight);
-
-            pos = ScalingHelpers::scaledScreenPosToUnscaled (scale, pos);
-            r = flippedScreenRect (makeNSRect (pos));
-        }
-
-        return r;
-    }
-
-    static void showArrowCursorIfNeeded()
-    {
-        auto& desktop = Desktop::getInstance();
-        auto mouse = desktop.getMainMouseSource();
-
-        if (mouse.getComponentUnderMouse() == nullptr
-             && desktop.findComponentAt (mouse.getScreenPosition().roundToInt()) == nullptr)
-        {
-            [[NSCursor arrowCursor] set];
-        }
-    }
-
-    static void updateModifiers (NSEvent* e)
-    {
-        updateModifiers ([e modifierFlags]);
-    }
-
-    static void updateModifiers (const NSUInteger flags)
-    {
-        int m = 0;
-
-        if ((flags & NSEventModifierFlagShift) != 0)        m |= ModifierKeys::shiftModifier;
-        if ((flags & NSEventModifierFlagControl) != 0)      m |= ModifierKeys::ctrlModifier;
-        if ((flags & NSEventModifierFlagOption) != 0)       m |= ModifierKeys::altModifier;
-        if ((flags & NSEventModifierFlagCommand) != 0)      m |= ModifierKeys::commandModifier;
-
-        ModifierKeys::currentModifiers = ModifierKeys::currentModifiers.withOnlyMouseButtons().withFlags (m);
-    }
-
-    static void updateKeysDown (NSEvent* ev, bool isKeyDown)
-    {
-        updateModifiers (ev);
-
-        if (auto keyCode = getKeyCodeFromEvent (ev))
-        {
-            if (isKeyDown)
-                keysCurrentlyDown.addIfNotAlreadyThere (keyCode);
-            else
-                keysCurrentlyDown.removeFirstMatchingValue (keyCode);
-        }
-    }
-
-    static int getKeyCodeFromEvent (NSEvent* ev)
-    {
-        // Unfortunately, charactersIgnoringModifiers does not ignore the shift key.
-        // Using [ev keyCode] is not a solution either as this will,
-        // for example, return VK_KEY_Y if the key is pressed which
-        // is typically located at the Y key position on a QWERTY
-        // keyboard. However, on international keyboards this might not
-        // be the key labeled Y (for example, on German keyboards this key
-        // has a Z label). Therefore, we need to query the current keyboard
-        // layout to figure out what character the key would have produced
-        // if the shift key was not pressed
-        String unmodified;
-
-       #if JUCE_SUPPORT_CARBON
-        if (TISInputSourceRef currentKeyboard = TISCopyCurrentKeyboardInputSource())
-        {
-            if (auto layoutData = (CFDataRef) TISGetInputSourceProperty (currentKeyboard,
-                                                                         kTISPropertyUnicodeKeyLayoutData))
-            {
-                if (auto* layoutPtr = (const UCKeyboardLayout*) CFDataGetBytePtr (layoutData))
-                {
-                    UInt32 keysDown = 0;
-                    UniChar buffer[4];
-                    UniCharCount actual;
-
-                    if (UCKeyTranslate (layoutPtr, [ev keyCode], kUCKeyActionDown, 0, LMGetKbdType(),
-                                        kUCKeyTranslateNoDeadKeysBit, &keysDown, sizeof (buffer) / sizeof (UniChar),
-                                        &actual, buffer) == 0)
-                        unmodified = String (CharPointer_UTF16 (reinterpret_cast<CharPointer_UTF16::CharType*> (buffer)), 4);
-                }
-            }
-
-            CFRelease (currentKeyboard);
-        }
-
-        // did the above layout conversion fail
-        if (unmodified.isEmpty())
-       #endif
-        {
-            unmodified = nsStringToJuce ([ev charactersIgnoringModifiers]);
-        }
-
-        auto keyCode = (int) unmodified[0];
-
-        if (keyCode == 0x19) // (backwards-tab)
-            keyCode = '\t';
-        else if (keyCode == 0x03) // (enter)
-            keyCode = '\r';
-        else
-            keyCode = (int) CharacterFunctions::toUpperCase ((juce_wchar) keyCode);
-
-        if (([ev modifierFlags] & NSEventModifierFlagNumericPad) != 0)
-        {
-            const int numPadConversions[] = { '0', KeyPress::numberPad0, '1', KeyPress::numberPad1,
-                                              '2', KeyPress::numberPad2, '3', KeyPress::numberPad3,
-                                              '4', KeyPress::numberPad4, '5', KeyPress::numberPad5,
-                                              '6', KeyPress::numberPad6, '7', KeyPress::numberPad7,
-                                              '8', KeyPress::numberPad8, '9', KeyPress::numberPad9,
-                                              '+', KeyPress::numberPadAdd, '-', KeyPress::numberPadSubtract,
-                                              '*', KeyPress::numberPadMultiply, '/', KeyPress::numberPadDivide,
-                                              '.', KeyPress::numberPadDecimalPoint,
-                                              ',', KeyPress::numberPadDecimalPoint, // (to deal with non-english kbds)
-                                              '=', KeyPress::numberPadEquals };
-
-            for (int i = 0; i < numElementsInArray (numPadConversions); i += 2)
-                if (keyCode == numPadConversions [i])
-                    keyCode = numPadConversions [i + 1];
-        }
-
-        return keyCode;
-    }
-
-    static int64 getMouseTime (NSEvent* e) noexcept
-    {
-        return (Time::currentTimeMillis() - Time::getMillisecondCounter())
-                 + (int64) ([e timestamp] * 1000.0);
-    }
-
-    static float getMousePressure (NSEvent* e) noexcept
-    {
-        @try
-        {
-            if (e.type != NSEventTypeMouseEntered && e.type != NSEventTypeMouseExited)
-                return (float) e.pressure;
-        }
-        @catch (NSException* e) {}
-        @finally {}
-
-        return 0.0f;
-    }
-
-    static Point<float> getMousePos (NSEvent* e, NSView* view)
-    {
-        NSPoint p = [view convertPoint: [e locationInWindow] fromView: nil];
-        return { (float) p.x, (float) ([view frame].size.height - p.y) };
-    }
-
-    static int getModifierForButtonNumber (const NSInteger num)
-    {
-        return num == 0 ? ModifierKeys::leftButtonModifier
-                        : (num == 1 ? ModifierKeys::rightButtonModifier
-                                    : (num == 2 ? ModifierKeys::middleButtonModifier : 0));
-    }
-
-    static unsigned int getNSWindowStyleMask (const int flags) noexcept
-    {
-        unsigned int style = (flags & windowHasTitleBar) != 0 ? NSWindowStyleMaskTitled
-                                                              : NSWindowStyleMaskBorderless;
-
-        if ((flags & windowHasMinimiseButton) != 0)  style |= NSWindowStyleMaskMiniaturizable;
-        if ((flags & windowHasCloseButton) != 0)     style |= NSWindowStyleMaskClosable;
-        if ((flags & windowIsResizable) != 0)        style |= NSWindowStyleMaskResizable;
-        return style;
-    }
-
-    static NSArray* getSupportedDragTypes()
-    {
-        return [NSArray arrayWithObjects: NSFilenamesPboardType, NSFilesPromisePboardType, NSStringPboardType, nil];
-    }
-
-    BOOL sendDragCallback (const int type, id <NSDraggingInfo> sender)
-    {
-        NSPasteboard* pasteboard = [sender draggingPasteboard];
-        NSString* contentType = [pasteboard availableTypeFromArray: getSupportedDragTypes()];
-
-        if (contentType == nil)
-            return false;
-
-        NSPoint p = [view convertPoint: [sender draggingLocation] fromView: nil];
-        ComponentPeer::DragInfo dragInfo;
-        dragInfo.position.setXY ((int) p.x, (int) ([view frame].size.height - p.y));
-
-        if (contentType == NSStringPboardType)
-            dragInfo.text = nsStringToJuce ([pasteboard stringForType: NSStringPboardType]);
-        else
-            dragInfo.files = getDroppedFiles (pasteboard, contentType);
-
-        if (! dragInfo.isEmpty())
-        {
-            switch (type)
-            {
-                case 0:   return handleDragMove (dragInfo);
-                case 1:   return handleDragExit (dragInfo);
-                case 2:   return handleDragDrop (dragInfo);
-                default:  jassertfalse; break;
-            }
-        }
-
-        return false;
-    }
-
-    StringArray getDroppedFiles (NSPasteboard* pasteboard, NSString* contentType)
-    {
-        StringArray files;
-        NSString* iTunesPasteboardType = nsStringLiteral ("CorePasteboardFlavorType 0x6974756E"); // 'itun'
-
-        if (contentType == NSFilesPromisePboardType
-             && [[pasteboard types] containsObject: iTunesPasteboardType])
-        {
-            id list = [pasteboard propertyListForType: iTunesPasteboardType];
-
-            if ([list isKindOfClass: [NSDictionary class]])
-            {
-                NSDictionary* iTunesDictionary = (NSDictionary*) list;
-                NSArray* tracks = [iTunesDictionary valueForKey: nsStringLiteral ("Tracks")];
-                NSEnumerator* enumerator = [tracks objectEnumerator];
-                NSDictionary* track;
-
-                while ((track = [enumerator nextObject]) != nil)
-                {
-                    NSURL* url = [NSURL URLWithString: [track valueForKey: nsStringLiteral ("Location")]];
-
-                    if ([url isFileURL])
-                        files.add (nsStringToJuce ([url path]));
-                }
-            }
-        }
-        else
-        {
-            id list = [pasteboard propertyListForType: NSFilenamesPboardType];
-
-            if ([list isKindOfClass: [NSArray class]])
-            {
-                NSArray* items = (NSArray*) [pasteboard propertyListForType: NSFilenamesPboardType];
-
-                for (unsigned int i = 0; i < [items count]; ++i)
-                    files.add (nsStringToJuce ((NSString*) [items objectAtIndex: i]));
-            }
-        }
-
-        return files;
-    }
-
-    //==============================================================================
-    void viewFocusGain()
-    {
-        if (currentlyFocusedPeer != this)
-        {
-            if (ComponentPeer::isValidPeer (currentlyFocusedPeer))
-                currentlyFocusedPeer->handleFocusLoss();
-
-            currentlyFocusedPeer = this;
-            handleFocusGain();
-        }
-    }
-
-    void viewFocusLoss()
-    {
-        if (currentlyFocusedPeer == this)
-        {
-            currentlyFocusedPeer = nullptr;
-            handleFocusLoss();
-        }
-    }
-
-    bool isFocused() const override
-    {
-        return (isSharedWindow || ! JUCEApplication::isStandaloneApp())
-                    ? this == currentlyFocusedPeer
-                    : [window isKeyWindow];
-    }
-
-    void grabFocus() override
-    {
-        if (window != nil)
-        {
-            [window makeKeyWindow];
-            [window makeFirstResponder: view];
-
-            viewFocusGain();
-        }
-    }
-
-    void textInputRequired (Point<int>, TextInputTarget&) override {}
-
-    //==============================================================================
-    NSWindow* window = nil;
-    NSView* view = nil;
-    WeakReference<Component> safeComponent;
-    bool isSharedWindow = false, fullScreen = false;
-    bool isWindowInKioskMode = false;
-   #if USE_COREGRAPHICS_RENDERING
-    bool usingCoreGraphics = true;
-   #else
-    bool usingCoreGraphics = false;
-   #endif
-    bool isZooming = false, isFirstLiveResize = false, textWasInserted = false;
-    bool isStretchingTop = false, isStretchingLeft = false, isStretchingBottom = false, isStretchingRight = false;
-    bool windowRepresentsFile = false;
-    String stringBeingComposed;
-    NSNotificationCenter* notificationCenter = nil;
-
-    RectangleList<float> deferredRepaints;
-    uint32 lastRepaintTime;
-
-    static ComponentPeer* currentlyFocusedPeer;
-    static Array<int> keysCurrentlyDown;
-    static int insideToFrontCall;
-
-private:
-    static NSView* createViewInstance();
-    static NSWindow* createWindowInstance();
-
-    static void setOwner (id viewOrWindow, NSViewComponentPeer* newOwner)
-    {
-        object_setInstanceVariable (viewOrWindow, "owner", newOwner);
-    }
-
-    void getClipRects (RectangleList<int>& clip, Point<int> offset, int clipW, int clipH)
-    {
-        const NSRect* rects = nullptr;
-        NSInteger numRects = 0;
-        [view getRectsBeingDrawn: &rects count: &numRects];
-
-        const Rectangle<int> clipBounds (clipW, clipH);
-        auto viewH = [view frame].size.height;
-
-        clip.ensureStorageAllocated ((int) numRects);
-
-        for (int i = 0; i < numRects; ++i)
-            clip.addWithoutMerging (clipBounds.getIntersection (Rectangle<int> (roundToInt (rects[i].origin.x) + offset.x,
-                                                                                roundToInt (viewH - (rects[i].origin.y + rects[i].size.height)) + offset.y,
-                                                                                roundToInt (rects[i].size.width),
-                                                                                roundToInt (rects[i].size.height))));
-    }
-
-    static void appFocusChanged()
-    {
-        keysCurrentlyDown.clear();
-
-        if (isValidPeer (currentlyFocusedPeer))
-        {
-            if (Process::isForegroundProcess())
-            {
-                currentlyFocusedPeer->handleFocusGain();
-                ModalComponentManager::getInstance()->bringModalComponentsToFront();
-            }
-            else
-            {
-                currentlyFocusedPeer->handleFocusLoss();
-            }
-        }
-    }
-
-    static bool checkEventBlockedByModalComps (NSEvent* e)
-    {
-        if (Component::getNumCurrentlyModalComponents() == 0)
-            return false;
-
-        NSWindow* const w = [e window];
-
-        if (w == nil || [w worksWhenModal])
-            return false;
-
-        bool isKey = false, isInputAttempt = false;
-
-        switch ([e type])
-        {
-            case NSEventTypeKeyDown:
-            case NSEventTypeKeyUp:
-                isKey = isInputAttempt = true;
-                break;
-
-            case NSEventTypeLeftMouseDown:
-            case NSEventTypeRightMouseDown:
-            case NSEventTypeOtherMouseDown:
-                isInputAttempt = true;
-                break;
-
-            case NSEventTypeLeftMouseDragged:
-            case NSEventTypeRightMouseDragged:
-            case NSEventTypeLeftMouseUp:
-            case NSEventTypeRightMouseUp:
-            case NSEventTypeOtherMouseUp:
-            case NSEventTypeOtherMouseDragged:
-                if (Desktop::getInstance().getDraggingMouseSource(0) != nullptr)
-                    return false;
-                break;
-
-            case NSEventTypeMouseMoved:
-            case NSEventTypeMouseEntered:
-            case NSEventTypeMouseExited:
-            case NSEventTypeCursorUpdate:
-            case NSEventTypeScrollWheel:
-            case NSEventTypeTabletPoint:
-            case NSEventTypeTabletProximity:
-                break;
-
-            default:
-                return false;
-        }
-
-        for (int i = ComponentPeer::getNumPeers(); --i >= 0;)
-        {
-            if (auto* peer = dynamic_cast<NSViewComponentPeer*> (ComponentPeer::getPeer (i)))
-            {
-                if ([peer->view window] == w)
-                {
-                    if (isKey)
-                    {
-                        if (peer->view == [w firstResponder])
-                            return false;
-                    }
-                    else
-                    {
-                        if (peer->isSharedWindow
-                               ? NSPointInRect ([peer->view convertPoint: [e locationInWindow] fromView: nil], [peer->view bounds])
-                               : NSPointInRect ([e locationInWindow], NSMakeRect (0, 0, [w frame].size.width, [w frame].size.height)))
-                            return false;
-                    }
-                }
-            }
-        }
-
-        if (isInputAttempt)
-        {
-            if (! [NSApp isActive])
-                [NSApp activateIgnoringOtherApps: YES];
-
-            if (auto* modal = Component::getCurrentlyModalComponent())
-                modal->inputAttemptWhenModal();
-        }
-
-        return true;
-    }
-
-    JUCE_DECLARE_NON_COPYABLE_WITH_LEAK_DETECTOR (NSViewComponentPeer)
-};
-
-int NSViewComponentPeer::insideToFrontCall = 0;
-
-//==============================================================================
-struct JuceNSViewClass   : public ObjCClass<NSView>
-{
-    JuceNSViewClass()  : ObjCClass<NSView> ("JUCEView_")
-    {
-        addIvar<NSViewComponentPeer*> ("owner");
-
-        addMethod (@selector (isOpaque),                      isOpaque,                   "c@:");
-        addMethod (@selector (drawRect:),                     drawRect,                   "v@:", @encode (NSRect));
-        addMethod (@selector (mouseDown:),                    mouseDown,                  "v@:@");
-        addMethod (@selector (asyncMouseDown:),               asyncMouseDown,             "v@:@");
-        addMethod (@selector (mouseUp:),                      mouseUp,                    "v@:@");
-        addMethod (@selector (asyncMouseUp:),                 asyncMouseUp,               "v@:@");
-        addMethod (@selector (mouseDragged:),                 mouseDragged,               "v@:@");
-        addMethod (@selector (mouseMoved:),                   mouseMoved,                 "v@:@");
-        addMethod (@selector (mouseEntered:),                 mouseEntered,               "v@:@");
-        addMethod (@selector (mouseExited:),                  mouseExited,                "v@:@");
-        addMethod (@selector (rightMouseDown:),               mouseDown,                  "v@:@");
-        addMethod (@selector (rightMouseDragged:),            mouseDragged,               "v@:@");
-        addMethod (@selector (rightMouseUp:),                 mouseUp,                    "v@:@");
-        addMethod (@selector (otherMouseDown:),               mouseDown,                  "v@:@");
-        addMethod (@selector (otherMouseDragged:),            mouseDragged,               "v@:@");
-        addMethod (@selector (otherMouseUp:),                 mouseUp,                    "v@:@");
-        addMethod (@selector (scrollWheel:),                  scrollWheel,                "v@:@");
-        addMethod (@selector (magnifyWithEvent:),             magnify,                    "v@:@");
-        addMethod (@selector (acceptsFirstMouse:),            acceptsFirstMouse,          "c@:@");
-        addMethod (@selector (frameChanged:),                 frameChanged,               "v@:@");
-        addMethod (@selector (wantsDefaultClipping:),         wantsDefaultClipping,       "c@:");
-        addMethod (@selector (worksWhenModal),                worksWhenModal,             "c@:");
-        addMethod (@selector (viewDidMoveToWindow),           viewDidMoveToWindow,        "v@:");
-        addMethod (@selector (keyDown:),                      keyDown,                    "v@:@");
-        addMethod (@selector (keyUp:),                        keyUp,                      "v@:@");
-        addMethod (@selector (insertText:),                   insertText,                 "v@:@");
-        addMethod (@selector (doCommandBySelector:),          doCommandBySelector,        "v@::");
-        addMethod (@selector (setMarkedText:selectedRange:),  setMarkedText,              "v@:@", @encode (NSRange));
-        addMethod (@selector (unmarkText),                    unmarkText,                 "v@:");
-        addMethod (@selector (hasMarkedText),                 hasMarkedText,              "c@:");
-        addMethod (@selector (conversationIdentifier),        conversationIdentifier,     "l@:");
-        addMethod (@selector (attributedSubstringFromRange:), attributedSubstringFromRange, "@@:", @encode (NSRange));
-        addMethod (@selector (markedRange),                   markedRange,                @encode (NSRange), "@:");
-        addMethod (@selector (selectedRange),                 selectedRange,              @encode (NSRange), "@:");
-        addMethod (@selector (firstRectForCharacterRange:),   firstRectForCharacterRange, @encode (NSRect), "@:", @encode (NSRange));
-        addMethod (@selector (characterIndexForPoint:),       characterIndexForPoint,     "L@:", @encode (NSPoint));
-        addMethod (@selector (validAttributesForMarkedText),  validAttributesForMarkedText, "@@:");
-        addMethod (@selector (flagsChanged:),                 flagsChanged,               "v@:@");
-
-        addMethod (@selector (becomeFirstResponder),          becomeFirstResponder,       "c@:");
-        addMethod (@selector (resignFirstResponder),          resignFirstResponder,       "c@:");
-        addMethod (@selector (acceptsFirstResponder),         acceptsFirstResponder,      "c@:");
-
-        addMethod (@selector (draggingEntered:),              draggingEntered,            @encode (NSDragOperation), "@:@");
-        addMethod (@selector (draggingUpdated:),              draggingUpdated,            @encode (NSDragOperation), "@:@");
-        addMethod (@selector (draggingEnded:),                draggingEnded,              "v@:@");
-        addMethod (@selector (draggingExited:),               draggingExited,             "v@:@");
-        addMethod (@selector (prepareForDragOperation:),      prepareForDragOperation,    "c@:@");
-        addMethod (@selector (performDragOperation:),         performDragOperation,       "c@:@");
-        addMethod (@selector (concludeDragOperation:),        concludeDragOperation,      "v@:@");
-
-        addMethod (@selector (paste:),                        paste,                      "v@:@");
-        addMethod (@selector (copy:),                         copy,                       "v@:@");
-        addMethod (@selector (cut:),                          cut,                        "v@:@");
-
-        addProtocol (@protocol (NSTextInput));
-
-        registerClass();
-    }
-
-private:
-    static NSViewComponentPeer* getOwner (id self)
-    {
-        return getIvar<NSViewComponentPeer*> (self, "owner");
-    }
-
-    static void mouseDown (id self, SEL s, NSEvent* ev)
-    {
-        if (JUCEApplicationBase::isStandaloneApp())
-            asyncMouseDown (self, s, ev);
-        else
-            // In some host situations, the host will stop modal loops from working
-            // correctly if they're called from a mouse event, so we'll trigger
-            // the event asynchronously..
-            [self performSelectorOnMainThread: @selector (asyncMouseDown:)
-                                   withObject: ev
-                                waitUntilDone: NO];
-    }
-
-    static void mouseUp (id self, SEL s, NSEvent* ev)
-    {
-        if (JUCEApplicationBase::isStandaloneApp())
-            asyncMouseUp (self, s, ev);
-        else
-            // In some host situations, the host will stop modal loops from working
-            // correctly if they're called from a mouse event, so we'll trigger
-            // the event asynchronously..
-            [self performSelectorOnMainThread: @selector (asyncMouseUp:)
-                                   withObject: ev
-                                waitUntilDone: NO];
-    }
-
-    static void asyncMouseDown   (id self, SEL, NSEvent* ev)   { if (auto* p = getOwner (self)) p->redirectMouseDown  (ev); }
-    static void asyncMouseUp     (id self, SEL, NSEvent* ev)   { if (auto* p = getOwner (self)) p->redirectMouseUp    (ev); }
-    static void mouseDragged     (id self, SEL, NSEvent* ev)   { if (auto* p = getOwner (self)) p->redirectMouseDrag  (ev); }
-    static void mouseMoved       (id self, SEL, NSEvent* ev)   { if (auto* p = getOwner (self)) p->redirectMouseMove  (ev); }
-    static void mouseEntered     (id self, SEL, NSEvent* ev)   { if (auto* p = getOwner (self)) p->redirectMouseEnter (ev); }
-    static void mouseExited      (id self, SEL, NSEvent* ev)   { if (auto* p = getOwner (self)) p->redirectMouseExit  (ev); }
-    static void scrollWheel      (id self, SEL, NSEvent* ev)   { if (auto* p = getOwner (self)) p->redirectMouseWheel (ev); }
-    static void magnify          (id self, SEL, NSEvent* ev)   { if (auto* p = getOwner (self)) p->redirectMagnify    (ev); }
-    static void copy             (id self, SEL, NSObject* s)   { if (auto* p = getOwner (self)) p->redirectCopy       (s);  }
-    static void paste            (id self, SEL, NSObject* s)   { if (auto* p = getOwner (self)) p->redirectPaste      (s);  }
-    static void cut              (id self, SEL, NSObject* s)   { if (auto* p = getOwner (self)) p->redirectCut        (s);  }
-
-    static BOOL acceptsFirstMouse (id, SEL, NSEvent*)          { return YES; }
-    static BOOL wantsDefaultClipping (id, SEL)                 { return YES; } // (this is the default, but may want to customise it in future)
-    static BOOL worksWhenModal (id self, SEL)                  { if (auto* p = getOwner (self)) return p->worksWhenModal(); return NO; }
-
-    static void drawRect (id self, SEL, NSRect r)              { if (auto* p = getOwner (self)) p->drawRect (r); }
-    static void frameChanged (id self, SEL, NSNotification*)   { if (auto* p = getOwner (self)) p->redirectMovedOrResized(); }
-    static void viewDidMoveToWindow (id self, SEL)             { if (auto* p = getOwner (self)) p->viewMovedToWindow(); }
-
-    static BOOL isOpaque (id self, SEL)
-    {
-        auto* owner = getOwner (self);
-        return owner == nullptr || owner->getComponent().isOpaque();
-    }
-
-    //==============================================================================
-    static void keyDown (id self, SEL, NSEvent* ev)
-    {
-        if (auto* owner = getOwner (self))
-        {
-            auto* target = owner->findCurrentTextInputTarget();
-            owner->textWasInserted = false;
-
-            if (target != nullptr)
-                [(NSView*) self interpretKeyEvents: [NSArray arrayWithObject: ev]];
-            else
-                owner->stringBeingComposed.clear();
-
-            if (! (owner->textWasInserted || owner->redirectKeyDown (ev)))
-            {
-                objc_super s = { self, [NSView class] };
-                getMsgSendSuperFn() (&s, @selector (keyDown:), ev);
-            }
-        }
-    }
-
-    static void keyUp (id self, SEL, NSEvent* ev)
-    {
-        auto* owner = getOwner (self);
-
-        if (owner == nullptr || ! owner->redirectKeyUp (ev))
-        {
-            objc_super s = { self, [NSView class] };
-            getMsgSendSuperFn() (&s, @selector (keyUp:), ev);
-        }
-    }
-
-    //==============================================================================
-    static void insertText (id self, SEL, id aString)
-    {
-        // This commits multi-byte text when return is pressed, or after every keypress for western keyboards
-        if (auto* owner = getOwner (self))
-        {
-            NSString* newText = [aString isKindOfClass: [NSAttributedString class]] ? [aString string] : aString;
-
-            if ([newText length] > 0)
-            {
-                if (auto* target = owner->findCurrentTextInputTarget())
-                {
-                    target->insertTextAtCaret (nsStringToJuce (newText));
-                    owner->textWasInserted = true;
-                }
-            }
-
-            owner->stringBeingComposed.clear();
-        }
-    }
-
-    static void doCommandBySelector (id, SEL, SEL) {}
-
-    static void setMarkedText (id self, SEL, id aString, NSRange)
-    {
-        if (auto* owner = getOwner (self))
-        {
-            owner->stringBeingComposed = nsStringToJuce ([aString isKindOfClass: [NSAttributedString class]]
-                                                           ? [aString string] : aString);
-
-            if (auto* target = owner->findCurrentTextInputTarget())
-            {
-                auto currentHighlight = target->getHighlightedRegion();
-                target->insertTextAtCaret (owner->stringBeingComposed);
-                target->setHighlightedRegion (currentHighlight.withLength (owner->stringBeingComposed.length()));
-                owner->textWasInserted = true;
-            }
-        }
-    }
-
-    static void unmarkText (id self, SEL)
-    {
-        if (auto* owner = getOwner (self))
-        {
-            if (owner->stringBeingComposed.isNotEmpty())
-            {
-                if (auto* target = owner->findCurrentTextInputTarget())
-                {
-                    target->insertTextAtCaret (owner->stringBeingComposed);
-                    owner->textWasInserted = true;
-                }
-
-                owner->stringBeingComposed.clear();
-            }
-        }
-    }
-
-    static BOOL hasMarkedText (id self, SEL)
-    {
-        auto* owner = getOwner (self);
-        return owner != nullptr && owner->stringBeingComposed.isNotEmpty();
-    }
-
-    static long conversationIdentifier (id self, SEL)
-    {
-        return (long) (pointer_sized_int) self;
-    }
-
-    static NSAttributedString* attributedSubstringFromRange (id self, SEL, NSRange theRange)
-    {
-        if (auto* owner = getOwner (self))
-        {
-            if (auto* target = owner->findCurrentTextInputTarget())
-            {
-                Range<int> r ((int) theRange.location,
-                              (int) (theRange.location + theRange.length));
-
-                return [[[NSAttributedString alloc] initWithString: juceStringToNS (target->getTextInRange (r))] autorelease];
-            }
-        }
-
-        return nil;
-    }
-
-    static NSRange markedRange (id self, SEL)
-    {
-        if (auto* owner = getOwner (self))
-            if (owner->stringBeingComposed.isNotEmpty())
-                return NSMakeRange (0, (NSUInteger) owner->stringBeingComposed.length());
-
-        return NSMakeRange (NSNotFound, 0);
-    }
-
-    static NSRange selectedRange (id self, SEL)
-    {
-        if (auto* owner = getOwner (self))
-        {
-            if (auto* target = owner->findCurrentTextInputTarget())
-            {
-                auto highlight = target->getHighlightedRegion();
-
-                if (! highlight.isEmpty())
-                    return NSMakeRange ((NSUInteger) highlight.getStart(),
-                                        (NSUInteger) highlight.getLength());
-            }
-        }
-
-        return NSMakeRange (NSNotFound, 0);
-    }
-
-    static NSRect firstRectForCharacterRange (id self, SEL, NSRange)
-    {
-        if (auto* owner = getOwner (self))
-            if (auto* comp = dynamic_cast<Component*> (owner->findCurrentTextInputTarget()))
-                return flippedScreenRect (makeNSRect (comp->getScreenBounds()));
-
-        return NSZeroRect;
-    }
-
-    static NSUInteger characterIndexForPoint (id, SEL, NSPoint)     { return NSNotFound; }
-    static NSArray* validAttributesForMarkedText (id, SEL)          { return [NSArray array]; }
-
-    //==============================================================================
-    static void flagsChanged (id self, SEL, NSEvent* ev)
-    {
-        if (auto* owner = getOwner (self))
-            owner->redirectModKeyChange (ev);
-    }
-
-    static BOOL becomeFirstResponder (id self, SEL)
-    {
-        if (auto* owner = getOwner (self))
-            owner->viewFocusGain();
-
-        return YES;
-    }
-
-    static BOOL resignFirstResponder (id self, SEL)
-    {
-        if (auto* owner = getOwner (self))
-            owner->viewFocusLoss();
-
-        return YES;
-    }
-
-    static BOOL acceptsFirstResponder (id self, SEL)
-    {
-        auto* owner = getOwner (self);
-        return owner != nullptr && owner->canBecomeKeyWindow();
-    }
-
-    //==============================================================================
-    static NSDragOperation draggingEntered (id self, SEL s, id<NSDraggingInfo> sender)
-    {
-        return draggingUpdated (self, s, sender);
-    }
-
-    static NSDragOperation draggingUpdated (id self, SEL, id<NSDraggingInfo> sender)
-    {
-        if (auto* owner = getOwner (self))
-            if (owner->sendDragCallback (0, sender))
-                return NSDragOperationGeneric;
-
-        return NSDragOperationNone;
-    }
-
-    static void draggingEnded (id self, SEL s, id<NSDraggingInfo> sender)
-    {
-        draggingExited (self, s, sender);
-    }
-
-    static void draggingExited (id self, SEL, id<NSDraggingInfo> sender)
-    {
-        if (auto* owner = getOwner (self))
-            owner->sendDragCallback (1, sender);
-    }
-
-    static BOOL prepareForDragOperation (id, SEL, id<NSDraggingInfo>)
-    {
-        return YES;
-    }
-
-    static BOOL performDragOperation (id self, SEL, id<NSDraggingInfo> sender)
-    {
-        auto* owner = getOwner (self);
-        return owner != nullptr && owner->sendDragCallback (2, sender);
-    }
-
-    static void concludeDragOperation (id, SEL, id<NSDraggingInfo>) {}
-};
-
-//==============================================================================
-struct JuceNSWindowClass   : public ObjCClass<NSWindow>
-{
-    JuceNSWindowClass()  : ObjCClass<NSWindow> ("JUCEWindow_")
-    {
-        addIvar<NSViewComponentPeer*> ("owner");
-
-        addMethod (@selector (canBecomeKeyWindow),                  canBecomeKeyWindow,        "c@:");
-        addMethod (@selector (canBecomeMainWindow),                 canBecomeMainWindow,       "c@:");
-        addMethod (@selector (becomeKeyWindow),                     becomeKeyWindow,           "v@:");
-        addMethod (@selector (windowShouldClose:),                  windowShouldClose,         "c@:@");
-        addMethod (@selector (constrainFrameRect:toScreen:),        constrainFrameRect,        @encode (NSRect), "@:",  @encode (NSRect), "@");
-        addMethod (@selector (windowWillResize:toSize:),            windowWillResize,          @encode (NSSize), "@:@", @encode (NSSize));
-        addMethod (@selector (windowDidExitFullScreen:),            windowDidExitFullScreen,   "v@:@");
-        addMethod (@selector (zoom:),                               zoom,                      "v@:@");
-        addMethod (@selector (windowWillMove:),                     windowWillMove,            "v@:@");
-        addMethod (@selector (windowWillStartLiveResize:),          windowWillStartLiveResize, "v@:@");
-        addMethod (@selector (windowDidEndLiveResize:),             windowDidEndLiveResize,    "v@:@");
-        addMethod (@selector (window:shouldPopUpDocumentPathMenu:), shouldPopUpPathMenu, "B@:@", @encode (NSMenu*));
-
-        addMethod (@selector (window:shouldDragDocumentWithEvent:from:withPasteboard:),
-                   shouldAllowIconDrag, "B@:@", @encode (NSEvent*), @encode (NSPoint), @encode (NSPasteboard*));
-
-       #if defined (MAC_OS_X_VERSION_10_6) && MAC_OS_X_VERSION_MAX_ALLOWED >= MAC_OS_X_VERSION_10_6
-        addProtocol (@protocol (NSWindowDelegate));
-       #endif
-
-        registerClass();
-    }
-
-private:
-    static NSViewComponentPeer* getOwner (id self)
-    {
-        return getIvar<NSViewComponentPeer*> (self, "owner");
-    }
-
-    //==============================================================================
-    static BOOL canBecomeKeyWindow (id self, SEL)
-    {
-        auto* owner = getOwner (self);
-
-        return owner != nullptr
-                && owner->canBecomeKeyWindow()
-                && ! owner->sendModalInputAttemptIfBlocked();
-    }
-
-    static BOOL canBecomeMainWindow (id self, SEL)
-    {
-        auto* owner = getOwner (self);
-
-        return owner != nullptr
-                && owner->canBecomeMainWindow()
-                && ! owner->sendModalInputAttemptIfBlocked();
-    }
-
-    static void becomeKeyWindow (id self, SEL)
-    {
-        sendSuperclassMessage (self, @selector (becomeKeyWindow));
-
-        if (auto* owner = getOwner (self))
-            owner->becomeKeyWindow();
-    }
-
-    static BOOL windowShouldClose (id self, SEL, id /*window*/)
-    {
-        auto* owner = getOwner (self);
-        return owner == nullptr || owner->windowShouldClose();
-    }
-
-    static NSRect constrainFrameRect (id self, SEL, NSRect frameRect, NSScreen*)
-    {
-        if (auto* owner = getOwner (self))
-            frameRect = owner->constrainRect (frameRect);
-
-        return frameRect;
-    }
-
-    static NSSize windowWillResize (id self, SEL, NSWindow*, NSSize proposedFrameSize)
-    {
-        auto* owner = getOwner (self);
-
-        if (owner == nullptr || owner->isZooming)
-            return proposedFrameSize;
-
-        NSRect frameRect = [(NSWindow*) self frame];
-        frameRect.origin.y -= proposedFrameSize.height - frameRect.size.height;
-        frameRect.size = proposedFrameSize;
-
-        frameRect = owner->constrainRect (frameRect);
-
-        if (owner->hasNativeTitleBar())
-            owner->sendModalInputAttemptIfBlocked();
-
-        return frameRect.size;
-    }
-
-    static void windowDidExitFullScreen (id, SEL, NSNotification*)
-    {
-       #if defined (MAC_OS_X_VERSION_10_6) && MAC_OS_X_VERSION_MAX_ALLOWED >= MAC_OS_X_VERSION_10_6
-        [NSApp setPresentationOptions: NSApplicationPresentationDefault];
-       #endif
-    }
-
-    static void zoom (id self, SEL, id sender)
-    {
-        if (auto* owner = getOwner (self))
-        {
-            owner->isZooming = true;
-            objc_super s = { self, [NSWindow class] };
-            getMsgSendSuperFn() (&s, @selector (zoom:), sender);
-            owner->isZooming = false;
-
-            owner->redirectMovedOrResized();
-        }
-    }
-
-    static void windowWillMove (id self, SEL, NSNotification*)
-    {
-        if (auto* owner = getOwner (self))
-            if (owner->hasNativeTitleBar())
-                owner->sendModalInputAttemptIfBlocked();
-    }
-
-    static void windowWillStartLiveResize (id self, SEL, NSNotification*)
-    {
-        if (auto* owner = getOwner (self))
-            owner->liveResizingStart();
-    }
-
-    static void windowDidEndLiveResize (id self, SEL, NSNotification*)
-    {
-        if (auto* owner = getOwner (self))
-            owner->liveResizingEnd();
-    }
-
-    static bool shouldPopUpPathMenu (id self, SEL, id /*window*/, NSMenu*)
-    {
-        if (auto* owner = getOwner (self))
-            return owner->windowRepresentsFile;
-
-        return false;
-    }
-
-    static bool shouldAllowIconDrag (id self, SEL, id /*window*/, NSEvent*, NSPoint, NSPasteboard*)
-    {
-        if (auto* owner = getOwner (self))
-            return owner->windowRepresentsFile;
-
-        return false;
-    }
-};
-
-NSView* NSViewComponentPeer::createViewInstance()
-{
-    static JuceNSViewClass cls;
-    return cls.createInstance();
-}
-
-NSWindow* NSViewComponentPeer::createWindowInstance()
-{
-    static JuceNSWindowClass cls;
-    return cls.createInstance();
-}
-
-
-//==============================================================================
-ComponentPeer* NSViewComponentPeer::currentlyFocusedPeer = nullptr;
-Array<int> NSViewComponentPeer::keysCurrentlyDown;
-
-//==============================================================================
-bool KeyPress::isKeyCurrentlyDown (int keyCode)
-{
-    if (NSViewComponentPeer::keysCurrentlyDown.contains (keyCode))
-        return true;
-
-    if (keyCode >= 'A' && keyCode <= 'Z'
-         && NSViewComponentPeer::keysCurrentlyDown.contains ((int) CharacterFunctions::toLowerCase ((juce_wchar) keyCode)))
-        return true;
-
-    if (keyCode >= 'a' && keyCode <= 'z'
-         && NSViewComponentPeer::keysCurrentlyDown.contains ((int) CharacterFunctions::toUpperCase ((juce_wchar) keyCode)))
-        return true;
-
-    return false;
-}
-
-//==============================================================================
-bool MouseInputSource::SourceList::addSource()
-{
-    if (sources.size() == 0)
-    {
-        addSource (0, MouseInputSource::InputSourceType::mouse);
-        return true;
-    }
-
-    return false;
-}
-
-bool MouseInputSource::SourceList::canUseTouch()
-{
-    return false;
-}
-
-//==============================================================================
-void Desktop::setKioskComponent (Component* kioskComp, bool shouldBeEnabled, bool allowMenusAndBars)
-{
-   #if defined (MAC_OS_X_VERSION_10_6) && MAC_OS_X_VERSION_MIN_REQUIRED >= MAC_OS_X_VERSION_10_6
-
-    auto* peer = dynamic_cast<NSViewComponentPeer*> (kioskComp->getPeer());
-    jassert (peer != nullptr); // (this should have been checked by the caller)
-
-   #if defined (MAC_OS_X_VERSION_10_7) && MAC_OS_X_VERSION_MAX_ALLOWED >= MAC_OS_X_VERSION_10_7
-    if (peer->hasNativeTitleBar()
-          && [peer->window respondsToSelector: @selector (toggleFullScreen:)])
-    {
-        if (shouldBeEnabled && ! allowMenusAndBars)
-            [NSApp setPresentationOptions: NSApplicationPresentationHideDock | NSApplicationPresentationHideMenuBar];
-
-        [peer->window performSelector: @selector (toggleFullScreen:) withObject: nil];
-    }
-    else
-   #endif
-    {
-        if (shouldBeEnabled)
-        {
-            if (peer->hasNativeTitleBar())
-                [peer->window setStyleMask: NSWindowStyleMaskBorderless];
-
-            [NSApp setPresentationOptions: (allowMenusAndBars ? (NSApplicationPresentationAutoHideDock | NSApplicationPresentationAutoHideMenuBar)
-                                                              : (NSApplicationPresentationHideDock | NSApplicationPresentationHideMenuBar))];
-            kioskComp->setBounds (Desktop::getInstance().getDisplays().getMainDisplay().totalArea);
-            peer->becomeKeyWindow();
-        }
-        else
-        {
-            if (peer->hasNativeTitleBar())
-            {
-                [peer->window setStyleMask: (NSViewComponentPeer::getNSWindowStyleMask (peer->getStyleFlags()))];
-                peer->setTitle (peer->getComponent().getName()); // required to force the OS to update the title
-            }
-
-            [NSApp setPresentationOptions: NSApplicationPresentationDefault];
-        }
-    }
-   #elif JUCE_SUPPORT_CARBON
-    if (shouldBeEnabled)
-    {
-        SetSystemUIMode (kUIModeAllSuppressed, allowMenusAndBars ? kUIOptionAutoShowMenuBar : 0);
-        kioskComp->setBounds (Desktop::getInstance().getDisplays().getMainDisplay().totalArea);
-    }
-    else
-    {
-        SetSystemUIMode (kUIModeNormal, 0);
-    }
-   #else
-    ignoreUnused (kioskComp, shouldBeEnabled, allowMenusAndBars);
-
-    // If you're targeting OSes earlier than 10.6 and want to use this feature,
-    // you'll need to enable JUCE_SUPPORT_CARBON.
-    jassertfalse;
-   #endif
-}
-
-void Desktop::allowedOrientationsChanged() {}
-
-//==============================================================================
-ComponentPeer* Component::createNewPeer (int styleFlags, void* windowToAttachTo)
-{
-    return new NSViewComponentPeer (*this, styleFlags, (NSView*) windowToAttachTo);
-}
-
-//==============================================================================
-const int KeyPress::spaceKey        = ' ';
-const int KeyPress::returnKey       = 0x0d;
-const int KeyPress::escapeKey       = 0x1b;
-const int KeyPress::backspaceKey    = 0x7f;
-const int KeyPress::leftKey         = NSLeftArrowFunctionKey;
-const int KeyPress::rightKey        = NSRightArrowFunctionKey;
-const int KeyPress::upKey           = NSUpArrowFunctionKey;
-const int KeyPress::downKey         = NSDownArrowFunctionKey;
-const int KeyPress::pageUpKey       = NSPageUpFunctionKey;
-const int KeyPress::pageDownKey     = NSPageDownFunctionKey;
-const int KeyPress::endKey          = NSEndFunctionKey;
-const int KeyPress::homeKey         = NSHomeFunctionKey;
-const int KeyPress::deleteKey       = NSDeleteFunctionKey;
-const int KeyPress::insertKey       = -1;
-const int KeyPress::tabKey          = 9;
-const int KeyPress::F1Key           = NSF1FunctionKey;
-const int KeyPress::F2Key           = NSF2FunctionKey;
-const int KeyPress::F3Key           = NSF3FunctionKey;
-const int KeyPress::F4Key           = NSF4FunctionKey;
-const int KeyPress::F5Key           = NSF5FunctionKey;
-const int KeyPress::F6Key           = NSF6FunctionKey;
-const int KeyPress::F7Key           = NSF7FunctionKey;
-const int KeyPress::F8Key           = NSF8FunctionKey;
-const int KeyPress::F9Key           = NSF9FunctionKey;
-const int KeyPress::F10Key          = NSF10FunctionKey;
-const int KeyPress::F11Key          = NSF11FunctionKey;
-const int KeyPress::F12Key          = NSF12FunctionKey;
-const int KeyPress::F13Key          = NSF13FunctionKey;
-const int KeyPress::F14Key          = NSF14FunctionKey;
-const int KeyPress::F15Key          = NSF15FunctionKey;
-const int KeyPress::F16Key          = NSF16FunctionKey;
-const int KeyPress::F17Key          = NSF17FunctionKey;
-const int KeyPress::F18Key          = NSF18FunctionKey;
-const int KeyPress::F19Key          = NSF19FunctionKey;
-const int KeyPress::F20Key          = NSF20FunctionKey;
-const int KeyPress::F21Key          = NSF21FunctionKey;
-const int KeyPress::F22Key          = NSF22FunctionKey;
-const int KeyPress::F23Key          = NSF23FunctionKey;
-const int KeyPress::F24Key          = NSF24FunctionKey;
-const int KeyPress::F25Key          = NSF25FunctionKey;
-const int KeyPress::F26Key          = NSF26FunctionKey;
-const int KeyPress::F27Key          = NSF27FunctionKey;
-const int KeyPress::F28Key          = NSF28FunctionKey;
-const int KeyPress::F29Key          = NSF29FunctionKey;
-const int KeyPress::F30Key          = NSF30FunctionKey;
-const int KeyPress::F31Key          = NSF31FunctionKey;
-const int KeyPress::F32Key          = NSF32FunctionKey;
-const int KeyPress::F33Key          = NSF33FunctionKey;
-const int KeyPress::F34Key          = NSF34FunctionKey;
-const int KeyPress::F35Key          = NSF35FunctionKey;
-
-const int KeyPress::numberPad0      = 0x30020;
-const int KeyPress::numberPad1      = 0x30021;
-const int KeyPress::numberPad2      = 0x30022;
-const int KeyPress::numberPad3      = 0x30023;
-const int KeyPress::numberPad4      = 0x30024;
-const int KeyPress::numberPad5      = 0x30025;
-const int KeyPress::numberPad6      = 0x30026;
-const int KeyPress::numberPad7      = 0x30027;
-const int KeyPress::numberPad8      = 0x30028;
-const int KeyPress::numberPad9      = 0x30029;
-const int KeyPress::numberPadAdd            = 0x3002a;
-const int KeyPress::numberPadSubtract       = 0x3002b;
-const int KeyPress::numberPadMultiply       = 0x3002c;
-const int KeyPress::numberPadDivide         = 0x3002d;
-const int KeyPress::numberPadSeparator      = 0x3002e;
-const int KeyPress::numberPadDecimalPoint   = 0x3002f;
-const int KeyPress::numberPadEquals         = 0x30030;
-const int KeyPress::numberPadDelete         = 0x30031;
-const int KeyPress::playKey         = 0x30000;
-const int KeyPress::stopKey         = 0x30001;
-const int KeyPress::fastForwardKey  = 0x30002;
-const int KeyPress::rewindKey       = 0x30003;
-
-} // namespace juce
+/*
+  ==============================================================================
+
+   This file is part of the JUCE library.
+   Copyright (c) 2017 - ROLI Ltd.
+
+   JUCE is an open source library subject to commercial or open-source
+   licensing.
+
+   By using JUCE, you agree to the terms of both the JUCE 5 End-User License
+   Agreement and JUCE 5 Privacy Policy (both updated and effective as of the
+   27th April 2017).
+
+   End User License Agreement: www.juce.com/juce-5-licence
+   Privacy Policy: www.juce.com/juce-5-privacy-policy
+
+   Or: You may also use this code under the terms of the GPL v3 (see
+   www.gnu.org/licenses).
+
+   JUCE IS PROVIDED "AS IS" WITHOUT ANY WARRANTY, AND ALL WARRANTIES, WHETHER
+   EXPRESSED OR IMPLIED, INCLUDING MERCHANTABILITY AND FITNESS FOR PURPOSE, ARE
+   DISCLAIMED.
+
+  ==============================================================================
+*/
+
+namespace juce
+{
+    typedef void (*AppFocusChangeCallback)();
+    extern AppFocusChangeCallback appFocusChangeCallback;
+    typedef bool (*CheckEventBlockedByModalComps) (NSEvent*);
+    extern CheckEventBlockedByModalComps isEventBlockedByModalComps;
+}
+
+//==============================================================================
+#if ! (defined (MAC_OS_X_VERSION_10_7) && MAC_OS_X_VERSION_MIN_REQUIRED >= MAC_OS_X_VERSION_10_7)
+
+@interface NSEvent (JuceDeviceDelta)
+ - (CGFloat) scrollingDeltaX;
+ - (CGFloat) scrollingDeltaY;
+ - (BOOL) hasPreciseScrollingDeltas;
+ - (BOOL) isDirectionInvertedFromDevice;
+@end
+
+#endif
+
+namespace juce
+{
+
+//==============================================================================
+static CGFloat getMainScreenHeight() noexcept
+{
+    return [[[NSScreen screens] objectAtIndex: 0] frame].size.height;
+}
+
+static void flipScreenRect (NSRect& r) noexcept
+{
+    r.origin.y = getMainScreenHeight() - (r.origin.y + r.size.height);
+}
+
+static NSRect flippedScreenRect (NSRect r) noexcept
+{
+    flipScreenRect (r);
+    return r;
+}
+
+//==============================================================================
+class NSViewComponentPeer  : public ComponentPeer,
+                             private Timer
+{
+public:
+    NSViewComponentPeer (Component& comp, const int windowStyleFlags, NSView* viewToAttachTo)
+        : ComponentPeer (comp, windowStyleFlags),
+          safeComponent (&comp),
+          isSharedWindow (viewToAttachTo != nil),
+          lastRepaintTime (Time::getMillisecondCounter())
+    {
+        appFocusChangeCallback = appFocusChanged;
+        isEventBlockedByModalComps = checkEventBlockedByModalComps;
+
+        auto r = makeNSRect (component.getLocalBounds());
+
+        view = [createViewInstance() initWithFrame: r];
+        setOwner (view, this);
+
+        [view registerForDraggedTypes: getSupportedDragTypes()];
+
+        notificationCenter = [NSNotificationCenter defaultCenter];
+
+        [notificationCenter  addObserver: view
+                                selector: @selector (frameChanged:)
+                                    name: NSViewFrameDidChangeNotification
+                                  object: view];
+
+        if (! isSharedWindow)
+        {
+            [notificationCenter  addObserver: view
+                                    selector: @selector (frameChanged:)
+                                        name: NSWindowDidMoveNotification
+                                      object: window];
+
+            [notificationCenter  addObserver: view
+                                    selector: @selector (frameChanged:)
+                                        name: NSWindowDidMiniaturizeNotification
+                                      object: window];
+
+            [notificationCenter  addObserver: view
+                                    selector: @selector (frameChanged:)
+                                        name: NSWindowDidDeminiaturizeNotification
+                                      object: window];
+        }
+
+        [view setPostsFrameChangedNotifications: YES];
+
+        if (isSharedWindow)
+        {
+            window = [viewToAttachTo window];
+            [viewToAttachTo addSubview: view];
+        }
+        else
+        {
+            r.origin.x = (CGFloat) component.getX();
+            r.origin.y = (CGFloat) component.getY();
+            flipScreenRect (r);
+
+            window = [createWindowInstance() initWithContentRect: r
+                                                       styleMask: getNSWindowStyleMask (windowStyleFlags)
+                                                         backing: NSBackingStoreBuffered
+                                                           defer: YES];
+            setOwner (window, this);
+            [window orderOut: nil];
+           #if defined (MAC_OS_X_VERSION_10_6) && MAC_OS_X_VERSION_MAX_ALLOWED >= MAC_OS_X_VERSION_10_6
+            [window setDelegate: (id<NSWindowDelegate>) window];
+           #else
+            [window setDelegate: window];
+           #endif
+            [window setOpaque: component.isOpaque()];
+            [window setHasShadow: ((windowStyleFlags & windowHasDropShadow) != 0)];
+
+            if (component.isAlwaysOnTop())
+                setAlwaysOnTop (true);
+
+            [window setContentView: view];
+            [window setAutodisplay: YES];
+            [window setAcceptsMouseMovedEvents: YES];
+
+            // We'll both retain and also release this on closing because plugin hosts can unexpectedly
+            // close the window for us, and also tend to get cause trouble if setReleasedWhenClosed is NO.
+            [window setReleasedWhenClosed: YES];
+            [window retain];
+
+            [window setExcludedFromWindowsMenu: (windowStyleFlags & windowIsTemporary) != 0];
+            [window setIgnoresMouseEvents: (windowStyleFlags & windowIgnoresMouseClicks) != 0];
+
+           #if defined (MAC_OS_X_VERSION_10_7) && (MAC_OS_X_VERSION_MAX_ALLOWED >= MAC_OS_X_VERSION_10_7)
+            if ((windowStyleFlags & (windowHasMaximiseButton | windowHasTitleBar)) == (windowHasMaximiseButton | windowHasTitleBar))
+                [window setCollectionBehavior: NSWindowCollectionBehaviorFullScreenPrimary];
+
+            if ([window respondsToSelector: @selector (setRestorable:)])
+                [window setRestorable: NO];
+           #endif
+
+           #if defined (MAC_OS_X_VERSION_10_13) && (MAC_OS_X_VERSION_MAX_ALLOWED >= MAC_OS_X_VERSION_10_13)
+            if ([window respondsToSelector: @selector (setTabbingMode:)])
+                [window setTabbingMode:NSWindowTabbingModeDisallowed];
+           #endif
+        }
+
+        auto alpha = component.getAlpha();
+
+        if (alpha < 1.0f)
+            setAlpha (alpha);
+
+        setTitle (component.getName());
+
+        getNativeRealtimeModifiers = []
+        {
+           #if defined (MAC_OS_X_VERSION_10_6) && MAC_OS_X_VERSION_MAX_ALLOWED >= MAC_OS_X_VERSION_10_6
+            if ([NSEvent respondsToSelector: @selector (modifierFlags)])
+                NSViewComponentPeer::updateModifiers ([NSEvent modifierFlags]);
+           #endif
+
+            return ModifierKeys::currentModifiers;
+        };
+    }
+
+    ~NSViewComponentPeer()
+    {
+        [notificationCenter removeObserver: view];
+        setOwner (view, nullptr);
+
+        if ([view superview] != nil)
+            [view removeFromSuperview];
+
+        if (! isSharedWindow)
+        {
+            setOwner (window, nullptr);
+            [window setContentView: nil];
+            [window close];
+            [window release];
+        }
+
+        [view release];
+    }
+
+    //==============================================================================
+    void* getNativeHandle() const override    { return view; }
+
+    void setVisible (bool shouldBeVisible) override
+    {
+        if (isSharedWindow)
+        {
+            [view setHidden: ! shouldBeVisible];
+        }
+        else
+        {
+            if (shouldBeVisible)
+            {
+                ++insideToFrontCall;
+                [window orderFront: nil];
+                --insideToFrontCall;
+                handleBroughtToFront();
+            }
+            else
+            {
+                [window orderOut: nil];
+            }
+        }
+    }
+
+    void setTitle (const String& title) override
+    {
+        JUCE_AUTORELEASEPOOL
+        {
+            if (! isSharedWindow)
+                [window setTitle: juceStringToNS (title)];
+        }
+    }
+
+    bool setDocumentEditedStatus (bool edited) override
+    {
+        if (! hasNativeTitleBar())
+            return false;
+
+        [window setDocumentEdited: edited];
+        return true;
+    }
+
+    void setRepresentedFile (const File& file) override
+    {
+        if (! isSharedWindow)
+        {
+            [window setRepresentedFilename: juceStringToNS (file != File()
+                                                                ? file.getFullPathName()
+                                                                : String())];
+
+            windowRepresentsFile = (file != File());
+        }
+    }
+
+    void setBounds (const Rectangle<int>& newBounds, bool isNowFullScreen) override
+    {
+        fullScreen = isNowFullScreen;
+
+        auto r = makeNSRect (newBounds);
+        auto oldViewSize = [view frame].size;
+
+        if (isSharedWindow)
+        {
+            r.origin.y = [[view superview] frame].size.height - (r.origin.y + r.size.height);
+            [view setFrame: r];
+        }
+        else
+        {
+            // Repaint behaviour of setFrame seemed to change in 10.11, and the drawing became synchronous,
+            // causing performance issues. But sending an async update causes flickering in older versions,
+            // hence this version check to use the old behaviour on pre 10.11 machines
+            static bool isPre10_11 = SystemStats::getOperatingSystemType() <= SystemStats::MacOSX_10_10;
+
+            [window setFrame: [window frameRectForContentRect: flippedScreenRect (r)]
+                     display: isPre10_11];
+        }
+
+        if (oldViewSize.width != r.size.width || oldViewSize.height != r.size.height)
+            [view setNeedsDisplay: true];
+    }
+
+    Rectangle<int> getBounds (const bool global) const
+    {
+        auto r = [view frame];
+        NSWindow* viewWindow = [view window];
+
+        if (global && viewWindow != nil)
+        {
+            r = [[view superview] convertRect: r toView: nil];
+
+           #if defined (MAC_OS_X_VERSION_10_7) && MAC_OS_X_VERSION_MIN_REQUIRED >= MAC_OS_X_VERSION_10_7
+            r = [viewWindow convertRectToScreen: r];
+           #else
+            r.origin = [viewWindow convertBaseToScreen: r.origin];
+           #endif
+
+            flipScreenRect (r);
+        }
+        else
+        {
+            r.origin.y = [[view superview] frame].size.height - r.origin.y - r.size.height;
+        }
+
+        return convertToRectInt (r);
+    }
+
+    Rectangle<int> getBounds() const override
+    {
+        return getBounds (! isSharedWindow);
+    }
+
+    Point<float> localToGlobal (Point<float> relativePosition) override
+    {
+        return relativePosition + getBounds (true).getPosition().toFloat();
+    }
+
+    Point<float> globalToLocal (Point<float> screenPosition) override
+    {
+        return screenPosition - getBounds (true).getPosition().toFloat();
+    }
+
+    void setAlpha (float newAlpha) override
+    {
+        if (isSharedWindow)
+            [view setAlphaValue: (CGFloat) newAlpha];
+        else
+            [window setAlphaValue: (CGFloat) newAlpha];
+    }
+
+    void setMinimised (bool shouldBeMinimised) override
+    {
+        if (! isSharedWindow)
+        {
+            if (shouldBeMinimised)
+                [window miniaturize: nil];
+            else
+                [window deminiaturize: nil];
+        }
+    }
+
+    bool isMinimised() const override
+    {
+        return [window isMiniaturized];
+    }
+
+    void setFullScreen (bool shouldBeFullScreen) override
+    {
+        if (! isSharedWindow)
+        {
+            auto r = lastNonFullscreenBounds;
+
+            if (isMinimised())
+                setMinimised (false);
+
+            if (fullScreen != shouldBeFullScreen)
+            {
+                if (shouldBeFullScreen && hasNativeTitleBar())
+                {
+                    fullScreen = true;
+                    [window performZoom: nil];
+                }
+                else
+                {
+                    if (shouldBeFullScreen)
+                        r = component.getParentMonitorArea();
+
+                    // (can't call the component's setBounds method because that'll reset our fullscreen flag)
+                    if (r != component.getBounds() && ! r.isEmpty())
+                        setBounds (ScalingHelpers::scaledScreenPosToUnscaled (component, r), shouldBeFullScreen);
+                }
+            }
+        }
+    }
+
+    bool isFullScreen() const override
+    {
+        return fullScreen;
+    }
+
+    bool isKioskMode() const override
+    {
+        return isWindowInKioskMode || ComponentPeer::isKioskMode();
+    }
+
+    static bool isWindowAtPoint (NSWindow* w, NSPoint screenPoint)
+    {
+       #if defined (MAC_OS_X_VERSION_10_6) && MAC_OS_X_VERSION_MAX_ALLOWED >= MAC_OS_X_VERSION_10_6
+        if ([NSWindow respondsToSelector: @selector (windowNumberAtPoint:belowWindowWithWindowNumber:)])
+            return [NSWindow windowNumberAtPoint: screenPoint belowWindowWithWindowNumber: 0] == [w windowNumber];
+       #endif
+
+        return true;
+    }
+
+    bool contains (Point<int> localPos, bool trueIfInAChildWindow) const override
+    {
+        NSRect viewFrame = [view frame];
+
+        if (! (isPositiveAndBelow (localPos.getX(), viewFrame.size.width)
+             && isPositiveAndBelow (localPos.getY(), viewFrame.size.height)))
+            return false;
+
+        if (! SystemStats::isRunningInAppExtensionSandbox())
+        {
+            if (NSWindow* const viewWindow = [view window])
+            {
+                NSRect windowFrame = [viewWindow frame];
+                NSPoint windowPoint = [view convertPoint: NSMakePoint (localPos.x, viewFrame.size.height - localPos.y) toView: nil];
+                NSPoint screenPoint = NSMakePoint (windowFrame.origin.x + windowPoint.x,
+                                                   windowFrame.origin.y + windowPoint.y);
+
+                if (! isWindowAtPoint (viewWindow, screenPoint))
+                    return false;
+
+            }
+        }
+
+        NSView* v = [view hitTest: NSMakePoint (viewFrame.origin.x + localPos.getX(),
+                                                viewFrame.origin.y + viewFrame.size.height - localPos.getY())];
+
+        return trueIfInAChildWindow ? (v != nil)
+                                    : (v == view);
+    }
+
+    BorderSize<int> getFrameSize() const override
+    {
+        BorderSize<int> b;
+
+        if (! isSharedWindow)
+        {
+            NSRect v = [view convertRect: [view frame] toView: nil];
+            NSRect w = [window frame];
+
+            b.setTop ((int) (w.size.height - (v.origin.y + v.size.height)));
+            b.setBottom ((int) v.origin.y);
+            b.setLeft ((int) v.origin.x);
+            b.setRight ((int) (w.size.width - (v.origin.x + v.size.width)));
+        }
+
+        return b;
+    }
+
+    void updateFullscreenStatus()
+    {
+        if (hasNativeTitleBar())
+        {
+           #if defined (MAC_OS_X_VERSION_10_7) && MAC_OS_X_VERSION_MAX_ALLOWED >= MAC_OS_X_VERSION_10_7
+            isWindowInKioskMode = (([window styleMask] & NSWindowStyleMaskFullScreen) != 0);
+           #endif
+
+            auto screen = getFrameSize().subtractedFrom (component.getParentMonitorArea());
+
+            fullScreen = component.getScreenBounds().expanded (2, 2).contains (screen);
+        }
+        else
+        {
+            isWindowInKioskMode = false;
+        }
+    }
+
+    bool hasNativeTitleBar() const
+    {
+        return (getStyleFlags() & windowHasTitleBar) != 0;
+    }
+
+    bool setAlwaysOnTop (bool alwaysOnTop) override
+    {
+        if (! isSharedWindow)
+            [window setLevel: alwaysOnTop ? ((getStyleFlags() & windowIsTemporary) != 0 ? NSPopUpMenuWindowLevel
+                                                                                        : NSFloatingWindowLevel)
+                                          : NSNormalWindowLevel];
+
+        return true;
+    }
+
+    void toFront (bool makeActiveWindow) override
+    {
+        if (isSharedWindow)
+            [[view superview] addSubview: view
+                              positioned: NSWindowAbove
+                              relativeTo: nil];
+
+        if (window != nil && component.isVisible())
+        {
+            ++insideToFrontCall;
+
+            if (makeActiveWindow)
+                [window makeKeyAndOrderFront: nil];
+            else
+                [window orderFront: nil];
+
+            if (insideToFrontCall <= 1)
+            {
+                Desktop::getInstance().getMainMouseSource().forceMouseCursorUpdate();
+                handleBroughtToFront();
+            }
+
+            --insideToFrontCall;
+        }
+    }
+
+    void toBehind (ComponentPeer* other) override
+    {
+        if (auto* otherPeer = dynamic_cast<NSViewComponentPeer*> (other))
+        {
+            if (isSharedWindow)
+            {
+                [[view superview] addSubview: view
+                                  positioned: NSWindowBelow
+                                  relativeTo: otherPeer->view];
+            }
+            else if (component.isVisible())
+            {
+                [window orderWindow: NSWindowBelow
+                         relativeTo: [otherPeer->window windowNumber]];
+            }
+        }
+        else
+        {
+            jassertfalse; // wrong type of window?
+        }
+    }
+
+    void setIcon (const Image& newIcon) override
+    {
+        if (! isSharedWindow)
+        {
+            // need to set a dummy represented file here to show the file icon (which we then set to the new icon)
+            if (! windowRepresentsFile)
+                [window setRepresentedFilename:juceStringToNS (" ")]; // can't just use an empty string for some reason...
+
+            [[window standardWindowButton:NSWindowDocumentIconButton] setImage:imageToNSImage (newIcon)];
+        }
+    }
+
+    StringArray getAvailableRenderingEngines() override
+    {
+        StringArray s ("Software Renderer");
+
+       #if USE_COREGRAPHICS_RENDERING
+        s.add ("CoreGraphics Renderer");
+       #endif
+
+        return s;
+    }
+
+    int getCurrentRenderingEngine() const override
+    {
+        return usingCoreGraphics ? 1 : 0;
+    }
+
+    void setCurrentRenderingEngine (int index) override
+    {
+       #if USE_COREGRAPHICS_RENDERING
+        if (usingCoreGraphics != (index > 0))
+        {
+            usingCoreGraphics = index > 0;
+            [view setNeedsDisplay: true];
+        }
+       #else
+        ignoreUnused (index);
+       #endif
+    }
+
+    void redirectMouseDown (NSEvent* ev)
+    {
+        if (! Process::isForegroundProcess())
+            Process::makeForegroundProcess();
+
+        ModifierKeys::currentModifiers = ModifierKeys::currentModifiers.withFlags (getModifierForButtonNumber ([ev buttonNumber]));
+        sendMouseEvent (ev);
+    }
+
+    void redirectMouseUp (NSEvent* ev)
+    {
+        ModifierKeys::currentModifiers = ModifierKeys::currentModifiers.withoutFlags (getModifierForButtonNumber ([ev buttonNumber]));
+        sendMouseEvent (ev);
+        showArrowCursorIfNeeded();
+    }
+
+    void redirectMouseDrag (NSEvent* ev)
+    {
+        ModifierKeys::currentModifiers = ModifierKeys::currentModifiers.withFlags (getModifierForButtonNumber ([ev buttonNumber]));
+        sendMouseEvent (ev);
+    }
+
+    void redirectMouseMove (NSEvent* ev)
+    {
+        ModifierKeys::currentModifiers = ModifierKeys::currentModifiers.withoutMouseButtons();
+
+        NSPoint windowPos = [ev locationInWindow];
+
+       #if defined (MAC_OS_X_VERSION_10_7) && MAC_OS_X_VERSION_MIN_REQUIRED >= MAC_OS_X_VERSION_10_7
+        NSPoint screenPos = [[ev window] convertRectToScreen: NSMakeRect (windowPos.x, windowPos.y, 1.0f, 1.0f)].origin;
+       #else
+        NSPoint screenPos = [[ev window] convertBaseToScreen: windowPos];
+       #endif
+
+        if (isWindowAtPoint ([ev window], screenPos))
+            sendMouseEvent (ev);
+        else
+            // moved into another window which overlaps this one, so trigger an exit
+            handleMouseEvent (MouseInputSource::InputSourceType::mouse, { -1.0f, -1.0f }, ModifierKeys::currentModifiers,
+                              getMousePressure (ev), MouseInputSource::invalidOrientation, getMouseTime (ev));
+
+        showArrowCursorIfNeeded();
+    }
+
+    void redirectMouseEnter (NSEvent* ev)
+    {
+        Desktop::getInstance().getMainMouseSource().forceMouseCursorUpdate();
+        ModifierKeys::currentModifiers = ModifierKeys::currentModifiers.withoutMouseButtons();
+        sendMouseEvent (ev);
+    }
+
+    void redirectMouseExit (NSEvent* ev)
+    {
+        ModifierKeys::currentModifiers = ModifierKeys::currentModifiers.withoutMouseButtons();
+        sendMouseEvent (ev);
+    }
+
+    static float checkDeviceDeltaReturnValue (float v) noexcept
+    {
+        // (deviceDeltaX can fail and return NaN, so need to sanity-check the result)
+        v *= 0.5f / 256.0f;
+        return (v > -1000.0f && v < 1000.0f) ? v : 0.0f;
+    }
+
+    void redirectMouseWheel (NSEvent* ev)
+    {
+        updateModifiers (ev);
+
+        MouseWheelDetails wheel;
+        wheel.deltaX = 0;
+        wheel.deltaY = 0;
+        wheel.isReversed = false;
+        wheel.isSmooth = false;
+        wheel.isInertial = false;
+
+        @try
+        {
+           #if defined (MAC_OS_X_VERSION_10_7) && MAC_OS_X_VERSION_MAX_ALLOWED >= MAC_OS_X_VERSION_10_7
+            if ([ev respondsToSelector: @selector (isDirectionInvertedFromDevice)])
+                wheel.isReversed = [ev isDirectionInvertedFromDevice];
+
+            wheel.isInertial = ([ev momentumPhase] != NSEventPhaseNone);
+
+            if ([ev respondsToSelector: @selector (hasPreciseScrollingDeltas)])
+            {
+                if ([ev hasPreciseScrollingDeltas])
+                {
+                    const float scale = 0.5f / 256.0f;
+                    wheel.deltaX = scale * (float) [ev scrollingDeltaX];
+                    wheel.deltaY = scale * (float) [ev scrollingDeltaY];
+                    wheel.isSmooth = true;
+                }
+            }
+            else
+           #endif
+            if ([ev respondsToSelector: @selector (deviceDeltaX)])
+            {
+                wheel.deltaX = checkDeviceDeltaReturnValue ((float) getMsgSendFPRetFn() (ev, @selector (deviceDeltaX)));
+                wheel.deltaY = checkDeviceDeltaReturnValue ((float) getMsgSendFPRetFn() (ev, @selector (deviceDeltaY)));
+            }
+        }
+        @catch (...)
+        {}
+
+        if (wheel.deltaX == 0.0f && wheel.deltaY == 0.0f)
+        {
+            const float scale = 10.0f / 256.0f;
+            wheel.deltaX = scale * (float) [ev deltaX];
+            wheel.deltaY = scale * (float) [ev deltaY];
+        }
+
+        handleMouseWheel (MouseInputSource::InputSourceType::mouse, getMousePos (ev, view), getMouseTime (ev), wheel);
+    }
+
+    void redirectMagnify (NSEvent* ev)
+    {
+       #if defined (MAC_OS_X_VERSION_10_6) && MAC_OS_X_VERSION_MAX_ALLOWED >= MAC_OS_X_VERSION_10_6
+        const float invScale = 1.0f - (float) [ev magnification];
+
+        if (invScale > 0.0f)
+            handleMagnifyGesture (MouseInputSource::InputSourceType::mouse, getMousePos (ev, view), getMouseTime (ev), 1.0f / invScale);
+       #endif
+        ignoreUnused (ev);
+    }
+
+    void redirectCopy  (NSObject*) { handleKeyPress (KeyPress ('c', ModifierKeys (ModifierKeys::commandModifier), 'c')); }
+    void redirectPaste (NSObject*) { handleKeyPress (KeyPress ('v', ModifierKeys (ModifierKeys::commandModifier), 'v')); }
+    void redirectCut   (NSObject*) { handleKeyPress (KeyPress ('x', ModifierKeys (ModifierKeys::commandModifier), 'x')); }
+
+    void sendMouseEvent (NSEvent* ev)
+    {
+        updateModifiers (ev);
+        handleMouseEvent (MouseInputSource::InputSourceType::mouse, getMousePos (ev, view), ModifierKeys::currentModifiers,
+                          getMousePressure (ev), MouseInputSource::invalidOrientation, getMouseTime (ev));
+    }
+
+    bool handleKeyEvent (NSEvent* ev, bool isKeyDown)
+    {
+        auto unicode = nsStringToJuce ([ev characters]);
+        auto keyCode = getKeyCodeFromEvent (ev);
+
+       #if JUCE_DEBUG_KEYCODES
+        DBG ("unicode: " + unicode + " " + String::toHexString ((int) unicode[0]));
+        auto unmodified = nsStringToJuce ([ev charactersIgnoringModifiers]);
+        DBG ("unmodified: " + unmodified + " " + String::toHexString ((int) unmodified[0]));
+       #endif
+
+        if (keyCode != 0 || unicode.isNotEmpty())
+        {
+            if (isKeyDown)
+            {
+                bool used = false;
+
+                for (auto u = unicode.getCharPointer(); ! u.isEmpty();)
+                {
+                    auto textCharacter = u.getAndAdvance();
+
+                    switch (keyCode)
+                    {
+                        case NSLeftArrowFunctionKey:
+                        case NSRightArrowFunctionKey:
+                        case NSUpArrowFunctionKey:
+                        case NSDownArrowFunctionKey:
+                        case NSPageUpFunctionKey:
+                        case NSPageDownFunctionKey:
+                        case NSEndFunctionKey:
+                        case NSHomeFunctionKey:
+                        case NSDeleteFunctionKey:
+                            textCharacter = 0;
+                            break; // (these all seem to generate unwanted garbage unicode strings)
+
+                        default:
+                            if (([ev modifierFlags] & NSEventModifierFlagCommand) != 0
+                                 || (keyCode >= NSF1FunctionKey && keyCode <= NSF35FunctionKey))
+                                textCharacter = 0;
+                            break;
+                    }
+
+                    used = handleKeyUpOrDown (true) || used;
+                    used = handleKeyPress (keyCode, textCharacter) || used;
+                }
+
+                return used;
+            }
+
+            if (handleKeyUpOrDown (false))
+                return true;
+        }
+
+        return false;
+    }
+
+    bool redirectKeyDown (NSEvent* ev)
+    {
+        // (need to retain this in case a modal loop runs in handleKeyEvent and
+        // our event object gets lost)
+        const std::unique_ptr<NSEvent, NSObjectDeleter> r ([ev retain]);
+
+        updateKeysDown (ev, true);
+        bool used = handleKeyEvent (ev, true);
+
+        if (([ev modifierFlags] & NSEventModifierFlagCommand) != 0)
+        {
+            // for command keys, the key-up event is thrown away, so simulate one..
+            updateKeysDown (ev, false);
+            used = (isValidPeer (this) && handleKeyEvent (ev, false)) || used;
+        }
+
+        // (If we're running modally, don't allow unused keystrokes to be passed
+        // along to other blocked views..)
+        if (Component::getCurrentlyModalComponent() != nullptr)
+            used = true;
+
+        return used;
+    }
+
+    bool redirectKeyUp (NSEvent* ev)
+    {
+        updateKeysDown (ev, false);
+        return handleKeyEvent (ev, false)
+                || Component::getCurrentlyModalComponent() != nullptr;
+    }
+
+    void redirectModKeyChange (NSEvent* ev)
+    {
+        // (need to retain this in case a modal loop runs and our event object gets lost)
+        const std::unique_ptr<NSEvent, NSObjectDeleter> r ([ev retain]);
+
+        keysCurrentlyDown.clear();
+        handleKeyUpOrDown (true);
+
+        updateModifiers (ev);
+        handleModifierKeysChange();
+    }
+
+    //==============================================================================
+    void drawRect (NSRect r)
+    {
+        if (r.size.width < 1.0f || r.size.height < 1.0f)
+            return;
+
+        auto cg = (CGContextRef) [[NSGraphicsContext currentContext] graphicsPort];
+
+        if (! component.isOpaque())
+            CGContextClearRect (cg, CGContextGetClipBoundingBox (cg));
+
+        float displayScale = 1.0f;
+
+       #if defined (MAC_OS_X_VERSION_10_7) && (MAC_OS_X_VERSION_MAX_ALLOWED >= MAC_OS_X_VERSION_10_7)
+        NSScreen* screen = [[view window] screen];
+        if ([screen respondsToSelector: @selector (backingScaleFactor)])
+            displayScale = (float) screen.backingScaleFactor;
+       #endif
+
+       #if USE_COREGRAPHICS_RENDERING && JUCE_COREGRAPHICS_RENDER_WITH_MULTIPLE_PAINT_CALLS
+        // This option invokes a separate paint call for each rectangle of the clip region.
+        // It's a long story, but this is a basically a workaround for a CGContext not having
+        // a way of finding whether a rectangle falls within its clip region
+        if (usingCoreGraphics)
+        {
+            const NSRect* rects = nullptr;
+            NSInteger numRects = 0;
+            [view getRectsBeingDrawn: &rects count: &numRects];
+
+            if (numRects > 1)
+            {
+                for (int i = 0; i < numRects; ++i)
+                {
+                    NSRect rect = rects[i];
+                    CGContextSaveGState (cg);
+                    CGContextClipToRect (cg, CGRectMake (rect.origin.x, rect.origin.y, rect.size.width, rect.size.height));
+                    drawRect (cg, rect, displayScale);
+                    CGContextRestoreGState (cg);
+                }
+
+                return;
+            }
+        }
+       #endif
+
+        drawRect (cg, r, displayScale);
+    }
+
+    void drawRect (CGContextRef cg, NSRect r, float displayScale)
+    {
+       #if USE_COREGRAPHICS_RENDERING
+        if (usingCoreGraphics)
+        {
+            CoreGraphicsContext context (cg, (float) [view frame].size.height, displayScale);
+            invokePaint (context);
+        }
+        else
+       #endif
+        {
+            const Point<int> offset (-roundToInt (r.origin.x),
+                                     -roundToInt ([view frame].size.height - (r.origin.y + r.size.height)));
+            auto clipW = (int) (r.size.width  + 0.5f);
+            auto clipH = (int) (r.size.height + 0.5f);
+
+            RectangleList<int> clip;
+            getClipRects (clip, offset, clipW, clipH);
+
+            if (! clip.isEmpty())
+            {
+                Image temp (component.isOpaque() ? Image::RGB : Image::ARGB,
+                            roundToInt (clipW * displayScale),
+                            roundToInt (clipH * displayScale),
+                            ! component.isOpaque());
+
+                {
+                    auto intScale = roundToInt (displayScale);
+
+                    if (intScale != 1)
+                        clip.scaleAll (intScale);
+
+                    std::unique_ptr<LowLevelGraphicsContext> context (component.getLookAndFeel()
+                                                                        .createGraphicsContext (temp, offset * intScale, clip));
+
+                    if (intScale != 1)
+                        context->addTransform (AffineTransform::scale (displayScale));
+
+                    invokePaint (*context);
+                }
+
+                CGColorSpaceRef colourSpace = CGColorSpaceCreateDeviceRGB();
+                CGImageRef image = juce_createCoreGraphicsImage (temp, colourSpace, false);
+                CGColorSpaceRelease (colourSpace);
+                CGContextDrawImage (cg, CGRectMake (r.origin.x, r.origin.y, clipW, clipH), image);
+                CGImageRelease (image);
+            }
+        }
+    }
+
+    void repaint (const Rectangle<int>& area) override
+    {
+        // In 10.11 changes were made to the way the OS handles repaint regions, and it seems that it can
+        // no longer be trusted to coalesce all the regions, or to even remember them all without losing
+        // a few when there's a lot of activity.
+        // As a work around for this, we use a RectangleList to do our own coalescing of regions before
+        // asynchronously asking the OS to repaint them.
+        deferredRepaints.add ((float) area.getX(), (float) ([view frame].size.height - area.getBottom()),
+                              (float) area.getWidth(), (float) area.getHeight());
+
+        if (isTimerRunning())
+            return;
+
+        auto now = Time::getMillisecondCounter();
+        auto msSinceLastRepaint = (lastRepaintTime >= now) ? now - lastRepaintTime
+                                                           : (std::numeric_limits<uint32>::max() - lastRepaintTime) + now;
+
+        static uint32 minimumRepaintInterval = 1000 / 30; // 30fps
+
+        // When windows are being resized, artificially throttling high-frequency repaints helps
+        // to stop the event queue getting clogged, and keeps everything working smoothly.
+        // For some reason Logic also needs this throttling to recored parameter events correctly.
+        if (msSinceLastRepaint < minimumRepaintInterval && shouldThrottleRepaint())
+        {
+            startTimer (static_cast<int> (minimumRepaintInterval - msSinceLastRepaint));
+            return;
+        }
+
+        setNeedsDisplayRectangles();
+    }
+
+    static bool shouldThrottleRepaint()
+    {
+        return areAnyWindowsInLiveResize() || ! JUCEApplication::isStandaloneApp();
+    }
+
+    void timerCallback() override
+    {
+        setNeedsDisplayRectangles();
+        stopTimer();
+    }
+
+    void setNeedsDisplayRectangles()
+    {
+        for (auto& i : deferredRepaints)
+            [view setNeedsDisplayInRect: makeNSRect (i)];
+
+        lastRepaintTime = Time::getMillisecondCounter();
+        deferredRepaints.clear();
+    }
+
+    void invokePaint (LowLevelGraphicsContext& context)
+    {
+        handlePaint (context);
+    }
+
+    void performAnyPendingRepaintsNow() override
+    {
+        [view displayIfNeeded];
+    }
+
+    static bool areAnyWindowsInLiveResize() noexcept
+    {
+        for (NSWindow* w in [NSApp windows])
+            if ([w inLiveResize])
+                return true;
+
+        return false;
+    }
+
+    //==============================================================================
+    bool sendModalInputAttemptIfBlocked()
+    {
+        if (auto* modal = Component::getCurrentlyModalComponent())
+        {
+            if (insideToFrontCall == 0
+                 && (! getComponent().isParentOf (modal))
+                 && getComponent().isCurrentlyBlockedByAnotherModalComponent())
+            {
+                modal->inputAttemptWhenModal();
+                return true;
+            }
+        }
+
+        return false;
+    }
+
+    bool canBecomeKeyWindow()
+    {
+        return (getStyleFlags() & juce::ComponentPeer::windowIgnoresKeyPresses) == 0;
+    }
+
+    bool canBecomeMainWindow()
+    {
+        return dynamic_cast<ResizableWindow*> (&component) != nullptr;
+    }
+
+    bool worksWhenModal() const
+    {
+        // In plugins, the host could put our plugin window inside a modal window, so this
+        // allows us to successfully open other popups. Feels like there could be edge-case
+        // problems caused by this, so let us know if you spot any issues..
+        return ! JUCEApplication::isStandaloneApp();
+    }
+
+    void becomeKeyWindow()
+    {
+        handleBroughtToFront();
+        grabFocus();
+    }
+
+    bool windowShouldClose()
+    {
+        if (! isValidPeer (this))
+            return YES;
+
+        handleUserClosingWindow();
+        return NO;
+    }
+
+    void redirectMovedOrResized()
+    {
+        updateFullscreenStatus();
+        handleMovedOrResized();
+    }
+
+    void viewMovedToWindow()
+    {
+        if (isSharedWindow)
+        {
+            auto* newWindow = [view window];
+            bool shouldSetVisible = (window == nullptr && newWindow != nullptr);
+
+            window = newWindow;
+
+            if (shouldSetVisible)
+                getComponent().setVisible (true);
+        }
+    }
+
+    void liveResizingStart()
+    {
+        if (constrainer != nullptr)
+        {
+            constrainer->resizeStart();
+            isFirstLiveResize = true;
+        }
+    }
+
+    void liveResizingEnd()
+    {
+        if (constrainer != nullptr)
+            constrainer->resizeEnd();
+    }
+
+    NSRect constrainRect (NSRect r)
+    {
+        if (constrainer != nullptr && ! isKioskMode())
+        {
+            auto scale = getComponent().getDesktopScaleFactor();
+
+            auto pos      = ScalingHelpers::unscaledScreenPosToScaled (scale, convertToRectInt (flippedScreenRect (r)));
+            auto original = ScalingHelpers::unscaledScreenPosToScaled (scale, convertToRectInt (flippedScreenRect ([window frame])));
+
+            auto screenBounds = Desktop::getInstance().getDisplays().getTotalBounds (true);
+
+           #if defined (MAC_OS_X_VERSION_10_6) && MAC_OS_X_VERSION_MIN_REQUIRED >= MAC_OS_X_VERSION_10_6
+            const bool inLiveResize = [window inLiveResize];
+           #else
+            const bool inLiveResize = [window respondsToSelector: @selector (inLiveResize)]
+                                   && [window performSelector: @selector (inLiveResize)];
+           #endif
+
+            if (! inLiveResize || isFirstLiveResize)
+            {
+                isFirstLiveResize = false;
+
+                isStretchingTop    = (pos.getY() != original.getY() && pos.getBottom() == original.getBottom());
+                isStretchingLeft   = (pos.getX() != original.getX() && pos.getRight()  == original.getRight());
+                isStretchingBottom = (pos.getY() == original.getY() && pos.getBottom() != original.getBottom());
+                isStretchingRight  = (pos.getX() == original.getX() && pos.getRight()  != original.getRight());
+            }
+
+            constrainer->checkBounds (pos, original, screenBounds,
+                                      isStretchingTop, isStretchingLeft, isStretchingBottom, isStretchingRight);
+
+            pos = ScalingHelpers::scaledScreenPosToUnscaled (scale, pos);
+            r = flippedScreenRect (makeNSRect (pos));
+        }
+
+        return r;
+    }
+
+    static void showArrowCursorIfNeeded()
+    {
+        auto& desktop = Desktop::getInstance();
+        auto mouse = desktop.getMainMouseSource();
+
+        if (mouse.getComponentUnderMouse() == nullptr
+             && desktop.findComponentAt (mouse.getScreenPosition().roundToInt()) == nullptr)
+        {
+            [[NSCursor arrowCursor] set];
+        }
+    }
+
+    static void updateModifiers (NSEvent* e)
+    {
+        updateModifiers ([e modifierFlags]);
+    }
+
+    static void updateModifiers (const NSUInteger flags)
+    {
+        int m = 0;
+
+        if ((flags & NSEventModifierFlagShift) != 0)        m |= ModifierKeys::shiftModifier;
+        if ((flags & NSEventModifierFlagControl) != 0)      m |= ModifierKeys::ctrlModifier;
+        if ((flags & NSEventModifierFlagOption) != 0)       m |= ModifierKeys::altModifier;
+        if ((flags & NSEventModifierFlagCommand) != 0)      m |= ModifierKeys::commandModifier;
+
+        ModifierKeys::currentModifiers = ModifierKeys::currentModifiers.withOnlyMouseButtons().withFlags (m);
+    }
+
+    static void updateKeysDown (NSEvent* ev, bool isKeyDown)
+    {
+        updateModifiers (ev);
+
+        if (auto keyCode = getKeyCodeFromEvent (ev))
+        {
+            if (isKeyDown)
+                keysCurrentlyDown.addIfNotAlreadyThere (keyCode);
+            else
+                keysCurrentlyDown.removeFirstMatchingValue (keyCode);
+        }
+    }
+
+    static int getKeyCodeFromEvent (NSEvent* ev)
+    {
+        // Unfortunately, charactersIgnoringModifiers does not ignore the shift key.
+        // Using [ev keyCode] is not a solution either as this will,
+        // for example, return VK_KEY_Y if the key is pressed which
+        // is typically located at the Y key position on a QWERTY
+        // keyboard. However, on international keyboards this might not
+        // be the key labeled Y (for example, on German keyboards this key
+        // has a Z label). Therefore, we need to query the current keyboard
+        // layout to figure out what character the key would have produced
+        // if the shift key was not pressed
+        String unmodified;
+
+       #if JUCE_SUPPORT_CARBON
+        if (TISInputSourceRef currentKeyboard = TISCopyCurrentKeyboardInputSource())
+        {
+            if (auto layoutData = (CFDataRef) TISGetInputSourceProperty (currentKeyboard,
+                                                                         kTISPropertyUnicodeKeyLayoutData))
+            {
+                if (auto* layoutPtr = (const UCKeyboardLayout*) CFDataGetBytePtr (layoutData))
+                {
+                    UInt32 keysDown = 0;
+                    UniChar buffer[4];
+                    UniCharCount actual;
+
+                    if (UCKeyTranslate (layoutPtr, [ev keyCode], kUCKeyActionDown, 0, LMGetKbdType(),
+                                        kUCKeyTranslateNoDeadKeysBit, &keysDown, sizeof (buffer) / sizeof (UniChar),
+                                        &actual, buffer) == 0)
+                        unmodified = String (CharPointer_UTF16 (reinterpret_cast<CharPointer_UTF16::CharType*> (buffer)), 4);
+                }
+            }
+
+            CFRelease (currentKeyboard);
+        }
+
+        // did the above layout conversion fail
+        if (unmodified.isEmpty())
+       #endif
+        {
+            unmodified = nsStringToJuce ([ev charactersIgnoringModifiers]);
+        }
+
+        auto keyCode = (int) unmodified[0];
+
+        if (keyCode == 0x19) // (backwards-tab)
+            keyCode = '\t';
+        else if (keyCode == 0x03) // (enter)
+            keyCode = '\r';
+        else
+            keyCode = (int) CharacterFunctions::toUpperCase ((juce_wchar) keyCode);
+
+        if (([ev modifierFlags] & NSEventModifierFlagNumericPad) != 0)
+        {
+            const int numPadConversions[] = { '0', KeyPress::numberPad0, '1', KeyPress::numberPad1,
+                                              '2', KeyPress::numberPad2, '3', KeyPress::numberPad3,
+                                              '4', KeyPress::numberPad4, '5', KeyPress::numberPad5,
+                                              '6', KeyPress::numberPad6, '7', KeyPress::numberPad7,
+                                              '8', KeyPress::numberPad8, '9', KeyPress::numberPad9,
+                                              '+', KeyPress::numberPadAdd, '-', KeyPress::numberPadSubtract,
+                                              '*', KeyPress::numberPadMultiply, '/', KeyPress::numberPadDivide,
+                                              '.', KeyPress::numberPadDecimalPoint,
+                                              ',', KeyPress::numberPadDecimalPoint, // (to deal with non-english kbds)
+                                              '=', KeyPress::numberPadEquals };
+
+            for (int i = 0; i < numElementsInArray (numPadConversions); i += 2)
+                if (keyCode == numPadConversions [i])
+                    keyCode = numPadConversions [i + 1];
+        }
+
+        return keyCode;
+    }
+
+    static int64 getMouseTime (NSEvent* e) noexcept
+    {
+        return (Time::currentTimeMillis() - Time::getMillisecondCounter())
+                 + (int64) ([e timestamp] * 1000.0);
+    }
+
+    static float getMousePressure (NSEvent* e) noexcept
+    {
+        @try
+        {
+            if (e.type != NSEventTypeMouseEntered && e.type != NSEventTypeMouseExited)
+                return (float) e.pressure;
+        }
+        @catch (NSException* e) {}
+        @finally {}
+
+        return 0.0f;
+    }
+
+    static Point<float> getMousePos (NSEvent* e, NSView* view)
+    {
+        NSPoint p = [view convertPoint: [e locationInWindow] fromView: nil];
+        return { (float) p.x, (float) ([view frame].size.height - p.y) };
+    }
+
+    static int getModifierForButtonNumber (const NSInteger num)
+    {
+        return num == 0 ? ModifierKeys::leftButtonModifier
+                        : (num == 1 ? ModifierKeys::rightButtonModifier
+                                    : (num == 2 ? ModifierKeys::middleButtonModifier : 0));
+    }
+
+    static unsigned int getNSWindowStyleMask (const int flags) noexcept
+    {
+        unsigned int style = (flags & windowHasTitleBar) != 0 ? NSWindowStyleMaskTitled
+                                                              : NSWindowStyleMaskBorderless;
+
+        if ((flags & windowHasMinimiseButton) != 0)  style |= NSWindowStyleMaskMiniaturizable;
+        if ((flags & windowHasCloseButton) != 0)     style |= NSWindowStyleMaskClosable;
+        if ((flags & windowIsResizable) != 0)        style |= NSWindowStyleMaskResizable;
+        return style;
+    }
+
+    static NSArray* getSupportedDragTypes()
+    {
+        return [NSArray arrayWithObjects: NSFilenamesPboardType, NSFilesPromisePboardType, NSStringPboardType, nil];
+    }
+
+    BOOL sendDragCallback (const int type, id <NSDraggingInfo> sender)
+    {
+        NSPasteboard* pasteboard = [sender draggingPasteboard];
+        NSString* contentType = [pasteboard availableTypeFromArray: getSupportedDragTypes()];
+
+        if (contentType == nil)
+            return false;
+
+        NSPoint p = [view convertPoint: [sender draggingLocation] fromView: nil];
+        ComponentPeer::DragInfo dragInfo;
+        dragInfo.position.setXY ((int) p.x, (int) ([view frame].size.height - p.y));
+
+        if (contentType == NSStringPboardType)
+            dragInfo.text = nsStringToJuce ([pasteboard stringForType: NSStringPboardType]);
+        else
+            dragInfo.files = getDroppedFiles (pasteboard, contentType);
+
+        if (! dragInfo.isEmpty())
+        {
+            switch (type)
+            {
+                case 0:   return handleDragMove (dragInfo);
+                case 1:   return handleDragExit (dragInfo);
+                case 2:   return handleDragDrop (dragInfo);
+                default:  jassertfalse; break;
+            }
+        }
+
+        return false;
+    }
+
+    StringArray getDroppedFiles (NSPasteboard* pasteboard, NSString* contentType)
+    {
+        StringArray files;
+        NSString* iTunesPasteboardType = nsStringLiteral ("CorePasteboardFlavorType 0x6974756E"); // 'itun'
+
+        if (contentType == NSFilesPromisePboardType
+             && [[pasteboard types] containsObject: iTunesPasteboardType])
+        {
+            id list = [pasteboard propertyListForType: iTunesPasteboardType];
+
+            if ([list isKindOfClass: [NSDictionary class]])
+            {
+                NSDictionary* iTunesDictionary = (NSDictionary*) list;
+                NSArray* tracks = [iTunesDictionary valueForKey: nsStringLiteral ("Tracks")];
+                NSEnumerator* enumerator = [tracks objectEnumerator];
+                NSDictionary* track;
+
+                while ((track = [enumerator nextObject]) != nil)
+                {
+                    NSURL* url = [NSURL URLWithString: [track valueForKey: nsStringLiteral ("Location")]];
+
+                    if ([url isFileURL])
+                        files.add (nsStringToJuce ([url path]));
+                }
+            }
+        }
+        else
+        {
+            id list = [pasteboard propertyListForType: NSFilenamesPboardType];
+
+            if ([list isKindOfClass: [NSArray class]])
+            {
+                NSArray* items = (NSArray*) [pasteboard propertyListForType: NSFilenamesPboardType];
+
+                for (unsigned int i = 0; i < [items count]; ++i)
+                    files.add (nsStringToJuce ((NSString*) [items objectAtIndex: i]));
+            }
+        }
+
+        return files;
+    }
+
+    //==============================================================================
+    void viewFocusGain()
+    {
+        if (currentlyFocusedPeer != this)
+        {
+            if (ComponentPeer::isValidPeer (currentlyFocusedPeer))
+                currentlyFocusedPeer->handleFocusLoss();
+
+            currentlyFocusedPeer = this;
+            handleFocusGain();
+        }
+    }
+
+    void viewFocusLoss()
+    {
+        if (currentlyFocusedPeer == this)
+        {
+            currentlyFocusedPeer = nullptr;
+            handleFocusLoss();
+        }
+    }
+
+    bool isFocused() const override
+    {
+        return (isSharedWindow || ! JUCEApplication::isStandaloneApp())
+                    ? this == currentlyFocusedPeer
+                    : [window isKeyWindow];
+    }
+
+    void grabFocus() override
+    {
+        if (window != nil)
+        {
+            [window makeKeyWindow];
+            [window makeFirstResponder: view];
+
+            viewFocusGain();
+        }
+    }
+
+    void textInputRequired (Point<int>, TextInputTarget&) override {}
+
+    //==============================================================================
+    NSWindow* window = nil;
+    NSView* view = nil;
+    WeakReference<Component> safeComponent;
+    bool isSharedWindow = false, fullScreen = false;
+    bool isWindowInKioskMode = false;
+   #if USE_COREGRAPHICS_RENDERING
+    bool usingCoreGraphics = true;
+   #else
+    bool usingCoreGraphics = false;
+   #endif
+    bool isZooming = false, isFirstLiveResize = false, textWasInserted = false;
+    bool isStretchingTop = false, isStretchingLeft = false, isStretchingBottom = false, isStretchingRight = false;
+    bool windowRepresentsFile = false;
+    String stringBeingComposed;
+    NSNotificationCenter* notificationCenter = nil;
+
+    RectangleList<float> deferredRepaints;
+    uint32 lastRepaintTime;
+
+    static ComponentPeer* currentlyFocusedPeer;
+    static Array<int> keysCurrentlyDown;
+    static int insideToFrontCall;
+
+private:
+    static NSView* createViewInstance();
+    static NSWindow* createWindowInstance();
+
+    static void setOwner (id viewOrWindow, NSViewComponentPeer* newOwner)
+    {
+        object_setInstanceVariable (viewOrWindow, "owner", newOwner);
+    }
+
+    void getClipRects (RectangleList<int>& clip, Point<int> offset, int clipW, int clipH)
+    {
+        const NSRect* rects = nullptr;
+        NSInteger numRects = 0;
+        [view getRectsBeingDrawn: &rects count: &numRects];
+
+        const Rectangle<int> clipBounds (clipW, clipH);
+        auto viewH = [view frame].size.height;
+
+        clip.ensureStorageAllocated ((int) numRects);
+
+        for (int i = 0; i < numRects; ++i)
+            clip.addWithoutMerging (clipBounds.getIntersection (Rectangle<int> (roundToInt (rects[i].origin.x) + offset.x,
+                                                                                roundToInt (viewH - (rects[i].origin.y + rects[i].size.height)) + offset.y,
+                                                                                roundToInt (rects[i].size.width),
+                                                                                roundToInt (rects[i].size.height))));
+    }
+
+    static void appFocusChanged()
+    {
+        keysCurrentlyDown.clear();
+
+        if (isValidPeer (currentlyFocusedPeer))
+        {
+            if (Process::isForegroundProcess())
+            {
+                currentlyFocusedPeer->handleFocusGain();
+                ModalComponentManager::getInstance()->bringModalComponentsToFront();
+            }
+            else
+            {
+                currentlyFocusedPeer->handleFocusLoss();
+            }
+        }
+    }
+
+    static bool checkEventBlockedByModalComps (NSEvent* e)
+    {
+        if (Component::getNumCurrentlyModalComponents() == 0)
+            return false;
+
+        NSWindow* const w = [e window];
+
+        if (w == nil || [w worksWhenModal])
+            return false;
+
+        bool isKey = false, isInputAttempt = false;
+
+        switch ([e type])
+        {
+            case NSEventTypeKeyDown:
+            case NSEventTypeKeyUp:
+                isKey = isInputAttempt = true;
+                break;
+
+            case NSEventTypeLeftMouseDown:
+            case NSEventTypeRightMouseDown:
+            case NSEventTypeOtherMouseDown:
+                isInputAttempt = true;
+                break;
+
+            case NSEventTypeLeftMouseDragged:
+            case NSEventTypeRightMouseDragged:
+            case NSEventTypeLeftMouseUp:
+            case NSEventTypeRightMouseUp:
+            case NSEventTypeOtherMouseUp:
+            case NSEventTypeOtherMouseDragged:
+                if (Desktop::getInstance().getDraggingMouseSource(0) != nullptr)
+                    return false;
+                break;
+
+            case NSEventTypeMouseMoved:
+            case NSEventTypeMouseEntered:
+            case NSEventTypeMouseExited:
+            case NSEventTypeCursorUpdate:
+            case NSEventTypeScrollWheel:
+            case NSEventTypeTabletPoint:
+            case NSEventTypeTabletProximity:
+                break;
+
+            default:
+                return false;
+        }
+
+        for (int i = ComponentPeer::getNumPeers(); --i >= 0;)
+        {
+            if (auto* peer = dynamic_cast<NSViewComponentPeer*> (ComponentPeer::getPeer (i)))
+            {
+                if ([peer->view window] == w)
+                {
+                    if (isKey)
+                    {
+                        if (peer->view == [w firstResponder])
+                            return false;
+                    }
+                    else
+                    {
+                        if (peer->isSharedWindow
+                               ? NSPointInRect ([peer->view convertPoint: [e locationInWindow] fromView: nil], [peer->view bounds])
+                               : NSPointInRect ([e locationInWindow], NSMakeRect (0, 0, [w frame].size.width, [w frame].size.height)))
+                            return false;
+                    }
+                }
+            }
+        }
+
+        if (isInputAttempt)
+        {
+            if (! [NSApp isActive])
+                [NSApp activateIgnoringOtherApps: YES];
+
+            if (auto* modal = Component::getCurrentlyModalComponent())
+                modal->inputAttemptWhenModal();
+        }
+
+        return true;
+    }
+
+    JUCE_DECLARE_NON_COPYABLE_WITH_LEAK_DETECTOR (NSViewComponentPeer)
+};
+
+int NSViewComponentPeer::insideToFrontCall = 0;
+
+//==============================================================================
+struct JuceNSViewClass   : public ObjCClass<NSView>
+{
+    JuceNSViewClass()  : ObjCClass<NSView> ("JUCEView_")
+    {
+        addIvar<NSViewComponentPeer*> ("owner");
+
+        addMethod (@selector (isOpaque),                      isOpaque,                   "c@:");
+        addMethod (@selector (drawRect:),                     drawRect,                   "v@:", @encode (NSRect));
+        addMethod (@selector (mouseDown:),                    mouseDown,                  "v@:@");
+        addMethod (@selector (asyncMouseDown:),               asyncMouseDown,             "v@:@");
+        addMethod (@selector (mouseUp:),                      mouseUp,                    "v@:@");
+        addMethod (@selector (asyncMouseUp:),                 asyncMouseUp,               "v@:@");
+        addMethod (@selector (mouseDragged:),                 mouseDragged,               "v@:@");
+        addMethod (@selector (mouseMoved:),                   mouseMoved,                 "v@:@");
+        addMethod (@selector (mouseEntered:),                 mouseEntered,               "v@:@");
+        addMethod (@selector (mouseExited:),                  mouseExited,                "v@:@");
+        addMethod (@selector (rightMouseDown:),               mouseDown,                  "v@:@");
+        addMethod (@selector (rightMouseDragged:),            mouseDragged,               "v@:@");
+        addMethod (@selector (rightMouseUp:),                 mouseUp,                    "v@:@");
+        addMethod (@selector (otherMouseDown:),               mouseDown,                  "v@:@");
+        addMethod (@selector (otherMouseDragged:),            mouseDragged,               "v@:@");
+        addMethod (@selector (otherMouseUp:),                 mouseUp,                    "v@:@");
+        addMethod (@selector (scrollWheel:),                  scrollWheel,                "v@:@");
+        addMethod (@selector (magnifyWithEvent:),             magnify,                    "v@:@");
+        addMethod (@selector (acceptsFirstMouse:),            acceptsFirstMouse,          "c@:@");
+        addMethod (@selector (frameChanged:),                 frameChanged,               "v@:@");
+        addMethod (@selector (wantsDefaultClipping:),         wantsDefaultClipping,       "c@:");
+        addMethod (@selector (worksWhenModal),                worksWhenModal,             "c@:");
+        addMethod (@selector (viewDidMoveToWindow),           viewDidMoveToWindow,        "v@:");
+        addMethod (@selector (keyDown:),                      keyDown,                    "v@:@");
+        addMethod (@selector (keyUp:),                        keyUp,                      "v@:@");
+        addMethod (@selector (insertText:),                   insertText,                 "v@:@");
+        addMethod (@selector (doCommandBySelector:),          doCommandBySelector,        "v@::");
+        addMethod (@selector (setMarkedText:selectedRange:),  setMarkedText,              "v@:@", @encode (NSRange));
+        addMethod (@selector (unmarkText),                    unmarkText,                 "v@:");
+        addMethod (@selector (hasMarkedText),                 hasMarkedText,              "c@:");
+        addMethod (@selector (conversationIdentifier),        conversationIdentifier,     "l@:");
+        addMethod (@selector (attributedSubstringFromRange:), attributedSubstringFromRange, "@@:", @encode (NSRange));
+        addMethod (@selector (markedRange),                   markedRange,                @encode (NSRange), "@:");
+        addMethod (@selector (selectedRange),                 selectedRange,              @encode (NSRange), "@:");
+        addMethod (@selector (firstRectForCharacterRange:),   firstRectForCharacterRange, @encode (NSRect), "@:", @encode (NSRange));
+        addMethod (@selector (characterIndexForPoint:),       characterIndexForPoint,     "L@:", @encode (NSPoint));
+        addMethod (@selector (validAttributesForMarkedText),  validAttributesForMarkedText, "@@:");
+        addMethod (@selector (flagsChanged:),                 flagsChanged,               "v@:@");
+
+        addMethod (@selector (becomeFirstResponder),          becomeFirstResponder,       "c@:");
+        addMethod (@selector (resignFirstResponder),          resignFirstResponder,       "c@:");
+        addMethod (@selector (acceptsFirstResponder),         acceptsFirstResponder,      "c@:");
+
+        addMethod (@selector (draggingEntered:),              draggingEntered,            @encode (NSDragOperation), "@:@");
+        addMethod (@selector (draggingUpdated:),              draggingUpdated,            @encode (NSDragOperation), "@:@");
+        addMethod (@selector (draggingEnded:),                draggingEnded,              "v@:@");
+        addMethod (@selector (draggingExited:),               draggingExited,             "v@:@");
+        addMethod (@selector (prepareForDragOperation:),      prepareForDragOperation,    "c@:@");
+        addMethod (@selector (performDragOperation:),         performDragOperation,       "c@:@");
+        addMethod (@selector (concludeDragOperation:),        concludeDragOperation,      "v@:@");
+
+        addMethod (@selector (paste:),                        paste,                      "v@:@");
+        addMethod (@selector (copy:),                         copy,                       "v@:@");
+        addMethod (@selector (cut:),                          cut,                        "v@:@");
+
+        addProtocol (@protocol (NSTextInput));
+
+        registerClass();
+    }
+
+private:
+    static NSViewComponentPeer* getOwner (id self)
+    {
+        return getIvar<NSViewComponentPeer*> (self, "owner");
+    }
+
+    static void mouseDown (id self, SEL s, NSEvent* ev)
+    {
+        if (JUCEApplicationBase::isStandaloneApp())
+            asyncMouseDown (self, s, ev);
+        else
+            // In some host situations, the host will stop modal loops from working
+            // correctly if they're called from a mouse event, so we'll trigger
+            // the event asynchronously..
+            [self performSelectorOnMainThread: @selector (asyncMouseDown:)
+                                   withObject: ev
+                                waitUntilDone: NO];
+    }
+
+    static void mouseUp (id self, SEL s, NSEvent* ev)
+    {
+        if (JUCEApplicationBase::isStandaloneApp())
+            asyncMouseUp (self, s, ev);
+        else
+            // In some host situations, the host will stop modal loops from working
+            // correctly if they're called from a mouse event, so we'll trigger
+            // the event asynchronously..
+            [self performSelectorOnMainThread: @selector (asyncMouseUp:)
+                                   withObject: ev
+                                waitUntilDone: NO];
+    }
+
+    static void asyncMouseDown   (id self, SEL, NSEvent* ev)   { if (auto* p = getOwner (self)) p->redirectMouseDown  (ev); }
+    static void asyncMouseUp     (id self, SEL, NSEvent* ev)   { if (auto* p = getOwner (self)) p->redirectMouseUp    (ev); }
+    static void mouseDragged     (id self, SEL, NSEvent* ev)   { if (auto* p = getOwner (self)) p->redirectMouseDrag  (ev); }
+    static void mouseMoved       (id self, SEL, NSEvent* ev)   { if (auto* p = getOwner (self)) p->redirectMouseMove  (ev); }
+    static void mouseEntered     (id self, SEL, NSEvent* ev)   { if (auto* p = getOwner (self)) p->redirectMouseEnter (ev); }
+    static void mouseExited      (id self, SEL, NSEvent* ev)   { if (auto* p = getOwner (self)) p->redirectMouseExit  (ev); }
+    static void scrollWheel      (id self, SEL, NSEvent* ev)   { if (auto* p = getOwner (self)) p->redirectMouseWheel (ev); }
+    static void magnify          (id self, SEL, NSEvent* ev)   { if (auto* p = getOwner (self)) p->redirectMagnify    (ev); }
+    static void copy             (id self, SEL, NSObject* s)   { if (auto* p = getOwner (self)) p->redirectCopy       (s);  }
+    static void paste            (id self, SEL, NSObject* s)   { if (auto* p = getOwner (self)) p->redirectPaste      (s);  }
+    static void cut              (id self, SEL, NSObject* s)   { if (auto* p = getOwner (self)) p->redirectCut        (s);  }
+
+    static BOOL acceptsFirstMouse (id, SEL, NSEvent*)          { return YES; }
+    static BOOL wantsDefaultClipping (id, SEL)                 { return YES; } // (this is the default, but may want to customise it in future)
+    static BOOL worksWhenModal (id self, SEL)                  { if (auto* p = getOwner (self)) return p->worksWhenModal(); return NO; }
+
+    static void drawRect (id self, SEL, NSRect r)              { if (auto* p = getOwner (self)) p->drawRect (r); }
+    static void frameChanged (id self, SEL, NSNotification*)   { if (auto* p = getOwner (self)) p->redirectMovedOrResized(); }
+    static void viewDidMoveToWindow (id self, SEL)             { if (auto* p = getOwner (self)) p->viewMovedToWindow(); }
+
+    static BOOL isOpaque (id self, SEL)
+    {
+        auto* owner = getOwner (self);
+        return owner == nullptr || owner->getComponent().isOpaque();
+    }
+
+    //==============================================================================
+    static void keyDown (id self, SEL, NSEvent* ev)
+    {
+        if (auto* owner = getOwner (self))
+        {
+            auto* target = owner->findCurrentTextInputTarget();
+            owner->textWasInserted = false;
+
+            if (target != nullptr)
+                [(NSView*) self interpretKeyEvents: [NSArray arrayWithObject: ev]];
+            else
+                owner->stringBeingComposed.clear();
+
+            if (! (owner->textWasInserted || owner->redirectKeyDown (ev)))
+            {
+                objc_super s = { self, [NSView class] };
+                getMsgSendSuperFn() (&s, @selector (keyDown:), ev);
+            }
+        }
+    }
+
+    static void keyUp (id self, SEL, NSEvent* ev)
+    {
+        auto* owner = getOwner (self);
+
+        if (owner == nullptr || ! owner->redirectKeyUp (ev))
+        {
+            objc_super s = { self, [NSView class] };
+            getMsgSendSuperFn() (&s, @selector (keyUp:), ev);
+        }
+    }
+
+    //==============================================================================
+    static void insertText (id self, SEL, id aString)
+    {
+        // This commits multi-byte text when return is pressed, or after every keypress for western keyboards
+        if (auto* owner = getOwner (self))
+        {
+            NSString* newText = [aString isKindOfClass: [NSAttributedString class]] ? [aString string] : aString;
+
+            if ([newText length] > 0)
+            {
+                if (auto* target = owner->findCurrentTextInputTarget())
+                {
+                    target->insertTextAtCaret (nsStringToJuce (newText));
+                    owner->textWasInserted = true;
+                }
+            }
+
+            owner->stringBeingComposed.clear();
+        }
+    }
+
+    static void doCommandBySelector (id, SEL, SEL) {}
+
+    static void setMarkedText (id self, SEL, id aString, NSRange)
+    {
+        if (auto* owner = getOwner (self))
+        {
+            owner->stringBeingComposed = nsStringToJuce ([aString isKindOfClass: [NSAttributedString class]]
+                                                           ? [aString string] : aString);
+
+            if (auto* target = owner->findCurrentTextInputTarget())
+            {
+                auto currentHighlight = target->getHighlightedRegion();
+                target->insertTextAtCaret (owner->stringBeingComposed);
+                target->setHighlightedRegion (currentHighlight.withLength (owner->stringBeingComposed.length()));
+                owner->textWasInserted = true;
+            }
+        }
+    }
+
+    static void unmarkText (id self, SEL)
+    {
+        if (auto* owner = getOwner (self))
+        {
+            if (owner->stringBeingComposed.isNotEmpty())
+            {
+                if (auto* target = owner->findCurrentTextInputTarget())
+                {
+                    target->insertTextAtCaret (owner->stringBeingComposed);
+                    owner->textWasInserted = true;
+                }
+
+                owner->stringBeingComposed.clear();
+            }
+        }
+    }
+
+    static BOOL hasMarkedText (id self, SEL)
+    {
+        auto* owner = getOwner (self);
+        return owner != nullptr && owner->stringBeingComposed.isNotEmpty();
+    }
+
+    static long conversationIdentifier (id self, SEL)
+    {
+        return (long) (pointer_sized_int) self;
+    }
+
+    static NSAttributedString* attributedSubstringFromRange (id self, SEL, NSRange theRange)
+    {
+        if (auto* owner = getOwner (self))
+        {
+            if (auto* target = owner->findCurrentTextInputTarget())
+            {
+                Range<int> r ((int) theRange.location,
+                              (int) (theRange.location + theRange.length));
+
+                return [[[NSAttributedString alloc] initWithString: juceStringToNS (target->getTextInRange (r))] autorelease];
+            }
+        }
+
+        return nil;
+    }
+
+    static NSRange markedRange (id self, SEL)
+    {
+        if (auto* owner = getOwner (self))
+            if (owner->stringBeingComposed.isNotEmpty())
+                return NSMakeRange (0, (NSUInteger) owner->stringBeingComposed.length());
+
+        return NSMakeRange (NSNotFound, 0);
+    }
+
+    static NSRange selectedRange (id self, SEL)
+    {
+        if (auto* owner = getOwner (self))
+        {
+            if (auto* target = owner->findCurrentTextInputTarget())
+            {
+                auto highlight = target->getHighlightedRegion();
+
+                if (! highlight.isEmpty())
+                    return NSMakeRange ((NSUInteger) highlight.getStart(),
+                                        (NSUInteger) highlight.getLength());
+            }
+        }
+
+        return NSMakeRange (NSNotFound, 0);
+    }
+
+    static NSRect firstRectForCharacterRange (id self, SEL, NSRange)
+    {
+        if (auto* owner = getOwner (self))
+            if (auto* comp = dynamic_cast<Component*> (owner->findCurrentTextInputTarget()))
+                return flippedScreenRect (makeNSRect (comp->getScreenBounds()));
+
+        return NSZeroRect;
+    }
+
+    static NSUInteger characterIndexForPoint (id, SEL, NSPoint)     { return NSNotFound; }
+    static NSArray* validAttributesForMarkedText (id, SEL)          { return [NSArray array]; }
+
+    //==============================================================================
+    static void flagsChanged (id self, SEL, NSEvent* ev)
+    {
+        if (auto* owner = getOwner (self))
+            owner->redirectModKeyChange (ev);
+    }
+
+    static BOOL becomeFirstResponder (id self, SEL)
+    {
+        if (auto* owner = getOwner (self))
+            owner->viewFocusGain();
+
+        return YES;
+    }
+
+    static BOOL resignFirstResponder (id self, SEL)
+    {
+        if (auto* owner = getOwner (self))
+            owner->viewFocusLoss();
+
+        return YES;
+    }
+
+    static BOOL acceptsFirstResponder (id self, SEL)
+    {
+        auto* owner = getOwner (self);
+        return owner != nullptr && owner->canBecomeKeyWindow();
+    }
+
+    //==============================================================================
+    static NSDragOperation draggingEntered (id self, SEL s, id<NSDraggingInfo> sender)
+    {
+        return draggingUpdated (self, s, sender);
+    }
+
+    static NSDragOperation draggingUpdated (id self, SEL, id<NSDraggingInfo> sender)
+    {
+        if (auto* owner = getOwner (self))
+            if (owner->sendDragCallback (0, sender))
+                return NSDragOperationGeneric;
+
+        return NSDragOperationNone;
+    }
+
+    static void draggingEnded (id self, SEL s, id<NSDraggingInfo> sender)
+    {
+        draggingExited (self, s, sender);
+    }
+
+    static void draggingExited (id self, SEL, id<NSDraggingInfo> sender)
+    {
+        if (auto* owner = getOwner (self))
+            owner->sendDragCallback (1, sender);
+    }
+
+    static BOOL prepareForDragOperation (id, SEL, id<NSDraggingInfo>)
+    {
+        return YES;
+    }
+
+    static BOOL performDragOperation (id self, SEL, id<NSDraggingInfo> sender)
+    {
+        auto* owner = getOwner (self);
+        return owner != nullptr && owner->sendDragCallback (2, sender);
+    }
+
+    static void concludeDragOperation (id, SEL, id<NSDraggingInfo>) {}
+};
+
+//==============================================================================
+struct JuceNSWindowClass   : public ObjCClass<NSWindow>
+{
+    JuceNSWindowClass()  : ObjCClass<NSWindow> ("JUCEWindow_")
+    {
+        addIvar<NSViewComponentPeer*> ("owner");
+
+        addMethod (@selector (canBecomeKeyWindow),                  canBecomeKeyWindow,        "c@:");
+        addMethod (@selector (canBecomeMainWindow),                 canBecomeMainWindow,       "c@:");
+        addMethod (@selector (becomeKeyWindow),                     becomeKeyWindow,           "v@:");
+        addMethod (@selector (windowShouldClose:),                  windowShouldClose,         "c@:@");
+        addMethod (@selector (constrainFrameRect:toScreen:),        constrainFrameRect,        @encode (NSRect), "@:",  @encode (NSRect), "@");
+        addMethod (@selector (windowWillResize:toSize:),            windowWillResize,          @encode (NSSize), "@:@", @encode (NSSize));
+        addMethod (@selector (windowDidExitFullScreen:),            windowDidExitFullScreen,   "v@:@");
+        addMethod (@selector (zoom:),                               zoom,                      "v@:@");
+        addMethod (@selector (windowWillMove:),                     windowWillMove,            "v@:@");
+        addMethod (@selector (windowWillStartLiveResize:),          windowWillStartLiveResize, "v@:@");
+        addMethod (@selector (windowDidEndLiveResize:),             windowDidEndLiveResize,    "v@:@");
+        addMethod (@selector (window:shouldPopUpDocumentPathMenu:), shouldPopUpPathMenu, "B@:@", @encode (NSMenu*));
+
+        addMethod (@selector (window:shouldDragDocumentWithEvent:from:withPasteboard:),
+                   shouldAllowIconDrag, "B@:@", @encode (NSEvent*), @encode (NSPoint), @encode (NSPasteboard*));
+
+       #if defined (MAC_OS_X_VERSION_10_6) && MAC_OS_X_VERSION_MAX_ALLOWED >= MAC_OS_X_VERSION_10_6
+        addProtocol (@protocol (NSWindowDelegate));
+       #endif
+
+        registerClass();
+    }
+
+private:
+    static NSViewComponentPeer* getOwner (id self)
+    {
+        return getIvar<NSViewComponentPeer*> (self, "owner");
+    }
+
+    //==============================================================================
+    static BOOL canBecomeKeyWindow (id self, SEL)
+    {
+        auto* owner = getOwner (self);
+
+        return owner != nullptr
+                && owner->canBecomeKeyWindow()
+                && ! owner->sendModalInputAttemptIfBlocked();
+    }
+
+    static BOOL canBecomeMainWindow (id self, SEL)
+    {
+        auto* owner = getOwner (self);
+
+        return owner != nullptr
+                && owner->canBecomeMainWindow()
+                && ! owner->sendModalInputAttemptIfBlocked();
+    }
+
+    static void becomeKeyWindow (id self, SEL)
+    {
+        sendSuperclassMessage (self, @selector (becomeKeyWindow));
+
+        if (auto* owner = getOwner (self))
+            owner->becomeKeyWindow();
+    }
+
+    static BOOL windowShouldClose (id self, SEL, id /*window*/)
+    {
+        auto* owner = getOwner (self);
+        return owner == nullptr || owner->windowShouldClose();
+    }
+
+    static NSRect constrainFrameRect (id self, SEL, NSRect frameRect, NSScreen*)
+    {
+        if (auto* owner = getOwner (self))
+            frameRect = owner->constrainRect (frameRect);
+
+        return frameRect;
+    }
+
+    static NSSize windowWillResize (id self, SEL, NSWindow*, NSSize proposedFrameSize)
+    {
+        auto* owner = getOwner (self);
+
+        if (owner == nullptr || owner->isZooming)
+            return proposedFrameSize;
+
+        NSRect frameRect = [(NSWindow*) self frame];
+        frameRect.origin.y -= proposedFrameSize.height - frameRect.size.height;
+        frameRect.size = proposedFrameSize;
+
+        frameRect = owner->constrainRect (frameRect);
+
+        if (owner->hasNativeTitleBar())
+            owner->sendModalInputAttemptIfBlocked();
+
+        return frameRect.size;
+    }
+
+    static void windowDidExitFullScreen (id, SEL, NSNotification*)
+    {
+       #if defined (MAC_OS_X_VERSION_10_6) && MAC_OS_X_VERSION_MAX_ALLOWED >= MAC_OS_X_VERSION_10_6
+        [NSApp setPresentationOptions: NSApplicationPresentationDefault];
+       #endif
+    }
+
+    static void zoom (id self, SEL, id sender)
+    {
+        if (auto* owner = getOwner (self))
+        {
+            owner->isZooming = true;
+            objc_super s = { self, [NSWindow class] };
+            getMsgSendSuperFn() (&s, @selector (zoom:), sender);
+            owner->isZooming = false;
+
+            owner->redirectMovedOrResized();
+        }
+    }
+
+    static void windowWillMove (id self, SEL, NSNotification*)
+    {
+        if (auto* owner = getOwner (self))
+            if (owner->hasNativeTitleBar())
+                owner->sendModalInputAttemptIfBlocked();
+    }
+
+    static void windowWillStartLiveResize (id self, SEL, NSNotification*)
+    {
+        if (auto* owner = getOwner (self))
+            owner->liveResizingStart();
+    }
+
+    static void windowDidEndLiveResize (id self, SEL, NSNotification*)
+    {
+        if (auto* owner = getOwner (self))
+            owner->liveResizingEnd();
+    }
+
+    static bool shouldPopUpPathMenu (id self, SEL, id /*window*/, NSMenu*)
+    {
+        if (auto* owner = getOwner (self))
+            return owner->windowRepresentsFile;
+
+        return false;
+    }
+
+    static bool shouldAllowIconDrag (id self, SEL, id /*window*/, NSEvent*, NSPoint, NSPasteboard*)
+    {
+        if (auto* owner = getOwner (self))
+            return owner->windowRepresentsFile;
+
+        return false;
+    }
+};
+
+NSView* NSViewComponentPeer::createViewInstance()
+{
+    static JuceNSViewClass cls;
+    return cls.createInstance();
+}
+
+NSWindow* NSViewComponentPeer::createWindowInstance()
+{
+    static JuceNSWindowClass cls;
+    return cls.createInstance();
+}
+
+
+//==============================================================================
+ComponentPeer* NSViewComponentPeer::currentlyFocusedPeer = nullptr;
+Array<int> NSViewComponentPeer::keysCurrentlyDown;
+
+//==============================================================================
+bool KeyPress::isKeyCurrentlyDown (int keyCode)
+{
+    if (NSViewComponentPeer::keysCurrentlyDown.contains (keyCode))
+        return true;
+
+    if (keyCode >= 'A' && keyCode <= 'Z'
+         && NSViewComponentPeer::keysCurrentlyDown.contains ((int) CharacterFunctions::toLowerCase ((juce_wchar) keyCode)))
+        return true;
+
+    if (keyCode >= 'a' && keyCode <= 'z'
+         && NSViewComponentPeer::keysCurrentlyDown.contains ((int) CharacterFunctions::toUpperCase ((juce_wchar) keyCode)))
+        return true;
+
+    return false;
+}
+
+//==============================================================================
+bool MouseInputSource::SourceList::addSource()
+{
+    if (sources.size() == 0)
+    {
+        addSource (0, MouseInputSource::InputSourceType::mouse);
+        return true;
+    }
+
+    return false;
+}
+
+bool MouseInputSource::SourceList::canUseTouch()
+{
+    return false;
+}
+
+//==============================================================================
+void Desktop::setKioskComponent (Component* kioskComp, bool shouldBeEnabled, bool allowMenusAndBars)
+{
+   #if defined (MAC_OS_X_VERSION_10_6) && MAC_OS_X_VERSION_MIN_REQUIRED >= MAC_OS_X_VERSION_10_6
+
+    auto* peer = dynamic_cast<NSViewComponentPeer*> (kioskComp->getPeer());
+    jassert (peer != nullptr); // (this should have been checked by the caller)
+
+   #if defined (MAC_OS_X_VERSION_10_7) && MAC_OS_X_VERSION_MAX_ALLOWED >= MAC_OS_X_VERSION_10_7
+    if (peer->hasNativeTitleBar()
+          && [peer->window respondsToSelector: @selector (toggleFullScreen:)])
+    {
+        if (shouldBeEnabled && ! allowMenusAndBars)
+            [NSApp setPresentationOptions: NSApplicationPresentationHideDock | NSApplicationPresentationHideMenuBar];
+
+        [peer->window performSelector: @selector (toggleFullScreen:) withObject: nil];
+    }
+    else
+   #endif
+    {
+        if (shouldBeEnabled)
+        {
+            if (peer->hasNativeTitleBar())
+                [peer->window setStyleMask: NSWindowStyleMaskBorderless];
+
+            [NSApp setPresentationOptions: (allowMenusAndBars ? (NSApplicationPresentationAutoHideDock | NSApplicationPresentationAutoHideMenuBar)
+                                                              : (NSApplicationPresentationHideDock | NSApplicationPresentationHideMenuBar))];
+            kioskComp->setBounds (Desktop::getInstance().getDisplays().getMainDisplay().totalArea);
+            peer->becomeKeyWindow();
+        }
+        else
+        {
+            if (peer->hasNativeTitleBar())
+            {
+                [peer->window setStyleMask: (NSViewComponentPeer::getNSWindowStyleMask (peer->getStyleFlags()))];
+                peer->setTitle (peer->getComponent().getName()); // required to force the OS to update the title
+            }
+
+            [NSApp setPresentationOptions: NSApplicationPresentationDefault];
+        }
+    }
+   #elif JUCE_SUPPORT_CARBON
+    if (shouldBeEnabled)
+    {
+        SetSystemUIMode (kUIModeAllSuppressed, allowMenusAndBars ? kUIOptionAutoShowMenuBar : 0);
+        kioskComp->setBounds (Desktop::getInstance().getDisplays().getMainDisplay().totalArea);
+    }
+    else
+    {
+        SetSystemUIMode (kUIModeNormal, 0);
+    }
+   #else
+    ignoreUnused (kioskComp, shouldBeEnabled, allowMenusAndBars);
+
+    // If you're targeting OSes earlier than 10.6 and want to use this feature,
+    // you'll need to enable JUCE_SUPPORT_CARBON.
+    jassertfalse;
+   #endif
+}
+
+void Desktop::allowedOrientationsChanged() {}
+
+//==============================================================================
+ComponentPeer* Component::createNewPeer (int styleFlags, void* windowToAttachTo)
+{
+    return new NSViewComponentPeer (*this, styleFlags, (NSView*) windowToAttachTo);
+}
+
+//==============================================================================
+const int KeyPress::spaceKey        = ' ';
+const int KeyPress::returnKey       = 0x0d;
+const int KeyPress::escapeKey       = 0x1b;
+const int KeyPress::backspaceKey    = 0x7f;
+const int KeyPress::leftKey         = NSLeftArrowFunctionKey;
+const int KeyPress::rightKey        = NSRightArrowFunctionKey;
+const int KeyPress::upKey           = NSUpArrowFunctionKey;
+const int KeyPress::downKey         = NSDownArrowFunctionKey;
+const int KeyPress::pageUpKey       = NSPageUpFunctionKey;
+const int KeyPress::pageDownKey     = NSPageDownFunctionKey;
+const int KeyPress::endKey          = NSEndFunctionKey;
+const int KeyPress::homeKey         = NSHomeFunctionKey;
+const int KeyPress::deleteKey       = NSDeleteFunctionKey;
+const int KeyPress::insertKey       = -1;
+const int KeyPress::tabKey          = 9;
+const int KeyPress::F1Key           = NSF1FunctionKey;
+const int KeyPress::F2Key           = NSF2FunctionKey;
+const int KeyPress::F3Key           = NSF3FunctionKey;
+const int KeyPress::F4Key           = NSF4FunctionKey;
+const int KeyPress::F5Key           = NSF5FunctionKey;
+const int KeyPress::F6Key           = NSF6FunctionKey;
+const int KeyPress::F7Key           = NSF7FunctionKey;
+const int KeyPress::F8Key           = NSF8FunctionKey;
+const int KeyPress::F9Key           = NSF9FunctionKey;
+const int KeyPress::F10Key          = NSF10FunctionKey;
+const int KeyPress::F11Key          = NSF11FunctionKey;
+const int KeyPress::F12Key          = NSF12FunctionKey;
+const int KeyPress::F13Key          = NSF13FunctionKey;
+const int KeyPress::F14Key          = NSF14FunctionKey;
+const int KeyPress::F15Key          = NSF15FunctionKey;
+const int KeyPress::F16Key          = NSF16FunctionKey;
+const int KeyPress::F17Key          = NSF17FunctionKey;
+const int KeyPress::F18Key          = NSF18FunctionKey;
+const int KeyPress::F19Key          = NSF19FunctionKey;
+const int KeyPress::F20Key          = NSF20FunctionKey;
+const int KeyPress::F21Key          = NSF21FunctionKey;
+const int KeyPress::F22Key          = NSF22FunctionKey;
+const int KeyPress::F23Key          = NSF23FunctionKey;
+const int KeyPress::F24Key          = NSF24FunctionKey;
+const int KeyPress::F25Key          = NSF25FunctionKey;
+const int KeyPress::F26Key          = NSF26FunctionKey;
+const int KeyPress::F27Key          = NSF27FunctionKey;
+const int KeyPress::F28Key          = NSF28FunctionKey;
+const int KeyPress::F29Key          = NSF29FunctionKey;
+const int KeyPress::F30Key          = NSF30FunctionKey;
+const int KeyPress::F31Key          = NSF31FunctionKey;
+const int KeyPress::F32Key          = NSF32FunctionKey;
+const int KeyPress::F33Key          = NSF33FunctionKey;
+const int KeyPress::F34Key          = NSF34FunctionKey;
+const int KeyPress::F35Key          = NSF35FunctionKey;
+
+const int KeyPress::numberPad0      = 0x30020;
+const int KeyPress::numberPad1      = 0x30021;
+const int KeyPress::numberPad2      = 0x30022;
+const int KeyPress::numberPad3      = 0x30023;
+const int KeyPress::numberPad4      = 0x30024;
+const int KeyPress::numberPad5      = 0x30025;
+const int KeyPress::numberPad6      = 0x30026;
+const int KeyPress::numberPad7      = 0x30027;
+const int KeyPress::numberPad8      = 0x30028;
+const int KeyPress::numberPad9      = 0x30029;
+const int KeyPress::numberPadAdd            = 0x3002a;
+const int KeyPress::numberPadSubtract       = 0x3002b;
+const int KeyPress::numberPadMultiply       = 0x3002c;
+const int KeyPress::numberPadDivide         = 0x3002d;
+const int KeyPress::numberPadSeparator      = 0x3002e;
+const int KeyPress::numberPadDecimalPoint   = 0x3002f;
+const int KeyPress::numberPadEquals         = 0x30030;
+const int KeyPress::numberPadDelete         = 0x30031;
+const int KeyPress::playKey         = 0x30000;
+const int KeyPress::stopKey         = 0x30001;
+const int KeyPress::fastForwardKey  = 0x30002;
+const int KeyPress::rewindKey       = 0x30003;
+
+} // namespace juce