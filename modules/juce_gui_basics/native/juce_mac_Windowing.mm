/*
  ==============================================================================

   This file is part of the JUCE library.
   Copyright (c) 2017 - ROLI Ltd.

   JUCE is an open source library subject to commercial or open-source
   licensing.

   By using JUCE, you agree to the terms of both the JUCE 5 End-User License
   Agreement and JUCE 5 Privacy Policy (both updated and effective as of the
   27th April 2017).

   End User License Agreement: www.juce.com/juce-5-licence
   Privacy Policy: www.juce.com/juce-5-privacy-policy

   Or: You may also use this code under the terms of the GPL v3 (see
   www.gnu.org/licenses).

   JUCE IS PROVIDED "AS IS" WITHOUT ANY WARRANTY, AND ALL WARRANTIES, WHETHER
   EXPRESSED OR IMPLIED, INCLUDING MERCHANTABILITY AND FITNESS FOR PURPOSE, ARE
   DISCLAIMED.

  ==============================================================================
*/

namespace juce
{

void LookAndFeel::playAlertSound()
{
    NSBeep();
}

//==============================================================================
class OSXMessageBox  : private AsyncUpdater
{
public:
    OSXMessageBox (AlertWindow::AlertIconType type, const String& t, const String& m,
                   const String& b1, const String& b2, const String& b3,
                   ModalComponentManager::Callback* c, const bool runAsync)
        : iconType (type), title (t), message (m), callback (c),
          button1 (b1), button2 (b2), button3 (b3)
    {
        if (runAsync)
            triggerAsyncUpdate();
    }

    int getResult() const
    {
        switch (getRawResult())
        {
            case NSAlertFirstButtonReturn:  return 1;
            case NSAlertThirdButtonReturn:  return 2;
            default:                        return 0;
        }
    }

    static int show (AlertWindow::AlertIconType iconType, const String& title, const String& message,
                     ModalComponentManager::Callback* callback, const char* b1, const char* b2, const char* b3,
                     bool runAsync)
    {
        std::unique_ptr<OSXMessageBox> mb (new OSXMessageBox (iconType, title, message, b1, b2, b3,
                                                              callback, runAsync));
        if (! runAsync)
            return mb->getResult();

        mb.release();
        return 0;
    }

private:
    AlertWindow::AlertIconType iconType;
    String title, message;
<<<<<<< HEAD
    ScopedPointer<ModalComponentManager::Callback> callback;
    String button1, button2, button3;
=======
    std::unique_ptr<ModalComponentManager::Callback> callback;
    const char* button1;
    const char* button2;
    const char* button3;
>>>>>>> ab863a6d

    void handleAsyncUpdate() override
    {
        auto result = getResult();

        if (callback != nullptr)
            callback->modalStateFinished (result);

        delete this;
    }

    NSInteger getRawResult() const
    {
        NSAlert* alert = [[[NSAlert alloc] init] autorelease];

        [alert setMessageText:     juceStringToNS (title)];
        [alert setInformativeText: juceStringToNS (message)];

        [alert setAlertStyle: iconType == AlertWindow::WarningIcon ? NSAlertStyleCritical
                                                                   : NSAlertStyleInformational];
        addButton (alert, button1);
        addButton (alert, button2);
        addButton (alert, button3);

        return [alert runModal];
    }

    static void addButton (NSAlert* alert, const String& button)
    {
        if (button.isNotEmpty())
            [alert addButtonWithTitle: juceStringToNS (TRANS (button))];
    }
};

#if JUCE_MODAL_LOOPS_PERMITTED
void JUCE_CALLTYPE NativeMessageBox::showMessageBox (AlertWindow::AlertIconType iconType,
                                                     const String& title, const String& message,
                                                     Component* /*associatedComponent*/)
{
    OSXMessageBox::show (iconType, title, message, nullptr, "OK", nullptr, nullptr, false);
}
#endif

void JUCE_CALLTYPE NativeMessageBox::showMessageBoxAsync (AlertWindow::AlertIconType iconType,
                                                          const String& title, const String& message,
                                                          Component* /*associatedComponent*/,
                                                          ModalComponentManager::Callback* callback)
{
    OSXMessageBox::show (iconType, title, message, callback, "OK", nullptr, nullptr, true);
}

bool JUCE_CALLTYPE NativeMessageBox::showOkCancelBox (AlertWindow::AlertIconType iconType,
                                                      const String& title, const String& message,
                                                      Component* /*associatedComponent*/,
                                                      ModalComponentManager::Callback* callback,
                                                      const String& button1Text,
                                                      const String& button2Text)
{
    return OSXMessageBox::show (iconType, title, message, callback,
                                button1Text.toRawUTF8(), button2Text.toRawUTF8(), nullptr, callback != nullptr) == 1;
}

int JUCE_CALLTYPE NativeMessageBox::showYesNoCancelBox (AlertWindow::AlertIconType iconType,
                                                        const String& title, const String& message,
                                                        Component* /*associatedComponent*/,
                                                        ModalComponentManager::Callback* callback)
{
    return OSXMessageBox::show (iconType, title, message, callback,
                                "Yes", "Cancel", "No", callback != nullptr);
}

int JUCE_CALLTYPE NativeMessageBox::showYesNoBox (AlertWindow::AlertIconType iconType,
                                                  const String& title, const String& message,
                                                  Component* /*associatedComponent*/,
                                                  ModalComponentManager::Callback* callback)
{
    return OSXMessageBox::show (iconType, title, message, callback,
                                "Yes", "No", nullptr, callback != nullptr);
}


//==============================================================================
static NSRect getDragRect (NSView* view, NSEvent* event)
{
    auto eventPos = [event locationInWindow];

    return [view convertRect: NSMakeRect (eventPos.x - 16.0f, eventPos.y - 16.0f, 32.0f, 32.0f)
                    fromView: nil];
}

static NSView* getNSViewForDragEvent (Component* sourceComp)
{
    if (sourceComp == nullptr)
        if (auto* draggingSource = Desktop::getInstance().getDraggingMouseSource(0))
            sourceComp = draggingSource->getComponentUnderMouse();

    if (sourceComp != nullptr)
        return (NSView*) sourceComp->getWindowHandle();

    jassertfalse;  // This method must be called in response to a component's mouseDown or mouseDrag event!
    return nil;
}

struct TextDragDataProviderClass   : public ObjCClass<NSObject>
{
    TextDragDataProviderClass()  : ObjCClass<NSObject> ("JUCE_NSTextDragDataProvider_")
    {
        addIvar<String*> ("text");
        addMethod (@selector (dealloc), dealloc, "v@:");
        addMethod (@selector (pasteboard:item:provideDataForType:), provideDataForType, "v@:@@@");
        addProtocol (@protocol (NSPasteboardItemDataProvider));
        registerClass();
    }

    static void setText (id self, const String& text)
    {
        object_setInstanceVariable (self, "text", new String (text));
    }

private:
    static void dealloc (id self, SEL)
    {
        delete getIvar<String*> (self, "text");
        sendSuperclassMessage (self, @selector (dealloc));
    }

    static void provideDataForType (id self, SEL, NSPasteboard* sender, NSPasteboardItem*, NSString* type)
    {
        if ([type compare: NSPasteboardTypeString] == NSOrderedSame)
            if (auto* text = getIvar<String*> (self, "text"))
                [sender setData: [juceStringToNS (*text) dataUsingEncoding: NSUTF8StringEncoding]
                        forType: NSPasteboardTypeString];
    }
};

bool DragAndDropContainer::performExternalDragDropOfText (const String& text, Component* sourceComponent)
{
    if (text.isEmpty())
        return false;

    if (auto* view = getNSViewForDragEvent (sourceComponent))
    {
        JUCE_AUTORELEASEPOOL
        {
            if (auto* event = [[view window] currentEvent])
            {
                static TextDragDataProviderClass dataProviderClass;
                id delegate = [dataProviderClass.createInstance() init];
                TextDragDataProviderClass::setText (delegate, text);

                auto* pasteboardItem = [[NSPasteboardItem new] autorelease];
                [pasteboardItem setDataProvider: delegate
                                       forTypes: [NSArray arrayWithObjects: NSPasteboardTypeString, nil]];

                auto* dragItem = [[[NSDraggingItem alloc] initWithPasteboardWriter: pasteboardItem] autorelease];

                NSImage* image = [[NSWorkspace sharedWorkspace] iconForFile: nsEmptyString()];
                [dragItem setDraggingFrame: getDragRect (view, event) contents: image];

                auto* draggingSession = [view beginDraggingSessionWithItems: [NSArray arrayWithObject: dragItem]
                                                                      event: event
                                                                     source: delegate];

                draggingSession.animatesToStartingPositionsOnCancelOrFail = YES;
                draggingSession.draggingFormation = NSDraggingFormationNone;
                return true;
            }
        }
    }

    return false;
}

struct NSDraggingSourceHelper   : public ObjCClass<NSObject<NSDraggingSource>>
{
    NSDraggingSourceHelper() : ObjCClass<NSObject<NSDraggingSource>> ("JUCENSDraggingSourceHelper_")
    {
        addMethod (@selector (draggingSession:sourceOperationMaskForDraggingContext:), sourceOperationMaskForDraggingContext, "c@:@@");
        registerClass();
    }

    static NSDragOperation sourceOperationMaskForDraggingContext (id, SEL, NSDraggingSession*, NSDraggingContext)
    {
        return NSDragOperationCopy;
    }
};

static NSDraggingSourceHelper draggingSourceHelper;

bool DragAndDropContainer::performExternalDragDropOfFiles (const StringArray& files, bool /*canMoveFiles*/,
                                                           Component* sourceComponent)
{
    if (files.isEmpty())
        return false;

    if (auto* view = getNSViewForDragEvent (sourceComponent))
    {
        JUCE_AUTORELEASEPOOL
        {
            if (auto* event = [[view window] currentEvent])
            {
                auto* dragItems = [[[NSMutableArray alloc] init] autorelease];

                for (auto& filename : files)
                {
                    auto* nsFilename = juceStringToNS (filename);
                    auto* fileURL = [NSURL fileURLWithPath: nsFilename];
                    auto* dragItem = [[NSDraggingItem alloc] initWithPasteboardWriter: fileURL];

                    auto eventPos = [event locationInWindow];
                    auto dragRect = [view convertRect: NSMakeRect (eventPos.x - 16.0f, eventPos.y - 16.0f, 32.0f, 32.0f)
                                             fromView: nil];
                    auto* dragImage = [[NSWorkspace sharedWorkspace] iconForFile: nsFilename];
                    [dragItem setDraggingFrame: dragRect
                                      contents: dragImage];

                    [dragItems addObject: dragItem];
                    [dragItem release];
                }

                auto* helper = [draggingSourceHelper.createInstance() autorelease];

                return [view beginDraggingSessionWithItems: dragItems
                                                     event: event
                                                    source: helper];
            }
        }
    }

    return false;
}

//==============================================================================
bool Desktop::canUseSemiTransparentWindows() noexcept
{
    return true;
}

Point<float> MouseInputSource::getCurrentRawMousePosition()
{
    JUCE_AUTORELEASEPOOL
    {
        auto p = [NSEvent mouseLocation];
        return { (float) p.x, (float) (getMainScreenHeight() - p.y) };
    }
}

void MouseInputSource::setRawMousePosition (Point<float> newPosition)
{
    // this rubbish needs to be done around the warp call, to avoid causing a
    // bizarre glitch..
    CGAssociateMouseAndMouseCursorPosition (false);
    CGWarpMouseCursorPosition (convertToCGPoint (newPosition));
    CGAssociateMouseAndMouseCursorPosition (true);
}

double Desktop::getDefaultMasterScale()
{
    return 1.0;
}

Desktop::DisplayOrientation Desktop::getCurrentOrientation() const
{
    return upright;
}

//==============================================================================
#if defined (MAC_OS_X_VERSION_10_7) && (MAC_OS_X_VERSION_MIN_REQUIRED >= MAC_OS_X_VERSION_10_7)
 #define JUCE_USE_IOPM_SCREENSAVER_DEFEAT 1
#endif

#if ! (defined (JUCE_USE_IOPM_SCREENSAVER_DEFEAT) || defined (__POWER__))
 extern "C"  { extern OSErr UpdateSystemActivity (UInt8); } // Some versions of the SDK omit this function..
#endif

class ScreenSaverDefeater   : public Timer
{
public:
   #if JUCE_USE_IOPM_SCREENSAVER_DEFEAT
    ScreenSaverDefeater()
    {
        startTimer (5000);
        timerCallback();
    }

    void timerCallback() override
    {
        if (Process::isForegroundProcess())
        {
            if (assertion == nullptr)
                assertion.reset (new PMAssertion());
        }
        else
        {
            assertion.reset();
        }
    }

    struct PMAssertion
    {
        PMAssertion()  : assertionID (kIOPMNullAssertionID)
        {
            IOReturn res = IOPMAssertionCreateWithName (kIOPMAssertionTypePreventUserIdleDisplaySleep,
                                                        kIOPMAssertionLevelOn,
                                                        CFSTR ("JUCE Playback"),
                                                        &assertionID);
            jassert (res == kIOReturnSuccess); ignoreUnused (res);
        }

        ~PMAssertion()
        {
            if (assertionID != kIOPMNullAssertionID)
                IOPMAssertionRelease (assertionID);
        }

        IOPMAssertionID assertionID;
    };

    std::unique_ptr<PMAssertion> assertion;
   #else
    ScreenSaverDefeater()
    {
        startTimer (10000);
        timerCallback();
    }

    void timerCallback() override
    {
        if (Process::isForegroundProcess())
            UpdateSystemActivity (1 /*UsrActivity*/);
    }
   #endif
};

static std::unique_ptr<ScreenSaverDefeater> screenSaverDefeater;

void Desktop::setScreenSaverEnabled (const bool isEnabled)
{
    if (isEnabled)
        screenSaverDefeater.reset();
    else if (screenSaverDefeater == nullptr)
        screenSaverDefeater.reset (new ScreenSaverDefeater());
}

bool Desktop::isScreenSaverEnabled()
{
    return screenSaverDefeater == nullptr;
}

//==============================================================================
struct DisplaySettingsChangeCallback  : private DeletedAtShutdown
{
    DisplaySettingsChangeCallback()
    {
        CGDisplayRegisterReconfigurationCallback (displayReconfigurationCallBack, 0);
    }

    ~DisplaySettingsChangeCallback()
    {
        CGDisplayRemoveReconfigurationCallback (displayReconfigurationCallBack, 0);
        clearSingletonInstance();
    }

    static void displayReconfigurationCallBack (CGDirectDisplayID, CGDisplayChangeSummaryFlags, void*)
    {
        const_cast<Desktop::Displays&> (Desktop::getInstance().getDisplays()).refresh();
    }

    JUCE_DECLARE_SINGLETON_SINGLETHREADED_MINIMAL (DisplaySettingsChangeCallback)

    JUCE_DECLARE_NON_COPYABLE_WITH_LEAK_DETECTOR (DisplaySettingsChangeCallback)
};

JUCE_IMPLEMENT_SINGLETON (DisplaySettingsChangeCallback)

static Rectangle<int> convertDisplayRect (NSRect r, CGFloat mainScreenBottom)
{
    r.origin.y = mainScreenBottom - (r.origin.y + r.size.height);
    return convertToRectInt (r);
}

static Desktop::Displays::Display getDisplayFromScreen (NSScreen* s, CGFloat& mainScreenBottom, const float masterScale)
{
    Desktop::Displays::Display d;

    d.isMain = (mainScreenBottom == 0);

    if (d.isMain)
        mainScreenBottom = [s frame].size.height;

    d.userArea  = convertDisplayRect ([s visibleFrame], mainScreenBottom) / masterScale;
    d.totalArea = convertDisplayRect ([s frame], mainScreenBottom) / masterScale;
    d.scale = masterScale;

   #if defined (MAC_OS_X_VERSION_10_7) && (MAC_OS_X_VERSION_MAX_ALLOWED >= MAC_OS_X_VERSION_10_7)
    if ([s respondsToSelector: @selector (backingScaleFactor)])
        d.scale *= s.backingScaleFactor;
   #endif

    NSSize dpi = [[[s deviceDescription] objectForKey: NSDeviceResolution] sizeValue];
    d.dpi = (dpi.width + dpi.height) / 2.0;

    return d;
}

void Desktop::Displays::findDisplays (const float masterScale)
{
    JUCE_AUTORELEASEPOOL
    {
        DisplaySettingsChangeCallback::getInstance();

        CGFloat mainScreenBottom = 0;

        for (NSScreen* s in [NSScreen screens])
            displays.add (getDisplayFromScreen (s, mainScreenBottom, masterScale));
    }
}

//==============================================================================
bool juce_areThereAnyAlwaysOnTopWindows()
{
    for (NSWindow* window in [NSApp windows])
        if ([window level] > NSNormalWindowLevel)
            return true;

    return false;
}

//==============================================================================
static void selectImageForDrawing (const Image& image)
{
    [NSGraphicsContext saveGraphicsState];
    [NSGraphicsContext setCurrentContext: [NSGraphicsContext graphicsContextWithGraphicsPort: juce_getImageContext (image)
                                                                                     flipped: false]];
}

static void releaseImageAfterDrawing()
{
    [[NSGraphicsContext currentContext] flushGraphics];
    [NSGraphicsContext restoreGraphicsState];
}

Image juce_createIconForFile (const File& file)
{
    JUCE_AUTORELEASEPOOL
    {
        NSImage* image = [[NSWorkspace sharedWorkspace] iconForFile: juceStringToNS (file.getFullPathName())];

        Image result (Image::ARGB, (int) [image size].width, (int) [image size].height, true);

        selectImageForDrawing (result);
        [image drawAtPoint: NSMakePoint (0, 0)
                  fromRect: NSMakeRect (0, 0, [image size].width, [image size].height)
                 operation: NSCompositingOperationSourceOver fraction: 1.0f];
        releaseImageAfterDrawing();

        return result;
    }
}

static Image createNSWindowSnapshot (NSWindow* nsWindow)
{
    JUCE_AUTORELEASEPOOL
    {
        CGImageRef screenShot = CGWindowListCreateImage (CGRectNull,
                                                         kCGWindowListOptionIncludingWindow,
                                                         (CGWindowID) [nsWindow windowNumber],
                                                         kCGWindowImageBoundsIgnoreFraming);

        NSBitmapImageRep* bitmapRep = [[NSBitmapImageRep alloc] initWithCGImage: screenShot];

        Image result (Image::ARGB, (int) [bitmapRep size].width, (int) [bitmapRep size].height, true);

        selectImageForDrawing (result);
        [bitmapRep drawAtPoint: NSMakePoint (0, 0)];
        releaseImageAfterDrawing();

        [bitmapRep release];
        CGImageRelease (screenShot);

        return result;
    }
}

Image createSnapshotOfNativeWindow (void*);
Image createSnapshotOfNativeWindow (void* nativeWindowHandle)
{
    if (id windowOrView = (id) nativeWindowHandle)
    {
        if ([windowOrView isKindOfClass: [NSWindow class]])
            return createNSWindowSnapshot ((NSWindow*) windowOrView);

        if ([windowOrView isKindOfClass: [NSView class]])
            return createNSWindowSnapshot ([(NSView*) windowOrView window]);
    }

    return {};
}

//==============================================================================
void SystemClipboard::copyTextToClipboard (const String& text)
{
    NSPasteboard* pb = [NSPasteboard generalPasteboard];

    [pb declareTypes: [NSArray arrayWithObject: NSStringPboardType]
               owner: nil];

    [pb setString: juceStringToNS (text)
          forType: NSStringPboardType];
}

String SystemClipboard::getTextFromClipboard()
{
    return nsStringToJuce ([[NSPasteboard generalPasteboard] stringForType: NSStringPboardType]);
}

void Process::setDockIconVisible (bool isVisible)
{
    ProcessSerialNumber psn { 0, kCurrentProcess };

    OSStatus err = TransformProcessType (&psn, isVisible ? kProcessTransformToForegroundApplication
                                                         : kProcessTransformToUIElementApplication);
    jassert (err == 0);
    ignoreUnused (err);
}

bool Desktop::isOSXDarkModeActive()
{
    return [[[NSUserDefaults standardUserDefaults] stringForKey: nsStringLiteral ("AppleInterfaceStyle")]
                isEqualToString: nsStringLiteral ("Dark")];
}

} // namespace juce
<|MERGE_RESOLUTION|>--- conflicted
+++ resolved
@@ -1,616 +1,609 @@
-/*
-  ==============================================================================
-
-   This file is part of the JUCE library.
-   Copyright (c) 2017 - ROLI Ltd.
-
-   JUCE is an open source library subject to commercial or open-source
-   licensing.
-
-   By using JUCE, you agree to the terms of both the JUCE 5 End-User License
-   Agreement and JUCE 5 Privacy Policy (both updated and effective as of the
-   27th April 2017).
-
-   End User License Agreement: www.juce.com/juce-5-licence
-   Privacy Policy: www.juce.com/juce-5-privacy-policy
-
-   Or: You may also use this code under the terms of the GPL v3 (see
-   www.gnu.org/licenses).
-
-   JUCE IS PROVIDED "AS IS" WITHOUT ANY WARRANTY, AND ALL WARRANTIES, WHETHER
-   EXPRESSED OR IMPLIED, INCLUDING MERCHANTABILITY AND FITNESS FOR PURPOSE, ARE
-   DISCLAIMED.
-
-  ==============================================================================
-*/
-
-namespace juce
-{
-
-void LookAndFeel::playAlertSound()
-{
-    NSBeep();
-}
-
-//==============================================================================
-class OSXMessageBox  : private AsyncUpdater
-{
-public:
-    OSXMessageBox (AlertWindow::AlertIconType type, const String& t, const String& m,
-                   const String& b1, const String& b2, const String& b3,
-                   ModalComponentManager::Callback* c, const bool runAsync)
-        : iconType (type), title (t), message (m), callback (c),
-          button1 (b1), button2 (b2), button3 (b3)
-    {
-        if (runAsync)
-            triggerAsyncUpdate();
-    }
-
-    int getResult() const
-    {
-        switch (getRawResult())
-        {
-            case NSAlertFirstButtonReturn:  return 1;
-            case NSAlertThirdButtonReturn:  return 2;
-            default:                        return 0;
-        }
-    }
-
-    static int show (AlertWindow::AlertIconType iconType, const String& title, const String& message,
-                     ModalComponentManager::Callback* callback, const char* b1, const char* b2, const char* b3,
-                     bool runAsync)
-    {
-        std::unique_ptr<OSXMessageBox> mb (new OSXMessageBox (iconType, title, message, b1, b2, b3,
-                                                              callback, runAsync));
-        if (! runAsync)
-            return mb->getResult();
-
-        mb.release();
-        return 0;
-    }
-
-private:
-    AlertWindow::AlertIconType iconType;
-    String title, message;
-<<<<<<< HEAD
-    ScopedPointer<ModalComponentManager::Callback> callback;
-    String button1, button2, button3;
-=======
-    std::unique_ptr<ModalComponentManager::Callback> callback;
-    const char* button1;
-    const char* button2;
-    const char* button3;
->>>>>>> ab863a6d
-
-    void handleAsyncUpdate() override
-    {
-        auto result = getResult();
-
-        if (callback != nullptr)
-            callback->modalStateFinished (result);
-
-        delete this;
-    }
-
-    NSInteger getRawResult() const
-    {
-        NSAlert* alert = [[[NSAlert alloc] init] autorelease];
-
-        [alert setMessageText:     juceStringToNS (title)];
-        [alert setInformativeText: juceStringToNS (message)];
-
-        [alert setAlertStyle: iconType == AlertWindow::WarningIcon ? NSAlertStyleCritical
-                                                                   : NSAlertStyleInformational];
-        addButton (alert, button1);
-        addButton (alert, button2);
-        addButton (alert, button3);
-
-        return [alert runModal];
-    }
-
-    static void addButton (NSAlert* alert, const String& button)
-    {
-        if (button.isNotEmpty())
-            [alert addButtonWithTitle: juceStringToNS (TRANS (button))];
-    }
-};
-
-#if JUCE_MODAL_LOOPS_PERMITTED
-void JUCE_CALLTYPE NativeMessageBox::showMessageBox (AlertWindow::AlertIconType iconType,
-                                                     const String& title, const String& message,
-                                                     Component* /*associatedComponent*/)
-{
-    OSXMessageBox::show (iconType, title, message, nullptr, "OK", nullptr, nullptr, false);
-}
-#endif
-
-void JUCE_CALLTYPE NativeMessageBox::showMessageBoxAsync (AlertWindow::AlertIconType iconType,
-                                                          const String& title, const String& message,
-                                                          Component* /*associatedComponent*/,
-                                                          ModalComponentManager::Callback* callback)
-{
-    OSXMessageBox::show (iconType, title, message, callback, "OK", nullptr, nullptr, true);
-}
-
-bool JUCE_CALLTYPE NativeMessageBox::showOkCancelBox (AlertWindow::AlertIconType iconType,
-                                                      const String& title, const String& message,
-                                                      Component* /*associatedComponent*/,
-                                                      ModalComponentManager::Callback* callback,
-                                                      const String& button1Text,
-                                                      const String& button2Text)
-{
-    return OSXMessageBox::show (iconType, title, message, callback,
-                                button1Text.toRawUTF8(), button2Text.toRawUTF8(), nullptr, callback != nullptr) == 1;
-}
-
-int JUCE_CALLTYPE NativeMessageBox::showYesNoCancelBox (AlertWindow::AlertIconType iconType,
-                                                        const String& title, const String& message,
-                                                        Component* /*associatedComponent*/,
-                                                        ModalComponentManager::Callback* callback)
-{
-    return OSXMessageBox::show (iconType, title, message, callback,
-                                "Yes", "Cancel", "No", callback != nullptr);
-}
-
-int JUCE_CALLTYPE NativeMessageBox::showYesNoBox (AlertWindow::AlertIconType iconType,
-                                                  const String& title, const String& message,
-                                                  Component* /*associatedComponent*/,
-                                                  ModalComponentManager::Callback* callback)
-{
-    return OSXMessageBox::show (iconType, title, message, callback,
-                                "Yes", "No", nullptr, callback != nullptr);
-}
-
-
-//==============================================================================
-static NSRect getDragRect (NSView* view, NSEvent* event)
-{
-    auto eventPos = [event locationInWindow];
-
-    return [view convertRect: NSMakeRect (eventPos.x - 16.0f, eventPos.y - 16.0f, 32.0f, 32.0f)
-                    fromView: nil];
-}
-
-static NSView* getNSViewForDragEvent (Component* sourceComp)
-{
-    if (sourceComp == nullptr)
-        if (auto* draggingSource = Desktop::getInstance().getDraggingMouseSource(0))
-            sourceComp = draggingSource->getComponentUnderMouse();
-
-    if (sourceComp != nullptr)
-        return (NSView*) sourceComp->getWindowHandle();
-
-    jassertfalse;  // This method must be called in response to a component's mouseDown or mouseDrag event!
-    return nil;
-}
-
-struct TextDragDataProviderClass   : public ObjCClass<NSObject>
-{
-    TextDragDataProviderClass()  : ObjCClass<NSObject> ("JUCE_NSTextDragDataProvider_")
-    {
-        addIvar<String*> ("text");
-        addMethod (@selector (dealloc), dealloc, "v@:");
-        addMethod (@selector (pasteboard:item:provideDataForType:), provideDataForType, "v@:@@@");
-        addProtocol (@protocol (NSPasteboardItemDataProvider));
-        registerClass();
-    }
-
-    static void setText (id self, const String& text)
-    {
-        object_setInstanceVariable (self, "text", new String (text));
-    }
-
-private:
-    static void dealloc (id self, SEL)
-    {
-        delete getIvar<String*> (self, "text");
-        sendSuperclassMessage (self, @selector (dealloc));
-    }
-
-    static void provideDataForType (id self, SEL, NSPasteboard* sender, NSPasteboardItem*, NSString* type)
-    {
-        if ([type compare: NSPasteboardTypeString] == NSOrderedSame)
-            if (auto* text = getIvar<String*> (self, "text"))
-                [sender setData: [juceStringToNS (*text) dataUsingEncoding: NSUTF8StringEncoding]
-                        forType: NSPasteboardTypeString];
-    }
-};
-
-bool DragAndDropContainer::performExternalDragDropOfText (const String& text, Component* sourceComponent)
-{
-    if (text.isEmpty())
-        return false;
-
-    if (auto* view = getNSViewForDragEvent (sourceComponent))
-    {
-        JUCE_AUTORELEASEPOOL
-        {
-            if (auto* event = [[view window] currentEvent])
-            {
-                static TextDragDataProviderClass dataProviderClass;
-                id delegate = [dataProviderClass.createInstance() init];
-                TextDragDataProviderClass::setText (delegate, text);
-
-                auto* pasteboardItem = [[NSPasteboardItem new] autorelease];
-                [pasteboardItem setDataProvider: delegate
-                                       forTypes: [NSArray arrayWithObjects: NSPasteboardTypeString, nil]];
-
-                auto* dragItem = [[[NSDraggingItem alloc] initWithPasteboardWriter: pasteboardItem] autorelease];
-
-                NSImage* image = [[NSWorkspace sharedWorkspace] iconForFile: nsEmptyString()];
-                [dragItem setDraggingFrame: getDragRect (view, event) contents: image];
-
-                auto* draggingSession = [view beginDraggingSessionWithItems: [NSArray arrayWithObject: dragItem]
-                                                                      event: event
-                                                                     source: delegate];
-
-                draggingSession.animatesToStartingPositionsOnCancelOrFail = YES;
-                draggingSession.draggingFormation = NSDraggingFormationNone;
-                return true;
-            }
-        }
-    }
-
-    return false;
-}
-
-struct NSDraggingSourceHelper   : public ObjCClass<NSObject<NSDraggingSource>>
-{
-    NSDraggingSourceHelper() : ObjCClass<NSObject<NSDraggingSource>> ("JUCENSDraggingSourceHelper_")
-    {
-        addMethod (@selector (draggingSession:sourceOperationMaskForDraggingContext:), sourceOperationMaskForDraggingContext, "c@:@@");
-        registerClass();
-    }
-
-    static NSDragOperation sourceOperationMaskForDraggingContext (id, SEL, NSDraggingSession*, NSDraggingContext)
-    {
-        return NSDragOperationCopy;
-    }
-};
-
-static NSDraggingSourceHelper draggingSourceHelper;
-
-bool DragAndDropContainer::performExternalDragDropOfFiles (const StringArray& files, bool /*canMoveFiles*/,
-                                                           Component* sourceComponent)
-{
-    if (files.isEmpty())
-        return false;
-
-    if (auto* view = getNSViewForDragEvent (sourceComponent))
-    {
-        JUCE_AUTORELEASEPOOL
-        {
-            if (auto* event = [[view window] currentEvent])
-            {
-                auto* dragItems = [[[NSMutableArray alloc] init] autorelease];
-
-                for (auto& filename : files)
-                {
-                    auto* nsFilename = juceStringToNS (filename);
-                    auto* fileURL = [NSURL fileURLWithPath: nsFilename];
-                    auto* dragItem = [[NSDraggingItem alloc] initWithPasteboardWriter: fileURL];
-
-                    auto eventPos = [event locationInWindow];
-                    auto dragRect = [view convertRect: NSMakeRect (eventPos.x - 16.0f, eventPos.y - 16.0f, 32.0f, 32.0f)
-                                             fromView: nil];
-                    auto* dragImage = [[NSWorkspace sharedWorkspace] iconForFile: nsFilename];
-                    [dragItem setDraggingFrame: dragRect
-                                      contents: dragImage];
-
-                    [dragItems addObject: dragItem];
-                    [dragItem release];
-                }
-
-                auto* helper = [draggingSourceHelper.createInstance() autorelease];
-
-                return [view beginDraggingSessionWithItems: dragItems
-                                                     event: event
-                                                    source: helper];
-            }
-        }
-    }
-
-    return false;
-}
-
-//==============================================================================
-bool Desktop::canUseSemiTransparentWindows() noexcept
-{
-    return true;
-}
-
-Point<float> MouseInputSource::getCurrentRawMousePosition()
-{
-    JUCE_AUTORELEASEPOOL
-    {
-        auto p = [NSEvent mouseLocation];
-        return { (float) p.x, (float) (getMainScreenHeight() - p.y) };
-    }
-}
-
-void MouseInputSource::setRawMousePosition (Point<float> newPosition)
-{
-    // this rubbish needs to be done around the warp call, to avoid causing a
-    // bizarre glitch..
-    CGAssociateMouseAndMouseCursorPosition (false);
-    CGWarpMouseCursorPosition (convertToCGPoint (newPosition));
-    CGAssociateMouseAndMouseCursorPosition (true);
-}
-
-double Desktop::getDefaultMasterScale()
-{
-    return 1.0;
-}
-
-Desktop::DisplayOrientation Desktop::getCurrentOrientation() const
-{
-    return upright;
-}
-
-//==============================================================================
-#if defined (MAC_OS_X_VERSION_10_7) && (MAC_OS_X_VERSION_MIN_REQUIRED >= MAC_OS_X_VERSION_10_7)
- #define JUCE_USE_IOPM_SCREENSAVER_DEFEAT 1
-#endif
-
-#if ! (defined (JUCE_USE_IOPM_SCREENSAVER_DEFEAT) || defined (__POWER__))
- extern "C"  { extern OSErr UpdateSystemActivity (UInt8); } // Some versions of the SDK omit this function..
-#endif
-
-class ScreenSaverDefeater   : public Timer
-{
-public:
-   #if JUCE_USE_IOPM_SCREENSAVER_DEFEAT
-    ScreenSaverDefeater()
-    {
-        startTimer (5000);
-        timerCallback();
-    }
-
-    void timerCallback() override
-    {
-        if (Process::isForegroundProcess())
-        {
-            if (assertion == nullptr)
-                assertion.reset (new PMAssertion());
-        }
-        else
-        {
-            assertion.reset();
-        }
-    }
-
-    struct PMAssertion
-    {
-        PMAssertion()  : assertionID (kIOPMNullAssertionID)
-        {
-            IOReturn res = IOPMAssertionCreateWithName (kIOPMAssertionTypePreventUserIdleDisplaySleep,
-                                                        kIOPMAssertionLevelOn,
-                                                        CFSTR ("JUCE Playback"),
-                                                        &assertionID);
-            jassert (res == kIOReturnSuccess); ignoreUnused (res);
-        }
-
-        ~PMAssertion()
-        {
-            if (assertionID != kIOPMNullAssertionID)
-                IOPMAssertionRelease (assertionID);
-        }
-
-        IOPMAssertionID assertionID;
-    };
-
-    std::unique_ptr<PMAssertion> assertion;
-   #else
-    ScreenSaverDefeater()
-    {
-        startTimer (10000);
-        timerCallback();
-    }
-
-    void timerCallback() override
-    {
-        if (Process::isForegroundProcess())
-            UpdateSystemActivity (1 /*UsrActivity*/);
-    }
-   #endif
-};
-
-static std::unique_ptr<ScreenSaverDefeater> screenSaverDefeater;
-
-void Desktop::setScreenSaverEnabled (const bool isEnabled)
-{
-    if (isEnabled)
-        screenSaverDefeater.reset();
-    else if (screenSaverDefeater == nullptr)
-        screenSaverDefeater.reset (new ScreenSaverDefeater());
-}
-
-bool Desktop::isScreenSaverEnabled()
-{
-    return screenSaverDefeater == nullptr;
-}
-
-//==============================================================================
-struct DisplaySettingsChangeCallback  : private DeletedAtShutdown
-{
-    DisplaySettingsChangeCallback()
-    {
-        CGDisplayRegisterReconfigurationCallback (displayReconfigurationCallBack, 0);
-    }
-
-    ~DisplaySettingsChangeCallback()
-    {
-        CGDisplayRemoveReconfigurationCallback (displayReconfigurationCallBack, 0);
-        clearSingletonInstance();
-    }
-
-    static void displayReconfigurationCallBack (CGDirectDisplayID, CGDisplayChangeSummaryFlags, void*)
-    {
-        const_cast<Desktop::Displays&> (Desktop::getInstance().getDisplays()).refresh();
-    }
-
-    JUCE_DECLARE_SINGLETON_SINGLETHREADED_MINIMAL (DisplaySettingsChangeCallback)
-
-    JUCE_DECLARE_NON_COPYABLE_WITH_LEAK_DETECTOR (DisplaySettingsChangeCallback)
-};
-
-JUCE_IMPLEMENT_SINGLETON (DisplaySettingsChangeCallback)
-
-static Rectangle<int> convertDisplayRect (NSRect r, CGFloat mainScreenBottom)
-{
-    r.origin.y = mainScreenBottom - (r.origin.y + r.size.height);
-    return convertToRectInt (r);
-}
-
-static Desktop::Displays::Display getDisplayFromScreen (NSScreen* s, CGFloat& mainScreenBottom, const float masterScale)
-{
-    Desktop::Displays::Display d;
-
-    d.isMain = (mainScreenBottom == 0);
-
-    if (d.isMain)
-        mainScreenBottom = [s frame].size.height;
-
-    d.userArea  = convertDisplayRect ([s visibleFrame], mainScreenBottom) / masterScale;
-    d.totalArea = convertDisplayRect ([s frame], mainScreenBottom) / masterScale;
-    d.scale = masterScale;
-
-   #if defined (MAC_OS_X_VERSION_10_7) && (MAC_OS_X_VERSION_MAX_ALLOWED >= MAC_OS_X_VERSION_10_7)
-    if ([s respondsToSelector: @selector (backingScaleFactor)])
-        d.scale *= s.backingScaleFactor;
-   #endif
-
-    NSSize dpi = [[[s deviceDescription] objectForKey: NSDeviceResolution] sizeValue];
-    d.dpi = (dpi.width + dpi.height) / 2.0;
-
-    return d;
-}
-
-void Desktop::Displays::findDisplays (const float masterScale)
-{
-    JUCE_AUTORELEASEPOOL
-    {
-        DisplaySettingsChangeCallback::getInstance();
-
-        CGFloat mainScreenBottom = 0;
-
-        for (NSScreen* s in [NSScreen screens])
-            displays.add (getDisplayFromScreen (s, mainScreenBottom, masterScale));
-    }
-}
-
-//==============================================================================
-bool juce_areThereAnyAlwaysOnTopWindows()
-{
-    for (NSWindow* window in [NSApp windows])
-        if ([window level] > NSNormalWindowLevel)
-            return true;
-
-    return false;
-}
-
-//==============================================================================
-static void selectImageForDrawing (const Image& image)
-{
-    [NSGraphicsContext saveGraphicsState];
-    [NSGraphicsContext setCurrentContext: [NSGraphicsContext graphicsContextWithGraphicsPort: juce_getImageContext (image)
-                                                                                     flipped: false]];
-}
-
-static void releaseImageAfterDrawing()
-{
-    [[NSGraphicsContext currentContext] flushGraphics];
-    [NSGraphicsContext restoreGraphicsState];
-}
-
-Image juce_createIconForFile (const File& file)
-{
-    JUCE_AUTORELEASEPOOL
-    {
-        NSImage* image = [[NSWorkspace sharedWorkspace] iconForFile: juceStringToNS (file.getFullPathName())];
-
-        Image result (Image::ARGB, (int) [image size].width, (int) [image size].height, true);
-
-        selectImageForDrawing (result);
-        [image drawAtPoint: NSMakePoint (0, 0)
-                  fromRect: NSMakeRect (0, 0, [image size].width, [image size].height)
-                 operation: NSCompositingOperationSourceOver fraction: 1.0f];
-        releaseImageAfterDrawing();
-
-        return result;
-    }
-}
-
-static Image createNSWindowSnapshot (NSWindow* nsWindow)
-{
-    JUCE_AUTORELEASEPOOL
-    {
-        CGImageRef screenShot = CGWindowListCreateImage (CGRectNull,
-                                                         kCGWindowListOptionIncludingWindow,
-                                                         (CGWindowID) [nsWindow windowNumber],
-                                                         kCGWindowImageBoundsIgnoreFraming);
-
-        NSBitmapImageRep* bitmapRep = [[NSBitmapImageRep alloc] initWithCGImage: screenShot];
-
-        Image result (Image::ARGB, (int) [bitmapRep size].width, (int) [bitmapRep size].height, true);
-
-        selectImageForDrawing (result);
-        [bitmapRep drawAtPoint: NSMakePoint (0, 0)];
-        releaseImageAfterDrawing();
-
-        [bitmapRep release];
-        CGImageRelease (screenShot);
-
-        return result;
-    }
-}
-
-Image createSnapshotOfNativeWindow (void*);
-Image createSnapshotOfNativeWindow (void* nativeWindowHandle)
-{
-    if (id windowOrView = (id) nativeWindowHandle)
-    {
-        if ([windowOrView isKindOfClass: [NSWindow class]])
-            return createNSWindowSnapshot ((NSWindow*) windowOrView);
-
-        if ([windowOrView isKindOfClass: [NSView class]])
-            return createNSWindowSnapshot ([(NSView*) windowOrView window]);
-    }
-
-    return {};
-}
-
-//==============================================================================
-void SystemClipboard::copyTextToClipboard (const String& text)
-{
-    NSPasteboard* pb = [NSPasteboard generalPasteboard];
-
-    [pb declareTypes: [NSArray arrayWithObject: NSStringPboardType]
-               owner: nil];
-
-    [pb setString: juceStringToNS (text)
-          forType: NSStringPboardType];
-}
-
-String SystemClipboard::getTextFromClipboard()
-{
-    return nsStringToJuce ([[NSPasteboard generalPasteboard] stringForType: NSStringPboardType]);
-}
-
-void Process::setDockIconVisible (bool isVisible)
-{
-    ProcessSerialNumber psn { 0, kCurrentProcess };
-
-    OSStatus err = TransformProcessType (&psn, isVisible ? kProcessTransformToForegroundApplication
-                                                         : kProcessTransformToUIElementApplication);
-    jassert (err == 0);
-    ignoreUnused (err);
-}
-
-bool Desktop::isOSXDarkModeActive()
-{
-    return [[[NSUserDefaults standardUserDefaults] stringForKey: nsStringLiteral ("AppleInterfaceStyle")]
-                isEqualToString: nsStringLiteral ("Dark")];
-}
-
-} // namespace juce
+/*
+  ==============================================================================
+
+   This file is part of the JUCE library.
+   Copyright (c) 2017 - ROLI Ltd.
+
+   JUCE is an open source library subject to commercial or open-source
+   licensing.
+
+   By using JUCE, you agree to the terms of both the JUCE 5 End-User License
+   Agreement and JUCE 5 Privacy Policy (both updated and effective as of the
+   27th April 2017).
+
+   End User License Agreement: www.juce.com/juce-5-licence
+   Privacy Policy: www.juce.com/juce-5-privacy-policy
+
+   Or: You may also use this code under the terms of the GPL v3 (see
+   www.gnu.org/licenses).
+
+   JUCE IS PROVIDED "AS IS" WITHOUT ANY WARRANTY, AND ALL WARRANTIES, WHETHER
+   EXPRESSED OR IMPLIED, INCLUDING MERCHANTABILITY AND FITNESS FOR PURPOSE, ARE
+   DISCLAIMED.
+
+  ==============================================================================
+*/
+
+namespace juce
+{
+
+void LookAndFeel::playAlertSound()
+{
+    NSBeep();
+}
+
+//==============================================================================
+class OSXMessageBox  : private AsyncUpdater
+{
+public:
+    OSXMessageBox (AlertWindow::AlertIconType type, const String& t, const String& m,
+                   const String& b1, const String& b2, const String& b3,
+                   ModalComponentManager::Callback* c, const bool runAsync)
+        : iconType (type), title (t), message (m), callback (c),
+          button1 (b1), button2 (b2), button3 (b3)
+    {
+        if (runAsync)
+            triggerAsyncUpdate();
+    }
+
+    int getResult() const
+    {
+        switch (getRawResult())
+        {
+            case NSAlertFirstButtonReturn:  return 1;
+            case NSAlertThirdButtonReturn:  return 2;
+            default:                        return 0;
+        }
+    }
+
+    static int show (AlertWindow::AlertIconType iconType, const String& title, const String& message,
+                     ModalComponentManager::Callback* callback, const char* b1, const char* b2, const char* b3,
+                     bool runAsync)
+    {
+        std::unique_ptr<OSXMessageBox> mb (new OSXMessageBox (iconType, title, message, b1, b2, b3,
+                                                              callback, runAsync));
+        if (! runAsync)
+            return mb->getResult();
+
+        mb.release();
+        return 0;
+    }
+
+private:
+    AlertWindow::AlertIconType iconType;
+    String title, message;
+    std::unique_ptr<ModalComponentManager::Callback> callback;
+    String button1, button2, button3;
+
+    void handleAsyncUpdate() override
+    {
+        auto result = getResult();
+
+        if (callback != nullptr)
+            callback->modalStateFinished (result);
+
+        delete this;
+    }
+
+    NSInteger getRawResult() const
+    {
+        NSAlert* alert = [[[NSAlert alloc] init] autorelease];
+
+        [alert setMessageText:     juceStringToNS (title)];
+        [alert setInformativeText: juceStringToNS (message)];
+
+        [alert setAlertStyle: iconType == AlertWindow::WarningIcon ? NSAlertStyleCritical
+                                                                   : NSAlertStyleInformational];
+        addButton (alert, button1);
+        addButton (alert, button2);
+        addButton (alert, button3);
+
+        return [alert runModal];
+    }
+
+    static void addButton (NSAlert* alert, const String& button)
+    {
+        if (button.isNotEmpty())
+            [alert addButtonWithTitle: juceStringToNS (TRANS (button))];
+    }
+};
+
+#if JUCE_MODAL_LOOPS_PERMITTED
+void JUCE_CALLTYPE NativeMessageBox::showMessageBox (AlertWindow::AlertIconType iconType,
+                                                     const String& title, const String& message,
+                                                     Component* /*associatedComponent*/)
+{
+    OSXMessageBox::show (iconType, title, message, nullptr, "OK", nullptr, nullptr, false);
+}
+#endif
+
+void JUCE_CALLTYPE NativeMessageBox::showMessageBoxAsync (AlertWindow::AlertIconType iconType,
+                                                          const String& title, const String& message,
+                                                          Component* /*associatedComponent*/,
+                                                          ModalComponentManager::Callback* callback)
+{
+    OSXMessageBox::show (iconType, title, message, callback, "OK", nullptr, nullptr, true);
+}
+
+bool JUCE_CALLTYPE NativeMessageBox::showOkCancelBox (AlertWindow::AlertIconType iconType,
+                                                      const String& title, const String& message,
+                                                      Component* /*associatedComponent*/,
+                                                      ModalComponentManager::Callback* callback,
+                                                      const String& button1Text,
+                                                      const String& button2Text)
+{
+    return OSXMessageBox::show (iconType, title, message, callback,
+                                button1Text.toRawUTF8(), button2Text.toRawUTF8(), nullptr, callback != nullptr) == 1;
+}
+
+int JUCE_CALLTYPE NativeMessageBox::showYesNoCancelBox (AlertWindow::AlertIconType iconType,
+                                                        const String& title, const String& message,
+                                                        Component* /*associatedComponent*/,
+                                                        ModalComponentManager::Callback* callback)
+{
+    return OSXMessageBox::show (iconType, title, message, callback,
+                                "Yes", "Cancel", "No", callback != nullptr);
+}
+
+int JUCE_CALLTYPE NativeMessageBox::showYesNoBox (AlertWindow::AlertIconType iconType,
+                                                  const String& title, const String& message,
+                                                  Component* /*associatedComponent*/,
+                                                  ModalComponentManager::Callback* callback)
+{
+    return OSXMessageBox::show (iconType, title, message, callback,
+                                "Yes", "No", nullptr, callback != nullptr);
+}
+
+
+//==============================================================================
+static NSRect getDragRect (NSView* view, NSEvent* event)
+{
+    auto eventPos = [event locationInWindow];
+
+    return [view convertRect: NSMakeRect (eventPos.x - 16.0f, eventPos.y - 16.0f, 32.0f, 32.0f)
+                    fromView: nil];
+}
+
+static NSView* getNSViewForDragEvent (Component* sourceComp)
+{
+    if (sourceComp == nullptr)
+        if (auto* draggingSource = Desktop::getInstance().getDraggingMouseSource(0))
+            sourceComp = draggingSource->getComponentUnderMouse();
+
+    if (sourceComp != nullptr)
+        return (NSView*) sourceComp->getWindowHandle();
+
+    jassertfalse;  // This method must be called in response to a component's mouseDown or mouseDrag event!
+    return nil;
+}
+
+struct TextDragDataProviderClass   : public ObjCClass<NSObject>
+{
+    TextDragDataProviderClass()  : ObjCClass<NSObject> ("JUCE_NSTextDragDataProvider_")
+    {
+        addIvar<String*> ("text");
+        addMethod (@selector (dealloc), dealloc, "v@:");
+        addMethod (@selector (pasteboard:item:provideDataForType:), provideDataForType, "v@:@@@");
+        addProtocol (@protocol (NSPasteboardItemDataProvider));
+        registerClass();
+    }
+
+    static void setText (id self, const String& text)
+    {
+        object_setInstanceVariable (self, "text", new String (text));
+    }
+
+private:
+    static void dealloc (id self, SEL)
+    {
+        delete getIvar<String*> (self, "text");
+        sendSuperclassMessage (self, @selector (dealloc));
+    }
+
+    static void provideDataForType (id self, SEL, NSPasteboard* sender, NSPasteboardItem*, NSString* type)
+    {
+        if ([type compare: NSPasteboardTypeString] == NSOrderedSame)
+            if (auto* text = getIvar<String*> (self, "text"))
+                [sender setData: [juceStringToNS (*text) dataUsingEncoding: NSUTF8StringEncoding]
+                        forType: NSPasteboardTypeString];
+    }
+};
+
+bool DragAndDropContainer::performExternalDragDropOfText (const String& text, Component* sourceComponent)
+{
+    if (text.isEmpty())
+        return false;
+
+    if (auto* view = getNSViewForDragEvent (sourceComponent))
+    {
+        JUCE_AUTORELEASEPOOL
+        {
+            if (auto* event = [[view window] currentEvent])
+            {
+                static TextDragDataProviderClass dataProviderClass;
+                id delegate = [dataProviderClass.createInstance() init];
+                TextDragDataProviderClass::setText (delegate, text);
+
+                auto* pasteboardItem = [[NSPasteboardItem new] autorelease];
+                [pasteboardItem setDataProvider: delegate
+                                       forTypes: [NSArray arrayWithObjects: NSPasteboardTypeString, nil]];
+
+                auto* dragItem = [[[NSDraggingItem alloc] initWithPasteboardWriter: pasteboardItem] autorelease];
+
+                NSImage* image = [[NSWorkspace sharedWorkspace] iconForFile: nsEmptyString()];
+                [dragItem setDraggingFrame: getDragRect (view, event) contents: image];
+
+                auto* draggingSession = [view beginDraggingSessionWithItems: [NSArray arrayWithObject: dragItem]
+                                                                      event: event
+                                                                     source: delegate];
+
+                draggingSession.animatesToStartingPositionsOnCancelOrFail = YES;
+                draggingSession.draggingFormation = NSDraggingFormationNone;
+                return true;
+            }
+        }
+    }
+
+    return false;
+}
+
+struct NSDraggingSourceHelper   : public ObjCClass<NSObject<NSDraggingSource>>
+{
+    NSDraggingSourceHelper() : ObjCClass<NSObject<NSDraggingSource>> ("JUCENSDraggingSourceHelper_")
+    {
+        addMethod (@selector (draggingSession:sourceOperationMaskForDraggingContext:), sourceOperationMaskForDraggingContext, "c@:@@");
+        registerClass();
+    }
+
+    static NSDragOperation sourceOperationMaskForDraggingContext (id, SEL, NSDraggingSession*, NSDraggingContext)
+    {
+        return NSDragOperationCopy;
+    }
+};
+
+static NSDraggingSourceHelper draggingSourceHelper;
+
+bool DragAndDropContainer::performExternalDragDropOfFiles (const StringArray& files, bool /*canMoveFiles*/,
+                                                           Component* sourceComponent)
+{
+    if (files.isEmpty())
+        return false;
+
+    if (auto* view = getNSViewForDragEvent (sourceComponent))
+    {
+        JUCE_AUTORELEASEPOOL
+        {
+            if (auto* event = [[view window] currentEvent])
+            {
+                auto* dragItems = [[[NSMutableArray alloc] init] autorelease];
+
+                for (auto& filename : files)
+                {
+                    auto* nsFilename = juceStringToNS (filename);
+                    auto* fileURL = [NSURL fileURLWithPath: nsFilename];
+                    auto* dragItem = [[NSDraggingItem alloc] initWithPasteboardWriter: fileURL];
+
+                    auto eventPos = [event locationInWindow];
+                    auto dragRect = [view convertRect: NSMakeRect (eventPos.x - 16.0f, eventPos.y - 16.0f, 32.0f, 32.0f)
+                                             fromView: nil];
+                    auto* dragImage = [[NSWorkspace sharedWorkspace] iconForFile: nsFilename];
+                    [dragItem setDraggingFrame: dragRect
+                                      contents: dragImage];
+
+                    [dragItems addObject: dragItem];
+                    [dragItem release];
+                }
+
+                auto* helper = [draggingSourceHelper.createInstance() autorelease];
+
+                return [view beginDraggingSessionWithItems: dragItems
+                                                     event: event
+                                                    source: helper];
+            }
+        }
+    }
+
+    return false;
+}
+
+//==============================================================================
+bool Desktop::canUseSemiTransparentWindows() noexcept
+{
+    return true;
+}
+
+Point<float> MouseInputSource::getCurrentRawMousePosition()
+{
+    JUCE_AUTORELEASEPOOL
+    {
+        auto p = [NSEvent mouseLocation];
+        return { (float) p.x, (float) (getMainScreenHeight() - p.y) };
+    }
+}
+
+void MouseInputSource::setRawMousePosition (Point<float> newPosition)
+{
+    // this rubbish needs to be done around the warp call, to avoid causing a
+    // bizarre glitch..
+    CGAssociateMouseAndMouseCursorPosition (false);
+    CGWarpMouseCursorPosition (convertToCGPoint (newPosition));
+    CGAssociateMouseAndMouseCursorPosition (true);
+}
+
+double Desktop::getDefaultMasterScale()
+{
+    return 1.0;
+}
+
+Desktop::DisplayOrientation Desktop::getCurrentOrientation() const
+{
+    return upright;
+}
+
+//==============================================================================
+#if defined (MAC_OS_X_VERSION_10_7) && (MAC_OS_X_VERSION_MIN_REQUIRED >= MAC_OS_X_VERSION_10_7)
+ #define JUCE_USE_IOPM_SCREENSAVER_DEFEAT 1
+#endif
+
+#if ! (defined (JUCE_USE_IOPM_SCREENSAVER_DEFEAT) || defined (__POWER__))
+ extern "C"  { extern OSErr UpdateSystemActivity (UInt8); } // Some versions of the SDK omit this function..
+#endif
+
+class ScreenSaverDefeater   : public Timer
+{
+public:
+   #if JUCE_USE_IOPM_SCREENSAVER_DEFEAT
+    ScreenSaverDefeater()
+    {
+        startTimer (5000);
+        timerCallback();
+    }
+
+    void timerCallback() override
+    {
+        if (Process::isForegroundProcess())
+        {
+            if (assertion == nullptr)
+                assertion.reset (new PMAssertion());
+        }
+        else
+        {
+            assertion.reset();
+        }
+    }
+
+    struct PMAssertion
+    {
+        PMAssertion()  : assertionID (kIOPMNullAssertionID)
+        {
+            IOReturn res = IOPMAssertionCreateWithName (kIOPMAssertionTypePreventUserIdleDisplaySleep,
+                                                        kIOPMAssertionLevelOn,
+                                                        CFSTR ("JUCE Playback"),
+                                                        &assertionID);
+            jassert (res == kIOReturnSuccess); ignoreUnused (res);
+        }
+
+        ~PMAssertion()
+        {
+            if (assertionID != kIOPMNullAssertionID)
+                IOPMAssertionRelease (assertionID);
+        }
+
+        IOPMAssertionID assertionID;
+    };
+
+    std::unique_ptr<PMAssertion> assertion;
+   #else
+    ScreenSaverDefeater()
+    {
+        startTimer (10000);
+        timerCallback();
+    }
+
+    void timerCallback() override
+    {
+        if (Process::isForegroundProcess())
+            UpdateSystemActivity (1 /*UsrActivity*/);
+    }
+   #endif
+};
+
+static std::unique_ptr<ScreenSaverDefeater> screenSaverDefeater;
+
+void Desktop::setScreenSaverEnabled (const bool isEnabled)
+{
+    if (isEnabled)
+        screenSaverDefeater.reset();
+    else if (screenSaverDefeater == nullptr)
+        screenSaverDefeater.reset (new ScreenSaverDefeater());
+}
+
+bool Desktop::isScreenSaverEnabled()
+{
+    return screenSaverDefeater == nullptr;
+}
+
+//==============================================================================
+struct DisplaySettingsChangeCallback  : private DeletedAtShutdown
+{
+    DisplaySettingsChangeCallback()
+    {
+        CGDisplayRegisterReconfigurationCallback (displayReconfigurationCallBack, 0);
+    }
+
+    ~DisplaySettingsChangeCallback()
+    {
+        CGDisplayRemoveReconfigurationCallback (displayReconfigurationCallBack, 0);
+        clearSingletonInstance();
+    }
+
+    static void displayReconfigurationCallBack (CGDirectDisplayID, CGDisplayChangeSummaryFlags, void*)
+    {
+        const_cast<Desktop::Displays&> (Desktop::getInstance().getDisplays()).refresh();
+    }
+
+    JUCE_DECLARE_SINGLETON_SINGLETHREADED_MINIMAL (DisplaySettingsChangeCallback)
+
+    JUCE_DECLARE_NON_COPYABLE_WITH_LEAK_DETECTOR (DisplaySettingsChangeCallback)
+};
+
+JUCE_IMPLEMENT_SINGLETON (DisplaySettingsChangeCallback)
+
+static Rectangle<int> convertDisplayRect (NSRect r, CGFloat mainScreenBottom)
+{
+    r.origin.y = mainScreenBottom - (r.origin.y + r.size.height);
+    return convertToRectInt (r);
+}
+
+static Desktop::Displays::Display getDisplayFromScreen (NSScreen* s, CGFloat& mainScreenBottom, const float masterScale)
+{
+    Desktop::Displays::Display d;
+
+    d.isMain = (mainScreenBottom == 0);
+
+    if (d.isMain)
+        mainScreenBottom = [s frame].size.height;
+
+    d.userArea  = convertDisplayRect ([s visibleFrame], mainScreenBottom) / masterScale;
+    d.totalArea = convertDisplayRect ([s frame], mainScreenBottom) / masterScale;
+    d.scale = masterScale;
+
+   #if defined (MAC_OS_X_VERSION_10_7) && (MAC_OS_X_VERSION_MAX_ALLOWED >= MAC_OS_X_VERSION_10_7)
+    if ([s respondsToSelector: @selector (backingScaleFactor)])
+        d.scale *= s.backingScaleFactor;
+   #endif
+
+    NSSize dpi = [[[s deviceDescription] objectForKey: NSDeviceResolution] sizeValue];
+    d.dpi = (dpi.width + dpi.height) / 2.0;
+
+    return d;
+}
+
+void Desktop::Displays::findDisplays (const float masterScale)
+{
+    JUCE_AUTORELEASEPOOL
+    {
+        DisplaySettingsChangeCallback::getInstance();
+
+        CGFloat mainScreenBottom = 0;
+
+        for (NSScreen* s in [NSScreen screens])
+            displays.add (getDisplayFromScreen (s, mainScreenBottom, masterScale));
+    }
+}
+
+//==============================================================================
+bool juce_areThereAnyAlwaysOnTopWindows()
+{
+    for (NSWindow* window in [NSApp windows])
+        if ([window level] > NSNormalWindowLevel)
+            return true;
+
+    return false;
+}
+
+//==============================================================================
+static void selectImageForDrawing (const Image& image)
+{
+    [NSGraphicsContext saveGraphicsState];
+    [NSGraphicsContext setCurrentContext: [NSGraphicsContext graphicsContextWithGraphicsPort: juce_getImageContext (image)
+                                                                                     flipped: false]];
+}
+
+static void releaseImageAfterDrawing()
+{
+    [[NSGraphicsContext currentContext] flushGraphics];
+    [NSGraphicsContext restoreGraphicsState];
+}
+
+Image juce_createIconForFile (const File& file)
+{
+    JUCE_AUTORELEASEPOOL
+    {
+        NSImage* image = [[NSWorkspace sharedWorkspace] iconForFile: juceStringToNS (file.getFullPathName())];
+
+        Image result (Image::ARGB, (int) [image size].width, (int) [image size].height, true);
+
+        selectImageForDrawing (result);
+        [image drawAtPoint: NSMakePoint (0, 0)
+                  fromRect: NSMakeRect (0, 0, [image size].width, [image size].height)
+                 operation: NSCompositingOperationSourceOver fraction: 1.0f];
+        releaseImageAfterDrawing();
+
+        return result;
+    }
+}
+
+static Image createNSWindowSnapshot (NSWindow* nsWindow)
+{
+    JUCE_AUTORELEASEPOOL
+    {
+        CGImageRef screenShot = CGWindowListCreateImage (CGRectNull,
+                                                         kCGWindowListOptionIncludingWindow,
+                                                         (CGWindowID) [nsWindow windowNumber],
+                                                         kCGWindowImageBoundsIgnoreFraming);
+
+        NSBitmapImageRep* bitmapRep = [[NSBitmapImageRep alloc] initWithCGImage: screenShot];
+
+        Image result (Image::ARGB, (int) [bitmapRep size].width, (int) [bitmapRep size].height, true);
+
+        selectImageForDrawing (result);
+        [bitmapRep drawAtPoint: NSMakePoint (0, 0)];
+        releaseImageAfterDrawing();
+
+        [bitmapRep release];
+        CGImageRelease (screenShot);
+
+        return result;
+    }
+}
+
+Image createSnapshotOfNativeWindow (void*);
+Image createSnapshotOfNativeWindow (void* nativeWindowHandle)
+{
+    if (id windowOrView = (id) nativeWindowHandle)
+    {
+        if ([windowOrView isKindOfClass: [NSWindow class]])
+            return createNSWindowSnapshot ((NSWindow*) windowOrView);
+
+        if ([windowOrView isKindOfClass: [NSView class]])
+            return createNSWindowSnapshot ([(NSView*) windowOrView window]);
+    }
+
+    return {};
+}
+
+//==============================================================================
+void SystemClipboard::copyTextToClipboard (const String& text)
+{
+    NSPasteboard* pb = [NSPasteboard generalPasteboard];
+
+    [pb declareTypes: [NSArray arrayWithObject: NSStringPboardType]
+               owner: nil];
+
+    [pb setString: juceStringToNS (text)
+          forType: NSStringPboardType];
+}
+
+String SystemClipboard::getTextFromClipboard()
+{
+    return nsStringToJuce ([[NSPasteboard generalPasteboard] stringForType: NSStringPboardType]);
+}
+
+void Process::setDockIconVisible (bool isVisible)
+{
+    ProcessSerialNumber psn { 0, kCurrentProcess };
+
+    OSStatus err = TransformProcessType (&psn, isVisible ? kProcessTransformToForegroundApplication
+                                                         : kProcessTransformToUIElementApplication);
+    jassert (err == 0);
+    ignoreUnused (err);
+}
+
+bool Desktop::isOSXDarkModeActive()
+{
+    return [[[NSUserDefaults standardUserDefaults] stringForKey: nsStringLiteral ("AppleInterfaceStyle")]
+                isEqualToString: nsStringLiteral ("Dark")];
+}
+
+} // namespace juce