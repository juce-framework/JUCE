/*
  ==============================================================================

   This file is part of the JUCE library.
   Copyright (c) 2015 - ROLI Ltd.

   Permission is granted to use this software under the terms of either:
   a) the GPL v2 (or any later version)
   b) the Affero GPL v3

   Details of these licenses can be found at: www.gnu.org/licenses

   JUCE is distributed in the hope that it will be useful, but WITHOUT ANY
   WARRANTY; without even the implied warranty of MERCHANTABILITY or FITNESS FOR
   A PARTICULAR PURPOSE.  See the GNU General Public License for more details.

   ------------------------------------------------------------------------------

   To release a closed-source product which uses JUCE, commercial licenses are
   available: visit www.juce.com for more information.

  ==============================================================================
*/

} // (juce namespace)

extern juce::JUCEApplicationBase* juce_CreateApplication(); // (from START_JUCE_APPLICATION)

namespace juce
{

//==============================================================================
JUCE_JNI_CALLBACK (JUCE_ANDROID_ACTIVITY_CLASSNAME, launchApp, void, (JNIEnv* env, jobject activity,
                                                                      jstring appFile, jstring appDataDir))
{
    setEnv (env);

    android.initialise (env, activity, appFile, appDataDir);

    DBG (SystemStats::getJUCEVersion());

    JUCEApplicationBase::createInstance = &juce_CreateApplication;

    initialiseJuce_GUI();

    if (JUCEApplicationBase* app = JUCEApplicationBase::createInstance())
    {
        if (! app->initialiseApp())
            exit (app->shutdownApp());
    }
    else
    {
        jassertfalse; // you must supply an application object for an android app!
    }

    jassert (MessageManager::getInstance()->isThisTheMessageThread());
}

JUCE_JNI_CALLBACK (JUCE_ANDROID_ACTIVITY_CLASSNAME, suspendApp, void, (JNIEnv* env, jobject))
{
    setEnv (env);

    if (JUCEApplicationBase* const app = JUCEApplicationBase::getInstance())
        app->suspended();
}

JUCE_JNI_CALLBACK (JUCE_ANDROID_ACTIVITY_CLASSNAME, resumeApp, void, (JNIEnv* env, jobject))
{
    setEnv (env);

    if (JUCEApplicationBase* const app = JUCEApplicationBase::getInstance())
        app->resumed();
}

JUCE_JNI_CALLBACK (JUCE_ANDROID_ACTIVITY_CLASSNAME, quitApp, void, (JNIEnv* env, jobject))
{
    setEnv (env);

    JUCEApplicationBase::appWillTerminateByForce();

    android.shutdown (env);
}

//==============================================================================
#define JNI_CLASS_MEMBERS(METHOD, STATICMETHOD, FIELD, STATICFIELD) \
 METHOD (drawBitmap,       "drawBitmap",    "([IIIFFIIZLandroid/graphics/Paint;)V") \
 METHOD (getClipBounds,    "getClipBounds", "()Landroid/graphics/Rect;")

DECLARE_JNI_CLASS (CanvasMinimal, "android/graphics/Canvas");
#undef JNI_CLASS_MEMBERS

//==============================================================================
#define JNI_CLASS_MEMBERS(METHOD, STATICMETHOD, FIELD, STATICFIELD) \
 METHOD (setViewName,   "setViewName",      "(Ljava/lang/String;)V") \
 METHOD (layout,        "layout",           "(IIII)V") \
 METHOD (getLeft,       "getLeft",          "()I") \
 METHOD (getTop,        "getTop",           "()I") \
 METHOD (getWidth,      "getWidth",         "()I") \
 METHOD (getHeight,     "getHeight",        "()I") \
 METHOD (getLocationOnScreen, "getLocationOnScreen", "([I)V") \
 METHOD (bringToFront,  "bringToFront",     "()V") \
 METHOD (requestFocus,  "requestFocus",     "()Z") \
 METHOD (setVisible,    "setVisible",       "(Z)V") \
 METHOD (isVisible,     "isVisible",        "()Z") \
 METHOD (hasFocus,      "hasFocus",         "()Z") \
 METHOD (invalidate,    "invalidate",       "(IIII)V") \
 METHOD (containsPoint, "containsPoint",    "(II)Z") \
 METHOD (showKeyboard,  "showKeyboard",     "(Ljava/lang/String;)V") \
 METHOD (setSystemUiVisibility, "setSystemUiVisibilityCompat", "(I)V") \

DECLARE_JNI_CLASS (ComponentPeerView, JUCE_ANDROID_ACTIVITY_CLASSPATH "$ComponentPeerView");
#undef JNI_CLASS_MEMBERS


//==============================================================================
class AndroidComponentPeer  : public ComponentPeer,
                              private Timer
{
public:
    AndroidComponentPeer (Component& comp, const int windowStyleFlags)
        : ComponentPeer (comp, windowStyleFlags),
          usingAndroidGraphics (false),
          fullScreen (false),
          sizeAllocated (0),
          scale ((float) Desktop::getInstance().getDisplays().getMainDisplay().scale)
    {
        // NB: must not put this in the initialiser list, as it invokes a callback,
        // which will fail if the peer is only half-constructed.
        view = GlobalRef (android.activity.callObjectMethod (JuceAppActivity.createNewView,
                                                             (jboolean) component.isOpaque(),
                                                             (jlong) this));

        if (isFocused())
            handleFocusGain();
    }

    ~AndroidComponentPeer()
    {
        if (MessageManager::getInstance()->isThisTheMessageThread())
        {
            android.activity.callVoidMethod (JuceAppActivity.deleteView, view.get());
        }
        else
        {
            struct ViewDeleter  : public CallbackMessage
            {
                ViewDeleter (const GlobalRef& view_) : view (view_) {}

                void messageCallback() override
                {
                    android.activity.callVoidMethod (JuceAppActivity.deleteView, view.get());
                }

            private:
                GlobalRef view;
            };

            (new ViewDeleter (view))->post();
        }

        view.clear();
    }

    void* getNativeHandle() const override
    {
        return (void*) view.get();
    }

    void setVisible (bool shouldBeVisible) override
    {
        if (MessageManager::getInstance()->isThisTheMessageThread())
        {
            view.callVoidMethod (ComponentPeerView.setVisible, shouldBeVisible);
        }
        else
        {
            struct VisibilityChanger  : public CallbackMessage
            {
                VisibilityChanger (const GlobalRef& view_, bool shouldBeVisible_)
                    : view (view_), shouldBeVisible (shouldBeVisible_)
                {}

                void messageCallback() override
                {
                    view.callVoidMethod (ComponentPeerView.setVisible, shouldBeVisible);
                }

                GlobalRef view;
                bool shouldBeVisible;
            };

            (new VisibilityChanger (view, shouldBeVisible))->post();
        }
    }

    void setTitle (const String& title) override
    {
        view.callVoidMethod (ComponentPeerView.setViewName, javaString (title).get());
    }

    void setBounds (const Rectangle<int>& userRect, bool isNowFullScreen) override
    {
        Rectangle<int> r = (userRect.toFloat() * scale).toNearestInt();

        if (MessageManager::getInstance()->isThisTheMessageThread())
        {
            fullScreen = isNowFullScreen;
            view.callVoidMethod (ComponentPeerView.layout,
                                 r.getX(), r.getY(), r.getRight(), r.getBottom());
        }
        else
        {
            class ViewMover  : public CallbackMessage
            {
            public:
                ViewMover (const GlobalRef& v, const Rectangle<int>& boundsToUse)  : view (v), bounds (boundsToUse) {}

                void messageCallback() override
                {
                    view.callVoidMethod (ComponentPeerView.layout,
                                         bounds.getX(), bounds.getY(), bounds.getRight(), bounds.getBottom());
                }

            private:
                GlobalRef view;
                Rectangle<int> bounds;
            };

            (new ViewMover (view, r))->post();
        }
    }

    Rectangle<int> getBounds() const override
    {
        return (Rectangle<float> (view.callIntMethod (ComponentPeerView.getLeft),
                                  view.callIntMethod (ComponentPeerView.getTop),
                                  view.callIntMethod (ComponentPeerView.getWidth),
                                  view.callIntMethod (ComponentPeerView.getHeight)) / scale).toNearestInt();
    }

    void handleScreenSizeChange() override
    {
        ComponentPeer::handleScreenSizeChange();

        if (isFullScreen())
            setFullScreen (true);
    }

    Point<int> getScreenPosition() const
    {
        return Point<int> (view.callIntMethod (ComponentPeerView.getLeft),
                           view.callIntMethod (ComponentPeerView.getTop)) / scale;
    }

    Point<float> localToGlobal (Point<float> relativePosition) override
    {
        return relativePosition + getScreenPosition().toFloat();
    }

    Point<float> globalToLocal (Point<float> screenPosition) override
    {
        return screenPosition - getScreenPosition().toFloat();
    }

    void setMinimised (bool /*shouldBeMinimised*/) override
    {
        // n/a
    }

    bool isMinimised() const override
    {
        return false;
    }

    bool shouldNavBarsBeHidden() const
    {
        if (fullScreen)
            if (Component* kiosk = Desktop::getInstance().getKioskModeComponent())
                if (kiosk->getPeer() == this)
                    return true;

        return false;
    }

    void setNavBarsHidden (bool hidden) const
    {
        enum
        {
            SYSTEM_UI_FLAG_VISIBLE                  = 0,
            SYSTEM_UI_FLAG_LOW_PROFILE              = 1,
            SYSTEM_UI_FLAG_HIDE_NAVIGATION          = 2,
            SYSTEM_UI_FLAG_FULLSCREEN               = 4,
            SYSTEM_UI_FLAG_LAYOUT_HIDE_NAVIGATION   = 512,
            SYSTEM_UI_FLAG_LAYOUT_FULLSCREEN        = 1024,
            SYSTEM_UI_FLAG_IMMERSIVE                = 2048,
            SYSTEM_UI_FLAG_IMMERSIVE_STICKY         = 4096
        };

        view.callVoidMethod (ComponentPeerView.setSystemUiVisibility,
                             hidden ? (jint) (SYSTEM_UI_FLAG_HIDE_NAVIGATION | SYSTEM_UI_FLAG_FULLSCREEN | SYSTEM_UI_FLAG_IMMERSIVE_STICKY)
                                    : (jint) (SYSTEM_UI_FLAG_VISIBLE));
    }

    void setFullScreen (bool shouldBeFullScreen) override
    {
        // updating the nav bar visibility is a bit odd on Android - need to wait for
        if (shouldNavBarsBeHidden())
        {
            if (! isTimerRunning())
                startTimer (500);
        }
        else
            setNavBarsHidden (false);

        Rectangle<int> r (shouldBeFullScreen ? Desktop::getInstance().getDisplays().getMainDisplay().userArea
                                             : lastNonFullscreenBounds);

        if ((! shouldBeFullScreen) && r.isEmpty())
            r = getBounds();

        // (can't call the component's setBounds method because that'll reset our fullscreen flag)
        if (! r.isEmpty())
            setBounds (r, shouldBeFullScreen);

        component.repaint();
    }

    bool isFullScreen() const override
    {
        return fullScreen;
    }

    void timerCallback() override
    {
        setNavBarsHidden (shouldNavBarsBeHidden());
        setFullScreen (fullScreen);
        stopTimer();
    }

    void setIcon (const Image& /*newIcon*/) override
    {
        // n/a
    }

    bool contains (Point<int> localPos, bool trueIfInAChildWindow) const override
    {
        return isPositiveAndBelow (localPos.x, component.getWidth())
            && isPositiveAndBelow (localPos.y, component.getHeight())
            && ((! trueIfInAChildWindow) || view.callBooleanMethod (ComponentPeerView.containsPoint,
                                                                    localPos.x * scale,
                                                                    localPos.y * scale));
    }

    BorderSize<int> getFrameSize() const override
    {
        // TODO
        return BorderSize<int>();
    }

    bool setAlwaysOnTop (bool /*alwaysOnTop*/) override
    {
        // TODO
        return false;
    }

    void toFront (bool makeActive) override
    {
        view.callVoidMethod (ComponentPeerView.bringToFront);

        if (makeActive)
            grabFocus();

        handleBroughtToFront();
    }

    void toBehind (ComponentPeer*) override
    {
        // TODO
    }

    //==============================================================================
    void handleMouseDownCallback (int index, Point<float> sysPos, int64 time)
    {
        Point<float> pos = sysPos / scale;
        lastMousePos = pos;

        // this forces a mouse-enter/up event, in case for some reason we didn't get a mouse-up before.
        handleMouseEvent (index, pos, currentModifiers.withoutMouseButtons(), MouseInputSource::invalidPressure, time);

        if (isValidPeer (this))
            handleMouseDragCallback (index, sysPos, time);
    }

    void handleMouseDragCallback (int index, Point<float> pos, int64 time)
    {
        pos /= scale;
        lastMousePos = pos;

        jassert (index < 64);
        touchesDown = (touchesDown | (1 << (index & 63)));
        currentModifiers = currentModifiers.withoutMouseButtons().withFlags (ModifierKeys::leftButtonModifier);
        handleMouseEvent (index, pos, currentModifiers.withoutMouseButtons().withFlags (ModifierKeys::leftButtonModifier),
                          MouseInputSource::invalidPressure, time);
    }

    void handleMouseUpCallback (int index, Point<float> pos, int64 time)
    {
        pos /= scale;
        lastMousePos = pos;

        jassert (index < 64);
        touchesDown = (touchesDown & ~(1 << (index & 63)));

        if (touchesDown == 0)
            currentModifiers = currentModifiers.withoutMouseButtons();

        handleMouseEvent (index, pos, currentModifiers.withoutMouseButtons(), MouseInputSource::invalidPressure, time);
    }

    void handleKeyDownCallback (int k, int kc)
    {
        handleKeyPress (k, static_cast<juce_wchar> (kc));
    }

    void handleKeyUpCallback (int /*k*/, int /*kc*/)
    {
    }

    //==============================================================================
    bool isFocused() const override
    {
        return view.callBooleanMethod (ComponentPeerView.hasFocus);
    }

    void grabFocus() override
    {
        view.callBooleanMethod (ComponentPeerView.requestFocus);
    }

    void handleFocusChangeCallback (bool hasFocus)
    {
        if (hasFocus)
            handleFocusGain();
        else
            handleFocusLoss();
    }

    static const char* getVirtualKeyboardType (TextInputTarget::VirtualKeyboardType type) noexcept
    {
        switch (type)
        {
            case TextInputTarget::textKeyboard:          return "text";
            case TextInputTarget::numericKeyboard:       return "number";
            case TextInputTarget::decimalKeyboard:       return "numberDecimal";
            case TextInputTarget::urlKeyboard:           return "textUri";
            case TextInputTarget::emailAddressKeyboard:  return "textEmailAddress";
            case TextInputTarget::phoneNumberKeyboard:   return "phone";
            default:                                     jassertfalse; break;
        }

        return "text";
    }

    void textInputRequired (Point<int>, TextInputTarget& target) override
    {
        view.callVoidMethod (ComponentPeerView.showKeyboard,
                             javaString (getVirtualKeyboardType (target.getKeyboardType())).get());
    }

    void dismissPendingTextInput() override
    {
        view.callVoidMethod (ComponentPeerView.showKeyboard, javaString ("").get());
     }

    //==============================================================================
    void handlePaintCallback (JNIEnv* env, jobject canvas, jobject paint)
    {
        jobject rect = env->CallObjectMethod (canvas, CanvasMinimal.getClipBounds);
        const int left   = env->GetIntField (rect, RectClass.left);
        const int top    = env->GetIntField (rect, RectClass.top);
        const int right  = env->GetIntField (rect, RectClass.right);
        const int bottom = env->GetIntField (rect, RectClass.bottom);
        env->DeleteLocalRef (rect);

        const Rectangle<int> clip (left, top, right - left, bottom - top);

        const int sizeNeeded = clip.getWidth() * clip.getHeight();
        if (sizeAllocated < sizeNeeded)
        {
            buffer.clear();
            sizeAllocated = sizeNeeded;
            buffer = GlobalRef (env->NewIntArray (sizeNeeded));
        }

        if (jint* dest = env->GetIntArrayElements ((jintArray) buffer.get(), 0))
        {
            {
                Image temp (new PreallocatedImage (clip.getWidth(), clip.getHeight(),
                                                   dest, ! component.isOpaque()));

                {
                    LowLevelGraphicsSoftwareRenderer g (temp);
                    g.setOrigin (-clip.getPosition());
                    g.addTransform (AffineTransform::scale (scale));
                    handlePaint (g);
                }
            }

            env->ReleaseIntArrayElements ((jintArray) buffer.get(), dest, 0);

            env->CallVoidMethod (canvas, CanvasMinimal.drawBitmap, (jintArray) buffer.get(), 0, clip.getWidth(),
                                 (jfloat) clip.getX(), (jfloat) clip.getY(),
                                 clip.getWidth(), clip.getHeight(), true, paint);
        }
    }

    void repaint (const Rectangle<int>& userArea) override
    {
        Rectangle<int> area = userArea * scale;

        if (MessageManager::getInstance()->isThisTheMessageThread())
        {
            view.callVoidMethod (ComponentPeerView.invalidate, area.getX(), area.getY(), area.getRight(), area.getBottom());
        }
        else
        {
            struct ViewRepainter  : public CallbackMessage
            {
                ViewRepainter (const GlobalRef& view_, const Rectangle<int>& area_)
                    : view (view_), area (area_) {}

                void messageCallback() override
                {
                    view.callVoidMethod (ComponentPeerView.invalidate, area.getX(), area.getY(),
                                         area.getRight(), area.getBottom());
                }

            private:
                GlobalRef view;
                const Rectangle<int> area;
            };

            (new ViewRepainter (view, area))->post();
        }
    }

    void performAnyPendingRepaintsNow() override
    {
        // TODO
    }

    void setAlpha (float /*newAlpha*/) override
    {
        // TODO
    }

    StringArray getAvailableRenderingEngines() override
    {
        return StringArray ("Software Renderer");
    }

    //==============================================================================
    static ModifierKeys currentModifiers;
    static Point<float> lastMousePos;
    static int64 touchesDown;

private:
    //==============================================================================
    GlobalRef view;
    GlobalRef buffer;
    bool usingAndroidGraphics, fullScreen;
    int sizeAllocated;
    float scale;

    struct PreallocatedImage  : public ImagePixelData
    {
        PreallocatedImage (const int width_, const int height_, jint* data_, bool hasAlpha_)
            : ImagePixelData (Image::ARGB, width_, height_), data (data_), hasAlpha (hasAlpha_)
        {
            if (hasAlpha_)
                zeromem (data_, static_cast<size_t> (width * height) * sizeof (jint));
        }

        ~PreallocatedImage()
        {
            if (hasAlpha)
            {
                PixelARGB* pix = (PixelARGB*) data;

                for (int i = width * height; --i >= 0;)
                {
                    pix->unpremultiply();
                    ++pix;
                }
            }
        }

        ImageType* createType() const override                      { return new SoftwareImageType(); }
        LowLevelGraphicsContext* createLowLevelContext() override   { return new LowLevelGraphicsSoftwareRenderer (Image (this)); }

        void initialiseBitmapData (Image::BitmapData& bm, int x, int y, Image::BitmapData::ReadWriteMode /*mode*/) override
        {
            bm.lineStride = width * static_cast<int> (sizeof (jint));
            bm.pixelStride = static_cast<int> (sizeof (jint));
            bm.pixelFormat = Image::ARGB;
            bm.data = (uint8*) (data + x + y * width);
        }

        ImagePixelData::Ptr clone() override
        {
            PreallocatedImage* s = new PreallocatedImage (width, height, 0, hasAlpha);
            s->allocatedData.malloc (sizeof (jint) * static_cast<size_t> (width * height));
            s->data = s->allocatedData;
            memcpy (s->data, data, sizeof (jint) * static_cast<size_t> (width * height));
            return s;
        }

    private:
        jint* data;
        HeapBlock<jint> allocatedData;
        bool hasAlpha;

        JUCE_DECLARE_NON_COPYABLE_WITH_LEAK_DETECTOR (PreallocatedImage)
    };

    JUCE_DECLARE_NON_COPYABLE_WITH_LEAK_DETECTOR (AndroidComponentPeer)
};

ModifierKeys AndroidComponentPeer::currentModifiers = 0;
Point<float> AndroidComponentPeer::lastMousePos;
int64 AndroidComponentPeer::touchesDown = 0;

//==============================================================================
#define JUCE_VIEW_CALLBACK(returnType, javaMethodName, params, juceMethodInvocation) \
  JUCE_JNI_CALLBACK (JUCE_JOIN_MACRO (JUCE_ANDROID_ACTIVITY_CLASSNAME, _00024ComponentPeerView), javaMethodName, returnType, params) \
  { \
      setEnv (env); \
      if (AndroidComponentPeer* peer = (AndroidComponentPeer*) (pointer_sized_uint) host) \
          peer->juceMethodInvocation; \
  }

JUCE_VIEW_CALLBACK (void, handlePaint,      (JNIEnv* env, jobject /*view*/, jlong host, jobject canvas, jobject paint),                          handlePaintCallback (env, canvas, paint))
JUCE_VIEW_CALLBACK (void, handleMouseDown,  (JNIEnv* env, jobject /*view*/, jlong host, jint i, jfloat x, jfloat y, jlong time),  handleMouseDownCallback (i, Point<float> ((float) x, (float) y), (int64) time))
JUCE_VIEW_CALLBACK (void, handleMouseDrag,  (JNIEnv* env, jobject /*view*/, jlong host, jint i, jfloat x, jfloat y, jlong time),  handleMouseDragCallback (i, Point<float> ((float) x, (float) y), (int64) time))
JUCE_VIEW_CALLBACK (void, handleMouseUp,    (JNIEnv* env, jobject /*view*/, jlong host, jint i, jfloat x, jfloat y, jlong time),  handleMouseUpCallback   (i, Point<float> ((float) x, (float) y), (int64) time))
JUCE_VIEW_CALLBACK (void, viewSizeChanged,  (JNIEnv* env, jobject /*view*/, jlong host),                                          handleMovedOrResized())
JUCE_VIEW_CALLBACK (void, focusChanged,     (JNIEnv* env, jobject /*view*/, jlong host, jboolean hasFocus),                       handleFocusChangeCallback (hasFocus))
JUCE_VIEW_CALLBACK (void, handleKeyDown,    (JNIEnv* env, jobject /*view*/, jlong host, jint k, jint kc),                         handleKeyDownCallback ((int) k, (int) kc))
JUCE_VIEW_CALLBACK (void, handleKeyUp,      (JNIEnv* env, jobject /*view*/, jlong host, jint k, jint kc),                         handleKeyUpCallback ((int) k, (int) kc))

//==============================================================================
ComponentPeer* Component::createNewPeer (int styleFlags, void*)
{
    return new AndroidComponentPeer (*this, styleFlags);
}

//==============================================================================
bool Desktop::canUseSemiTransparentWindows() noexcept
{
    return true;
}

double Desktop::getDefaultMasterScale()
{
    return 1.0;
}

Desktop::DisplayOrientation Desktop::getCurrentOrientation() const
{
    // TODO
    return upright;
}

bool MouseInputSource::SourceList::addSource()
{
    addSource (sources.size(), false);
    return true;
}

Point<float> MouseInputSource::getCurrentRawMousePosition()
{
    return AndroidComponentPeer::lastMousePos;
}

void MouseInputSource::setRawMousePosition (Point<float>)
{
    // not needed
}

//==============================================================================
bool KeyPress::isKeyCurrentlyDown (const int /*keyCode*/)
{
    // TODO
    return false;
}

void ModifierKeys::updateCurrentModifiers() noexcept
{
    currentModifiers = AndroidComponentPeer::currentModifiers;
}

ModifierKeys ModifierKeys::getCurrentModifiersRealtime() noexcept
{
    return AndroidComponentPeer::currentModifiers;
}

//==============================================================================
// TODO
JUCE_API bool JUCE_CALLTYPE Process::isForegroundProcess() { return true; }
JUCE_API void JUCE_CALLTYPE Process::makeForegroundProcess() {}
JUCE_API void JUCE_CALLTYPE Process::hide() {}

//==============================================================================
void JUCE_CALLTYPE NativeMessageBox::showMessageBoxAsync (AlertWindow::AlertIconType /*iconType*/,
                                                          const String& title, const String& message,
                                                          Component* /*associatedComponent*/,
                                                          ModalComponentManager::Callback* callback)
{
    android.activity.callVoidMethod (JuceAppActivity.showMessageBox, javaString (title).get(),
                                     javaString (message).get(), (jlong) (pointer_sized_int) callback);
}

bool JUCE_CALLTYPE NativeMessageBox::showOkCancelBox (AlertWindow::AlertIconType /*iconType*/,
                                                      const String& title, const String& message,
<<<<<<< HEAD
                                                      Component* associatedComponent,
                                                      ModalComponentManager::Callback* callback,
                                                      const String& /*button1Text*/,
                                                      const String& /*button2Text*/)
=======
                                                      Component* /*associatedComponent*/,
                                                      ModalComponentManager::Callback* callback)
>>>>>>> e1f941e6
{
    jassert (callback != nullptr); // on android, all alerts must be non-modal!!

    android.activity.callVoidMethod (JuceAppActivity.showOkCancelBox, javaString (title).get(),
                                     javaString (message).get(), (jlong) (pointer_sized_int) callback);
    return false;
}

int JUCE_CALLTYPE NativeMessageBox::showYesNoCancelBox (AlertWindow::AlertIconType /*iconType*/,
                                                        const String& title, const String& message,
                                                        Component* /*associatedComponent*/,
                                                        ModalComponentManager::Callback* callback)
{
    jassert (callback != nullptr); // on android, all alerts must be non-modal!!

    android.activity.callVoidMethod (JuceAppActivity.showYesNoCancelBox, javaString (title).get(),
                                     javaString (message).get(), (jlong) (pointer_sized_int) callback);
    return 0;
}

JUCE_JNI_CALLBACK (JUCE_ANDROID_ACTIVITY_CLASSNAME, alertDismissed, void, (JNIEnv* env, jobject /*activity*/,
                                                                           jlong callbackAsLong, jint result))
{
    setEnv (env);

    if (ModalComponentManager::Callback* callback = (ModalComponentManager::Callback*) callbackAsLong)
    {
        callback->modalStateFinished (result);
        delete callback;
    }
}

//==============================================================================
void Desktop::setScreenSaverEnabled (const bool isEnabled)
{
    android.activity.callVoidMethod (JuceAppActivity.setScreenSaver, isEnabled);
}

bool Desktop::isScreenSaverEnabled()
{
    return android.activity.callBooleanMethod (JuceAppActivity.getScreenSaver);
}

//==============================================================================
void Desktop::setKioskComponent (Component* kioskComp, bool enableOrDisable, bool allowMenusAndBars)
{
    ignoreUnused (allowMenusAndBars);

    if (AndroidComponentPeer* peer = dynamic_cast<AndroidComponentPeer*> (kioskComp->getPeer()))
        peer->setFullScreen (enableOrDisable);
    else
        jassertfalse; // (this should have been checked by the caller)
}

//==============================================================================
static jint getAndroidOrientationFlag (int orientations) noexcept
{
    enum
    {
        SCREEN_ORIENTATION_LANDSCAPE          = 0,
        SCREEN_ORIENTATION_PORTRAIT           = 1,
        SCREEN_ORIENTATION_USER               = 2,
        SCREEN_ORIENTATION_REVERSE_LANDSCAPE  = 8,
        SCREEN_ORIENTATION_REVERSE_PORTRAIT   = 9,
        SCREEN_ORIENTATION_USER_LANDSCAPE     = 11,
        SCREEN_ORIENTATION_USER_PORTRAIT      = 12,
    };

    switch (orientations)
    {
        case Desktop::upright:                                          return (jint) SCREEN_ORIENTATION_PORTRAIT;
        case Desktop::upsideDown:                                       return (jint) SCREEN_ORIENTATION_REVERSE_PORTRAIT;
        case Desktop::upright + Desktop::upsideDown:                    return (jint) SCREEN_ORIENTATION_USER_PORTRAIT;
        case Desktop::rotatedAntiClockwise:                             return (jint) SCREEN_ORIENTATION_LANDSCAPE;
        case Desktop::rotatedClockwise:                                 return (jint) SCREEN_ORIENTATION_REVERSE_LANDSCAPE;
        case Desktop::rotatedClockwise + Desktop::rotatedAntiClockwise: return (jint) SCREEN_ORIENTATION_USER_LANDSCAPE;
        default:                                                        return (jint) SCREEN_ORIENTATION_USER;
    }
}

void Desktop::allowedOrientationsChanged()
{
    android.activity.callVoidMethod (JuceAppActivity.setRequestedOrientation,
                                     getAndroidOrientationFlag (allowedOrientations));
}

//==============================================================================
bool juce_areThereAnyAlwaysOnTopWindows()
{
    return false;
}

//==============================================================================
void Desktop::Displays::findDisplays (float masterScale)
{
    Display d;

    d.isMain = true;
    d.dpi = android.dpi;
    d.scale = masterScale * (d.dpi / 150.);
    d.userArea = d.totalArea = Rectangle<int> (android.screenWidth,
                                               android.screenHeight) / d.scale;

    displays.add (d);
}

JUCE_JNI_CALLBACK (JUCE_ANDROID_ACTIVITY_CLASSNAME, setScreenSize, void, (JNIEnv* env, jobject /*activity*/,
                                                                          jint screenWidth, jint screenHeight,
                                                                          jint dpi))
{
    setEnv (env);

    android.screenWidth = screenWidth;
    android.screenHeight = screenHeight;
    android.dpi = dpi;

    const_cast<Desktop::Displays&> (Desktop::getInstance().getDisplays()).refresh();
}

//==============================================================================
Image juce_createIconForFile (const File& /*file*/)
{
    return Image();
}

//==============================================================================
void* CustomMouseCursorInfo::create() const                                                     { return nullptr; }
void* MouseCursor::createStandardMouseCursor (const MouseCursor::StandardCursorType)            { return nullptr; }
void MouseCursor::deleteMouseCursor (void* const /*cursorHandle*/, const bool /*isStandard*/)   {}

//==============================================================================
void MouseCursor::showInWindow (ComponentPeer*) const   {}
void MouseCursor::showInAllWindows() const  {}

//==============================================================================
bool DragAndDropContainer::performExternalDragDropOfFiles (const StringArray& /*files*/, const bool /*canMove*/)
{
    return false;
}

bool DragAndDropContainer::performExternalDragDropOfText (const String& /*text*/)
{
    return false;
}

//==============================================================================
void LookAndFeel::playAlertSound()
{
}

//==============================================================================
void SystemClipboard::copyTextToClipboard (const String& text)
{
    const LocalRef<jstring> t (javaString (text));
    android.activity.callVoidMethod (JuceAppActivity.setClipboardContent, t.get());
}

String SystemClipboard::getTextFromClipboard()
{
    const LocalRef<jstring> text ((jstring) android.activity.callObjectMethod (JuceAppActivity.getClipboardContent));
    return juceString (text);
}

//==============================================================================
const int extendedKeyModifier       = 0x10000;

const int KeyPress::spaceKey        = ' ';
const int KeyPress::returnKey       = 66;
const int KeyPress::escapeKey       = 4;
const int KeyPress::backspaceKey    = 67;
const int KeyPress::leftKey         = extendedKeyModifier + 1;
const int KeyPress::rightKey        = extendedKeyModifier + 2;
const int KeyPress::upKey           = extendedKeyModifier + 3;
const int KeyPress::downKey         = extendedKeyModifier + 4;
const int KeyPress::pageUpKey       = extendedKeyModifier + 5;
const int KeyPress::pageDownKey     = extendedKeyModifier + 6;
const int KeyPress::endKey          = extendedKeyModifier + 7;
const int KeyPress::homeKey         = extendedKeyModifier + 8;
const int KeyPress::deleteKey       = extendedKeyModifier + 9;
const int KeyPress::insertKey       = -1;
const int KeyPress::tabKey          = 61;
const int KeyPress::F1Key           = extendedKeyModifier + 10;
const int KeyPress::F2Key           = extendedKeyModifier + 11;
const int KeyPress::F3Key           = extendedKeyModifier + 12;
const int KeyPress::F4Key           = extendedKeyModifier + 13;
const int KeyPress::F5Key           = extendedKeyModifier + 14;
const int KeyPress::F6Key           = extendedKeyModifier + 16;
const int KeyPress::F7Key           = extendedKeyModifier + 17;
const int KeyPress::F8Key           = extendedKeyModifier + 18;
const int KeyPress::F9Key           = extendedKeyModifier + 19;
const int KeyPress::F10Key          = extendedKeyModifier + 20;
const int KeyPress::F11Key          = extendedKeyModifier + 21;
const int KeyPress::F12Key          = extendedKeyModifier + 22;
const int KeyPress::F13Key          = extendedKeyModifier + 23;
const int KeyPress::F14Key          = extendedKeyModifier + 24;
const int KeyPress::F15Key          = extendedKeyModifier + 25;
const int KeyPress::F16Key          = extendedKeyModifier + 26;
const int KeyPress::numberPad0      = extendedKeyModifier + 27;
const int KeyPress::numberPad1      = extendedKeyModifier + 28;
const int KeyPress::numberPad2      = extendedKeyModifier + 29;
const int KeyPress::numberPad3      = extendedKeyModifier + 30;
const int KeyPress::numberPad4      = extendedKeyModifier + 31;
const int KeyPress::numberPad5      = extendedKeyModifier + 32;
const int KeyPress::numberPad6      = extendedKeyModifier + 33;
const int KeyPress::numberPad7      = extendedKeyModifier + 34;
const int KeyPress::numberPad8      = extendedKeyModifier + 35;
const int KeyPress::numberPad9      = extendedKeyModifier + 36;
const int KeyPress::numberPadAdd            = extendedKeyModifier + 37;
const int KeyPress::numberPadSubtract       = extendedKeyModifier + 38;
const int KeyPress::numberPadMultiply       = extendedKeyModifier + 39;
const int KeyPress::numberPadDivide         = extendedKeyModifier + 40;
const int KeyPress::numberPadSeparator      = extendedKeyModifier + 41;
const int KeyPress::numberPadDecimalPoint   = extendedKeyModifier + 42;
const int KeyPress::numberPadEquals         = extendedKeyModifier + 43;
const int KeyPress::numberPadDelete         = extendedKeyModifier + 44;
const int KeyPress::playKey         = extendedKeyModifier + 45;
const int KeyPress::stopKey         = extendedKeyModifier + 46;
const int KeyPress::fastForwardKey  = extendedKeyModifier + 47;
const int KeyPress::rewindKey       = extendedKeyModifier + 48;
<|MERGE_RESOLUTION|>--- conflicted
+++ resolved
@@ -1,952 +1,947 @@
-/*
-  ==============================================================================
-
-   This file is part of the JUCE library.
-   Copyright (c) 2015 - ROLI Ltd.
-
-   Permission is granted to use this software under the terms of either:
-   a) the GPL v2 (or any later version)
-   b) the Affero GPL v3
-
-   Details of these licenses can be found at: www.gnu.org/licenses
-
-   JUCE is distributed in the hope that it will be useful, but WITHOUT ANY
-   WARRANTY; without even the implied warranty of MERCHANTABILITY or FITNESS FOR
-   A PARTICULAR PURPOSE.  See the GNU General Public License for more details.
-
-   ------------------------------------------------------------------------------
-
-   To release a closed-source product which uses JUCE, commercial licenses are
-   available: visit www.juce.com for more information.
-
-  ==============================================================================
-*/
-
-} // (juce namespace)
-
-extern juce::JUCEApplicationBase* juce_CreateApplication(); // (from START_JUCE_APPLICATION)
-
-namespace juce
-{
-
-//==============================================================================
-JUCE_JNI_CALLBACK (JUCE_ANDROID_ACTIVITY_CLASSNAME, launchApp, void, (JNIEnv* env, jobject activity,
-                                                                      jstring appFile, jstring appDataDir))
-{
-    setEnv (env);
-
-    android.initialise (env, activity, appFile, appDataDir);
-
-    DBG (SystemStats::getJUCEVersion());
-
-    JUCEApplicationBase::createInstance = &juce_CreateApplication;
-
-    initialiseJuce_GUI();
-
-    if (JUCEApplicationBase* app = JUCEApplicationBase::createInstance())
-    {
-        if (! app->initialiseApp())
-            exit (app->shutdownApp());
-    }
-    else
-    {
-        jassertfalse; // you must supply an application object for an android app!
-    }
-
-    jassert (MessageManager::getInstance()->isThisTheMessageThread());
-}
-
-JUCE_JNI_CALLBACK (JUCE_ANDROID_ACTIVITY_CLASSNAME, suspendApp, void, (JNIEnv* env, jobject))
-{
-    setEnv (env);
-
-    if (JUCEApplicationBase* const app = JUCEApplicationBase::getInstance())
-        app->suspended();
-}
-
-JUCE_JNI_CALLBACK (JUCE_ANDROID_ACTIVITY_CLASSNAME, resumeApp, void, (JNIEnv* env, jobject))
-{
-    setEnv (env);
-
-    if (JUCEApplicationBase* const app = JUCEApplicationBase::getInstance())
-        app->resumed();
-}
-
-JUCE_JNI_CALLBACK (JUCE_ANDROID_ACTIVITY_CLASSNAME, quitApp, void, (JNIEnv* env, jobject))
-{
-    setEnv (env);
-
-    JUCEApplicationBase::appWillTerminateByForce();
-
-    android.shutdown (env);
-}
-
-//==============================================================================
-#define JNI_CLASS_MEMBERS(METHOD, STATICMETHOD, FIELD, STATICFIELD) \
- METHOD (drawBitmap,       "drawBitmap",    "([IIIFFIIZLandroid/graphics/Paint;)V") \
- METHOD (getClipBounds,    "getClipBounds", "()Landroid/graphics/Rect;")
-
-DECLARE_JNI_CLASS (CanvasMinimal, "android/graphics/Canvas");
-#undef JNI_CLASS_MEMBERS
-
-//==============================================================================
-#define JNI_CLASS_MEMBERS(METHOD, STATICMETHOD, FIELD, STATICFIELD) \
- METHOD (setViewName,   "setViewName",      "(Ljava/lang/String;)V") \
- METHOD (layout,        "layout",           "(IIII)V") \
- METHOD (getLeft,       "getLeft",          "()I") \
- METHOD (getTop,        "getTop",           "()I") \
- METHOD (getWidth,      "getWidth",         "()I") \
- METHOD (getHeight,     "getHeight",        "()I") \
- METHOD (getLocationOnScreen, "getLocationOnScreen", "([I)V") \
- METHOD (bringToFront,  "bringToFront",     "()V") \
- METHOD (requestFocus,  "requestFocus",     "()Z") \
- METHOD (setVisible,    "setVisible",       "(Z)V") \
- METHOD (isVisible,     "isVisible",        "()Z") \
- METHOD (hasFocus,      "hasFocus",         "()Z") \
- METHOD (invalidate,    "invalidate",       "(IIII)V") \
- METHOD (containsPoint, "containsPoint",    "(II)Z") \
- METHOD (showKeyboard,  "showKeyboard",     "(Ljava/lang/String;)V") \
- METHOD (setSystemUiVisibility, "setSystemUiVisibilityCompat", "(I)V") \
-
-DECLARE_JNI_CLASS (ComponentPeerView, JUCE_ANDROID_ACTIVITY_CLASSPATH "$ComponentPeerView");
-#undef JNI_CLASS_MEMBERS
-
-
-//==============================================================================
-class AndroidComponentPeer  : public ComponentPeer,
-                              private Timer
-{
-public:
-    AndroidComponentPeer (Component& comp, const int windowStyleFlags)
-        : ComponentPeer (comp, windowStyleFlags),
-          usingAndroidGraphics (false),
-          fullScreen (false),
-          sizeAllocated (0),
-          scale ((float) Desktop::getInstance().getDisplays().getMainDisplay().scale)
-    {
-        // NB: must not put this in the initialiser list, as it invokes a callback,
-        // which will fail if the peer is only half-constructed.
-        view = GlobalRef (android.activity.callObjectMethod (JuceAppActivity.createNewView,
-                                                             (jboolean) component.isOpaque(),
-                                                             (jlong) this));
-
-        if (isFocused())
-            handleFocusGain();
-    }
-
-    ~AndroidComponentPeer()
-    {
-        if (MessageManager::getInstance()->isThisTheMessageThread())
-        {
-            android.activity.callVoidMethod (JuceAppActivity.deleteView, view.get());
-        }
-        else
-        {
-            struct ViewDeleter  : public CallbackMessage
-            {
-                ViewDeleter (const GlobalRef& view_) : view (view_) {}
-
-                void messageCallback() override
-                {
-                    android.activity.callVoidMethod (JuceAppActivity.deleteView, view.get());
-                }
-
-            private:
-                GlobalRef view;
-            };
-
-            (new ViewDeleter (view))->post();
-        }
-
-        view.clear();
-    }
-
-    void* getNativeHandle() const override
-    {
-        return (void*) view.get();
-    }
-
-    void setVisible (bool shouldBeVisible) override
-    {
-        if (MessageManager::getInstance()->isThisTheMessageThread())
-        {
-            view.callVoidMethod (ComponentPeerView.setVisible, shouldBeVisible);
-        }
-        else
-        {
-            struct VisibilityChanger  : public CallbackMessage
-            {
-                VisibilityChanger (const GlobalRef& view_, bool shouldBeVisible_)
-                    : view (view_), shouldBeVisible (shouldBeVisible_)
-                {}
-
-                void messageCallback() override
-                {
-                    view.callVoidMethod (ComponentPeerView.setVisible, shouldBeVisible);
-                }
-
-                GlobalRef view;
-                bool shouldBeVisible;
-            };
-
-            (new VisibilityChanger (view, shouldBeVisible))->post();
-        }
-    }
-
-    void setTitle (const String& title) override
-    {
-        view.callVoidMethod (ComponentPeerView.setViewName, javaString (title).get());
-    }
-
-    void setBounds (const Rectangle<int>& userRect, bool isNowFullScreen) override
-    {
-        Rectangle<int> r = (userRect.toFloat() * scale).toNearestInt();
-
-        if (MessageManager::getInstance()->isThisTheMessageThread())
-        {
-            fullScreen = isNowFullScreen;
-            view.callVoidMethod (ComponentPeerView.layout,
-                                 r.getX(), r.getY(), r.getRight(), r.getBottom());
-        }
-        else
-        {
-            class ViewMover  : public CallbackMessage
-            {
-            public:
-                ViewMover (const GlobalRef& v, const Rectangle<int>& boundsToUse)  : view (v), bounds (boundsToUse) {}
-
-                void messageCallback() override
-                {
-                    view.callVoidMethod (ComponentPeerView.layout,
-                                         bounds.getX(), bounds.getY(), bounds.getRight(), bounds.getBottom());
-                }
-
-            private:
-                GlobalRef view;
-                Rectangle<int> bounds;
-            };
-
-            (new ViewMover (view, r))->post();
-        }
-    }
-
-    Rectangle<int> getBounds() const override
-    {
-        return (Rectangle<float> (view.callIntMethod (ComponentPeerView.getLeft),
-                                  view.callIntMethod (ComponentPeerView.getTop),
-                                  view.callIntMethod (ComponentPeerView.getWidth),
-                                  view.callIntMethod (ComponentPeerView.getHeight)) / scale).toNearestInt();
-    }
-
-    void handleScreenSizeChange() override
-    {
-        ComponentPeer::handleScreenSizeChange();
-
-        if (isFullScreen())
-            setFullScreen (true);
-    }
-
-    Point<int> getScreenPosition() const
-    {
-        return Point<int> (view.callIntMethod (ComponentPeerView.getLeft),
-                           view.callIntMethod (ComponentPeerView.getTop)) / scale;
-    }
-
-    Point<float> localToGlobal (Point<float> relativePosition) override
-    {
-        return relativePosition + getScreenPosition().toFloat();
-    }
-
-    Point<float> globalToLocal (Point<float> screenPosition) override
-    {
-        return screenPosition - getScreenPosition().toFloat();
-    }
-
-    void setMinimised (bool /*shouldBeMinimised*/) override
-    {
-        // n/a
-    }
-
-    bool isMinimised() const override
-    {
-        return false;
-    }
-
-    bool shouldNavBarsBeHidden() const
-    {
-        if (fullScreen)
-            if (Component* kiosk = Desktop::getInstance().getKioskModeComponent())
-                if (kiosk->getPeer() == this)
-                    return true;
-
-        return false;
-    }
-
-    void setNavBarsHidden (bool hidden) const
-    {
-        enum
-        {
-            SYSTEM_UI_FLAG_VISIBLE                  = 0,
-            SYSTEM_UI_FLAG_LOW_PROFILE              = 1,
-            SYSTEM_UI_FLAG_HIDE_NAVIGATION          = 2,
-            SYSTEM_UI_FLAG_FULLSCREEN               = 4,
-            SYSTEM_UI_FLAG_LAYOUT_HIDE_NAVIGATION   = 512,
-            SYSTEM_UI_FLAG_LAYOUT_FULLSCREEN        = 1024,
-            SYSTEM_UI_FLAG_IMMERSIVE                = 2048,
-            SYSTEM_UI_FLAG_IMMERSIVE_STICKY         = 4096
-        };
-
-        view.callVoidMethod (ComponentPeerView.setSystemUiVisibility,
-                             hidden ? (jint) (SYSTEM_UI_FLAG_HIDE_NAVIGATION | SYSTEM_UI_FLAG_FULLSCREEN | SYSTEM_UI_FLAG_IMMERSIVE_STICKY)
-                                    : (jint) (SYSTEM_UI_FLAG_VISIBLE));
-    }
-
-    void setFullScreen (bool shouldBeFullScreen) override
-    {
-        // updating the nav bar visibility is a bit odd on Android - need to wait for
-        if (shouldNavBarsBeHidden())
-        {
-            if (! isTimerRunning())
-                startTimer (500);
-        }
-        else
-            setNavBarsHidden (false);
-
-        Rectangle<int> r (shouldBeFullScreen ? Desktop::getInstance().getDisplays().getMainDisplay().userArea
-                                             : lastNonFullscreenBounds);
-
-        if ((! shouldBeFullScreen) && r.isEmpty())
-            r = getBounds();
-
-        // (can't call the component's setBounds method because that'll reset our fullscreen flag)
-        if (! r.isEmpty())
-            setBounds (r, shouldBeFullScreen);
-
-        component.repaint();
-    }
-
-    bool isFullScreen() const override
-    {
-        return fullScreen;
-    }
-
-    void timerCallback() override
-    {
-        setNavBarsHidden (shouldNavBarsBeHidden());
-        setFullScreen (fullScreen);
-        stopTimer();
-    }
-
-    void setIcon (const Image& /*newIcon*/) override
-    {
-        // n/a
-    }
-
-    bool contains (Point<int> localPos, bool trueIfInAChildWindow) const override
-    {
-        return isPositiveAndBelow (localPos.x, component.getWidth())
-            && isPositiveAndBelow (localPos.y, component.getHeight())
-            && ((! trueIfInAChildWindow) || view.callBooleanMethod (ComponentPeerView.containsPoint,
-                                                                    localPos.x * scale,
-                                                                    localPos.y * scale));
-    }
-
-    BorderSize<int> getFrameSize() const override
-    {
-        // TODO
-        return BorderSize<int>();
-    }
-
-    bool setAlwaysOnTop (bool /*alwaysOnTop*/) override
-    {
-        // TODO
-        return false;
-    }
-
-    void toFront (bool makeActive) override
-    {
-        view.callVoidMethod (ComponentPeerView.bringToFront);
-
-        if (makeActive)
-            grabFocus();
-
-        handleBroughtToFront();
-    }
-
-    void toBehind (ComponentPeer*) override
-    {
-        // TODO
-    }
-
-    //==============================================================================
-    void handleMouseDownCallback (int index, Point<float> sysPos, int64 time)
-    {
-        Point<float> pos = sysPos / scale;
-        lastMousePos = pos;
-
-        // this forces a mouse-enter/up event, in case for some reason we didn't get a mouse-up before.
-        handleMouseEvent (index, pos, currentModifiers.withoutMouseButtons(), MouseInputSource::invalidPressure, time);
-
-        if (isValidPeer (this))
-            handleMouseDragCallback (index, sysPos, time);
-    }
-
-    void handleMouseDragCallback (int index, Point<float> pos, int64 time)
-    {
-        pos /= scale;
-        lastMousePos = pos;
-
-        jassert (index < 64);
-        touchesDown = (touchesDown | (1 << (index & 63)));
-        currentModifiers = currentModifiers.withoutMouseButtons().withFlags (ModifierKeys::leftButtonModifier);
-        handleMouseEvent (index, pos, currentModifiers.withoutMouseButtons().withFlags (ModifierKeys::leftButtonModifier),
-                          MouseInputSource::invalidPressure, time);
-    }
-
-    void handleMouseUpCallback (int index, Point<float> pos, int64 time)
-    {
-        pos /= scale;
-        lastMousePos = pos;
-
-        jassert (index < 64);
-        touchesDown = (touchesDown & ~(1 << (index & 63)));
-
-        if (touchesDown == 0)
-            currentModifiers = currentModifiers.withoutMouseButtons();
-
-        handleMouseEvent (index, pos, currentModifiers.withoutMouseButtons(), MouseInputSource::invalidPressure, time);
-    }
-
-    void handleKeyDownCallback (int k, int kc)
-    {
-        handleKeyPress (k, static_cast<juce_wchar> (kc));
-    }
-
-    void handleKeyUpCallback (int /*k*/, int /*kc*/)
-    {
-    }
-
-    //==============================================================================
-    bool isFocused() const override
-    {
-        return view.callBooleanMethod (ComponentPeerView.hasFocus);
-    }
-
-    void grabFocus() override
-    {
-        view.callBooleanMethod (ComponentPeerView.requestFocus);
-    }
-
-    void handleFocusChangeCallback (bool hasFocus)
-    {
-        if (hasFocus)
-            handleFocusGain();
-        else
-            handleFocusLoss();
-    }
-
-    static const char* getVirtualKeyboardType (TextInputTarget::VirtualKeyboardType type) noexcept
-    {
-        switch (type)
-        {
-            case TextInputTarget::textKeyboard:          return "text";
-            case TextInputTarget::numericKeyboard:       return "number";
-            case TextInputTarget::decimalKeyboard:       return "numberDecimal";
-            case TextInputTarget::urlKeyboard:           return "textUri";
-            case TextInputTarget::emailAddressKeyboard:  return "textEmailAddress";
-            case TextInputTarget::phoneNumberKeyboard:   return "phone";
-            default:                                     jassertfalse; break;
-        }
-
-        return "text";
-    }
-
-    void textInputRequired (Point<int>, TextInputTarget& target) override
-    {
-        view.callVoidMethod (ComponentPeerView.showKeyboard,
-                             javaString (getVirtualKeyboardType (target.getKeyboardType())).get());
-    }
-
-    void dismissPendingTextInput() override
-    {
-        view.callVoidMethod (ComponentPeerView.showKeyboard, javaString ("").get());
-     }
-
-    //==============================================================================
-    void handlePaintCallback (JNIEnv* env, jobject canvas, jobject paint)
-    {
-        jobject rect = env->CallObjectMethod (canvas, CanvasMinimal.getClipBounds);
-        const int left   = env->GetIntField (rect, RectClass.left);
-        const int top    = env->GetIntField (rect, RectClass.top);
-        const int right  = env->GetIntField (rect, RectClass.right);
-        const int bottom = env->GetIntField (rect, RectClass.bottom);
-        env->DeleteLocalRef (rect);
-
-        const Rectangle<int> clip (left, top, right - left, bottom - top);
-
-        const int sizeNeeded = clip.getWidth() * clip.getHeight();
-        if (sizeAllocated < sizeNeeded)
-        {
-            buffer.clear();
-            sizeAllocated = sizeNeeded;
-            buffer = GlobalRef (env->NewIntArray (sizeNeeded));
-        }
-
-        if (jint* dest = env->GetIntArrayElements ((jintArray) buffer.get(), 0))
-        {
-            {
-                Image temp (new PreallocatedImage (clip.getWidth(), clip.getHeight(),
-                                                   dest, ! component.isOpaque()));
-
-                {
-                    LowLevelGraphicsSoftwareRenderer g (temp);
-                    g.setOrigin (-clip.getPosition());
-                    g.addTransform (AffineTransform::scale (scale));
-                    handlePaint (g);
-                }
-            }
-
-            env->ReleaseIntArrayElements ((jintArray) buffer.get(), dest, 0);
-
-            env->CallVoidMethod (canvas, CanvasMinimal.drawBitmap, (jintArray) buffer.get(), 0, clip.getWidth(),
-                                 (jfloat) clip.getX(), (jfloat) clip.getY(),
-                                 clip.getWidth(), clip.getHeight(), true, paint);
-        }
-    }
-
-    void repaint (const Rectangle<int>& userArea) override
-    {
-        Rectangle<int> area = userArea * scale;
-
-        if (MessageManager::getInstance()->isThisTheMessageThread())
-        {
-            view.callVoidMethod (ComponentPeerView.invalidate, area.getX(), area.getY(), area.getRight(), area.getBottom());
-        }
-        else
-        {
-            struct ViewRepainter  : public CallbackMessage
-            {
-                ViewRepainter (const GlobalRef& view_, const Rectangle<int>& area_)
-                    : view (view_), area (area_) {}
-
-                void messageCallback() override
-                {
-                    view.callVoidMethod (ComponentPeerView.invalidate, area.getX(), area.getY(),
-                                         area.getRight(), area.getBottom());
-                }
-
-            private:
-                GlobalRef view;
-                const Rectangle<int> area;
-            };
-
-            (new ViewRepainter (view, area))->post();
-        }
-    }
-
-    void performAnyPendingRepaintsNow() override
-    {
-        // TODO
-    }
-
-    void setAlpha (float /*newAlpha*/) override
-    {
-        // TODO
-    }
-
-    StringArray getAvailableRenderingEngines() override
-    {
-        return StringArray ("Software Renderer");
-    }
-
-    //==============================================================================
-    static ModifierKeys currentModifiers;
-    static Point<float> lastMousePos;
-    static int64 touchesDown;
-
-private:
-    //==============================================================================
-    GlobalRef view;
-    GlobalRef buffer;
-    bool usingAndroidGraphics, fullScreen;
-    int sizeAllocated;
-    float scale;
-
-    struct PreallocatedImage  : public ImagePixelData
-    {
-        PreallocatedImage (const int width_, const int height_, jint* data_, bool hasAlpha_)
-            : ImagePixelData (Image::ARGB, width_, height_), data (data_), hasAlpha (hasAlpha_)
-        {
-            if (hasAlpha_)
-                zeromem (data_, static_cast<size_t> (width * height) * sizeof (jint));
-        }
-
-        ~PreallocatedImage()
-        {
-            if (hasAlpha)
-            {
-                PixelARGB* pix = (PixelARGB*) data;
-
-                for (int i = width * height; --i >= 0;)
-                {
-                    pix->unpremultiply();
-                    ++pix;
-                }
-            }
-        }
-
-        ImageType* createType() const override                      { return new SoftwareImageType(); }
-        LowLevelGraphicsContext* createLowLevelContext() override   { return new LowLevelGraphicsSoftwareRenderer (Image (this)); }
-
-        void initialiseBitmapData (Image::BitmapData& bm, int x, int y, Image::BitmapData::ReadWriteMode /*mode*/) override
-        {
-            bm.lineStride = width * static_cast<int> (sizeof (jint));
-            bm.pixelStride = static_cast<int> (sizeof (jint));
-            bm.pixelFormat = Image::ARGB;
-            bm.data = (uint8*) (data + x + y * width);
-        }
-
-        ImagePixelData::Ptr clone() override
-        {
-            PreallocatedImage* s = new PreallocatedImage (width, height, 0, hasAlpha);
-            s->allocatedData.malloc (sizeof (jint) * static_cast<size_t> (width * height));
-            s->data = s->allocatedData;
-            memcpy (s->data, data, sizeof (jint) * static_cast<size_t> (width * height));
-            return s;
-        }
-
-    private:
-        jint* data;
-        HeapBlock<jint> allocatedData;
-        bool hasAlpha;
-
-        JUCE_DECLARE_NON_COPYABLE_WITH_LEAK_DETECTOR (PreallocatedImage)
-    };
-
-    JUCE_DECLARE_NON_COPYABLE_WITH_LEAK_DETECTOR (AndroidComponentPeer)
-};
-
-ModifierKeys AndroidComponentPeer::currentModifiers = 0;
-Point<float> AndroidComponentPeer::lastMousePos;
-int64 AndroidComponentPeer::touchesDown = 0;
-
-//==============================================================================
-#define JUCE_VIEW_CALLBACK(returnType, javaMethodName, params, juceMethodInvocation) \
-  JUCE_JNI_CALLBACK (JUCE_JOIN_MACRO (JUCE_ANDROID_ACTIVITY_CLASSNAME, _00024ComponentPeerView), javaMethodName, returnType, params) \
-  { \
-      setEnv (env); \
-      if (AndroidComponentPeer* peer = (AndroidComponentPeer*) (pointer_sized_uint) host) \
-          peer->juceMethodInvocation; \
-  }
-
-JUCE_VIEW_CALLBACK (void, handlePaint,      (JNIEnv* env, jobject /*view*/, jlong host, jobject canvas, jobject paint),                          handlePaintCallback (env, canvas, paint))
-JUCE_VIEW_CALLBACK (void, handleMouseDown,  (JNIEnv* env, jobject /*view*/, jlong host, jint i, jfloat x, jfloat y, jlong time),  handleMouseDownCallback (i, Point<float> ((float) x, (float) y), (int64) time))
-JUCE_VIEW_CALLBACK (void, handleMouseDrag,  (JNIEnv* env, jobject /*view*/, jlong host, jint i, jfloat x, jfloat y, jlong time),  handleMouseDragCallback (i, Point<float> ((float) x, (float) y), (int64) time))
-JUCE_VIEW_CALLBACK (void, handleMouseUp,    (JNIEnv* env, jobject /*view*/, jlong host, jint i, jfloat x, jfloat y, jlong time),  handleMouseUpCallback   (i, Point<float> ((float) x, (float) y), (int64) time))
-JUCE_VIEW_CALLBACK (void, viewSizeChanged,  (JNIEnv* env, jobject /*view*/, jlong host),                                          handleMovedOrResized())
-JUCE_VIEW_CALLBACK (void, focusChanged,     (JNIEnv* env, jobject /*view*/, jlong host, jboolean hasFocus),                       handleFocusChangeCallback (hasFocus))
-JUCE_VIEW_CALLBACK (void, handleKeyDown,    (JNIEnv* env, jobject /*view*/, jlong host, jint k, jint kc),                         handleKeyDownCallback ((int) k, (int) kc))
-JUCE_VIEW_CALLBACK (void, handleKeyUp,      (JNIEnv* env, jobject /*view*/, jlong host, jint k, jint kc),                         handleKeyUpCallback ((int) k, (int) kc))
-
-//==============================================================================
-ComponentPeer* Component::createNewPeer (int styleFlags, void*)
-{
-    return new AndroidComponentPeer (*this, styleFlags);
-}
-
-//==============================================================================
-bool Desktop::canUseSemiTransparentWindows() noexcept
-{
-    return true;
-}
-
-double Desktop::getDefaultMasterScale()
-{
-    return 1.0;
-}
-
-Desktop::DisplayOrientation Desktop::getCurrentOrientation() const
-{
-    // TODO
-    return upright;
-}
-
-bool MouseInputSource::SourceList::addSource()
-{
-    addSource (sources.size(), false);
-    return true;
-}
-
-Point<float> MouseInputSource::getCurrentRawMousePosition()
-{
-    return AndroidComponentPeer::lastMousePos;
-}
-
-void MouseInputSource::setRawMousePosition (Point<float>)
-{
-    // not needed
-}
-
-//==============================================================================
-bool KeyPress::isKeyCurrentlyDown (const int /*keyCode*/)
-{
-    // TODO
-    return false;
-}
-
-void ModifierKeys::updateCurrentModifiers() noexcept
-{
-    currentModifiers = AndroidComponentPeer::currentModifiers;
-}
-
-ModifierKeys ModifierKeys::getCurrentModifiersRealtime() noexcept
-{
-    return AndroidComponentPeer::currentModifiers;
-}
-
-//==============================================================================
-// TODO
-JUCE_API bool JUCE_CALLTYPE Process::isForegroundProcess() { return true; }
-JUCE_API void JUCE_CALLTYPE Process::makeForegroundProcess() {}
-JUCE_API void JUCE_CALLTYPE Process::hide() {}
-
-//==============================================================================
-void JUCE_CALLTYPE NativeMessageBox::showMessageBoxAsync (AlertWindow::AlertIconType /*iconType*/,
-                                                          const String& title, const String& message,
-                                                          Component* /*associatedComponent*/,
-                                                          ModalComponentManager::Callback* callback)
-{
-    android.activity.callVoidMethod (JuceAppActivity.showMessageBox, javaString (title).get(),
-                                     javaString (message).get(), (jlong) (pointer_sized_int) callback);
-}
-
-bool JUCE_CALLTYPE NativeMessageBox::showOkCancelBox (AlertWindow::AlertIconType /*iconType*/,
-                                                      const String& title, const String& message,
-<<<<<<< HEAD
-                                                      Component* associatedComponent,
-                                                      ModalComponentManager::Callback* callback,
-                                                      const String& /*button1Text*/,
-                                                      const String& /*button2Text*/)
-=======
-                                                      Component* /*associatedComponent*/,
-                                                      ModalComponentManager::Callback* callback)
->>>>>>> e1f941e6
-{
-    jassert (callback != nullptr); // on android, all alerts must be non-modal!!
-
-    android.activity.callVoidMethod (JuceAppActivity.showOkCancelBox, javaString (title).get(),
-                                     javaString (message).get(), (jlong) (pointer_sized_int) callback);
-    return false;
-}
-
-int JUCE_CALLTYPE NativeMessageBox::showYesNoCancelBox (AlertWindow::AlertIconType /*iconType*/,
-                                                        const String& title, const String& message,
-                                                        Component* /*associatedComponent*/,
-                                                        ModalComponentManager::Callback* callback)
-{
-    jassert (callback != nullptr); // on android, all alerts must be non-modal!!
-
-    android.activity.callVoidMethod (JuceAppActivity.showYesNoCancelBox, javaString (title).get(),
-                                     javaString (message).get(), (jlong) (pointer_sized_int) callback);
-    return 0;
-}
-
-JUCE_JNI_CALLBACK (JUCE_ANDROID_ACTIVITY_CLASSNAME, alertDismissed, void, (JNIEnv* env, jobject /*activity*/,
-                                                                           jlong callbackAsLong, jint result))
-{
-    setEnv (env);
-
-    if (ModalComponentManager::Callback* callback = (ModalComponentManager::Callback*) callbackAsLong)
-    {
-        callback->modalStateFinished (result);
-        delete callback;
-    }
-}
-
-//==============================================================================
-void Desktop::setScreenSaverEnabled (const bool isEnabled)
-{
-    android.activity.callVoidMethod (JuceAppActivity.setScreenSaver, isEnabled);
-}
-
-bool Desktop::isScreenSaverEnabled()
-{
-    return android.activity.callBooleanMethod (JuceAppActivity.getScreenSaver);
-}
-
-//==============================================================================
-void Desktop::setKioskComponent (Component* kioskComp, bool enableOrDisable, bool allowMenusAndBars)
-{
-    ignoreUnused (allowMenusAndBars);
-
-    if (AndroidComponentPeer* peer = dynamic_cast<AndroidComponentPeer*> (kioskComp->getPeer()))
-        peer->setFullScreen (enableOrDisable);
-    else
-        jassertfalse; // (this should have been checked by the caller)
-}
-
-//==============================================================================
-static jint getAndroidOrientationFlag (int orientations) noexcept
-{
-    enum
-    {
-        SCREEN_ORIENTATION_LANDSCAPE          = 0,
-        SCREEN_ORIENTATION_PORTRAIT           = 1,
-        SCREEN_ORIENTATION_USER               = 2,
-        SCREEN_ORIENTATION_REVERSE_LANDSCAPE  = 8,
-        SCREEN_ORIENTATION_REVERSE_PORTRAIT   = 9,
-        SCREEN_ORIENTATION_USER_LANDSCAPE     = 11,
-        SCREEN_ORIENTATION_USER_PORTRAIT      = 12,
-    };
-
-    switch (orientations)
-    {
-        case Desktop::upright:                                          return (jint) SCREEN_ORIENTATION_PORTRAIT;
-        case Desktop::upsideDown:                                       return (jint) SCREEN_ORIENTATION_REVERSE_PORTRAIT;
-        case Desktop::upright + Desktop::upsideDown:                    return (jint) SCREEN_ORIENTATION_USER_PORTRAIT;
-        case Desktop::rotatedAntiClockwise:                             return (jint) SCREEN_ORIENTATION_LANDSCAPE;
-        case Desktop::rotatedClockwise:                                 return (jint) SCREEN_ORIENTATION_REVERSE_LANDSCAPE;
-        case Desktop::rotatedClockwise + Desktop::rotatedAntiClockwise: return (jint) SCREEN_ORIENTATION_USER_LANDSCAPE;
-        default:                                                        return (jint) SCREEN_ORIENTATION_USER;
-    }
-}
-
-void Desktop::allowedOrientationsChanged()
-{
-    android.activity.callVoidMethod (JuceAppActivity.setRequestedOrientation,
-                                     getAndroidOrientationFlag (allowedOrientations));
-}
-
-//==============================================================================
-bool juce_areThereAnyAlwaysOnTopWindows()
-{
-    return false;
-}
-
-//==============================================================================
-void Desktop::Displays::findDisplays (float masterScale)
-{
-    Display d;
-
-    d.isMain = true;
-    d.dpi = android.dpi;
-    d.scale = masterScale * (d.dpi / 150.);
-    d.userArea = d.totalArea = Rectangle<int> (android.screenWidth,
-                                               android.screenHeight) / d.scale;
-
-    displays.add (d);
-}
-
-JUCE_JNI_CALLBACK (JUCE_ANDROID_ACTIVITY_CLASSNAME, setScreenSize, void, (JNIEnv* env, jobject /*activity*/,
-                                                                          jint screenWidth, jint screenHeight,
-                                                                          jint dpi))
-{
-    setEnv (env);
-
-    android.screenWidth = screenWidth;
-    android.screenHeight = screenHeight;
-    android.dpi = dpi;
-
-    const_cast<Desktop::Displays&> (Desktop::getInstance().getDisplays()).refresh();
-}
-
-//==============================================================================
-Image juce_createIconForFile (const File& /*file*/)
-{
-    return Image();
-}
-
-//==============================================================================
-void* CustomMouseCursorInfo::create() const                                                     { return nullptr; }
-void* MouseCursor::createStandardMouseCursor (const MouseCursor::StandardCursorType)            { return nullptr; }
-void MouseCursor::deleteMouseCursor (void* const /*cursorHandle*/, const bool /*isStandard*/)   {}
-
-//==============================================================================
-void MouseCursor::showInWindow (ComponentPeer*) const   {}
-void MouseCursor::showInAllWindows() const  {}
-
-//==============================================================================
-bool DragAndDropContainer::performExternalDragDropOfFiles (const StringArray& /*files*/, const bool /*canMove*/)
-{
-    return false;
-}
-
-bool DragAndDropContainer::performExternalDragDropOfText (const String& /*text*/)
-{
-    return false;
-}
-
-//==============================================================================
-void LookAndFeel::playAlertSound()
-{
-}
-
-//==============================================================================
-void SystemClipboard::copyTextToClipboard (const String& text)
-{
-    const LocalRef<jstring> t (javaString (text));
-    android.activity.callVoidMethod (JuceAppActivity.setClipboardContent, t.get());
-}
-
-String SystemClipboard::getTextFromClipboard()
-{
-    const LocalRef<jstring> text ((jstring) android.activity.callObjectMethod (JuceAppActivity.getClipboardContent));
-    return juceString (text);
-}
-
-//==============================================================================
-const int extendedKeyModifier       = 0x10000;
-
-const int KeyPress::spaceKey        = ' ';
-const int KeyPress::returnKey       = 66;
-const int KeyPress::escapeKey       = 4;
-const int KeyPress::backspaceKey    = 67;
-const int KeyPress::leftKey         = extendedKeyModifier + 1;
-const int KeyPress::rightKey        = extendedKeyModifier + 2;
-const int KeyPress::upKey           = extendedKeyModifier + 3;
-const int KeyPress::downKey         = extendedKeyModifier + 4;
-const int KeyPress::pageUpKey       = extendedKeyModifier + 5;
-const int KeyPress::pageDownKey     = extendedKeyModifier + 6;
-const int KeyPress::endKey          = extendedKeyModifier + 7;
-const int KeyPress::homeKey         = extendedKeyModifier + 8;
-const int KeyPress::deleteKey       = extendedKeyModifier + 9;
-const int KeyPress::insertKey       = -1;
-const int KeyPress::tabKey          = 61;
-const int KeyPress::F1Key           = extendedKeyModifier + 10;
-const int KeyPress::F2Key           = extendedKeyModifier + 11;
-const int KeyPress::F3Key           = extendedKeyModifier + 12;
-const int KeyPress::F4Key           = extendedKeyModifier + 13;
-const int KeyPress::F5Key           = extendedKeyModifier + 14;
-const int KeyPress::F6Key           = extendedKeyModifier + 16;
-const int KeyPress::F7Key           = extendedKeyModifier + 17;
-const int KeyPress::F8Key           = extendedKeyModifier + 18;
-const int KeyPress::F9Key           = extendedKeyModifier + 19;
-const int KeyPress::F10Key          = extendedKeyModifier + 20;
-const int KeyPress::F11Key          = extendedKeyModifier + 21;
-const int KeyPress::F12Key          = extendedKeyModifier + 22;
-const int KeyPress::F13Key          = extendedKeyModifier + 23;
-const int KeyPress::F14Key          = extendedKeyModifier + 24;
-const int KeyPress::F15Key          = extendedKeyModifier + 25;
-const int KeyPress::F16Key          = extendedKeyModifier + 26;
-const int KeyPress::numberPad0      = extendedKeyModifier + 27;
-const int KeyPress::numberPad1      = extendedKeyModifier + 28;
-const int KeyPress::numberPad2      = extendedKeyModifier + 29;
-const int KeyPress::numberPad3      = extendedKeyModifier + 30;
-const int KeyPress::numberPad4      = extendedKeyModifier + 31;
-const int KeyPress::numberPad5      = extendedKeyModifier + 32;
-const int KeyPress::numberPad6      = extendedKeyModifier + 33;
-const int KeyPress::numberPad7      = extendedKeyModifier + 34;
-const int KeyPress::numberPad8      = extendedKeyModifier + 35;
-const int KeyPress::numberPad9      = extendedKeyModifier + 36;
-const int KeyPress::numberPadAdd            = extendedKeyModifier + 37;
-const int KeyPress::numberPadSubtract       = extendedKeyModifier + 38;
-const int KeyPress::numberPadMultiply       = extendedKeyModifier + 39;
-const int KeyPress::numberPadDivide         = extendedKeyModifier + 40;
-const int KeyPress::numberPadSeparator      = extendedKeyModifier + 41;
-const int KeyPress::numberPadDecimalPoint   = extendedKeyModifier + 42;
-const int KeyPress::numberPadEquals         = extendedKeyModifier + 43;
-const int KeyPress::numberPadDelete         = extendedKeyModifier + 44;
-const int KeyPress::playKey         = extendedKeyModifier + 45;
-const int KeyPress::stopKey         = extendedKeyModifier + 46;
-const int KeyPress::fastForwardKey  = extendedKeyModifier + 47;
-const int KeyPress::rewindKey       = extendedKeyModifier + 48;
+/*
+  ==============================================================================
+
+   This file is part of the JUCE library.
+   Copyright (c) 2015 - ROLI Ltd.
+
+   Permission is granted to use this software under the terms of either:
+   a) the GPL v2 (or any later version)
+   b) the Affero GPL v3
+
+   Details of these licenses can be found at: www.gnu.org/licenses
+
+   JUCE is distributed in the hope that it will be useful, but WITHOUT ANY
+   WARRANTY; without even the implied warranty of MERCHANTABILITY or FITNESS FOR
+   A PARTICULAR PURPOSE.  See the GNU General Public License for more details.
+
+   ------------------------------------------------------------------------------
+
+   To release a closed-source product which uses JUCE, commercial licenses are
+   available: visit www.juce.com for more information.
+
+  ==============================================================================
+*/
+
+} // (juce namespace)
+
+extern juce::JUCEApplicationBase* juce_CreateApplication(); // (from START_JUCE_APPLICATION)
+
+namespace juce
+{
+
+//==============================================================================
+JUCE_JNI_CALLBACK (JUCE_ANDROID_ACTIVITY_CLASSNAME, launchApp, void, (JNIEnv* env, jobject activity,
+                                                                      jstring appFile, jstring appDataDir))
+{
+    setEnv (env);
+
+    android.initialise (env, activity, appFile, appDataDir);
+
+    DBG (SystemStats::getJUCEVersion());
+
+    JUCEApplicationBase::createInstance = &juce_CreateApplication;
+
+    initialiseJuce_GUI();
+
+    if (JUCEApplicationBase* app = JUCEApplicationBase::createInstance())
+    {
+        if (! app->initialiseApp())
+            exit (app->shutdownApp());
+    }
+    else
+    {
+        jassertfalse; // you must supply an application object for an android app!
+    }
+
+    jassert (MessageManager::getInstance()->isThisTheMessageThread());
+}
+
+JUCE_JNI_CALLBACK (JUCE_ANDROID_ACTIVITY_CLASSNAME, suspendApp, void, (JNIEnv* env, jobject))
+{
+    setEnv (env);
+
+    if (JUCEApplicationBase* const app = JUCEApplicationBase::getInstance())
+        app->suspended();
+}
+
+JUCE_JNI_CALLBACK (JUCE_ANDROID_ACTIVITY_CLASSNAME, resumeApp, void, (JNIEnv* env, jobject))
+{
+    setEnv (env);
+
+    if (JUCEApplicationBase* const app = JUCEApplicationBase::getInstance())
+        app->resumed();
+}
+
+JUCE_JNI_CALLBACK (JUCE_ANDROID_ACTIVITY_CLASSNAME, quitApp, void, (JNIEnv* env, jobject))
+{
+    setEnv (env);
+
+    JUCEApplicationBase::appWillTerminateByForce();
+
+    android.shutdown (env);
+}
+
+//==============================================================================
+#define JNI_CLASS_MEMBERS(METHOD, STATICMETHOD, FIELD, STATICFIELD) \
+ METHOD (drawBitmap,       "drawBitmap",    "([IIIFFIIZLandroid/graphics/Paint;)V") \
+ METHOD (getClipBounds,    "getClipBounds", "()Landroid/graphics/Rect;")
+
+DECLARE_JNI_CLASS (CanvasMinimal, "android/graphics/Canvas");
+#undef JNI_CLASS_MEMBERS
+
+//==============================================================================
+#define JNI_CLASS_MEMBERS(METHOD, STATICMETHOD, FIELD, STATICFIELD) \
+ METHOD (setViewName,   "setViewName",      "(Ljava/lang/String;)V") \
+ METHOD (layout,        "layout",           "(IIII)V") \
+ METHOD (getLeft,       "getLeft",          "()I") \
+ METHOD (getTop,        "getTop",           "()I") \
+ METHOD (getWidth,      "getWidth",         "()I") \
+ METHOD (getHeight,     "getHeight",        "()I") \
+ METHOD (getLocationOnScreen, "getLocationOnScreen", "([I)V") \
+ METHOD (bringToFront,  "bringToFront",     "()V") \
+ METHOD (requestFocus,  "requestFocus",     "()Z") \
+ METHOD (setVisible,    "setVisible",       "(Z)V") \
+ METHOD (isVisible,     "isVisible",        "()Z") \
+ METHOD (hasFocus,      "hasFocus",         "()Z") \
+ METHOD (invalidate,    "invalidate",       "(IIII)V") \
+ METHOD (containsPoint, "containsPoint",    "(II)Z") \
+ METHOD (showKeyboard,  "showKeyboard",     "(Ljava/lang/String;)V") \
+ METHOD (setSystemUiVisibility, "setSystemUiVisibilityCompat", "(I)V") \
+
+DECLARE_JNI_CLASS (ComponentPeerView, JUCE_ANDROID_ACTIVITY_CLASSPATH "$ComponentPeerView");
+#undef JNI_CLASS_MEMBERS
+
+
+//==============================================================================
+class AndroidComponentPeer  : public ComponentPeer,
+                              private Timer
+{
+public:
+    AndroidComponentPeer (Component& comp, const int windowStyleFlags)
+        : ComponentPeer (comp, windowStyleFlags),
+          usingAndroidGraphics (false),
+          fullScreen (false),
+          sizeAllocated (0),
+          scale ((float) Desktop::getInstance().getDisplays().getMainDisplay().scale)
+    {
+        // NB: must not put this in the initialiser list, as it invokes a callback,
+        // which will fail if the peer is only half-constructed.
+        view = GlobalRef (android.activity.callObjectMethod (JuceAppActivity.createNewView,
+                                                             (jboolean) component.isOpaque(),
+                                                             (jlong) this));
+
+        if (isFocused())
+            handleFocusGain();
+    }
+
+    ~AndroidComponentPeer()
+    {
+        if (MessageManager::getInstance()->isThisTheMessageThread())
+        {
+            android.activity.callVoidMethod (JuceAppActivity.deleteView, view.get());
+        }
+        else
+        {
+            struct ViewDeleter  : public CallbackMessage
+            {
+                ViewDeleter (const GlobalRef& view_) : view (view_) {}
+
+                void messageCallback() override
+                {
+                    android.activity.callVoidMethod (JuceAppActivity.deleteView, view.get());
+                }
+
+            private:
+                GlobalRef view;
+            };
+
+            (new ViewDeleter (view))->post();
+        }
+
+        view.clear();
+    }
+
+    void* getNativeHandle() const override
+    {
+        return (void*) view.get();
+    }
+
+    void setVisible (bool shouldBeVisible) override
+    {
+        if (MessageManager::getInstance()->isThisTheMessageThread())
+        {
+            view.callVoidMethod (ComponentPeerView.setVisible, shouldBeVisible);
+        }
+        else
+        {
+            struct VisibilityChanger  : public CallbackMessage
+            {
+                VisibilityChanger (const GlobalRef& view_, bool shouldBeVisible_)
+                    : view (view_), shouldBeVisible (shouldBeVisible_)
+                {}
+
+                void messageCallback() override
+                {
+                    view.callVoidMethod (ComponentPeerView.setVisible, shouldBeVisible);
+                }
+
+                GlobalRef view;
+                bool shouldBeVisible;
+            };
+
+            (new VisibilityChanger (view, shouldBeVisible))->post();
+        }
+    }
+
+    void setTitle (const String& title) override
+    {
+        view.callVoidMethod (ComponentPeerView.setViewName, javaString (title).get());
+    }
+
+    void setBounds (const Rectangle<int>& userRect, bool isNowFullScreen) override
+    {
+        Rectangle<int> r = (userRect.toFloat() * scale).toNearestInt();
+
+        if (MessageManager::getInstance()->isThisTheMessageThread())
+        {
+            fullScreen = isNowFullScreen;
+            view.callVoidMethod (ComponentPeerView.layout,
+                                 r.getX(), r.getY(), r.getRight(), r.getBottom());
+        }
+        else
+        {
+            class ViewMover  : public CallbackMessage
+            {
+            public:
+                ViewMover (const GlobalRef& v, const Rectangle<int>& boundsToUse)  : view (v), bounds (boundsToUse) {}
+
+                void messageCallback() override
+                {
+                    view.callVoidMethod (ComponentPeerView.layout,
+                                         bounds.getX(), bounds.getY(), bounds.getRight(), bounds.getBottom());
+                }
+
+            private:
+                GlobalRef view;
+                Rectangle<int> bounds;
+            };
+
+            (new ViewMover (view, r))->post();
+        }
+    }
+
+    Rectangle<int> getBounds() const override
+    {
+        return (Rectangle<float> (view.callIntMethod (ComponentPeerView.getLeft),
+                                  view.callIntMethod (ComponentPeerView.getTop),
+                                  view.callIntMethod (ComponentPeerView.getWidth),
+                                  view.callIntMethod (ComponentPeerView.getHeight)) / scale).toNearestInt();
+    }
+
+    void handleScreenSizeChange() override
+    {
+        ComponentPeer::handleScreenSizeChange();
+
+        if (isFullScreen())
+            setFullScreen (true);
+    }
+
+    Point<int> getScreenPosition() const
+    {
+        return Point<int> (view.callIntMethod (ComponentPeerView.getLeft),
+                           view.callIntMethod (ComponentPeerView.getTop)) / scale;
+    }
+
+    Point<float> localToGlobal (Point<float> relativePosition) override
+    {
+        return relativePosition + getScreenPosition().toFloat();
+    }
+
+    Point<float> globalToLocal (Point<float> screenPosition) override
+    {
+        return screenPosition - getScreenPosition().toFloat();
+    }
+
+    void setMinimised (bool /*shouldBeMinimised*/) override
+    {
+        // n/a
+    }
+
+    bool isMinimised() const override
+    {
+        return false;
+    }
+
+    bool shouldNavBarsBeHidden() const
+    {
+        if (fullScreen)
+            if (Component* kiosk = Desktop::getInstance().getKioskModeComponent())
+                if (kiosk->getPeer() == this)
+                    return true;
+
+        return false;
+    }
+
+    void setNavBarsHidden (bool hidden) const
+    {
+        enum
+        {
+            SYSTEM_UI_FLAG_VISIBLE                  = 0,
+            SYSTEM_UI_FLAG_LOW_PROFILE              = 1,
+            SYSTEM_UI_FLAG_HIDE_NAVIGATION          = 2,
+            SYSTEM_UI_FLAG_FULLSCREEN               = 4,
+            SYSTEM_UI_FLAG_LAYOUT_HIDE_NAVIGATION   = 512,
+            SYSTEM_UI_FLAG_LAYOUT_FULLSCREEN        = 1024,
+            SYSTEM_UI_FLAG_IMMERSIVE                = 2048,
+            SYSTEM_UI_FLAG_IMMERSIVE_STICKY         = 4096
+        };
+
+        view.callVoidMethod (ComponentPeerView.setSystemUiVisibility,
+                             hidden ? (jint) (SYSTEM_UI_FLAG_HIDE_NAVIGATION | SYSTEM_UI_FLAG_FULLSCREEN | SYSTEM_UI_FLAG_IMMERSIVE_STICKY)
+                                    : (jint) (SYSTEM_UI_FLAG_VISIBLE));
+    }
+
+    void setFullScreen (bool shouldBeFullScreen) override
+    {
+        // updating the nav bar visibility is a bit odd on Android - need to wait for
+        if (shouldNavBarsBeHidden())
+        {
+            if (! isTimerRunning())
+                startTimer (500);
+        }
+        else
+            setNavBarsHidden (false);
+
+        Rectangle<int> r (shouldBeFullScreen ? Desktop::getInstance().getDisplays().getMainDisplay().userArea
+                                             : lastNonFullscreenBounds);
+
+        if ((! shouldBeFullScreen) && r.isEmpty())
+            r = getBounds();
+
+        // (can't call the component's setBounds method because that'll reset our fullscreen flag)
+        if (! r.isEmpty())
+            setBounds (r, shouldBeFullScreen);
+
+        component.repaint();
+    }
+
+    bool isFullScreen() const override
+    {
+        return fullScreen;
+    }
+
+    void timerCallback() override
+    {
+        setNavBarsHidden (shouldNavBarsBeHidden());
+        setFullScreen (fullScreen);
+        stopTimer();
+    }
+
+    void setIcon (const Image& /*newIcon*/) override
+    {
+        // n/a
+    }
+
+    bool contains (Point<int> localPos, bool trueIfInAChildWindow) const override
+    {
+        return isPositiveAndBelow (localPos.x, component.getWidth())
+            && isPositiveAndBelow (localPos.y, component.getHeight())
+            && ((! trueIfInAChildWindow) || view.callBooleanMethod (ComponentPeerView.containsPoint,
+                                                                    localPos.x * scale,
+                                                                    localPos.y * scale));
+    }
+
+    BorderSize<int> getFrameSize() const override
+    {
+        // TODO
+        return BorderSize<int>();
+    }
+
+    bool setAlwaysOnTop (bool /*alwaysOnTop*/) override
+    {
+        // TODO
+        return false;
+    }
+
+    void toFront (bool makeActive) override
+    {
+        view.callVoidMethod (ComponentPeerView.bringToFront);
+
+        if (makeActive)
+            grabFocus();
+
+        handleBroughtToFront();
+    }
+
+    void toBehind (ComponentPeer*) override
+    {
+        // TODO
+    }
+
+    //==============================================================================
+    void handleMouseDownCallback (int index, Point<float> sysPos, int64 time)
+    {
+        Point<float> pos = sysPos / scale;
+        lastMousePos = pos;
+
+        // this forces a mouse-enter/up event, in case for some reason we didn't get a mouse-up before.
+        handleMouseEvent (index, pos, currentModifiers.withoutMouseButtons(), MouseInputSource::invalidPressure, time);
+
+        if (isValidPeer (this))
+            handleMouseDragCallback (index, sysPos, time);
+    }
+
+    void handleMouseDragCallback (int index, Point<float> pos, int64 time)
+    {
+        pos /= scale;
+        lastMousePos = pos;
+
+        jassert (index < 64);
+        touchesDown = (touchesDown | (1 << (index & 63)));
+        currentModifiers = currentModifiers.withoutMouseButtons().withFlags (ModifierKeys::leftButtonModifier);
+        handleMouseEvent (index, pos, currentModifiers.withoutMouseButtons().withFlags (ModifierKeys::leftButtonModifier),
+                          MouseInputSource::invalidPressure, time);
+    }
+
+    void handleMouseUpCallback (int index, Point<float> pos, int64 time)
+    {
+        pos /= scale;
+        lastMousePos = pos;
+
+        jassert (index < 64);
+        touchesDown = (touchesDown & ~(1 << (index & 63)));
+
+        if (touchesDown == 0)
+            currentModifiers = currentModifiers.withoutMouseButtons();
+
+        handleMouseEvent (index, pos, currentModifiers.withoutMouseButtons(), MouseInputSource::invalidPressure, time);
+    }
+
+    void handleKeyDownCallback (int k, int kc)
+    {
+        handleKeyPress (k, static_cast<juce_wchar> (kc));
+    }
+
+    void handleKeyUpCallback (int /*k*/, int /*kc*/)
+    {
+    }
+
+    //==============================================================================
+    bool isFocused() const override
+    {
+        return view.callBooleanMethod (ComponentPeerView.hasFocus);
+    }
+
+    void grabFocus() override
+    {
+        view.callBooleanMethod (ComponentPeerView.requestFocus);
+    }
+
+    void handleFocusChangeCallback (bool hasFocus)
+    {
+        if (hasFocus)
+            handleFocusGain();
+        else
+            handleFocusLoss();
+    }
+
+    static const char* getVirtualKeyboardType (TextInputTarget::VirtualKeyboardType type) noexcept
+    {
+        switch (type)
+        {
+            case TextInputTarget::textKeyboard:          return "text";
+            case TextInputTarget::numericKeyboard:       return "number";
+            case TextInputTarget::decimalKeyboard:       return "numberDecimal";
+            case TextInputTarget::urlKeyboard:           return "textUri";
+            case TextInputTarget::emailAddressKeyboard:  return "textEmailAddress";
+            case TextInputTarget::phoneNumberKeyboard:   return "phone";
+            default:                                     jassertfalse; break;
+        }
+
+        return "text";
+    }
+
+    void textInputRequired (Point<int>, TextInputTarget& target) override
+    {
+        view.callVoidMethod (ComponentPeerView.showKeyboard,
+                             javaString (getVirtualKeyboardType (target.getKeyboardType())).get());
+    }
+
+    void dismissPendingTextInput() override
+    {
+        view.callVoidMethod (ComponentPeerView.showKeyboard, javaString ("").get());
+     }
+
+    //==============================================================================
+    void handlePaintCallback (JNIEnv* env, jobject canvas, jobject paint)
+    {
+        jobject rect = env->CallObjectMethod (canvas, CanvasMinimal.getClipBounds);
+        const int left   = env->GetIntField (rect, RectClass.left);
+        const int top    = env->GetIntField (rect, RectClass.top);
+        const int right  = env->GetIntField (rect, RectClass.right);
+        const int bottom = env->GetIntField (rect, RectClass.bottom);
+        env->DeleteLocalRef (rect);
+
+        const Rectangle<int> clip (left, top, right - left, bottom - top);
+
+        const int sizeNeeded = clip.getWidth() * clip.getHeight();
+        if (sizeAllocated < sizeNeeded)
+        {
+            buffer.clear();
+            sizeAllocated = sizeNeeded;
+            buffer = GlobalRef (env->NewIntArray (sizeNeeded));
+        }
+
+        if (jint* dest = env->GetIntArrayElements ((jintArray) buffer.get(), 0))
+        {
+            {
+                Image temp (new PreallocatedImage (clip.getWidth(), clip.getHeight(),
+                                                   dest, ! component.isOpaque()));
+
+                {
+                    LowLevelGraphicsSoftwareRenderer g (temp);
+                    g.setOrigin (-clip.getPosition());
+                    g.addTransform (AffineTransform::scale (scale));
+                    handlePaint (g);
+                }
+            }
+
+            env->ReleaseIntArrayElements ((jintArray) buffer.get(), dest, 0);
+
+            env->CallVoidMethod (canvas, CanvasMinimal.drawBitmap, (jintArray) buffer.get(), 0, clip.getWidth(),
+                                 (jfloat) clip.getX(), (jfloat) clip.getY(),
+                                 clip.getWidth(), clip.getHeight(), true, paint);
+        }
+    }
+
+    void repaint (const Rectangle<int>& userArea) override
+    {
+        Rectangle<int> area = userArea * scale;
+
+        if (MessageManager::getInstance()->isThisTheMessageThread())
+        {
+            view.callVoidMethod (ComponentPeerView.invalidate, area.getX(), area.getY(), area.getRight(), area.getBottom());
+        }
+        else
+        {
+            struct ViewRepainter  : public CallbackMessage
+            {
+                ViewRepainter (const GlobalRef& view_, const Rectangle<int>& area_)
+                    : view (view_), area (area_) {}
+
+                void messageCallback() override
+                {
+                    view.callVoidMethod (ComponentPeerView.invalidate, area.getX(), area.getY(),
+                                         area.getRight(), area.getBottom());
+                }
+
+            private:
+                GlobalRef view;
+                const Rectangle<int> area;
+            };
+
+            (new ViewRepainter (view, area))->post();
+        }
+    }
+
+    void performAnyPendingRepaintsNow() override
+    {
+        // TODO
+    }
+
+    void setAlpha (float /*newAlpha*/) override
+    {
+        // TODO
+    }
+
+    StringArray getAvailableRenderingEngines() override
+    {
+        return StringArray ("Software Renderer");
+    }
+
+    //==============================================================================
+    static ModifierKeys currentModifiers;
+    static Point<float> lastMousePos;
+    static int64 touchesDown;
+
+private:
+    //==============================================================================
+    GlobalRef view;
+    GlobalRef buffer;
+    bool usingAndroidGraphics, fullScreen;
+    int sizeAllocated;
+    float scale;
+
+    struct PreallocatedImage  : public ImagePixelData
+    {
+        PreallocatedImage (const int width_, const int height_, jint* data_, bool hasAlpha_)
+            : ImagePixelData (Image::ARGB, width_, height_), data (data_), hasAlpha (hasAlpha_)
+        {
+            if (hasAlpha_)
+                zeromem (data_, static_cast<size_t> (width * height) * sizeof (jint));
+        }
+
+        ~PreallocatedImage()
+        {
+            if (hasAlpha)
+            {
+                PixelARGB* pix = (PixelARGB*) data;
+
+                for (int i = width * height; --i >= 0;)
+                {
+                    pix->unpremultiply();
+                    ++pix;
+                }
+            }
+        }
+
+        ImageType* createType() const override                      { return new SoftwareImageType(); }
+        LowLevelGraphicsContext* createLowLevelContext() override   { return new LowLevelGraphicsSoftwareRenderer (Image (this)); }
+
+        void initialiseBitmapData (Image::BitmapData& bm, int x, int y, Image::BitmapData::ReadWriteMode /*mode*/) override
+        {
+            bm.lineStride = width * static_cast<int> (sizeof (jint));
+            bm.pixelStride = static_cast<int> (sizeof (jint));
+            bm.pixelFormat = Image::ARGB;
+            bm.data = (uint8*) (data + x + y * width);
+        }
+
+        ImagePixelData::Ptr clone() override
+        {
+            PreallocatedImage* s = new PreallocatedImage (width, height, 0, hasAlpha);
+            s->allocatedData.malloc (sizeof (jint) * static_cast<size_t> (width * height));
+            s->data = s->allocatedData;
+            memcpy (s->data, data, sizeof (jint) * static_cast<size_t> (width * height));
+            return s;
+        }
+
+    private:
+        jint* data;
+        HeapBlock<jint> allocatedData;
+        bool hasAlpha;
+
+        JUCE_DECLARE_NON_COPYABLE_WITH_LEAK_DETECTOR (PreallocatedImage)
+    };
+
+    JUCE_DECLARE_NON_COPYABLE_WITH_LEAK_DETECTOR (AndroidComponentPeer)
+};
+
+ModifierKeys AndroidComponentPeer::currentModifiers = 0;
+Point<float> AndroidComponentPeer::lastMousePos;
+int64 AndroidComponentPeer::touchesDown = 0;
+
+//==============================================================================
+#define JUCE_VIEW_CALLBACK(returnType, javaMethodName, params, juceMethodInvocation) \
+  JUCE_JNI_CALLBACK (JUCE_JOIN_MACRO (JUCE_ANDROID_ACTIVITY_CLASSNAME, _00024ComponentPeerView), javaMethodName, returnType, params) \
+  { \
+      setEnv (env); \
+      if (AndroidComponentPeer* peer = (AndroidComponentPeer*) (pointer_sized_uint) host) \
+          peer->juceMethodInvocation; \
+  }
+
+JUCE_VIEW_CALLBACK (void, handlePaint,      (JNIEnv* env, jobject /*view*/, jlong host, jobject canvas, jobject paint),                          handlePaintCallback (env, canvas, paint))
+JUCE_VIEW_CALLBACK (void, handleMouseDown,  (JNIEnv* env, jobject /*view*/, jlong host, jint i, jfloat x, jfloat y, jlong time),  handleMouseDownCallback (i, Point<float> ((float) x, (float) y), (int64) time))
+JUCE_VIEW_CALLBACK (void, handleMouseDrag,  (JNIEnv* env, jobject /*view*/, jlong host, jint i, jfloat x, jfloat y, jlong time),  handleMouseDragCallback (i, Point<float> ((float) x, (float) y), (int64) time))
+JUCE_VIEW_CALLBACK (void, handleMouseUp,    (JNIEnv* env, jobject /*view*/, jlong host, jint i, jfloat x, jfloat y, jlong time),  handleMouseUpCallback   (i, Point<float> ((float) x, (float) y), (int64) time))
+JUCE_VIEW_CALLBACK (void, viewSizeChanged,  (JNIEnv* env, jobject /*view*/, jlong host),                                          handleMovedOrResized())
+JUCE_VIEW_CALLBACK (void, focusChanged,     (JNIEnv* env, jobject /*view*/, jlong host, jboolean hasFocus),                       handleFocusChangeCallback (hasFocus))
+JUCE_VIEW_CALLBACK (void, handleKeyDown,    (JNIEnv* env, jobject /*view*/, jlong host, jint k, jint kc),                         handleKeyDownCallback ((int) k, (int) kc))
+JUCE_VIEW_CALLBACK (void, handleKeyUp,      (JNIEnv* env, jobject /*view*/, jlong host, jint k, jint kc),                         handleKeyUpCallback ((int) k, (int) kc))
+
+//==============================================================================
+ComponentPeer* Component::createNewPeer (int styleFlags, void*)
+{
+    return new AndroidComponentPeer (*this, styleFlags);
+}
+
+//==============================================================================
+bool Desktop::canUseSemiTransparentWindows() noexcept
+{
+    return true;
+}
+
+double Desktop::getDefaultMasterScale()
+{
+    return 1.0;
+}
+
+Desktop::DisplayOrientation Desktop::getCurrentOrientation() const
+{
+    // TODO
+    return upright;
+}
+
+bool MouseInputSource::SourceList::addSource()
+{
+    addSource (sources.size(), false);
+    return true;
+}
+
+Point<float> MouseInputSource::getCurrentRawMousePosition()
+{
+    return AndroidComponentPeer::lastMousePos;
+}
+
+void MouseInputSource::setRawMousePosition (Point<float>)
+{
+    // not needed
+}
+
+//==============================================================================
+bool KeyPress::isKeyCurrentlyDown (const int /*keyCode*/)
+{
+    // TODO
+    return false;
+}
+
+void ModifierKeys::updateCurrentModifiers() noexcept
+{
+    currentModifiers = AndroidComponentPeer::currentModifiers;
+}
+
+ModifierKeys ModifierKeys::getCurrentModifiersRealtime() noexcept
+{
+    return AndroidComponentPeer::currentModifiers;
+}
+
+//==============================================================================
+// TODO
+JUCE_API bool JUCE_CALLTYPE Process::isForegroundProcess() { return true; }
+JUCE_API void JUCE_CALLTYPE Process::makeForegroundProcess() {}
+JUCE_API void JUCE_CALLTYPE Process::hide() {}
+
+//==============================================================================
+void JUCE_CALLTYPE NativeMessageBox::showMessageBoxAsync (AlertWindow::AlertIconType /*iconType*/,
+                                                          const String& title, const String& message,
+                                                          Component* /*associatedComponent*/,
+                                                          ModalComponentManager::Callback* callback)
+{
+    android.activity.callVoidMethod (JuceAppActivity.showMessageBox, javaString (title).get(),
+                                     javaString (message).get(), (jlong) (pointer_sized_int) callback);
+}
+
+bool JUCE_CALLTYPE NativeMessageBox::showOkCancelBox (AlertWindow::AlertIconType /*iconType*/,
+                                                      const String& title, const String& message,
+                                                      Component* /*associatedComponent*/,
+                                                      ModalComponentManager::Callback* callback,
+                                                      const String& /*button1Text*/,
+                                                      const String& /*button2Text*/)
+{
+    jassert (callback != nullptr); // on android, all alerts must be non-modal!!
+
+    android.activity.callVoidMethod (JuceAppActivity.showOkCancelBox, javaString (title).get(),
+                                     javaString (message).get(), (jlong) (pointer_sized_int) callback);
+    return false;
+}
+
+int JUCE_CALLTYPE NativeMessageBox::showYesNoCancelBox (AlertWindow::AlertIconType /*iconType*/,
+                                                        const String& title, const String& message,
+                                                        Component* /*associatedComponent*/,
+                                                        ModalComponentManager::Callback* callback)
+{
+    jassert (callback != nullptr); // on android, all alerts must be non-modal!!
+
+    android.activity.callVoidMethod (JuceAppActivity.showYesNoCancelBox, javaString (title).get(),
+                                     javaString (message).get(), (jlong) (pointer_sized_int) callback);
+    return 0;
+}
+
+JUCE_JNI_CALLBACK (JUCE_ANDROID_ACTIVITY_CLASSNAME, alertDismissed, void, (JNIEnv* env, jobject /*activity*/,
+                                                                           jlong callbackAsLong, jint result))
+{
+    setEnv (env);
+
+    if (ModalComponentManager::Callback* callback = (ModalComponentManager::Callback*) callbackAsLong)
+    {
+        callback->modalStateFinished (result);
+        delete callback;
+    }
+}
+
+//==============================================================================
+void Desktop::setScreenSaverEnabled (const bool isEnabled)
+{
+    android.activity.callVoidMethod (JuceAppActivity.setScreenSaver, isEnabled);
+}
+
+bool Desktop::isScreenSaverEnabled()
+{
+    return android.activity.callBooleanMethod (JuceAppActivity.getScreenSaver);
+}
+
+//==============================================================================
+void Desktop::setKioskComponent (Component* kioskComp, bool enableOrDisable, bool allowMenusAndBars)
+{
+    ignoreUnused (allowMenusAndBars);
+
+    if (AndroidComponentPeer* peer = dynamic_cast<AndroidComponentPeer*> (kioskComp->getPeer()))
+        peer->setFullScreen (enableOrDisable);
+    else
+        jassertfalse; // (this should have been checked by the caller)
+}
+
+//==============================================================================
+static jint getAndroidOrientationFlag (int orientations) noexcept
+{
+    enum
+    {
+        SCREEN_ORIENTATION_LANDSCAPE          = 0,
+        SCREEN_ORIENTATION_PORTRAIT           = 1,
+        SCREEN_ORIENTATION_USER               = 2,
+        SCREEN_ORIENTATION_REVERSE_LANDSCAPE  = 8,
+        SCREEN_ORIENTATION_REVERSE_PORTRAIT   = 9,
+        SCREEN_ORIENTATION_USER_LANDSCAPE     = 11,
+        SCREEN_ORIENTATION_USER_PORTRAIT      = 12,
+    };
+
+    switch (orientations)
+    {
+        case Desktop::upright:                                          return (jint) SCREEN_ORIENTATION_PORTRAIT;
+        case Desktop::upsideDown:                                       return (jint) SCREEN_ORIENTATION_REVERSE_PORTRAIT;
+        case Desktop::upright + Desktop::upsideDown:                    return (jint) SCREEN_ORIENTATION_USER_PORTRAIT;
+        case Desktop::rotatedAntiClockwise:                             return (jint) SCREEN_ORIENTATION_LANDSCAPE;
+        case Desktop::rotatedClockwise:                                 return (jint) SCREEN_ORIENTATION_REVERSE_LANDSCAPE;
+        case Desktop::rotatedClockwise + Desktop::rotatedAntiClockwise: return (jint) SCREEN_ORIENTATION_USER_LANDSCAPE;
+        default:                                                        return (jint) SCREEN_ORIENTATION_USER;
+    }
+}
+
+void Desktop::allowedOrientationsChanged()
+{
+    android.activity.callVoidMethod (JuceAppActivity.setRequestedOrientation,
+                                     getAndroidOrientationFlag (allowedOrientations));
+}
+
+//==============================================================================
+bool juce_areThereAnyAlwaysOnTopWindows()
+{
+    return false;
+}
+
+//==============================================================================
+void Desktop::Displays::findDisplays (float masterScale)
+{
+    Display d;
+
+    d.isMain = true;
+    d.dpi = android.dpi;
+    d.scale = masterScale * (d.dpi / 150.);
+    d.userArea = d.totalArea = Rectangle<int> (android.screenWidth,
+                                               android.screenHeight) / d.scale;
+
+    displays.add (d);
+}
+
+JUCE_JNI_CALLBACK (JUCE_ANDROID_ACTIVITY_CLASSNAME, setScreenSize, void, (JNIEnv* env, jobject /*activity*/,
+                                                                          jint screenWidth, jint screenHeight,
+                                                                          jint dpi))
+{
+    setEnv (env);
+
+    android.screenWidth = screenWidth;
+    android.screenHeight = screenHeight;
+    android.dpi = dpi;
+
+    const_cast<Desktop::Displays&> (Desktop::getInstance().getDisplays()).refresh();
+}
+
+//==============================================================================
+Image juce_createIconForFile (const File& /*file*/)
+{
+    return Image();
+}
+
+//==============================================================================
+void* CustomMouseCursorInfo::create() const                                                     { return nullptr; }
+void* MouseCursor::createStandardMouseCursor (const MouseCursor::StandardCursorType)            { return nullptr; }
+void MouseCursor::deleteMouseCursor (void* const /*cursorHandle*/, const bool /*isStandard*/)   {}
+
+//==============================================================================
+void MouseCursor::showInWindow (ComponentPeer*) const   {}
+void MouseCursor::showInAllWindows() const  {}
+
+//==============================================================================
+bool DragAndDropContainer::performExternalDragDropOfFiles (const StringArray& /*files*/, const bool /*canMove*/)
+{
+    return false;
+}
+
+bool DragAndDropContainer::performExternalDragDropOfText (const String& /*text*/)
+{
+    return false;
+}
+
+//==============================================================================
+void LookAndFeel::playAlertSound()
+{
+}
+
+//==============================================================================
+void SystemClipboard::copyTextToClipboard (const String& text)
+{
+    const LocalRef<jstring> t (javaString (text));
+    android.activity.callVoidMethod (JuceAppActivity.setClipboardContent, t.get());
+}
+
+String SystemClipboard::getTextFromClipboard()
+{
+    const LocalRef<jstring> text ((jstring) android.activity.callObjectMethod (JuceAppActivity.getClipboardContent));
+    return juceString (text);
+}
+
+//==============================================================================
+const int extendedKeyModifier       = 0x10000;
+
+const int KeyPress::spaceKey        = ' ';
+const int KeyPress::returnKey       = 66;
+const int KeyPress::escapeKey       = 4;
+const int KeyPress::backspaceKey    = 67;
+const int KeyPress::leftKey         = extendedKeyModifier + 1;
+const int KeyPress::rightKey        = extendedKeyModifier + 2;
+const int KeyPress::upKey           = extendedKeyModifier + 3;
+const int KeyPress::downKey         = extendedKeyModifier + 4;
+const int KeyPress::pageUpKey       = extendedKeyModifier + 5;
+const int KeyPress::pageDownKey     = extendedKeyModifier + 6;
+const int KeyPress::endKey          = extendedKeyModifier + 7;
+const int KeyPress::homeKey         = extendedKeyModifier + 8;
+const int KeyPress::deleteKey       = extendedKeyModifier + 9;
+const int KeyPress::insertKey       = -1;
+const int KeyPress::tabKey          = 61;
+const int KeyPress::F1Key           = extendedKeyModifier + 10;
+const int KeyPress::F2Key           = extendedKeyModifier + 11;
+const int KeyPress::F3Key           = extendedKeyModifier + 12;
+const int KeyPress::F4Key           = extendedKeyModifier + 13;
+const int KeyPress::F5Key           = extendedKeyModifier + 14;
+const int KeyPress::F6Key           = extendedKeyModifier + 16;
+const int KeyPress::F7Key           = extendedKeyModifier + 17;
+const int KeyPress::F8Key           = extendedKeyModifier + 18;
+const int KeyPress::F9Key           = extendedKeyModifier + 19;
+const int KeyPress::F10Key          = extendedKeyModifier + 20;
+const int KeyPress::F11Key          = extendedKeyModifier + 21;
+const int KeyPress::F12Key          = extendedKeyModifier + 22;
+const int KeyPress::F13Key          = extendedKeyModifier + 23;
+const int KeyPress::F14Key          = extendedKeyModifier + 24;
+const int KeyPress::F15Key          = extendedKeyModifier + 25;
+const int KeyPress::F16Key          = extendedKeyModifier + 26;
+const int KeyPress::numberPad0      = extendedKeyModifier + 27;
+const int KeyPress::numberPad1      = extendedKeyModifier + 28;
+const int KeyPress::numberPad2      = extendedKeyModifier + 29;
+const int KeyPress::numberPad3      = extendedKeyModifier + 30;
+const int KeyPress::numberPad4      = extendedKeyModifier + 31;
+const int KeyPress::numberPad5      = extendedKeyModifier + 32;
+const int KeyPress::numberPad6      = extendedKeyModifier + 33;
+const int KeyPress::numberPad7      = extendedKeyModifier + 34;
+const int KeyPress::numberPad8      = extendedKeyModifier + 35;
+const int KeyPress::numberPad9      = extendedKeyModifier + 36;
+const int KeyPress::numberPadAdd            = extendedKeyModifier + 37;
+const int KeyPress::numberPadSubtract       = extendedKeyModifier + 38;
+const int KeyPress::numberPadMultiply       = extendedKeyModifier + 39;
+const int KeyPress::numberPadDivide         = extendedKeyModifier + 40;
+const int KeyPress::numberPadSeparator      = extendedKeyModifier + 41;
+const int KeyPress::numberPadDecimalPoint   = extendedKeyModifier + 42;
+const int KeyPress::numberPadEquals         = extendedKeyModifier + 43;
+const int KeyPress::numberPadDelete         = extendedKeyModifier + 44;
+const int KeyPress::playKey         = extendedKeyModifier + 45;
+const int KeyPress::stopKey         = extendedKeyModifier + 46;
+const int KeyPress::fastForwardKey  = extendedKeyModifier + 47;
+const int KeyPress::rewindKey       = extendedKeyModifier + 48;