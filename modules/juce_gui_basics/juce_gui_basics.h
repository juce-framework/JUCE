--- conflicted
+++ resolved
@@ -1,377 +1,373 @@
-/*
-  ==============================================================================
-
-   This file is part of the JUCE library.
-   Copyright (c) 2020 - Raw Material Software Limited
-
-   JUCE is an open source library subject to commercial or open-source
-   licensing.
-
-   By using JUCE, you agree to the terms of both the JUCE 6 End-User License
-   Agreement and JUCE Privacy Policy (both effective as of the 16th June 2020).
-
-   End User License Agreement: www.juce.com/juce-6-licence
-   Privacy Policy: www.juce.com/juce-privacy-policy
-
-   Or: You may also use this code under the terms of the GPL v3 (see
-   www.gnu.org/licenses).
-
-   JUCE IS PROVIDED "AS IS" WITHOUT ANY WARRANTY, AND ALL WARRANTIES, WHETHER
-   EXPRESSED OR IMPLIED, INCLUDING MERCHANTABILITY AND FITNESS FOR PURPOSE, ARE
-   DISCLAIMED.
-
-  ==============================================================================
-*/
-
-
-/*******************************************************************************
- The block below describes the properties of this module, and is read by
- the Projucer to automatically generate project code that uses it.
- For details about the syntax and how to create or use a module, see the
- JUCE Module Format.md file.
-
-
- BEGIN_JUCE_MODULE_DECLARATION
-
-  ID:                 juce_gui_basics
-  vendor:             juce
-<<<<<<< HEAD
-  version:            6.1.3
-=======
-  version:            6.1.4
->>>>>>> 185af339
-  name:               JUCE GUI core classes
-  description:        Basic user-interface components and related classes.
-  website:            http://www.juce.com/juce
-  license:            GPL/Commercial
-  minimumCppStandard: 14
-
-  dependencies:       juce_graphics juce_data_structures
-  OSXFrameworks:      Cocoa Carbon QuartzCore
-  iOSFrameworks:      UIKit CoreServices
-
- END_JUCE_MODULE_DECLARATION
-
-*******************************************************************************/
-
-
-#pragma once
-#define JUCE_GUI_BASICS_H_INCLUDED
-
-#include <juce_graphics/juce_graphics.h>
-#include <juce_data_structures/juce_data_structures.h>
-
-//==============================================================================
-/** Config: JUCE_ENABLE_REPAINT_DEBUGGING
-    If this option is turned on, each area of the screen that gets repainted will
-    flash in a random colour, so that you can see exactly which bits of your
-    components are being drawn.
-*/
-#ifndef JUCE_ENABLE_REPAINT_DEBUGGING
- #define JUCE_ENABLE_REPAINT_DEBUGGING 0
-#endif
-
-/** Config: JUCE_USE_XRANDR
-    Enables Xrandr multi-monitor support (Linux only).
-    Unless you specifically want to disable this, it's best to leave this option turned on.
-    Note that your users do not need to have Xrandr installed for your JUCE app to run, as
-    the availability of Xrandr is queried during runtime.
-*/
-#ifndef JUCE_USE_XRANDR
- #define JUCE_USE_XRANDR 1
-#endif
-
-/** Config: JUCE_USE_XINERAMA
-    Enables Xinerama multi-monitor support (Linux only).
-    Unless you specifically want to disable this, it's best to leave this option turned on.
-    This will be used as a fallback if JUCE_USE_XRANDR not set or libxrandr cannot be found.
-    Note that your users do not need to have Xinerama installed for your JUCE app to run, as
-    the availability of Xinerama is queried during runtime.
-*/
-#ifndef JUCE_USE_XINERAMA
- #define JUCE_USE_XINERAMA 1
-#endif
-
-/** Config: JUCE_USE_XSHM
-    Enables X shared memory for faster rendering on Linux. This is best left turned on
-    unless you have a good reason to disable it.
-*/
-#ifndef JUCE_USE_XSHM
- #define JUCE_USE_XSHM 1
-#endif
-
-/** Config: JUCE_USE_XRENDER
-    Enables XRender to allow semi-transparent windowing on Linux.
-*/
-#ifndef JUCE_USE_XRENDER
- #define JUCE_USE_XRENDER 0
-#endif
-
-/** Config: JUCE_USE_XCURSOR
-    Uses XCursor to allow ARGB cursor on Linux. This is best left turned on unless you have
-    a good reason to disable it.
-*/
-#ifndef JUCE_USE_XCURSOR
- #define JUCE_USE_XCURSOR 1
-#endif
-
-/** Config: JUCE_WIN_PER_MONITOR_DPI_AWARE
-    Enables per-monitor DPI awareness on Windows 8.1 and above.
-*/
-#ifndef JUCE_WIN_PER_MONITOR_DPI_AWARE
- #define JUCE_WIN_PER_MONITOR_DPI_AWARE 1
-#endif
-
-//==============================================================================
-namespace juce
-{
-    class Component;
-    class LookAndFeel;
-    class MouseInputSource;
-    class MouseInputSourceInternal;
-    class ComponentPeer;
-    class MouseEvent;
-    struct MouseWheelDetails;
-    struct PenDetails;
-    class ToggleButton;
-    class TextButton;
-    class AlertWindow;
-    class TextLayout;
-    class ScrollBar;
-    class ComboBox;
-    class Button;
-    class FilenameComponent;
-    class ResizableWindow;
-    class MenuBarComponent;
-    class GlyphArrangement;
-    class TableHeaderComponent;
-    class Toolbar;
-    class PopupMenu;
-    class ProgressBar;
-    class FileBrowserComponent;
-    class DirectoryContentsDisplayComponent;
-    class FilePreviewComponent;
-    class CallOutBox;
-    class Drawable;
-    class DrawablePath;
-    class DrawableComposite;
-    class CaretComponent;
-    class KeyPressMappingSet;
-    class ApplicationCommandManagerListener;
-    class DrawableButton;
-    class Displays;
-    class AccessibilityHandler;
-    class KeyboardFocusTraverser;
-
-    class FlexBox;
-    class Grid;
-
-   #if JUCE_MAC || JUCE_WINDOWS || JUCE_LINUX
-    Image createSnapshotOfNativeWindow (void* nativeWindowHandle);
-   #endif
-}
-
-#include "mouse/juce_MouseCursor.h"
-#include "mouse/juce_MouseListener.h"
-#include "keyboard/juce_ModifierKeys.h"
-#include "mouse/juce_MouseInputSource.h"
-#include "mouse/juce_MouseEvent.h"
-#include "keyboard/juce_KeyPress.h"
-#include "keyboard/juce_KeyListener.h"
-#include "components/juce_ComponentTraverser.h"
-#include "components/juce_FocusTraverser.h"
-#include "components/juce_ModalComponentManager.h"
-#include "components/juce_ComponentListener.h"
-#include "components/juce_CachedComponentImage.h"
-#include "components/juce_Component.h"
-#include "layout/juce_ComponentAnimator.h"
-#include "desktop/juce_Desktop.h"
-#include "desktop/juce_Displays.h"
-#include "layout/juce_ComponentBoundsConstrainer.h"
-#include "mouse/juce_ComponentDragger.h"
-#include "mouse/juce_DragAndDropTarget.h"
-#include "mouse/juce_DragAndDropContainer.h"
-#include "mouse/juce_FileDragAndDropTarget.h"
-#include "mouse/juce_SelectedItemSet.h"
-#include "mouse/juce_MouseInactivityDetector.h"
-#include "mouse/juce_TextDragAndDropTarget.h"
-#include "mouse/juce_TooltipClient.h"
-#include "keyboard/juce_CaretComponent.h"
-#include "keyboard/juce_KeyboardFocusTraverser.h"
-#include "keyboard/juce_SystemClipboard.h"
-#include "keyboard/juce_TextEditorKeyMapper.h"
-#include "keyboard/juce_TextInputTarget.h"
-#include "commands/juce_ApplicationCommandID.h"
-#include "commands/juce_ApplicationCommandInfo.h"
-#include "commands/juce_ApplicationCommandTarget.h"
-#include "commands/juce_ApplicationCommandManager.h"
-#include "commands/juce_KeyPressMappingSet.h"
-#include "buttons/juce_Button.h"
-#include "buttons/juce_ArrowButton.h"
-#include "buttons/juce_DrawableButton.h"
-#include "buttons/juce_HyperlinkButton.h"
-#include "buttons/juce_ImageButton.h"
-#include "buttons/juce_ShapeButton.h"
-#include "buttons/juce_TextButton.h"
-#include "buttons/juce_ToggleButton.h"
-#include "layout/juce_AnimatedPosition.h"
-#include "layout/juce_AnimatedPositionBehaviours.h"
-#include "layout/juce_ComponentBuilder.h"
-#include "layout/juce_ComponentMovementWatcher.h"
-#include "layout/juce_ConcertinaPanel.h"
-#include "layout/juce_GroupComponent.h"
-#include "layout/juce_ResizableBorderComponent.h"
-#include "layout/juce_ResizableCornerComponent.h"
-#include "layout/juce_ResizableEdgeComponent.h"
-#include "layout/juce_ScrollBar.h"
-#include "layout/juce_StretchableLayoutManager.h"
-#include "layout/juce_StretchableLayoutResizerBar.h"
-#include "layout/juce_StretchableObjectResizer.h"
-#include "layout/juce_TabbedButtonBar.h"
-#include "layout/juce_TabbedComponent.h"
-#include "layout/juce_Viewport.h"
-#include "menus/juce_PopupMenu.h"
-#include "menus/juce_MenuBarModel.h"
-#include "menus/juce_MenuBarComponent.h"
-#include "positioning/juce_RelativeCoordinate.h"
-#include "positioning/juce_MarkerList.h"
-#include "positioning/juce_RelativePoint.h"
-#include "positioning/juce_RelativeRectangle.h"
-#include "positioning/juce_RelativeCoordinatePositioner.h"
-#include "positioning/juce_RelativeParallelogram.h"
-#include "positioning/juce_RelativePointPath.h"
-#include "drawables/juce_Drawable.h"
-#include "drawables/juce_DrawableShape.h"
-#include "drawables/juce_DrawableComposite.h"
-#include "drawables/juce_DrawableImage.h"
-#include "drawables/juce_DrawablePath.h"
-#include "drawables/juce_DrawableRectangle.h"
-#include "drawables/juce_DrawableText.h"
-#include "widgets/juce_TextEditor.h"
-#include "widgets/juce_Label.h"
-#include "widgets/juce_ComboBox.h"
-#include "widgets/juce_ImageComponent.h"
-#include "widgets/juce_ListBox.h"
-#include "widgets/juce_ProgressBar.h"
-#include "widgets/juce_Slider.h"
-#include "widgets/juce_TableHeaderComponent.h"
-#include "widgets/juce_TableListBox.h"
-#include "widgets/juce_Toolbar.h"
-#include "widgets/juce_ToolbarItemComponent.h"
-#include "widgets/juce_ToolbarItemFactory.h"
-#include "widgets/juce_ToolbarItemPalette.h"
-#include "menus/juce_BurgerMenuComponent.h"
-#include "buttons/juce_ToolbarButton.h"
-#include "misc/juce_DropShadower.h"
-#include "misc/juce_JUCESplashScreen.h"
-#include "widgets/juce_TreeView.h"
-#include "windows/juce_TopLevelWindow.h"
-#include "windows/juce_MessageBoxOptions.h"
-#include "windows/juce_AlertWindow.h"
-#include "windows/juce_CallOutBox.h"
-#include "windows/juce_ComponentPeer.h"
-#include "windows/juce_ResizableWindow.h"
-#include "windows/juce_DocumentWindow.h"
-#include "windows/juce_DialogWindow.h"
-#include "windows/juce_NativeMessageBox.h"
-#include "windows/juce_ThreadWithProgressWindow.h"
-#include "windows/juce_TooltipWindow.h"
-#include "layout/juce_MultiDocumentPanel.h"
-#include "layout/juce_SidePanel.h"
-#include "filebrowser/juce_FileBrowserListener.h"
-#include "filebrowser/juce_DirectoryContentsList.h"
-#include "filebrowser/juce_DirectoryContentsDisplayComponent.h"
-#include "filebrowser/juce_FileBrowserComponent.h"
-#include "filebrowser/juce_FileChooser.h"
-#include "filebrowser/juce_FileChooserDialogBox.h"
-#include "filebrowser/juce_FileListComponent.h"
-#include "filebrowser/juce_FilenameComponent.h"
-#include "filebrowser/juce_FilePreviewComponent.h"
-#include "filebrowser/juce_FileSearchPathListComponent.h"
-#include "filebrowser/juce_FileTreeComponent.h"
-#include "filebrowser/juce_ImagePreviewComponent.h"
-#include "filebrowser/juce_ContentSharer.h"
-#include "properties/juce_PropertyComponent.h"
-#include "properties/juce_BooleanPropertyComponent.h"
-#include "properties/juce_ButtonPropertyComponent.h"
-#include "properties/juce_ChoicePropertyComponent.h"
-#include "properties/juce_PropertyPanel.h"
-#include "properties/juce_SliderPropertyComponent.h"
-#include "properties/juce_TextPropertyComponent.h"
-#include "properties/juce_MultiChoicePropertyComponent.h"
-#include "application/juce_Application.h"
-#include "misc/juce_BubbleComponent.h"
-#include "lookandfeel/juce_LookAndFeel.h"
-#include "lookandfeel/juce_LookAndFeel_V2.h"
-#include "lookandfeel/juce_LookAndFeel_V1.h"
-#include "lookandfeel/juce_LookAndFeel_V3.h"
-#include "lookandfeel/juce_LookAndFeel_V4.h"
-#include "mouse/juce_LassoComponent.h"
-#include "accessibility/interfaces/juce_AccessibilityCellInterface.h"
-#include "accessibility/interfaces/juce_AccessibilityTableInterface.h"
-#include "accessibility/interfaces/juce_AccessibilityTextInterface.h"
-#include "accessibility/interfaces/juce_AccessibilityValueInterface.h"
-#include "accessibility/enums/juce_AccessibilityActions.h"
-#include "accessibility/enums/juce_AccessibilityEvent.h"
-#include "accessibility/enums/juce_AccessibilityRole.h"
-#include "accessibility/juce_AccessibilityState.h"
-#include "accessibility/juce_AccessibilityHandler.h"
-
-#if JUCE_LINUX || JUCE_BSD
- #if JUCE_GUI_BASICS_INCLUDE_XHEADERS
-  // If you're missing these headers, you need to install the libx11-dev package
-  #include <X11/Xlib.h>
-  #include <X11/Xatom.h>
-  #include <X11/Xresource.h>
-  #include <X11/Xutil.h>
-  #include <X11/Xmd.h>
-  #include <X11/keysym.h>
-  #include <X11/XKBlib.h>
-  #include <X11/cursorfont.h>
-  #include <unistd.h>
-
-  #if JUCE_USE_XRANDR
-   // If you're missing this header, you need to install the libxrandr-dev package
-   #include <X11/extensions/Xrandr.h>
-  #endif
-
-  #if JUCE_USE_XINERAMA
-   // If you're missing this header, you need to install the libxinerama-dev package
-   #include <X11/extensions/Xinerama.h>
-  #endif
-
-  #if JUCE_USE_XSHM
-   #include <X11/extensions/XShm.h>
-   #include <sys/shm.h>
-   #include <sys/ipc.h>
-  #endif
-
-  #if JUCE_USE_XRENDER
-   // If you're missing these headers, you need to install the libxrender-dev and libxcomposite-dev packages
-   #include <X11/extensions/Xrender.h>
-   #include <X11/extensions/Xcomposite.h>
-  #endif
-
-  #if JUCE_USE_XCURSOR
-   // If you're missing this header, you need to install the libxcursor-dev package
-   #include <X11/Xcursor/Xcursor.h>
-  #endif
-
-  #undef SIZEOF
-  #undef KeyPress
-
-  #include "native/x11/juce_linux_XWindowSystem.h"
-  #include "native/x11/juce_linux_X11_Symbols.h"
- #endif
-#endif
-
-#if JUCE_GUI_BASICS_INCLUDE_SCOPED_THREAD_DPI_AWARENESS_SETTER && JUCE_WINDOWS
- #include "native/juce_win32_ScopedThreadDPIAwarenessSetter.h"
-#endif
-
-#include "layout/juce_FlexItem.h"
-#include "layout/juce_FlexBox.h"
-
-#include "layout/juce_GridItem.h"
-#include "layout/juce_Grid.h"
-#include "native/juce_ScopedDPIAwarenessDisabler.h"
+/*
+  ==============================================================================
+
+   This file is part of the JUCE library.
+   Copyright (c) 2020 - Raw Material Software Limited
+
+   JUCE is an open source library subject to commercial or open-source
+   licensing.
+
+   By using JUCE, you agree to the terms of both the JUCE 6 End-User License
+   Agreement and JUCE Privacy Policy (both effective as of the 16th June 2020).
+
+   End User License Agreement: www.juce.com/juce-6-licence
+   Privacy Policy: www.juce.com/juce-privacy-policy
+
+   Or: You may also use this code under the terms of the GPL v3 (see
+   www.gnu.org/licenses).
+
+   JUCE IS PROVIDED "AS IS" WITHOUT ANY WARRANTY, AND ALL WARRANTIES, WHETHER
+   EXPRESSED OR IMPLIED, INCLUDING MERCHANTABILITY AND FITNESS FOR PURPOSE, ARE
+   DISCLAIMED.
+
+  ==============================================================================
+*/
+
+
+/*******************************************************************************
+ The block below describes the properties of this module, and is read by
+ the Projucer to automatically generate project code that uses it.
+ For details about the syntax and how to create or use a module, see the
+ JUCE Module Format.md file.
+
+
+ BEGIN_JUCE_MODULE_DECLARATION
+
+  ID:                 juce_gui_basics
+  vendor:             juce
+  version:            6.1.4
+  name:               JUCE GUI core classes
+  description:        Basic user-interface components and related classes.
+  website:            http://www.juce.com/juce
+  license:            GPL/Commercial
+  minimumCppStandard: 14
+
+  dependencies:       juce_graphics juce_data_structures
+  OSXFrameworks:      Cocoa Carbon QuartzCore
+  iOSFrameworks:      UIKit CoreServices
+
+ END_JUCE_MODULE_DECLARATION
+
+*******************************************************************************/
+
+
+#pragma once
+#define JUCE_GUI_BASICS_H_INCLUDED
+
+#include <juce_graphics/juce_graphics.h>
+#include <juce_data_structures/juce_data_structures.h>
+
+//==============================================================================
+/** Config: JUCE_ENABLE_REPAINT_DEBUGGING
+    If this option is turned on, each area of the screen that gets repainted will
+    flash in a random colour, so that you can see exactly which bits of your
+    components are being drawn.
+*/
+#ifndef JUCE_ENABLE_REPAINT_DEBUGGING
+ #define JUCE_ENABLE_REPAINT_DEBUGGING 0
+#endif
+
+/** Config: JUCE_USE_XRANDR
+    Enables Xrandr multi-monitor support (Linux only).
+    Unless you specifically want to disable this, it's best to leave this option turned on.
+    Note that your users do not need to have Xrandr installed for your JUCE app to run, as
+    the availability of Xrandr is queried during runtime.
+*/
+#ifndef JUCE_USE_XRANDR
+ #define JUCE_USE_XRANDR 1
+#endif
+
+/** Config: JUCE_USE_XINERAMA
+    Enables Xinerama multi-monitor support (Linux only).
+    Unless you specifically want to disable this, it's best to leave this option turned on.
+    This will be used as a fallback if JUCE_USE_XRANDR not set or libxrandr cannot be found.
+    Note that your users do not need to have Xinerama installed for your JUCE app to run, as
+    the availability of Xinerama is queried during runtime.
+*/
+#ifndef JUCE_USE_XINERAMA
+ #define JUCE_USE_XINERAMA 1
+#endif
+
+/** Config: JUCE_USE_XSHM
+    Enables X shared memory for faster rendering on Linux. This is best left turned on
+    unless you have a good reason to disable it.
+*/
+#ifndef JUCE_USE_XSHM
+ #define JUCE_USE_XSHM 1
+#endif
+
+/** Config: JUCE_USE_XRENDER
+    Enables XRender to allow semi-transparent windowing on Linux.
+*/
+#ifndef JUCE_USE_XRENDER
+ #define JUCE_USE_XRENDER 0
+#endif
+
+/** Config: JUCE_USE_XCURSOR
+    Uses XCursor to allow ARGB cursor on Linux. This is best left turned on unless you have
+    a good reason to disable it.
+*/
+#ifndef JUCE_USE_XCURSOR
+ #define JUCE_USE_XCURSOR 1
+#endif
+
+/** Config: JUCE_WIN_PER_MONITOR_DPI_AWARE
+    Enables per-monitor DPI awareness on Windows 8.1 and above.
+*/
+#ifndef JUCE_WIN_PER_MONITOR_DPI_AWARE
+ #define JUCE_WIN_PER_MONITOR_DPI_AWARE 1
+#endif
+
+//==============================================================================
+namespace juce
+{
+    class Component;
+    class LookAndFeel;
+    class MouseInputSource;
+    class MouseInputSourceInternal;
+    class ComponentPeer;
+    class MouseEvent;
+    struct MouseWheelDetails;
+    struct PenDetails;
+    class ToggleButton;
+    class TextButton;
+    class AlertWindow;
+    class TextLayout;
+    class ScrollBar;
+    class ComboBox;
+    class Button;
+    class FilenameComponent;
+    class ResizableWindow;
+    class MenuBarComponent;
+    class GlyphArrangement;
+    class TableHeaderComponent;
+    class Toolbar;
+    class PopupMenu;
+    class ProgressBar;
+    class FileBrowserComponent;
+    class DirectoryContentsDisplayComponent;
+    class FilePreviewComponent;
+    class CallOutBox;
+    class Drawable;
+    class DrawablePath;
+    class DrawableComposite;
+    class CaretComponent;
+    class KeyPressMappingSet;
+    class ApplicationCommandManagerListener;
+    class DrawableButton;
+    class Displays;
+    class AccessibilityHandler;
+    class KeyboardFocusTraverser;
+
+    class FlexBox;
+    class Grid;
+
+   #if JUCE_MAC || JUCE_WINDOWS || JUCE_LINUX
+    Image createSnapshotOfNativeWindow (void* nativeWindowHandle);
+   #endif
+}
+
+#include "mouse/juce_MouseCursor.h"
+#include "mouse/juce_MouseListener.h"
+#include "keyboard/juce_ModifierKeys.h"
+#include "mouse/juce_MouseInputSource.h"
+#include "mouse/juce_MouseEvent.h"
+#include "keyboard/juce_KeyPress.h"
+#include "keyboard/juce_KeyListener.h"
+#include "components/juce_ComponentTraverser.h"
+#include "components/juce_FocusTraverser.h"
+#include "components/juce_ModalComponentManager.h"
+#include "components/juce_ComponentListener.h"
+#include "components/juce_CachedComponentImage.h"
+#include "components/juce_Component.h"
+#include "layout/juce_ComponentAnimator.h"
+#include "desktop/juce_Desktop.h"
+#include "desktop/juce_Displays.h"
+#include "layout/juce_ComponentBoundsConstrainer.h"
+#include "mouse/juce_ComponentDragger.h"
+#include "mouse/juce_DragAndDropTarget.h"
+#include "mouse/juce_DragAndDropContainer.h"
+#include "mouse/juce_FileDragAndDropTarget.h"
+#include "mouse/juce_SelectedItemSet.h"
+#include "mouse/juce_MouseInactivityDetector.h"
+#include "mouse/juce_TextDragAndDropTarget.h"
+#include "mouse/juce_TooltipClient.h"
+#include "keyboard/juce_CaretComponent.h"
+#include "keyboard/juce_KeyboardFocusTraverser.h"
+#include "keyboard/juce_SystemClipboard.h"
+#include "keyboard/juce_TextEditorKeyMapper.h"
+#include "keyboard/juce_TextInputTarget.h"
+#include "commands/juce_ApplicationCommandID.h"
+#include "commands/juce_ApplicationCommandInfo.h"
+#include "commands/juce_ApplicationCommandTarget.h"
+#include "commands/juce_ApplicationCommandManager.h"
+#include "commands/juce_KeyPressMappingSet.h"
+#include "buttons/juce_Button.h"
+#include "buttons/juce_ArrowButton.h"
+#include "buttons/juce_DrawableButton.h"
+#include "buttons/juce_HyperlinkButton.h"
+#include "buttons/juce_ImageButton.h"
+#include "buttons/juce_ShapeButton.h"
+#include "buttons/juce_TextButton.h"
+#include "buttons/juce_ToggleButton.h"
+#include "layout/juce_AnimatedPosition.h"
+#include "layout/juce_AnimatedPositionBehaviours.h"
+#include "layout/juce_ComponentBuilder.h"
+#include "layout/juce_ComponentMovementWatcher.h"
+#include "layout/juce_ConcertinaPanel.h"
+#include "layout/juce_GroupComponent.h"
+#include "layout/juce_ResizableBorderComponent.h"
+#include "layout/juce_ResizableCornerComponent.h"
+#include "layout/juce_ResizableEdgeComponent.h"
+#include "layout/juce_ScrollBar.h"
+#include "layout/juce_StretchableLayoutManager.h"
+#include "layout/juce_StretchableLayoutResizerBar.h"
+#include "layout/juce_StretchableObjectResizer.h"
+#include "layout/juce_TabbedButtonBar.h"
+#include "layout/juce_TabbedComponent.h"
+#include "layout/juce_Viewport.h"
+#include "menus/juce_PopupMenu.h"
+#include "menus/juce_MenuBarModel.h"
+#include "menus/juce_MenuBarComponent.h"
+#include "positioning/juce_RelativeCoordinate.h"
+#include "positioning/juce_MarkerList.h"
+#include "positioning/juce_RelativePoint.h"
+#include "positioning/juce_RelativeRectangle.h"
+#include "positioning/juce_RelativeCoordinatePositioner.h"
+#include "positioning/juce_RelativeParallelogram.h"
+#include "positioning/juce_RelativePointPath.h"
+#include "drawables/juce_Drawable.h"
+#include "drawables/juce_DrawableShape.h"
+#include "drawables/juce_DrawableComposite.h"
+#include "drawables/juce_DrawableImage.h"
+#include "drawables/juce_DrawablePath.h"
+#include "drawables/juce_DrawableRectangle.h"
+#include "drawables/juce_DrawableText.h"
+#include "widgets/juce_TextEditor.h"
+#include "widgets/juce_Label.h"
+#include "widgets/juce_ComboBox.h"
+#include "widgets/juce_ImageComponent.h"
+#include "widgets/juce_ListBox.h"
+#include "widgets/juce_ProgressBar.h"
+#include "widgets/juce_Slider.h"
+#include "widgets/juce_TableHeaderComponent.h"
+#include "widgets/juce_TableListBox.h"
+#include "widgets/juce_Toolbar.h"
+#include "widgets/juce_ToolbarItemComponent.h"
+#include "widgets/juce_ToolbarItemFactory.h"
+#include "widgets/juce_ToolbarItemPalette.h"
+#include "menus/juce_BurgerMenuComponent.h"
+#include "buttons/juce_ToolbarButton.h"
+#include "misc/juce_DropShadower.h"
+#include "misc/juce_JUCESplashScreen.h"
+#include "widgets/juce_TreeView.h"
+#include "windows/juce_TopLevelWindow.h"
+#include "windows/juce_MessageBoxOptions.h"
+#include "windows/juce_AlertWindow.h"
+#include "windows/juce_CallOutBox.h"
+#include "windows/juce_ComponentPeer.h"
+#include "windows/juce_ResizableWindow.h"
+#include "windows/juce_DocumentWindow.h"
+#include "windows/juce_DialogWindow.h"
+#include "windows/juce_NativeMessageBox.h"
+#include "windows/juce_ThreadWithProgressWindow.h"
+#include "windows/juce_TooltipWindow.h"
+#include "layout/juce_MultiDocumentPanel.h"
+#include "layout/juce_SidePanel.h"
+#include "filebrowser/juce_FileBrowserListener.h"
+#include "filebrowser/juce_DirectoryContentsList.h"
+#include "filebrowser/juce_DirectoryContentsDisplayComponent.h"
+#include "filebrowser/juce_FileBrowserComponent.h"
+#include "filebrowser/juce_FileChooser.h"
+#include "filebrowser/juce_FileChooserDialogBox.h"
+#include "filebrowser/juce_FileListComponent.h"
+#include "filebrowser/juce_FilenameComponent.h"
+#include "filebrowser/juce_FilePreviewComponent.h"
+#include "filebrowser/juce_FileSearchPathListComponent.h"
+#include "filebrowser/juce_FileTreeComponent.h"
+#include "filebrowser/juce_ImagePreviewComponent.h"
+#include "filebrowser/juce_ContentSharer.h"
+#include "properties/juce_PropertyComponent.h"
+#include "properties/juce_BooleanPropertyComponent.h"
+#include "properties/juce_ButtonPropertyComponent.h"
+#include "properties/juce_ChoicePropertyComponent.h"
+#include "properties/juce_PropertyPanel.h"
+#include "properties/juce_SliderPropertyComponent.h"
+#include "properties/juce_TextPropertyComponent.h"
+#include "properties/juce_MultiChoicePropertyComponent.h"
+#include "application/juce_Application.h"
+#include "misc/juce_BubbleComponent.h"
+#include "lookandfeel/juce_LookAndFeel.h"
+#include "lookandfeel/juce_LookAndFeel_V2.h"
+#include "lookandfeel/juce_LookAndFeel_V1.h"
+#include "lookandfeel/juce_LookAndFeel_V3.h"
+#include "lookandfeel/juce_LookAndFeel_V4.h"
+#include "mouse/juce_LassoComponent.h"
+#include "accessibility/interfaces/juce_AccessibilityCellInterface.h"
+#include "accessibility/interfaces/juce_AccessibilityTableInterface.h"
+#include "accessibility/interfaces/juce_AccessibilityTextInterface.h"
+#include "accessibility/interfaces/juce_AccessibilityValueInterface.h"
+#include "accessibility/enums/juce_AccessibilityActions.h"
+#include "accessibility/enums/juce_AccessibilityEvent.h"
+#include "accessibility/enums/juce_AccessibilityRole.h"
+#include "accessibility/juce_AccessibilityState.h"
+#include "accessibility/juce_AccessibilityHandler.h"
+
+#if JUCE_LINUX || JUCE_BSD
+ #if JUCE_GUI_BASICS_INCLUDE_XHEADERS
+  // If you're missing these headers, you need to install the libx11-dev package
+  #include <X11/Xlib.h>
+  #include <X11/Xatom.h>
+  #include <X11/Xresource.h>
+  #include <X11/Xutil.h>
+  #include <X11/Xmd.h>
+  #include <X11/keysym.h>
+  #include <X11/XKBlib.h>
+  #include <X11/cursorfont.h>
+  #include <unistd.h>
+
+  #if JUCE_USE_XRANDR
+   // If you're missing this header, you need to install the libxrandr-dev package
+   #include <X11/extensions/Xrandr.h>
+  #endif
+
+  #if JUCE_USE_XINERAMA
+   // If you're missing this header, you need to install the libxinerama-dev package
+   #include <X11/extensions/Xinerama.h>
+  #endif
+
+  #if JUCE_USE_XSHM
+   #include <X11/extensions/XShm.h>
+   #include <sys/shm.h>
+   #include <sys/ipc.h>
+  #endif
+
+  #if JUCE_USE_XRENDER
+   // If you're missing these headers, you need to install the libxrender-dev and libxcomposite-dev packages
+   #include <X11/extensions/Xrender.h>
+   #include <X11/extensions/Xcomposite.h>
+  #endif
+
+  #if JUCE_USE_XCURSOR
+   // If you're missing this header, you need to install the libxcursor-dev package
+   #include <X11/Xcursor/Xcursor.h>
+  #endif
+
+  #undef SIZEOF
+  #undef KeyPress
+
+  #include "native/x11/juce_linux_XWindowSystem.h"
+  #include "native/x11/juce_linux_X11_Symbols.h"
+ #endif
+#endif
+
+#if JUCE_GUI_BASICS_INCLUDE_SCOPED_THREAD_DPI_AWARENESS_SETTER && JUCE_WINDOWS
+ #include "native/juce_win32_ScopedThreadDPIAwarenessSetter.h"
+#endif
+
+#include "layout/juce_FlexItem.h"
+#include "layout/juce_FlexBox.h"
+
+#include "layout/juce_GridItem.h"
+#include "layout/juce_Grid.h"
+#include "native/juce_ScopedDPIAwarenessDisabler.h"