/*
  ==============================================================================

   This file is part of the JUCE library.
   Copyright (c) 2020 - Raw Material Software Limited

   JUCE is an open source library subject to commercial or open-source
   licensing.

   By using JUCE, you agree to the terms of both the JUCE 6 End-User License
   Agreement and JUCE Privacy Policy (both effective as of the 16th June 2020).

   End User License Agreement: www.juce.com/juce-6-licence
   Privacy Policy: www.juce.com/juce-privacy-policy

   Or: You may also use this code under the terms of the GPL v3 (see
   www.gnu.org/licenses).

   JUCE IS PROVIDED "AS IS" WITHOUT ANY WARRANTY, AND ALL WARRANTIES, WHETHER
   EXPRESSED OR IMPLIED, INCLUDING MERCHANTABILITY AND FITNESS FOR PURPOSE, ARE
   DISCLAIMED.

  ==============================================================================
*/

namespace juce
{

struct Button::CallbackHelper  : public Timer,
                                 public ApplicationCommandManagerListener,
                                 public Value::Listener,
                                 public KeyListener
{
    CallbackHelper (Button& b) : button (b)   {}

    void timerCallback() override
    {
        button.repeatTimerCallback();
    }

    bool keyStateChanged (bool, Component*) override
    {
        return button.keyStateChangedCallback();
    }

    void valueChanged (Value& value) override
    {
        if (value.refersToSameSourceAs (button.isOn))
            button.setToggleState (button.isOn.getValue(), dontSendNotification, sendNotification);
    }

    bool keyPressed (const KeyPress&, Component*) override
    {
        // returning true will avoid forwarding events for keys that we're using as shortcuts
        return button.isShortcutPressed();
    }

    void applicationCommandInvoked (const ApplicationCommandTarget::InvocationInfo& info) override
    {
        if (info.commandID == button.commandID
             && (info.commandFlags & ApplicationCommandInfo::dontTriggerVisualFeedback) == 0)
            button.flashButtonState();
    }

    void applicationCommandListChanged() override
    {
        button.applicationCommandListChangeCallback();
    }

    Button& button;

    JUCE_DECLARE_NON_COPYABLE_WITH_LEAK_DETECTOR (CallbackHelper)
};

//==============================================================================
Button::Button (const String& name)  : Component (name), text (name)
{
    callbackHelper.reset (new CallbackHelper (*this));

    setWantsKeyboardFocus (true);
    isOn.addListener (callbackHelper.get());
}

Button::~Button()
{
    clearShortcuts();

    if (commandManagerToUse != nullptr)
        commandManagerToUse->removeListener (callbackHelper.get());

    isOn.removeListener (callbackHelper.get());
    callbackHelper.reset();
}

//==============================================================================
void Button::setButtonText (const String& newText)
{
    if (text != newText)
    {
        text = newText;
        repaint();
    }
}

void Button::setTooltip (const String& newTooltip)
{
    SettableTooltipClient::setTooltip (newTooltip);
    generateTooltip = false;
}

void Button::updateAutomaticTooltip (const ApplicationCommandInfo& info)
{
    if (generateTooltip && commandManagerToUse != nullptr)
    {
        auto tt = info.description.isNotEmpty() ? info.description
                                                : info.shortName;

        for (auto& kp : commandManagerToUse->getKeyMappings()->getKeyPressesAssignedToCommand (commandID))
        {
            auto key = kp.getTextDescription();

            tt << " [";

            if (key.length() == 1)
                tt << TRANS("shortcut") << ": '" << key << "']";
            else
                tt << key << ']';
        }

        SettableTooltipClient::setTooltip (tt);
    }
}

void Button::setConnectedEdges (int newFlags)
{
    if (connectedEdgeFlags != newFlags)
    {
        connectedEdgeFlags = newFlags;
        repaint();
    }
}

//==============================================================================
void Button::setToggleState (bool shouldBeOn, NotificationType notification)
{
    setToggleState (shouldBeOn, notification, notification);
}

void Button::setToggleState (bool shouldBeOn, NotificationType clickNotification, NotificationType stateNotification)
{
    if (shouldBeOn != lastToggleState)
    {
        WeakReference<Component> deletionWatcher (this);

        if (shouldBeOn)
        {
            turnOffOtherButtonsInGroup (clickNotification, stateNotification);

            if (deletionWatcher == nullptr)
                return;
        }

        // This test is done so that if the value is void rather than explicitly set to
        // false, the value won't be changed unless the required value is true.
        if (getToggleState() != shouldBeOn)
        {
            isOn = shouldBeOn;

            if (deletionWatcher == nullptr)
                return;
        }

        lastToggleState = shouldBeOn;
        repaint();

        if (clickNotification != dontSendNotification)
        {
            // async callbacks aren't possible here
            jassert (clickNotification != sendNotificationAsync);

            sendClickMessage (ModifierKeys::currentModifiers);

            if (deletionWatcher == nullptr)
                return;
        }

        if (stateNotification != dontSendNotification)
            sendStateMessage();
        else
            buttonStateChanged();

        if (auto* handler = getAccessibilityHandler())
            handler->notifyAccessibilityEvent (AccessibilityEvent::valueChanged);
    }
}

void Button::setToggleState (bool shouldBeOn, bool sendChange)
{
    setToggleState (shouldBeOn, sendChange ? sendNotification : dontSendNotification);
}

void Button::setClickingTogglesState (bool shouldToggle) noexcept
{
    clickTogglesState = shouldToggle;

    // if you've got clickTogglesState turned on, you shouldn't also connect the button
    // up to be a command invoker. Instead, your command handler must flip the state of whatever
    // it is that this button represents, and the button will update its state to reflect this
    // in the applicationCommandListChanged() method.
    jassert (commandManagerToUse == nullptr || ! clickTogglesState);

    invalidateAccessibilityHandler();
}

bool Button::getClickingTogglesState() const noexcept
{
    return clickTogglesState;
}

void Button::setRadioGroupId (int newGroupId, NotificationType notification)
{
    if (radioGroupId != newGroupId)
    {
        radioGroupId = newGroupId;

        if (lastToggleState)
            turnOffOtherButtonsInGroup (notification, notification);

        invalidateAccessibilityHandler();
    }
}

void Button::turnOffOtherButtonsInGroup (NotificationType clickNotification, NotificationType stateNotification)
{
    if (auto* p = getParentComponent())
    {
        if (radioGroupId != 0)
        {
            WeakReference<Component> deletionWatcher (this);

            for (auto* c : p->getChildren())
            {
                if (c != this)
                {
                    if (auto b = dynamic_cast<Button*> (c))
                    {
                        if (b->getRadioGroupId() == radioGroupId)
                        {
                            b->setToggleState (false, clickNotification, stateNotification);

                            if (deletionWatcher == nullptr)
                                return;
                        }
                    }
                }
            }
        }
    }
}

//==============================================================================
void Button::enablementChanged()
{
    updateState();
    repaint();
}

Button::ButtonState Button::updateState()
{
    return updateState (isMouseOver (true), isMouseButtonDown());
}

Button::ButtonState Button::updateState (bool over, bool down)
{
    ButtonState newState = buttonNormal;

    if (isEnabled() && isVisible() && ! isCurrentlyBlockedByAnotherModalComponent())
    {
        if ((down && (over || (triggerOnMouseDown && buttonState == buttonDown))) || isKeyDown)
            newState = buttonDown;
        else if (over)
            newState = buttonOver;
    }

    setState (newState);
    return newState;
}

void Button::setState (ButtonState newState)
{
    if (buttonState != newState)
    {
        buttonState = newState;
        repaint();

        if (buttonState == buttonDown)
        {
            buttonPressTime = Time::getApproximateMillisecondCounter();
            lastRepeatTime = 0;
        }

        sendStateMessage();
    }
}

bool Button::isDown() const noexcept    { return buttonState == buttonDown; }
bool Button::isOver() const noexcept    { return buttonState != buttonNormal; }

void Button::buttonStateChanged() {}

uint32 Button::getMillisecondsSinceButtonDown() const noexcept
{
    auto now = Time::getApproximateMillisecondCounter();
    return now > buttonPressTime ? now - buttonPressTime : 0;
}

void Button::setTriggeredOnMouseDown (bool isTriggeredOnMouseDown) noexcept
{
    triggerOnMouseDown = isTriggeredOnMouseDown;
}

bool Button::getTriggeredOnMouseDown() const noexcept
{
    return triggerOnMouseDown;
}

//==============================================================================
void Button::clicked()
{
}

void Button::clicked (const ModifierKeys&)
{
    clicked();
}

enum { clickMessageId = 0x2f3f4f99 };

void Button::triggerClick()
{
    postCommandMessage (clickMessageId);
}

void Button::internalClickCallback (const ModifierKeys& modifiers)
{
    if (clickTogglesState)
    {
        const bool shouldBeOn = (radioGroupId != 0 || ! lastToggleState);

        if (shouldBeOn != getToggleState())
        {
            setToggleState (shouldBeOn, sendNotification);
            return;
        }
    }

    sendClickMessage (modifiers);
}

void Button::flashButtonState()
{
    if (isEnabled())
    {
        needsToRelease = true;
        setState (buttonDown);
        callbackHelper->startTimer (100);
    }
}

void Button::handleCommandMessage (int commandId)
{
    if (commandId == clickMessageId)
    {
        if (isEnabled())
        {
            flashButtonState();
            internalClickCallback (ModifierKeys::currentModifiers);
        }
    }
    else
    {
        Component::handleCommandMessage (commandId);
    }
}

//==============================================================================
void Button::addListener (Listener* l)      { buttonListeners.add (l); }
void Button::removeListener (Listener* l)   { buttonListeners.remove (l); }

void Button::sendClickMessage (const ModifierKeys& modifiers)
{
    Component::BailOutChecker checker (this);

    if (commandManagerToUse != nullptr && commandID != 0)
    {
        ApplicationCommandTarget::InvocationInfo info (commandID);
        info.invocationMethod = ApplicationCommandTarget::InvocationInfo::fromButton;
        info.originatingComponent = this;

        commandManagerToUse->invoke (info, true);
    }

    clicked (modifiers);

    if (checker.shouldBailOut())
        return;

    buttonListeners.callChecked (checker, [this] (Listener& l) { l.buttonClicked (this); });

    if (checker.shouldBailOut())
        return;

    if (onClick != nullptr)
        onClick();
}

void Button::sendStateMessage()
{
    Component::BailOutChecker checker (this);

    buttonStateChanged();

    if (checker.shouldBailOut())
        return;

    buttonListeners.callChecked (checker, [this] (Listener& l) { l.buttonStateChanged (this); });

    if (checker.shouldBailOut())
        return;

    if (onStateChange != nullptr)
        onStateChange();
}

//==============================================================================
void Button::paint (Graphics& g)
{
    if (needsToRelease && isEnabled())
    {
        needsToRelease = false;
        needsRepainting = true;
    }

    paintButton (g, isOver(), isDown());
    lastStatePainted = buttonState;
}

//==============================================================================
void Button::mouseEnter (const MouseEvent&)     { updateState (true,  false); }
void Button::mouseExit (const MouseEvent&)      { updateState (false, false); }

void Button::mouseDown (const MouseEvent& e)
{
    updateState (true, true);

    if (isDown())
    {
        if (autoRepeatDelay >= 0)
            callbackHelper->startTimer (autoRepeatDelay);

        if (triggerOnMouseDown)
            internalClickCallback (e.mods);
    }
}

void Button::mouseUp (const MouseEvent& e)
{
    const bool wasDown = isDown();
    const bool wasOver = isOver();
    updateState (isMouseSourceOver (e), false);

    if (wasDown && wasOver && ! triggerOnMouseDown)
    {
        if (lastStatePainted != buttonDown)
            flashButtonState();

        internalClickCallback (e.mods);
    }
}

void Button::mouseDrag (const MouseEvent& e)
{
    auto oldState = buttonState;
    updateState (isMouseSourceOver (e), true);

    if (autoRepeatDelay >= 0 && buttonState != oldState && isDown())
        callbackHelper->startTimer (autoRepeatSpeed);
}

bool Button::isMouseSourceOver (const MouseEvent& e)
{
    if (e.source.isTouch() || e.source.isPen())
        return getLocalBounds().toFloat().contains (e.position);

    return isMouseOver();
}

void Button::focusGained (FocusChangeType)
{
    updateState();
    repaint();
}

void Button::focusLost (FocusChangeType)
{
    updateState();
    repaint();
}

void Button::visibilityChanged()
{
    needsToRelease = false;
    updateState();
}

void Button::parentHierarchyChanged()
{
    auto* newKeySource = shortcuts.isEmpty() ? nullptr : getTopLevelComponent();

    if (newKeySource != keySource.get())
    {
        if (keySource != nullptr)
            keySource->removeKeyListener (callbackHelper.get());

        keySource = newKeySource;

        if (keySource != nullptr)
            keySource->addKeyListener (callbackHelper.get());
    }
}

//==============================================================================
void Button::setCommandToTrigger (ApplicationCommandManager* newCommandManager,
                                  CommandID newCommandID, bool generateTip)
{
    commandID = newCommandID;
    generateTooltip = generateTip;

    if (commandManagerToUse != newCommandManager)
    {
        if (commandManagerToUse != nullptr)
            commandManagerToUse->removeListener (callbackHelper.get());

        commandManagerToUse = newCommandManager;

        if (commandManagerToUse != nullptr)
            commandManagerToUse->addListener (callbackHelper.get());

        // if you've got clickTogglesState turned on, you shouldn't also connect the button
        // up to be a command invoker. Instead, your command handler must flip the state of whatever
        // it is that this button represents, and the button will update its state to reflect this
        // in the applicationCommandListChanged() method.
        jassert (commandManagerToUse == nullptr || ! clickTogglesState);
    }

    if (commandManagerToUse != nullptr)
        applicationCommandListChangeCallback();
    else
        setEnabled (true);
}

void Button::applicationCommandListChangeCallback()
{
    if (commandManagerToUse != nullptr)
    {
        ApplicationCommandInfo info (0);

        if (commandManagerToUse->getTargetForCommand (commandID, info) != nullptr)
        {
            updateAutomaticTooltip (info);
            setEnabled ((info.flags & ApplicationCommandInfo::isDisabled) == 0);
            setToggleState ((info.flags & ApplicationCommandInfo::isTicked) != 0, dontSendNotification);
        }
        else
        {
            setEnabled (false);
        }
    }
}

//==============================================================================
void Button::addShortcut (const KeyPress& key)
{
    if (key.isValid())
    {
        jassert (! isRegisteredForShortcut (key));  // already registered!

        shortcuts.add (key);
        parentHierarchyChanged();
    }
}

void Button::clearShortcuts()
{
    shortcuts.clear();
    parentHierarchyChanged();
}

bool Button::isShortcutPressed() const
{
    if (isShowing() && ! isCurrentlyBlockedByAnotherModalComponent())
        for (auto& s : shortcuts)
            if (s.isCurrentlyDown())
                return true;

    return false;
}

bool Button::isRegisteredForShortcut (const KeyPress& key) const
{
    for (auto& s : shortcuts)
        if (key == s)
            return true;

    return false;
}

bool Button::keyStateChangedCallback()
{
    if (! isEnabled())
        return false;

    const bool wasDown = isKeyDown;
    isKeyDown = isShortcutPressed();

    if (autoRepeatDelay >= 0 && (isKeyDown && ! wasDown))
        callbackHelper->startTimer (autoRepeatDelay);

    updateState();

    if (isEnabled() && wasDown && ! isKeyDown)
    {
        internalClickCallback (ModifierKeys::currentModifiers);

        // (return immediately - this button may now have been deleted)
        return true;
    }

    return wasDown || isKeyDown;
}

bool Button::keyPressed (const KeyPress& key)
{
    if (isEnabled() && key.isKeyCode (KeyPress::returnKey))
    {
        triggerClick();
        return true;
    }

    return false;
}

//==============================================================================
void Button::setRepeatSpeed (int initialDelayMillisecs,
                             int repeatMillisecs,
                             int minimumDelayInMillisecs) noexcept
{
    autoRepeatDelay = initialDelayMillisecs;
    autoRepeatSpeed = repeatMillisecs;
    autoRepeatMinimumDelay = jmin (autoRepeatSpeed, minimumDelayInMillisecs);
}

void Button::repeatTimerCallback()
{
    if (needsRepainting)
    {
        callbackHelper->stopTimer();
        updateState();
        needsRepainting = false;
    }
    else if (autoRepeatSpeed > 0 && (isKeyDown || (updateState() == buttonDown)))
    {
        auto repeatSpeed = autoRepeatSpeed;

        if (autoRepeatMinimumDelay >= 0)
        {
            auto timeHeldDown = jmin (1.0, getMillisecondsSinceButtonDown() / 4000.0);
            timeHeldDown *= timeHeldDown;

            repeatSpeed = repeatSpeed + (int) (timeHeldDown * (autoRepeatMinimumDelay - repeatSpeed));
        }

        repeatSpeed = jmax (1, repeatSpeed);

        auto now = Time::getMillisecondCounter();

        // if we've been blocked from repeating often enough, speed up the repeat timer to compensate..
        if (lastRepeatTime != 0 && (int) (now - lastRepeatTime) > repeatSpeed * 2)
            repeatSpeed = jmax (1, repeatSpeed / 2);

        lastRepeatTime = now;
        callbackHelper->startTimer (repeatSpeed);

        internalClickCallback (ModifierKeys::currentModifiers);
    }
    else if (! needsToRelease)
    {
        callbackHelper->stopTimer();
    }
}

//==============================================================================
<<<<<<< HEAD
=======
class ButtonAccessibilityHandler  : public AccessibilityHandler
{
public:
    explicit ButtonAccessibilityHandler (Button& buttonToWrap)
        : AccessibilityHandler (buttonToWrap,
                                getButtonRole (buttonToWrap),
                                getAccessibilityActions (buttonToWrap)),
          button (buttonToWrap)
    {
    }

    AccessibleState getCurrentState() const override
    {
        auto state = AccessibilityHandler::getCurrentState();

        if (button.getClickingTogglesState() || button.getRadioGroupId() != 0)
        {
            state = state.withCheckable();

            if (button.getToggleState())
                state = state.withChecked();
        }

        return state;
    }

    String getTitle() const override
    {
        auto title = AccessibilityHandler::getTitle();

        if (title.isEmpty())
            return button.getButtonText();

        return title;
    }

    String getHelp() const override  { return button.getTooltip(); }

private:
    static AccessibilityRole getButtonRole (const Button& b)
    {
        if (b.getRadioGroupId() != 0)     return AccessibilityRole::radioButton;
        if (b.getClickingTogglesState())  return AccessibilityRole::toggleButton;

        return AccessibilityRole::button;
    }

    static AccessibilityActions getAccessibilityActions (Button& button)
    {
        auto actions = AccessibilityActions().addAction (AccessibilityActionType::press,
                                                         [&button] { button.triggerClick(); });

        if (button.getClickingTogglesState())
            actions = actions.addAction (AccessibilityActionType::toggle,
                                         [&button] { button.setToggleState (! button.getToggleState(), sendNotification); });

        return actions;
    }

    Button& button;

    //==============================================================================
    JUCE_DECLARE_NON_COPYABLE_WITH_LEAK_DETECTOR (ButtonAccessibilityHandler)
};

>>>>>>> 81534104
std::unique_ptr<AccessibilityHandler> Button::createAccessibilityHandler()
{
    return std::make_unique<ButtonAccessibilityHandler> (*this);
}

} // namespace juce
<|MERGE_RESOLUTION|>--- conflicted
+++ resolved
@@ -1,776 +1,773 @@
-/*
-  ==============================================================================
-
-   This file is part of the JUCE library.
-   Copyright (c) 2020 - Raw Material Software Limited
-
-   JUCE is an open source library subject to commercial or open-source
-   licensing.
-
-   By using JUCE, you agree to the terms of both the JUCE 6 End-User License
-   Agreement and JUCE Privacy Policy (both effective as of the 16th June 2020).
-
-   End User License Agreement: www.juce.com/juce-6-licence
-   Privacy Policy: www.juce.com/juce-privacy-policy
-
-   Or: You may also use this code under the terms of the GPL v3 (see
-   www.gnu.org/licenses).
-
-   JUCE IS PROVIDED "AS IS" WITHOUT ANY WARRANTY, AND ALL WARRANTIES, WHETHER
-   EXPRESSED OR IMPLIED, INCLUDING MERCHANTABILITY AND FITNESS FOR PURPOSE, ARE
-   DISCLAIMED.
-
-  ==============================================================================
-*/
-
-namespace juce
-{
-
-struct Button::CallbackHelper  : public Timer,
-                                 public ApplicationCommandManagerListener,
-                                 public Value::Listener,
-                                 public KeyListener
-{
-    CallbackHelper (Button& b) : button (b)   {}
-
-    void timerCallback() override
-    {
-        button.repeatTimerCallback();
-    }
-
-    bool keyStateChanged (bool, Component*) override
-    {
-        return button.keyStateChangedCallback();
-    }
-
-    void valueChanged (Value& value) override
-    {
-        if (value.refersToSameSourceAs (button.isOn))
-            button.setToggleState (button.isOn.getValue(), dontSendNotification, sendNotification);
-    }
-
-    bool keyPressed (const KeyPress&, Component*) override
-    {
-        // returning true will avoid forwarding events for keys that we're using as shortcuts
-        return button.isShortcutPressed();
-    }
-
-    void applicationCommandInvoked (const ApplicationCommandTarget::InvocationInfo& info) override
-    {
-        if (info.commandID == button.commandID
-             && (info.commandFlags & ApplicationCommandInfo::dontTriggerVisualFeedback) == 0)
-            button.flashButtonState();
-    }
-
-    void applicationCommandListChanged() override
-    {
-        button.applicationCommandListChangeCallback();
-    }
-
-    Button& button;
-
-    JUCE_DECLARE_NON_COPYABLE_WITH_LEAK_DETECTOR (CallbackHelper)
-};
-
-//==============================================================================
-Button::Button (const String& name)  : Component (name), text (name)
-{
-    callbackHelper.reset (new CallbackHelper (*this));
-
-    setWantsKeyboardFocus (true);
-    isOn.addListener (callbackHelper.get());
-}
-
-Button::~Button()
-{
-    clearShortcuts();
-
-    if (commandManagerToUse != nullptr)
-        commandManagerToUse->removeListener (callbackHelper.get());
-
-    isOn.removeListener (callbackHelper.get());
-    callbackHelper.reset();
-}
-
-//==============================================================================
-void Button::setButtonText (const String& newText)
-{
-    if (text != newText)
-    {
-        text = newText;
-        repaint();
-    }
-}
-
-void Button::setTooltip (const String& newTooltip)
-{
-    SettableTooltipClient::setTooltip (newTooltip);
-    generateTooltip = false;
-}
-
-void Button::updateAutomaticTooltip (const ApplicationCommandInfo& info)
-{
-    if (generateTooltip && commandManagerToUse != nullptr)
-    {
-        auto tt = info.description.isNotEmpty() ? info.description
-                                                : info.shortName;
-
-        for (auto& kp : commandManagerToUse->getKeyMappings()->getKeyPressesAssignedToCommand (commandID))
-        {
-            auto key = kp.getTextDescription();
-
-            tt << " [";
-
-            if (key.length() == 1)
-                tt << TRANS("shortcut") << ": '" << key << "']";
-            else
-                tt << key << ']';
-        }
-
-        SettableTooltipClient::setTooltip (tt);
-    }
-}
-
-void Button::setConnectedEdges (int newFlags)
-{
-    if (connectedEdgeFlags != newFlags)
-    {
-        connectedEdgeFlags = newFlags;
-        repaint();
-    }
-}
-
-//==============================================================================
-void Button::setToggleState (bool shouldBeOn, NotificationType notification)
-{
-    setToggleState (shouldBeOn, notification, notification);
-}
-
-void Button::setToggleState (bool shouldBeOn, NotificationType clickNotification, NotificationType stateNotification)
-{
-    if (shouldBeOn != lastToggleState)
-    {
-        WeakReference<Component> deletionWatcher (this);
-
-        if (shouldBeOn)
-        {
-            turnOffOtherButtonsInGroup (clickNotification, stateNotification);
-
-            if (deletionWatcher == nullptr)
-                return;
-        }
-
-        // This test is done so that if the value is void rather than explicitly set to
-        // false, the value won't be changed unless the required value is true.
-        if (getToggleState() != shouldBeOn)
-        {
-            isOn = shouldBeOn;
-
-            if (deletionWatcher == nullptr)
-                return;
-        }
-
-        lastToggleState = shouldBeOn;
-        repaint();
-
-        if (clickNotification != dontSendNotification)
-        {
-            // async callbacks aren't possible here
-            jassert (clickNotification != sendNotificationAsync);
-
-            sendClickMessage (ModifierKeys::currentModifiers);
-
-            if (deletionWatcher == nullptr)
-                return;
-        }
-
-        if (stateNotification != dontSendNotification)
-            sendStateMessage();
-        else
-            buttonStateChanged();
-
-        if (auto* handler = getAccessibilityHandler())
-            handler->notifyAccessibilityEvent (AccessibilityEvent::valueChanged);
-    }
-}
-
-void Button::setToggleState (bool shouldBeOn, bool sendChange)
-{
-    setToggleState (shouldBeOn, sendChange ? sendNotification : dontSendNotification);
-}
-
-void Button::setClickingTogglesState (bool shouldToggle) noexcept
-{
-    clickTogglesState = shouldToggle;
-
-    // if you've got clickTogglesState turned on, you shouldn't also connect the button
-    // up to be a command invoker. Instead, your command handler must flip the state of whatever
-    // it is that this button represents, and the button will update its state to reflect this
-    // in the applicationCommandListChanged() method.
-    jassert (commandManagerToUse == nullptr || ! clickTogglesState);
-
-    invalidateAccessibilityHandler();
-}
-
-bool Button::getClickingTogglesState() const noexcept
-{
-    return clickTogglesState;
-}
-
-void Button::setRadioGroupId (int newGroupId, NotificationType notification)
-{
-    if (radioGroupId != newGroupId)
-    {
-        radioGroupId = newGroupId;
-
-        if (lastToggleState)
-            turnOffOtherButtonsInGroup (notification, notification);
-
-        invalidateAccessibilityHandler();
-    }
-}
-
-void Button::turnOffOtherButtonsInGroup (NotificationType clickNotification, NotificationType stateNotification)
-{
-    if (auto* p = getParentComponent())
-    {
-        if (radioGroupId != 0)
-        {
-            WeakReference<Component> deletionWatcher (this);
-
-            for (auto* c : p->getChildren())
-            {
-                if (c != this)
-                {
-                    if (auto b = dynamic_cast<Button*> (c))
-                    {
-                        if (b->getRadioGroupId() == radioGroupId)
-                        {
-                            b->setToggleState (false, clickNotification, stateNotification);
-
-                            if (deletionWatcher == nullptr)
-                                return;
-                        }
-                    }
-                }
-            }
-        }
-    }
-}
-
-//==============================================================================
-void Button::enablementChanged()
-{
-    updateState();
-    repaint();
-}
-
-Button::ButtonState Button::updateState()
-{
-    return updateState (isMouseOver (true), isMouseButtonDown());
-}
-
-Button::ButtonState Button::updateState (bool over, bool down)
-{
-    ButtonState newState = buttonNormal;
-
-    if (isEnabled() && isVisible() && ! isCurrentlyBlockedByAnotherModalComponent())
-    {
-        if ((down && (over || (triggerOnMouseDown && buttonState == buttonDown))) || isKeyDown)
-            newState = buttonDown;
-        else if (over)
-            newState = buttonOver;
-    }
-
-    setState (newState);
-    return newState;
-}
-
-void Button::setState (ButtonState newState)
-{
-    if (buttonState != newState)
-    {
-        buttonState = newState;
-        repaint();
-
-        if (buttonState == buttonDown)
-        {
-            buttonPressTime = Time::getApproximateMillisecondCounter();
-            lastRepeatTime = 0;
-        }
-
-        sendStateMessage();
-    }
-}
-
-bool Button::isDown() const noexcept    { return buttonState == buttonDown; }
-bool Button::isOver() const noexcept    { return buttonState != buttonNormal; }
-
-void Button::buttonStateChanged() {}
-
-uint32 Button::getMillisecondsSinceButtonDown() const noexcept
-{
-    auto now = Time::getApproximateMillisecondCounter();
-    return now > buttonPressTime ? now - buttonPressTime : 0;
-}
-
-void Button::setTriggeredOnMouseDown (bool isTriggeredOnMouseDown) noexcept
-{
-    triggerOnMouseDown = isTriggeredOnMouseDown;
-}
-
-bool Button::getTriggeredOnMouseDown() const noexcept
-{
-    return triggerOnMouseDown;
-}
-
-//==============================================================================
-void Button::clicked()
-{
-}
-
-void Button::clicked (const ModifierKeys&)
-{
-    clicked();
-}
-
-enum { clickMessageId = 0x2f3f4f99 };
-
-void Button::triggerClick()
-{
-    postCommandMessage (clickMessageId);
-}
-
-void Button::internalClickCallback (const ModifierKeys& modifiers)
-{
-    if (clickTogglesState)
-    {
-        const bool shouldBeOn = (radioGroupId != 0 || ! lastToggleState);
-
-        if (shouldBeOn != getToggleState())
-        {
-            setToggleState (shouldBeOn, sendNotification);
-            return;
-        }
-    }
-
-    sendClickMessage (modifiers);
-}
-
-void Button::flashButtonState()
-{
-    if (isEnabled())
-    {
-        needsToRelease = true;
-        setState (buttonDown);
-        callbackHelper->startTimer (100);
-    }
-}
-
-void Button::handleCommandMessage (int commandId)
-{
-    if (commandId == clickMessageId)
-    {
-        if (isEnabled())
-        {
-            flashButtonState();
-            internalClickCallback (ModifierKeys::currentModifiers);
-        }
-    }
-    else
-    {
-        Component::handleCommandMessage (commandId);
-    }
-}
-
-//==============================================================================
-void Button::addListener (Listener* l)      { buttonListeners.add (l); }
-void Button::removeListener (Listener* l)   { buttonListeners.remove (l); }
-
-void Button::sendClickMessage (const ModifierKeys& modifiers)
-{
-    Component::BailOutChecker checker (this);
-
-    if (commandManagerToUse != nullptr && commandID != 0)
-    {
-        ApplicationCommandTarget::InvocationInfo info (commandID);
-        info.invocationMethod = ApplicationCommandTarget::InvocationInfo::fromButton;
-        info.originatingComponent = this;
-
-        commandManagerToUse->invoke (info, true);
-    }
-
-    clicked (modifiers);
-
-    if (checker.shouldBailOut())
-        return;
-
-    buttonListeners.callChecked (checker, [this] (Listener& l) { l.buttonClicked (this); });
-
-    if (checker.shouldBailOut())
-        return;
-
-    if (onClick != nullptr)
-        onClick();
-}
-
-void Button::sendStateMessage()
-{
-    Component::BailOutChecker checker (this);
-
-    buttonStateChanged();
-
-    if (checker.shouldBailOut())
-        return;
-
-    buttonListeners.callChecked (checker, [this] (Listener& l) { l.buttonStateChanged (this); });
-
-    if (checker.shouldBailOut())
-        return;
-
-    if (onStateChange != nullptr)
-        onStateChange();
-}
-
-//==============================================================================
-void Button::paint (Graphics& g)
-{
-    if (needsToRelease && isEnabled())
-    {
-        needsToRelease = false;
-        needsRepainting = true;
-    }
-
-    paintButton (g, isOver(), isDown());
-    lastStatePainted = buttonState;
-}
-
-//==============================================================================
-void Button::mouseEnter (const MouseEvent&)     { updateState (true,  false); }
-void Button::mouseExit (const MouseEvent&)      { updateState (false, false); }
-
-void Button::mouseDown (const MouseEvent& e)
-{
-    updateState (true, true);
-
-    if (isDown())
-    {
-        if (autoRepeatDelay >= 0)
-            callbackHelper->startTimer (autoRepeatDelay);
-
-        if (triggerOnMouseDown)
-            internalClickCallback (e.mods);
-    }
-}
-
-void Button::mouseUp (const MouseEvent& e)
-{
-    const bool wasDown = isDown();
-    const bool wasOver = isOver();
-    updateState (isMouseSourceOver (e), false);
-
-    if (wasDown && wasOver && ! triggerOnMouseDown)
-    {
-        if (lastStatePainted != buttonDown)
-            flashButtonState();
-
-        internalClickCallback (e.mods);
-    }
-}
-
-void Button::mouseDrag (const MouseEvent& e)
-{
-    auto oldState = buttonState;
-    updateState (isMouseSourceOver (e), true);
-
-    if (autoRepeatDelay >= 0 && buttonState != oldState && isDown())
-        callbackHelper->startTimer (autoRepeatSpeed);
-}
-
-bool Button::isMouseSourceOver (const MouseEvent& e)
-{
-    if (e.source.isTouch() || e.source.isPen())
-        return getLocalBounds().toFloat().contains (e.position);
-
-    return isMouseOver();
-}
-
-void Button::focusGained (FocusChangeType)
-{
-    updateState();
-    repaint();
-}
-
-void Button::focusLost (FocusChangeType)
-{
-    updateState();
-    repaint();
-}
-
-void Button::visibilityChanged()
-{
-    needsToRelease = false;
-    updateState();
-}
-
-void Button::parentHierarchyChanged()
-{
-    auto* newKeySource = shortcuts.isEmpty() ? nullptr : getTopLevelComponent();
-
-    if (newKeySource != keySource.get())
-    {
-        if (keySource != nullptr)
-            keySource->removeKeyListener (callbackHelper.get());
-
-        keySource = newKeySource;
-
-        if (keySource != nullptr)
-            keySource->addKeyListener (callbackHelper.get());
-    }
-}
-
-//==============================================================================
-void Button::setCommandToTrigger (ApplicationCommandManager* newCommandManager,
-                                  CommandID newCommandID, bool generateTip)
-{
-    commandID = newCommandID;
-    generateTooltip = generateTip;
-
-    if (commandManagerToUse != newCommandManager)
-    {
-        if (commandManagerToUse != nullptr)
-            commandManagerToUse->removeListener (callbackHelper.get());
-
-        commandManagerToUse = newCommandManager;
-
-        if (commandManagerToUse != nullptr)
-            commandManagerToUse->addListener (callbackHelper.get());
-
-        // if you've got clickTogglesState turned on, you shouldn't also connect the button
-        // up to be a command invoker. Instead, your command handler must flip the state of whatever
-        // it is that this button represents, and the button will update its state to reflect this
-        // in the applicationCommandListChanged() method.
-        jassert (commandManagerToUse == nullptr || ! clickTogglesState);
-    }
-
-    if (commandManagerToUse != nullptr)
-        applicationCommandListChangeCallback();
-    else
-        setEnabled (true);
-}
-
-void Button::applicationCommandListChangeCallback()
-{
-    if (commandManagerToUse != nullptr)
-    {
-        ApplicationCommandInfo info (0);
-
-        if (commandManagerToUse->getTargetForCommand (commandID, info) != nullptr)
-        {
-            updateAutomaticTooltip (info);
-            setEnabled ((info.flags & ApplicationCommandInfo::isDisabled) == 0);
-            setToggleState ((info.flags & ApplicationCommandInfo::isTicked) != 0, dontSendNotification);
-        }
-        else
-        {
-            setEnabled (false);
-        }
-    }
-}
-
-//==============================================================================
-void Button::addShortcut (const KeyPress& key)
-{
-    if (key.isValid())
-    {
-        jassert (! isRegisteredForShortcut (key));  // already registered!
-
-        shortcuts.add (key);
-        parentHierarchyChanged();
-    }
-}
-
-void Button::clearShortcuts()
-{
-    shortcuts.clear();
-    parentHierarchyChanged();
-}
-
-bool Button::isShortcutPressed() const
-{
-    if (isShowing() && ! isCurrentlyBlockedByAnotherModalComponent())
-        for (auto& s : shortcuts)
-            if (s.isCurrentlyDown())
-                return true;
-
-    return false;
-}
-
-bool Button::isRegisteredForShortcut (const KeyPress& key) const
-{
-    for (auto& s : shortcuts)
-        if (key == s)
-            return true;
-
-    return false;
-}
-
-bool Button::keyStateChangedCallback()
-{
-    if (! isEnabled())
-        return false;
-
-    const bool wasDown = isKeyDown;
-    isKeyDown = isShortcutPressed();
-
-    if (autoRepeatDelay >= 0 && (isKeyDown && ! wasDown))
-        callbackHelper->startTimer (autoRepeatDelay);
-
-    updateState();
-
-    if (isEnabled() && wasDown && ! isKeyDown)
-    {
-        internalClickCallback (ModifierKeys::currentModifiers);
-
-        // (return immediately - this button may now have been deleted)
-        return true;
-    }
-
-    return wasDown || isKeyDown;
-}
-
-bool Button::keyPressed (const KeyPress& key)
-{
-    if (isEnabled() && key.isKeyCode (KeyPress::returnKey))
-    {
-        triggerClick();
-        return true;
-    }
-
-    return false;
-}
-
-//==============================================================================
-void Button::setRepeatSpeed (int initialDelayMillisecs,
-                             int repeatMillisecs,
-                             int minimumDelayInMillisecs) noexcept
-{
-    autoRepeatDelay = initialDelayMillisecs;
-    autoRepeatSpeed = repeatMillisecs;
-    autoRepeatMinimumDelay = jmin (autoRepeatSpeed, minimumDelayInMillisecs);
-}
-
-void Button::repeatTimerCallback()
-{
-    if (needsRepainting)
-    {
-        callbackHelper->stopTimer();
-        updateState();
-        needsRepainting = false;
-    }
-    else if (autoRepeatSpeed > 0 && (isKeyDown || (updateState() == buttonDown)))
-    {
-        auto repeatSpeed = autoRepeatSpeed;
-
-        if (autoRepeatMinimumDelay >= 0)
-        {
-            auto timeHeldDown = jmin (1.0, getMillisecondsSinceButtonDown() / 4000.0);
-            timeHeldDown *= timeHeldDown;
-
-            repeatSpeed = repeatSpeed + (int) (timeHeldDown * (autoRepeatMinimumDelay - repeatSpeed));
-        }
-
-        repeatSpeed = jmax (1, repeatSpeed);
-
-        auto now = Time::getMillisecondCounter();
-
-        // if we've been blocked from repeating often enough, speed up the repeat timer to compensate..
-        if (lastRepeatTime != 0 && (int) (now - lastRepeatTime) > repeatSpeed * 2)
-            repeatSpeed = jmax (1, repeatSpeed / 2);
-
-        lastRepeatTime = now;
-        callbackHelper->startTimer (repeatSpeed);
-
-        internalClickCallback (ModifierKeys::currentModifiers);
-    }
-    else if (! needsToRelease)
-    {
-        callbackHelper->stopTimer();
-    }
-}
-
-//==============================================================================
-<<<<<<< HEAD
-=======
-class ButtonAccessibilityHandler  : public AccessibilityHandler
-{
-public:
-    explicit ButtonAccessibilityHandler (Button& buttonToWrap)
-        : AccessibilityHandler (buttonToWrap,
-                                getButtonRole (buttonToWrap),
-                                getAccessibilityActions (buttonToWrap)),
-          button (buttonToWrap)
-    {
-    }
-
-    AccessibleState getCurrentState() const override
-    {
-        auto state = AccessibilityHandler::getCurrentState();
-
-        if (button.getClickingTogglesState() || button.getRadioGroupId() != 0)
-        {
-            state = state.withCheckable();
-
-            if (button.getToggleState())
-                state = state.withChecked();
-        }
-
-        return state;
-    }
-
-    String getTitle() const override
-    {
-        auto title = AccessibilityHandler::getTitle();
-
-        if (title.isEmpty())
-            return button.getButtonText();
-
-        return title;
-    }
-
-    String getHelp() const override  { return button.getTooltip(); }
-
-private:
-    static AccessibilityRole getButtonRole (const Button& b)
-    {
-        if (b.getRadioGroupId() != 0)     return AccessibilityRole::radioButton;
-        if (b.getClickingTogglesState())  return AccessibilityRole::toggleButton;
-
-        return AccessibilityRole::button;
-    }
-
-    static AccessibilityActions getAccessibilityActions (Button& button)
-    {
-        auto actions = AccessibilityActions().addAction (AccessibilityActionType::press,
-                                                         [&button] { button.triggerClick(); });
-
-        if (button.getClickingTogglesState())
-            actions = actions.addAction (AccessibilityActionType::toggle,
-                                         [&button] { button.setToggleState (! button.getToggleState(), sendNotification); });
-
-        return actions;
-    }
-
-    Button& button;
-
-    //==============================================================================
-    JUCE_DECLARE_NON_COPYABLE_WITH_LEAK_DETECTOR (ButtonAccessibilityHandler)
-};
-
->>>>>>> 81534104
-std::unique_ptr<AccessibilityHandler> Button::createAccessibilityHandler()
-{
-    return std::make_unique<ButtonAccessibilityHandler> (*this);
-}
-
-} // namespace juce
+/*
+  ==============================================================================
+
+   This file is part of the JUCE library.
+   Copyright (c) 2020 - Raw Material Software Limited
+
+   JUCE is an open source library subject to commercial or open-source
+   licensing.
+
+   By using JUCE, you agree to the terms of both the JUCE 6 End-User License
+   Agreement and JUCE Privacy Policy (both effective as of the 16th June 2020).
+
+   End User License Agreement: www.juce.com/juce-6-licence
+   Privacy Policy: www.juce.com/juce-privacy-policy
+
+   Or: You may also use this code under the terms of the GPL v3 (see
+   www.gnu.org/licenses).
+
+   JUCE IS PROVIDED "AS IS" WITHOUT ANY WARRANTY, AND ALL WARRANTIES, WHETHER
+   EXPRESSED OR IMPLIED, INCLUDING MERCHANTABILITY AND FITNESS FOR PURPOSE, ARE
+   DISCLAIMED.
+
+  ==============================================================================
+*/
+
+namespace juce
+{
+
+struct Button::CallbackHelper  : public Timer,
+                                 public ApplicationCommandManagerListener,
+                                 public Value::Listener,
+                                 public KeyListener
+{
+    CallbackHelper (Button& b) : button (b)   {}
+
+    void timerCallback() override
+    {
+        button.repeatTimerCallback();
+    }
+
+    bool keyStateChanged (bool, Component*) override
+    {
+        return button.keyStateChangedCallback();
+    }
+
+    void valueChanged (Value& value) override
+    {
+        if (value.refersToSameSourceAs (button.isOn))
+            button.setToggleState (button.isOn.getValue(), dontSendNotification, sendNotification);
+    }
+
+    bool keyPressed (const KeyPress&, Component*) override
+    {
+        // returning true will avoid forwarding events for keys that we're using as shortcuts
+        return button.isShortcutPressed();
+    }
+
+    void applicationCommandInvoked (const ApplicationCommandTarget::InvocationInfo& info) override
+    {
+        if (info.commandID == button.commandID
+             && (info.commandFlags & ApplicationCommandInfo::dontTriggerVisualFeedback) == 0)
+            button.flashButtonState();
+    }
+
+    void applicationCommandListChanged() override
+    {
+        button.applicationCommandListChangeCallback();
+    }
+
+    Button& button;
+
+    JUCE_DECLARE_NON_COPYABLE_WITH_LEAK_DETECTOR (CallbackHelper)
+};
+
+//==============================================================================
+Button::Button (const String& name)  : Component (name), text (name)
+{
+    callbackHelper.reset (new CallbackHelper (*this));
+
+    setWantsKeyboardFocus (true);
+    isOn.addListener (callbackHelper.get());
+}
+
+Button::~Button()
+{
+    clearShortcuts();
+
+    if (commandManagerToUse != nullptr)
+        commandManagerToUse->removeListener (callbackHelper.get());
+
+    isOn.removeListener (callbackHelper.get());
+    callbackHelper.reset();
+}
+
+//==============================================================================
+void Button::setButtonText (const String& newText)
+{
+    if (text != newText)
+    {
+        text = newText;
+        repaint();
+    }
+}
+
+void Button::setTooltip (const String& newTooltip)
+{
+    SettableTooltipClient::setTooltip (newTooltip);
+    generateTooltip = false;
+}
+
+void Button::updateAutomaticTooltip (const ApplicationCommandInfo& info)
+{
+    if (generateTooltip && commandManagerToUse != nullptr)
+    {
+        auto tt = info.description.isNotEmpty() ? info.description
+                                                : info.shortName;
+
+        for (auto& kp : commandManagerToUse->getKeyMappings()->getKeyPressesAssignedToCommand (commandID))
+        {
+            auto key = kp.getTextDescription();
+
+            tt << " [";
+
+            if (key.length() == 1)
+                tt << TRANS("shortcut") << ": '" << key << "']";
+            else
+                tt << key << ']';
+        }
+
+        SettableTooltipClient::setTooltip (tt);
+    }
+}
+
+void Button::setConnectedEdges (int newFlags)
+{
+    if (connectedEdgeFlags != newFlags)
+    {
+        connectedEdgeFlags = newFlags;
+        repaint();
+    }
+}
+
+//==============================================================================
+void Button::setToggleState (bool shouldBeOn, NotificationType notification)
+{
+    setToggleState (shouldBeOn, notification, notification);
+}
+
+void Button::setToggleState (bool shouldBeOn, NotificationType clickNotification, NotificationType stateNotification)
+{
+    if (shouldBeOn != lastToggleState)
+    {
+        WeakReference<Component> deletionWatcher (this);
+
+        if (shouldBeOn)
+        {
+            turnOffOtherButtonsInGroup (clickNotification, stateNotification);
+
+            if (deletionWatcher == nullptr)
+                return;
+        }
+
+        // This test is done so that if the value is void rather than explicitly set to
+        // false, the value won't be changed unless the required value is true.
+        if (getToggleState() != shouldBeOn)
+        {
+            isOn = shouldBeOn;
+
+            if (deletionWatcher == nullptr)
+                return;
+        }
+
+        lastToggleState = shouldBeOn;
+        repaint();
+
+        if (clickNotification != dontSendNotification)
+        {
+            // async callbacks aren't possible here
+            jassert (clickNotification != sendNotificationAsync);
+
+            sendClickMessage (ModifierKeys::currentModifiers);
+
+            if (deletionWatcher == nullptr)
+                return;
+        }
+
+        if (stateNotification != dontSendNotification)
+            sendStateMessage();
+        else
+            buttonStateChanged();
+
+        if (auto* handler = getAccessibilityHandler())
+            handler->notifyAccessibilityEvent (AccessibilityEvent::valueChanged);
+    }
+}
+
+void Button::setToggleState (bool shouldBeOn, bool sendChange)
+{
+    setToggleState (shouldBeOn, sendChange ? sendNotification : dontSendNotification);
+}
+
+void Button::setClickingTogglesState (bool shouldToggle) noexcept
+{
+    clickTogglesState = shouldToggle;
+
+    // if you've got clickTogglesState turned on, you shouldn't also connect the button
+    // up to be a command invoker. Instead, your command handler must flip the state of whatever
+    // it is that this button represents, and the button will update its state to reflect this
+    // in the applicationCommandListChanged() method.
+    jassert (commandManagerToUse == nullptr || ! clickTogglesState);
+
+    invalidateAccessibilityHandler();
+}
+
+bool Button::getClickingTogglesState() const noexcept
+{
+    return clickTogglesState;
+}
+
+void Button::setRadioGroupId (int newGroupId, NotificationType notification)
+{
+    if (radioGroupId != newGroupId)
+    {
+        radioGroupId = newGroupId;
+
+        if (lastToggleState)
+            turnOffOtherButtonsInGroup (notification, notification);
+
+        invalidateAccessibilityHandler();
+    }
+}
+
+void Button::turnOffOtherButtonsInGroup (NotificationType clickNotification, NotificationType stateNotification)
+{
+    if (auto* p = getParentComponent())
+    {
+        if (radioGroupId != 0)
+        {
+            WeakReference<Component> deletionWatcher (this);
+
+            for (auto* c : p->getChildren())
+            {
+                if (c != this)
+                {
+                    if (auto b = dynamic_cast<Button*> (c))
+                    {
+                        if (b->getRadioGroupId() == radioGroupId)
+                        {
+                            b->setToggleState (false, clickNotification, stateNotification);
+
+                            if (deletionWatcher == nullptr)
+                                return;
+                        }
+                    }
+                }
+            }
+        }
+    }
+}
+
+//==============================================================================
+void Button::enablementChanged()
+{
+    updateState();
+    repaint();
+}
+
+Button::ButtonState Button::updateState()
+{
+    return updateState (isMouseOver (true), isMouseButtonDown());
+}
+
+Button::ButtonState Button::updateState (bool over, bool down)
+{
+    ButtonState newState = buttonNormal;
+
+    if (isEnabled() && isVisible() && ! isCurrentlyBlockedByAnotherModalComponent())
+    {
+        if ((down && (over || (triggerOnMouseDown && buttonState == buttonDown))) || isKeyDown)
+            newState = buttonDown;
+        else if (over)
+            newState = buttonOver;
+    }
+
+    setState (newState);
+    return newState;
+}
+
+void Button::setState (ButtonState newState)
+{
+    if (buttonState != newState)
+    {
+        buttonState = newState;
+        repaint();
+
+        if (buttonState == buttonDown)
+        {
+            buttonPressTime = Time::getApproximateMillisecondCounter();
+            lastRepeatTime = 0;
+        }
+
+        sendStateMessage();
+    }
+}
+
+bool Button::isDown() const noexcept    { return buttonState == buttonDown; }
+bool Button::isOver() const noexcept    { return buttonState != buttonNormal; }
+
+void Button::buttonStateChanged() {}
+
+uint32 Button::getMillisecondsSinceButtonDown() const noexcept
+{
+    auto now = Time::getApproximateMillisecondCounter();
+    return now > buttonPressTime ? now - buttonPressTime : 0;
+}
+
+void Button::setTriggeredOnMouseDown (bool isTriggeredOnMouseDown) noexcept
+{
+    triggerOnMouseDown = isTriggeredOnMouseDown;
+}
+
+bool Button::getTriggeredOnMouseDown() const noexcept
+{
+    return triggerOnMouseDown;
+}
+
+//==============================================================================
+void Button::clicked()
+{
+}
+
+void Button::clicked (const ModifierKeys&)
+{
+    clicked();
+}
+
+enum { clickMessageId = 0x2f3f4f99 };
+
+void Button::triggerClick()
+{
+    postCommandMessage (clickMessageId);
+}
+
+void Button::internalClickCallback (const ModifierKeys& modifiers)
+{
+    if (clickTogglesState)
+    {
+        const bool shouldBeOn = (radioGroupId != 0 || ! lastToggleState);
+
+        if (shouldBeOn != getToggleState())
+        {
+            setToggleState (shouldBeOn, sendNotification);
+            return;
+        }
+    }
+
+    sendClickMessage (modifiers);
+}
+
+void Button::flashButtonState()
+{
+    if (isEnabled())
+    {
+        needsToRelease = true;
+        setState (buttonDown);
+        callbackHelper->startTimer (100);
+    }
+}
+
+void Button::handleCommandMessage (int commandId)
+{
+    if (commandId == clickMessageId)
+    {
+        if (isEnabled())
+        {
+            flashButtonState();
+            internalClickCallback (ModifierKeys::currentModifiers);
+        }
+    }
+    else
+    {
+        Component::handleCommandMessage (commandId);
+    }
+}
+
+//==============================================================================
+void Button::addListener (Listener* l)      { buttonListeners.add (l); }
+void Button::removeListener (Listener* l)   { buttonListeners.remove (l); }
+
+void Button::sendClickMessage (const ModifierKeys& modifiers)
+{
+    Component::BailOutChecker checker (this);
+
+    if (commandManagerToUse != nullptr && commandID != 0)
+    {
+        ApplicationCommandTarget::InvocationInfo info (commandID);
+        info.invocationMethod = ApplicationCommandTarget::InvocationInfo::fromButton;
+        info.originatingComponent = this;
+
+        commandManagerToUse->invoke (info, true);
+    }
+
+    clicked (modifiers);
+
+    if (checker.shouldBailOut())
+        return;
+
+    buttonListeners.callChecked (checker, [this] (Listener& l) { l.buttonClicked (this); });
+
+    if (checker.shouldBailOut())
+        return;
+
+    if (onClick != nullptr)
+        onClick();
+}
+
+void Button::sendStateMessage()
+{
+    Component::BailOutChecker checker (this);
+
+    buttonStateChanged();
+
+    if (checker.shouldBailOut())
+        return;
+
+    buttonListeners.callChecked (checker, [this] (Listener& l) { l.buttonStateChanged (this); });
+
+    if (checker.shouldBailOut())
+        return;
+
+    if (onStateChange != nullptr)
+        onStateChange();
+}
+
+//==============================================================================
+void Button::paint (Graphics& g)
+{
+    if (needsToRelease && isEnabled())
+    {
+        needsToRelease = false;
+        needsRepainting = true;
+    }
+
+    paintButton (g, isOver(), isDown());
+    lastStatePainted = buttonState;
+}
+
+//==============================================================================
+void Button::mouseEnter (const MouseEvent&)     { updateState (true,  false); }
+void Button::mouseExit (const MouseEvent&)      { updateState (false, false); }
+
+void Button::mouseDown (const MouseEvent& e)
+{
+    updateState (true, true);
+
+    if (isDown())
+    {
+        if (autoRepeatDelay >= 0)
+            callbackHelper->startTimer (autoRepeatDelay);
+
+        if (triggerOnMouseDown)
+            internalClickCallback (e.mods);
+    }
+}
+
+void Button::mouseUp (const MouseEvent& e)
+{
+    const bool wasDown = isDown();
+    const bool wasOver = isOver();
+    updateState (isMouseSourceOver (e), false);
+
+    if (wasDown && wasOver && ! triggerOnMouseDown)
+    {
+        if (lastStatePainted != buttonDown)
+            flashButtonState();
+
+        internalClickCallback (e.mods);
+    }
+}
+
+void Button::mouseDrag (const MouseEvent& e)
+{
+    auto oldState = buttonState;
+    updateState (isMouseSourceOver (e), true);
+
+    if (autoRepeatDelay >= 0 && buttonState != oldState && isDown())
+        callbackHelper->startTimer (autoRepeatSpeed);
+}
+
+bool Button::isMouseSourceOver (const MouseEvent& e)
+{
+    if (e.source.isTouch() || e.source.isPen())
+        return getLocalBounds().toFloat().contains (e.position);
+
+    return isMouseOver();
+}
+
+void Button::focusGained (FocusChangeType)
+{
+    updateState();
+    repaint();
+}
+
+void Button::focusLost (FocusChangeType)
+{
+    updateState();
+    repaint();
+}
+
+void Button::visibilityChanged()
+{
+    needsToRelease = false;
+    updateState();
+}
+
+void Button::parentHierarchyChanged()
+{
+    auto* newKeySource = shortcuts.isEmpty() ? nullptr : getTopLevelComponent();
+
+    if (newKeySource != keySource.get())
+    {
+        if (keySource != nullptr)
+            keySource->removeKeyListener (callbackHelper.get());
+
+        keySource = newKeySource;
+
+        if (keySource != nullptr)
+            keySource->addKeyListener (callbackHelper.get());
+    }
+}
+
+//==============================================================================
+void Button::setCommandToTrigger (ApplicationCommandManager* newCommandManager,
+                                  CommandID newCommandID, bool generateTip)
+{
+    commandID = newCommandID;
+    generateTooltip = generateTip;
+
+    if (commandManagerToUse != newCommandManager)
+    {
+        if (commandManagerToUse != nullptr)
+            commandManagerToUse->removeListener (callbackHelper.get());
+
+        commandManagerToUse = newCommandManager;
+
+        if (commandManagerToUse != nullptr)
+            commandManagerToUse->addListener (callbackHelper.get());
+
+        // if you've got clickTogglesState turned on, you shouldn't also connect the button
+        // up to be a command invoker. Instead, your command handler must flip the state of whatever
+        // it is that this button represents, and the button will update its state to reflect this
+        // in the applicationCommandListChanged() method.
+        jassert (commandManagerToUse == nullptr || ! clickTogglesState);
+    }
+
+    if (commandManagerToUse != nullptr)
+        applicationCommandListChangeCallback();
+    else
+        setEnabled (true);
+}
+
+void Button::applicationCommandListChangeCallback()
+{
+    if (commandManagerToUse != nullptr)
+    {
+        ApplicationCommandInfo info (0);
+
+        if (commandManagerToUse->getTargetForCommand (commandID, info) != nullptr)
+        {
+            updateAutomaticTooltip (info);
+            setEnabled ((info.flags & ApplicationCommandInfo::isDisabled) == 0);
+            setToggleState ((info.flags & ApplicationCommandInfo::isTicked) != 0, dontSendNotification);
+        }
+        else
+        {
+            setEnabled (false);
+        }
+    }
+}
+
+//==============================================================================
+void Button::addShortcut (const KeyPress& key)
+{
+    if (key.isValid())
+    {
+        jassert (! isRegisteredForShortcut (key));  // already registered!
+
+        shortcuts.add (key);
+        parentHierarchyChanged();
+    }
+}
+
+void Button::clearShortcuts()
+{
+    shortcuts.clear();
+    parentHierarchyChanged();
+}
+
+bool Button::isShortcutPressed() const
+{
+    if (isShowing() && ! isCurrentlyBlockedByAnotherModalComponent())
+        for (auto& s : shortcuts)
+            if (s.isCurrentlyDown())
+                return true;
+
+    return false;
+}
+
+bool Button::isRegisteredForShortcut (const KeyPress& key) const
+{
+    for (auto& s : shortcuts)
+        if (key == s)
+            return true;
+
+    return false;
+}
+
+bool Button::keyStateChangedCallback()
+{
+    if (! isEnabled())
+        return false;
+
+    const bool wasDown = isKeyDown;
+    isKeyDown = isShortcutPressed();
+
+    if (autoRepeatDelay >= 0 && (isKeyDown && ! wasDown))
+        callbackHelper->startTimer (autoRepeatDelay);
+
+    updateState();
+
+    if (isEnabled() && wasDown && ! isKeyDown)
+    {
+        internalClickCallback (ModifierKeys::currentModifiers);
+
+        // (return immediately - this button may now have been deleted)
+        return true;
+    }
+
+    return wasDown || isKeyDown;
+}
+
+bool Button::keyPressed (const KeyPress& key)
+{
+    if (isEnabled() && key.isKeyCode (KeyPress::returnKey))
+    {
+        triggerClick();
+        return true;
+    }
+
+    return false;
+}
+
+//==============================================================================
+void Button::setRepeatSpeed (int initialDelayMillisecs,
+                             int repeatMillisecs,
+                             int minimumDelayInMillisecs) noexcept
+{
+    autoRepeatDelay = initialDelayMillisecs;
+    autoRepeatSpeed = repeatMillisecs;
+    autoRepeatMinimumDelay = jmin (autoRepeatSpeed, minimumDelayInMillisecs);
+}
+
+void Button::repeatTimerCallback()
+{
+    if (needsRepainting)
+    {
+        callbackHelper->stopTimer();
+        updateState();
+        needsRepainting = false;
+    }
+    else if (autoRepeatSpeed > 0 && (isKeyDown || (updateState() == buttonDown)))
+    {
+        auto repeatSpeed = autoRepeatSpeed;
+
+        if (autoRepeatMinimumDelay >= 0)
+        {
+            auto timeHeldDown = jmin (1.0, getMillisecondsSinceButtonDown() / 4000.0);
+            timeHeldDown *= timeHeldDown;
+
+            repeatSpeed = repeatSpeed + (int) (timeHeldDown * (autoRepeatMinimumDelay - repeatSpeed));
+        }
+
+        repeatSpeed = jmax (1, repeatSpeed);
+
+        auto now = Time::getMillisecondCounter();
+
+        // if we've been blocked from repeating often enough, speed up the repeat timer to compensate..
+        if (lastRepeatTime != 0 && (int) (now - lastRepeatTime) > repeatSpeed * 2)
+            repeatSpeed = jmax (1, repeatSpeed / 2);
+
+        lastRepeatTime = now;
+        callbackHelper->startTimer (repeatSpeed);
+
+        internalClickCallback (ModifierKeys::currentModifiers);
+    }
+    else if (! needsToRelease)
+    {
+        callbackHelper->stopTimer();
+    }
+}
+
+//==============================================================================
+class ButtonAccessibilityHandler  : public AccessibilityHandler
+{
+public:
+    explicit ButtonAccessibilityHandler (Button& buttonToWrap)
+        : AccessibilityHandler (buttonToWrap,
+                                getButtonRole (buttonToWrap),
+                                getAccessibilityActions (buttonToWrap)),
+          button (buttonToWrap)
+    {
+    }
+
+    AccessibleState getCurrentState() const override
+    {
+        auto state = AccessibilityHandler::getCurrentState();
+
+        if (button.getClickingTogglesState() || button.getRadioGroupId() != 0)
+        {
+            state = state.withCheckable();
+
+            if (button.getToggleState())
+                state = state.withChecked();
+        }
+
+        return state;
+    }
+
+    String getTitle() const override
+    {
+        auto title = AccessibilityHandler::getTitle();
+
+        if (title.isEmpty())
+            return button.getButtonText();
+
+        return title;
+    }
+
+    String getHelp() const override  { return button.getTooltip(); }
+
+private:
+    static AccessibilityRole getButtonRole (const Button& b)
+    {
+        if (b.getRadioGroupId() != 0)     return AccessibilityRole::radioButton;
+        if (b.getClickingTogglesState())  return AccessibilityRole::toggleButton;
+
+        return AccessibilityRole::button;
+    }
+
+    static AccessibilityActions getAccessibilityActions (Button& button)
+    {
+        auto actions = AccessibilityActions().addAction (AccessibilityActionType::press,
+                                                         [&button] { button.triggerClick(); });
+
+        if (button.getClickingTogglesState())
+            actions = actions.addAction (AccessibilityActionType::toggle,
+                                         [&button] { button.setToggleState (! button.getToggleState(), sendNotification); });
+
+        return actions;
+    }
+
+    Button& button;
+
+    //==============================================================================
+    JUCE_DECLARE_NON_COPYABLE_WITH_LEAK_DETECTOR (ButtonAccessibilityHandler)
+};
+
+std::unique_ptr<AccessibilityHandler> Button::createAccessibilityHandler()
+{
+    return std::make_unique<ButtonAccessibilityHandler> (*this);
+}
+
+} // namespace juce