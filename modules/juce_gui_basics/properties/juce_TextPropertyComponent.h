/*
  ==============================================================================

   This file is part of the JUCE library.
   Copyright (c) 2017 - ROLI Ltd.

   JUCE is an open source library subject to commercial or open-source
   licensing.

   By using JUCE, you agree to the terms of both the JUCE 5 End-User License
   Agreement and JUCE 5 Privacy Policy (both updated and effective as of the
   27th April 2017).

   End User License Agreement: www.juce.com/juce-5-licence
   Privacy Policy: www.juce.com/juce-5-privacy-policy

   Or: You may also use this code under the terms of the GPL v3 (see
   www.gnu.org/licenses).

   JUCE IS PROVIDED "AS IS" WITHOUT ANY WARRANTY, AND ALL WARRANTIES, WHETHER
   EXPRESSED OR IMPLIED, INCLUDING MERCHANTABILITY AND FITNESS FOR PURPOSE, ARE
   DISCLAIMED.

  ==============================================================================
*/

namespace juce
{

//==============================================================================
/**
    A PropertyComponent that shows its value as editable text.

    @see PropertyComponent

    @tags{GUI}
*/
class JUCE_API  TextPropertyComponent  : public PropertyComponent
{
protected:
    //==============================================================================
    /** Creates a text property component.

        @param propertyName  The name of the property
        @param maxNumChars   If not zero, then this specifies the maximum allowable length of
                             the string. If zero, then the string will have no length limit.
        @param isMultiLine   Sets whether the text editor allows carriage returns.
        @param isEditable    Sets whether the text editor is editable. The default is true.

        @see TextEditor, setEditable
    */
    TextPropertyComponent (const String& propertyName,
                           int maxNumChars,
                           bool isMultiLine,
                           bool isEditable = true);

public:
    /** Creates a text property component.

        @param valueToControl The Value that is controlled by the TextPropertyComponent
        @param propertyName   The name of the property
        @param maxNumChars    If not zero, then this specifies the maximum allowable length of
                              the string. If zero, then the string will have no length limit.
        @param isMultiLine    Sets whether the text editor allows carriage returns.
        @param isEditable     Sets whether the text editor is editable. The default is true.

        @see TextEditor, setEditable
    */
    TextPropertyComponent (const Value& valueToControl,
                           const String& propertyName,
                           int maxNumChars,
                           bool isMultiLine,
                           bool isEditable = true);

    /** Creates a text property component with a default value.

<<<<<<< HEAD
        @param valueToControl The ValueWithDefault that is controlled by the TextPropertyComponent
=======
        @param valueToControl The ValueWithDefault that is controlled by the TextPropertyComponent.
>>>>>>> 717cc493
        @param propertyName   The name of the property
        @param maxNumChars    If not zero, then this specifies the maximum allowable length of
                              the string. If zero, then the string will have no length limit.
        @param isMultiLine    Sets whether the text editor allows carriage returns.
        @param isEditable     Sets whether the text editor is editable. The default is true.

        @see TextEditor, setEditable
    */
    TextPropertyComponent (ValueWithDefault& valueToControl,
                           const String& propertyName,
                           int maxNumChars,
                           bool isMultiLine,
                           bool isEditable = true);

    /** Destructor. */
    ~TextPropertyComponent();

    //==============================================================================
    /** Called when the user edits the text.

        Your subclass must use this callback to change the value of whatever item
        this property component represents.
    */
    virtual void setText (const String& newText);

    /** Returns the text that should be shown in the text editor. */
    virtual String getText() const;

    /** Returns the text that should be shown in the text editor as a Value object. */
    Value& getValue() const;

    //==============================================================================
    /** Returns true if the text editor allows carriage returns. */
    bool isTextEditorMultiLine() const noexcept    { return isMultiLine; }

    //==============================================================================
    /** A set of colour IDs to use to change the colour of various aspects of the component.

        These constants can be used either via the Component::setColour(), or LookAndFeel::setColour()
        methods.

        @see Component::setColour, Component::findColour, LookAndFeel::setColour, LookAndFeel::findColour
    */
    enum ColourIds
    {
        backgroundColourId          = 0x100e401,    /**< The colour to fill the background of the text area. */
        textColourId                = 0x100e402,    /**< The colour to use for the editable text. */
        outlineColourId             = 0x100e403,    /**< The colour to use to draw an outline around the text area. */
    };

    void colourChanged() override;

    //==============================================================================
    /** Used to receive callbacks for text changes */
    class JUCE_API Listener
    {
    public:
        /** Destructor. */
        virtual ~Listener() {}

        /** Called when text has finished being entered (i.e. not per keypress) has changed. */
        virtual void textPropertyComponentChanged (TextPropertyComponent*) = 0;
    };

    /** Registers a listener to receive events when this button's state changes.
        If the listener is already registered, this will not register it again.
        @see removeListener
    */
    void addListener (Listener* newListener);

    /** Removes a previously-registered button listener
        @see addListener
    */
    void removeListener (Listener* listener);

    //==============================================================================
    /** Sets whether the text property component can have files dropped onto it by an external application.

        The default setting for this is true but you may want to disable this behaviour if you derive
        from this class and want your subclass to respond to the file drag.
    */
    void setInterestedInFileDrag (bool isInterested);

    /** Sets whether the text editor is editable. The default setting for this is true. */
    void setEditable (bool isEditable);

    //==============================================================================
    /** @internal */
    void refresh() override;
    /** @internal */
    virtual void textWasEdited();

private:
    bool isMultiLine;

    class RemapperValueSourceWithDefault;

    class LabelComp;
    friend class LabelComp;

    std::unique_ptr<LabelComp> textEditor;
    ListenerList<Listener> listenerList;

<<<<<<< HEAD
    void callListeners();
    void createEditor (int maxNumChars, bool isEditable);
=======
    WeakReference<ValueWithDefault> valueWithDefault;
>>>>>>> 717cc493

    JUCE_DECLARE_NON_COPYABLE_WITH_LEAK_DETECTOR (TextPropertyComponent)
};


} // namespace juce
<|MERGE_RESOLUTION|>--- conflicted
+++ resolved
@@ -1,196 +1,192 @@
-/*
-  ==============================================================================
-
-   This file is part of the JUCE library.
-   Copyright (c) 2017 - ROLI Ltd.
-
-   JUCE is an open source library subject to commercial or open-source
-   licensing.
-
-   By using JUCE, you agree to the terms of both the JUCE 5 End-User License
-   Agreement and JUCE 5 Privacy Policy (both updated and effective as of the
-   27th April 2017).
-
-   End User License Agreement: www.juce.com/juce-5-licence
-   Privacy Policy: www.juce.com/juce-5-privacy-policy
-
-   Or: You may also use this code under the terms of the GPL v3 (see
-   www.gnu.org/licenses).
-
-   JUCE IS PROVIDED "AS IS" WITHOUT ANY WARRANTY, AND ALL WARRANTIES, WHETHER
-   EXPRESSED OR IMPLIED, INCLUDING MERCHANTABILITY AND FITNESS FOR PURPOSE, ARE
-   DISCLAIMED.
-
-  ==============================================================================
-*/
-
-namespace juce
-{
-
-//==============================================================================
-/**
-    A PropertyComponent that shows its value as editable text.
-
-    @see PropertyComponent
-
-    @tags{GUI}
-*/
-class JUCE_API  TextPropertyComponent  : public PropertyComponent
-{
-protected:
-    //==============================================================================
-    /** Creates a text property component.
-
-        @param propertyName  The name of the property
-        @param maxNumChars   If not zero, then this specifies the maximum allowable length of
-                             the string. If zero, then the string will have no length limit.
-        @param isMultiLine   Sets whether the text editor allows carriage returns.
-        @param isEditable    Sets whether the text editor is editable. The default is true.
-
-        @see TextEditor, setEditable
-    */
-    TextPropertyComponent (const String& propertyName,
-                           int maxNumChars,
-                           bool isMultiLine,
-                           bool isEditable = true);
-
-public:
-    /** Creates a text property component.
-
-        @param valueToControl The Value that is controlled by the TextPropertyComponent
-        @param propertyName   The name of the property
-        @param maxNumChars    If not zero, then this specifies the maximum allowable length of
-                              the string. If zero, then the string will have no length limit.
-        @param isMultiLine    Sets whether the text editor allows carriage returns.
-        @param isEditable     Sets whether the text editor is editable. The default is true.
-
-        @see TextEditor, setEditable
-    */
-    TextPropertyComponent (const Value& valueToControl,
-                           const String& propertyName,
-                           int maxNumChars,
-                           bool isMultiLine,
-                           bool isEditable = true);
-
-    /** Creates a text property component with a default value.
-
-<<<<<<< HEAD
-        @param valueToControl The ValueWithDefault that is controlled by the TextPropertyComponent
-=======
-        @param valueToControl The ValueWithDefault that is controlled by the TextPropertyComponent.
->>>>>>> 717cc493
-        @param propertyName   The name of the property
-        @param maxNumChars    If not zero, then this specifies the maximum allowable length of
-                              the string. If zero, then the string will have no length limit.
-        @param isMultiLine    Sets whether the text editor allows carriage returns.
-        @param isEditable     Sets whether the text editor is editable. The default is true.
-
-        @see TextEditor, setEditable
-    */
-    TextPropertyComponent (ValueWithDefault& valueToControl,
-                           const String& propertyName,
-                           int maxNumChars,
-                           bool isMultiLine,
-                           bool isEditable = true);
-
-    /** Destructor. */
-    ~TextPropertyComponent();
-
-    //==============================================================================
-    /** Called when the user edits the text.
-
-        Your subclass must use this callback to change the value of whatever item
-        this property component represents.
-    */
-    virtual void setText (const String& newText);
-
-    /** Returns the text that should be shown in the text editor. */
-    virtual String getText() const;
-
-    /** Returns the text that should be shown in the text editor as a Value object. */
-    Value& getValue() const;
-
-    //==============================================================================
-    /** Returns true if the text editor allows carriage returns. */
-    bool isTextEditorMultiLine() const noexcept    { return isMultiLine; }
-
-    //==============================================================================
-    /** A set of colour IDs to use to change the colour of various aspects of the component.
-
-        These constants can be used either via the Component::setColour(), or LookAndFeel::setColour()
-        methods.
-
-        @see Component::setColour, Component::findColour, LookAndFeel::setColour, LookAndFeel::findColour
-    */
-    enum ColourIds
-    {
-        backgroundColourId          = 0x100e401,    /**< The colour to fill the background of the text area. */
-        textColourId                = 0x100e402,    /**< The colour to use for the editable text. */
-        outlineColourId             = 0x100e403,    /**< The colour to use to draw an outline around the text area. */
-    };
-
-    void colourChanged() override;
-
-    //==============================================================================
-    /** Used to receive callbacks for text changes */
-    class JUCE_API Listener
-    {
-    public:
-        /** Destructor. */
-        virtual ~Listener() {}
-
-        /** Called when text has finished being entered (i.e. not per keypress) has changed. */
-        virtual void textPropertyComponentChanged (TextPropertyComponent*) = 0;
-    };
-
-    /** Registers a listener to receive events when this button's state changes.
-        If the listener is already registered, this will not register it again.
-        @see removeListener
-    */
-    void addListener (Listener* newListener);
-
-    /** Removes a previously-registered button listener
-        @see addListener
-    */
-    void removeListener (Listener* listener);
-
-    //==============================================================================
-    /** Sets whether the text property component can have files dropped onto it by an external application.
-
-        The default setting for this is true but you may want to disable this behaviour if you derive
-        from this class and want your subclass to respond to the file drag.
-    */
-    void setInterestedInFileDrag (bool isInterested);
-
-    /** Sets whether the text editor is editable. The default setting for this is true. */
-    void setEditable (bool isEditable);
-
-    //==============================================================================
-    /** @internal */
-    void refresh() override;
-    /** @internal */
-    virtual void textWasEdited();
-
-private:
-    bool isMultiLine;
-
-    class RemapperValueSourceWithDefault;
-
-    class LabelComp;
-    friend class LabelComp;
-
-    std::unique_ptr<LabelComp> textEditor;
-    ListenerList<Listener> listenerList;
-
-<<<<<<< HEAD
-    void callListeners();
-    void createEditor (int maxNumChars, bool isEditable);
-=======
-    WeakReference<ValueWithDefault> valueWithDefault;
->>>>>>> 717cc493
-
-    JUCE_DECLARE_NON_COPYABLE_WITH_LEAK_DETECTOR (TextPropertyComponent)
-};
-
-
-} // namespace juce
+/*
+  ==============================================================================
+
+   This file is part of the JUCE library.
+   Copyright (c) 2017 - ROLI Ltd.
+
+   JUCE is an open source library subject to commercial or open-source
+   licensing.
+
+   By using JUCE, you agree to the terms of both the JUCE 5 End-User License
+   Agreement and JUCE 5 Privacy Policy (both updated and effective as of the
+   27th April 2017).
+
+   End User License Agreement: www.juce.com/juce-5-licence
+   Privacy Policy: www.juce.com/juce-5-privacy-policy
+
+   Or: You may also use this code under the terms of the GPL v3 (see
+   www.gnu.org/licenses).
+
+   JUCE IS PROVIDED "AS IS" WITHOUT ANY WARRANTY, AND ALL WARRANTIES, WHETHER
+   EXPRESSED OR IMPLIED, INCLUDING MERCHANTABILITY AND FITNESS FOR PURPOSE, ARE
+   DISCLAIMED.
+
+  ==============================================================================
+*/
+
+namespace juce
+{
+
+//==============================================================================
+/**
+    A PropertyComponent that shows its value as editable text.
+
+    @see PropertyComponent
+
+    @tags{GUI}
+*/
+class JUCE_API  TextPropertyComponent  : public PropertyComponent
+{
+protected:
+    //==============================================================================
+    /** Creates a text property component.
+
+        @param propertyName  The name of the property
+        @param maxNumChars   If not zero, then this specifies the maximum allowable length of
+                             the string. If zero, then the string will have no length limit.
+        @param isMultiLine   Sets whether the text editor allows carriage returns.
+        @param isEditable    Sets whether the text editor is editable. The default is true.
+
+        @see TextEditor, setEditable
+    */
+    TextPropertyComponent (const String& propertyName,
+                           int maxNumChars,
+                           bool isMultiLine,
+                           bool isEditable = true);
+
+public:
+    /** Creates a text property component.
+
+        @param valueToControl The Value that is controlled by the TextPropertyComponent
+        @param propertyName   The name of the property
+        @param maxNumChars    If not zero, then this specifies the maximum allowable length of
+                              the string. If zero, then the string will have no length limit.
+        @param isMultiLine    Sets whether the text editor allows carriage returns.
+        @param isEditable     Sets whether the text editor is editable. The default is true.
+
+        @see TextEditor, setEditable
+    */
+    TextPropertyComponent (const Value& valueToControl,
+                           const String& propertyName,
+                           int maxNumChars,
+                           bool isMultiLine,
+                           bool isEditable = true);
+
+    /** Creates a text property component with a default value.
+
+        @param valueToControl The ValueWithDefault that is controlled by the TextPropertyComponent.
+        @param propertyName   The name of the property
+        @param maxNumChars    If not zero, then this specifies the maximum allowable length of
+                              the string. If zero, then the string will have no length limit.
+        @param isMultiLine    Sets whether the text editor allows carriage returns.
+        @param isEditable     Sets whether the text editor is editable. The default is true.
+
+        @see TextEditor, setEditable
+    */
+    TextPropertyComponent (ValueWithDefault& valueToControl,
+                           const String& propertyName,
+                           int maxNumChars,
+                           bool isMultiLine,
+                           bool isEditable = true);
+
+    /** Destructor. */
+    ~TextPropertyComponent();
+
+    //==============================================================================
+    /** Called when the user edits the text.
+
+        Your subclass must use this callback to change the value of whatever item
+        this property component represents.
+    */
+    virtual void setText (const String& newText);
+
+    /** Returns the text that should be shown in the text editor. */
+    virtual String getText() const;
+
+    /** Returns the text that should be shown in the text editor as a Value object. */
+    Value& getValue() const;
+
+    //==============================================================================
+    /** Returns true if the text editor allows carriage returns. */
+    bool isTextEditorMultiLine() const noexcept    { return isMultiLine; }
+
+    //==============================================================================
+    /** A set of colour IDs to use to change the colour of various aspects of the component.
+
+        These constants can be used either via the Component::setColour(), or LookAndFeel::setColour()
+        methods.
+
+        @see Component::setColour, Component::findColour, LookAndFeel::setColour, LookAndFeel::findColour
+    */
+    enum ColourIds
+    {
+        backgroundColourId          = 0x100e401,    /**< The colour to fill the background of the text area. */
+        textColourId                = 0x100e402,    /**< The colour to use for the editable text. */
+        outlineColourId             = 0x100e403,    /**< The colour to use to draw an outline around the text area. */
+    };
+
+    void colourChanged() override;
+
+    //==============================================================================
+    /** Used to receive callbacks for text changes */
+    class JUCE_API Listener
+    {
+    public:
+        /** Destructor. */
+        virtual ~Listener() {}
+
+        /** Called when text has finished being entered (i.e. not per keypress) has changed. */
+        virtual void textPropertyComponentChanged (TextPropertyComponent*) = 0;
+    };
+
+    /** Registers a listener to receive events when this button's state changes.
+        If the listener is already registered, this will not register it again.
+        @see removeListener
+    */
+    void addListener (Listener* newListener);
+
+    /** Removes a previously-registered button listener
+        @see addListener
+    */
+    void removeListener (Listener* listener);
+
+    //==============================================================================
+    /** Sets whether the text property component can have files dropped onto it by an external application.
+
+        The default setting for this is true but you may want to disable this behaviour if you derive
+        from this class and want your subclass to respond to the file drag.
+    */
+    void setInterestedInFileDrag (bool isInterested);
+
+    /** Sets whether the text editor is editable. The default setting for this is true. */
+    void setEditable (bool isEditable);
+
+    //==============================================================================
+    /** @internal */
+    void refresh() override;
+    /** @internal */
+    virtual void textWasEdited();
+
+private:
+    class RemapperValueSourceWithDefault;
+    class LabelComp;
+    friend class LabelComp;
+
+    //==============================================================================
+    void callListeners();
+    void createEditor (int maxNumChars, bool isEditable);
+
+    //==============================================================================
+    bool isMultiLine;
+
+    std::unique_ptr<LabelComp> textEditor;
+    ListenerList<Listener> listenerList;
+
+    WeakReference<ValueWithDefault> valueWithDefault;
+
+    //==============================================================================
+    JUCE_DECLARE_NON_COPYABLE_WITH_LEAK_DETECTOR (TextPropertyComponent)
+};
+
+
+} // namespace juce