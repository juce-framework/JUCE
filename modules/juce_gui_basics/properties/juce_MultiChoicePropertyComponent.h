--- conflicted
+++ resolved
@@ -1,136 +1,134 @@
-/*
-  ==============================================================================
-
-   This file is part of the JUCE library.
-   Copyright (c) 2017 - ROLI Ltd.
-
-   JUCE is an open source library subject to commercial or open-source
-   licensing.
-
-   By using JUCE, you agree to the terms of both the JUCE 5 End-User License
-   Agreement and JUCE 5 Privacy Policy (both updated and effective as of the
-   27th April 2017).
-
-   End User License Agreement: www.juce.com/juce-5-licence
-   Privacy Policy: www.juce.com/juce-5-privacy-policy
-
-   Or: You may also use this code under the terms of the GPL v3 (see
-   www.gnu.org/licenses).
-
-   JUCE IS PROVIDED "AS IS" WITHOUT ANY WARRANTY, AND ALL WARRANTIES, WHETHER
-   EXPRESSED OR IMPLIED, INCLUDING MERCHANTABILITY AND FITNESS FOR PURPOSE, ARE
-   DISCLAIMED.
-
-  ==============================================================================
-*/
-
-
-namespace juce
-{
-
-//==============================================================================
-/**
-    A PropertyComponent that shows its value as an expandable list of ToggleButtons.
-
-    This type of property component contains a list of options where multiple options
-    can be selected at once.
-
-    @see PropertyComponent, PropertyPanel
-
-    @tags{GUI}
-*/
-class MultiChoicePropertyComponent    : public PropertyComponent
-{
-public:
-    /** Creates the component. Note that the underlying var object that the Value refers to must be an array.
-
-        @param valueToControl       the value that the ToggleButtons will read and control
-        @param propertyName         the name of the property
-        @param choices              the list of possible values that will be represented
-        @param correspondingValues  a list of values corresponding to each item in the 'choices' StringArray.
-                                    These are the values that will be read and written to the
-                                    valueToControl value. This array must contain the same number of items
-                                    as the choices array
-        @param maxChoices           the maxmimum number of values which can be selected at once. The default of
-                                    -1 will not limit the number that can be selected
-    */
-    MultiChoicePropertyComponent (const Value& valueToControl,
-                                  const String& propertyName,
-                                  const StringArray& choices,
-                                  const Array<var>& correspondingValues,
-                                  int maxChoices = -1);
-
-    /** Creates the component using a ValueWithDefault object. This will select the default options.
-
-<<<<<<< HEAD
-        @param valueToControl       the ValueWithDefault object that contains the Value object that the ToggleButtons will read and control
-=======
-        @param valueToControl       the ValueWithDefault object that contains the Value object that the ToggleButtons will read and control.
->>>>>>> 717cc493
-        @param propertyName         the name of the property
-        @param choices              the list of possible values that will be represented
-        @param correspondingValues  a list of values corresponding to each item in the 'choices' StringArray.
-                                    These are the values that will be read and written to the
-                                    valueToControl value. This array must contain the same number of items
-                                    as the choices array
-        @param maxChoices           the maxmimum number of values which can be selected at once. The default of
-                                    -1 will not limit the number that can be selected
-    */
-    MultiChoicePropertyComponent (ValueWithDefault& valueToControl,
-                                  const String& propertyName,
-                                  const StringArray& choices,
-                                  const Array<var>& correspondingValues,
-                                  int maxChoices = -1);
-
-    //==============================================================================
-    /** Returns true if the list of options is expanded. */
-    bool isExpanded() const noexcept    { return expanded; }
-
-    /** Expands or shrinks the list of options.
-
-        N.B. This will just set the preferredHeight value of the PropertyComponent and attempt to
-        call PropertyPanel::resized(), so if you are not displaying this object in a PropertyPanel
-        then you should use the onHeightChange callback to resize it when the height changes.
-
-        @see onHeightChange
-    */
-    void setExpanded (bool expanded) noexcept;
-
-    /** You can assign a lambda to this callback object to have it called when the MultiChoicePropertyComponent height changes. */
-    std::function<void()> onHeightChange;
-
-    //==============================================================================
-    /** @internal */
-    void paint (Graphics& g) override;
-    /** @internal */
-    void resized() override;
-    /** @internal */
-    void refresh() override {}
-
-private:
-    MultiChoicePropertyComponent (const String&, const StringArray&, const Array<var>&);
-
-    class MultiChoiceRemapperSource;
-    class MultiChoiceRemapperSourceWithDefault;
-
-    //==============================================================================
-    void lookAndFeelChanged() override;
-
-    //==============================================================================
-<<<<<<< HEAD
-=======
-    WeakReference<ValueWithDefault> valueWithDefault;
-
->>>>>>> 717cc493
-    int maxHeight = 0;
-    int numHidden = 0;
-    bool expanded = false;
-
-    OwnedArray<ToggleButton> choiceButtons;
-    ShapeButton expandButton { "Expand", Colours::transparentBlack, Colours::transparentBlack, Colours::transparentBlack };
-
-    //==============================================================================
-    JUCE_DECLARE_NON_COPYABLE_WITH_LEAK_DETECTOR (MultiChoicePropertyComponent)
-};
-
-} // namespace juce
+/*
+  ==============================================================================
+
+   This file is part of the JUCE library.
+   Copyright (c) 2017 - ROLI Ltd.
+
+   JUCE is an open source library subject to commercial or open-source
+   licensing.
+
+   By using JUCE, you agree to the terms of both the JUCE 5 End-User License
+   Agreement and JUCE 5 Privacy Policy (both updated and effective as of the
+   27th April 2017).
+
+   End User License Agreement: www.juce.com/juce-5-licence
+   Privacy Policy: www.juce.com/juce-5-privacy-policy
+
+   Or: You may also use this code under the terms of the GPL v3 (see
+   www.gnu.org/licenses).
+
+   JUCE IS PROVIDED "AS IS" WITHOUT ANY WARRANTY, AND ALL WARRANTIES, WHETHER
+   EXPRESSED OR IMPLIED, INCLUDING MERCHANTABILITY AND FITNESS FOR PURPOSE, ARE
+   DISCLAIMED.
+
+  ==============================================================================
+*/
+
+
+namespace juce
+{
+
+//==============================================================================
+/**
+    A PropertyComponent that shows its value as an expandable list of ToggleButtons.
+
+    This type of property component contains a list of options where multiple options
+    can be selected at once.
+
+    @see PropertyComponent, PropertyPanel
+
+    @tags{GUI}
+*/
+class MultiChoicePropertyComponent    : public PropertyComponent
+{
+private:
+    /** Delegating constructor. */
+    MultiChoicePropertyComponent (const String&, const StringArray&, const Array<var>&);
+
+public:
+    /** Creates the component. Note that the underlying var object that the Value refers to must be an array.
+
+        @param valueToControl       the value that the ToggleButtons will read and control
+        @param propertyName         the name of the property
+        @param choices              the list of possible values that will be represented
+        @param correspondingValues  a list of values corresponding to each item in the 'choices' StringArray.
+                                    These are the values that will be read and written to the
+                                    valueToControl value. This array must contain the same number of items
+                                    as the choices array
+        @param maxChoices           the maxmimum number of values which can be selected at once. The default of
+                                    -1 will not limit the number that can be selected
+    */
+    MultiChoicePropertyComponent (const Value& valueToControl,
+                                  const String& propertyName,
+                                  const StringArray& choices,
+                                  const Array<var>& correspondingValues,
+                                  int maxChoices = -1);
+
+    /** Creates the component using a ValueWithDefault object. This will select the default options.
+
+        @param valueToControl       the ValueWithDefault object that contains the Value object that the ToggleButtons will read and control.
+        @param propertyName         the name of the property
+        @param choices              the list of possible values that will be represented
+        @param correspondingValues  a list of values corresponding to each item in the 'choices' StringArray.
+                                    These are the values that will be read and written to the
+                                    valueToControl value. This array must contain the same number of items
+                                    as the choices array
+        @param maxChoices           the maxmimum number of values which can be selected at once. The default of
+                                    -1 will not limit the number that can be selected
+    */
+    MultiChoicePropertyComponent (ValueWithDefault& valueToControl,
+                                  const String& propertyName,
+                                  const StringArray& choices,
+                                  const Array<var>& correspondingValues,
+                                  int maxChoices = -1);
+
+    ~MultiChoicePropertyComponent();
+
+    //==============================================================================
+    /** Returns true if the list of options is expanded. */
+    bool isExpanded() const noexcept    { return expanded; }
+
+    /** Expands or shrinks the list of options.
+
+        N.B. This will just set the preferredHeight value of the PropertyComponent and attempt to
+        call PropertyPanel::resized(), so if you are not displaying this object in a PropertyPanel
+        then you should use the onHeightChange callback to resize it when the height changes.
+
+        @see onHeightChange
+    */
+    void setExpanded (bool expanded) noexcept;
+
+    /** You can assign a lambda to this callback object to have it called when the MultiChoicePropertyComponent height changes. */
+    std::function<void()> onHeightChange;
+
+    //==============================================================================
+    /** @internal */
+    void paint (Graphics& g) override;
+    /** @internal */
+    void resized() override;
+    /** @internal */
+    void refresh() override {}
+
+private:
+    //==============================================================================
+    class MultiChoiceRemapperSource;
+    class MultiChoiceRemapperSourceWithDefault;
+
+    //==============================================================================
+    void lookAndFeelChanged() override;
+
+    //==============================================================================
+    WeakReference<ValueWithDefault> valueWithDefault;
+
+    int maxHeight = 0;
+    int numHidden = 0;
+    bool expanded = false;
+
+    OwnedArray<ToggleButton> choiceButtons;
+    ShapeButton expandButton { "Expand", Colours::transparentBlack, Colours::transparentBlack, Colours::transparentBlack };
+
+    //==============================================================================
+    JUCE_DECLARE_NON_COPYABLE_WITH_LEAK_DETECTOR (MultiChoicePropertyComponent)
+};
+
+} // namespace juce