/*
  ==============================================================================

   This file is part of the JUCE library.
   Copyright (c) 2017 - ROLI Ltd.

   JUCE is an open source library subject to commercial or open-source
   licensing.

   By using JUCE, you agree to the terms of both the JUCE 5 End-User License
   Agreement and JUCE 5 Privacy Policy (both updated and effective as of the
   27th April 2017).

   End User License Agreement: www.juce.com/juce-5-licence
   Privacy Policy: www.juce.com/juce-5-privacy-policy

   Or: You may also use this code under the terms of the GPL v3 (see
   www.gnu.org/licenses).

   JUCE IS PROVIDED "AS IS" WITHOUT ANY WARRANTY, AND ALL WARRANTIES, WHETHER
   EXPRESSED OR IMPLIED, INCLUDING MERCHANTABILITY AND FITNESS FOR PURPOSE, ARE
   DISCLAIMED.

  ==============================================================================
*/

namespace juce
{

//==============================================================================
class ChoicePropertyComponent::RemapperValueSource    : public Value::ValueSource,
                                                        private Value::Listener
{
public:
    RemapperValueSource (const Value& source, const Array<var>& map)
       : sourceValue (source),
         mappings (map)
    {
        sourceValue.addListener (this);
    }

    var getValue() const override
    {
        auto targetValue = sourceValue.getValue();

        for (auto& map : mappings)
            if (map.equalsWithSameType (targetValue))
                return mappings.indexOf (map) + 1;

        return mappings.indexOf (targetValue) + 1;
    }

    void setValue (const var& newValue) override
    {
        auto remappedVal = mappings [static_cast<int> (newValue) - 1];

        if (! remappedVal.equalsWithSameType (sourceValue))
            sourceValue = remappedVal;
    }

protected:
    Value sourceValue;
    Array<var> mappings;

    void valueChanged (Value&) override    { sendChangeMessage (true); }

    //==============================================================================
    JUCE_DECLARE_NON_COPYABLE_WITH_LEAK_DETECTOR (RemapperValueSource)
};

//==============================================================================
class ChoicePropertyComponent::RemapperValueSourceWithDefault    : public Value::ValueSource,
                                                                   private Value::Listener
{
public:
    RemapperValueSourceWithDefault (ValueWithDefault& vwd, const Array<var>& map)
        : valueWithDefault (vwd),
          sourceValue (valueWithDefault.getPropertyAsValue()),
          mappings (map)
    {
        sourceValue.addListener (this);
    }

    var getValue() const override
    {
<<<<<<< HEAD
        if (valueWithDefault.isUsingDefault())
=======
        if (valueWithDefault == nullptr)
            return {};

        if (valueWithDefault->isUsingDefault())
>>>>>>> 717cc493
            return -1;

        auto targetValue = sourceValue.getValue();

        for (auto map : mappings)
            if (map.equalsWithSameType (targetValue))
                return mappings.indexOf (map) + 1;

        return mappings.indexOf (targetValue) + 1;
    }

    void setValue (const var& newValue) override
    {
        if (valueWithDefault == nullptr)
            return;

        auto newValueInt = static_cast<int> (newValue);

        if (newValueInt == -1)
        {
            valueWithDefault.resetToDefault();
        }
        else
        {
            auto remappedVal = mappings [newValueInt - 1];

            if (! remappedVal.equalsWithSameType (sourceValue))
                valueWithDefault = remappedVal;
        }
    }

private:
<<<<<<< HEAD
    ValueWithDefault& valueWithDefault;
=======
    void valueChanged (Value&) override { sendChangeMessage (true); }

    WeakReference<ValueWithDefault> valueWithDefault;
>>>>>>> 717cc493
    Value sourceValue;
    Array<var> mappings;

    void valueChanged (Value&) override    { sendChangeMessage (true); }

    //==============================================================================
    JUCE_DECLARE_NON_COPYABLE_WITH_LEAK_DETECTOR (RemapperValueSourceWithDefault)
};

//==============================================================================
ChoicePropertyComponent::ChoicePropertyComponent (const String& name)
    : PropertyComponent (name),
      isCustomClass (true)
{
}

ChoicePropertyComponent::ChoicePropertyComponent (const String& name,
                                                  const StringArray& choiceList,
                                                  const Array<var>& correspondingValues)
    : PropertyComponent (name),
      choices (choiceList)
{
    // The array of corresponding values must contain one value for each of the items in
    // the choices array!
    jassert (correspondingValues.size() == choices.size());

    ignoreUnused (correspondingValues);
}

ChoicePropertyComponent::ChoicePropertyComponent (const Value& valueToControl,
                                                  const String& name,
                                                  const StringArray& choiceList,
                                                  const Array<var>& correspondingValues)
    : ChoicePropertyComponent (name, choiceList, correspondingValues)
{
    createComboBox();

    comboBox.getSelectedIdAsValue().referTo (Value (new RemapperValueSource (valueToControl,
                                                                             correspondingValues)));
}

ChoicePropertyComponent::ChoicePropertyComponent (ValueWithDefault& valueToControl,
                                                  const String& name,
                                                  const StringArray& choiceList,
                                                  const Array<var>& correspondingValues)
    : ChoicePropertyComponent (name, choiceList, correspondingValues)
{
    createComboBoxWithDefault (choiceList [correspondingValues.indexOf (valueToControl.getDefault())]);

    comboBox.getSelectedIdAsValue().referTo (Value (new RemapperValueSourceWithDefault (valueToControl,
                                                                                        correspondingValues)));

    valueToControl.onDefaultChange = [this, &valueToControl, choiceList, correspondingValues]
    {
        auto selectedId = comboBox.getSelectedId();

        comboBox.clear();
        createComboBoxWithDefault (choiceList [correspondingValues.indexOf (valueToControl.getDefault())]);

        comboBox.setSelectedId (selectedId);
    };
}

ChoicePropertyComponent::ChoicePropertyComponent (ValueWithDefault& valueToControl,
                                                  const String& name)
    : PropertyComponent (name),
      choices ({ "Enabled", "Disabled" })
{
    createComboBoxWithDefault (valueToControl.getDefault() ? "Enabled" : "Disabled");

    comboBox.getSelectedIdAsValue().referTo (Value (new RemapperValueSourceWithDefault (valueToControl,
                                                                                       { true, false })));

    valueToControl.onDefaultChange = [this, &valueToControl]
    {
        auto selectedId = comboBox.getSelectedId();

        comboBox.clear();
        createComboBoxWithDefault (valueToControl.getDefault() ? "Enabled" : "Disabled");

        comboBox.setSelectedId (selectedId);
    };
}

ChoicePropertyComponent::~ChoicePropertyComponent()
{
}

//==============================================================================
void ChoicePropertyComponent::createComboBox()
{
    addAndMakeVisible (comboBox);

    for (auto choice : choices)
    {
        if (choice.isNotEmpty())
            comboBox.addItem (choice, choices.indexOf (choice) + 1);
        else
            comboBox.addSeparator();
    }

    comboBox.setEditableText (false);
}

void ChoicePropertyComponent::createComboBoxWithDefault (const String& defaultString)
{
    addAndMakeVisible (comboBox);

    comboBox.addItem ("Default" + (defaultString.isNotEmpty() ? " (" + defaultString + ")" : ""), -1);

    for (auto choice : choices)
    {
        if (choice.isNotEmpty())
            comboBox.addItem (choice, choices.indexOf (choice) + 1);
        else
            comboBox.addSeparator();
    }

    comboBox.setEditableText (false);
}

void ChoicePropertyComponent::setIndex (const int /*newIndex*/)
{
    jassertfalse; // you need to override this method in your subclass!
}

int ChoicePropertyComponent::getIndex() const
{
    jassertfalse; // you need to override this method in your subclass!
    return -1;
}

const StringArray& ChoicePropertyComponent::getChoices() const
{
    return choices;
}

//==============================================================================
void ChoicePropertyComponent::refresh()
{
    if (isCustomClass)
    {
        if (! comboBox.isVisible())
        {
            createComboBox();
            comboBox.onChange = [this] { changeIndex(); };
        }

        comboBox.setSelectedId (getIndex() + 1, dontSendNotification);
    }
}

void ChoicePropertyComponent::changeIndex()
{
    if (isCustomClass)
    {
        auto newIndex = comboBox.getSelectedId() - 1;

        if (newIndex != getIndex())
            setIndex (newIndex);
    }
}

} // namespace juce
<|MERGE_RESOLUTION|>--- conflicted
+++ resolved
@@ -1,296 +1,292 @@
-/*
-  ==============================================================================
-
-   This file is part of the JUCE library.
-   Copyright (c) 2017 - ROLI Ltd.
-
-   JUCE is an open source library subject to commercial or open-source
-   licensing.
-
-   By using JUCE, you agree to the terms of both the JUCE 5 End-User License
-   Agreement and JUCE 5 Privacy Policy (both updated and effective as of the
-   27th April 2017).
-
-   End User License Agreement: www.juce.com/juce-5-licence
-   Privacy Policy: www.juce.com/juce-5-privacy-policy
-
-   Or: You may also use this code under the terms of the GPL v3 (see
-   www.gnu.org/licenses).
-
-   JUCE IS PROVIDED "AS IS" WITHOUT ANY WARRANTY, AND ALL WARRANTIES, WHETHER
-   EXPRESSED OR IMPLIED, INCLUDING MERCHANTABILITY AND FITNESS FOR PURPOSE, ARE
-   DISCLAIMED.
-
-  ==============================================================================
-*/
-
-namespace juce
-{
-
-//==============================================================================
-class ChoicePropertyComponent::RemapperValueSource    : public Value::ValueSource,
-                                                        private Value::Listener
-{
-public:
-    RemapperValueSource (const Value& source, const Array<var>& map)
-       : sourceValue (source),
-         mappings (map)
-    {
-        sourceValue.addListener (this);
-    }
-
-    var getValue() const override
-    {
-        auto targetValue = sourceValue.getValue();
-
-        for (auto& map : mappings)
-            if (map.equalsWithSameType (targetValue))
-                return mappings.indexOf (map) + 1;
-
-        return mappings.indexOf (targetValue) + 1;
-    }
-
-    void setValue (const var& newValue) override
-    {
-        auto remappedVal = mappings [static_cast<int> (newValue) - 1];
-
-        if (! remappedVal.equalsWithSameType (sourceValue))
-            sourceValue = remappedVal;
-    }
-
-protected:
-    Value sourceValue;
-    Array<var> mappings;
-
-    void valueChanged (Value&) override    { sendChangeMessage (true); }
-
-    //==============================================================================
-    JUCE_DECLARE_NON_COPYABLE_WITH_LEAK_DETECTOR (RemapperValueSource)
-};
-
-//==============================================================================
-class ChoicePropertyComponent::RemapperValueSourceWithDefault    : public Value::ValueSource,
-                                                                   private Value::Listener
-{
-public:
-    RemapperValueSourceWithDefault (ValueWithDefault& vwd, const Array<var>& map)
-        : valueWithDefault (vwd),
-          sourceValue (valueWithDefault.getPropertyAsValue()),
-          mappings (map)
-    {
-        sourceValue.addListener (this);
-    }
-
-    var getValue() const override
-    {
-<<<<<<< HEAD
-        if (valueWithDefault.isUsingDefault())
-=======
-        if (valueWithDefault == nullptr)
-            return {};
-
-        if (valueWithDefault->isUsingDefault())
->>>>>>> 717cc493
-            return -1;
-
-        auto targetValue = sourceValue.getValue();
-
-        for (auto map : mappings)
-            if (map.equalsWithSameType (targetValue))
-                return mappings.indexOf (map) + 1;
-
-        return mappings.indexOf (targetValue) + 1;
-    }
-
-    void setValue (const var& newValue) override
-    {
-        if (valueWithDefault == nullptr)
-            return;
-
-        auto newValueInt = static_cast<int> (newValue);
-
-        if (newValueInt == -1)
-        {
-            valueWithDefault.resetToDefault();
-        }
-        else
-        {
-            auto remappedVal = mappings [newValueInt - 1];
-
-            if (! remappedVal.equalsWithSameType (sourceValue))
-                valueWithDefault = remappedVal;
-        }
-    }
-
-private:
-<<<<<<< HEAD
-    ValueWithDefault& valueWithDefault;
-=======
-    void valueChanged (Value&) override { sendChangeMessage (true); }
-
-    WeakReference<ValueWithDefault> valueWithDefault;
->>>>>>> 717cc493
-    Value sourceValue;
-    Array<var> mappings;
-
-    void valueChanged (Value&) override    { sendChangeMessage (true); }
-
-    //==============================================================================
-    JUCE_DECLARE_NON_COPYABLE_WITH_LEAK_DETECTOR (RemapperValueSourceWithDefault)
-};
-
-//==============================================================================
-ChoicePropertyComponent::ChoicePropertyComponent (const String& name)
-    : PropertyComponent (name),
-      isCustomClass (true)
-{
-}
-
-ChoicePropertyComponent::ChoicePropertyComponent (const String& name,
-                                                  const StringArray& choiceList,
-                                                  const Array<var>& correspondingValues)
-    : PropertyComponent (name),
-      choices (choiceList)
-{
-    // The array of corresponding values must contain one value for each of the items in
-    // the choices array!
-    jassert (correspondingValues.size() == choices.size());
-
-    ignoreUnused (correspondingValues);
-}
-
-ChoicePropertyComponent::ChoicePropertyComponent (const Value& valueToControl,
-                                                  const String& name,
-                                                  const StringArray& choiceList,
-                                                  const Array<var>& correspondingValues)
-    : ChoicePropertyComponent (name, choiceList, correspondingValues)
-{
-    createComboBox();
-
-    comboBox.getSelectedIdAsValue().referTo (Value (new RemapperValueSource (valueToControl,
-                                                                             correspondingValues)));
-}
-
-ChoicePropertyComponent::ChoicePropertyComponent (ValueWithDefault& valueToControl,
-                                                  const String& name,
-                                                  const StringArray& choiceList,
-                                                  const Array<var>& correspondingValues)
-    : ChoicePropertyComponent (name, choiceList, correspondingValues)
-{
-    createComboBoxWithDefault (choiceList [correspondingValues.indexOf (valueToControl.getDefault())]);
-
-    comboBox.getSelectedIdAsValue().referTo (Value (new RemapperValueSourceWithDefault (valueToControl,
-                                                                                        correspondingValues)));
-
-    valueToControl.onDefaultChange = [this, &valueToControl, choiceList, correspondingValues]
-    {
-        auto selectedId = comboBox.getSelectedId();
-
-        comboBox.clear();
-        createComboBoxWithDefault (choiceList [correspondingValues.indexOf (valueToControl.getDefault())]);
-
-        comboBox.setSelectedId (selectedId);
-    };
-}
-
-ChoicePropertyComponent::ChoicePropertyComponent (ValueWithDefault& valueToControl,
-                                                  const String& name)
-    : PropertyComponent (name),
-      choices ({ "Enabled", "Disabled" })
-{
-    createComboBoxWithDefault (valueToControl.getDefault() ? "Enabled" : "Disabled");
-
-    comboBox.getSelectedIdAsValue().referTo (Value (new RemapperValueSourceWithDefault (valueToControl,
-                                                                                       { true, false })));
-
-    valueToControl.onDefaultChange = [this, &valueToControl]
-    {
-        auto selectedId = comboBox.getSelectedId();
-
-        comboBox.clear();
-        createComboBoxWithDefault (valueToControl.getDefault() ? "Enabled" : "Disabled");
-
-        comboBox.setSelectedId (selectedId);
-    };
-}
-
-ChoicePropertyComponent::~ChoicePropertyComponent()
-{
-}
-
-//==============================================================================
-void ChoicePropertyComponent::createComboBox()
-{
-    addAndMakeVisible (comboBox);
-
-    for (auto choice : choices)
-    {
-        if (choice.isNotEmpty())
-            comboBox.addItem (choice, choices.indexOf (choice) + 1);
-        else
-            comboBox.addSeparator();
-    }
-
-    comboBox.setEditableText (false);
-}
-
-void ChoicePropertyComponent::createComboBoxWithDefault (const String& defaultString)
-{
-    addAndMakeVisible (comboBox);
-
-    comboBox.addItem ("Default" + (defaultString.isNotEmpty() ? " (" + defaultString + ")" : ""), -1);
-
-    for (auto choice : choices)
-    {
-        if (choice.isNotEmpty())
-            comboBox.addItem (choice, choices.indexOf (choice) + 1);
-        else
-            comboBox.addSeparator();
-    }
-
-    comboBox.setEditableText (false);
-}
-
-void ChoicePropertyComponent::setIndex (const int /*newIndex*/)
-{
-    jassertfalse; // you need to override this method in your subclass!
-}
-
-int ChoicePropertyComponent::getIndex() const
-{
-    jassertfalse; // you need to override this method in your subclass!
-    return -1;
-}
-
-const StringArray& ChoicePropertyComponent::getChoices() const
-{
-    return choices;
-}
-
-//==============================================================================
-void ChoicePropertyComponent::refresh()
-{
-    if (isCustomClass)
-    {
-        if (! comboBox.isVisible())
-        {
-            createComboBox();
-            comboBox.onChange = [this] { changeIndex(); };
-        }
-
-        comboBox.setSelectedId (getIndex() + 1, dontSendNotification);
-    }
-}
-
-void ChoicePropertyComponent::changeIndex()
-{
-    if (isCustomClass)
-    {
-        auto newIndex = comboBox.getSelectedId() - 1;
-
-        if (newIndex != getIndex())
-            setIndex (newIndex);
-    }
-}
-
-} // namespace juce
+/*
+  ==============================================================================
+
+   This file is part of the JUCE library.
+   Copyright (c) 2017 - ROLI Ltd.
+
+   JUCE is an open source library subject to commercial or open-source
+   licensing.
+
+   By using JUCE, you agree to the terms of both the JUCE 5 End-User License
+   Agreement and JUCE 5 Privacy Policy (both updated and effective as of the
+   27th April 2017).
+
+   End User License Agreement: www.juce.com/juce-5-licence
+   Privacy Policy: www.juce.com/juce-5-privacy-policy
+
+   Or: You may also use this code under the terms of the GPL v3 (see
+   www.gnu.org/licenses).
+
+   JUCE IS PROVIDED "AS IS" WITHOUT ANY WARRANTY, AND ALL WARRANTIES, WHETHER
+   EXPRESSED OR IMPLIED, INCLUDING MERCHANTABILITY AND FITNESS FOR PURPOSE, ARE
+   DISCLAIMED.
+
+  ==============================================================================
+*/
+
+namespace juce
+{
+
+//==============================================================================
+class ChoicePropertyComponent::RemapperValueSource    : public Value::ValueSource,
+                                                        private Value::Listener
+{
+public:
+    RemapperValueSource (const Value& source, const Array<var>& map)
+       : sourceValue (source),
+         mappings (map)
+    {
+        sourceValue.addListener (this);
+    }
+
+    var getValue() const override
+    {
+        auto targetValue = sourceValue.getValue();
+
+        for (auto& map : mappings)
+            if (map.equalsWithSameType (targetValue))
+                return mappings.indexOf (map) + 1;
+
+        return mappings.indexOf (targetValue) + 1;
+    }
+
+    void setValue (const var& newValue) override
+    {
+        auto remappedVal = mappings [static_cast<int> (newValue) - 1];
+
+        if (! remappedVal.equalsWithSameType (sourceValue))
+            sourceValue = remappedVal;
+    }
+
+protected:
+    Value sourceValue;
+    Array<var> mappings;
+
+    void valueChanged (Value&) override    { sendChangeMessage (true); }
+
+    //==============================================================================
+    JUCE_DECLARE_NON_COPYABLE_WITH_LEAK_DETECTOR (RemapperValueSource)
+};
+
+//==============================================================================
+class ChoicePropertyComponent::RemapperValueSourceWithDefault    : public Value::ValueSource,
+                                                                   private Value::Listener
+{
+public:
+    RemapperValueSourceWithDefault (ValueWithDefault* vwd, const Array<var>& map)
+        : valueWithDefault (vwd),
+          sourceValue (valueWithDefault->getPropertyAsValue()),
+          mappings (map)
+    {
+        sourceValue.addListener (this);
+    }
+
+    var getValue() const override
+    {
+        if (valueWithDefault == nullptr)
+            return {};
+
+        if (valueWithDefault->isUsingDefault())
+            return -1;
+
+        auto targetValue = sourceValue.getValue();
+
+        for (auto map : mappings)
+            if (map.equalsWithSameType (targetValue))
+                return mappings.indexOf (map) + 1;
+
+        return mappings.indexOf (targetValue) + 1;
+    }
+
+    void setValue (const var& newValue) override
+    {
+        if (valueWithDefault == nullptr)
+            return;
+
+        auto newValueInt = static_cast<int> (newValue);
+
+        if (newValueInt == -1)
+        {
+            valueWithDefault->resetToDefault();
+        }
+        else
+        {
+            auto remappedVal = mappings [newValueInt - 1];
+
+            if (! remappedVal.equalsWithSameType (sourceValue))
+                *valueWithDefault = remappedVal;
+        }
+    }
+
+private:
+    void valueChanged (Value&) override { sendChangeMessage (true); }
+
+    WeakReference<ValueWithDefault> valueWithDefault;
+    Value sourceValue;
+    Array<var> mappings;
+
+    //==============================================================================
+    JUCE_DECLARE_NON_COPYABLE_WITH_LEAK_DETECTOR (RemapperValueSourceWithDefault)
+};
+
+//==============================================================================
+ChoicePropertyComponent::ChoicePropertyComponent (const String& name)
+    : PropertyComponent (name),
+      isCustomClass (true)
+{
+}
+
+ChoicePropertyComponent::ChoicePropertyComponent (const String& name,
+                                                  const StringArray& choiceList,
+                                                  const Array<var>& correspondingValues)
+    : PropertyComponent (name),
+      choices (choiceList)
+{
+    // The array of corresponding values must contain one value for each of the items in
+    // the choices array!
+    jassert (correspondingValues.size() == choices.size());
+
+    ignoreUnused (correspondingValues);
+}
+
+ChoicePropertyComponent::ChoicePropertyComponent (const Value& valueToControl,
+                                                  const String& name,
+                                                  const StringArray& choiceList,
+                                                  const Array<var>& correspondingValues)
+    : ChoicePropertyComponent (name, choiceList, correspondingValues)
+{
+    createComboBox();
+
+    comboBox.getSelectedIdAsValue().referTo (Value (new RemapperValueSource (valueToControl,
+                                                                             correspondingValues)));
+}
+
+ChoicePropertyComponent::ChoicePropertyComponent (ValueWithDefault& valueToControl,
+                                                  const String& name,
+                                                  const StringArray& choiceList,
+                                                  const Array<var>& correspondingValues)
+    : ChoicePropertyComponent (name, choiceList, correspondingValues)
+{
+    valueWithDefault = &valueToControl;
+
+    createComboBoxWithDefault (choiceList [correspondingValues.indexOf (valueWithDefault->getDefault())]);
+
+    comboBox.getSelectedIdAsValue().referTo (Value (new RemapperValueSourceWithDefault (valueWithDefault,
+                                                                                        correspondingValues)));
+
+    valueWithDefault->onDefaultChange = [this, choiceList, correspondingValues]
+    {
+        auto selectedId = comboBox.getSelectedId();
+
+        comboBox.clear();
+        createComboBoxWithDefault (choiceList [correspondingValues.indexOf (valueWithDefault->getDefault())]);
+
+        comboBox.setSelectedId (selectedId);
+    };
+}
+
+ChoicePropertyComponent::ChoicePropertyComponent (ValueWithDefault& valueToControl,
+                                                  const String& name)
+    : PropertyComponent (name),
+      choices ({ "Enabled", "Disabled" })
+{
+    valueWithDefault = &valueToControl;
+
+    createComboBoxWithDefault (valueWithDefault->getDefault() ? "Enabled" : "Disabled");
+
+    comboBox.getSelectedIdAsValue().referTo (Value (new RemapperValueSourceWithDefault (valueWithDefault,
+                                                                                       { true, false })));
+
+    valueWithDefault->onDefaultChange = [this]
+    {
+        auto selectedId = comboBox.getSelectedId();
+
+        comboBox.clear();
+        createComboBoxWithDefault (valueWithDefault->getDefault() ? "Enabled" : "Disabled");
+
+        comboBox.setSelectedId (selectedId);
+    };
+}
+
+ChoicePropertyComponent::~ChoicePropertyComponent()
+{
+    if (valueWithDefault != nullptr)
+        valueWithDefault->onDefaultChange = nullptr;
+}
+
+//==============================================================================
+void ChoicePropertyComponent::createComboBox()
+{
+    addAndMakeVisible (comboBox);
+
+    for (auto choice : choices)
+    {
+        if (choice.isNotEmpty())
+            comboBox.addItem (choice, choices.indexOf (choice) + 1);
+        else
+            comboBox.addSeparator();
+    }
+
+    comboBox.setEditableText (false);
+}
+
+void ChoicePropertyComponent::createComboBoxWithDefault (const String& defaultString)
+{
+    addAndMakeVisible (comboBox);
+
+    comboBox.addItem ("Default" + (defaultString.isNotEmpty() ? " (" + defaultString + ")" : ""), -1);
+
+    for (auto choice : choices)
+    {
+        if (choice.isNotEmpty())
+            comboBox.addItem (choice, choices.indexOf (choice) + 1);
+        else
+            comboBox.addSeparator();
+    }
+
+    comboBox.setEditableText (false);
+}
+
+void ChoicePropertyComponent::setIndex (const int /*newIndex*/)
+{
+    jassertfalse; // you need to override this method in your subclass!
+}
+
+int ChoicePropertyComponent::getIndex() const
+{
+    jassertfalse; // you need to override this method in your subclass!
+    return -1;
+}
+
+const StringArray& ChoicePropertyComponent::getChoices() const
+{
+    return choices;
+}
+
+//==============================================================================
+void ChoicePropertyComponent::refresh()
+{
+    if (isCustomClass)
+    {
+        if (! comboBox.isVisible())
+        {
+            createComboBox();
+            comboBox.onChange = [this] { changeIndex(); };
+        }
+
+        comboBox.setSelectedId (getIndex() + 1, dontSendNotification);
+    }
+}
+
+void ChoicePropertyComponent::changeIndex()
+{
+    if (isCustomClass)
+    {
+        auto newIndex = comboBox.getSelectedId() - 1;
+
+        if (newIndex != getIndex())
+            setIndex (newIndex);
+    }
+}
+
+} // namespace juce