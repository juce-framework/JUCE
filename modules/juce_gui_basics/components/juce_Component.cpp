/*
  ==============================================================================

   This file is part of the JUCE library.
   Copyright (c) 2022 - Raw Material Software Limited

   JUCE is an open source library subject to commercial or open-source
   licensing.

   By using JUCE, you agree to the terms of both the JUCE 7 End-User License
   Agreement and JUCE Privacy Policy.

   End User License Agreement: www.juce.com/juce-7-licence
   Privacy Policy: www.juce.com/juce-privacy-policy

   Or: You may also use this code under the terms of the GPL v3 (see
   www.gnu.org/licenses).

   JUCE IS PROVIDED "AS IS" WITHOUT ANY WARRANTY, AND ALL WARRANTIES, WHETHER
   EXPRESSED OR IMPLIED, INCLUDING MERCHANTABILITY AND FITNESS FOR PURPOSE, ARE
   DISCLAIMED.

  ==============================================================================
*/

#define JUCE_ASSERT_MESSAGE_MANAGER_IS_LOCKED_OR_OFFSCREEN \
    jassert ((MessageManager::getInstanceWithoutCreating() != nullptr \
               && MessageManager::getInstanceWithoutCreating()->currentThreadHasLockedMessageManager()) \
              || getPeer() == nullptr);

namespace juce
{

static Component* findFirstEnabledAncestor (Component* in)
{
    if (in == nullptr)
        return nullptr;

    if (in->isEnabled())
        return in;

    return findFirstEnabledAncestor (in->getParentComponent());
}

Component* Component::currentlyFocusedComponent = nullptr;

//==============================================================================
class HierarchyChecker
{
public:
    HierarchyChecker (Component* comp, const MouseEvent& originalEvent)
        : me (originalEvent)
    {
        for (; comp != nullptr; comp = comp->getParentComponent())
            hierarchy.emplace_back (comp);
    }

    Component* nearestNonNullParent() const
    {
        for (auto& comp : hierarchy)
            if (comp != nullptr)
                return comp;

        return nullptr;
    }

    bool shouldBailOut() const
    {
        return nearestNonNullParent() == nullptr;
    }

    MouseEvent eventWithNearestParent() const
    {
        auto* comp = nearestNonNullParent();
        return { me.source,
                 me.position.toFloat(),
                 me.mods,
                 me.pressure, me.orientation, me.rotation,
                 me.tiltX, me.tiltY,
                 comp, comp,
                 me.eventTime,
                 me.mouseDownPosition.toFloat(),
                 me.mouseDownTime,
                 me.getNumberOfClicks(),
                 me.mouseWasDraggedSinceMouseDown() };
    }

private:
    std::vector<Component::SafePointer<Component>> hierarchy;
    const MouseEvent me;
};

//==============================================================================
class Component::MouseListenerList
{
public:
    MouseListenerList() noexcept {}

    void addListener (MouseListener* newListener, bool wantsEventsForAllNestedChildComponents)
    {
        if (! listeners.contains (newListener))
        {
            if (wantsEventsForAllNestedChildComponents)
            {
                listeners.insert (0, newListener);
                ++numDeepMouseListeners;
            }
            else
            {
                listeners.add (newListener);
            }
        }
    }

    void removeListener (MouseListener* listenerToRemove)
    {
        auto index = listeners.indexOf (listenerToRemove);

        if (index >= 0)
        {
            if (index < numDeepMouseListeners)
                --numDeepMouseListeners;

            listeners.remove (index);
        }
    }

    template <typename EventMethod, typename... Params>
    static void sendMouseEvent (HierarchyChecker& checker, EventMethod&& eventMethod, Params&&... params)
    {
        const auto callListeners = [&] (auto& parentComp, const auto findNumListeners)
        {
            if (auto* list = parentComp.mouseListeners.get())
            {
                const WeakReference safePointer { &parentComp };

                for (int i = findNumListeners (*list); --i >= 0; i = jmin (i, findNumListeners (*list)))
                {
                    (list->listeners.getUnchecked (i)->*eventMethod) (checker.eventWithNearestParent(), params...);

                    if (checker.shouldBailOut() || safePointer == nullptr)
                        return false;
                }
            }

            return true;
        };

        if (auto* parent = checker.nearestNonNullParent())
            if (! callListeners (*parent, [] (auto& list) { return list.listeners.size(); }))
                return;

        if (auto* parent = checker.nearestNonNullParent())
            for (Component* p = parent->parentComponent; p != nullptr; p = p->parentComponent)
                if (! callListeners (*p, [] (auto& list) { return list.numDeepMouseListeners; }))
                    return;
    }

private:
    Array<MouseListener*> listeners;
    int numDeepMouseListeners = 0;

    JUCE_DECLARE_NON_COPYABLE (MouseListenerList)
};

//==============================================================================
Component::Component() noexcept
  : componentFlags (0)
{
}

Component::Component (const String& name) noexcept
  : componentName (name), componentFlags (0)
{
}

Component::~Component()
{
    static_assert (sizeof (flags) <= sizeof (componentFlags), "componentFlags has too many bits!");

    componentListeners.call ([this] (ComponentListener& l) { l.componentBeingDeleted (*this); });

    while (childComponentList.size() > 0)
        removeChildComponent (childComponentList.size() - 1, false, true);

    masterReference.clear();

    if (parentComponent != nullptr)
        parentComponent->removeChildComponent (parentComponent->childComponentList.indexOf (this), true, false);
    else
        giveAwayKeyboardFocusInternal (isParentOf (currentlyFocusedComponent));

    if (flags.hasHeavyweightPeerFlag)
        removeFromDesktop();

    // Something has added some children to this component during its destructor! Not a smart idea!
    jassert (childComponentList.size() == 0);
}

//==============================================================================
void Component::setName (const String& name)
{
    // if component methods are being called from threads other than the message
    // thread, you'll need to use a MessageManagerLock object to make sure it's thread-safe.
    JUCE_ASSERT_MESSAGE_MANAGER_IS_LOCKED_OR_OFFSCREEN

    if (componentName != name)
    {
        componentName = name;

        if (flags.hasHeavyweightPeerFlag)
            if (auto* peer = getPeer())
                peer->setTitle (name);

        BailOutChecker checker (this);
        componentListeners.callChecked (checker, [this] (ComponentListener& l) { l.componentNameChanged (*this); });
    }
}

void Component::setComponentID (const String& newID)
{
    componentID = newID;
}

void Component::setVisible (bool shouldBeVisible)
{
    if (flags.visibleFlag != shouldBeVisible)
    {
        // if component methods are being called from threads other than the message
        // thread, you'll need to use a MessageManagerLock object to make sure it's thread-safe.
        JUCE_ASSERT_MESSAGE_MANAGER_IS_LOCKED_OR_OFFSCREEN

        const WeakReference<Component> safePointer (this);
        flags.visibleFlag = shouldBeVisible;

        if (shouldBeVisible)
            repaint();
        else
            repaintParent();

        sendFakeMouseMove();

        if (! shouldBeVisible)
        {
            detail::ComponentHelpers::releaseAllCachedImageResources (*this);

            if (hasKeyboardFocus (true))
            {
                if (parentComponent != nullptr)
                    parentComponent->grabKeyboardFocus();

                // ensure that keyboard focus is given away if it wasn't taken by parent
                giveAwayKeyboardFocus();
            }
        }

        if (safePointer != nullptr)
        {
            sendVisibilityChangeMessage();

            if (safePointer != nullptr && flags.hasHeavyweightPeerFlag)
            {
                if (auto* peer = getPeer())
                {
                    peer->setVisible (shouldBeVisible);
                    internalHierarchyChanged();
                }
            }
        }
    }
}

void Component::visibilityChanged() {}

void Component::sendVisibilityChangeMessage()
{
    BailOutChecker checker (this);
    visibilityChanged();

    if (! checker.shouldBailOut())
        componentListeners.callChecked (checker, [this] (ComponentListener& l) { l.componentVisibilityChanged (*this); });
}

bool Component::isShowing() const
{
    if (! flags.visibleFlag)
        return false;

    if (parentComponent != nullptr)
        return parentComponent->isShowing();

    if (auto* peer = getPeer())
        return ! peer->isMinimised();

    return false;
}

//==============================================================================
void* Component::getWindowHandle() const
{
    if (auto* peer = getPeer())
        return peer->getNativeHandle();

    return nullptr;
}

//==============================================================================
void Component::addToDesktop (int styleWanted, void* nativeWindowToAttachTo)
{
    // if component methods are being called from threads other than the message
    // thread, you'll need to use a MessageManagerLock object to make sure it's thread-safe.
    JUCE_ASSERT_MESSAGE_MANAGER_IS_LOCKED

    if (isOpaque())
        styleWanted &= ~ComponentPeer::windowIsSemiTransparent;
    else
        styleWanted |= ComponentPeer::windowIsSemiTransparent;

    // don't use getPeer(), so that we only get the peer that's specifically
    // for this comp, and not for one of its parents.
    auto* peer = ComponentPeer::getPeerFor (this);

    if (peer == nullptr || styleWanted != peer->getStyleFlags())
    {
        const WeakReference<Component> safePointer (this);

       #if JUCE_LINUX || JUCE_BSD
        // it's wise to give the component a non-zero size before
        // putting it on the desktop, as X windows get confused by this, and
        // a (1, 1) minimum size is enforced here.
        setSize (jmax (1, getWidth()),
                 jmax (1, getHeight()));
       #endif

        const auto unscaledPosition = detail::ScalingHelpers::scaledScreenPosToUnscaled (getScreenPosition());
        const auto topLeft = detail::ScalingHelpers::unscaledScreenPosToScaled (*this, unscaledPosition);

        bool wasFullscreen = false;
        bool wasMinimised = false;
        ComponentBoundsConstrainer* currentConstrainer = nullptr;
        Rectangle<int> oldNonFullScreenBounds;
        int oldRenderingEngine = -1;

        if (peer != nullptr)
        {
            std::unique_ptr<ComponentPeer> oldPeerToDelete (peer);

            wasFullscreen = peer->isFullScreen();
            wasMinimised = peer->isMinimised();
            currentConstrainer = peer->getConstrainer();
            oldNonFullScreenBounds = peer->getNonFullScreenBounds();
            oldRenderingEngine = peer->getCurrentRenderingEngine();

            flags.hasHeavyweightPeerFlag = false;
            Desktop::getInstance().removeDesktopComponent (this);
            internalHierarchyChanged(); // give comps a chance to react to the peer change before the old peer is deleted.

            if (safePointer == nullptr)
                return;

            setTopLeftPosition (topLeft);
        }

        if (parentComponent != nullptr)
            parentComponent->removeChildComponent (this);

        if (safePointer != nullptr)
        {
            flags.hasHeavyweightPeerFlag = true;

            peer = createNewPeer (styleWanted, nativeWindowToAttachTo);

            Desktop::getInstance().addDesktopComponent (this);

            boundsRelativeToParent.setPosition (topLeft);
            peer->updateBounds();

            if (oldRenderingEngine >= 0)
                peer->setCurrentRenderingEngine (oldRenderingEngine);

            peer->setVisible (isVisible());

            peer = ComponentPeer::getPeerFor (this);

            if (peer == nullptr)
                return;

            if (wasFullscreen)
            {
                peer->setFullScreen (true);
                peer->setNonFullScreenBounds (oldNonFullScreenBounds);
            }

            if (wasMinimised)
                peer->setMinimised (true);

           #if JUCE_WINDOWS
            if (isAlwaysOnTop())
                peer->setAlwaysOnTop (true);
           #endif

            peer->setConstrainer (currentConstrainer);

            repaint();

           #if JUCE_LINUX
            // Creating the peer Image on Linux will change the reported position of the window. If
            // the Image creation is interleaved with the coming configureNotifyEvents the window
            // will appear in the wrong position. To avoid this, we force the Image creation here,
            // before handling any of the configureNotifyEvents. The Linux implementation of
            // performAnyPendingRepaintsNow() will force update the peer position if necessary.
            peer->performAnyPendingRepaintsNow();
           #endif

            internalHierarchyChanged();

            if (auto* handler = getAccessibilityHandler())
                detail::AccessibilityHelpers::notifyAccessibilityEvent (*handler, detail::AccessibilityHelpers::Event::windowOpened);
        }
    }
}

void Component::removeFromDesktop()
{
    // if component methods are being called from threads other than the message
    // thread, you'll need to use a MessageManagerLock object to make sure it's thread-safe.
    JUCE_ASSERT_MESSAGE_MANAGER_IS_LOCKED_OR_OFFSCREEN

    if (flags.hasHeavyweightPeerFlag)
    {
        if (auto* handler = getAccessibilityHandler())
            detail::AccessibilityHelpers::notifyAccessibilityEvent (*handler, detail::AccessibilityHelpers::Event::windowClosed);

        detail::ComponentHelpers::releaseAllCachedImageResources (*this);

        auto* peer = ComponentPeer::getPeerFor (this);
        jassert (peer != nullptr);

        flags.hasHeavyweightPeerFlag = false;
        delete peer;

        Desktop::getInstance().removeDesktopComponent (this);
    }
}

bool Component::isOnDesktop() const noexcept
{
    return flags.hasHeavyweightPeerFlag;
}

ComponentPeer* Component::getPeer() const
{
    if (flags.hasHeavyweightPeerFlag)
        return ComponentPeer::getPeerFor (this);

    if (parentComponent == nullptr)
        return nullptr;

    return parentComponent->getPeer();
}

void Component::userTriedToCloseWindow()
{
    /* This means that the user's trying to get rid of your window with the 'close window' system
       menu option (on windows) or possibly the task manager - you should really handle this
       and delete or hide your component in an appropriate way.

       If you want to ignore the event and don't want to trigger this assertion, just override
       this method and do nothing.
    */
    jassertfalse;
}

void Component::minimisationStateChanged (bool) {}

float Component::getDesktopScaleFactor() const  { return Desktop::getInstance().getGlobalScaleFactor(); }

//==============================================================================
void Component::setOpaque (bool shouldBeOpaque)
{
    if (shouldBeOpaque != flags.opaqueFlag)
    {
        flags.opaqueFlag = shouldBeOpaque;

        if (flags.hasHeavyweightPeerFlag)
            if (auto* peer = ComponentPeer::getPeerFor (this))
                addToDesktop (peer->getStyleFlags());  // recreates the heavyweight window

        repaint();
    }
}

bool Component::isOpaque() const noexcept
{
    return flags.opaqueFlag;
}

//==============================================================================
struct StandardCachedComponentImage  : public CachedComponentImage
{
    StandardCachedComponentImage (Component& c) noexcept : owner (c)  {}

    void paint (Graphics& g) override
    {
        scale = g.getInternalContext().getPhysicalPixelScaleFactor();
        auto compBounds = owner.getLocalBounds();
        auto imageBounds = compBounds * scale;

        if (image.isNull() || image.getBounds() != imageBounds)
        {
            image = Image (owner.isOpaque() ? Image::RGB
                                            : Image::ARGB,
                           jmax (1, imageBounds.getWidth()),
                           jmax (1, imageBounds.getHeight()),
                           ! owner.isOpaque());

            validArea.clear();
        }

        if (! validArea.containsRectangle (compBounds))
        {
            Graphics imG (image);
            auto& lg = imG.getInternalContext();

            lg.addTransform (AffineTransform::scale (scale));

            for (auto& i : validArea)
                lg.excludeClipRectangle (i);

            if (! owner.isOpaque())
            {
                lg.setFill (Colours::transparentBlack);
                lg.fillRect (compBounds, true);
                lg.setFill (Colours::black);
            }

            owner.paintEntireComponent (imG, true);
        }

        validArea = compBounds;

        g.setColour (Colours::black.withAlpha (owner.getAlpha()));
        g.drawImageTransformed (image, AffineTransform::scale ((float) compBounds.getWidth()  / (float) imageBounds.getWidth(),
                                                               (float) compBounds.getHeight() / (float) imageBounds.getHeight()), false);
    }

    bool invalidateAll() override                            { validArea.clear(); return true; }
    bool invalidate (const Rectangle<int>& area) override    { validArea.subtract (area); return true; }
    void releaseResources() override                         { image = Image(); }

private:
    Image image;
    RectangleList<int> validArea;
    Component& owner;
    float scale = 1.0f;

    JUCE_DECLARE_NON_COPYABLE_WITH_LEAK_DETECTOR (StandardCachedComponentImage)
};

void Component::setCachedComponentImage (CachedComponentImage* newCachedImage)
{
    if (cachedImage.get() != newCachedImage)
    {
        cachedImage.reset (newCachedImage);
        repaint();
    }
}

void Component::setBufferedToImage (bool shouldBeBuffered)
{
    // This assertion means that this component is already using a custom CachedComponentImage,
    // so by calling setBufferedToImage, you'll be deleting the custom one - this is almost certainly
    // not what you wanted to happen... If you really do know what you're doing here, and want to
    // avoid this assertion, just call setCachedComponentImage (nullptr) before setBufferedToImage().
    jassert (cachedImage == nullptr || dynamic_cast<StandardCachedComponentImage*> (cachedImage.get()) != nullptr);

    if (shouldBeBuffered)
    {
        if (cachedImage == nullptr)
            cachedImage.reset (new StandardCachedComponentImage (*this));
    }
    else
    {
        cachedImage.reset();
    }
}

//==============================================================================
void Component::reorderChildInternal (int sourceIndex, int destIndex)
{
    if (sourceIndex != destIndex)
    {
        auto* c = childComponentList.getUnchecked (sourceIndex);
        jassert (c != nullptr);
        c->repaintParent();

        childComponentList.move (sourceIndex, destIndex);

        sendFakeMouseMove();
        internalChildrenChanged();
    }
}

void Component::toFront (bool shouldGrabKeyboardFocus)
{
    // if component methods are being called from threads other than the message
    // thread, you'll need to use a MessageManagerLock object to make sure it's thread-safe.
    JUCE_ASSERT_MESSAGE_MANAGER_IS_LOCKED_OR_OFFSCREEN

    if (flags.hasHeavyweightPeerFlag)
    {
        if (auto* peer = getPeer())
        {
            peer->toFront (shouldGrabKeyboardFocus);

            if (shouldGrabKeyboardFocus && ! hasKeyboardFocus (true))
                grabKeyboardFocus();
        }
    }
    else if (parentComponent != nullptr)
    {
        auto& childList = parentComponent->childComponentList;

        if (childList.getLast() != this)
        {
            auto index = childList.indexOf (this);

            if (index >= 0)
            {
                int insertIndex = -1;

                if (! flags.alwaysOnTopFlag)
                {
                    insertIndex = childList.size() - 1;

                    while (insertIndex > 0 && childList.getUnchecked (insertIndex)->isAlwaysOnTop())
                        --insertIndex;
                }

                parentComponent->reorderChildInternal (index, insertIndex);
            }
        }

        if (shouldGrabKeyboardFocus)
        {
            internalBroughtToFront();

            if (isShowing())
                grabKeyboardFocus();
        }
    }
}

void Component::toBehind (Component* other)
{
    if (other != nullptr && other != this)
    {
        // the two components must belong to the same parent..
        jassert (parentComponent == other->parentComponent);

        if (parentComponent != nullptr)
        {
            auto& childList = parentComponent->childComponentList;
            auto index = childList.indexOf (this);

            if (index >= 0 && childList [index + 1] != other)
            {
                auto otherIndex = childList.indexOf (other);

                if (otherIndex >= 0)
                {
                    if (index < otherIndex)
                        --otherIndex;

                    parentComponent->reorderChildInternal (index, otherIndex);
                }
            }
        }
        else if (isOnDesktop())
        {
            jassert (other->isOnDesktop());

            if (other->isOnDesktop())
            {
                auto* us = getPeer();
                auto* them = other->getPeer();
                jassert (us != nullptr && them != nullptr);

                if (us != nullptr && them != nullptr)
                    us->toBehind (them);
            }
        }
    }
}

void Component::toBack()
{
    if (isOnDesktop())
    {
        jassertfalse; //xxx need to add this to native window
    }
    else if (parentComponent != nullptr)
    {
        auto& childList = parentComponent->childComponentList;

        if (childList.getFirst() != this)
        {
            auto index = childList.indexOf (this);

            if (index > 0)
            {
                int insertIndex = 0;

                if (flags.alwaysOnTopFlag)
                    while (insertIndex < childList.size() && ! childList.getUnchecked (insertIndex)->isAlwaysOnTop())
                        ++insertIndex;

                parentComponent->reorderChildInternal (index, insertIndex);
            }
        }
    }
}

void Component::setAlwaysOnTop (bool shouldStayOnTop)
{
    if (shouldStayOnTop != flags.alwaysOnTopFlag)
    {
        BailOutChecker checker (this);

        flags.alwaysOnTopFlag = shouldStayOnTop;

        if (isOnDesktop())
        {
            if (auto* peer = getPeer())
            {
                if (! peer->setAlwaysOnTop (shouldStayOnTop))
                {
                    // some kinds of peer can't change their always-on-top status, so
                    // for these, we'll need to create a new window
                    auto oldFlags = peer->getStyleFlags();
                    removeFromDesktop();
                    addToDesktop (oldFlags);
                }
            }
        }

        if (shouldStayOnTop && ! checker.shouldBailOut())
            toFront (false);

        if (! checker.shouldBailOut())
            internalHierarchyChanged();
    }
}

bool Component::isAlwaysOnTop() const noexcept
{
    return flags.alwaysOnTopFlag;
}

//==============================================================================
int Component::proportionOfWidth  (float proportion) const noexcept   { return roundToInt (proportion * (float) boundsRelativeToParent.getWidth()); }
int Component::proportionOfHeight (float proportion) const noexcept   { return roundToInt (proportion * (float) boundsRelativeToParent.getHeight()); }

int Component::getParentWidth() const noexcept
{
    return parentComponent != nullptr ? parentComponent->getWidth()
                                      : getParentMonitorArea().getWidth();
}

int Component::getParentHeight() const noexcept
{
    return parentComponent != nullptr ? parentComponent->getHeight()
                                      : getParentMonitorArea().getHeight();
}

Rectangle<int> Component::getParentMonitorArea() const
{
    return Desktop::getInstance().getDisplays().getDisplayForRect (getScreenBounds())->userArea;
}

int Component::getScreenX() const                       { return getScreenPosition().x; }
int Component::getScreenY() const                       { return getScreenPosition().y; }
Point<int>     Component::getScreenPosition() const     { return localPointToGlobal (Point<int>()); }
Rectangle<int> Component::getScreenBounds() const       { return localAreaToGlobal (getLocalBounds()); }

Point<int>       Component::getLocalPoint (const Component* source, Point<int> point) const       { return detail::ComponentHelpers::convertCoordinate (this, source, point); }
Point<float>     Component::getLocalPoint (const Component* source, Point<float> point) const     { return detail::ComponentHelpers::convertCoordinate (this, source, point); }
Rectangle<int>   Component::getLocalArea  (const Component* source, Rectangle<int> area) const    { return detail::ComponentHelpers::convertCoordinate (this, source, area); }
Rectangle<float> Component::getLocalArea  (const Component* source, Rectangle<float> area) const  { return detail::ComponentHelpers::convertCoordinate (this, source, area); }

Point<int>       Component::localPointToGlobal (Point<int> point) const       { return detail::ComponentHelpers::convertCoordinate (nullptr, this, point); }
Point<float>     Component::localPointToGlobal (Point<float> point) const     { return detail::ComponentHelpers::convertCoordinate (nullptr, this, point); }
Rectangle<int>   Component::localAreaToGlobal  (Rectangle<int> area) const    { return detail::ComponentHelpers::convertCoordinate (nullptr, this, area); }
Rectangle<float> Component::localAreaToGlobal  (Rectangle<float> area) const  { return detail::ComponentHelpers::convertCoordinate (nullptr, this, area); }

//==============================================================================
void Component::setBounds (int x, int y, int w, int h)
{
    // if component methods are being called from threads other than the message
    // thread, you'll need to use a MessageManagerLock object to make sure it's thread-safe.
    JUCE_ASSERT_MESSAGE_MANAGER_IS_LOCKED_OR_OFFSCREEN

    if (w < 0) w = 0;
    if (h < 0) h = 0;

    const bool wasResized  = (getWidth() != w || getHeight() != h);
    const bool wasMoved    = (getX() != x || getY() != y);

   #if JUCE_DEBUG
    // It's a very bad idea to try to resize a window during its paint() method!
    jassert (! (flags.isInsidePaintCall && wasResized && isOnDesktop()));
   #endif

    if (wasMoved || wasResized)
    {
        const bool showing = isShowing();

        if (showing)
        {
            // send a fake mouse move to trigger enter/exit messages if needed..
            sendFakeMouseMove();

            if (! flags.hasHeavyweightPeerFlag)
                repaintParent();
        }

        boundsRelativeToParent.setBounds (x, y, w, h);

        if (showing)
        {
            if (wasResized)
                repaint();
            else if (! flags.hasHeavyweightPeerFlag)
                repaintParent();
        }
        else if (cachedImage != nullptr)
        {
            cachedImage->invalidateAll();
        }

        flags.isMoveCallbackPending = wasMoved;
        flags.isResizeCallbackPending = wasResized;

        if (flags.hasHeavyweightPeerFlag)
            if (auto* peer = getPeer())
                peer->updateBounds();

        sendMovedResizedMessagesIfPending();
    }
}

void Component::sendMovedResizedMessagesIfPending()
{
    const bool wasMoved   = flags.isMoveCallbackPending;
    const bool wasResized = flags.isResizeCallbackPending;

    if (wasMoved || wasResized)
    {
        flags.isMoveCallbackPending = false;
        flags.isResizeCallbackPending = false;

        sendMovedResizedMessages (wasMoved, wasResized);
    }
}

void Component::sendMovedResizedMessages (bool wasMoved, bool wasResized)
{
    BailOutChecker checker (this);

    if (wasMoved)
    {
        moved();

        if (checker.shouldBailOut())
            return;
    }

    if (wasResized)
    {
        resized();

        if (checker.shouldBailOut())
            return;

        for (int i = childComponentList.size(); --i >= 0;)
        {
            childComponentList.getUnchecked(i)->parentSizeChanged();

            if (checker.shouldBailOut())
                return;

            i = jmin (i, childComponentList.size());
        }
    }

    if (parentComponent != nullptr)
        parentComponent->childBoundsChanged (this);

    if (! checker.shouldBailOut())
    {
        componentListeners.callChecked (checker, [this, wasMoved, wasResized] (ComponentListener& l)
        {
            l.componentMovedOrResized (*this, wasMoved, wasResized);
        });
    }

    if ((wasMoved || wasResized) && ! checker.shouldBailOut())
        if (auto* handler = getAccessibilityHandler())
            detail::AccessibilityHelpers::notifyAccessibilityEvent (*handler, detail::AccessibilityHelpers::Event::elementMovedOrResized);
}

void Component::setSize (int w, int h)                  { setBounds (getX(), getY(), w, h); }

void Component::setTopLeftPosition (int x, int y)       { setTopLeftPosition ({ x, y }); }
void Component::setTopLeftPosition (Point<int> pos)     { setBounds (pos.x, pos.y, getWidth(), getHeight()); }

void Component::setTopRightPosition (int x, int y)      { setTopLeftPosition (x - getWidth(), y); }
void Component::setBounds (Rectangle<int> r)            { setBounds (r.getX(), r.getY(), r.getWidth(), r.getHeight()); }

void Component::setCentrePosition (Point<int> p)        { setBounds (getBounds().withCentre (p.transformedBy (getTransform().inverted()))); }
void Component::setCentrePosition (int x, int y)        { setCentrePosition ({ x, y }); }

void Component::setCentreRelative (float x, float y)
{
    setCentrePosition (roundToInt ((float) getParentWidth()  * x),
                       roundToInt ((float) getParentHeight() * y));
}

void Component::setBoundsRelative (Rectangle<float> target)
{
    setBounds ((target * Point<float> ((float) getParentWidth(),
                                       (float) getParentHeight())).toNearestInt());
}

void Component::setBoundsRelative (float x, float y, float w, float h)
{
    setBoundsRelative ({ x, y, w, h });
}

void Component::centreWithSize (int width, int height)
{
    auto parentArea = detail::ComponentHelpers::getParentOrMainMonitorBounds (*this)
                          .transformedBy (getTransform().inverted());

    setBounds (parentArea.getCentreX() - width / 2,
               parentArea.getCentreY() - height / 2,
               width, height);
}

void Component::setBoundsInset (BorderSize<int> borders)
{
    setBounds (borders.subtractedFrom (detail::ComponentHelpers::getParentOrMainMonitorBounds (*this)));
}

void Component::setBoundsToFit (Rectangle<int> targetArea, Justification justification, bool onlyReduceInSize)
{
    if (getLocalBounds().isEmpty() || targetArea.isEmpty())
    {
        // it's no good calling this method unless both the component and
        // target rectangle have a finite size.
        jassertfalse;
        return;
    }

    auto sourceArea = targetArea.withZeroOrigin();

    if (onlyReduceInSize
         && getWidth() <= targetArea.getWidth()
         && getHeight() <= targetArea.getHeight())
    {
        sourceArea = getLocalBounds();
    }
    else
    {
        auto sourceRatio = getHeight() / (double) getWidth();
        auto targetRatio = targetArea.getHeight() / (double) targetArea.getWidth();

        if (sourceRatio <= targetRatio)
            sourceArea.setHeight (jmin (targetArea.getHeight(),
                                        roundToInt (targetArea.getWidth() * sourceRatio)));
        else
            sourceArea.setWidth (jmin (targetArea.getWidth(),
                                       roundToInt (targetArea.getHeight() / sourceRatio)));
    }

    if (! sourceArea.isEmpty())
        setBounds (justification.appliedToRectangle (sourceArea, targetArea));
}

//==============================================================================
void Component::setTransform (const AffineTransform& newTransform)
{
    // If you pass in a transform with no inverse, the component will have no dimensions,
    // and there will be all sorts of maths errors when converting coordinates.
    jassert (! newTransform.isSingularity());

    if (newTransform.isIdentity())
    {
        if (affineTransform != nullptr)
        {
            repaint();
            affineTransform.reset();
            repaint();
            sendMovedResizedMessages (true, true);
        }
    }
    else if (affineTransform == nullptr)
    {
        repaint();
        affineTransform.reset (new AffineTransform (newTransform));
        repaint();
        sendMovedResizedMessages (true, true);
    }
    else if (*affineTransform != newTransform)
    {
        repaint();
        *affineTransform = newTransform;
        repaint();
        sendMovedResizedMessages (true, true);
    }
}

bool Component::isTransformed() const noexcept
{
    return affineTransform != nullptr;
}

AffineTransform Component::getTransform() const
{
    return affineTransform != nullptr ? *affineTransform : AffineTransform();
}

float Component::getApproximateScaleFactorForComponent (const Component* targetComponent)
{
    AffineTransform transform;

    for (auto* target = targetComponent; target != nullptr; target = target->getParentComponent())
    {
        transform = transform.followedBy (target->getTransform());

        if (target->isOnDesktop())
            transform = transform.scaled (target->getDesktopScaleFactor());
    }

    auto transformScale = std::sqrt (std::abs (transform.getDeterminant()));
    return transformScale / Desktop::getInstance().getGlobalScaleFactor();
}

//==============================================================================
bool Component::hitTest (int x, int y)
{
    if (! flags.ignoresMouseClicksFlag)
        return true;

    if (flags.allowChildMouseClicksFlag)
    {
        for (int i = childComponentList.size(); --i >= 0;)
        {
            auto& child = *childComponentList.getUnchecked (i);

            if (child.isVisible()
                 && detail::ComponentHelpers::hitTest (child, detail::ComponentHelpers::convertFromParentSpace (child, Point<int> (x, y).toFloat())))
                return true;
        }
    }

    return false;
}

void Component::setInterceptsMouseClicks (bool allowClicks,
                                          bool allowClicksOnChildComponents) noexcept
{
    flags.ignoresMouseClicksFlag = ! allowClicks;
    flags.allowChildMouseClicksFlag = allowClicksOnChildComponents;
}

void Component::getInterceptsMouseClicks (bool& allowsClicksOnThisComponent,
                                          bool& allowsClicksOnChildComponents) const noexcept
{
    allowsClicksOnThisComponent = ! flags.ignoresMouseClicksFlag;
    allowsClicksOnChildComponents = flags.allowChildMouseClicksFlag;
}

bool Component::contains (Point<int> point)
{
    return contains (point.toFloat());
}

bool Component::contains (Point<float> point)
{
    if (detail::ComponentHelpers::hitTest (*this, point))
    {
        if (parentComponent != nullptr)
            return parentComponent->contains (detail::ComponentHelpers::convertToParentSpace (*this, point));

        if (flags.hasHeavyweightPeerFlag)
            if (auto* peer = getPeer())
                return peer->contains (detail::ComponentHelpers::localPositionToRawPeerPos (*this, point).roundToInt(), true);
    }

    return false;
}

bool Component::reallyContains (Point<int> point, bool returnTrueIfWithinAChild)
{
    return reallyContains (point.toFloat(), returnTrueIfWithinAChild);
}

bool Component::reallyContains (Point<float> point, bool returnTrueIfWithinAChild)
{
    if (! contains (point))
        return false;

    auto* top = getTopLevelComponent();
    auto* compAtPosition = top->getComponentAt (top->getLocalPoint (this, point));

    return (compAtPosition == this) || (returnTrueIfWithinAChild && isParentOf (compAtPosition));
}

Component* Component::getComponentAt (Point<int> position)
{
    return getComponentAt (position.toFloat());
}

Component* Component::getComponentAt (Point<float> position)
{
    if (flags.visibleFlag && detail::ComponentHelpers::hitTest (*this, position))
    {
        for (int i = childComponentList.size(); --i >= 0;)
        {
            auto* child = childComponentList.getUnchecked (i);

            child = child->getComponentAt (detail::ComponentHelpers::convertFromParentSpace (*child, position));

            if (child != nullptr)
                return child;
        }

        return this;
    }

    return nullptr;
}

Component* Component::getComponentAt (int x, int y)
{
    return getComponentAt (Point<int> { x, y });
}

//==============================================================================
void Component::addChildComponent (Component& child, int zOrder)
{
    // if component methods are being called from threads other than the message
    // thread, you'll need to use a MessageManagerLock object to make sure it's thread-safe.
    JUCE_ASSERT_MESSAGE_MANAGER_IS_LOCKED_OR_OFFSCREEN

    jassert (this != &child); // adding a component to itself!?

    if (child.parentComponent != this)
    {
        if (child.parentComponent != nullptr)
            child.parentComponent->removeChildComponent (&child);
        else
            child.removeFromDesktop();

        child.parentComponent = this;

        if (child.isVisible())
            child.repaintParent();

        if (! child.isAlwaysOnTop())
        {
            if (zOrder < 0 || zOrder > childComponentList.size())
                zOrder = childComponentList.size();

            while (zOrder > 0)
            {
                if (! childComponentList.getUnchecked (zOrder - 1)->isAlwaysOnTop())
                    break;

                --zOrder;
            }
        }

        childComponentList.insert (zOrder, &child);

        child.internalHierarchyChanged();
        internalChildrenChanged();
    }
}

void Component::addAndMakeVisible (Component& child, int zOrder)
{
    child.setVisible (true);
    addChildComponent (child, zOrder);
}

void Component::addChildComponent (Component* child, int zOrder)
{
    if (child != nullptr)
        addChildComponent (*child, zOrder);
}

void Component::addAndMakeVisible (Component* child, int zOrder)
{
    if (child != nullptr)
        addAndMakeVisible (*child, zOrder);
}

void Component::addChildAndSetID (Component* child, const String& childID)
{
    if (child != nullptr)
    {
        child->setComponentID (childID);
        addAndMakeVisible (child);
    }
}

void Component::removeChildComponent (Component* child)
{
    removeChildComponent (childComponentList.indexOf (child), true, true);
}

Component* Component::removeChildComponent (int index)
{
    return removeChildComponent (index, true, true);
}

Component* Component::removeChildComponent (int index, bool sendParentEvents, bool sendChildEvents)
{
    // if component methods are being called from threads other than the message
    // thread, you'll need to use a MessageManagerLock object to make sure it's thread-safe.
    JUCE_ASSERT_MESSAGE_MANAGER_IS_LOCKED_OR_OFFSCREEN

    if (auto* child = childComponentList [index])
    {
        sendParentEvents = sendParentEvents && child->isShowing();

        if (sendParentEvents)
        {
            sendFakeMouseMove();

            if (child->isVisible())
                child->repaintParent();
        }

        childComponentList.remove (index);
        child->parentComponent = nullptr;

        detail::ComponentHelpers::releaseAllCachedImageResources (*child);

        // (NB: there are obscure situations where child->isShowing() = false, but it still has the focus)
        if (child->hasKeyboardFocus (true))
        {
            const WeakReference<Component> safeThis (this);

            child->giveAwayKeyboardFocusInternal (sendChildEvents || currentlyFocusedComponent != child);

            if (sendParentEvents)
            {
                if (safeThis == nullptr)
                    return child;

                grabKeyboardFocus();
            }
        }

        if (sendChildEvents)
            child->internalHierarchyChanged();

        if (sendParentEvents)
            internalChildrenChanged();

        return child;
    }

    return nullptr;
}

//==============================================================================
void Component::removeAllChildren()
{
    while (! childComponentList.isEmpty())
        removeChildComponent (childComponentList.size() - 1);
}

void Component::deleteAllChildren()
{
    while (! childComponentList.isEmpty())
        delete (removeChildComponent (childComponentList.size() - 1));
}

int Component::getNumChildComponents() const noexcept
{
    return childComponentList.size();
}

Component* Component::getChildComponent (int index) const noexcept
{
    return childComponentList[index];
}

int Component::getIndexOfChildComponent (const Component* child) const noexcept
{
    return childComponentList.indexOf (const_cast<Component*> (child));
}

Component* Component::findChildWithID (StringRef targetID) const noexcept
{
    for (auto* c : childComponentList)
        if (c->componentID == targetID)
            return c;

    return nullptr;
}

Component* Component::getTopLevelComponent() const noexcept
{
    auto* comp = this;

    while (comp->parentComponent != nullptr)
        comp = comp->parentComponent;

    return const_cast<Component*> (comp);
}

bool Component::isParentOf (const Component* possibleChild) const noexcept
{
    while (possibleChild != nullptr)
    {
        possibleChild = possibleChild->parentComponent;

        if (possibleChild == this)
            return true;
    }

    return false;
}

//==============================================================================
void Component::parentHierarchyChanged() {}
void Component::childrenChanged() {}

void Component::internalChildrenChanged()
{
    if (componentListeners.isEmpty())
    {
        childrenChanged();
    }
    else
    {
        BailOutChecker checker (this);

        childrenChanged();

        if (! checker.shouldBailOut())
            componentListeners.callChecked (checker, [this] (ComponentListener& l) { l.componentChildrenChanged (*this); });
    }
}

void Component::internalHierarchyChanged()
{
    BailOutChecker checker (this);

    parentHierarchyChanged();

    if (checker.shouldBailOut())
        return;

    componentListeners.callChecked (checker, [this] (ComponentListener& l) { l.componentParentHierarchyChanged (*this); });

    if (checker.shouldBailOut())
        return;

    for (int i = childComponentList.size(); --i >= 0;)
    {
        childComponentList.getUnchecked (i)->internalHierarchyChanged();

        if (checker.shouldBailOut())
        {
            // you really shouldn't delete the parent component during a callback telling you
            // that it's changed..
            jassertfalse;
            return;
        }

        i = jmin (i, childComponentList.size());
    }

    if (flags.hasHeavyweightPeerFlag)
        if (auto* handler = getAccessibilityHandler())
            handler->notifyAccessibilityEvent (AccessibilityEvent::structureChanged);
}

//==============================================================================
#if JUCE_MODAL_LOOPS_PERMITTED
int Component::runModalLoop()
{
    if (! MessageManager::getInstance()->isThisTheMessageThread())
    {
        // use a callback so this can be called from non-gui threads
        return (int) (pointer_sized_int) MessageManager::getInstance()
                                           ->callFunctionOnMessageThread (&detail::ComponentHelpers::runModalLoopCallback, this);
    }

    if (! isCurrentlyModal (false))
        enterModalState (true);

    return ModalComponentManager::getInstance()->runEventLoopForCurrentComponent();
}
#endif

//==============================================================================
void Component::enterModalState (bool shouldTakeKeyboardFocus,
                                 ModalComponentManager::Callback* callback,
                                 bool deleteWhenDismissed)
{
    // if component methods are being called from threads other than the message
    // thread, you'll need to use a MessageManagerLock object to make sure it's thread-safe.
    JUCE_ASSERT_MESSAGE_MANAGER_IS_LOCKED

    SafePointer safeReference { this };

    if (! isCurrentlyModal (false))
    {
        // While this component is in modal state it may block other components from receiving
        // mouseExit events. To keep mouseEnter and mouseExit calls balanced on these components,
        // we must manually force the mouse to "leave" blocked components.
        detail::ComponentHelpers::sendMouseEventToComponentsThatAreBlockedByModal (*this, &Component::internalMouseExit);

        if (safeReference == nullptr)
        {
            // If you hit this assertion, the mouse-exit event above has caused the modal component to be deleted.
            jassertfalse;
            return;
        }

        auto& mcm = *ModalComponentManager::getInstance();
        mcm.startModal (this, deleteWhenDismissed);
        mcm.attachCallback (this, callback);

        setVisible (true);

        if (shouldTakeKeyboardFocus)
            grabKeyboardFocus();
    }
    else
    {
        // Probably a bad idea to try to make a component modal twice!
        jassertfalse;
    }
}

void Component::exitModalState (int returnValue)
{
    WeakReference<Component> deletionChecker (this);

    if (isCurrentlyModal (false))
    {
        if (MessageManager::getInstance()->isThisTheMessageThread())
        {
            auto& mcm = *ModalComponentManager::getInstance();
            mcm.endModal (this, returnValue);
            mcm.bringModalComponentsToFront();

            // While this component is in modal state it may block other components from receiving
            // mouseEnter events. To keep mouseEnter and mouseExit calls balanced on these components,
            // we must manually force the mouse to "enter" blocked components.
            if (deletionChecker != nullptr)
                detail::ComponentHelpers::sendMouseEventToComponentsThatAreBlockedByModal (*deletionChecker, &Component::internalMouseEnter);
        }
        else
        {
            MessageManager::callAsync ([target = WeakReference<Component> { this }, returnValue]
            {
                if (target != nullptr)
                    target->exitModalState (returnValue);
            });
        }
    }
}

bool Component::isCurrentlyModal (bool onlyConsiderForemostModalComponent) const noexcept
{
    auto& mcm = *ModalComponentManager::getInstance();

    return onlyConsiderForemostModalComponent ? mcm.isFrontModalComponent (this)
                                              : mcm.isModal (this);
}

bool Component::isCurrentlyBlockedByAnotherModalComponent() const
{
    return detail::ComponentHelpers::modalWouldBlockComponent (*this, getCurrentlyModalComponent());
}

int JUCE_CALLTYPE Component::getNumCurrentlyModalComponents() noexcept
{
    return ModalComponentManager::getInstance()->getNumModalComponents();
}

Component* JUCE_CALLTYPE Component::getCurrentlyModalComponent (int index) noexcept
{
    return ModalComponentManager::getInstance()->getModalComponent (index);
}

//==============================================================================
void Component::setBroughtToFrontOnMouseClick (bool shouldBeBroughtToFront) noexcept
{
    flags.bringToFrontOnClickFlag = shouldBeBroughtToFront;
}

bool Component::isBroughtToFrontOnMouseClick() const noexcept
{
    return flags.bringToFrontOnClickFlag;
}

//==============================================================================
void Component::setMouseCursor (const MouseCursor& newCursor)
{
    if (cursor != newCursor)
    {
        cursor = newCursor;

        if (flags.visibleFlag)
            updateMouseCursor();
    }
}

MouseCursor Component::getMouseCursor()
{
    return cursor;
}

void Component::updateMouseCursor() const
{
    Desktop::getInstance().getMainMouseSource().forceMouseCursorUpdate();
}

//==============================================================================
void Component::setRepaintsOnMouseActivity (bool shouldRepaint) noexcept
{
    flags.repaintOnMouseActivityFlag = shouldRepaint;
}

//==============================================================================
float Component::getAlpha() const noexcept
{
    return (255 - componentTransparency) / 255.0f;
}

void Component::setAlpha (float newAlpha)
{
    auto newIntAlpha = (uint8) (255 - jlimit (0, 255, roundToInt (newAlpha * 255.0)));

    if (componentTransparency != newIntAlpha)
    {
        componentTransparency = newIntAlpha;
        alphaChanged();
    }
}

void Component::alphaChanged()
{
    if (flags.hasHeavyweightPeerFlag)
    {
        if (auto* peer = getPeer())
            peer->setAlpha (getAlpha());
    }
    else
    {
        repaint();
    }
}

//==============================================================================
void Component::repaint()
{
    internalRepaintUnchecked (getLocalBounds(), true);
}

void Component::repaint (int x, int y, int w, int h)
{
    internalRepaint ({ x, y, w, h });
}

void Component::repaint (Rectangle<int> area)
{
    internalRepaint (area);
}

void Component::repaintParent()
{
    if (parentComponent != nullptr)
        parentComponent->internalRepaint (detail::ComponentHelpers::convertToParentSpace (*this, getLocalBounds()));
}

void Component::internalRepaint (Rectangle<int> area)
{
    area = area.getIntersection (getLocalBounds());

    if (! area.isEmpty())
        internalRepaintUnchecked (area, false);
}

void Component::internalRepaintUnchecked (Rectangle<int> area, bool isEntireComponent)
{
    // if component methods are being called from threads other than the message
    // thread, you'll need to use a MessageManagerLock object to make sure it's thread-safe.
    JUCE_ASSERT_MESSAGE_MANAGER_IS_LOCKED

    if (flags.visibleFlag)
    {
        if (cachedImage != nullptr)
            if (! (isEntireComponent ? cachedImage->invalidateAll()
                                     : cachedImage->invalidate (area)))
                return;

        if (area.isEmpty())
            return;

        if (flags.hasHeavyweightPeerFlag)
        {
            if (auto* peer = getPeer())
            {
                // Tweak the scaling so that the component's integer size exactly aligns with the peer's scaled size
                auto peerBounds = peer->getBounds();
                auto scaled = area * Point<float> ((float) peerBounds.getWidth()  / (float) getWidth(),
                                                   (float) peerBounds.getHeight() / (float) getHeight());

                peer->repaint (affineTransform != nullptr ? scaled.transformedBy (*affineTransform) : scaled);
            }
        }
        else
        {
            if (parentComponent != nullptr)
                parentComponent->internalRepaint (detail::ComponentHelpers::convertToParentSpace (*this, area));
        }
    }
}

//==============================================================================
void Component::paint (Graphics&)
{
    // if your component is marked as opaque, you must implement a paint
    // method and ensure that its entire area is completely painted.
    jassert (getBounds().isEmpty() || ! isOpaque());
}

void Component::paintOverChildren (Graphics&)
{
    // all painting is done in the subclasses
}

//==============================================================================
void Component::paintWithinParentContext (Graphics& g)
{
    g.setOrigin (getPosition());

    if (cachedImage != nullptr)
        cachedImage->paint (g);
    else
        paintEntireComponent (g, false);
}

void Component::paintComponentAndChildren (Graphics& g)
{
    auto clipBounds = g.getClipBounds();

    if (flags.dontClipGraphicsFlag && getNumChildComponents() == 0)
    {
        paint (g);
    }
    else
    {
        Graphics::ScopedSaveState ss (g);

        if (! (detail::ComponentHelpers::clipObscuredRegions (*this, g, clipBounds, {}) && g.isClipEmpty()))
            paint (g);
    }

    for (int i = 0; i < childComponentList.size(); ++i)
    {
        auto& child = *childComponentList.getUnchecked (i);

        if (child.isVisible())
        {
            if (child.affineTransform != nullptr)
            {
                Graphics::ScopedSaveState ss (g);

                g.addTransform (*child.affineTransform);

                if ((child.flags.dontClipGraphicsFlag && ! g.isClipEmpty()) || g.reduceClipRegion (child.getBounds()))
                    child.paintWithinParentContext (g);
            }
            else if (clipBounds.intersects (child.getBounds()))
            {
                Graphics::ScopedSaveState ss (g);

                if (child.flags.dontClipGraphicsFlag)
                {
                    child.paintWithinParentContext (g);
                }
                else if (g.reduceClipRegion (child.getBounds()))
                {
                    bool nothingClipped = true;

                    for (int j = i + 1; j < childComponentList.size(); ++j)
                    {
                        auto& sibling = *childComponentList.getUnchecked (j);

                        if (sibling.flags.opaqueFlag && sibling.isVisible() && sibling.affineTransform == nullptr)
                        {
                            nothingClipped = false;
                            g.excludeClipRegion (sibling.getBounds());
                        }
                    }

                    if (nothingClipped || ! g.isClipEmpty())
                        child.paintWithinParentContext (g);
                }
            }
        }
    }

    Graphics::ScopedSaveState ss (g);
    paintOverChildren (g);
}

void Component::paintEntireComponent (Graphics& g, bool ignoreAlphaLevel)
{
    // If sizing a top-level-window and the OS paint message is delivered synchronously
    // before resized() is called, then we'll invoke the callback here, to make sure
    // the components inside have had a chance to sort their sizes out..
   #if JUCE_DEBUG
    if (! flags.isInsidePaintCall) // (avoids an assertion in plugins hosted in WaveLab)
   #endif
        sendMovedResizedMessagesIfPending();

   #if JUCE_DEBUG
    flags.isInsidePaintCall = true;
   #endif

    if (effect != nullptr)
    {
        auto scale = g.getInternalContext().getPhysicalPixelScaleFactor();

        auto scaledBounds = getLocalBounds() * scale;

        Image effectImage (flags.opaqueFlag ? Image::RGB : Image::ARGB,
                           scaledBounds.getWidth(), scaledBounds.getHeight(), ! flags.opaqueFlag);
        {
            Graphics g2 (effectImage);
            g2.addTransform (AffineTransform::scale ((float) scaledBounds.getWidth()  / (float) getWidth(),
                                                     (float) scaledBounds.getHeight() / (float) getHeight()));
            paintComponentAndChildren (g2);
        }

        Graphics::ScopedSaveState ss (g);

        g.addTransform (AffineTransform::scale (1.0f / scale));
        effect->applyEffect (effectImage, g, scale, ignoreAlphaLevel ? 1.0f : getAlpha());
    }
    else if (componentTransparency > 0 && ! ignoreAlphaLevel)
    {
        if (componentTransparency < 255)
        {
            g.beginTransparencyLayer (getAlpha());
            paintComponentAndChildren (g);
            g.endTransparencyLayer();
        }
    }
    else
    {
        paintComponentAndChildren (g);
    }

   #if JUCE_DEBUG
    flags.isInsidePaintCall = false;
   #endif
}

void Component::setPaintingIsUnclipped (bool shouldPaintWithoutClipping) noexcept
{
    flags.dontClipGraphicsFlag = shouldPaintWithoutClipping;
}

bool Component::isPaintingUnclipped() const noexcept
{
    return flags.dontClipGraphicsFlag;
}

//==============================================================================
Image Component::createComponentSnapshot (Rectangle<int> areaToGrab,
                                          bool clipImageToComponentBounds, float scaleFactor)
{
    auto r = areaToGrab;

    if (clipImageToComponentBounds)
        r = r.getIntersection (getLocalBounds());

    if (r.isEmpty())
        return {};

    auto w = roundToInt (scaleFactor * (float) r.getWidth());
    auto h = roundToInt (scaleFactor * (float) r.getHeight());

    Image image (flags.opaqueFlag ? Image::RGB : Image::ARGB, w, h, true);

    Graphics g (image);

    if (w != getWidth() || h != getHeight())
        g.addTransform (AffineTransform::scale ((float) w / (float) r.getWidth(),
                                                (float) h / (float) r.getHeight()));
    g.setOrigin (-r.getPosition());

    paintEntireComponent (g, true);

    return image;
}

void Component::setComponentEffect (ImageEffectFilter* newEffect)
{
    if (effect != newEffect)
    {
        effect = newEffect;
        repaint();
    }
}

//==============================================================================
LookAndFeel& Component::getLookAndFeel() const noexcept
{
    for (auto* c = this; c != nullptr; c = c->parentComponent)
        if (auto lf = c->lookAndFeel.get())
            return *lf;

    return LookAndFeel::getDefaultLookAndFeel();
}

void Component::setLookAndFeel (LookAndFeel* newLookAndFeel)
{
    if (lookAndFeel != newLookAndFeel)
    {
        lookAndFeel = newLookAndFeel;
        sendLookAndFeelChange();
    }
}

void Component::lookAndFeelChanged() {}
void Component::colourChanged() {}

void Component::sendLookAndFeelChange()
{
    const WeakReference<Component> safePointer (this);
    repaint();
    lookAndFeelChanged();

    if (safePointer != nullptr)
    {
        colourChanged();

        if (safePointer != nullptr)
        {
            for (int i = childComponentList.size(); --i >= 0;)
            {
                childComponentList.getUnchecked (i)->sendLookAndFeelChange();

                if (safePointer == nullptr)
                    return;

                i = jmin (i, childComponentList.size());
            }
        }
    }
}

Colour Component::findColour (int colourID, bool inheritFromParent) const
{
    if (auto* v = properties.getVarPointer (detail::ComponentHelpers::getColourPropertyID (colourID)))
        return Colour ((uint32) static_cast<int> (*v));

    if (inheritFromParent && parentComponent != nullptr
         && (lookAndFeel == nullptr || ! lookAndFeel->isColourSpecified (colourID)))
        return parentComponent->findColour (colourID, true);

    return getLookAndFeel().findColour (colourID);
}

bool Component::isColourSpecified (int colourID) const
{
    return properties.contains (detail::ComponentHelpers::getColourPropertyID (colourID));
}

void Component::removeColour (int colourID)
{
    if (properties.remove (detail::ComponentHelpers::getColourPropertyID (colourID)))
        colourChanged();
}

void Component::setColour (int colourID, Colour colour)
{
    if (properties.set (detail::ComponentHelpers::getColourPropertyID (colourID), (int) colour.getARGB()))
        colourChanged();
}

void Component::copyAllExplicitColoursTo (Component& target) const
{
    bool changed = false;

    for (int i = properties.size(); --i >= 0;)
    {
        auto name = properties.getName(i);

        if (name.toString().startsWith (detail::colourPropertyPrefix))
            if (target.properties.set (name, properties [name]))
                changed = true;
    }

    if (changed)
        target.colourChanged();
}

//==============================================================================
Component::Positioner::Positioner (Component& c) noexcept  : component (c)
{
}

Component::Positioner* Component::getPositioner() const noexcept
{
    return positioner.get();
}

void Component::setPositioner (Positioner* newPositioner)
{
    // You can only assign a positioner to the component that it was created for!
    jassert (newPositioner == nullptr || this == &(newPositioner->getComponent()));
    positioner.reset (newPositioner);
}

//==============================================================================
Rectangle<int> Component::getLocalBounds() const noexcept
{
    return boundsRelativeToParent.withZeroOrigin();
}

Rectangle<int> Component::getBoundsInParent() const noexcept
{
    return affineTransform == nullptr ? boundsRelativeToParent
                                      : boundsRelativeToParent.transformedBy (*affineTransform);
}

//==============================================================================
void Component::mouseEnter (const MouseEvent&)          {}
void Component::mouseExit  (const MouseEvent&)          {}
void Component::mouseDown  (const MouseEvent&)          {}
void Component::mouseUp    (const MouseEvent&)          {}
void Component::mouseDrag  (const MouseEvent&)          {}
void Component::mouseMove  (const MouseEvent&)          {}
void Component::mouseDoubleClick (const MouseEvent&)    {}

void Component::mouseWheelMove (const MouseEvent& e, const MouseWheelDetails& wheel)
{
    // the base class just passes this event up to the nearest enabled ancestor
    if (auto* enabledComponent = findFirstEnabledAncestor (getParentComponent()))
        enabledComponent->mouseWheelMove (e.getEventRelativeTo (enabledComponent), wheel);
}

void Component::mouseMagnify (const MouseEvent& e, float magnifyAmount)
{
    // the base class just passes this event up to the nearest enabled ancestor
    if (auto* enabledComponent = findFirstEnabledAncestor (getParentComponent()))
        enabledComponent->mouseMagnify (e.getEventRelativeTo (enabledComponent), magnifyAmount);
}

//==============================================================================
void Component::resized()                       {}
void Component::moved()                         {}
void Component::childBoundsChanged (Component*) {}
void Component::parentSizeChanged()             {}

void Component::addComponentListener (ComponentListener* newListener)
{
    // if component methods are being called from threads other than the message
    // thread, you'll need to use a MessageManagerLock object to make sure it's thread-safe.
   #if JUCE_DEBUG || JUCE_LOG_ASSERTIONS
    if (getParentComponent() != nullptr)
    {
        JUCE_ASSERT_MESSAGE_MANAGER_IS_LOCKED
    }
   #endif

    componentListeners.add (newListener);
}

void Component::removeComponentListener (ComponentListener* listenerToRemove)
{
    componentListeners.remove (listenerToRemove);
}

//==============================================================================
void Component::inputAttemptWhenModal()
{
    ModalComponentManager::getInstance()->bringModalComponentsToFront();
    getLookAndFeel().playAlertSound();
}

bool Component::canModalEventBeSentToComponent (const Component*)
{
    return false;
}

void Component::internalModalInputAttempt()
{
    if (auto* current = getCurrentlyModalComponent())
        current->inputAttemptWhenModal();
}

//==============================================================================
void Component::postCommandMessage (int commandID)
{
    MessageManager::callAsync ([target = WeakReference<Component> { this }, commandID]
    {
        if (target != nullptr)
            target->handleCommandMessage (commandID);
    });
}

void Component::handleCommandMessage (int)
{
    // used by subclasses
}

//==============================================================================
void Component::addMouseListener (MouseListener* newListener,
                                  bool wantsEventsForAllNestedChildComponents)
{
    // if component methods are being called from threads other than the message
    // thread, you'll need to use a MessageManagerLock object to make sure it's thread-safe.
    JUCE_ASSERT_MESSAGE_MANAGER_IS_LOCKED

    // If you register a component as a mouselistener for itself, it'll receive all the events
    // twice - once via the direct callback that all components get anyway, and then again as a listener!
    jassert ((newListener != this) || wantsEventsForAllNestedChildComponents);

    if (mouseListeners == nullptr)
        mouseListeners.reset (new MouseListenerList());

    mouseListeners->addListener (newListener, wantsEventsForAllNestedChildComponents);
}

void Component::removeMouseListener (MouseListener* listenerToRemove)
{
    // if component methods are being called from threads other than the message
    // thread, you'll need to use a MessageManagerLock object to make sure it's thread-safe.
    JUCE_ASSERT_MESSAGE_MANAGER_IS_LOCKED

    if (mouseListeners != nullptr)
        mouseListeners->removeListener (listenerToRemove);
}

//==============================================================================
void Component::internalMouseEnter (MouseInputSource source, Point<float> relativePos, Time time)
{
    if (isCurrentlyBlockedByAnotherModalComponent())
    {
        // if something else is modal, always just show a normal mouse cursor
        source.showMouseCursor (MouseCursor::NormalCursor);
        return;
    }

    if (flags.repaintOnMouseActivityFlag)
        repaint();

    const auto me = makeMouseEvent (source,
                                    detail::PointerState().withPosition (relativePos),
                                    source.getCurrentModifiers(),
                                    this,
                                    this,
                                    time,
                                    relativePos,
                                    time,
                                    0,
                                    false);

    HierarchyChecker checker (this, me);
    mouseEnter (me);

    flags.cachedMouseInsideComponent = true;

    if (checker.shouldBailOut())
        return;

    Desktop::getInstance().getMouseListeners().callChecked (checker, [&] (MouseListener& l) { l.mouseEnter (me); });
    MouseListenerList::sendMouseEvent (checker, &MouseListener::mouseEnter);
}

void Component::internalMouseExit (MouseInputSource source, Point<float> relativePos, Time time)
{
    if (isCurrentlyBlockedByAnotherModalComponent())
    {
        // if something else is modal, always just show a normal mouse cursor
        source.showMouseCursor (MouseCursor::NormalCursor);
        return;
    }

    if (flags.repaintOnMouseActivityFlag)
        repaint();

    flags.cachedMouseInsideComponent = false;

    const auto me = makeMouseEvent (source,
                                    detail::PointerState().withPosition (relativePos),
                                    source.getCurrentModifiers(),
                                    this,
                                    this,
                                    time,
                                    relativePos,
                                    time,
                                    0,
                                    false);

    HierarchyChecker checker (this, me);
    mouseExit (me);

    if (checker.shouldBailOut())
        return;

    Desktop::getInstance().getMouseListeners().callChecked (checker, [&] (MouseListener& l) { l.mouseExit (me); });
    MouseListenerList::sendMouseEvent (checker, &MouseListener::mouseExit);
}

<<<<<<< HEAD
#ifdef IGNORE_MOUSE_WITH_PRO_TOOLS_AUTOMATION_MODIFIERS
    static bool wasProToolsModifiersDownState = false;
    bool JUCE_CALLTYPE Component::wasProToolsModifiersDown() noexcept
    {
        return wasProToolsModifiersDownState;
    }
#endif

void Component::internalMouseDown (MouseInputSource source, const PointerState& relativePointerState, Time time)
=======
void Component::internalMouseDown (MouseInputSource source,
                                   const detail::PointerState& relativePointerState,
                                   Time time)
>>>>>>> cff722a4
{
#ifdef IGNORE_MOUSE_WITH_PRO_TOOLS_AUTOMATION_MODIFIERS
    const auto curModifiers = ModifierKeys::getCurrentModifiers();
    wasProToolsModifiersDownState = curModifiers.isCommandOrWinKeyDown() && curModifiers.isCtrlDown();
#endif

    auto& desktop = Desktop::getInstance();

    const auto me = makeMouseEvent (source,
                                    relativePointerState,
                                    source.getCurrentModifiers(),
                                    this,
                                    this,
                                    time,
                                    relativePointerState.position,
                                    time,
                                    source.getNumberOfMultipleClicks(),
                                    false);

    HierarchyChecker checker (this, me);

    if (isCurrentlyBlockedByAnotherModalComponent())
    {
        flags.mouseDownWasBlocked = true;
        internalModalInputAttempt();

        if (checker.shouldBailOut())
            return;

        // If processing the input attempt has exited the modal loop, we'll allow the event
        // to be delivered..
        if (isCurrentlyBlockedByAnotherModalComponent())
        {
            // allow blocked mouse-events to go to global listeners..
            desktop.getMouseListeners().callChecked (checker, [&] (MouseListener& l) { l.mouseDown (checker.eventWithNearestParent()); });
            return;
        }
    }

    flags.mouseDownWasBlocked = false;

    for (auto* c = this; c != nullptr; c = c->parentComponent)
    {
        if (c->isBroughtToFrontOnMouseClick())
        {
            c->toFront (true);

            if (checker.shouldBailOut())
                return;
        }
    }

    if (! flags.dontFocusOnMouseClickFlag)
    {
        grabKeyboardFocusInternal (focusChangedByMouseClick, true);

        if (checker.shouldBailOut())
            return;
    }

    if (flags.repaintOnMouseActivityFlag)
        repaint();

    mouseDown (me);

    if (checker.shouldBailOut())
        return;

    desktop.getMouseListeners().callChecked (checker, [&] (MouseListener& l) { l.mouseDown (checker.eventWithNearestParent()); });

    MouseListenerList::sendMouseEvent (checker, &MouseListener::mouseDown);
}

void Component::internalMouseUp (MouseInputSource source,
                                 const detail::PointerState& relativePointerState,
                                 Time time,
                                 const ModifierKeys oldModifiers)
{
#ifdef IGNORE_MOUSE_WITH_PRO_TOOLS_AUTOMATION_MODIFIERS
    if (wasProToolsModifiersDown())
    {
        wasProToolsModifiersDownState = false;
        return;
    }
#endif

    if (flags.mouseDownWasBlocked && isCurrentlyBlockedByAnotherModalComponent())
        return;

    const auto me = makeMouseEvent (source,
                                    relativePointerState,
                                    oldModifiers,
                                    this,
                                    this,
                                    time,
                                    getLocalPoint (nullptr, source.getLastMouseDownPosition()),
                                    source.getLastMouseDownTime(),
                                    source.getNumberOfMultipleClicks(),
                                    source.isLongPressOrDrag());

    HierarchyChecker checker (this, me);

    if (flags.repaintOnMouseActivityFlag)
        repaint();

    mouseUp (me);

    if (checker.shouldBailOut())
        return;

    auto& desktop = Desktop::getInstance();
    desktop.getMouseListeners().callChecked (checker, [&] (MouseListener& l) { l.mouseUp (checker.eventWithNearestParent()); });

    MouseListenerList::sendMouseEvent (checker, &MouseListener::mouseUp);

    if (checker.shouldBailOut())
        return;

    // check for double-click
    if (me.getNumberOfClicks() >= 2)
    {
        if (checker.nearestNonNullParent() == this)
            mouseDoubleClick (checker.eventWithNearestParent());

        if (checker.shouldBailOut())
            return;

        desktop.mouseListeners.callChecked (checker, [&] (MouseListener& l) { l.mouseDoubleClick (checker.eventWithNearestParent()); });
        MouseListenerList::sendMouseEvent (checker, &MouseListener::mouseDoubleClick);
    }
}

void Component::internalMouseDrag (MouseInputSource source, const detail::PointerState& relativePointerState, Time time)
{
    if (! isCurrentlyBlockedByAnotherModalComponent())
    {
        const auto me = makeMouseEvent (source,
                                        relativePointerState,
                                        source.getCurrentModifiers(),
                                        this,
                                        this,
                                        time,
                                        getLocalPoint (nullptr, source.getLastMouseDownPosition()),
                                        source.getLastMouseDownTime(),
                                        source.getNumberOfMultipleClicks(),
                                        source.isLongPressOrDrag());

        HierarchyChecker checker (this, me);

        mouseDrag (me);

        if (checker.shouldBailOut())
            return;

        Desktop::getInstance().getMouseListeners().callChecked (checker, [&] (MouseListener& l) { l.mouseDrag (checker.eventWithNearestParent()); });
        MouseListenerList::sendMouseEvent (checker, &MouseListener::mouseDrag);
    }
}

void Component::internalMouseMove (MouseInputSource source, Point<float> relativePos, Time time)
{
    auto& desktop = Desktop::getInstance();

    if (isCurrentlyBlockedByAnotherModalComponent())
    {
        // allow blocked mouse-events to go to global listeners..
        desktop.sendMouseMove();
    }
    else
    {
        const auto me = makeMouseEvent (source,
                                        detail::PointerState().withPosition (relativePos),
                                        source.getCurrentModifiers(),
                                        this,
                                        this,
                                        time,
                                        relativePos,
                                        time,
                                        0,
                                        false);

        HierarchyChecker checker (this, me);

        mouseMove (me);

        if (checker.shouldBailOut())
            return;

        desktop.getMouseListeners().callChecked (checker, [&] (MouseListener& l) { l.mouseMove (checker.eventWithNearestParent()); });
        MouseListenerList::sendMouseEvent (checker, &MouseListener::mouseMove);
    }
}

void Component::internalMouseWheel (MouseInputSource source, Point<float> relativePos,
                                    Time time, const MouseWheelDetails& wheel)
{
    auto& desktop = Desktop::getInstance();

    const auto me = makeMouseEvent (source,
                                    detail::PointerState().withPosition (relativePos),
                                    source.getCurrentModifiers(),
                                    this,
                                    this,
                                    time,
                                    relativePos,
                                    time,
                                    0,
                                    false);

    HierarchyChecker checker (this, me);

    if (isCurrentlyBlockedByAnotherModalComponent())
    {
        // allow blocked mouse-events to go to global listeners..
        desktop.mouseListeners.callChecked (checker, [&] (MouseListener& l) { l.mouseWheelMove (me, wheel); });
    }
    else
    {
        mouseWheelMove (me, wheel);

        if (checker.shouldBailOut())
            return;

        desktop.mouseListeners.callChecked (checker, [&] (MouseListener& l) { l.mouseWheelMove (checker.eventWithNearestParent(), wheel); });

        if (! checker.shouldBailOut())
            MouseListenerList::sendMouseEvent (checker, &MouseListener::mouseWheelMove, wheel);
    }
}

void Component::internalMagnifyGesture (MouseInputSource source, Point<float> relativePos,
                                        Time time, float amount)
{
    auto& desktop = Desktop::getInstance();

    const auto me = makeMouseEvent (source,
                                    detail::PointerState().withPosition (relativePos),
                                    source.getCurrentModifiers(),
                                    this,
                                    this,
                                    time,
                                    relativePos,
                                    time,
                                    0,
                                    false);

    HierarchyChecker checker (this, me);

    if (isCurrentlyBlockedByAnotherModalComponent())
    {
        // allow blocked mouse-events to go to global listeners..
        desktop.mouseListeners.callChecked (checker, [&] (MouseListener& l) { l.mouseMagnify (me, amount); });
    }
    else
    {
        mouseMagnify (me, amount);

        if (checker.shouldBailOut())
            return;

        desktop.mouseListeners.callChecked (checker, [&] (MouseListener& l) { l.mouseMagnify (checker.eventWithNearestParent(), amount); });

        if (! checker.shouldBailOut())
            MouseListenerList::sendMouseEvent (checker, &MouseListener::mouseMagnify, amount);
    }
}

void Component::sendFakeMouseMove() const
{
    if (flags.ignoresMouseClicksFlag && ! flags.allowChildMouseClicksFlag)
        return;

    auto mainMouse = Desktop::getInstance().getMainMouseSource();

    if (! mainMouse.isDragging())
        mainMouse.triggerFakeMove();
}

void JUCE_CALLTYPE Component::beginDragAutoRepeat (int interval)
{
    Desktop::getInstance().beginDragAutoRepeat (interval);
}

//==============================================================================
void Component::broughtToFront()
{
}

void Component::internalBroughtToFront()
{
    if (flags.hasHeavyweightPeerFlag)
        Desktop::getInstance().componentBroughtToFront (this);

    BailOutChecker checker (this);
    broughtToFront();

    if (checker.shouldBailOut())
        return;

    componentListeners.callChecked (checker, [this] (ComponentListener& l) { l.componentBroughtToFront (*this); });

    if (checker.shouldBailOut())
        return;

    // When brought to the front and there's a modal component blocking this one,
    // we need to bring the modal one to the front instead..
    if (auto* cm = getCurrentlyModalComponent())
        if (cm->getTopLevelComponent() != getTopLevelComponent())
            ModalComponentManager::getInstance()->bringModalComponentsToFront (false); // very important that this is false, otherwise in Windows,
                                                                                       // non-front components can't get focus when another modal comp is
                                                                                       // active, and therefore can't receive mouse-clicks
}

//==============================================================================
void Component::focusGained (FocusChangeType)   {}
void Component::focusLost (FocusChangeType)     {}
void Component::focusOfChildComponentChanged (FocusChangeType) {}

void Component::internalKeyboardFocusGain (FocusChangeType cause)
{
    internalKeyboardFocusGain (cause, WeakReference<Component> (this));
}

void Component::internalKeyboardFocusGain (FocusChangeType cause,
                                           const WeakReference<Component>& safePointer)
{
    focusGained (cause);

    if (safePointer == nullptr)
        return;

    if (hasKeyboardFocus (false))
        if (auto* handler = getAccessibilityHandler())
            handler->grabFocus();

    if (safePointer == nullptr)
        return;

    internalChildKeyboardFocusChange (cause, safePointer);
}

void Component::internalKeyboardFocusLoss (FocusChangeType cause)
{
    const WeakReference<Component> safePointer (this);

    focusLost (cause);

    if (safePointer != nullptr)
    {
        if (auto* handler = getAccessibilityHandler())
            handler->giveAwayFocus();

        internalChildKeyboardFocusChange (cause, safePointer);
    }
}

void Component::internalChildKeyboardFocusChange (FocusChangeType cause,
                                                  const WeakReference<Component>& safePointer)
{
    const bool childIsNowKeyboardFocused = hasKeyboardFocus (true);

    if (flags.childKeyboardFocusedFlag != childIsNowKeyboardFocused)
    {
        flags.childKeyboardFocusedFlag = childIsNowKeyboardFocused;

        focusOfChildComponentChanged (cause);

        if (safePointer == nullptr)
            return;
    }

    if (parentComponent != nullptr)
        parentComponent->internalChildKeyboardFocusChange (cause, parentComponent);
}

void Component::setWantsKeyboardFocus (bool wantsFocus) noexcept
{
    flags.wantsKeyboardFocusFlag = wantsFocus;
}

void Component::setMouseClickGrabsKeyboardFocus (bool shouldGrabFocus)
{
    flags.dontFocusOnMouseClickFlag = ! shouldGrabFocus;
}

bool Component::getMouseClickGrabsKeyboardFocus() const noexcept
{
    return ! flags.dontFocusOnMouseClickFlag;
}

bool Component::getWantsKeyboardFocus() const noexcept
{
    return flags.wantsKeyboardFocusFlag && ! flags.isDisabledFlag;
}

void Component::setFocusContainerType (FocusContainerType containerType) noexcept
{
    flags.isFocusContainerFlag = (containerType == FocusContainerType::focusContainer
                                  || containerType == FocusContainerType::keyboardFocusContainer);

    flags.isKeyboardFocusContainerFlag = (containerType == FocusContainerType::keyboardFocusContainer);
}

bool Component::isFocusContainer() const noexcept
{
    return flags.isFocusContainerFlag;
}

bool Component::isKeyboardFocusContainer() const noexcept
{
    return flags.isKeyboardFocusContainerFlag;
}

template <typename FocusContainerFn>
static Component* findContainer (const Component* child, FocusContainerFn isFocusContainer)
{
    if (auto* parent = child->getParentComponent())
    {
        if ((parent->*isFocusContainer)() || parent->getParentComponent() == nullptr)
            return parent;

        return findContainer (parent, isFocusContainer);
    }

    return nullptr;
}

Component* Component::findFocusContainer() const
{
    return findContainer (this, &Component::isFocusContainer);
}

Component* Component::findKeyboardFocusContainer() const
{
    return findContainer (this, &Component::isKeyboardFocusContainer);
}

static const Identifier explicitFocusOrderId ("_jexfo");

int Component::getExplicitFocusOrder() const
{
    return properties [explicitFocusOrderId];
}

void Component::setExplicitFocusOrder (int newFocusOrderIndex)
{
    properties.set (explicitFocusOrderId, newFocusOrderIndex);
}

std::unique_ptr<ComponentTraverser> Component::createFocusTraverser()
{
    if (flags.isFocusContainerFlag || parentComponent == nullptr)
        return std::make_unique<FocusTraverser>();

    return parentComponent->createFocusTraverser();
}

std::unique_ptr<ComponentTraverser> Component::createKeyboardFocusTraverser()
{
    if (flags.isKeyboardFocusContainerFlag || parentComponent == nullptr)
        return std::make_unique<KeyboardFocusTraverser>();

    return parentComponent->createKeyboardFocusTraverser();
}

void Component::takeKeyboardFocus (FocusChangeType cause)
{
    if (currentlyFocusedComponent == this)
        return;

    if (auto* peer = getPeer())
    {
        const WeakReference<Component> safePointer (this);
        peer->grabFocus();

        if (! peer->isFocused() || currentlyFocusedComponent == this)
            return;

        WeakReference<Component> componentLosingFocus (currentlyFocusedComponent);

        if (auto* losingFocus = componentLosingFocus.get())
            if (auto* otherPeer = losingFocus->getPeer())
                otherPeer->closeInputMethodContext();

        currentlyFocusedComponent = this;

        Desktop::getInstance().triggerFocusCallback();

        // call this after setting currentlyFocusedComponent so that the one that's
        // losing it has a chance to see where focus is going
        if (componentLosingFocus != nullptr)
            componentLosingFocus->internalKeyboardFocusLoss (cause);

        if (currentlyFocusedComponent == this)
            internalKeyboardFocusGain (cause, safePointer);
    }
}

void Component::grabKeyboardFocusInternal (FocusChangeType cause, bool canTryParent)
{
    if (! isShowing())
        return;

    if (flags.wantsKeyboardFocusFlag
        && (isEnabled() || parentComponent == nullptr))
    {
        takeKeyboardFocus (cause);
        return;
    }

    if (isParentOf (currentlyFocusedComponent) && currentlyFocusedComponent->isShowing())
        return;

    if (auto traverser = createKeyboardFocusTraverser())
    {
        if (auto* defaultComp = traverser->getDefaultComponent (this))
        {
            defaultComp->grabKeyboardFocusInternal (cause, false);
            return;
        }
    }

    // if no children want it and we're allowed to try our parent comp,
    // then pass up to parent, which will try our siblings.
    if (canTryParent && parentComponent != nullptr)
        parentComponent->grabKeyboardFocusInternal (cause, true);
}

void Component::grabKeyboardFocus()
{
    // if component methods are being called from threads other than the message
    // thread, you'll need to use a MessageManagerLock object to make sure it's thread-safe.
    JUCE_ASSERT_MESSAGE_MANAGER_IS_LOCKED

    grabKeyboardFocusInternal (focusChangedDirectly, true);

    // A component can only be focused when it's actually on the screen!
    // If this fails then you're probably trying to grab the focus before you've
    // added the component to a parent or made it visible. Or maybe one of its parent
    // components isn't yet visible.
    jassert (isShowing() || isOnDesktop());
}

void Component::giveAwayKeyboardFocusInternal (bool sendFocusLossEvent)
{
    if (hasKeyboardFocus (true))
    {
        if (auto* componentLosingFocus = currentlyFocusedComponent)
        {
            if (auto* otherPeer = componentLosingFocus->getPeer())
                otherPeer->closeInputMethodContext();

            currentlyFocusedComponent = nullptr;

            if (sendFocusLossEvent && componentLosingFocus != nullptr)
                componentLosingFocus->internalKeyboardFocusLoss (focusChangedDirectly);

            Desktop::getInstance().triggerFocusCallback();
        }
    }
}

void Component::giveAwayKeyboardFocus()
{
    // if component methods are being called from threads other than the message
    // thread, you'll need to use a MessageManagerLock object to make sure it's thread-safe.
    JUCE_ASSERT_MESSAGE_MANAGER_IS_LOCKED

    giveAwayKeyboardFocusInternal (true);
}

void Component::moveKeyboardFocusToSibling (bool moveToNext)
{
    // if component methods are being called from threads other than the message
    // thread, you'll need to use a MessageManagerLock object to make sure it's thread-safe.
    JUCE_ASSERT_MESSAGE_MANAGER_IS_LOCKED

    if (parentComponent != nullptr)
    {
        if (auto traverser = createKeyboardFocusTraverser())
        {
            auto findComponentToFocus = [&]() -> Component*
            {
                if (auto* comp = (moveToNext ? traverser->getNextComponent (this)
                                             : traverser->getPreviousComponent (this)))
                    return comp;

                if (auto* focusContainer = findKeyboardFocusContainer())
                {
                    auto allFocusableComponents = traverser->getAllComponents (focusContainer);

                    if (! allFocusableComponents.empty())
                        return moveToNext ? allFocusableComponents.front()
                                          : allFocusableComponents.back();
                }

                return nullptr;
            };

            if (auto* nextComp = findComponentToFocus())
            {
                if (nextComp->isCurrentlyBlockedByAnotherModalComponent())
                {
                    const WeakReference<Component> nextCompPointer (nextComp);
                    internalModalInputAttempt();

                    if (nextCompPointer == nullptr || nextComp->isCurrentlyBlockedByAnotherModalComponent())
                        return;
                }

                nextComp->grabKeyboardFocusInternal (focusChangedByTabKey, true);
                return;
            }
        }

        parentComponent->moveKeyboardFocusToSibling (moveToNext);
    }
}

bool Component::hasKeyboardFocus (bool trueIfChildIsFocused) const
{
    return (currentlyFocusedComponent == this)
            || (trueIfChildIsFocused && isParentOf (currentlyFocusedComponent));
}

Component* JUCE_CALLTYPE Component::getCurrentlyFocusedComponent() noexcept
{
    return currentlyFocusedComponent;
}

void JUCE_CALLTYPE Component::unfocusAllComponents()
{
    if (currentlyFocusedComponent != nullptr)
        currentlyFocusedComponent->giveAwayKeyboardFocus();
}

//==============================================================================
bool Component::isEnabled() const noexcept
{
    return (! flags.isDisabledFlag)
            && (parentComponent == nullptr || parentComponent->isEnabled());
}

void Component::setEnabled (bool shouldBeEnabled)
{
    if (flags.isDisabledFlag == shouldBeEnabled)
    {
        flags.isDisabledFlag = ! shouldBeEnabled;

        // if any parent components are disabled, setting our flag won't make a difference,
        // so no need to send a change message
        if (parentComponent == nullptr || parentComponent->isEnabled())
            sendEnablementChangeMessage();

        BailOutChecker checker (this);
        componentListeners.callChecked (checker, [this] (ComponentListener& l) { l.componentEnablementChanged (*this); });

        if (! shouldBeEnabled && hasKeyboardFocus (true))
        {
            if (parentComponent != nullptr)
                parentComponent->grabKeyboardFocus();

            // ensure that keyboard focus is given away if it wasn't taken by parent
            giveAwayKeyboardFocus();
        }
    }
}

void Component::enablementChanged() {}

void Component::sendEnablementChangeMessage()
{
    const WeakReference<Component> safePointer (this);

    enablementChanged();

    if (safePointer == nullptr)
        return;

    for (int i = getNumChildComponents(); --i >= 0;)
    {
        if (auto* c = getChildComponent (i))
        {
            c->sendEnablementChangeMessage();

            if (safePointer == nullptr)
                return;
        }
    }
}

//==============================================================================
bool Component::isMouseOver (bool includeChildren) const
{
    if (! MessageManager::getInstance()->isThisTheMessageThread())
        return flags.cachedMouseInsideComponent;

    for (auto& ms : Desktop::getInstance().getMouseSources())
    {
        auto* c = ms.getComponentUnderMouse();

        if (c != nullptr && (c == this || (includeChildren && isParentOf (c))))
            if (ms.isDragging() || ! (ms.isTouch() || ms.isPen()))
                if (c->reallyContains (c->getLocalPoint (nullptr, ms.getScreenPosition()), false))
                    return true;
    }

    return false;
}

bool Component::isMouseButtonDown (bool includeChildren) const
{
    for (auto& ms : Desktop::getInstance().getMouseSources())
    {
        auto* c = ms.getComponentUnderMouse();

        if (c == this || (includeChildren && isParentOf (c)))
            if (ms.isDragging())
                return true;
    }

    return false;
}

bool Component::isMouseOverOrDragging (bool includeChildren) const
{
    for (auto& ms : Desktop::getInstance().getMouseSources())
    {
        auto* c = ms.getComponentUnderMouse();

        if (c == this || (includeChildren && isParentOf (c)))
            if (ms.isDragging() || ! ms.isTouch())
                return true;
    }

    return false;
}

bool JUCE_CALLTYPE Component::isMouseButtonDownAnywhere() noexcept
{
    return ModifierKeys::currentModifiers.isAnyMouseButtonDown();
}

Point<int> Component::getMouseXYRelative() const
{
    return getLocalPoint (nullptr, Desktop::getMousePosition());
}

//==============================================================================
void Component::addKeyListener (KeyListener* newListener)
{
    if (keyListeners == nullptr)
        keyListeners.reset (new Array<KeyListener*>());

    keyListeners->addIfNotAlreadyThere (newListener);
}

void Component::removeKeyListener (KeyListener* listenerToRemove)
{
    if (keyListeners != nullptr)
        keyListeners->removeFirstMatchingValue (listenerToRemove);
}

bool Component::keyPressed (const KeyPress&)            { return false; }
bool Component::keyStateChanged (bool /*isKeyDown*/)    { return false; }

void Component::modifierKeysChanged (const ModifierKeys& modifiers)
{
    if (parentComponent != nullptr)
        parentComponent->modifierKeysChanged (modifiers);
}

void Component::internalModifierKeysChanged()
{
    sendFakeMouseMove();
    modifierKeysChanged (ModifierKeys::currentModifiers);
}

//==============================================================================
Component::BailOutChecker::BailOutChecker (Component* component)
    : safePointer (component)
{
    jassert (component != nullptr);
}

bool Component::BailOutChecker::shouldBailOut() const noexcept
{
    return safePointer == nullptr;
}

//==============================================================================
void Component::setTitle (const String& newTitle)
{
    componentTitle = newTitle;
}

void Component::setDescription (const String& newDescription)
{
    componentDescription = newDescription;
}

void Component::setHelpText (const String& newHelpText)
{
    componentHelpText = newHelpText;
}

void Component::setAccessible (bool shouldBeAccessible)
{
    flags.accessibilityIgnoredFlag = ! shouldBeAccessible;

    if (flags.accessibilityIgnoredFlag)
        invalidateAccessibilityHandler();
}

bool Component::isAccessible() const noexcept
{
    return (! flags.accessibilityIgnoredFlag
            && (parentComponent == nullptr || parentComponent->isAccessible()));
}

std::unique_ptr<AccessibilityHandler> Component::createAccessibilityHandler()
{
    return std::make_unique<AccessibilityHandler> (*this, AccessibilityRole::unspecified);
}

std::unique_ptr<AccessibilityHandler> Component::createIgnoredAccessibilityHandler (Component& comp)
{
    return std::make_unique<AccessibilityHandler> (comp, AccessibilityRole::ignored);
}

void Component::invalidateAccessibilityHandler()
{
    accessibilityHandler = nullptr;
}

AccessibilityHandler* Component::getAccessibilityHandler()
{
    if (! isAccessible() || getWindowHandle() == nullptr)
        return nullptr;

    if (accessibilityHandler == nullptr
        || accessibilityHandler->getTypeIndex() != std::type_index (typeid (*this)))
    {
        accessibilityHandler = createAccessibilityHandler();

        // On Android, notifying that an element was created can cause the system to request
        // the accessibility node info for the new element. If we're not careful, this will lead
        // to recursive calls, as each time an element is created, new node info will be requested,
        // causing an element to be created, causing a new info request...
        // By assigning the accessibility handler before notifying the system that an element was
        // created, the if() predicate above should evaluate to false on recursive calls,
        // terminating the recursion.
        if (accessibilityHandler != nullptr)
            detail::AccessibilityHelpers::notifyAccessibilityEvent (*accessibilityHandler, detail::AccessibilityHelpers::Event::elementCreated);
        else
            jassertfalse; // createAccessibilityHandler must return non-null
    }

    return accessibilityHandler.get();
}

} // namespace juce
<|MERGE_RESOLUTION|>--- conflicted
+++ resolved
@@ -1,3009 +1,3005 @@
-/*
-  ==============================================================================
-
-   This file is part of the JUCE library.
-   Copyright (c) 2022 - Raw Material Software Limited
-
-   JUCE is an open source library subject to commercial or open-source
-   licensing.
-
-   By using JUCE, you agree to the terms of both the JUCE 7 End-User License
-   Agreement and JUCE Privacy Policy.
-
-   End User License Agreement: www.juce.com/juce-7-licence
-   Privacy Policy: www.juce.com/juce-privacy-policy
-
-   Or: You may also use this code under the terms of the GPL v3 (see
-   www.gnu.org/licenses).
-
-   JUCE IS PROVIDED "AS IS" WITHOUT ANY WARRANTY, AND ALL WARRANTIES, WHETHER
-   EXPRESSED OR IMPLIED, INCLUDING MERCHANTABILITY AND FITNESS FOR PURPOSE, ARE
-   DISCLAIMED.
-
-  ==============================================================================
-*/
-
-#define JUCE_ASSERT_MESSAGE_MANAGER_IS_LOCKED_OR_OFFSCREEN \
-    jassert ((MessageManager::getInstanceWithoutCreating() != nullptr \
-               && MessageManager::getInstanceWithoutCreating()->currentThreadHasLockedMessageManager()) \
-              || getPeer() == nullptr);
-
-namespace juce
-{
-
-static Component* findFirstEnabledAncestor (Component* in)
-{
-    if (in == nullptr)
-        return nullptr;
-
-    if (in->isEnabled())
-        return in;
-
-    return findFirstEnabledAncestor (in->getParentComponent());
-}
-
-Component* Component::currentlyFocusedComponent = nullptr;
-
-//==============================================================================
-class HierarchyChecker
-{
-public:
-    HierarchyChecker (Component* comp, const MouseEvent& originalEvent)
-        : me (originalEvent)
-    {
-        for (; comp != nullptr; comp = comp->getParentComponent())
-            hierarchy.emplace_back (comp);
-    }
-
-    Component* nearestNonNullParent() const
-    {
-        for (auto& comp : hierarchy)
-            if (comp != nullptr)
-                return comp;
-
-        return nullptr;
-    }
-
-    bool shouldBailOut() const
-    {
-        return nearestNonNullParent() == nullptr;
-    }
-
-    MouseEvent eventWithNearestParent() const
-    {
-        auto* comp = nearestNonNullParent();
-        return { me.source,
-                 me.position.toFloat(),
-                 me.mods,
-                 me.pressure, me.orientation, me.rotation,
-                 me.tiltX, me.tiltY,
-                 comp, comp,
-                 me.eventTime,
-                 me.mouseDownPosition.toFloat(),
-                 me.mouseDownTime,
-                 me.getNumberOfClicks(),
-                 me.mouseWasDraggedSinceMouseDown() };
-    }
-
-private:
-    std::vector<Component::SafePointer<Component>> hierarchy;
-    const MouseEvent me;
-};
-
-//==============================================================================
-class Component::MouseListenerList
-{
-public:
-    MouseListenerList() noexcept {}
-
-    void addListener (MouseListener* newListener, bool wantsEventsForAllNestedChildComponents)
-    {
-        if (! listeners.contains (newListener))
-        {
-            if (wantsEventsForAllNestedChildComponents)
-            {
-                listeners.insert (0, newListener);
-                ++numDeepMouseListeners;
-            }
-            else
-            {
-                listeners.add (newListener);
-            }
-        }
-    }
-
-    void removeListener (MouseListener* listenerToRemove)
-    {
-        auto index = listeners.indexOf (listenerToRemove);
-
-        if (index >= 0)
-        {
-            if (index < numDeepMouseListeners)
-                --numDeepMouseListeners;
-
-            listeners.remove (index);
-        }
-    }
-
-    template <typename EventMethod, typename... Params>
-    static void sendMouseEvent (HierarchyChecker& checker, EventMethod&& eventMethod, Params&&... params)
-    {
-        const auto callListeners = [&] (auto& parentComp, const auto findNumListeners)
-        {
-            if (auto* list = parentComp.mouseListeners.get())
-            {
-                const WeakReference safePointer { &parentComp };
-
-                for (int i = findNumListeners (*list); --i >= 0; i = jmin (i, findNumListeners (*list)))
-                {
-                    (list->listeners.getUnchecked (i)->*eventMethod) (checker.eventWithNearestParent(), params...);
-
-                    if (checker.shouldBailOut() || safePointer == nullptr)
-                        return false;
-                }
-            }
-
-            return true;
-        };
-
-        if (auto* parent = checker.nearestNonNullParent())
-            if (! callListeners (*parent, [] (auto& list) { return list.listeners.size(); }))
-                return;
-
-        if (auto* parent = checker.nearestNonNullParent())
-            for (Component* p = parent->parentComponent; p != nullptr; p = p->parentComponent)
-                if (! callListeners (*p, [] (auto& list) { return list.numDeepMouseListeners; }))
-                    return;
-    }
-
-private:
-    Array<MouseListener*> listeners;
-    int numDeepMouseListeners = 0;
-
-    JUCE_DECLARE_NON_COPYABLE (MouseListenerList)
-};
-
-//==============================================================================
-Component::Component() noexcept
-  : componentFlags (0)
-{
-}
-
-Component::Component (const String& name) noexcept
-  : componentName (name), componentFlags (0)
-{
-}
-
-Component::~Component()
-{
-    static_assert (sizeof (flags) <= sizeof (componentFlags), "componentFlags has too many bits!");
-
-    componentListeners.call ([this] (ComponentListener& l) { l.componentBeingDeleted (*this); });
-
-    while (childComponentList.size() > 0)
-        removeChildComponent (childComponentList.size() - 1, false, true);
-
-    masterReference.clear();
-
-    if (parentComponent != nullptr)
-        parentComponent->removeChildComponent (parentComponent->childComponentList.indexOf (this), true, false);
-    else
-        giveAwayKeyboardFocusInternal (isParentOf (currentlyFocusedComponent));
-
-    if (flags.hasHeavyweightPeerFlag)
-        removeFromDesktop();
-
-    // Something has added some children to this component during its destructor! Not a smart idea!
-    jassert (childComponentList.size() == 0);
-}
-
-//==============================================================================
-void Component::setName (const String& name)
-{
-    // if component methods are being called from threads other than the message
-    // thread, you'll need to use a MessageManagerLock object to make sure it's thread-safe.
-    JUCE_ASSERT_MESSAGE_MANAGER_IS_LOCKED_OR_OFFSCREEN
-
-    if (componentName != name)
-    {
-        componentName = name;
-
-        if (flags.hasHeavyweightPeerFlag)
-            if (auto* peer = getPeer())
-                peer->setTitle (name);
-
-        BailOutChecker checker (this);
-        componentListeners.callChecked (checker, [this] (ComponentListener& l) { l.componentNameChanged (*this); });
-    }
-}
-
-void Component::setComponentID (const String& newID)
-{
-    componentID = newID;
-}
-
-void Component::setVisible (bool shouldBeVisible)
-{
-    if (flags.visibleFlag != shouldBeVisible)
-    {
-        // if component methods are being called from threads other than the message
-        // thread, you'll need to use a MessageManagerLock object to make sure it's thread-safe.
-        JUCE_ASSERT_MESSAGE_MANAGER_IS_LOCKED_OR_OFFSCREEN
-
-        const WeakReference<Component> safePointer (this);
-        flags.visibleFlag = shouldBeVisible;
-
-        if (shouldBeVisible)
-            repaint();
-        else
-            repaintParent();
-
-        sendFakeMouseMove();
-
-        if (! shouldBeVisible)
-        {
-            detail::ComponentHelpers::releaseAllCachedImageResources (*this);
-
-            if (hasKeyboardFocus (true))
-            {
-                if (parentComponent != nullptr)
-                    parentComponent->grabKeyboardFocus();
-
-                // ensure that keyboard focus is given away if it wasn't taken by parent
-                giveAwayKeyboardFocus();
-            }
-        }
-
-        if (safePointer != nullptr)
-        {
-            sendVisibilityChangeMessage();
-
-            if (safePointer != nullptr && flags.hasHeavyweightPeerFlag)
-            {
-                if (auto* peer = getPeer())
-                {
-                    peer->setVisible (shouldBeVisible);
-                    internalHierarchyChanged();
-                }
-            }
-        }
-    }
-}
-
-void Component::visibilityChanged() {}
-
-void Component::sendVisibilityChangeMessage()
-{
-    BailOutChecker checker (this);
-    visibilityChanged();
-
-    if (! checker.shouldBailOut())
-        componentListeners.callChecked (checker, [this] (ComponentListener& l) { l.componentVisibilityChanged (*this); });
-}
-
-bool Component::isShowing() const
-{
-    if (! flags.visibleFlag)
-        return false;
-
-    if (parentComponent != nullptr)
-        return parentComponent->isShowing();
-
-    if (auto* peer = getPeer())
-        return ! peer->isMinimised();
-
-    return false;
-}
-
-//==============================================================================
-void* Component::getWindowHandle() const
-{
-    if (auto* peer = getPeer())
-        return peer->getNativeHandle();
-
-    return nullptr;
-}
-
-//==============================================================================
-void Component::addToDesktop (int styleWanted, void* nativeWindowToAttachTo)
-{
-    // if component methods are being called from threads other than the message
-    // thread, you'll need to use a MessageManagerLock object to make sure it's thread-safe.
-    JUCE_ASSERT_MESSAGE_MANAGER_IS_LOCKED
-
-    if (isOpaque())
-        styleWanted &= ~ComponentPeer::windowIsSemiTransparent;
-    else
-        styleWanted |= ComponentPeer::windowIsSemiTransparent;
-
-    // don't use getPeer(), so that we only get the peer that's specifically
-    // for this comp, and not for one of its parents.
-    auto* peer = ComponentPeer::getPeerFor (this);
-
-    if (peer == nullptr || styleWanted != peer->getStyleFlags())
-    {
-        const WeakReference<Component> safePointer (this);
-
-       #if JUCE_LINUX || JUCE_BSD
-        // it's wise to give the component a non-zero size before
-        // putting it on the desktop, as X windows get confused by this, and
-        // a (1, 1) minimum size is enforced here.
-        setSize (jmax (1, getWidth()),
-                 jmax (1, getHeight()));
-       #endif
-
-        const auto unscaledPosition = detail::ScalingHelpers::scaledScreenPosToUnscaled (getScreenPosition());
-        const auto topLeft = detail::ScalingHelpers::unscaledScreenPosToScaled (*this, unscaledPosition);
-
-        bool wasFullscreen = false;
-        bool wasMinimised = false;
-        ComponentBoundsConstrainer* currentConstrainer = nullptr;
-        Rectangle<int> oldNonFullScreenBounds;
-        int oldRenderingEngine = -1;
-
-        if (peer != nullptr)
-        {
-            std::unique_ptr<ComponentPeer> oldPeerToDelete (peer);
-
-            wasFullscreen = peer->isFullScreen();
-            wasMinimised = peer->isMinimised();
-            currentConstrainer = peer->getConstrainer();
-            oldNonFullScreenBounds = peer->getNonFullScreenBounds();
-            oldRenderingEngine = peer->getCurrentRenderingEngine();
-
-            flags.hasHeavyweightPeerFlag = false;
-            Desktop::getInstance().removeDesktopComponent (this);
-            internalHierarchyChanged(); // give comps a chance to react to the peer change before the old peer is deleted.
-
-            if (safePointer == nullptr)
-                return;
-
-            setTopLeftPosition (topLeft);
-        }
-
-        if (parentComponent != nullptr)
-            parentComponent->removeChildComponent (this);
-
-        if (safePointer != nullptr)
-        {
-            flags.hasHeavyweightPeerFlag = true;
-
-            peer = createNewPeer (styleWanted, nativeWindowToAttachTo);
-
-            Desktop::getInstance().addDesktopComponent (this);
-
-            boundsRelativeToParent.setPosition (topLeft);
-            peer->updateBounds();
-
-            if (oldRenderingEngine >= 0)
-                peer->setCurrentRenderingEngine (oldRenderingEngine);
-
-            peer->setVisible (isVisible());
-
-            peer = ComponentPeer::getPeerFor (this);
-
-            if (peer == nullptr)
-                return;
-
-            if (wasFullscreen)
-            {
-                peer->setFullScreen (true);
-                peer->setNonFullScreenBounds (oldNonFullScreenBounds);
-            }
-
-            if (wasMinimised)
-                peer->setMinimised (true);
-
-           #if JUCE_WINDOWS
-            if (isAlwaysOnTop())
-                peer->setAlwaysOnTop (true);
-           #endif
-
-            peer->setConstrainer (currentConstrainer);
-
-            repaint();
-
-           #if JUCE_LINUX
-            // Creating the peer Image on Linux will change the reported position of the window. If
-            // the Image creation is interleaved with the coming configureNotifyEvents the window
-            // will appear in the wrong position. To avoid this, we force the Image creation here,
-            // before handling any of the configureNotifyEvents. The Linux implementation of
-            // performAnyPendingRepaintsNow() will force update the peer position if necessary.
-            peer->performAnyPendingRepaintsNow();
-           #endif
-
-            internalHierarchyChanged();
-
-            if (auto* handler = getAccessibilityHandler())
-                detail::AccessibilityHelpers::notifyAccessibilityEvent (*handler, detail::AccessibilityHelpers::Event::windowOpened);
-        }
-    }
-}
-
-void Component::removeFromDesktop()
-{
-    // if component methods are being called from threads other than the message
-    // thread, you'll need to use a MessageManagerLock object to make sure it's thread-safe.
-    JUCE_ASSERT_MESSAGE_MANAGER_IS_LOCKED_OR_OFFSCREEN
-
-    if (flags.hasHeavyweightPeerFlag)
-    {
-        if (auto* handler = getAccessibilityHandler())
-            detail::AccessibilityHelpers::notifyAccessibilityEvent (*handler, detail::AccessibilityHelpers::Event::windowClosed);
-
-        detail::ComponentHelpers::releaseAllCachedImageResources (*this);
-
-        auto* peer = ComponentPeer::getPeerFor (this);
-        jassert (peer != nullptr);
-
-        flags.hasHeavyweightPeerFlag = false;
-        delete peer;
-
-        Desktop::getInstance().removeDesktopComponent (this);
-    }
-}
-
-bool Component::isOnDesktop() const noexcept
-{
-    return flags.hasHeavyweightPeerFlag;
-}
-
-ComponentPeer* Component::getPeer() const
-{
-    if (flags.hasHeavyweightPeerFlag)
-        return ComponentPeer::getPeerFor (this);
-
-    if (parentComponent == nullptr)
-        return nullptr;
-
-    return parentComponent->getPeer();
-}
-
-void Component::userTriedToCloseWindow()
-{
-    /* This means that the user's trying to get rid of your window with the 'close window' system
-       menu option (on windows) or possibly the task manager - you should really handle this
-       and delete or hide your component in an appropriate way.
-
-       If you want to ignore the event and don't want to trigger this assertion, just override
-       this method and do nothing.
-    */
-    jassertfalse;
-}
-
-void Component::minimisationStateChanged (bool) {}
-
-float Component::getDesktopScaleFactor() const  { return Desktop::getInstance().getGlobalScaleFactor(); }
-
-//==============================================================================
-void Component::setOpaque (bool shouldBeOpaque)
-{
-    if (shouldBeOpaque != flags.opaqueFlag)
-    {
-        flags.opaqueFlag = shouldBeOpaque;
-
-        if (flags.hasHeavyweightPeerFlag)
-            if (auto* peer = ComponentPeer::getPeerFor (this))
-                addToDesktop (peer->getStyleFlags());  // recreates the heavyweight window
-
-        repaint();
-    }
-}
-
-bool Component::isOpaque() const noexcept
-{
-    return flags.opaqueFlag;
-}
-
-//==============================================================================
-struct StandardCachedComponentImage  : public CachedComponentImage
-{
-    StandardCachedComponentImage (Component& c) noexcept : owner (c)  {}
-
-    void paint (Graphics& g) override
-    {
-        scale = g.getInternalContext().getPhysicalPixelScaleFactor();
-        auto compBounds = owner.getLocalBounds();
-        auto imageBounds = compBounds * scale;
-
-        if (image.isNull() || image.getBounds() != imageBounds)
-        {
-            image = Image (owner.isOpaque() ? Image::RGB
-                                            : Image::ARGB,
-                           jmax (1, imageBounds.getWidth()),
-                           jmax (1, imageBounds.getHeight()),
-                           ! owner.isOpaque());
-
-            validArea.clear();
-        }
-
-        if (! validArea.containsRectangle (compBounds))
-        {
-            Graphics imG (image);
-            auto& lg = imG.getInternalContext();
-
-            lg.addTransform (AffineTransform::scale (scale));
-
-            for (auto& i : validArea)
-                lg.excludeClipRectangle (i);
-
-            if (! owner.isOpaque())
-            {
-                lg.setFill (Colours::transparentBlack);
-                lg.fillRect (compBounds, true);
-                lg.setFill (Colours::black);
-            }
-
-            owner.paintEntireComponent (imG, true);
-        }
-
-        validArea = compBounds;
-
-        g.setColour (Colours::black.withAlpha (owner.getAlpha()));
-        g.drawImageTransformed (image, AffineTransform::scale ((float) compBounds.getWidth()  / (float) imageBounds.getWidth(),
-                                                               (float) compBounds.getHeight() / (float) imageBounds.getHeight()), false);
-    }
-
-    bool invalidateAll() override                            { validArea.clear(); return true; }
-    bool invalidate (const Rectangle<int>& area) override    { validArea.subtract (area); return true; }
-    void releaseResources() override                         { image = Image(); }
-
-private:
-    Image image;
-    RectangleList<int> validArea;
-    Component& owner;
-    float scale = 1.0f;
-
-    JUCE_DECLARE_NON_COPYABLE_WITH_LEAK_DETECTOR (StandardCachedComponentImage)
-};
-
-void Component::setCachedComponentImage (CachedComponentImage* newCachedImage)
-{
-    if (cachedImage.get() != newCachedImage)
-    {
-        cachedImage.reset (newCachedImage);
-        repaint();
-    }
-}
-
-void Component::setBufferedToImage (bool shouldBeBuffered)
-{
-    // This assertion means that this component is already using a custom CachedComponentImage,
-    // so by calling setBufferedToImage, you'll be deleting the custom one - this is almost certainly
-    // not what you wanted to happen... If you really do know what you're doing here, and want to
-    // avoid this assertion, just call setCachedComponentImage (nullptr) before setBufferedToImage().
-    jassert (cachedImage == nullptr || dynamic_cast<StandardCachedComponentImage*> (cachedImage.get()) != nullptr);
-
-    if (shouldBeBuffered)
-    {
-        if (cachedImage == nullptr)
-            cachedImage.reset (new StandardCachedComponentImage (*this));
-    }
-    else
-    {
-        cachedImage.reset();
-    }
-}
-
-//==============================================================================
-void Component::reorderChildInternal (int sourceIndex, int destIndex)
-{
-    if (sourceIndex != destIndex)
-    {
-        auto* c = childComponentList.getUnchecked (sourceIndex);
-        jassert (c != nullptr);
-        c->repaintParent();
-
-        childComponentList.move (sourceIndex, destIndex);
-
-        sendFakeMouseMove();
-        internalChildrenChanged();
-    }
-}
-
-void Component::toFront (bool shouldGrabKeyboardFocus)
-{
-    // if component methods are being called from threads other than the message
-    // thread, you'll need to use a MessageManagerLock object to make sure it's thread-safe.
-    JUCE_ASSERT_MESSAGE_MANAGER_IS_LOCKED_OR_OFFSCREEN
-
-    if (flags.hasHeavyweightPeerFlag)
-    {
-        if (auto* peer = getPeer())
-        {
-            peer->toFront (shouldGrabKeyboardFocus);
-
-            if (shouldGrabKeyboardFocus && ! hasKeyboardFocus (true))
-                grabKeyboardFocus();
-        }
-    }
-    else if (parentComponent != nullptr)
-    {
-        auto& childList = parentComponent->childComponentList;
-
-        if (childList.getLast() != this)
-        {
-            auto index = childList.indexOf (this);
-
-            if (index >= 0)
-            {
-                int insertIndex = -1;
-
-                if (! flags.alwaysOnTopFlag)
-                {
-                    insertIndex = childList.size() - 1;
-
-                    while (insertIndex > 0 && childList.getUnchecked (insertIndex)->isAlwaysOnTop())
-                        --insertIndex;
-                }
-
-                parentComponent->reorderChildInternal (index, insertIndex);
-            }
-        }
-
-        if (shouldGrabKeyboardFocus)
-        {
-            internalBroughtToFront();
-
-            if (isShowing())
-                grabKeyboardFocus();
-        }
-    }
-}
-
-void Component::toBehind (Component* other)
-{
-    if (other != nullptr && other != this)
-    {
-        // the two components must belong to the same parent..
-        jassert (parentComponent == other->parentComponent);
-
-        if (parentComponent != nullptr)
-        {
-            auto& childList = parentComponent->childComponentList;
-            auto index = childList.indexOf (this);
-
-            if (index >= 0 && childList [index + 1] != other)
-            {
-                auto otherIndex = childList.indexOf (other);
-
-                if (otherIndex >= 0)
-                {
-                    if (index < otherIndex)
-                        --otherIndex;
-
-                    parentComponent->reorderChildInternal (index, otherIndex);
-                }
-            }
-        }
-        else if (isOnDesktop())
-        {
-            jassert (other->isOnDesktop());
-
-            if (other->isOnDesktop())
-            {
-                auto* us = getPeer();
-                auto* them = other->getPeer();
-                jassert (us != nullptr && them != nullptr);
-
-                if (us != nullptr && them != nullptr)
-                    us->toBehind (them);
-            }
-        }
-    }
-}
-
-void Component::toBack()
-{
-    if (isOnDesktop())
-    {
-        jassertfalse; //xxx need to add this to native window
-    }
-    else if (parentComponent != nullptr)
-    {
-        auto& childList = parentComponent->childComponentList;
-
-        if (childList.getFirst() != this)
-        {
-            auto index = childList.indexOf (this);
-
-            if (index > 0)
-            {
-                int insertIndex = 0;
-
-                if (flags.alwaysOnTopFlag)
-                    while (insertIndex < childList.size() && ! childList.getUnchecked (insertIndex)->isAlwaysOnTop())
-                        ++insertIndex;
-
-                parentComponent->reorderChildInternal (index, insertIndex);
-            }
-        }
-    }
-}
-
-void Component::setAlwaysOnTop (bool shouldStayOnTop)
-{
-    if (shouldStayOnTop != flags.alwaysOnTopFlag)
-    {
-        BailOutChecker checker (this);
-
-        flags.alwaysOnTopFlag = shouldStayOnTop;
-
-        if (isOnDesktop())
-        {
-            if (auto* peer = getPeer())
-            {
-                if (! peer->setAlwaysOnTop (shouldStayOnTop))
-                {
-                    // some kinds of peer can't change their always-on-top status, so
-                    // for these, we'll need to create a new window
-                    auto oldFlags = peer->getStyleFlags();
-                    removeFromDesktop();
-                    addToDesktop (oldFlags);
-                }
-            }
-        }
-
-        if (shouldStayOnTop && ! checker.shouldBailOut())
-            toFront (false);
-
-        if (! checker.shouldBailOut())
-            internalHierarchyChanged();
-    }
-}
-
-bool Component::isAlwaysOnTop() const noexcept
-{
-    return flags.alwaysOnTopFlag;
-}
-
-//==============================================================================
-int Component::proportionOfWidth  (float proportion) const noexcept   { return roundToInt (proportion * (float) boundsRelativeToParent.getWidth()); }
-int Component::proportionOfHeight (float proportion) const noexcept   { return roundToInt (proportion * (float) boundsRelativeToParent.getHeight()); }
-
-int Component::getParentWidth() const noexcept
-{
-    return parentComponent != nullptr ? parentComponent->getWidth()
-                                      : getParentMonitorArea().getWidth();
-}
-
-int Component::getParentHeight() const noexcept
-{
-    return parentComponent != nullptr ? parentComponent->getHeight()
-                                      : getParentMonitorArea().getHeight();
-}
-
-Rectangle<int> Component::getParentMonitorArea() const
-{
-    return Desktop::getInstance().getDisplays().getDisplayForRect (getScreenBounds())->userArea;
-}
-
-int Component::getScreenX() const                       { return getScreenPosition().x; }
-int Component::getScreenY() const                       { return getScreenPosition().y; }
-Point<int>     Component::getScreenPosition() const     { return localPointToGlobal (Point<int>()); }
-Rectangle<int> Component::getScreenBounds() const       { return localAreaToGlobal (getLocalBounds()); }
-
-Point<int>       Component::getLocalPoint (const Component* source, Point<int> point) const       { return detail::ComponentHelpers::convertCoordinate (this, source, point); }
-Point<float>     Component::getLocalPoint (const Component* source, Point<float> point) const     { return detail::ComponentHelpers::convertCoordinate (this, source, point); }
-Rectangle<int>   Component::getLocalArea  (const Component* source, Rectangle<int> area) const    { return detail::ComponentHelpers::convertCoordinate (this, source, area); }
-Rectangle<float> Component::getLocalArea  (const Component* source, Rectangle<float> area) const  { return detail::ComponentHelpers::convertCoordinate (this, source, area); }
-
-Point<int>       Component::localPointToGlobal (Point<int> point) const       { return detail::ComponentHelpers::convertCoordinate (nullptr, this, point); }
-Point<float>     Component::localPointToGlobal (Point<float> point) const     { return detail::ComponentHelpers::convertCoordinate (nullptr, this, point); }
-Rectangle<int>   Component::localAreaToGlobal  (Rectangle<int> area) const    { return detail::ComponentHelpers::convertCoordinate (nullptr, this, area); }
-Rectangle<float> Component::localAreaToGlobal  (Rectangle<float> area) const  { return detail::ComponentHelpers::convertCoordinate (nullptr, this, area); }
-
-//==============================================================================
-void Component::setBounds (int x, int y, int w, int h)
-{
-    // if component methods are being called from threads other than the message
-    // thread, you'll need to use a MessageManagerLock object to make sure it's thread-safe.
-    JUCE_ASSERT_MESSAGE_MANAGER_IS_LOCKED_OR_OFFSCREEN
-
-    if (w < 0) w = 0;
-    if (h < 0) h = 0;
-
-    const bool wasResized  = (getWidth() != w || getHeight() != h);
-    const bool wasMoved    = (getX() != x || getY() != y);
-
-   #if JUCE_DEBUG
-    // It's a very bad idea to try to resize a window during its paint() method!
-    jassert (! (flags.isInsidePaintCall && wasResized && isOnDesktop()));
-   #endif
-
-    if (wasMoved || wasResized)
-    {
-        const bool showing = isShowing();
-
-        if (showing)
-        {
-            // send a fake mouse move to trigger enter/exit messages if needed..
-            sendFakeMouseMove();
-
-            if (! flags.hasHeavyweightPeerFlag)
-                repaintParent();
-        }
-
-        boundsRelativeToParent.setBounds (x, y, w, h);
-
-        if (showing)
-        {
-            if (wasResized)
-                repaint();
-            else if (! flags.hasHeavyweightPeerFlag)
-                repaintParent();
-        }
-        else if (cachedImage != nullptr)
-        {
-            cachedImage->invalidateAll();
-        }
-
-        flags.isMoveCallbackPending = wasMoved;
-        flags.isResizeCallbackPending = wasResized;
-
-        if (flags.hasHeavyweightPeerFlag)
-            if (auto* peer = getPeer())
-                peer->updateBounds();
-
-        sendMovedResizedMessagesIfPending();
-    }
-}
-
-void Component::sendMovedResizedMessagesIfPending()
-{
-    const bool wasMoved   = flags.isMoveCallbackPending;
-    const bool wasResized = flags.isResizeCallbackPending;
-
-    if (wasMoved || wasResized)
-    {
-        flags.isMoveCallbackPending = false;
-        flags.isResizeCallbackPending = false;
-
-        sendMovedResizedMessages (wasMoved, wasResized);
-    }
-}
-
-void Component::sendMovedResizedMessages (bool wasMoved, bool wasResized)
-{
-    BailOutChecker checker (this);
-
-    if (wasMoved)
-    {
-        moved();
-
-        if (checker.shouldBailOut())
-            return;
-    }
-
-    if (wasResized)
-    {
-        resized();
-
-        if (checker.shouldBailOut())
-            return;
-
-        for (int i = childComponentList.size(); --i >= 0;)
-        {
-            childComponentList.getUnchecked(i)->parentSizeChanged();
-
-            if (checker.shouldBailOut())
-                return;
-
-            i = jmin (i, childComponentList.size());
-        }
-    }
-
-    if (parentComponent != nullptr)
-        parentComponent->childBoundsChanged (this);
-
-    if (! checker.shouldBailOut())
-    {
-        componentListeners.callChecked (checker, [this, wasMoved, wasResized] (ComponentListener& l)
-        {
-            l.componentMovedOrResized (*this, wasMoved, wasResized);
-        });
-    }
-
-    if ((wasMoved || wasResized) && ! checker.shouldBailOut())
-        if (auto* handler = getAccessibilityHandler())
-            detail::AccessibilityHelpers::notifyAccessibilityEvent (*handler, detail::AccessibilityHelpers::Event::elementMovedOrResized);
-}
-
-void Component::setSize (int w, int h)                  { setBounds (getX(), getY(), w, h); }
-
-void Component::setTopLeftPosition (int x, int y)       { setTopLeftPosition ({ x, y }); }
-void Component::setTopLeftPosition (Point<int> pos)     { setBounds (pos.x, pos.y, getWidth(), getHeight()); }
-
-void Component::setTopRightPosition (int x, int y)      { setTopLeftPosition (x - getWidth(), y); }
-void Component::setBounds (Rectangle<int> r)            { setBounds (r.getX(), r.getY(), r.getWidth(), r.getHeight()); }
-
-void Component::setCentrePosition (Point<int> p)        { setBounds (getBounds().withCentre (p.transformedBy (getTransform().inverted()))); }
-void Component::setCentrePosition (int x, int y)        { setCentrePosition ({ x, y }); }
-
-void Component::setCentreRelative (float x, float y)
-{
-    setCentrePosition (roundToInt ((float) getParentWidth()  * x),
-                       roundToInt ((float) getParentHeight() * y));
-}
-
-void Component::setBoundsRelative (Rectangle<float> target)
-{
-    setBounds ((target * Point<float> ((float) getParentWidth(),
-                                       (float) getParentHeight())).toNearestInt());
-}
-
-void Component::setBoundsRelative (float x, float y, float w, float h)
-{
-    setBoundsRelative ({ x, y, w, h });
-}
-
-void Component::centreWithSize (int width, int height)
-{
-    auto parentArea = detail::ComponentHelpers::getParentOrMainMonitorBounds (*this)
-                          .transformedBy (getTransform().inverted());
-
-    setBounds (parentArea.getCentreX() - width / 2,
-               parentArea.getCentreY() - height / 2,
-               width, height);
-}
-
-void Component::setBoundsInset (BorderSize<int> borders)
-{
-    setBounds (borders.subtractedFrom (detail::ComponentHelpers::getParentOrMainMonitorBounds (*this)));
-}
-
-void Component::setBoundsToFit (Rectangle<int> targetArea, Justification justification, bool onlyReduceInSize)
-{
-    if (getLocalBounds().isEmpty() || targetArea.isEmpty())
-    {
-        // it's no good calling this method unless both the component and
-        // target rectangle have a finite size.
-        jassertfalse;
-        return;
-    }
-
-    auto sourceArea = targetArea.withZeroOrigin();
-
-    if (onlyReduceInSize
-         && getWidth() <= targetArea.getWidth()
-         && getHeight() <= targetArea.getHeight())
-    {
-        sourceArea = getLocalBounds();
-    }
-    else
-    {
-        auto sourceRatio = getHeight() / (double) getWidth();
-        auto targetRatio = targetArea.getHeight() / (double) targetArea.getWidth();
-
-        if (sourceRatio <= targetRatio)
-            sourceArea.setHeight (jmin (targetArea.getHeight(),
-                                        roundToInt (targetArea.getWidth() * sourceRatio)));
-        else
-            sourceArea.setWidth (jmin (targetArea.getWidth(),
-                                       roundToInt (targetArea.getHeight() / sourceRatio)));
-    }
-
-    if (! sourceArea.isEmpty())
-        setBounds (justification.appliedToRectangle (sourceArea, targetArea));
-}
-
-//==============================================================================
-void Component::setTransform (const AffineTransform& newTransform)
-{
-    // If you pass in a transform with no inverse, the component will have no dimensions,
-    // and there will be all sorts of maths errors when converting coordinates.
-    jassert (! newTransform.isSingularity());
-
-    if (newTransform.isIdentity())
-    {
-        if (affineTransform != nullptr)
-        {
-            repaint();
-            affineTransform.reset();
-            repaint();
-            sendMovedResizedMessages (true, true);
-        }
-    }
-    else if (affineTransform == nullptr)
-    {
-        repaint();
-        affineTransform.reset (new AffineTransform (newTransform));
-        repaint();
-        sendMovedResizedMessages (true, true);
-    }
-    else if (*affineTransform != newTransform)
-    {
-        repaint();
-        *affineTransform = newTransform;
-        repaint();
-        sendMovedResizedMessages (true, true);
-    }
-}
-
-bool Component::isTransformed() const noexcept
-{
-    return affineTransform != nullptr;
-}
-
-AffineTransform Component::getTransform() const
-{
-    return affineTransform != nullptr ? *affineTransform : AffineTransform();
-}
-
-float Component::getApproximateScaleFactorForComponent (const Component* targetComponent)
-{
-    AffineTransform transform;
-
-    for (auto* target = targetComponent; target != nullptr; target = target->getParentComponent())
-    {
-        transform = transform.followedBy (target->getTransform());
-
-        if (target->isOnDesktop())
-            transform = transform.scaled (target->getDesktopScaleFactor());
-    }
-
-    auto transformScale = std::sqrt (std::abs (transform.getDeterminant()));
-    return transformScale / Desktop::getInstance().getGlobalScaleFactor();
-}
-
-//==============================================================================
-bool Component::hitTest (int x, int y)
-{
-    if (! flags.ignoresMouseClicksFlag)
-        return true;
-
-    if (flags.allowChildMouseClicksFlag)
-    {
-        for (int i = childComponentList.size(); --i >= 0;)
-        {
-            auto& child = *childComponentList.getUnchecked (i);
-
-            if (child.isVisible()
-                 && detail::ComponentHelpers::hitTest (child, detail::ComponentHelpers::convertFromParentSpace (child, Point<int> (x, y).toFloat())))
-                return true;
-        }
-    }
-
-    return false;
-}
-
-void Component::setInterceptsMouseClicks (bool allowClicks,
-                                          bool allowClicksOnChildComponents) noexcept
-{
-    flags.ignoresMouseClicksFlag = ! allowClicks;
-    flags.allowChildMouseClicksFlag = allowClicksOnChildComponents;
-}
-
-void Component::getInterceptsMouseClicks (bool& allowsClicksOnThisComponent,
-                                          bool& allowsClicksOnChildComponents) const noexcept
-{
-    allowsClicksOnThisComponent = ! flags.ignoresMouseClicksFlag;
-    allowsClicksOnChildComponents = flags.allowChildMouseClicksFlag;
-}
-
-bool Component::contains (Point<int> point)
-{
-    return contains (point.toFloat());
-}
-
-bool Component::contains (Point<float> point)
-{
-    if (detail::ComponentHelpers::hitTest (*this, point))
-    {
-        if (parentComponent != nullptr)
-            return parentComponent->contains (detail::ComponentHelpers::convertToParentSpace (*this, point));
-
-        if (flags.hasHeavyweightPeerFlag)
-            if (auto* peer = getPeer())
-                return peer->contains (detail::ComponentHelpers::localPositionToRawPeerPos (*this, point).roundToInt(), true);
-    }
-
-    return false;
-}
-
-bool Component::reallyContains (Point<int> point, bool returnTrueIfWithinAChild)
-{
-    return reallyContains (point.toFloat(), returnTrueIfWithinAChild);
-}
-
-bool Component::reallyContains (Point<float> point, bool returnTrueIfWithinAChild)
-{
-    if (! contains (point))
-        return false;
-
-    auto* top = getTopLevelComponent();
-    auto* compAtPosition = top->getComponentAt (top->getLocalPoint (this, point));
-
-    return (compAtPosition == this) || (returnTrueIfWithinAChild && isParentOf (compAtPosition));
-}
-
-Component* Component::getComponentAt (Point<int> position)
-{
-    return getComponentAt (position.toFloat());
-}
-
-Component* Component::getComponentAt (Point<float> position)
-{
-    if (flags.visibleFlag && detail::ComponentHelpers::hitTest (*this, position))
-    {
-        for (int i = childComponentList.size(); --i >= 0;)
-        {
-            auto* child = childComponentList.getUnchecked (i);
-
-            child = child->getComponentAt (detail::ComponentHelpers::convertFromParentSpace (*child, position));
-
-            if (child != nullptr)
-                return child;
-        }
-
-        return this;
-    }
-
-    return nullptr;
-}
-
-Component* Component::getComponentAt (int x, int y)
-{
-    return getComponentAt (Point<int> { x, y });
-}
-
-//==============================================================================
-void Component::addChildComponent (Component& child, int zOrder)
-{
-    // if component methods are being called from threads other than the message
-    // thread, you'll need to use a MessageManagerLock object to make sure it's thread-safe.
-    JUCE_ASSERT_MESSAGE_MANAGER_IS_LOCKED_OR_OFFSCREEN
-
-    jassert (this != &child); // adding a component to itself!?
-
-    if (child.parentComponent != this)
-    {
-        if (child.parentComponent != nullptr)
-            child.parentComponent->removeChildComponent (&child);
-        else
-            child.removeFromDesktop();
-
-        child.parentComponent = this;
-
-        if (child.isVisible())
-            child.repaintParent();
-
-        if (! child.isAlwaysOnTop())
-        {
-            if (zOrder < 0 || zOrder > childComponentList.size())
-                zOrder = childComponentList.size();
-
-            while (zOrder > 0)
-            {
-                if (! childComponentList.getUnchecked (zOrder - 1)->isAlwaysOnTop())
-                    break;
-
-                --zOrder;
-            }
-        }
-
-        childComponentList.insert (zOrder, &child);
-
-        child.internalHierarchyChanged();
-        internalChildrenChanged();
-    }
-}
-
-void Component::addAndMakeVisible (Component& child, int zOrder)
-{
-    child.setVisible (true);
-    addChildComponent (child, zOrder);
-}
-
-void Component::addChildComponent (Component* child, int zOrder)
-{
-    if (child != nullptr)
-        addChildComponent (*child, zOrder);
-}
-
-void Component::addAndMakeVisible (Component* child, int zOrder)
-{
-    if (child != nullptr)
-        addAndMakeVisible (*child, zOrder);
-}
-
-void Component::addChildAndSetID (Component* child, const String& childID)
-{
-    if (child != nullptr)
-    {
-        child->setComponentID (childID);
-        addAndMakeVisible (child);
-    }
-}
-
-void Component::removeChildComponent (Component* child)
-{
-    removeChildComponent (childComponentList.indexOf (child), true, true);
-}
-
-Component* Component::removeChildComponent (int index)
-{
-    return removeChildComponent (index, true, true);
-}
-
-Component* Component::removeChildComponent (int index, bool sendParentEvents, bool sendChildEvents)
-{
-    // if component methods are being called from threads other than the message
-    // thread, you'll need to use a MessageManagerLock object to make sure it's thread-safe.
-    JUCE_ASSERT_MESSAGE_MANAGER_IS_LOCKED_OR_OFFSCREEN
-
-    if (auto* child = childComponentList [index])
-    {
-        sendParentEvents = sendParentEvents && child->isShowing();
-
-        if (sendParentEvents)
-        {
-            sendFakeMouseMove();
-
-            if (child->isVisible())
-                child->repaintParent();
-        }
-
-        childComponentList.remove (index);
-        child->parentComponent = nullptr;
-
-        detail::ComponentHelpers::releaseAllCachedImageResources (*child);
-
-        // (NB: there are obscure situations where child->isShowing() = false, but it still has the focus)
-        if (child->hasKeyboardFocus (true))
-        {
-            const WeakReference<Component> safeThis (this);
-
-            child->giveAwayKeyboardFocusInternal (sendChildEvents || currentlyFocusedComponent != child);
-
-            if (sendParentEvents)
-            {
-                if (safeThis == nullptr)
-                    return child;
-
-                grabKeyboardFocus();
-            }
-        }
-
-        if (sendChildEvents)
-            child->internalHierarchyChanged();
-
-        if (sendParentEvents)
-            internalChildrenChanged();
-
-        return child;
-    }
-
-    return nullptr;
-}
-
-//==============================================================================
-void Component::removeAllChildren()
-{
-    while (! childComponentList.isEmpty())
-        removeChildComponent (childComponentList.size() - 1);
-}
-
-void Component::deleteAllChildren()
-{
-    while (! childComponentList.isEmpty())
-        delete (removeChildComponent (childComponentList.size() - 1));
-}
-
-int Component::getNumChildComponents() const noexcept
-{
-    return childComponentList.size();
-}
-
-Component* Component::getChildComponent (int index) const noexcept
-{
-    return childComponentList[index];
-}
-
-int Component::getIndexOfChildComponent (const Component* child) const noexcept
-{
-    return childComponentList.indexOf (const_cast<Component*> (child));
-}
-
-Component* Component::findChildWithID (StringRef targetID) const noexcept
-{
-    for (auto* c : childComponentList)
-        if (c->componentID == targetID)
-            return c;
-
-    return nullptr;
-}
-
-Component* Component::getTopLevelComponent() const noexcept
-{
-    auto* comp = this;
-
-    while (comp->parentComponent != nullptr)
-        comp = comp->parentComponent;
-
-    return const_cast<Component*> (comp);
-}
-
-bool Component::isParentOf (const Component* possibleChild) const noexcept
-{
-    while (possibleChild != nullptr)
-    {
-        possibleChild = possibleChild->parentComponent;
-
-        if (possibleChild == this)
-            return true;
-    }
-
-    return false;
-}
-
-//==============================================================================
-void Component::parentHierarchyChanged() {}
-void Component::childrenChanged() {}
-
-void Component::internalChildrenChanged()
-{
-    if (componentListeners.isEmpty())
-    {
-        childrenChanged();
-    }
-    else
-    {
-        BailOutChecker checker (this);
-
-        childrenChanged();
-
-        if (! checker.shouldBailOut())
-            componentListeners.callChecked (checker, [this] (ComponentListener& l) { l.componentChildrenChanged (*this); });
-    }
-}
-
-void Component::internalHierarchyChanged()
-{
-    BailOutChecker checker (this);
-
-    parentHierarchyChanged();
-
-    if (checker.shouldBailOut())
-        return;
-
-    componentListeners.callChecked (checker, [this] (ComponentListener& l) { l.componentParentHierarchyChanged (*this); });
-
-    if (checker.shouldBailOut())
-        return;
-
-    for (int i = childComponentList.size(); --i >= 0;)
-    {
-        childComponentList.getUnchecked (i)->internalHierarchyChanged();
-
-        if (checker.shouldBailOut())
-        {
-            // you really shouldn't delete the parent component during a callback telling you
-            // that it's changed..
-            jassertfalse;
-            return;
-        }
-
-        i = jmin (i, childComponentList.size());
-    }
-
-    if (flags.hasHeavyweightPeerFlag)
-        if (auto* handler = getAccessibilityHandler())
-            handler->notifyAccessibilityEvent (AccessibilityEvent::structureChanged);
-}
-
-//==============================================================================
-#if JUCE_MODAL_LOOPS_PERMITTED
-int Component::runModalLoop()
-{
-    if (! MessageManager::getInstance()->isThisTheMessageThread())
-    {
-        // use a callback so this can be called from non-gui threads
-        return (int) (pointer_sized_int) MessageManager::getInstance()
-                                           ->callFunctionOnMessageThread (&detail::ComponentHelpers::runModalLoopCallback, this);
-    }
-
-    if (! isCurrentlyModal (false))
-        enterModalState (true);
-
-    return ModalComponentManager::getInstance()->runEventLoopForCurrentComponent();
-}
-#endif
-
-//==============================================================================
-void Component::enterModalState (bool shouldTakeKeyboardFocus,
-                                 ModalComponentManager::Callback* callback,
-                                 bool deleteWhenDismissed)
-{
-    // if component methods are being called from threads other than the message
-    // thread, you'll need to use a MessageManagerLock object to make sure it's thread-safe.
-    JUCE_ASSERT_MESSAGE_MANAGER_IS_LOCKED
-
-    SafePointer safeReference { this };
-
-    if (! isCurrentlyModal (false))
-    {
-        // While this component is in modal state it may block other components from receiving
-        // mouseExit events. To keep mouseEnter and mouseExit calls balanced on these components,
-        // we must manually force the mouse to "leave" blocked components.
-        detail::ComponentHelpers::sendMouseEventToComponentsThatAreBlockedByModal (*this, &Component::internalMouseExit);
-
-        if (safeReference == nullptr)
-        {
-            // If you hit this assertion, the mouse-exit event above has caused the modal component to be deleted.
-            jassertfalse;
-            return;
-        }
-
-        auto& mcm = *ModalComponentManager::getInstance();
-        mcm.startModal (this, deleteWhenDismissed);
-        mcm.attachCallback (this, callback);
-
-        setVisible (true);
-
-        if (shouldTakeKeyboardFocus)
-            grabKeyboardFocus();
-    }
-    else
-    {
-        // Probably a bad idea to try to make a component modal twice!
-        jassertfalse;
-    }
-}
-
-void Component::exitModalState (int returnValue)
-{
-    WeakReference<Component> deletionChecker (this);
-
-    if (isCurrentlyModal (false))
-    {
-        if (MessageManager::getInstance()->isThisTheMessageThread())
-        {
-            auto& mcm = *ModalComponentManager::getInstance();
-            mcm.endModal (this, returnValue);
-            mcm.bringModalComponentsToFront();
-
-            // While this component is in modal state it may block other components from receiving
-            // mouseEnter events. To keep mouseEnter and mouseExit calls balanced on these components,
-            // we must manually force the mouse to "enter" blocked components.
-            if (deletionChecker != nullptr)
-                detail::ComponentHelpers::sendMouseEventToComponentsThatAreBlockedByModal (*deletionChecker, &Component::internalMouseEnter);
-        }
-        else
-        {
-            MessageManager::callAsync ([target = WeakReference<Component> { this }, returnValue]
-            {
-                if (target != nullptr)
-                    target->exitModalState (returnValue);
-            });
-        }
-    }
-}
-
-bool Component::isCurrentlyModal (bool onlyConsiderForemostModalComponent) const noexcept
-{
-    auto& mcm = *ModalComponentManager::getInstance();
-
-    return onlyConsiderForemostModalComponent ? mcm.isFrontModalComponent (this)
-                                              : mcm.isModal (this);
-}
-
-bool Component::isCurrentlyBlockedByAnotherModalComponent() const
-{
-    return detail::ComponentHelpers::modalWouldBlockComponent (*this, getCurrentlyModalComponent());
-}
-
-int JUCE_CALLTYPE Component::getNumCurrentlyModalComponents() noexcept
-{
-    return ModalComponentManager::getInstance()->getNumModalComponents();
-}
-
-Component* JUCE_CALLTYPE Component::getCurrentlyModalComponent (int index) noexcept
-{
-    return ModalComponentManager::getInstance()->getModalComponent (index);
-}
-
-//==============================================================================
-void Component::setBroughtToFrontOnMouseClick (bool shouldBeBroughtToFront) noexcept
-{
-    flags.bringToFrontOnClickFlag = shouldBeBroughtToFront;
-}
-
-bool Component::isBroughtToFrontOnMouseClick() const noexcept
-{
-    return flags.bringToFrontOnClickFlag;
-}
-
-//==============================================================================
-void Component::setMouseCursor (const MouseCursor& newCursor)
-{
-    if (cursor != newCursor)
-    {
-        cursor = newCursor;
-
-        if (flags.visibleFlag)
-            updateMouseCursor();
-    }
-}
-
-MouseCursor Component::getMouseCursor()
-{
-    return cursor;
-}
-
-void Component::updateMouseCursor() const
-{
-    Desktop::getInstance().getMainMouseSource().forceMouseCursorUpdate();
-}
-
-//==============================================================================
-void Component::setRepaintsOnMouseActivity (bool shouldRepaint) noexcept
-{
-    flags.repaintOnMouseActivityFlag = shouldRepaint;
-}
-
-//==============================================================================
-float Component::getAlpha() const noexcept
-{
-    return (255 - componentTransparency) / 255.0f;
-}
-
-void Component::setAlpha (float newAlpha)
-{
-    auto newIntAlpha = (uint8) (255 - jlimit (0, 255, roundToInt (newAlpha * 255.0)));
-
-    if (componentTransparency != newIntAlpha)
-    {
-        componentTransparency = newIntAlpha;
-        alphaChanged();
-    }
-}
-
-void Component::alphaChanged()
-{
-    if (flags.hasHeavyweightPeerFlag)
-    {
-        if (auto* peer = getPeer())
-            peer->setAlpha (getAlpha());
-    }
-    else
-    {
-        repaint();
-    }
-}
-
-//==============================================================================
-void Component::repaint()
-{
-    internalRepaintUnchecked (getLocalBounds(), true);
-}
-
-void Component::repaint (int x, int y, int w, int h)
-{
-    internalRepaint ({ x, y, w, h });
-}
-
-void Component::repaint (Rectangle<int> area)
-{
-    internalRepaint (area);
-}
-
-void Component::repaintParent()
-{
-    if (parentComponent != nullptr)
-        parentComponent->internalRepaint (detail::ComponentHelpers::convertToParentSpace (*this, getLocalBounds()));
-}
-
-void Component::internalRepaint (Rectangle<int> area)
-{
-    area = area.getIntersection (getLocalBounds());
-
-    if (! area.isEmpty())
-        internalRepaintUnchecked (area, false);
-}
-
-void Component::internalRepaintUnchecked (Rectangle<int> area, bool isEntireComponent)
-{
-    // if component methods are being called from threads other than the message
-    // thread, you'll need to use a MessageManagerLock object to make sure it's thread-safe.
-    JUCE_ASSERT_MESSAGE_MANAGER_IS_LOCKED
-
-    if (flags.visibleFlag)
-    {
-        if (cachedImage != nullptr)
-            if (! (isEntireComponent ? cachedImage->invalidateAll()
-                                     : cachedImage->invalidate (area)))
-                return;
-
-        if (area.isEmpty())
-            return;
-
-        if (flags.hasHeavyweightPeerFlag)
-        {
-            if (auto* peer = getPeer())
-            {
-                // Tweak the scaling so that the component's integer size exactly aligns with the peer's scaled size
-                auto peerBounds = peer->getBounds();
-                auto scaled = area * Point<float> ((float) peerBounds.getWidth()  / (float) getWidth(),
-                                                   (float) peerBounds.getHeight() / (float) getHeight());
-
-                peer->repaint (affineTransform != nullptr ? scaled.transformedBy (*affineTransform) : scaled);
-            }
-        }
-        else
-        {
-            if (parentComponent != nullptr)
-                parentComponent->internalRepaint (detail::ComponentHelpers::convertToParentSpace (*this, area));
-        }
-    }
-}
-
-//==============================================================================
-void Component::paint (Graphics&)
-{
-    // if your component is marked as opaque, you must implement a paint
-    // method and ensure that its entire area is completely painted.
-    jassert (getBounds().isEmpty() || ! isOpaque());
-}
-
-void Component::paintOverChildren (Graphics&)
-{
-    // all painting is done in the subclasses
-}
-
-//==============================================================================
-void Component::paintWithinParentContext (Graphics& g)
-{
-    g.setOrigin (getPosition());
-
-    if (cachedImage != nullptr)
-        cachedImage->paint (g);
-    else
-        paintEntireComponent (g, false);
-}
-
-void Component::paintComponentAndChildren (Graphics& g)
-{
-    auto clipBounds = g.getClipBounds();
-
-    if (flags.dontClipGraphicsFlag && getNumChildComponents() == 0)
-    {
-        paint (g);
-    }
-    else
-    {
-        Graphics::ScopedSaveState ss (g);
-
-        if (! (detail::ComponentHelpers::clipObscuredRegions (*this, g, clipBounds, {}) && g.isClipEmpty()))
-            paint (g);
-    }
-
-    for (int i = 0; i < childComponentList.size(); ++i)
-    {
-        auto& child = *childComponentList.getUnchecked (i);
-
-        if (child.isVisible())
-        {
-            if (child.affineTransform != nullptr)
-            {
-                Graphics::ScopedSaveState ss (g);
-
-                g.addTransform (*child.affineTransform);
-
-                if ((child.flags.dontClipGraphicsFlag && ! g.isClipEmpty()) || g.reduceClipRegion (child.getBounds()))
-                    child.paintWithinParentContext (g);
-            }
-            else if (clipBounds.intersects (child.getBounds()))
-            {
-                Graphics::ScopedSaveState ss (g);
-
-                if (child.flags.dontClipGraphicsFlag)
-                {
-                    child.paintWithinParentContext (g);
-                }
-                else if (g.reduceClipRegion (child.getBounds()))
-                {
-                    bool nothingClipped = true;
-
-                    for (int j = i + 1; j < childComponentList.size(); ++j)
-                    {
-                        auto& sibling = *childComponentList.getUnchecked (j);
-
-                        if (sibling.flags.opaqueFlag && sibling.isVisible() && sibling.affineTransform == nullptr)
-                        {
-                            nothingClipped = false;
-                            g.excludeClipRegion (sibling.getBounds());
-                        }
-                    }
-
-                    if (nothingClipped || ! g.isClipEmpty())
-                        child.paintWithinParentContext (g);
-                }
-            }
-        }
-    }
-
-    Graphics::ScopedSaveState ss (g);
-    paintOverChildren (g);
-}
-
-void Component::paintEntireComponent (Graphics& g, bool ignoreAlphaLevel)
-{
-    // If sizing a top-level-window and the OS paint message is delivered synchronously
-    // before resized() is called, then we'll invoke the callback here, to make sure
-    // the components inside have had a chance to sort their sizes out..
-   #if JUCE_DEBUG
-    if (! flags.isInsidePaintCall) // (avoids an assertion in plugins hosted in WaveLab)
-   #endif
-        sendMovedResizedMessagesIfPending();
-
-   #if JUCE_DEBUG
-    flags.isInsidePaintCall = true;
-   #endif
-
-    if (effect != nullptr)
-    {
-        auto scale = g.getInternalContext().getPhysicalPixelScaleFactor();
-
-        auto scaledBounds = getLocalBounds() * scale;
-
-        Image effectImage (flags.opaqueFlag ? Image::RGB : Image::ARGB,
-                           scaledBounds.getWidth(), scaledBounds.getHeight(), ! flags.opaqueFlag);
-        {
-            Graphics g2 (effectImage);
-            g2.addTransform (AffineTransform::scale ((float) scaledBounds.getWidth()  / (float) getWidth(),
-                                                     (float) scaledBounds.getHeight() / (float) getHeight()));
-            paintComponentAndChildren (g2);
-        }
-
-        Graphics::ScopedSaveState ss (g);
-
-        g.addTransform (AffineTransform::scale (1.0f / scale));
-        effect->applyEffect (effectImage, g, scale, ignoreAlphaLevel ? 1.0f : getAlpha());
-    }
-    else if (componentTransparency > 0 && ! ignoreAlphaLevel)
-    {
-        if (componentTransparency < 255)
-        {
-            g.beginTransparencyLayer (getAlpha());
-            paintComponentAndChildren (g);
-            g.endTransparencyLayer();
-        }
-    }
-    else
-    {
-        paintComponentAndChildren (g);
-    }
-
-   #if JUCE_DEBUG
-    flags.isInsidePaintCall = false;
-   #endif
-}
-
-void Component::setPaintingIsUnclipped (bool shouldPaintWithoutClipping) noexcept
-{
-    flags.dontClipGraphicsFlag = shouldPaintWithoutClipping;
-}
-
-bool Component::isPaintingUnclipped() const noexcept
-{
-    return flags.dontClipGraphicsFlag;
-}
-
-//==============================================================================
-Image Component::createComponentSnapshot (Rectangle<int> areaToGrab,
-                                          bool clipImageToComponentBounds, float scaleFactor)
-{
-    auto r = areaToGrab;
-
-    if (clipImageToComponentBounds)
-        r = r.getIntersection (getLocalBounds());
-
-    if (r.isEmpty())
-        return {};
-
-    auto w = roundToInt (scaleFactor * (float) r.getWidth());
-    auto h = roundToInt (scaleFactor * (float) r.getHeight());
-
-    Image image (flags.opaqueFlag ? Image::RGB : Image::ARGB, w, h, true);
-
-    Graphics g (image);
-
-    if (w != getWidth() || h != getHeight())
-        g.addTransform (AffineTransform::scale ((float) w / (float) r.getWidth(),
-                                                (float) h / (float) r.getHeight()));
-    g.setOrigin (-r.getPosition());
-
-    paintEntireComponent (g, true);
-
-    return image;
-}
-
-void Component::setComponentEffect (ImageEffectFilter* newEffect)
-{
-    if (effect != newEffect)
-    {
-        effect = newEffect;
-        repaint();
-    }
-}
-
-//==============================================================================
-LookAndFeel& Component::getLookAndFeel() const noexcept
-{
-    for (auto* c = this; c != nullptr; c = c->parentComponent)
-        if (auto lf = c->lookAndFeel.get())
-            return *lf;
-
-    return LookAndFeel::getDefaultLookAndFeel();
-}
-
-void Component::setLookAndFeel (LookAndFeel* newLookAndFeel)
-{
-    if (lookAndFeel != newLookAndFeel)
-    {
-        lookAndFeel = newLookAndFeel;
-        sendLookAndFeelChange();
-    }
-}
-
-void Component::lookAndFeelChanged() {}
-void Component::colourChanged() {}
-
-void Component::sendLookAndFeelChange()
-{
-    const WeakReference<Component> safePointer (this);
-    repaint();
-    lookAndFeelChanged();
-
-    if (safePointer != nullptr)
-    {
-        colourChanged();
-
-        if (safePointer != nullptr)
-        {
-            for (int i = childComponentList.size(); --i >= 0;)
-            {
-                childComponentList.getUnchecked (i)->sendLookAndFeelChange();
-
-                if (safePointer == nullptr)
-                    return;
-
-                i = jmin (i, childComponentList.size());
-            }
-        }
-    }
-}
-
-Colour Component::findColour (int colourID, bool inheritFromParent) const
-{
-    if (auto* v = properties.getVarPointer (detail::ComponentHelpers::getColourPropertyID (colourID)))
-        return Colour ((uint32) static_cast<int> (*v));
-
-    if (inheritFromParent && parentComponent != nullptr
-         && (lookAndFeel == nullptr || ! lookAndFeel->isColourSpecified (colourID)))
-        return parentComponent->findColour (colourID, true);
-
-    return getLookAndFeel().findColour (colourID);
-}
-
-bool Component::isColourSpecified (int colourID) const
-{
-    return properties.contains (detail::ComponentHelpers::getColourPropertyID (colourID));
-}
-
-void Component::removeColour (int colourID)
-{
-    if (properties.remove (detail::ComponentHelpers::getColourPropertyID (colourID)))
-        colourChanged();
-}
-
-void Component::setColour (int colourID, Colour colour)
-{
-    if (properties.set (detail::ComponentHelpers::getColourPropertyID (colourID), (int) colour.getARGB()))
-        colourChanged();
-}
-
-void Component::copyAllExplicitColoursTo (Component& target) const
-{
-    bool changed = false;
-
-    for (int i = properties.size(); --i >= 0;)
-    {
-        auto name = properties.getName(i);
-
-        if (name.toString().startsWith (detail::colourPropertyPrefix))
-            if (target.properties.set (name, properties [name]))
-                changed = true;
-    }
-
-    if (changed)
-        target.colourChanged();
-}
-
-//==============================================================================
-Component::Positioner::Positioner (Component& c) noexcept  : component (c)
-{
-}
-
-Component::Positioner* Component::getPositioner() const noexcept
-{
-    return positioner.get();
-}
-
-void Component::setPositioner (Positioner* newPositioner)
-{
-    // You can only assign a positioner to the component that it was created for!
-    jassert (newPositioner == nullptr || this == &(newPositioner->getComponent()));
-    positioner.reset (newPositioner);
-}
-
-//==============================================================================
-Rectangle<int> Component::getLocalBounds() const noexcept
-{
-    return boundsRelativeToParent.withZeroOrigin();
-}
-
-Rectangle<int> Component::getBoundsInParent() const noexcept
-{
-    return affineTransform == nullptr ? boundsRelativeToParent
-                                      : boundsRelativeToParent.transformedBy (*affineTransform);
-}
-
-//==============================================================================
-void Component::mouseEnter (const MouseEvent&)          {}
-void Component::mouseExit  (const MouseEvent&)          {}
-void Component::mouseDown  (const MouseEvent&)          {}
-void Component::mouseUp    (const MouseEvent&)          {}
-void Component::mouseDrag  (const MouseEvent&)          {}
-void Component::mouseMove  (const MouseEvent&)          {}
-void Component::mouseDoubleClick (const MouseEvent&)    {}
-
-void Component::mouseWheelMove (const MouseEvent& e, const MouseWheelDetails& wheel)
-{
-    // the base class just passes this event up to the nearest enabled ancestor
-    if (auto* enabledComponent = findFirstEnabledAncestor (getParentComponent()))
-        enabledComponent->mouseWheelMove (e.getEventRelativeTo (enabledComponent), wheel);
-}
-
-void Component::mouseMagnify (const MouseEvent& e, float magnifyAmount)
-{
-    // the base class just passes this event up to the nearest enabled ancestor
-    if (auto* enabledComponent = findFirstEnabledAncestor (getParentComponent()))
-        enabledComponent->mouseMagnify (e.getEventRelativeTo (enabledComponent), magnifyAmount);
-}
-
-//==============================================================================
-void Component::resized()                       {}
-void Component::moved()                         {}
-void Component::childBoundsChanged (Component*) {}
-void Component::parentSizeChanged()             {}
-
-void Component::addComponentListener (ComponentListener* newListener)
-{
-    // if component methods are being called from threads other than the message
-    // thread, you'll need to use a MessageManagerLock object to make sure it's thread-safe.
-   #if JUCE_DEBUG || JUCE_LOG_ASSERTIONS
-    if (getParentComponent() != nullptr)
-    {
-        JUCE_ASSERT_MESSAGE_MANAGER_IS_LOCKED
-    }
-   #endif
-
-    componentListeners.add (newListener);
-}
-
-void Component::removeComponentListener (ComponentListener* listenerToRemove)
-{
-    componentListeners.remove (listenerToRemove);
-}
-
-//==============================================================================
-void Component::inputAttemptWhenModal()
-{
-    ModalComponentManager::getInstance()->bringModalComponentsToFront();
-    getLookAndFeel().playAlertSound();
-}
-
-bool Component::canModalEventBeSentToComponent (const Component*)
-{
-    return false;
-}
-
-void Component::internalModalInputAttempt()
-{
-    if (auto* current = getCurrentlyModalComponent())
-        current->inputAttemptWhenModal();
-}
-
-//==============================================================================
-void Component::postCommandMessage (int commandID)
-{
-    MessageManager::callAsync ([target = WeakReference<Component> { this }, commandID]
-    {
-        if (target != nullptr)
-            target->handleCommandMessage (commandID);
-    });
-}
-
-void Component::handleCommandMessage (int)
-{
-    // used by subclasses
-}
-
-//==============================================================================
-void Component::addMouseListener (MouseListener* newListener,
-                                  bool wantsEventsForAllNestedChildComponents)
-{
-    // if component methods are being called from threads other than the message
-    // thread, you'll need to use a MessageManagerLock object to make sure it's thread-safe.
-    JUCE_ASSERT_MESSAGE_MANAGER_IS_LOCKED
-
-    // If you register a component as a mouselistener for itself, it'll receive all the events
-    // twice - once via the direct callback that all components get anyway, and then again as a listener!
-    jassert ((newListener != this) || wantsEventsForAllNestedChildComponents);
-
-    if (mouseListeners == nullptr)
-        mouseListeners.reset (new MouseListenerList());
-
-    mouseListeners->addListener (newListener, wantsEventsForAllNestedChildComponents);
-}
-
-void Component::removeMouseListener (MouseListener* listenerToRemove)
-{
-    // if component methods are being called from threads other than the message
-    // thread, you'll need to use a MessageManagerLock object to make sure it's thread-safe.
-    JUCE_ASSERT_MESSAGE_MANAGER_IS_LOCKED
-
-    if (mouseListeners != nullptr)
-        mouseListeners->removeListener (listenerToRemove);
-}
-
-//==============================================================================
-void Component::internalMouseEnter (MouseInputSource source, Point<float> relativePos, Time time)
-{
-    if (isCurrentlyBlockedByAnotherModalComponent())
-    {
-        // if something else is modal, always just show a normal mouse cursor
-        source.showMouseCursor (MouseCursor::NormalCursor);
-        return;
-    }
-
-    if (flags.repaintOnMouseActivityFlag)
-        repaint();
-
-    const auto me = makeMouseEvent (source,
-                                    detail::PointerState().withPosition (relativePos),
-                                    source.getCurrentModifiers(),
-                                    this,
-                                    this,
-                                    time,
-                                    relativePos,
-                                    time,
-                                    0,
-                                    false);
-
-    HierarchyChecker checker (this, me);
-    mouseEnter (me);
-
-    flags.cachedMouseInsideComponent = true;
-
-    if (checker.shouldBailOut())
-        return;
-
-    Desktop::getInstance().getMouseListeners().callChecked (checker, [&] (MouseListener& l) { l.mouseEnter (me); });
-    MouseListenerList::sendMouseEvent (checker, &MouseListener::mouseEnter);
-}
-
-void Component::internalMouseExit (MouseInputSource source, Point<float> relativePos, Time time)
-{
-    if (isCurrentlyBlockedByAnotherModalComponent())
-    {
-        // if something else is modal, always just show a normal mouse cursor
-        source.showMouseCursor (MouseCursor::NormalCursor);
-        return;
-    }
-
-    if (flags.repaintOnMouseActivityFlag)
-        repaint();
-
-    flags.cachedMouseInsideComponent = false;
-
-    const auto me = makeMouseEvent (source,
-                                    detail::PointerState().withPosition (relativePos),
-                                    source.getCurrentModifiers(),
-                                    this,
-                                    this,
-                                    time,
-                                    relativePos,
-                                    time,
-                                    0,
-                                    false);
-
-    HierarchyChecker checker (this, me);
-    mouseExit (me);
-
-    if (checker.shouldBailOut())
-        return;
-
-    Desktop::getInstance().getMouseListeners().callChecked (checker, [&] (MouseListener& l) { l.mouseExit (me); });
-    MouseListenerList::sendMouseEvent (checker, &MouseListener::mouseExit);
-}
-
-<<<<<<< HEAD
-#ifdef IGNORE_MOUSE_WITH_PRO_TOOLS_AUTOMATION_MODIFIERS
-    static bool wasProToolsModifiersDownState = false;
-    bool JUCE_CALLTYPE Component::wasProToolsModifiersDown() noexcept
-    {
-        return wasProToolsModifiersDownState;
-    }
-#endif
-
-void Component::internalMouseDown (MouseInputSource source, const PointerState& relativePointerState, Time time)
-=======
-void Component::internalMouseDown (MouseInputSource source,
-                                   const detail::PointerState& relativePointerState,
-                                   Time time)
->>>>>>> cff722a4
-{
-#ifdef IGNORE_MOUSE_WITH_PRO_TOOLS_AUTOMATION_MODIFIERS
-    const auto curModifiers = ModifierKeys::getCurrentModifiers();
-    wasProToolsModifiersDownState = curModifiers.isCommandOrWinKeyDown() && curModifiers.isCtrlDown();
-#endif
-
-    auto& desktop = Desktop::getInstance();
-
-    const auto me = makeMouseEvent (source,
-                                    relativePointerState,
-                                    source.getCurrentModifiers(),
-                                    this,
-                                    this,
-                                    time,
-                                    relativePointerState.position,
-                                    time,
-                                    source.getNumberOfMultipleClicks(),
-                                    false);
-
-    HierarchyChecker checker (this, me);
-
-    if (isCurrentlyBlockedByAnotherModalComponent())
-    {
-        flags.mouseDownWasBlocked = true;
-        internalModalInputAttempt();
-
-        if (checker.shouldBailOut())
-            return;
-
-        // If processing the input attempt has exited the modal loop, we'll allow the event
-        // to be delivered..
-        if (isCurrentlyBlockedByAnotherModalComponent())
-        {
-            // allow blocked mouse-events to go to global listeners..
-            desktop.getMouseListeners().callChecked (checker, [&] (MouseListener& l) { l.mouseDown (checker.eventWithNearestParent()); });
-            return;
-        }
-    }
-
-    flags.mouseDownWasBlocked = false;
-
-    for (auto* c = this; c != nullptr; c = c->parentComponent)
-    {
-        if (c->isBroughtToFrontOnMouseClick())
-        {
-            c->toFront (true);
-
-            if (checker.shouldBailOut())
-                return;
-        }
-    }
-
-    if (! flags.dontFocusOnMouseClickFlag)
-    {
-        grabKeyboardFocusInternal (focusChangedByMouseClick, true);
-
-        if (checker.shouldBailOut())
-            return;
-    }
-
-    if (flags.repaintOnMouseActivityFlag)
-        repaint();
-
-    mouseDown (me);
-
-    if (checker.shouldBailOut())
-        return;
-
-    desktop.getMouseListeners().callChecked (checker, [&] (MouseListener& l) { l.mouseDown (checker.eventWithNearestParent()); });
-
-    MouseListenerList::sendMouseEvent (checker, &MouseListener::mouseDown);
-}
-
-void Component::internalMouseUp (MouseInputSource source,
-                                 const detail::PointerState& relativePointerState,
-                                 Time time,
-                                 const ModifierKeys oldModifiers)
-{
-#ifdef IGNORE_MOUSE_WITH_PRO_TOOLS_AUTOMATION_MODIFIERS
-    if (wasProToolsModifiersDown())
-    {
-        wasProToolsModifiersDownState = false;
-        return;
-    }
-#endif
-
-    if (flags.mouseDownWasBlocked && isCurrentlyBlockedByAnotherModalComponent())
-        return;
-
-    const auto me = makeMouseEvent (source,
-                                    relativePointerState,
-                                    oldModifiers,
-                                    this,
-                                    this,
-                                    time,
-                                    getLocalPoint (nullptr, source.getLastMouseDownPosition()),
-                                    source.getLastMouseDownTime(),
-                                    source.getNumberOfMultipleClicks(),
-                                    source.isLongPressOrDrag());
-
-    HierarchyChecker checker (this, me);
-
-    if (flags.repaintOnMouseActivityFlag)
-        repaint();
-
-    mouseUp (me);
-
-    if (checker.shouldBailOut())
-        return;
-
-    auto& desktop = Desktop::getInstance();
-    desktop.getMouseListeners().callChecked (checker, [&] (MouseListener& l) { l.mouseUp (checker.eventWithNearestParent()); });
-
-    MouseListenerList::sendMouseEvent (checker, &MouseListener::mouseUp);
-
-    if (checker.shouldBailOut())
-        return;
-
-    // check for double-click
-    if (me.getNumberOfClicks() >= 2)
-    {
-        if (checker.nearestNonNullParent() == this)
-            mouseDoubleClick (checker.eventWithNearestParent());
-
-        if (checker.shouldBailOut())
-            return;
-
-        desktop.mouseListeners.callChecked (checker, [&] (MouseListener& l) { l.mouseDoubleClick (checker.eventWithNearestParent()); });
-        MouseListenerList::sendMouseEvent (checker, &MouseListener::mouseDoubleClick);
-    }
-}
-
-void Component::internalMouseDrag (MouseInputSource source, const detail::PointerState& relativePointerState, Time time)
-{
-    if (! isCurrentlyBlockedByAnotherModalComponent())
-    {
-        const auto me = makeMouseEvent (source,
-                                        relativePointerState,
-                                        source.getCurrentModifiers(),
-                                        this,
-                                        this,
-                                        time,
-                                        getLocalPoint (nullptr, source.getLastMouseDownPosition()),
-                                        source.getLastMouseDownTime(),
-                                        source.getNumberOfMultipleClicks(),
-                                        source.isLongPressOrDrag());
-
-        HierarchyChecker checker (this, me);
-
-        mouseDrag (me);
-
-        if (checker.shouldBailOut())
-            return;
-
-        Desktop::getInstance().getMouseListeners().callChecked (checker, [&] (MouseListener& l) { l.mouseDrag (checker.eventWithNearestParent()); });
-        MouseListenerList::sendMouseEvent (checker, &MouseListener::mouseDrag);
-    }
-}
-
-void Component::internalMouseMove (MouseInputSource source, Point<float> relativePos, Time time)
-{
-    auto& desktop = Desktop::getInstance();
-
-    if (isCurrentlyBlockedByAnotherModalComponent())
-    {
-        // allow blocked mouse-events to go to global listeners..
-        desktop.sendMouseMove();
-    }
-    else
-    {
-        const auto me = makeMouseEvent (source,
-                                        detail::PointerState().withPosition (relativePos),
-                                        source.getCurrentModifiers(),
-                                        this,
-                                        this,
-                                        time,
-                                        relativePos,
-                                        time,
-                                        0,
-                                        false);
-
-        HierarchyChecker checker (this, me);
-
-        mouseMove (me);
-
-        if (checker.shouldBailOut())
-            return;
-
-        desktop.getMouseListeners().callChecked (checker, [&] (MouseListener& l) { l.mouseMove (checker.eventWithNearestParent()); });
-        MouseListenerList::sendMouseEvent (checker, &MouseListener::mouseMove);
-    }
-}
-
-void Component::internalMouseWheel (MouseInputSource source, Point<float> relativePos,
-                                    Time time, const MouseWheelDetails& wheel)
-{
-    auto& desktop = Desktop::getInstance();
-
-    const auto me = makeMouseEvent (source,
-                                    detail::PointerState().withPosition (relativePos),
-                                    source.getCurrentModifiers(),
-                                    this,
-                                    this,
-                                    time,
-                                    relativePos,
-                                    time,
-                                    0,
-                                    false);
-
-    HierarchyChecker checker (this, me);
-
-    if (isCurrentlyBlockedByAnotherModalComponent())
-    {
-        // allow blocked mouse-events to go to global listeners..
-        desktop.mouseListeners.callChecked (checker, [&] (MouseListener& l) { l.mouseWheelMove (me, wheel); });
-    }
-    else
-    {
-        mouseWheelMove (me, wheel);
-
-        if (checker.shouldBailOut())
-            return;
-
-        desktop.mouseListeners.callChecked (checker, [&] (MouseListener& l) { l.mouseWheelMove (checker.eventWithNearestParent(), wheel); });
-
-        if (! checker.shouldBailOut())
-            MouseListenerList::sendMouseEvent (checker, &MouseListener::mouseWheelMove, wheel);
-    }
-}
-
-void Component::internalMagnifyGesture (MouseInputSource source, Point<float> relativePos,
-                                        Time time, float amount)
-{
-    auto& desktop = Desktop::getInstance();
-
-    const auto me = makeMouseEvent (source,
-                                    detail::PointerState().withPosition (relativePos),
-                                    source.getCurrentModifiers(),
-                                    this,
-                                    this,
-                                    time,
-                                    relativePos,
-                                    time,
-                                    0,
-                                    false);
-
-    HierarchyChecker checker (this, me);
-
-    if (isCurrentlyBlockedByAnotherModalComponent())
-    {
-        // allow blocked mouse-events to go to global listeners..
-        desktop.mouseListeners.callChecked (checker, [&] (MouseListener& l) { l.mouseMagnify (me, amount); });
-    }
-    else
-    {
-        mouseMagnify (me, amount);
-
-        if (checker.shouldBailOut())
-            return;
-
-        desktop.mouseListeners.callChecked (checker, [&] (MouseListener& l) { l.mouseMagnify (checker.eventWithNearestParent(), amount); });
-
-        if (! checker.shouldBailOut())
-            MouseListenerList::sendMouseEvent (checker, &MouseListener::mouseMagnify, amount);
-    }
-}
-
-void Component::sendFakeMouseMove() const
-{
-    if (flags.ignoresMouseClicksFlag && ! flags.allowChildMouseClicksFlag)
-        return;
-
-    auto mainMouse = Desktop::getInstance().getMainMouseSource();
-
-    if (! mainMouse.isDragging())
-        mainMouse.triggerFakeMove();
-}
-
-void JUCE_CALLTYPE Component::beginDragAutoRepeat (int interval)
-{
-    Desktop::getInstance().beginDragAutoRepeat (interval);
-}
-
-//==============================================================================
-void Component::broughtToFront()
-{
-}
-
-void Component::internalBroughtToFront()
-{
-    if (flags.hasHeavyweightPeerFlag)
-        Desktop::getInstance().componentBroughtToFront (this);
-
-    BailOutChecker checker (this);
-    broughtToFront();
-
-    if (checker.shouldBailOut())
-        return;
-
-    componentListeners.callChecked (checker, [this] (ComponentListener& l) { l.componentBroughtToFront (*this); });
-
-    if (checker.shouldBailOut())
-        return;
-
-    // When brought to the front and there's a modal component blocking this one,
-    // we need to bring the modal one to the front instead..
-    if (auto* cm = getCurrentlyModalComponent())
-        if (cm->getTopLevelComponent() != getTopLevelComponent())
-            ModalComponentManager::getInstance()->bringModalComponentsToFront (false); // very important that this is false, otherwise in Windows,
-                                                                                       // non-front components can't get focus when another modal comp is
-                                                                                       // active, and therefore can't receive mouse-clicks
-}
-
-//==============================================================================
-void Component::focusGained (FocusChangeType)   {}
-void Component::focusLost (FocusChangeType)     {}
-void Component::focusOfChildComponentChanged (FocusChangeType) {}
-
-void Component::internalKeyboardFocusGain (FocusChangeType cause)
-{
-    internalKeyboardFocusGain (cause, WeakReference<Component> (this));
-}
-
-void Component::internalKeyboardFocusGain (FocusChangeType cause,
-                                           const WeakReference<Component>& safePointer)
-{
-    focusGained (cause);
-
-    if (safePointer == nullptr)
-        return;
-
-    if (hasKeyboardFocus (false))
-        if (auto* handler = getAccessibilityHandler())
-            handler->grabFocus();
-
-    if (safePointer == nullptr)
-        return;
-
-    internalChildKeyboardFocusChange (cause, safePointer);
-}
-
-void Component::internalKeyboardFocusLoss (FocusChangeType cause)
-{
-    const WeakReference<Component> safePointer (this);
-
-    focusLost (cause);
-
-    if (safePointer != nullptr)
-    {
-        if (auto* handler = getAccessibilityHandler())
-            handler->giveAwayFocus();
-
-        internalChildKeyboardFocusChange (cause, safePointer);
-    }
-}
-
-void Component::internalChildKeyboardFocusChange (FocusChangeType cause,
-                                                  const WeakReference<Component>& safePointer)
-{
-    const bool childIsNowKeyboardFocused = hasKeyboardFocus (true);
-
-    if (flags.childKeyboardFocusedFlag != childIsNowKeyboardFocused)
-    {
-        flags.childKeyboardFocusedFlag = childIsNowKeyboardFocused;
-
-        focusOfChildComponentChanged (cause);
-
-        if (safePointer == nullptr)
-            return;
-    }
-
-    if (parentComponent != nullptr)
-        parentComponent->internalChildKeyboardFocusChange (cause, parentComponent);
-}
-
-void Component::setWantsKeyboardFocus (bool wantsFocus) noexcept
-{
-    flags.wantsKeyboardFocusFlag = wantsFocus;
-}
-
-void Component::setMouseClickGrabsKeyboardFocus (bool shouldGrabFocus)
-{
-    flags.dontFocusOnMouseClickFlag = ! shouldGrabFocus;
-}
-
-bool Component::getMouseClickGrabsKeyboardFocus() const noexcept
-{
-    return ! flags.dontFocusOnMouseClickFlag;
-}
-
-bool Component::getWantsKeyboardFocus() const noexcept
-{
-    return flags.wantsKeyboardFocusFlag && ! flags.isDisabledFlag;
-}
-
-void Component::setFocusContainerType (FocusContainerType containerType) noexcept
-{
-    flags.isFocusContainerFlag = (containerType == FocusContainerType::focusContainer
-                                  || containerType == FocusContainerType::keyboardFocusContainer);
-
-    flags.isKeyboardFocusContainerFlag = (containerType == FocusContainerType::keyboardFocusContainer);
-}
-
-bool Component::isFocusContainer() const noexcept
-{
-    return flags.isFocusContainerFlag;
-}
-
-bool Component::isKeyboardFocusContainer() const noexcept
-{
-    return flags.isKeyboardFocusContainerFlag;
-}
-
-template <typename FocusContainerFn>
-static Component* findContainer (const Component* child, FocusContainerFn isFocusContainer)
-{
-    if (auto* parent = child->getParentComponent())
-    {
-        if ((parent->*isFocusContainer)() || parent->getParentComponent() == nullptr)
-            return parent;
-
-        return findContainer (parent, isFocusContainer);
-    }
-
-    return nullptr;
-}
-
-Component* Component::findFocusContainer() const
-{
-    return findContainer (this, &Component::isFocusContainer);
-}
-
-Component* Component::findKeyboardFocusContainer() const
-{
-    return findContainer (this, &Component::isKeyboardFocusContainer);
-}
-
-static const Identifier explicitFocusOrderId ("_jexfo");
-
-int Component::getExplicitFocusOrder() const
-{
-    return properties [explicitFocusOrderId];
-}
-
-void Component::setExplicitFocusOrder (int newFocusOrderIndex)
-{
-    properties.set (explicitFocusOrderId, newFocusOrderIndex);
-}
-
-std::unique_ptr<ComponentTraverser> Component::createFocusTraverser()
-{
-    if (flags.isFocusContainerFlag || parentComponent == nullptr)
-        return std::make_unique<FocusTraverser>();
-
-    return parentComponent->createFocusTraverser();
-}
-
-std::unique_ptr<ComponentTraverser> Component::createKeyboardFocusTraverser()
-{
-    if (flags.isKeyboardFocusContainerFlag || parentComponent == nullptr)
-        return std::make_unique<KeyboardFocusTraverser>();
-
-    return parentComponent->createKeyboardFocusTraverser();
-}
-
-void Component::takeKeyboardFocus (FocusChangeType cause)
-{
-    if (currentlyFocusedComponent == this)
-        return;
-
-    if (auto* peer = getPeer())
-    {
-        const WeakReference<Component> safePointer (this);
-        peer->grabFocus();
-
-        if (! peer->isFocused() || currentlyFocusedComponent == this)
-            return;
-
-        WeakReference<Component> componentLosingFocus (currentlyFocusedComponent);
-
-        if (auto* losingFocus = componentLosingFocus.get())
-            if (auto* otherPeer = losingFocus->getPeer())
-                otherPeer->closeInputMethodContext();
-
-        currentlyFocusedComponent = this;
-
-        Desktop::getInstance().triggerFocusCallback();
-
-        // call this after setting currentlyFocusedComponent so that the one that's
-        // losing it has a chance to see where focus is going
-        if (componentLosingFocus != nullptr)
-            componentLosingFocus->internalKeyboardFocusLoss (cause);
-
-        if (currentlyFocusedComponent == this)
-            internalKeyboardFocusGain (cause, safePointer);
-    }
-}
-
-void Component::grabKeyboardFocusInternal (FocusChangeType cause, bool canTryParent)
-{
-    if (! isShowing())
-        return;
-
-    if (flags.wantsKeyboardFocusFlag
-        && (isEnabled() || parentComponent == nullptr))
-    {
-        takeKeyboardFocus (cause);
-        return;
-    }
-
-    if (isParentOf (currentlyFocusedComponent) && currentlyFocusedComponent->isShowing())
-        return;
-
-    if (auto traverser = createKeyboardFocusTraverser())
-    {
-        if (auto* defaultComp = traverser->getDefaultComponent (this))
-        {
-            defaultComp->grabKeyboardFocusInternal (cause, false);
-            return;
-        }
-    }
-
-    // if no children want it and we're allowed to try our parent comp,
-    // then pass up to parent, which will try our siblings.
-    if (canTryParent && parentComponent != nullptr)
-        parentComponent->grabKeyboardFocusInternal (cause, true);
-}
-
-void Component::grabKeyboardFocus()
-{
-    // if component methods are being called from threads other than the message
-    // thread, you'll need to use a MessageManagerLock object to make sure it's thread-safe.
-    JUCE_ASSERT_MESSAGE_MANAGER_IS_LOCKED
-
-    grabKeyboardFocusInternal (focusChangedDirectly, true);
-
-    // A component can only be focused when it's actually on the screen!
-    // If this fails then you're probably trying to grab the focus before you've
-    // added the component to a parent or made it visible. Or maybe one of its parent
-    // components isn't yet visible.
-    jassert (isShowing() || isOnDesktop());
-}
-
-void Component::giveAwayKeyboardFocusInternal (bool sendFocusLossEvent)
-{
-    if (hasKeyboardFocus (true))
-    {
-        if (auto* componentLosingFocus = currentlyFocusedComponent)
-        {
-            if (auto* otherPeer = componentLosingFocus->getPeer())
-                otherPeer->closeInputMethodContext();
-
-            currentlyFocusedComponent = nullptr;
-
-            if (sendFocusLossEvent && componentLosingFocus != nullptr)
-                componentLosingFocus->internalKeyboardFocusLoss (focusChangedDirectly);
-
-            Desktop::getInstance().triggerFocusCallback();
-        }
-    }
-}
-
-void Component::giveAwayKeyboardFocus()
-{
-    // if component methods are being called from threads other than the message
-    // thread, you'll need to use a MessageManagerLock object to make sure it's thread-safe.
-    JUCE_ASSERT_MESSAGE_MANAGER_IS_LOCKED
-
-    giveAwayKeyboardFocusInternal (true);
-}
-
-void Component::moveKeyboardFocusToSibling (bool moveToNext)
-{
-    // if component methods are being called from threads other than the message
-    // thread, you'll need to use a MessageManagerLock object to make sure it's thread-safe.
-    JUCE_ASSERT_MESSAGE_MANAGER_IS_LOCKED
-
-    if (parentComponent != nullptr)
-    {
-        if (auto traverser = createKeyboardFocusTraverser())
-        {
-            auto findComponentToFocus = [&]() -> Component*
-            {
-                if (auto* comp = (moveToNext ? traverser->getNextComponent (this)
-                                             : traverser->getPreviousComponent (this)))
-                    return comp;
-
-                if (auto* focusContainer = findKeyboardFocusContainer())
-                {
-                    auto allFocusableComponents = traverser->getAllComponents (focusContainer);
-
-                    if (! allFocusableComponents.empty())
-                        return moveToNext ? allFocusableComponents.front()
-                                          : allFocusableComponents.back();
-                }
-
-                return nullptr;
-            };
-
-            if (auto* nextComp = findComponentToFocus())
-            {
-                if (nextComp->isCurrentlyBlockedByAnotherModalComponent())
-                {
-                    const WeakReference<Component> nextCompPointer (nextComp);
-                    internalModalInputAttempt();
-
-                    if (nextCompPointer == nullptr || nextComp->isCurrentlyBlockedByAnotherModalComponent())
-                        return;
-                }
-
-                nextComp->grabKeyboardFocusInternal (focusChangedByTabKey, true);
-                return;
-            }
-        }
-
-        parentComponent->moveKeyboardFocusToSibling (moveToNext);
-    }
-}
-
-bool Component::hasKeyboardFocus (bool trueIfChildIsFocused) const
-{
-    return (currentlyFocusedComponent == this)
-            || (trueIfChildIsFocused && isParentOf (currentlyFocusedComponent));
-}
-
-Component* JUCE_CALLTYPE Component::getCurrentlyFocusedComponent() noexcept
-{
-    return currentlyFocusedComponent;
-}
-
-void JUCE_CALLTYPE Component::unfocusAllComponents()
-{
-    if (currentlyFocusedComponent != nullptr)
-        currentlyFocusedComponent->giveAwayKeyboardFocus();
-}
-
-//==============================================================================
-bool Component::isEnabled() const noexcept
-{
-    return (! flags.isDisabledFlag)
-            && (parentComponent == nullptr || parentComponent->isEnabled());
-}
-
-void Component::setEnabled (bool shouldBeEnabled)
-{
-    if (flags.isDisabledFlag == shouldBeEnabled)
-    {
-        flags.isDisabledFlag = ! shouldBeEnabled;
-
-        // if any parent components are disabled, setting our flag won't make a difference,
-        // so no need to send a change message
-        if (parentComponent == nullptr || parentComponent->isEnabled())
-            sendEnablementChangeMessage();
-
-        BailOutChecker checker (this);
-        componentListeners.callChecked (checker, [this] (ComponentListener& l) { l.componentEnablementChanged (*this); });
-
-        if (! shouldBeEnabled && hasKeyboardFocus (true))
-        {
-            if (parentComponent != nullptr)
-                parentComponent->grabKeyboardFocus();
-
-            // ensure that keyboard focus is given away if it wasn't taken by parent
-            giveAwayKeyboardFocus();
-        }
-    }
-}
-
-void Component::enablementChanged() {}
-
-void Component::sendEnablementChangeMessage()
-{
-    const WeakReference<Component> safePointer (this);
-
-    enablementChanged();
-
-    if (safePointer == nullptr)
-        return;
-
-    for (int i = getNumChildComponents(); --i >= 0;)
-    {
-        if (auto* c = getChildComponent (i))
-        {
-            c->sendEnablementChangeMessage();
-
-            if (safePointer == nullptr)
-                return;
-        }
-    }
-}
-
-//==============================================================================
-bool Component::isMouseOver (bool includeChildren) const
-{
-    if (! MessageManager::getInstance()->isThisTheMessageThread())
-        return flags.cachedMouseInsideComponent;
-
-    for (auto& ms : Desktop::getInstance().getMouseSources())
-    {
-        auto* c = ms.getComponentUnderMouse();
-
-        if (c != nullptr && (c == this || (includeChildren && isParentOf (c))))
-            if (ms.isDragging() || ! (ms.isTouch() || ms.isPen()))
-                if (c->reallyContains (c->getLocalPoint (nullptr, ms.getScreenPosition()), false))
-                    return true;
-    }
-
-    return false;
-}
-
-bool Component::isMouseButtonDown (bool includeChildren) const
-{
-    for (auto& ms : Desktop::getInstance().getMouseSources())
-    {
-        auto* c = ms.getComponentUnderMouse();
-
-        if (c == this || (includeChildren && isParentOf (c)))
-            if (ms.isDragging())
-                return true;
-    }
-
-    return false;
-}
-
-bool Component::isMouseOverOrDragging (bool includeChildren) const
-{
-    for (auto& ms : Desktop::getInstance().getMouseSources())
-    {
-        auto* c = ms.getComponentUnderMouse();
-
-        if (c == this || (includeChildren && isParentOf (c)))
-            if (ms.isDragging() || ! ms.isTouch())
-                return true;
-    }
-
-    return false;
-}
-
-bool JUCE_CALLTYPE Component::isMouseButtonDownAnywhere() noexcept
-{
-    return ModifierKeys::currentModifiers.isAnyMouseButtonDown();
-}
-
-Point<int> Component::getMouseXYRelative() const
-{
-    return getLocalPoint (nullptr, Desktop::getMousePosition());
-}
-
-//==============================================================================
-void Component::addKeyListener (KeyListener* newListener)
-{
-    if (keyListeners == nullptr)
-        keyListeners.reset (new Array<KeyListener*>());
-
-    keyListeners->addIfNotAlreadyThere (newListener);
-}
-
-void Component::removeKeyListener (KeyListener* listenerToRemove)
-{
-    if (keyListeners != nullptr)
-        keyListeners->removeFirstMatchingValue (listenerToRemove);
-}
-
-bool Component::keyPressed (const KeyPress&)            { return false; }
-bool Component::keyStateChanged (bool /*isKeyDown*/)    { return false; }
-
-void Component::modifierKeysChanged (const ModifierKeys& modifiers)
-{
-    if (parentComponent != nullptr)
-        parentComponent->modifierKeysChanged (modifiers);
-}
-
-void Component::internalModifierKeysChanged()
-{
-    sendFakeMouseMove();
-    modifierKeysChanged (ModifierKeys::currentModifiers);
-}
-
-//==============================================================================
-Component::BailOutChecker::BailOutChecker (Component* component)
-    : safePointer (component)
-{
-    jassert (component != nullptr);
-}
-
-bool Component::BailOutChecker::shouldBailOut() const noexcept
-{
-    return safePointer == nullptr;
-}
-
-//==============================================================================
-void Component::setTitle (const String& newTitle)
-{
-    componentTitle = newTitle;
-}
-
-void Component::setDescription (const String& newDescription)
-{
-    componentDescription = newDescription;
-}
-
-void Component::setHelpText (const String& newHelpText)
-{
-    componentHelpText = newHelpText;
-}
-
-void Component::setAccessible (bool shouldBeAccessible)
-{
-    flags.accessibilityIgnoredFlag = ! shouldBeAccessible;
-
-    if (flags.accessibilityIgnoredFlag)
-        invalidateAccessibilityHandler();
-}
-
-bool Component::isAccessible() const noexcept
-{
-    return (! flags.accessibilityIgnoredFlag
-            && (parentComponent == nullptr || parentComponent->isAccessible()));
-}
-
-std::unique_ptr<AccessibilityHandler> Component::createAccessibilityHandler()
-{
-    return std::make_unique<AccessibilityHandler> (*this, AccessibilityRole::unspecified);
-}
-
-std::unique_ptr<AccessibilityHandler> Component::createIgnoredAccessibilityHandler (Component& comp)
-{
-    return std::make_unique<AccessibilityHandler> (comp, AccessibilityRole::ignored);
-}
-
-void Component::invalidateAccessibilityHandler()
-{
-    accessibilityHandler = nullptr;
-}
-
-AccessibilityHandler* Component::getAccessibilityHandler()
-{
-    if (! isAccessible() || getWindowHandle() == nullptr)
-        return nullptr;
-
-    if (accessibilityHandler == nullptr
-        || accessibilityHandler->getTypeIndex() != std::type_index (typeid (*this)))
-    {
-        accessibilityHandler = createAccessibilityHandler();
-
-        // On Android, notifying that an element was created can cause the system to request
-        // the accessibility node info for the new element. If we're not careful, this will lead
-        // to recursive calls, as each time an element is created, new node info will be requested,
-        // causing an element to be created, causing a new info request...
-        // By assigning the accessibility handler before notifying the system that an element was
-        // created, the if() predicate above should evaluate to false on recursive calls,
-        // terminating the recursion.
-        if (accessibilityHandler != nullptr)
-            detail::AccessibilityHelpers::notifyAccessibilityEvent (*accessibilityHandler, detail::AccessibilityHelpers::Event::elementCreated);
-        else
-            jassertfalse; // createAccessibilityHandler must return non-null
-    }
-
-    return accessibilityHandler.get();
-}
-
-} // namespace juce
+/*
+  ==============================================================================
+
+   This file is part of the JUCE library.
+   Copyright (c) 2022 - Raw Material Software Limited
+
+   JUCE is an open source library subject to commercial or open-source
+   licensing.
+
+   By using JUCE, you agree to the terms of both the JUCE 7 End-User License
+   Agreement and JUCE Privacy Policy.
+
+   End User License Agreement: www.juce.com/juce-7-licence
+   Privacy Policy: www.juce.com/juce-privacy-policy
+
+   Or: You may also use this code under the terms of the GPL v3 (see
+   www.gnu.org/licenses).
+
+   JUCE IS PROVIDED "AS IS" WITHOUT ANY WARRANTY, AND ALL WARRANTIES, WHETHER
+   EXPRESSED OR IMPLIED, INCLUDING MERCHANTABILITY AND FITNESS FOR PURPOSE, ARE
+   DISCLAIMED.
+
+  ==============================================================================
+*/
+
+#define JUCE_ASSERT_MESSAGE_MANAGER_IS_LOCKED_OR_OFFSCREEN \
+    jassert ((MessageManager::getInstanceWithoutCreating() != nullptr \
+               && MessageManager::getInstanceWithoutCreating()->currentThreadHasLockedMessageManager()) \
+              || getPeer() == nullptr);
+
+namespace juce
+{
+
+static Component* findFirstEnabledAncestor (Component* in)
+{
+    if (in == nullptr)
+        return nullptr;
+
+    if (in->isEnabled())
+        return in;
+
+    return findFirstEnabledAncestor (in->getParentComponent());
+}
+
+Component* Component::currentlyFocusedComponent = nullptr;
+
+//==============================================================================
+class HierarchyChecker
+{
+public:
+    HierarchyChecker (Component* comp, const MouseEvent& originalEvent)
+        : me (originalEvent)
+    {
+        for (; comp != nullptr; comp = comp->getParentComponent())
+            hierarchy.emplace_back (comp);
+    }
+
+    Component* nearestNonNullParent() const
+    {
+        for (auto& comp : hierarchy)
+            if (comp != nullptr)
+                return comp;
+
+        return nullptr;
+    }
+
+    bool shouldBailOut() const
+    {
+        return nearestNonNullParent() == nullptr;
+    }
+
+    MouseEvent eventWithNearestParent() const
+    {
+        auto* comp = nearestNonNullParent();
+        return { me.source,
+                 me.position.toFloat(),
+                 me.mods,
+                 me.pressure, me.orientation, me.rotation,
+                 me.tiltX, me.tiltY,
+                 comp, comp,
+                 me.eventTime,
+                 me.mouseDownPosition.toFloat(),
+                 me.mouseDownTime,
+                 me.getNumberOfClicks(),
+                 me.mouseWasDraggedSinceMouseDown() };
+    }
+
+private:
+    std::vector<Component::SafePointer<Component>> hierarchy;
+    const MouseEvent me;
+};
+
+//==============================================================================
+class Component::MouseListenerList
+{
+public:
+    MouseListenerList() noexcept {}
+
+    void addListener (MouseListener* newListener, bool wantsEventsForAllNestedChildComponents)
+    {
+        if (! listeners.contains (newListener))
+        {
+            if (wantsEventsForAllNestedChildComponents)
+            {
+                listeners.insert (0, newListener);
+                ++numDeepMouseListeners;
+            }
+            else
+            {
+                listeners.add (newListener);
+            }
+        }
+    }
+
+    void removeListener (MouseListener* listenerToRemove)
+    {
+        auto index = listeners.indexOf (listenerToRemove);
+
+        if (index >= 0)
+        {
+            if (index < numDeepMouseListeners)
+                --numDeepMouseListeners;
+
+            listeners.remove (index);
+        }
+    }
+
+    template <typename EventMethod, typename... Params>
+    static void sendMouseEvent (HierarchyChecker& checker, EventMethod&& eventMethod, Params&&... params)
+    {
+        const auto callListeners = [&] (auto& parentComp, const auto findNumListeners)
+        {
+            if (auto* list = parentComp.mouseListeners.get())
+            {
+                const WeakReference safePointer { &parentComp };
+
+                for (int i = findNumListeners (*list); --i >= 0; i = jmin (i, findNumListeners (*list)))
+                {
+                    (list->listeners.getUnchecked (i)->*eventMethod) (checker.eventWithNearestParent(), params...);
+
+                    if (checker.shouldBailOut() || safePointer == nullptr)
+                        return false;
+                }
+            }
+
+            return true;
+        };
+
+        if (auto* parent = checker.nearestNonNullParent())
+            if (! callListeners (*parent, [] (auto& list) { return list.listeners.size(); }))
+                return;
+
+        if (auto* parent = checker.nearestNonNullParent())
+            for (Component* p = parent->parentComponent; p != nullptr; p = p->parentComponent)
+                if (! callListeners (*p, [] (auto& list) { return list.numDeepMouseListeners; }))
+                    return;
+    }
+
+private:
+    Array<MouseListener*> listeners;
+    int numDeepMouseListeners = 0;
+
+    JUCE_DECLARE_NON_COPYABLE (MouseListenerList)
+};
+
+//==============================================================================
+Component::Component() noexcept
+  : componentFlags (0)
+{
+}
+
+Component::Component (const String& name) noexcept
+  : componentName (name), componentFlags (0)
+{
+}
+
+Component::~Component()
+{
+    static_assert (sizeof (flags) <= sizeof (componentFlags), "componentFlags has too many bits!");
+
+    componentListeners.call ([this] (ComponentListener& l) { l.componentBeingDeleted (*this); });
+
+    while (childComponentList.size() > 0)
+        removeChildComponent (childComponentList.size() - 1, false, true);
+
+    masterReference.clear();
+
+    if (parentComponent != nullptr)
+        parentComponent->removeChildComponent (parentComponent->childComponentList.indexOf (this), true, false);
+    else
+        giveAwayKeyboardFocusInternal (isParentOf (currentlyFocusedComponent));
+
+    if (flags.hasHeavyweightPeerFlag)
+        removeFromDesktop();
+
+    // Something has added some children to this component during its destructor! Not a smart idea!
+    jassert (childComponentList.size() == 0);
+}
+
+//==============================================================================
+void Component::setName (const String& name)
+{
+    // if component methods are being called from threads other than the message
+    // thread, you'll need to use a MessageManagerLock object to make sure it's thread-safe.
+    JUCE_ASSERT_MESSAGE_MANAGER_IS_LOCKED_OR_OFFSCREEN
+
+    if (componentName != name)
+    {
+        componentName = name;
+
+        if (flags.hasHeavyweightPeerFlag)
+            if (auto* peer = getPeer())
+                peer->setTitle (name);
+
+        BailOutChecker checker (this);
+        componentListeners.callChecked (checker, [this] (ComponentListener& l) { l.componentNameChanged (*this); });
+    }
+}
+
+void Component::setComponentID (const String& newID)
+{
+    componentID = newID;
+}
+
+void Component::setVisible (bool shouldBeVisible)
+{
+    if (flags.visibleFlag != shouldBeVisible)
+    {
+        // if component methods are being called from threads other than the message
+        // thread, you'll need to use a MessageManagerLock object to make sure it's thread-safe.
+        JUCE_ASSERT_MESSAGE_MANAGER_IS_LOCKED_OR_OFFSCREEN
+
+        const WeakReference<Component> safePointer (this);
+        flags.visibleFlag = shouldBeVisible;
+
+        if (shouldBeVisible)
+            repaint();
+        else
+            repaintParent();
+
+        sendFakeMouseMove();
+
+        if (! shouldBeVisible)
+        {
+            detail::ComponentHelpers::releaseAllCachedImageResources (*this);
+
+            if (hasKeyboardFocus (true))
+            {
+                if (parentComponent != nullptr)
+                    parentComponent->grabKeyboardFocus();
+
+                // ensure that keyboard focus is given away if it wasn't taken by parent
+                giveAwayKeyboardFocus();
+            }
+        }
+
+        if (safePointer != nullptr)
+        {
+            sendVisibilityChangeMessage();
+
+            if (safePointer != nullptr && flags.hasHeavyweightPeerFlag)
+            {
+                if (auto* peer = getPeer())
+                {
+                    peer->setVisible (shouldBeVisible);
+                    internalHierarchyChanged();
+                }
+            }
+        }
+    }
+}
+
+void Component::visibilityChanged() {}
+
+void Component::sendVisibilityChangeMessage()
+{
+    BailOutChecker checker (this);
+    visibilityChanged();
+
+    if (! checker.shouldBailOut())
+        componentListeners.callChecked (checker, [this] (ComponentListener& l) { l.componentVisibilityChanged (*this); });
+}
+
+bool Component::isShowing() const
+{
+    if (! flags.visibleFlag)
+        return false;
+
+    if (parentComponent != nullptr)
+        return parentComponent->isShowing();
+
+    if (auto* peer = getPeer())
+        return ! peer->isMinimised();
+
+    return false;
+}
+
+//==============================================================================
+void* Component::getWindowHandle() const
+{
+    if (auto* peer = getPeer())
+        return peer->getNativeHandle();
+
+    return nullptr;
+}
+
+//==============================================================================
+void Component::addToDesktop (int styleWanted, void* nativeWindowToAttachTo)
+{
+    // if component methods are being called from threads other than the message
+    // thread, you'll need to use a MessageManagerLock object to make sure it's thread-safe.
+    JUCE_ASSERT_MESSAGE_MANAGER_IS_LOCKED
+
+    if (isOpaque())
+        styleWanted &= ~ComponentPeer::windowIsSemiTransparent;
+    else
+        styleWanted |= ComponentPeer::windowIsSemiTransparent;
+
+    // don't use getPeer(), so that we only get the peer that's specifically
+    // for this comp, and not for one of its parents.
+    auto* peer = ComponentPeer::getPeerFor (this);
+
+    if (peer == nullptr || styleWanted != peer->getStyleFlags())
+    {
+        const WeakReference<Component> safePointer (this);
+
+       #if JUCE_LINUX || JUCE_BSD
+        // it's wise to give the component a non-zero size before
+        // putting it on the desktop, as X windows get confused by this, and
+        // a (1, 1) minimum size is enforced here.
+        setSize (jmax (1, getWidth()),
+                 jmax (1, getHeight()));
+       #endif
+
+        const auto unscaledPosition = detail::ScalingHelpers::scaledScreenPosToUnscaled (getScreenPosition());
+        const auto topLeft = detail::ScalingHelpers::unscaledScreenPosToScaled (*this, unscaledPosition);
+
+        bool wasFullscreen = false;
+        bool wasMinimised = false;
+        ComponentBoundsConstrainer* currentConstrainer = nullptr;
+        Rectangle<int> oldNonFullScreenBounds;
+        int oldRenderingEngine = -1;
+
+        if (peer != nullptr)
+        {
+            std::unique_ptr<ComponentPeer> oldPeerToDelete (peer);
+
+            wasFullscreen = peer->isFullScreen();
+            wasMinimised = peer->isMinimised();
+            currentConstrainer = peer->getConstrainer();
+            oldNonFullScreenBounds = peer->getNonFullScreenBounds();
+            oldRenderingEngine = peer->getCurrentRenderingEngine();
+
+            flags.hasHeavyweightPeerFlag = false;
+            Desktop::getInstance().removeDesktopComponent (this);
+            internalHierarchyChanged(); // give comps a chance to react to the peer change before the old peer is deleted.
+
+            if (safePointer == nullptr)
+                return;
+
+            setTopLeftPosition (topLeft);
+        }
+
+        if (parentComponent != nullptr)
+            parentComponent->removeChildComponent (this);
+
+        if (safePointer != nullptr)
+        {
+            flags.hasHeavyweightPeerFlag = true;
+
+            peer = createNewPeer (styleWanted, nativeWindowToAttachTo);
+
+            Desktop::getInstance().addDesktopComponent (this);
+
+            boundsRelativeToParent.setPosition (topLeft);
+            peer->updateBounds();
+
+            if (oldRenderingEngine >= 0)
+                peer->setCurrentRenderingEngine (oldRenderingEngine);
+
+            peer->setVisible (isVisible());
+
+            peer = ComponentPeer::getPeerFor (this);
+
+            if (peer == nullptr)
+                return;
+
+            if (wasFullscreen)
+            {
+                peer->setFullScreen (true);
+                peer->setNonFullScreenBounds (oldNonFullScreenBounds);
+            }
+
+            if (wasMinimised)
+                peer->setMinimised (true);
+
+           #if JUCE_WINDOWS
+            if (isAlwaysOnTop())
+                peer->setAlwaysOnTop (true);
+           #endif
+
+            peer->setConstrainer (currentConstrainer);
+
+            repaint();
+
+           #if JUCE_LINUX
+            // Creating the peer Image on Linux will change the reported position of the window. If
+            // the Image creation is interleaved with the coming configureNotifyEvents the window
+            // will appear in the wrong position. To avoid this, we force the Image creation here,
+            // before handling any of the configureNotifyEvents. The Linux implementation of
+            // performAnyPendingRepaintsNow() will force update the peer position if necessary.
+            peer->performAnyPendingRepaintsNow();
+           #endif
+
+            internalHierarchyChanged();
+
+            if (auto* handler = getAccessibilityHandler())
+                detail::AccessibilityHelpers::notifyAccessibilityEvent (*handler, detail::AccessibilityHelpers::Event::windowOpened);
+        }
+    }
+}
+
+void Component::removeFromDesktop()
+{
+    // if component methods are being called from threads other than the message
+    // thread, you'll need to use a MessageManagerLock object to make sure it's thread-safe.
+    JUCE_ASSERT_MESSAGE_MANAGER_IS_LOCKED_OR_OFFSCREEN
+
+    if (flags.hasHeavyweightPeerFlag)
+    {
+        if (auto* handler = getAccessibilityHandler())
+            detail::AccessibilityHelpers::notifyAccessibilityEvent (*handler, detail::AccessibilityHelpers::Event::windowClosed);
+
+        detail::ComponentHelpers::releaseAllCachedImageResources (*this);
+
+        auto* peer = ComponentPeer::getPeerFor (this);
+        jassert (peer != nullptr);
+
+        flags.hasHeavyweightPeerFlag = false;
+        delete peer;
+
+        Desktop::getInstance().removeDesktopComponent (this);
+    }
+}
+
+bool Component::isOnDesktop() const noexcept
+{
+    return flags.hasHeavyweightPeerFlag;
+}
+
+ComponentPeer* Component::getPeer() const
+{
+    if (flags.hasHeavyweightPeerFlag)
+        return ComponentPeer::getPeerFor (this);
+
+    if (parentComponent == nullptr)
+        return nullptr;
+
+    return parentComponent->getPeer();
+}
+
+void Component::userTriedToCloseWindow()
+{
+    /* This means that the user's trying to get rid of your window with the 'close window' system
+       menu option (on windows) or possibly the task manager - you should really handle this
+       and delete or hide your component in an appropriate way.
+
+       If you want to ignore the event and don't want to trigger this assertion, just override
+       this method and do nothing.
+    */
+    jassertfalse;
+}
+
+void Component::minimisationStateChanged (bool) {}
+
+float Component::getDesktopScaleFactor() const  { return Desktop::getInstance().getGlobalScaleFactor(); }
+
+//==============================================================================
+void Component::setOpaque (bool shouldBeOpaque)
+{
+    if (shouldBeOpaque != flags.opaqueFlag)
+    {
+        flags.opaqueFlag = shouldBeOpaque;
+
+        if (flags.hasHeavyweightPeerFlag)
+            if (auto* peer = ComponentPeer::getPeerFor (this))
+                addToDesktop (peer->getStyleFlags());  // recreates the heavyweight window
+
+        repaint();
+    }
+}
+
+bool Component::isOpaque() const noexcept
+{
+    return flags.opaqueFlag;
+}
+
+//==============================================================================
+struct StandardCachedComponentImage  : public CachedComponentImage
+{
+    StandardCachedComponentImage (Component& c) noexcept : owner (c)  {}
+
+    void paint (Graphics& g) override
+    {
+        scale = g.getInternalContext().getPhysicalPixelScaleFactor();
+        auto compBounds = owner.getLocalBounds();
+        auto imageBounds = compBounds * scale;
+
+        if (image.isNull() || image.getBounds() != imageBounds)
+        {
+            image = Image (owner.isOpaque() ? Image::RGB
+                                            : Image::ARGB,
+                           jmax (1, imageBounds.getWidth()),
+                           jmax (1, imageBounds.getHeight()),
+                           ! owner.isOpaque());
+
+            validArea.clear();
+        }
+
+        if (! validArea.containsRectangle (compBounds))
+        {
+            Graphics imG (image);
+            auto& lg = imG.getInternalContext();
+
+            lg.addTransform (AffineTransform::scale (scale));
+
+            for (auto& i : validArea)
+                lg.excludeClipRectangle (i);
+
+            if (! owner.isOpaque())
+            {
+                lg.setFill (Colours::transparentBlack);
+                lg.fillRect (compBounds, true);
+                lg.setFill (Colours::black);
+            }
+
+            owner.paintEntireComponent (imG, true);
+        }
+
+        validArea = compBounds;
+
+        g.setColour (Colours::black.withAlpha (owner.getAlpha()));
+        g.drawImageTransformed (image, AffineTransform::scale ((float) compBounds.getWidth()  / (float) imageBounds.getWidth(),
+                                                               (float) compBounds.getHeight() / (float) imageBounds.getHeight()), false);
+    }
+
+    bool invalidateAll() override                            { validArea.clear(); return true; }
+    bool invalidate (const Rectangle<int>& area) override    { validArea.subtract (area); return true; }
+    void releaseResources() override                         { image = Image(); }
+
+private:
+    Image image;
+    RectangleList<int> validArea;
+    Component& owner;
+    float scale = 1.0f;
+
+    JUCE_DECLARE_NON_COPYABLE_WITH_LEAK_DETECTOR (StandardCachedComponentImage)
+};
+
+void Component::setCachedComponentImage (CachedComponentImage* newCachedImage)
+{
+    if (cachedImage.get() != newCachedImage)
+    {
+        cachedImage.reset (newCachedImage);
+        repaint();
+    }
+}
+
+void Component::setBufferedToImage (bool shouldBeBuffered)
+{
+    // This assertion means that this component is already using a custom CachedComponentImage,
+    // so by calling setBufferedToImage, you'll be deleting the custom one - this is almost certainly
+    // not what you wanted to happen... If you really do know what you're doing here, and want to
+    // avoid this assertion, just call setCachedComponentImage (nullptr) before setBufferedToImage().
+    jassert (cachedImage == nullptr || dynamic_cast<StandardCachedComponentImage*> (cachedImage.get()) != nullptr);
+
+    if (shouldBeBuffered)
+    {
+        if (cachedImage == nullptr)
+            cachedImage.reset (new StandardCachedComponentImage (*this));
+    }
+    else
+    {
+        cachedImage.reset();
+    }
+}
+
+//==============================================================================
+void Component::reorderChildInternal (int sourceIndex, int destIndex)
+{
+    if (sourceIndex != destIndex)
+    {
+        auto* c = childComponentList.getUnchecked (sourceIndex);
+        jassert (c != nullptr);
+        c->repaintParent();
+
+        childComponentList.move (sourceIndex, destIndex);
+
+        sendFakeMouseMove();
+        internalChildrenChanged();
+    }
+}
+
+void Component::toFront (bool shouldGrabKeyboardFocus)
+{
+    // if component methods are being called from threads other than the message
+    // thread, you'll need to use a MessageManagerLock object to make sure it's thread-safe.
+    JUCE_ASSERT_MESSAGE_MANAGER_IS_LOCKED_OR_OFFSCREEN
+
+    if (flags.hasHeavyweightPeerFlag)
+    {
+        if (auto* peer = getPeer())
+        {
+            peer->toFront (shouldGrabKeyboardFocus);
+
+            if (shouldGrabKeyboardFocus && ! hasKeyboardFocus (true))
+                grabKeyboardFocus();
+        }
+    }
+    else if (parentComponent != nullptr)
+    {
+        auto& childList = parentComponent->childComponentList;
+
+        if (childList.getLast() != this)
+        {
+            auto index = childList.indexOf (this);
+
+            if (index >= 0)
+            {
+                int insertIndex = -1;
+
+                if (! flags.alwaysOnTopFlag)
+                {
+                    insertIndex = childList.size() - 1;
+
+                    while (insertIndex > 0 && childList.getUnchecked (insertIndex)->isAlwaysOnTop())
+                        --insertIndex;
+                }
+
+                parentComponent->reorderChildInternal (index, insertIndex);
+            }
+        }
+
+        if (shouldGrabKeyboardFocus)
+        {
+            internalBroughtToFront();
+
+            if (isShowing())
+                grabKeyboardFocus();
+        }
+    }
+}
+
+void Component::toBehind (Component* other)
+{
+    if (other != nullptr && other != this)
+    {
+        // the two components must belong to the same parent..
+        jassert (parentComponent == other->parentComponent);
+
+        if (parentComponent != nullptr)
+        {
+            auto& childList = parentComponent->childComponentList;
+            auto index = childList.indexOf (this);
+
+            if (index >= 0 && childList [index + 1] != other)
+            {
+                auto otherIndex = childList.indexOf (other);
+
+                if (otherIndex >= 0)
+                {
+                    if (index < otherIndex)
+                        --otherIndex;
+
+                    parentComponent->reorderChildInternal (index, otherIndex);
+                }
+            }
+        }
+        else if (isOnDesktop())
+        {
+            jassert (other->isOnDesktop());
+
+            if (other->isOnDesktop())
+            {
+                auto* us = getPeer();
+                auto* them = other->getPeer();
+                jassert (us != nullptr && them != nullptr);
+
+                if (us != nullptr && them != nullptr)
+                    us->toBehind (them);
+            }
+        }
+    }
+}
+
+void Component::toBack()
+{
+    if (isOnDesktop())
+    {
+        jassertfalse; //xxx need to add this to native window
+    }
+    else if (parentComponent != nullptr)
+    {
+        auto& childList = parentComponent->childComponentList;
+
+        if (childList.getFirst() != this)
+        {
+            auto index = childList.indexOf (this);
+
+            if (index > 0)
+            {
+                int insertIndex = 0;
+
+                if (flags.alwaysOnTopFlag)
+                    while (insertIndex < childList.size() && ! childList.getUnchecked (insertIndex)->isAlwaysOnTop())
+                        ++insertIndex;
+
+                parentComponent->reorderChildInternal (index, insertIndex);
+            }
+        }
+    }
+}
+
+void Component::setAlwaysOnTop (bool shouldStayOnTop)
+{
+    if (shouldStayOnTop != flags.alwaysOnTopFlag)
+    {
+        BailOutChecker checker (this);
+
+        flags.alwaysOnTopFlag = shouldStayOnTop;
+
+        if (isOnDesktop())
+        {
+            if (auto* peer = getPeer())
+            {
+                if (! peer->setAlwaysOnTop (shouldStayOnTop))
+                {
+                    // some kinds of peer can't change their always-on-top status, so
+                    // for these, we'll need to create a new window
+                    auto oldFlags = peer->getStyleFlags();
+                    removeFromDesktop();
+                    addToDesktop (oldFlags);
+                }
+            }
+        }
+
+        if (shouldStayOnTop && ! checker.shouldBailOut())
+            toFront (false);
+
+        if (! checker.shouldBailOut())
+            internalHierarchyChanged();
+    }
+}
+
+bool Component::isAlwaysOnTop() const noexcept
+{
+    return flags.alwaysOnTopFlag;
+}
+
+//==============================================================================
+int Component::proportionOfWidth  (float proportion) const noexcept   { return roundToInt (proportion * (float) boundsRelativeToParent.getWidth()); }
+int Component::proportionOfHeight (float proportion) const noexcept   { return roundToInt (proportion * (float) boundsRelativeToParent.getHeight()); }
+
+int Component::getParentWidth() const noexcept
+{
+    return parentComponent != nullptr ? parentComponent->getWidth()
+                                      : getParentMonitorArea().getWidth();
+}
+
+int Component::getParentHeight() const noexcept
+{
+    return parentComponent != nullptr ? parentComponent->getHeight()
+                                      : getParentMonitorArea().getHeight();
+}
+
+Rectangle<int> Component::getParentMonitorArea() const
+{
+    return Desktop::getInstance().getDisplays().getDisplayForRect (getScreenBounds())->userArea;
+}
+
+int Component::getScreenX() const                       { return getScreenPosition().x; }
+int Component::getScreenY() const                       { return getScreenPosition().y; }
+Point<int>     Component::getScreenPosition() const     { return localPointToGlobal (Point<int>()); }
+Rectangle<int> Component::getScreenBounds() const       { return localAreaToGlobal (getLocalBounds()); }
+
+Point<int>       Component::getLocalPoint (const Component* source, Point<int> point) const       { return detail::ComponentHelpers::convertCoordinate (this, source, point); }
+Point<float>     Component::getLocalPoint (const Component* source, Point<float> point) const     { return detail::ComponentHelpers::convertCoordinate (this, source, point); }
+Rectangle<int>   Component::getLocalArea  (const Component* source, Rectangle<int> area) const    { return detail::ComponentHelpers::convertCoordinate (this, source, area); }
+Rectangle<float> Component::getLocalArea  (const Component* source, Rectangle<float> area) const  { return detail::ComponentHelpers::convertCoordinate (this, source, area); }
+
+Point<int>       Component::localPointToGlobal (Point<int> point) const       { return detail::ComponentHelpers::convertCoordinate (nullptr, this, point); }
+Point<float>     Component::localPointToGlobal (Point<float> point) const     { return detail::ComponentHelpers::convertCoordinate (nullptr, this, point); }
+Rectangle<int>   Component::localAreaToGlobal  (Rectangle<int> area) const    { return detail::ComponentHelpers::convertCoordinate (nullptr, this, area); }
+Rectangle<float> Component::localAreaToGlobal  (Rectangle<float> area) const  { return detail::ComponentHelpers::convertCoordinate (nullptr, this, area); }
+
+//==============================================================================
+void Component::setBounds (int x, int y, int w, int h)
+{
+    // if component methods are being called from threads other than the message
+    // thread, you'll need to use a MessageManagerLock object to make sure it's thread-safe.
+    JUCE_ASSERT_MESSAGE_MANAGER_IS_LOCKED_OR_OFFSCREEN
+
+    if (w < 0) w = 0;
+    if (h < 0) h = 0;
+
+    const bool wasResized  = (getWidth() != w || getHeight() != h);
+    const bool wasMoved    = (getX() != x || getY() != y);
+
+   #if JUCE_DEBUG
+    // It's a very bad idea to try to resize a window during its paint() method!
+    jassert (! (flags.isInsidePaintCall && wasResized && isOnDesktop()));
+   #endif
+
+    if (wasMoved || wasResized)
+    {
+        const bool showing = isShowing();
+
+        if (showing)
+        {
+            // send a fake mouse move to trigger enter/exit messages if needed..
+            sendFakeMouseMove();
+
+            if (! flags.hasHeavyweightPeerFlag)
+                repaintParent();
+        }
+
+        boundsRelativeToParent.setBounds (x, y, w, h);
+
+        if (showing)
+        {
+            if (wasResized)
+                repaint();
+            else if (! flags.hasHeavyweightPeerFlag)
+                repaintParent();
+        }
+        else if (cachedImage != nullptr)
+        {
+            cachedImage->invalidateAll();
+        }
+
+        flags.isMoveCallbackPending = wasMoved;
+        flags.isResizeCallbackPending = wasResized;
+
+        if (flags.hasHeavyweightPeerFlag)
+            if (auto* peer = getPeer())
+                peer->updateBounds();
+
+        sendMovedResizedMessagesIfPending();
+    }
+}
+
+void Component::sendMovedResizedMessagesIfPending()
+{
+    const bool wasMoved   = flags.isMoveCallbackPending;
+    const bool wasResized = flags.isResizeCallbackPending;
+
+    if (wasMoved || wasResized)
+    {
+        flags.isMoveCallbackPending = false;
+        flags.isResizeCallbackPending = false;
+
+        sendMovedResizedMessages (wasMoved, wasResized);
+    }
+}
+
+void Component::sendMovedResizedMessages (bool wasMoved, bool wasResized)
+{
+    BailOutChecker checker (this);
+
+    if (wasMoved)
+    {
+        moved();
+
+        if (checker.shouldBailOut())
+            return;
+    }
+
+    if (wasResized)
+    {
+        resized();
+
+        if (checker.shouldBailOut())
+            return;
+
+        for (int i = childComponentList.size(); --i >= 0;)
+        {
+            childComponentList.getUnchecked(i)->parentSizeChanged();
+
+            if (checker.shouldBailOut())
+                return;
+
+            i = jmin (i, childComponentList.size());
+        }
+    }
+
+    if (parentComponent != nullptr)
+        parentComponent->childBoundsChanged (this);
+
+    if (! checker.shouldBailOut())
+    {
+        componentListeners.callChecked (checker, [this, wasMoved, wasResized] (ComponentListener& l)
+        {
+            l.componentMovedOrResized (*this, wasMoved, wasResized);
+        });
+    }
+
+    if ((wasMoved || wasResized) && ! checker.shouldBailOut())
+        if (auto* handler = getAccessibilityHandler())
+            detail::AccessibilityHelpers::notifyAccessibilityEvent (*handler, detail::AccessibilityHelpers::Event::elementMovedOrResized);
+}
+
+void Component::setSize (int w, int h)                  { setBounds (getX(), getY(), w, h); }
+
+void Component::setTopLeftPosition (int x, int y)       { setTopLeftPosition ({ x, y }); }
+void Component::setTopLeftPosition (Point<int> pos)     { setBounds (pos.x, pos.y, getWidth(), getHeight()); }
+
+void Component::setTopRightPosition (int x, int y)      { setTopLeftPosition (x - getWidth(), y); }
+void Component::setBounds (Rectangle<int> r)            { setBounds (r.getX(), r.getY(), r.getWidth(), r.getHeight()); }
+
+void Component::setCentrePosition (Point<int> p)        { setBounds (getBounds().withCentre (p.transformedBy (getTransform().inverted()))); }
+void Component::setCentrePosition (int x, int y)        { setCentrePosition ({ x, y }); }
+
+void Component::setCentreRelative (float x, float y)
+{
+    setCentrePosition (roundToInt ((float) getParentWidth()  * x),
+                       roundToInt ((float) getParentHeight() * y));
+}
+
+void Component::setBoundsRelative (Rectangle<float> target)
+{
+    setBounds ((target * Point<float> ((float) getParentWidth(),
+                                       (float) getParentHeight())).toNearestInt());
+}
+
+void Component::setBoundsRelative (float x, float y, float w, float h)
+{
+    setBoundsRelative ({ x, y, w, h });
+}
+
+void Component::centreWithSize (int width, int height)
+{
+    auto parentArea = detail::ComponentHelpers::getParentOrMainMonitorBounds (*this)
+                          .transformedBy (getTransform().inverted());
+
+    setBounds (parentArea.getCentreX() - width / 2,
+               parentArea.getCentreY() - height / 2,
+               width, height);
+}
+
+void Component::setBoundsInset (BorderSize<int> borders)
+{
+    setBounds (borders.subtractedFrom (detail::ComponentHelpers::getParentOrMainMonitorBounds (*this)));
+}
+
+void Component::setBoundsToFit (Rectangle<int> targetArea, Justification justification, bool onlyReduceInSize)
+{
+    if (getLocalBounds().isEmpty() || targetArea.isEmpty())
+    {
+        // it's no good calling this method unless both the component and
+        // target rectangle have a finite size.
+        jassertfalse;
+        return;
+    }
+
+    auto sourceArea = targetArea.withZeroOrigin();
+
+    if (onlyReduceInSize
+         && getWidth() <= targetArea.getWidth()
+         && getHeight() <= targetArea.getHeight())
+    {
+        sourceArea = getLocalBounds();
+    }
+    else
+    {
+        auto sourceRatio = getHeight() / (double) getWidth();
+        auto targetRatio = targetArea.getHeight() / (double) targetArea.getWidth();
+
+        if (sourceRatio <= targetRatio)
+            sourceArea.setHeight (jmin (targetArea.getHeight(),
+                                        roundToInt (targetArea.getWidth() * sourceRatio)));
+        else
+            sourceArea.setWidth (jmin (targetArea.getWidth(),
+                                       roundToInt (targetArea.getHeight() / sourceRatio)));
+    }
+
+    if (! sourceArea.isEmpty())
+        setBounds (justification.appliedToRectangle (sourceArea, targetArea));
+}
+
+//==============================================================================
+void Component::setTransform (const AffineTransform& newTransform)
+{
+    // If you pass in a transform with no inverse, the component will have no dimensions,
+    // and there will be all sorts of maths errors when converting coordinates.
+    jassert (! newTransform.isSingularity());
+
+    if (newTransform.isIdentity())
+    {
+        if (affineTransform != nullptr)
+        {
+            repaint();
+            affineTransform.reset();
+            repaint();
+            sendMovedResizedMessages (true, true);
+        }
+    }
+    else if (affineTransform == nullptr)
+    {
+        repaint();
+        affineTransform.reset (new AffineTransform (newTransform));
+        repaint();
+        sendMovedResizedMessages (true, true);
+    }
+    else if (*affineTransform != newTransform)
+    {
+        repaint();
+        *affineTransform = newTransform;
+        repaint();
+        sendMovedResizedMessages (true, true);
+    }
+}
+
+bool Component::isTransformed() const noexcept
+{
+    return affineTransform != nullptr;
+}
+
+AffineTransform Component::getTransform() const
+{
+    return affineTransform != nullptr ? *affineTransform : AffineTransform();
+}
+
+float Component::getApproximateScaleFactorForComponent (const Component* targetComponent)
+{
+    AffineTransform transform;
+
+    for (auto* target = targetComponent; target != nullptr; target = target->getParentComponent())
+    {
+        transform = transform.followedBy (target->getTransform());
+
+        if (target->isOnDesktop())
+            transform = transform.scaled (target->getDesktopScaleFactor());
+    }
+
+    auto transformScale = std::sqrt (std::abs (transform.getDeterminant()));
+    return transformScale / Desktop::getInstance().getGlobalScaleFactor();
+}
+
+//==============================================================================
+bool Component::hitTest (int x, int y)
+{
+    if (! flags.ignoresMouseClicksFlag)
+        return true;
+
+    if (flags.allowChildMouseClicksFlag)
+    {
+        for (int i = childComponentList.size(); --i >= 0;)
+        {
+            auto& child = *childComponentList.getUnchecked (i);
+
+            if (child.isVisible()
+                 && detail::ComponentHelpers::hitTest (child, detail::ComponentHelpers::convertFromParentSpace (child, Point<int> (x, y).toFloat())))
+                return true;
+        }
+    }
+
+    return false;
+}
+
+void Component::setInterceptsMouseClicks (bool allowClicks,
+                                          bool allowClicksOnChildComponents) noexcept
+{
+    flags.ignoresMouseClicksFlag = ! allowClicks;
+    flags.allowChildMouseClicksFlag = allowClicksOnChildComponents;
+}
+
+void Component::getInterceptsMouseClicks (bool& allowsClicksOnThisComponent,
+                                          bool& allowsClicksOnChildComponents) const noexcept
+{
+    allowsClicksOnThisComponent = ! flags.ignoresMouseClicksFlag;
+    allowsClicksOnChildComponents = flags.allowChildMouseClicksFlag;
+}
+
+bool Component::contains (Point<int> point)
+{
+    return contains (point.toFloat());
+}
+
+bool Component::contains (Point<float> point)
+{
+    if (detail::ComponentHelpers::hitTest (*this, point))
+    {
+        if (parentComponent != nullptr)
+            return parentComponent->contains (detail::ComponentHelpers::convertToParentSpace (*this, point));
+
+        if (flags.hasHeavyweightPeerFlag)
+            if (auto* peer = getPeer())
+                return peer->contains (detail::ComponentHelpers::localPositionToRawPeerPos (*this, point).roundToInt(), true);
+    }
+
+    return false;
+}
+
+bool Component::reallyContains (Point<int> point, bool returnTrueIfWithinAChild)
+{
+    return reallyContains (point.toFloat(), returnTrueIfWithinAChild);
+}
+
+bool Component::reallyContains (Point<float> point, bool returnTrueIfWithinAChild)
+{
+    if (! contains (point))
+        return false;
+
+    auto* top = getTopLevelComponent();
+    auto* compAtPosition = top->getComponentAt (top->getLocalPoint (this, point));
+
+    return (compAtPosition == this) || (returnTrueIfWithinAChild && isParentOf (compAtPosition));
+}
+
+Component* Component::getComponentAt (Point<int> position)
+{
+    return getComponentAt (position.toFloat());
+}
+
+Component* Component::getComponentAt (Point<float> position)
+{
+    if (flags.visibleFlag && detail::ComponentHelpers::hitTest (*this, position))
+    {
+        for (int i = childComponentList.size(); --i >= 0;)
+        {
+            auto* child = childComponentList.getUnchecked (i);
+
+            child = child->getComponentAt (detail::ComponentHelpers::convertFromParentSpace (*child, position));
+
+            if (child != nullptr)
+                return child;
+        }
+
+        return this;
+    }
+
+    return nullptr;
+}
+
+Component* Component::getComponentAt (int x, int y)
+{
+    return getComponentAt (Point<int> { x, y });
+}
+
+//==============================================================================
+void Component::addChildComponent (Component& child, int zOrder)
+{
+    // if component methods are being called from threads other than the message
+    // thread, you'll need to use a MessageManagerLock object to make sure it's thread-safe.
+    JUCE_ASSERT_MESSAGE_MANAGER_IS_LOCKED_OR_OFFSCREEN
+
+    jassert (this != &child); // adding a component to itself!?
+
+    if (child.parentComponent != this)
+    {
+        if (child.parentComponent != nullptr)
+            child.parentComponent->removeChildComponent (&child);
+        else
+            child.removeFromDesktop();
+
+        child.parentComponent = this;
+
+        if (child.isVisible())
+            child.repaintParent();
+
+        if (! child.isAlwaysOnTop())
+        {
+            if (zOrder < 0 || zOrder > childComponentList.size())
+                zOrder = childComponentList.size();
+
+            while (zOrder > 0)
+            {
+                if (! childComponentList.getUnchecked (zOrder - 1)->isAlwaysOnTop())
+                    break;
+
+                --zOrder;
+            }
+        }
+
+        childComponentList.insert (zOrder, &child);
+
+        child.internalHierarchyChanged();
+        internalChildrenChanged();
+    }
+}
+
+void Component::addAndMakeVisible (Component& child, int zOrder)
+{
+    child.setVisible (true);
+    addChildComponent (child, zOrder);
+}
+
+void Component::addChildComponent (Component* child, int zOrder)
+{
+    if (child != nullptr)
+        addChildComponent (*child, zOrder);
+}
+
+void Component::addAndMakeVisible (Component* child, int zOrder)
+{
+    if (child != nullptr)
+        addAndMakeVisible (*child, zOrder);
+}
+
+void Component::addChildAndSetID (Component* child, const String& childID)
+{
+    if (child != nullptr)
+    {
+        child->setComponentID (childID);
+        addAndMakeVisible (child);
+    }
+}
+
+void Component::removeChildComponent (Component* child)
+{
+    removeChildComponent (childComponentList.indexOf (child), true, true);
+}
+
+Component* Component::removeChildComponent (int index)
+{
+    return removeChildComponent (index, true, true);
+}
+
+Component* Component::removeChildComponent (int index, bool sendParentEvents, bool sendChildEvents)
+{
+    // if component methods are being called from threads other than the message
+    // thread, you'll need to use a MessageManagerLock object to make sure it's thread-safe.
+    JUCE_ASSERT_MESSAGE_MANAGER_IS_LOCKED_OR_OFFSCREEN
+
+    if (auto* child = childComponentList [index])
+    {
+        sendParentEvents = sendParentEvents && child->isShowing();
+
+        if (sendParentEvents)
+        {
+            sendFakeMouseMove();
+
+            if (child->isVisible())
+                child->repaintParent();
+        }
+
+        childComponentList.remove (index);
+        child->parentComponent = nullptr;
+
+        detail::ComponentHelpers::releaseAllCachedImageResources (*child);
+
+        // (NB: there are obscure situations where child->isShowing() = false, but it still has the focus)
+        if (child->hasKeyboardFocus (true))
+        {
+            const WeakReference<Component> safeThis (this);
+
+            child->giveAwayKeyboardFocusInternal (sendChildEvents || currentlyFocusedComponent != child);
+
+            if (sendParentEvents)
+            {
+                if (safeThis == nullptr)
+                    return child;
+
+                grabKeyboardFocus();
+            }
+        }
+
+        if (sendChildEvents)
+            child->internalHierarchyChanged();
+
+        if (sendParentEvents)
+            internalChildrenChanged();
+
+        return child;
+    }
+
+    return nullptr;
+}
+
+//==============================================================================
+void Component::removeAllChildren()
+{
+    while (! childComponentList.isEmpty())
+        removeChildComponent (childComponentList.size() - 1);
+}
+
+void Component::deleteAllChildren()
+{
+    while (! childComponentList.isEmpty())
+        delete (removeChildComponent (childComponentList.size() - 1));
+}
+
+int Component::getNumChildComponents() const noexcept
+{
+    return childComponentList.size();
+}
+
+Component* Component::getChildComponent (int index) const noexcept
+{
+    return childComponentList[index];
+}
+
+int Component::getIndexOfChildComponent (const Component* child) const noexcept
+{
+    return childComponentList.indexOf (const_cast<Component*> (child));
+}
+
+Component* Component::findChildWithID (StringRef targetID) const noexcept
+{
+    for (auto* c : childComponentList)
+        if (c->componentID == targetID)
+            return c;
+
+    return nullptr;
+}
+
+Component* Component::getTopLevelComponent() const noexcept
+{
+    auto* comp = this;
+
+    while (comp->parentComponent != nullptr)
+        comp = comp->parentComponent;
+
+    return const_cast<Component*> (comp);
+}
+
+bool Component::isParentOf (const Component* possibleChild) const noexcept
+{
+    while (possibleChild != nullptr)
+    {
+        possibleChild = possibleChild->parentComponent;
+
+        if (possibleChild == this)
+            return true;
+    }
+
+    return false;
+}
+
+//==============================================================================
+void Component::parentHierarchyChanged() {}
+void Component::childrenChanged() {}
+
+void Component::internalChildrenChanged()
+{
+    if (componentListeners.isEmpty())
+    {
+        childrenChanged();
+    }
+    else
+    {
+        BailOutChecker checker (this);
+
+        childrenChanged();
+
+        if (! checker.shouldBailOut())
+            componentListeners.callChecked (checker, [this] (ComponentListener& l) { l.componentChildrenChanged (*this); });
+    }
+}
+
+void Component::internalHierarchyChanged()
+{
+    BailOutChecker checker (this);
+
+    parentHierarchyChanged();
+
+    if (checker.shouldBailOut())
+        return;
+
+    componentListeners.callChecked (checker, [this] (ComponentListener& l) { l.componentParentHierarchyChanged (*this); });
+
+    if (checker.shouldBailOut())
+        return;
+
+    for (int i = childComponentList.size(); --i >= 0;)
+    {
+        childComponentList.getUnchecked (i)->internalHierarchyChanged();
+
+        if (checker.shouldBailOut())
+        {
+            // you really shouldn't delete the parent component during a callback telling you
+            // that it's changed..
+            jassertfalse;
+            return;
+        }
+
+        i = jmin (i, childComponentList.size());
+    }
+
+    if (flags.hasHeavyweightPeerFlag)
+        if (auto* handler = getAccessibilityHandler())
+            handler->notifyAccessibilityEvent (AccessibilityEvent::structureChanged);
+}
+
+//==============================================================================
+#if JUCE_MODAL_LOOPS_PERMITTED
+int Component::runModalLoop()
+{
+    if (! MessageManager::getInstance()->isThisTheMessageThread())
+    {
+        // use a callback so this can be called from non-gui threads
+        return (int) (pointer_sized_int) MessageManager::getInstance()
+                                           ->callFunctionOnMessageThread (&detail::ComponentHelpers::runModalLoopCallback, this);
+    }
+
+    if (! isCurrentlyModal (false))
+        enterModalState (true);
+
+    return ModalComponentManager::getInstance()->runEventLoopForCurrentComponent();
+}
+#endif
+
+//==============================================================================
+void Component::enterModalState (bool shouldTakeKeyboardFocus,
+                                 ModalComponentManager::Callback* callback,
+                                 bool deleteWhenDismissed)
+{
+    // if component methods are being called from threads other than the message
+    // thread, you'll need to use a MessageManagerLock object to make sure it's thread-safe.
+    JUCE_ASSERT_MESSAGE_MANAGER_IS_LOCKED
+
+    SafePointer safeReference { this };
+
+    if (! isCurrentlyModal (false))
+    {
+        // While this component is in modal state it may block other components from receiving
+        // mouseExit events. To keep mouseEnter and mouseExit calls balanced on these components,
+        // we must manually force the mouse to "leave" blocked components.
+        detail::ComponentHelpers::sendMouseEventToComponentsThatAreBlockedByModal (*this, &Component::internalMouseExit);
+
+        if (safeReference == nullptr)
+        {
+            // If you hit this assertion, the mouse-exit event above has caused the modal component to be deleted.
+            jassertfalse;
+            return;
+        }
+
+        auto& mcm = *ModalComponentManager::getInstance();
+        mcm.startModal (this, deleteWhenDismissed);
+        mcm.attachCallback (this, callback);
+
+        setVisible (true);
+
+        if (shouldTakeKeyboardFocus)
+            grabKeyboardFocus();
+    }
+    else
+    {
+        // Probably a bad idea to try to make a component modal twice!
+        jassertfalse;
+    }
+}
+
+void Component::exitModalState (int returnValue)
+{
+    WeakReference<Component> deletionChecker (this);
+
+    if (isCurrentlyModal (false))
+    {
+        if (MessageManager::getInstance()->isThisTheMessageThread())
+        {
+            auto& mcm = *ModalComponentManager::getInstance();
+            mcm.endModal (this, returnValue);
+            mcm.bringModalComponentsToFront();
+
+            // While this component is in modal state it may block other components from receiving
+            // mouseEnter events. To keep mouseEnter and mouseExit calls balanced on these components,
+            // we must manually force the mouse to "enter" blocked components.
+            if (deletionChecker != nullptr)
+                detail::ComponentHelpers::sendMouseEventToComponentsThatAreBlockedByModal (*deletionChecker, &Component::internalMouseEnter);
+        }
+        else
+        {
+            MessageManager::callAsync ([target = WeakReference<Component> { this }, returnValue]
+            {
+                if (target != nullptr)
+                    target->exitModalState (returnValue);
+            });
+        }
+    }
+}
+
+bool Component::isCurrentlyModal (bool onlyConsiderForemostModalComponent) const noexcept
+{
+    auto& mcm = *ModalComponentManager::getInstance();
+
+    return onlyConsiderForemostModalComponent ? mcm.isFrontModalComponent (this)
+                                              : mcm.isModal (this);
+}
+
+bool Component::isCurrentlyBlockedByAnotherModalComponent() const
+{
+    return detail::ComponentHelpers::modalWouldBlockComponent (*this, getCurrentlyModalComponent());
+}
+
+int JUCE_CALLTYPE Component::getNumCurrentlyModalComponents() noexcept
+{
+    return ModalComponentManager::getInstance()->getNumModalComponents();
+}
+
+Component* JUCE_CALLTYPE Component::getCurrentlyModalComponent (int index) noexcept
+{
+    return ModalComponentManager::getInstance()->getModalComponent (index);
+}
+
+//==============================================================================
+void Component::setBroughtToFrontOnMouseClick (bool shouldBeBroughtToFront) noexcept
+{
+    flags.bringToFrontOnClickFlag = shouldBeBroughtToFront;
+}
+
+bool Component::isBroughtToFrontOnMouseClick() const noexcept
+{
+    return flags.bringToFrontOnClickFlag;
+}
+
+//==============================================================================
+void Component::setMouseCursor (const MouseCursor& newCursor)
+{
+    if (cursor != newCursor)
+    {
+        cursor = newCursor;
+
+        if (flags.visibleFlag)
+            updateMouseCursor();
+    }
+}
+
+MouseCursor Component::getMouseCursor()
+{
+    return cursor;
+}
+
+void Component::updateMouseCursor() const
+{
+    Desktop::getInstance().getMainMouseSource().forceMouseCursorUpdate();
+}
+
+//==============================================================================
+void Component::setRepaintsOnMouseActivity (bool shouldRepaint) noexcept
+{
+    flags.repaintOnMouseActivityFlag = shouldRepaint;
+}
+
+//==============================================================================
+float Component::getAlpha() const noexcept
+{
+    return (255 - componentTransparency) / 255.0f;
+}
+
+void Component::setAlpha (float newAlpha)
+{
+    auto newIntAlpha = (uint8) (255 - jlimit (0, 255, roundToInt (newAlpha * 255.0)));
+
+    if (componentTransparency != newIntAlpha)
+    {
+        componentTransparency = newIntAlpha;
+        alphaChanged();
+    }
+}
+
+void Component::alphaChanged()
+{
+    if (flags.hasHeavyweightPeerFlag)
+    {
+        if (auto* peer = getPeer())
+            peer->setAlpha (getAlpha());
+    }
+    else
+    {
+        repaint();
+    }
+}
+
+//==============================================================================
+void Component::repaint()
+{
+    internalRepaintUnchecked (getLocalBounds(), true);
+}
+
+void Component::repaint (int x, int y, int w, int h)
+{
+    internalRepaint ({ x, y, w, h });
+}
+
+void Component::repaint (Rectangle<int> area)
+{
+    internalRepaint (area);
+}
+
+void Component::repaintParent()
+{
+    if (parentComponent != nullptr)
+        parentComponent->internalRepaint (detail::ComponentHelpers::convertToParentSpace (*this, getLocalBounds()));
+}
+
+void Component::internalRepaint (Rectangle<int> area)
+{
+    area = area.getIntersection (getLocalBounds());
+
+    if (! area.isEmpty())
+        internalRepaintUnchecked (area, false);
+}
+
+void Component::internalRepaintUnchecked (Rectangle<int> area, bool isEntireComponent)
+{
+    // if component methods are being called from threads other than the message
+    // thread, you'll need to use a MessageManagerLock object to make sure it's thread-safe.
+    JUCE_ASSERT_MESSAGE_MANAGER_IS_LOCKED
+
+    if (flags.visibleFlag)
+    {
+        if (cachedImage != nullptr)
+            if (! (isEntireComponent ? cachedImage->invalidateAll()
+                                     : cachedImage->invalidate (area)))
+                return;
+
+        if (area.isEmpty())
+            return;
+
+        if (flags.hasHeavyweightPeerFlag)
+        {
+            if (auto* peer = getPeer())
+            {
+                // Tweak the scaling so that the component's integer size exactly aligns with the peer's scaled size
+                auto peerBounds = peer->getBounds();
+                auto scaled = area * Point<float> ((float) peerBounds.getWidth()  / (float) getWidth(),
+                                                   (float) peerBounds.getHeight() / (float) getHeight());
+
+                peer->repaint (affineTransform != nullptr ? scaled.transformedBy (*affineTransform) : scaled);
+            }
+        }
+        else
+        {
+            if (parentComponent != nullptr)
+                parentComponent->internalRepaint (detail::ComponentHelpers::convertToParentSpace (*this, area));
+        }
+    }
+}
+
+//==============================================================================
+void Component::paint (Graphics&)
+{
+    // if your component is marked as opaque, you must implement a paint
+    // method and ensure that its entire area is completely painted.
+    jassert (getBounds().isEmpty() || ! isOpaque());
+}
+
+void Component::paintOverChildren (Graphics&)
+{
+    // all painting is done in the subclasses
+}
+
+//==============================================================================
+void Component::paintWithinParentContext (Graphics& g)
+{
+    g.setOrigin (getPosition());
+
+    if (cachedImage != nullptr)
+        cachedImage->paint (g);
+    else
+        paintEntireComponent (g, false);
+}
+
+void Component::paintComponentAndChildren (Graphics& g)
+{
+    auto clipBounds = g.getClipBounds();
+
+    if (flags.dontClipGraphicsFlag && getNumChildComponents() == 0)
+    {
+        paint (g);
+    }
+    else
+    {
+        Graphics::ScopedSaveState ss (g);
+
+        if (! (detail::ComponentHelpers::clipObscuredRegions (*this, g, clipBounds, {}) && g.isClipEmpty()))
+            paint (g);
+    }
+
+    for (int i = 0; i < childComponentList.size(); ++i)
+    {
+        auto& child = *childComponentList.getUnchecked (i);
+
+        if (child.isVisible())
+        {
+            if (child.affineTransform != nullptr)
+            {
+                Graphics::ScopedSaveState ss (g);
+
+                g.addTransform (*child.affineTransform);
+
+                if ((child.flags.dontClipGraphicsFlag && ! g.isClipEmpty()) || g.reduceClipRegion (child.getBounds()))
+                    child.paintWithinParentContext (g);
+            }
+            else if (clipBounds.intersects (child.getBounds()))
+            {
+                Graphics::ScopedSaveState ss (g);
+
+                if (child.flags.dontClipGraphicsFlag)
+                {
+                    child.paintWithinParentContext (g);
+                }
+                else if (g.reduceClipRegion (child.getBounds()))
+                {
+                    bool nothingClipped = true;
+
+                    for (int j = i + 1; j < childComponentList.size(); ++j)
+                    {
+                        auto& sibling = *childComponentList.getUnchecked (j);
+
+                        if (sibling.flags.opaqueFlag && sibling.isVisible() && sibling.affineTransform == nullptr)
+                        {
+                            nothingClipped = false;
+                            g.excludeClipRegion (sibling.getBounds());
+                        }
+                    }
+
+                    if (nothingClipped || ! g.isClipEmpty())
+                        child.paintWithinParentContext (g);
+                }
+            }
+        }
+    }
+
+    Graphics::ScopedSaveState ss (g);
+    paintOverChildren (g);
+}
+
+void Component::paintEntireComponent (Graphics& g, bool ignoreAlphaLevel)
+{
+    // If sizing a top-level-window and the OS paint message is delivered synchronously
+    // before resized() is called, then we'll invoke the callback here, to make sure
+    // the components inside have had a chance to sort their sizes out..
+   #if JUCE_DEBUG
+    if (! flags.isInsidePaintCall) // (avoids an assertion in plugins hosted in WaveLab)
+   #endif
+        sendMovedResizedMessagesIfPending();
+
+   #if JUCE_DEBUG
+    flags.isInsidePaintCall = true;
+   #endif
+
+    if (effect != nullptr)
+    {
+        auto scale = g.getInternalContext().getPhysicalPixelScaleFactor();
+
+        auto scaledBounds = getLocalBounds() * scale;
+
+        Image effectImage (flags.opaqueFlag ? Image::RGB : Image::ARGB,
+                           scaledBounds.getWidth(), scaledBounds.getHeight(), ! flags.opaqueFlag);
+        {
+            Graphics g2 (effectImage);
+            g2.addTransform (AffineTransform::scale ((float) scaledBounds.getWidth()  / (float) getWidth(),
+                                                     (float) scaledBounds.getHeight() / (float) getHeight()));
+            paintComponentAndChildren (g2);
+        }
+
+        Graphics::ScopedSaveState ss (g);
+
+        g.addTransform (AffineTransform::scale (1.0f / scale));
+        effect->applyEffect (effectImage, g, scale, ignoreAlphaLevel ? 1.0f : getAlpha());
+    }
+    else if (componentTransparency > 0 && ! ignoreAlphaLevel)
+    {
+        if (componentTransparency < 255)
+        {
+            g.beginTransparencyLayer (getAlpha());
+            paintComponentAndChildren (g);
+            g.endTransparencyLayer();
+        }
+    }
+    else
+    {
+        paintComponentAndChildren (g);
+    }
+
+   #if JUCE_DEBUG
+    flags.isInsidePaintCall = false;
+   #endif
+}
+
+void Component::setPaintingIsUnclipped (bool shouldPaintWithoutClipping) noexcept
+{
+    flags.dontClipGraphicsFlag = shouldPaintWithoutClipping;
+}
+
+bool Component::isPaintingUnclipped() const noexcept
+{
+    return flags.dontClipGraphicsFlag;
+}
+
+//==============================================================================
+Image Component::createComponentSnapshot (Rectangle<int> areaToGrab,
+                                          bool clipImageToComponentBounds, float scaleFactor)
+{
+    auto r = areaToGrab;
+
+    if (clipImageToComponentBounds)
+        r = r.getIntersection (getLocalBounds());
+
+    if (r.isEmpty())
+        return {};
+
+    auto w = roundToInt (scaleFactor * (float) r.getWidth());
+    auto h = roundToInt (scaleFactor * (float) r.getHeight());
+
+    Image image (flags.opaqueFlag ? Image::RGB : Image::ARGB, w, h, true);
+
+    Graphics g (image);
+
+    if (w != getWidth() || h != getHeight())
+        g.addTransform (AffineTransform::scale ((float) w / (float) r.getWidth(),
+                                                (float) h / (float) r.getHeight()));
+    g.setOrigin (-r.getPosition());
+
+    paintEntireComponent (g, true);
+
+    return image;
+}
+
+void Component::setComponentEffect (ImageEffectFilter* newEffect)
+{
+    if (effect != newEffect)
+    {
+        effect = newEffect;
+        repaint();
+    }
+}
+
+//==============================================================================
+LookAndFeel& Component::getLookAndFeel() const noexcept
+{
+    for (auto* c = this; c != nullptr; c = c->parentComponent)
+        if (auto lf = c->lookAndFeel.get())
+            return *lf;
+
+    return LookAndFeel::getDefaultLookAndFeel();
+}
+
+void Component::setLookAndFeel (LookAndFeel* newLookAndFeel)
+{
+    if (lookAndFeel != newLookAndFeel)
+    {
+        lookAndFeel = newLookAndFeel;
+        sendLookAndFeelChange();
+    }
+}
+
+void Component::lookAndFeelChanged() {}
+void Component::colourChanged() {}
+
+void Component::sendLookAndFeelChange()
+{
+    const WeakReference<Component> safePointer (this);
+    repaint();
+    lookAndFeelChanged();
+
+    if (safePointer != nullptr)
+    {
+        colourChanged();
+
+        if (safePointer != nullptr)
+        {
+            for (int i = childComponentList.size(); --i >= 0;)
+            {
+                childComponentList.getUnchecked (i)->sendLookAndFeelChange();
+
+                if (safePointer == nullptr)
+                    return;
+
+                i = jmin (i, childComponentList.size());
+            }
+        }
+    }
+}
+
+Colour Component::findColour (int colourID, bool inheritFromParent) const
+{
+    if (auto* v = properties.getVarPointer (detail::ComponentHelpers::getColourPropertyID (colourID)))
+        return Colour ((uint32) static_cast<int> (*v));
+
+    if (inheritFromParent && parentComponent != nullptr
+         && (lookAndFeel == nullptr || ! lookAndFeel->isColourSpecified (colourID)))
+        return parentComponent->findColour (colourID, true);
+
+    return getLookAndFeel().findColour (colourID);
+}
+
+bool Component::isColourSpecified (int colourID) const
+{
+    return properties.contains (detail::ComponentHelpers::getColourPropertyID (colourID));
+}
+
+void Component::removeColour (int colourID)
+{
+    if (properties.remove (detail::ComponentHelpers::getColourPropertyID (colourID)))
+        colourChanged();
+}
+
+void Component::setColour (int colourID, Colour colour)
+{
+    if (properties.set (detail::ComponentHelpers::getColourPropertyID (colourID), (int) colour.getARGB()))
+        colourChanged();
+}
+
+void Component::copyAllExplicitColoursTo (Component& target) const
+{
+    bool changed = false;
+
+    for (int i = properties.size(); --i >= 0;)
+    {
+        auto name = properties.getName(i);
+
+        if (name.toString().startsWith (detail::colourPropertyPrefix))
+            if (target.properties.set (name, properties [name]))
+                changed = true;
+    }
+
+    if (changed)
+        target.colourChanged();
+}
+
+//==============================================================================
+Component::Positioner::Positioner (Component& c) noexcept  : component (c)
+{
+}
+
+Component::Positioner* Component::getPositioner() const noexcept
+{
+    return positioner.get();
+}
+
+void Component::setPositioner (Positioner* newPositioner)
+{
+    // You can only assign a positioner to the component that it was created for!
+    jassert (newPositioner == nullptr || this == &(newPositioner->getComponent()));
+    positioner.reset (newPositioner);
+}
+
+//==============================================================================
+Rectangle<int> Component::getLocalBounds() const noexcept
+{
+    return boundsRelativeToParent.withZeroOrigin();
+}
+
+Rectangle<int> Component::getBoundsInParent() const noexcept
+{
+    return affineTransform == nullptr ? boundsRelativeToParent
+                                      : boundsRelativeToParent.transformedBy (*affineTransform);
+}
+
+//==============================================================================
+void Component::mouseEnter (const MouseEvent&)          {}
+void Component::mouseExit  (const MouseEvent&)          {}
+void Component::mouseDown  (const MouseEvent&)          {}
+void Component::mouseUp    (const MouseEvent&)          {}
+void Component::mouseDrag  (const MouseEvent&)          {}
+void Component::mouseMove  (const MouseEvent&)          {}
+void Component::mouseDoubleClick (const MouseEvent&)    {}
+
+void Component::mouseWheelMove (const MouseEvent& e, const MouseWheelDetails& wheel)
+{
+    // the base class just passes this event up to the nearest enabled ancestor
+    if (auto* enabledComponent = findFirstEnabledAncestor (getParentComponent()))
+        enabledComponent->mouseWheelMove (e.getEventRelativeTo (enabledComponent), wheel);
+}
+
+void Component::mouseMagnify (const MouseEvent& e, float magnifyAmount)
+{
+    // the base class just passes this event up to the nearest enabled ancestor
+    if (auto* enabledComponent = findFirstEnabledAncestor (getParentComponent()))
+        enabledComponent->mouseMagnify (e.getEventRelativeTo (enabledComponent), magnifyAmount);
+}
+
+//==============================================================================
+void Component::resized()                       {}
+void Component::moved()                         {}
+void Component::childBoundsChanged (Component*) {}
+void Component::parentSizeChanged()             {}
+
+void Component::addComponentListener (ComponentListener* newListener)
+{
+    // if component methods are being called from threads other than the message
+    // thread, you'll need to use a MessageManagerLock object to make sure it's thread-safe.
+   #if JUCE_DEBUG || JUCE_LOG_ASSERTIONS
+    if (getParentComponent() != nullptr)
+    {
+        JUCE_ASSERT_MESSAGE_MANAGER_IS_LOCKED
+    }
+   #endif
+
+    componentListeners.add (newListener);
+}
+
+void Component::removeComponentListener (ComponentListener* listenerToRemove)
+{
+    componentListeners.remove (listenerToRemove);
+}
+
+//==============================================================================
+void Component::inputAttemptWhenModal()
+{
+    ModalComponentManager::getInstance()->bringModalComponentsToFront();
+    getLookAndFeel().playAlertSound();
+}
+
+bool Component::canModalEventBeSentToComponent (const Component*)
+{
+    return false;
+}
+
+void Component::internalModalInputAttempt()
+{
+    if (auto* current = getCurrentlyModalComponent())
+        current->inputAttemptWhenModal();
+}
+
+//==============================================================================
+void Component::postCommandMessage (int commandID)
+{
+    MessageManager::callAsync ([target = WeakReference<Component> { this }, commandID]
+    {
+        if (target != nullptr)
+            target->handleCommandMessage (commandID);
+    });
+}
+
+void Component::handleCommandMessage (int)
+{
+    // used by subclasses
+}
+
+//==============================================================================
+void Component::addMouseListener (MouseListener* newListener,
+                                  bool wantsEventsForAllNestedChildComponents)
+{
+    // if component methods are being called from threads other than the message
+    // thread, you'll need to use a MessageManagerLock object to make sure it's thread-safe.
+    JUCE_ASSERT_MESSAGE_MANAGER_IS_LOCKED
+
+    // If you register a component as a mouselistener for itself, it'll receive all the events
+    // twice - once via the direct callback that all components get anyway, and then again as a listener!
+    jassert ((newListener != this) || wantsEventsForAllNestedChildComponents);
+
+    if (mouseListeners == nullptr)
+        mouseListeners.reset (new MouseListenerList());
+
+    mouseListeners->addListener (newListener, wantsEventsForAllNestedChildComponents);
+}
+
+void Component::removeMouseListener (MouseListener* listenerToRemove)
+{
+    // if component methods are being called from threads other than the message
+    // thread, you'll need to use a MessageManagerLock object to make sure it's thread-safe.
+    JUCE_ASSERT_MESSAGE_MANAGER_IS_LOCKED
+
+    if (mouseListeners != nullptr)
+        mouseListeners->removeListener (listenerToRemove);
+}
+
+//==============================================================================
+void Component::internalMouseEnter (MouseInputSource source, Point<float> relativePos, Time time)
+{
+    if (isCurrentlyBlockedByAnotherModalComponent())
+    {
+        // if something else is modal, always just show a normal mouse cursor
+        source.showMouseCursor (MouseCursor::NormalCursor);
+        return;
+    }
+
+    if (flags.repaintOnMouseActivityFlag)
+        repaint();
+
+    const auto me = makeMouseEvent (source,
+                                    detail::PointerState().withPosition (relativePos),
+                                    source.getCurrentModifiers(),
+                                    this,
+                                    this,
+                                    time,
+                                    relativePos,
+                                    time,
+                                    0,
+                                    false);
+
+    HierarchyChecker checker (this, me);
+    mouseEnter (me);
+
+    flags.cachedMouseInsideComponent = true;
+
+    if (checker.shouldBailOut())
+        return;
+
+    Desktop::getInstance().getMouseListeners().callChecked (checker, [&] (MouseListener& l) { l.mouseEnter (me); });
+    MouseListenerList::sendMouseEvent (checker, &MouseListener::mouseEnter);
+}
+
+void Component::internalMouseExit (MouseInputSource source, Point<float> relativePos, Time time)
+{
+    if (isCurrentlyBlockedByAnotherModalComponent())
+    {
+        // if something else is modal, always just show a normal mouse cursor
+        source.showMouseCursor (MouseCursor::NormalCursor);
+        return;
+    }
+
+    if (flags.repaintOnMouseActivityFlag)
+        repaint();
+
+    flags.cachedMouseInsideComponent = false;
+
+    const auto me = makeMouseEvent (source,
+                                    detail::PointerState().withPosition (relativePos),
+                                    source.getCurrentModifiers(),
+                                    this,
+                                    this,
+                                    time,
+                                    relativePos,
+                                    time,
+                                    0,
+                                    false);
+
+    HierarchyChecker checker (this, me);
+    mouseExit (me);
+
+    if (checker.shouldBailOut())
+        return;
+
+    Desktop::getInstance().getMouseListeners().callChecked (checker, [&] (MouseListener& l) { l.mouseExit (me); });
+    MouseListenerList::sendMouseEvent (checker, &MouseListener::mouseExit);
+}
+
+#ifdef IGNORE_MOUSE_WITH_PRO_TOOLS_AUTOMATION_MODIFIERS
+    static bool wasProToolsModifiersDownState = false;
+    bool JUCE_CALLTYPE Component::wasProToolsModifiersDown() noexcept
+    {
+        return wasProToolsModifiersDownState;
+    }
+#endif
+
+void Component::internalMouseDown (MouseInputSource source,
+                                   const detail::PointerState& relativePointerState,
+                                   Time time)
+{
+#ifdef IGNORE_MOUSE_WITH_PRO_TOOLS_AUTOMATION_MODIFIERS
+    const auto curModifiers = ModifierKeys::getCurrentModifiers();
+    wasProToolsModifiersDownState = curModifiers.isCommandOrWinKeyDown() && curModifiers.isCtrlDown();
+#endif
+
+    auto& desktop = Desktop::getInstance();
+
+    const auto me = makeMouseEvent (source,
+                                    relativePointerState,
+                                    source.getCurrentModifiers(),
+                                    this,
+                                    this,
+                                    time,
+                                    relativePointerState.position,
+                                    time,
+                                    source.getNumberOfMultipleClicks(),
+                                    false);
+
+    HierarchyChecker checker (this, me);
+
+    if (isCurrentlyBlockedByAnotherModalComponent())
+    {
+        flags.mouseDownWasBlocked = true;
+        internalModalInputAttempt();
+
+        if (checker.shouldBailOut())
+            return;
+
+        // If processing the input attempt has exited the modal loop, we'll allow the event
+        // to be delivered..
+        if (isCurrentlyBlockedByAnotherModalComponent())
+        {
+            // allow blocked mouse-events to go to global listeners..
+            desktop.getMouseListeners().callChecked (checker, [&] (MouseListener& l) { l.mouseDown (checker.eventWithNearestParent()); });
+            return;
+        }
+    }
+
+    flags.mouseDownWasBlocked = false;
+
+    for (auto* c = this; c != nullptr; c = c->parentComponent)
+    {
+        if (c->isBroughtToFrontOnMouseClick())
+        {
+            c->toFront (true);
+
+            if (checker.shouldBailOut())
+                return;
+        }
+    }
+
+    if (! flags.dontFocusOnMouseClickFlag)
+    {
+        grabKeyboardFocusInternal (focusChangedByMouseClick, true);
+
+        if (checker.shouldBailOut())
+            return;
+    }
+
+    if (flags.repaintOnMouseActivityFlag)
+        repaint();
+
+    mouseDown (me);
+
+    if (checker.shouldBailOut())
+        return;
+
+    desktop.getMouseListeners().callChecked (checker, [&] (MouseListener& l) { l.mouseDown (checker.eventWithNearestParent()); });
+
+    MouseListenerList::sendMouseEvent (checker, &MouseListener::mouseDown);
+}
+
+void Component::internalMouseUp (MouseInputSource source,
+                                 const detail::PointerState& relativePointerState,
+                                 Time time,
+                                 const ModifierKeys oldModifiers)
+{
+#ifdef IGNORE_MOUSE_WITH_PRO_TOOLS_AUTOMATION_MODIFIERS
+    if (wasProToolsModifiersDown())
+    {
+        wasProToolsModifiersDownState = false;
+        return;
+    }
+#endif
+
+    if (flags.mouseDownWasBlocked && isCurrentlyBlockedByAnotherModalComponent())
+        return;
+
+    const auto me = makeMouseEvent (source,
+                                    relativePointerState,
+                                    oldModifiers,
+                                    this,
+                                    this,
+                                    time,
+                                    getLocalPoint (nullptr, source.getLastMouseDownPosition()),
+                                    source.getLastMouseDownTime(),
+                                    source.getNumberOfMultipleClicks(),
+                                    source.isLongPressOrDrag());
+
+    HierarchyChecker checker (this, me);
+
+    if (flags.repaintOnMouseActivityFlag)
+        repaint();
+
+    mouseUp (me);
+
+    if (checker.shouldBailOut())
+        return;
+
+    auto& desktop = Desktop::getInstance();
+    desktop.getMouseListeners().callChecked (checker, [&] (MouseListener& l) { l.mouseUp (checker.eventWithNearestParent()); });
+
+    MouseListenerList::sendMouseEvent (checker, &MouseListener::mouseUp);
+
+    if (checker.shouldBailOut())
+        return;
+
+    // check for double-click
+    if (me.getNumberOfClicks() >= 2)
+    {
+        if (checker.nearestNonNullParent() == this)
+            mouseDoubleClick (checker.eventWithNearestParent());
+
+        if (checker.shouldBailOut())
+            return;
+
+        desktop.mouseListeners.callChecked (checker, [&] (MouseListener& l) { l.mouseDoubleClick (checker.eventWithNearestParent()); });
+        MouseListenerList::sendMouseEvent (checker, &MouseListener::mouseDoubleClick);
+    }
+}
+
+void Component::internalMouseDrag (MouseInputSource source, const detail::PointerState& relativePointerState, Time time)
+{
+    if (! isCurrentlyBlockedByAnotherModalComponent())
+    {
+        const auto me = makeMouseEvent (source,
+                                        relativePointerState,
+                                        source.getCurrentModifiers(),
+                                        this,
+                                        this,
+                                        time,
+                                        getLocalPoint (nullptr, source.getLastMouseDownPosition()),
+                                        source.getLastMouseDownTime(),
+                                        source.getNumberOfMultipleClicks(),
+                                        source.isLongPressOrDrag());
+
+        HierarchyChecker checker (this, me);
+
+        mouseDrag (me);
+
+        if (checker.shouldBailOut())
+            return;
+
+        Desktop::getInstance().getMouseListeners().callChecked (checker, [&] (MouseListener& l) { l.mouseDrag (checker.eventWithNearestParent()); });
+        MouseListenerList::sendMouseEvent (checker, &MouseListener::mouseDrag);
+    }
+}
+
+void Component::internalMouseMove (MouseInputSource source, Point<float> relativePos, Time time)
+{
+    auto& desktop = Desktop::getInstance();
+
+    if (isCurrentlyBlockedByAnotherModalComponent())
+    {
+        // allow blocked mouse-events to go to global listeners..
+        desktop.sendMouseMove();
+    }
+    else
+    {
+        const auto me = makeMouseEvent (source,
+                                        detail::PointerState().withPosition (relativePos),
+                                        source.getCurrentModifiers(),
+                                        this,
+                                        this,
+                                        time,
+                                        relativePos,
+                                        time,
+                                        0,
+                                        false);
+
+        HierarchyChecker checker (this, me);
+
+        mouseMove (me);
+
+        if (checker.shouldBailOut())
+            return;
+
+        desktop.getMouseListeners().callChecked (checker, [&] (MouseListener& l) { l.mouseMove (checker.eventWithNearestParent()); });
+        MouseListenerList::sendMouseEvent (checker, &MouseListener::mouseMove);
+    }
+}
+
+void Component::internalMouseWheel (MouseInputSource source, Point<float> relativePos,
+                                    Time time, const MouseWheelDetails& wheel)
+{
+    auto& desktop = Desktop::getInstance();
+
+    const auto me = makeMouseEvent (source,
+                                    detail::PointerState().withPosition (relativePos),
+                                    source.getCurrentModifiers(),
+                                    this,
+                                    this,
+                                    time,
+                                    relativePos,
+                                    time,
+                                    0,
+                                    false);
+
+    HierarchyChecker checker (this, me);
+
+    if (isCurrentlyBlockedByAnotherModalComponent())
+    {
+        // allow blocked mouse-events to go to global listeners..
+        desktop.mouseListeners.callChecked (checker, [&] (MouseListener& l) { l.mouseWheelMove (me, wheel); });
+    }
+    else
+    {
+        mouseWheelMove (me, wheel);
+
+        if (checker.shouldBailOut())
+            return;
+
+        desktop.mouseListeners.callChecked (checker, [&] (MouseListener& l) { l.mouseWheelMove (checker.eventWithNearestParent(), wheel); });
+
+        if (! checker.shouldBailOut())
+            MouseListenerList::sendMouseEvent (checker, &MouseListener::mouseWheelMove, wheel);
+    }
+}
+
+void Component::internalMagnifyGesture (MouseInputSource source, Point<float> relativePos,
+                                        Time time, float amount)
+{
+    auto& desktop = Desktop::getInstance();
+
+    const auto me = makeMouseEvent (source,
+                                    detail::PointerState().withPosition (relativePos),
+                                    source.getCurrentModifiers(),
+                                    this,
+                                    this,
+                                    time,
+                                    relativePos,
+                                    time,
+                                    0,
+                                    false);
+
+    HierarchyChecker checker (this, me);
+
+    if (isCurrentlyBlockedByAnotherModalComponent())
+    {
+        // allow blocked mouse-events to go to global listeners..
+        desktop.mouseListeners.callChecked (checker, [&] (MouseListener& l) { l.mouseMagnify (me, amount); });
+    }
+    else
+    {
+        mouseMagnify (me, amount);
+
+        if (checker.shouldBailOut())
+            return;
+
+        desktop.mouseListeners.callChecked (checker, [&] (MouseListener& l) { l.mouseMagnify (checker.eventWithNearestParent(), amount); });
+
+        if (! checker.shouldBailOut())
+            MouseListenerList::sendMouseEvent (checker, &MouseListener::mouseMagnify, amount);
+    }
+}
+
+void Component::sendFakeMouseMove() const
+{
+    if (flags.ignoresMouseClicksFlag && ! flags.allowChildMouseClicksFlag)
+        return;
+
+    auto mainMouse = Desktop::getInstance().getMainMouseSource();
+
+    if (! mainMouse.isDragging())
+        mainMouse.triggerFakeMove();
+}
+
+void JUCE_CALLTYPE Component::beginDragAutoRepeat (int interval)
+{
+    Desktop::getInstance().beginDragAutoRepeat (interval);
+}
+
+//==============================================================================
+void Component::broughtToFront()
+{
+}
+
+void Component::internalBroughtToFront()
+{
+    if (flags.hasHeavyweightPeerFlag)
+        Desktop::getInstance().componentBroughtToFront (this);
+
+    BailOutChecker checker (this);
+    broughtToFront();
+
+    if (checker.shouldBailOut())
+        return;
+
+    componentListeners.callChecked (checker, [this] (ComponentListener& l) { l.componentBroughtToFront (*this); });
+
+    if (checker.shouldBailOut())
+        return;
+
+    // When brought to the front and there's a modal component blocking this one,
+    // we need to bring the modal one to the front instead..
+    if (auto* cm = getCurrentlyModalComponent())
+        if (cm->getTopLevelComponent() != getTopLevelComponent())
+            ModalComponentManager::getInstance()->bringModalComponentsToFront (false); // very important that this is false, otherwise in Windows,
+                                                                                       // non-front components can't get focus when another modal comp is
+                                                                                       // active, and therefore can't receive mouse-clicks
+}
+
+//==============================================================================
+void Component::focusGained (FocusChangeType)   {}
+void Component::focusLost (FocusChangeType)     {}
+void Component::focusOfChildComponentChanged (FocusChangeType) {}
+
+void Component::internalKeyboardFocusGain (FocusChangeType cause)
+{
+    internalKeyboardFocusGain (cause, WeakReference<Component> (this));
+}
+
+void Component::internalKeyboardFocusGain (FocusChangeType cause,
+                                           const WeakReference<Component>& safePointer)
+{
+    focusGained (cause);
+
+    if (safePointer == nullptr)
+        return;
+
+    if (hasKeyboardFocus (false))
+        if (auto* handler = getAccessibilityHandler())
+            handler->grabFocus();
+
+    if (safePointer == nullptr)
+        return;
+
+    internalChildKeyboardFocusChange (cause, safePointer);
+}
+
+void Component::internalKeyboardFocusLoss (FocusChangeType cause)
+{
+    const WeakReference<Component> safePointer (this);
+
+    focusLost (cause);
+
+    if (safePointer != nullptr)
+    {
+        if (auto* handler = getAccessibilityHandler())
+            handler->giveAwayFocus();
+
+        internalChildKeyboardFocusChange (cause, safePointer);
+    }
+}
+
+void Component::internalChildKeyboardFocusChange (FocusChangeType cause,
+                                                  const WeakReference<Component>& safePointer)
+{
+    const bool childIsNowKeyboardFocused = hasKeyboardFocus (true);
+
+    if (flags.childKeyboardFocusedFlag != childIsNowKeyboardFocused)
+    {
+        flags.childKeyboardFocusedFlag = childIsNowKeyboardFocused;
+
+        focusOfChildComponentChanged (cause);
+
+        if (safePointer == nullptr)
+            return;
+    }
+
+    if (parentComponent != nullptr)
+        parentComponent->internalChildKeyboardFocusChange (cause, parentComponent);
+}
+
+void Component::setWantsKeyboardFocus (bool wantsFocus) noexcept
+{
+    flags.wantsKeyboardFocusFlag = wantsFocus;
+}
+
+void Component::setMouseClickGrabsKeyboardFocus (bool shouldGrabFocus)
+{
+    flags.dontFocusOnMouseClickFlag = ! shouldGrabFocus;
+}
+
+bool Component::getMouseClickGrabsKeyboardFocus() const noexcept
+{
+    return ! flags.dontFocusOnMouseClickFlag;
+}
+
+bool Component::getWantsKeyboardFocus() const noexcept
+{
+    return flags.wantsKeyboardFocusFlag && ! flags.isDisabledFlag;
+}
+
+void Component::setFocusContainerType (FocusContainerType containerType) noexcept
+{
+    flags.isFocusContainerFlag = (containerType == FocusContainerType::focusContainer
+                                  || containerType == FocusContainerType::keyboardFocusContainer);
+
+    flags.isKeyboardFocusContainerFlag = (containerType == FocusContainerType::keyboardFocusContainer);
+}
+
+bool Component::isFocusContainer() const noexcept
+{
+    return flags.isFocusContainerFlag;
+}
+
+bool Component::isKeyboardFocusContainer() const noexcept
+{
+    return flags.isKeyboardFocusContainerFlag;
+}
+
+template <typename FocusContainerFn>
+static Component* findContainer (const Component* child, FocusContainerFn isFocusContainer)
+{
+    if (auto* parent = child->getParentComponent())
+    {
+        if ((parent->*isFocusContainer)() || parent->getParentComponent() == nullptr)
+            return parent;
+
+        return findContainer (parent, isFocusContainer);
+    }
+
+    return nullptr;
+}
+
+Component* Component::findFocusContainer() const
+{
+    return findContainer (this, &Component::isFocusContainer);
+}
+
+Component* Component::findKeyboardFocusContainer() const
+{
+    return findContainer (this, &Component::isKeyboardFocusContainer);
+}
+
+static const Identifier explicitFocusOrderId ("_jexfo");
+
+int Component::getExplicitFocusOrder() const
+{
+    return properties [explicitFocusOrderId];
+}
+
+void Component::setExplicitFocusOrder (int newFocusOrderIndex)
+{
+    properties.set (explicitFocusOrderId, newFocusOrderIndex);
+}
+
+std::unique_ptr<ComponentTraverser> Component::createFocusTraverser()
+{
+    if (flags.isFocusContainerFlag || parentComponent == nullptr)
+        return std::make_unique<FocusTraverser>();
+
+    return parentComponent->createFocusTraverser();
+}
+
+std::unique_ptr<ComponentTraverser> Component::createKeyboardFocusTraverser()
+{
+    if (flags.isKeyboardFocusContainerFlag || parentComponent == nullptr)
+        return std::make_unique<KeyboardFocusTraverser>();
+
+    return parentComponent->createKeyboardFocusTraverser();
+}
+
+void Component::takeKeyboardFocus (FocusChangeType cause)
+{
+    if (currentlyFocusedComponent == this)
+        return;
+
+    if (auto* peer = getPeer())
+    {
+        const WeakReference<Component> safePointer (this);
+        peer->grabFocus();
+
+        if (! peer->isFocused() || currentlyFocusedComponent == this)
+            return;
+
+        WeakReference<Component> componentLosingFocus (currentlyFocusedComponent);
+
+        if (auto* losingFocus = componentLosingFocus.get())
+            if (auto* otherPeer = losingFocus->getPeer())
+                otherPeer->closeInputMethodContext();
+
+        currentlyFocusedComponent = this;
+
+        Desktop::getInstance().triggerFocusCallback();
+
+        // call this after setting currentlyFocusedComponent so that the one that's
+        // losing it has a chance to see where focus is going
+        if (componentLosingFocus != nullptr)
+            componentLosingFocus->internalKeyboardFocusLoss (cause);
+
+        if (currentlyFocusedComponent == this)
+            internalKeyboardFocusGain (cause, safePointer);
+    }
+}
+
+void Component::grabKeyboardFocusInternal (FocusChangeType cause, bool canTryParent)
+{
+    if (! isShowing())
+        return;
+
+    if (flags.wantsKeyboardFocusFlag
+        && (isEnabled() || parentComponent == nullptr))
+    {
+        takeKeyboardFocus (cause);
+        return;
+    }
+
+    if (isParentOf (currentlyFocusedComponent) && currentlyFocusedComponent->isShowing())
+        return;
+
+    if (auto traverser = createKeyboardFocusTraverser())
+    {
+        if (auto* defaultComp = traverser->getDefaultComponent (this))
+        {
+            defaultComp->grabKeyboardFocusInternal (cause, false);
+            return;
+        }
+    }
+
+    // if no children want it and we're allowed to try our parent comp,
+    // then pass up to parent, which will try our siblings.
+    if (canTryParent && parentComponent != nullptr)
+        parentComponent->grabKeyboardFocusInternal (cause, true);
+}
+
+void Component::grabKeyboardFocus()
+{
+    // if component methods are being called from threads other than the message
+    // thread, you'll need to use a MessageManagerLock object to make sure it's thread-safe.
+    JUCE_ASSERT_MESSAGE_MANAGER_IS_LOCKED
+
+    grabKeyboardFocusInternal (focusChangedDirectly, true);
+
+    // A component can only be focused when it's actually on the screen!
+    // If this fails then you're probably trying to grab the focus before you've
+    // added the component to a parent or made it visible. Or maybe one of its parent
+    // components isn't yet visible.
+    jassert (isShowing() || isOnDesktop());
+}
+
+void Component::giveAwayKeyboardFocusInternal (bool sendFocusLossEvent)
+{
+    if (hasKeyboardFocus (true))
+    {
+        if (auto* componentLosingFocus = currentlyFocusedComponent)
+        {
+            if (auto* otherPeer = componentLosingFocus->getPeer())
+                otherPeer->closeInputMethodContext();
+
+            currentlyFocusedComponent = nullptr;
+
+            if (sendFocusLossEvent && componentLosingFocus != nullptr)
+                componentLosingFocus->internalKeyboardFocusLoss (focusChangedDirectly);
+
+            Desktop::getInstance().triggerFocusCallback();
+        }
+    }
+}
+
+void Component::giveAwayKeyboardFocus()
+{
+    // if component methods are being called from threads other than the message
+    // thread, you'll need to use a MessageManagerLock object to make sure it's thread-safe.
+    JUCE_ASSERT_MESSAGE_MANAGER_IS_LOCKED
+
+    giveAwayKeyboardFocusInternal (true);
+}
+
+void Component::moveKeyboardFocusToSibling (bool moveToNext)
+{
+    // if component methods are being called from threads other than the message
+    // thread, you'll need to use a MessageManagerLock object to make sure it's thread-safe.
+    JUCE_ASSERT_MESSAGE_MANAGER_IS_LOCKED
+
+    if (parentComponent != nullptr)
+    {
+        if (auto traverser = createKeyboardFocusTraverser())
+        {
+            auto findComponentToFocus = [&]() -> Component*
+            {
+                if (auto* comp = (moveToNext ? traverser->getNextComponent (this)
+                                             : traverser->getPreviousComponent (this)))
+                    return comp;
+
+                if (auto* focusContainer = findKeyboardFocusContainer())
+                {
+                    auto allFocusableComponents = traverser->getAllComponents (focusContainer);
+
+                    if (! allFocusableComponents.empty())
+                        return moveToNext ? allFocusableComponents.front()
+                                          : allFocusableComponents.back();
+                }
+
+                return nullptr;
+            };
+
+            if (auto* nextComp = findComponentToFocus())
+            {
+                if (nextComp->isCurrentlyBlockedByAnotherModalComponent())
+                {
+                    const WeakReference<Component> nextCompPointer (nextComp);
+                    internalModalInputAttempt();
+
+                    if (nextCompPointer == nullptr || nextComp->isCurrentlyBlockedByAnotherModalComponent())
+                        return;
+                }
+
+                nextComp->grabKeyboardFocusInternal (focusChangedByTabKey, true);
+                return;
+            }
+        }
+
+        parentComponent->moveKeyboardFocusToSibling (moveToNext);
+    }
+}
+
+bool Component::hasKeyboardFocus (bool trueIfChildIsFocused) const
+{
+    return (currentlyFocusedComponent == this)
+            || (trueIfChildIsFocused && isParentOf (currentlyFocusedComponent));
+}
+
+Component* JUCE_CALLTYPE Component::getCurrentlyFocusedComponent() noexcept
+{
+    return currentlyFocusedComponent;
+}
+
+void JUCE_CALLTYPE Component::unfocusAllComponents()
+{
+    if (currentlyFocusedComponent != nullptr)
+        currentlyFocusedComponent->giveAwayKeyboardFocus();
+}
+
+//==============================================================================
+bool Component::isEnabled() const noexcept
+{
+    return (! flags.isDisabledFlag)
+            && (parentComponent == nullptr || parentComponent->isEnabled());
+}
+
+void Component::setEnabled (bool shouldBeEnabled)
+{
+    if (flags.isDisabledFlag == shouldBeEnabled)
+    {
+        flags.isDisabledFlag = ! shouldBeEnabled;
+
+        // if any parent components are disabled, setting our flag won't make a difference,
+        // so no need to send a change message
+        if (parentComponent == nullptr || parentComponent->isEnabled())
+            sendEnablementChangeMessage();
+
+        BailOutChecker checker (this);
+        componentListeners.callChecked (checker, [this] (ComponentListener& l) { l.componentEnablementChanged (*this); });
+
+        if (! shouldBeEnabled && hasKeyboardFocus (true))
+        {
+            if (parentComponent != nullptr)
+                parentComponent->grabKeyboardFocus();
+
+            // ensure that keyboard focus is given away if it wasn't taken by parent
+            giveAwayKeyboardFocus();
+        }
+    }
+}
+
+void Component::enablementChanged() {}
+
+void Component::sendEnablementChangeMessage()
+{
+    const WeakReference<Component> safePointer (this);
+
+    enablementChanged();
+
+    if (safePointer == nullptr)
+        return;
+
+    for (int i = getNumChildComponents(); --i >= 0;)
+    {
+        if (auto* c = getChildComponent (i))
+        {
+            c->sendEnablementChangeMessage();
+
+            if (safePointer == nullptr)
+                return;
+        }
+    }
+}
+
+//==============================================================================
+bool Component::isMouseOver (bool includeChildren) const
+{
+    if (! MessageManager::getInstance()->isThisTheMessageThread())
+        return flags.cachedMouseInsideComponent;
+
+    for (auto& ms : Desktop::getInstance().getMouseSources())
+    {
+        auto* c = ms.getComponentUnderMouse();
+
+        if (c != nullptr && (c == this || (includeChildren && isParentOf (c))))
+            if (ms.isDragging() || ! (ms.isTouch() || ms.isPen()))
+                if (c->reallyContains (c->getLocalPoint (nullptr, ms.getScreenPosition()), false))
+                    return true;
+    }
+
+    return false;
+}
+
+bool Component::isMouseButtonDown (bool includeChildren) const
+{
+    for (auto& ms : Desktop::getInstance().getMouseSources())
+    {
+        auto* c = ms.getComponentUnderMouse();
+
+        if (c == this || (includeChildren && isParentOf (c)))
+            if (ms.isDragging())
+                return true;
+    }
+
+    return false;
+}
+
+bool Component::isMouseOverOrDragging (bool includeChildren) const
+{
+    for (auto& ms : Desktop::getInstance().getMouseSources())
+    {
+        auto* c = ms.getComponentUnderMouse();
+
+        if (c == this || (includeChildren && isParentOf (c)))
+            if (ms.isDragging() || ! ms.isTouch())
+                return true;
+    }
+
+    return false;
+}
+
+bool JUCE_CALLTYPE Component::isMouseButtonDownAnywhere() noexcept
+{
+    return ModifierKeys::currentModifiers.isAnyMouseButtonDown();
+}
+
+Point<int> Component::getMouseXYRelative() const
+{
+    return getLocalPoint (nullptr, Desktop::getMousePosition());
+}
+
+//==============================================================================
+void Component::addKeyListener (KeyListener* newListener)
+{
+    if (keyListeners == nullptr)
+        keyListeners.reset (new Array<KeyListener*>());
+
+    keyListeners->addIfNotAlreadyThere (newListener);
+}
+
+void Component::removeKeyListener (KeyListener* listenerToRemove)
+{
+    if (keyListeners != nullptr)
+        keyListeners->removeFirstMatchingValue (listenerToRemove);
+}
+
+bool Component::keyPressed (const KeyPress&)            { return false; }
+bool Component::keyStateChanged (bool /*isKeyDown*/)    { return false; }
+
+void Component::modifierKeysChanged (const ModifierKeys& modifiers)
+{
+    if (parentComponent != nullptr)
+        parentComponent->modifierKeysChanged (modifiers);
+}
+
+void Component::internalModifierKeysChanged()
+{
+    sendFakeMouseMove();
+    modifierKeysChanged (ModifierKeys::currentModifiers);
+}
+
+//==============================================================================
+Component::BailOutChecker::BailOutChecker (Component* component)
+    : safePointer (component)
+{
+    jassert (component != nullptr);
+}
+
+bool Component::BailOutChecker::shouldBailOut() const noexcept
+{
+    return safePointer == nullptr;
+}
+
+//==============================================================================
+void Component::setTitle (const String& newTitle)
+{
+    componentTitle = newTitle;
+}
+
+void Component::setDescription (const String& newDescription)
+{
+    componentDescription = newDescription;
+}
+
+void Component::setHelpText (const String& newHelpText)
+{
+    componentHelpText = newHelpText;
+}
+
+void Component::setAccessible (bool shouldBeAccessible)
+{
+    flags.accessibilityIgnoredFlag = ! shouldBeAccessible;
+
+    if (flags.accessibilityIgnoredFlag)
+        invalidateAccessibilityHandler();
+}
+
+bool Component::isAccessible() const noexcept
+{
+    return (! flags.accessibilityIgnoredFlag
+            && (parentComponent == nullptr || parentComponent->isAccessible()));
+}
+
+std::unique_ptr<AccessibilityHandler> Component::createAccessibilityHandler()
+{
+    return std::make_unique<AccessibilityHandler> (*this, AccessibilityRole::unspecified);
+}
+
+std::unique_ptr<AccessibilityHandler> Component::createIgnoredAccessibilityHandler (Component& comp)
+{
+    return std::make_unique<AccessibilityHandler> (comp, AccessibilityRole::ignored);
+}
+
+void Component::invalidateAccessibilityHandler()
+{
+    accessibilityHandler = nullptr;
+}
+
+AccessibilityHandler* Component::getAccessibilityHandler()
+{
+    if (! isAccessible() || getWindowHandle() == nullptr)
+        return nullptr;
+
+    if (accessibilityHandler == nullptr
+        || accessibilityHandler->getTypeIndex() != std::type_index (typeid (*this)))
+    {
+        accessibilityHandler = createAccessibilityHandler();
+
+        // On Android, notifying that an element was created can cause the system to request
+        // the accessibility node info for the new element. If we're not careful, this will lead
+        // to recursive calls, as each time an element is created, new node info will be requested,
+        // causing an element to be created, causing a new info request...
+        // By assigning the accessibility handler before notifying the system that an element was
+        // created, the if() predicate above should evaluate to false on recursive calls,
+        // terminating the recursion.
+        if (accessibilityHandler != nullptr)
+            detail::AccessibilityHelpers::notifyAccessibilityEvent (*accessibilityHandler, detail::AccessibilityHelpers::Event::elementCreated);
+        else
+            jassertfalse; // createAccessibilityHandler must return non-null
+    }
+
+    return accessibilityHandler.get();
+}
+
+} // namespace juce