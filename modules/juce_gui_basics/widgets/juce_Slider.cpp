--- conflicted
+++ resolved
@@ -1,1584 +1,1567 @@
-/*
-  ==============================================================================
-
-   This file is part of the JUCE library.
-   Copyright (c) 2015 - ROLI Ltd.
-
-   Permission is granted to use this software under the terms of either:
-   a) the GPL v2 (or any later version)
-   b) the Affero GPL v3
-
-   Details of these licenses can be found at: www.gnu.org/licenses
-
-   JUCE is distributed in the hope that it will be useful, but WITHOUT ANY
-   WARRANTY; without even the implied warranty of MERCHANTABILITY or FITNESS FOR
-   A PARTICULAR PURPOSE.  See the GNU General Public License for more details.
-
-   ------------------------------------------------------------------------------
-
-   To release a closed-source product which uses JUCE, commercial licenses are
-   available: visit www.juce.com for more information.
-
-  ==============================================================================
-*/
-
-class Slider::Pimpl   : public AsyncUpdater,
-                        public ButtonListener,  // (can't use Button::Listener due to idiotic VC2005 bug)
-                        public LabelListener,
-                        public ValueListener
-{
-public:
-    Pimpl (Slider& s, SliderStyle sliderStyle, TextEntryBoxPosition textBoxPosition)
-      : owner (s),
-        style (sliderStyle),
-        lastCurrentValue (0), lastValueMin (0), lastValueMax (0),
-        minimum (0), maximum (10), interval (0), doubleClickReturnValue (0),
-        skewFactor (1.0), velocityModeSensitivity (1.0),
-        velocityModeOffset (0.0), velocityModeThreshold (1),
-        sliderRegionStart (0), sliderRegionSize (1), sliderBeingDragged (-1),
-        pixelsForFullDragExtent (250),
-        textBoxPos (textBoxPosition),
-        numDecimalPlaces (7),
-        textBoxWidth (80), textBoxHeight (20),
-        incDecButtonMode (incDecButtonsNotDraggable),
-        editableText (true),
-        doubleClickToValue (false),
-        isVelocityBased (false),
-        userKeyOverridesVelocity (true),
-        incDecButtonsSideBySide (false),
-        sendChangeOnlyOnRelease (false),
-        popupDisplayEnabled (false),
-        menuEnabled (false),
-        useDragEvents (false),
-        scrollWheelEnabled (true),
-        snapsToMousePos (true),
-        parentForPopupDisplay (nullptr)
-    {
-        rotaryParams.startAngleRadians = float_Pi * 1.2f;
-        rotaryParams.endAngleRadians   = float_Pi * 2.8f;
-        rotaryParams.stopAtEnd = true;
-    }
-
-    ~Pimpl()
-    {
-        currentValue.removeListener (this);
-        valueMin.removeListener (this);
-        valueMax.removeListener (this);
-        popupDisplay = nullptr;
-    }
-
-    //==============================================================================
-    void registerListeners()
-    {
-        currentValue.addListener (this);
-        valueMin.addListener (this);
-        valueMax.addListener (this);
-    }
-
-    bool isHorizontal() const noexcept
-    {
-        return style == LinearHorizontal
-            || style == LinearBar
-            || style == TwoValueHorizontal
-            || style == ThreeValueHorizontal;
-    }
-
-    bool isVertical() const noexcept
-    {
-        return style == LinearVertical
-            || style == LinearBarVertical
-            || style == TwoValueVertical
-            || style == ThreeValueVertical;
-    }
-
-    bool isRotary() const noexcept
-    {
-        return style == Rotary
-            || style == RotaryHorizontalDrag
-            || style == RotaryVerticalDrag
-            || style == RotaryHorizontalVerticalDrag;
-    }
-
-    bool isBar() const noexcept
-    {
-        return style == LinearBar
-            || style == LinearBarVertical;
-    }
-
-    bool incDecDragDirectionIsHorizontal() const noexcept
-    {
-        return incDecButtonMode == incDecButtonsDraggable_Horizontal
-                || (incDecButtonMode == incDecButtonsDraggable_AutoDirection && incDecButtonsSideBySide);
-    }
-
-    float getPositionOfValue (const double value) const
-    {
-        if (isHorizontal() || isVertical())
-            return getLinearSliderPos (value);
-
-        jassertfalse; // not a valid call on a slider that doesn't work linearly!
-        return 0.0f;
-    }
-
-    void setRange (const double newMin, const double newMax, const double newInt)
-    {
-        if (minimum != newMin || maximum != newMax || interval != newInt)
-        {
-            minimum = newMin;
-            maximum = newMax;
-            interval = newInt;
-
-            // figure out the number of DPs needed to display all values at this
-            // interval setting.
-            numDecimalPlaces = 7;
-
-            if (newInt != 0)
-            {
-                int v = std::abs (roundToInt (newInt * 10000000));
-
-                while ((v % 10) == 0)
-                {
-                    --numDecimalPlaces;
-                    v /= 10;
-                }
-            }
-
-            // keep the current values inside the new range..
-            if (style != TwoValueHorizontal && style != TwoValueVertical)
-            {
-                setValue (getValue(), dontSendNotification);
-            }
-            else
-            {
-                setMinValue (getMinValue(), dontSendNotification, false);
-                setMaxValue (getMaxValue(), dontSendNotification, false);
-            }
-
-            updateText();
-        }
-    }
-
-    double getValue() const
-    {
-        // for a two-value style slider, you should use the getMinValue() and getMaxValue()
-        // methods to get the two values.
-        jassert (style != TwoValueHorizontal && style != TwoValueVertical);
-
-        return currentValue.getValue();
-    }
-
-    void setValue (double newValue, const NotificationType notification)
-    {
-        // for a two-value style slider, you should use the setMinValue() and setMaxValue()
-        // methods to set the two values.
-        jassert (style != TwoValueHorizontal && style != TwoValueVertical);
-
-        newValue = constrainedValue (newValue);
-
-        if (style == ThreeValueHorizontal || style == ThreeValueVertical)
-        {
-            jassert ((double) valueMin.getValue() <= (double) valueMax.getValue());
-
-            newValue = jlimit ((double) valueMin.getValue(),
-                               (double) valueMax.getValue(),
-                               newValue);
-        }
-
-        if (newValue != lastCurrentValue)
-        {
-            if (valueBox != nullptr)
-                valueBox->hideEditor (true);
-
-            lastCurrentValue = newValue;
-
-            // (need to do this comparison because the Value will use equalsWithSameType to compare
-            // the new and old values, so will generate unwanted change events if the type changes)
-            if (currentValue != newValue)
-                currentValue = newValue;
-
-            updateText();
-            owner.repaint();
-
-            if (popupDisplay != nullptr)
-                popupDisplay->updatePosition (owner.getTextFromValue (newValue));
-
-            triggerChangeMessage (notification);
-        }
-    }
-
-    void setMinValue (double newValue, const NotificationType notification,
-                      const bool allowNudgingOfOtherValues)
-    {
-        // The minimum value only applies to sliders that are in two- or three-value mode.
-        jassert (style == TwoValueHorizontal || style == TwoValueVertical
-                  || style == ThreeValueHorizontal || style == ThreeValueVertical);
-
-        newValue = constrainedValue (newValue);
-
-        if (style == TwoValueHorizontal || style == TwoValueVertical)
-        {
-            if (allowNudgingOfOtherValues && newValue > (double) valueMax.getValue())
-                setMaxValue (newValue, notification, false);
-
-            newValue = jmin ((double) valueMax.getValue(), newValue);
-        }
-        else
-        {
-            if (allowNudgingOfOtherValues && newValue > lastCurrentValue)
-                setValue (newValue, notification);
-
-            newValue = jmin (lastCurrentValue, newValue);
-        }
-
-        if (lastValueMin != newValue)
-        {
-            lastValueMin = newValue;
-            valueMin = newValue;
-            owner.repaint();
-
-            if (popupDisplay != nullptr)
-                popupDisplay->updatePosition (owner.getTextFromValue (newValue));
-
-            triggerChangeMessage (notification);
-        }
-    }
-
-    void setMaxValue (double newValue, const NotificationType notification,
-                      const bool allowNudgingOfOtherValues)
-    {
-        // The maximum value only applies to sliders that are in two- or three-value mode.
-        jassert (style == TwoValueHorizontal || style == TwoValueVertical
-                  || style == ThreeValueHorizontal || style == ThreeValueVertical);
-
-        newValue = constrainedValue (newValue);
-
-        if (style == TwoValueHorizontal || style == TwoValueVertical)
-        {
-            if (allowNudgingOfOtherValues && newValue < (double) valueMin.getValue())
-                setMinValue (newValue, notification, false);
-
-            newValue = jmax ((double) valueMin.getValue(), newValue);
-        }
-        else
-        {
-            if (allowNudgingOfOtherValues && newValue < lastCurrentValue)
-                setValue (newValue, notification);
-
-            newValue = jmax (lastCurrentValue, newValue);
-        }
-
-        if (lastValueMax != newValue)
-        {
-            lastValueMax = newValue;
-            valueMax = newValue;
-            owner.repaint();
-
-            if (popupDisplay != nullptr)
-                popupDisplay->updatePosition (owner.getTextFromValue (valueMax.getValue()));
-
-            triggerChangeMessage (notification);
-        }
-    }
-
-    void setMinAndMaxValues (double newMinValue, double newMaxValue, const NotificationType notification)
-    {
-        // The maximum value only applies to sliders that are in two- or three-value mode.
-        jassert (style == TwoValueHorizontal || style == TwoValueVertical
-                  || style == ThreeValueHorizontal || style == ThreeValueVertical);
-
-        if (newMaxValue < newMinValue)
-            std::swap (newMaxValue, newMinValue);
-
-        newMinValue = constrainedValue (newMinValue);
-        newMaxValue = constrainedValue (newMaxValue);
-
-        if (lastValueMax != newMaxValue || lastValueMin != newMinValue)
-        {
-            lastValueMax = newMaxValue;
-            lastValueMin = newMinValue;
-            valueMin = newMinValue;
-            valueMax = newMaxValue;
-            owner.repaint();
-
-            triggerChangeMessage (notification);
-        }
-    }
-
-    double getMinValue() const
-    {
-        // The minimum value only applies to sliders that are in two- or three-value mode.
-        jassert (style == TwoValueHorizontal || style == TwoValueVertical
-                  || style == ThreeValueHorizontal || style == ThreeValueVertical);
-
-        return valueMin.getValue();
-    }
-
-    double getMaxValue() const
-    {
-        // The maximum value only applies to sliders that are in two- or three-value mode.
-        jassert (style == TwoValueHorizontal || style == TwoValueVertical
-                  || style == ThreeValueHorizontal || style == ThreeValueVertical);
-
-        return valueMax.getValue();
-    }
-
-    void triggerChangeMessage (const NotificationType notification)
-    {
-        if (notification != dontSendNotification)
-        {
-            owner.valueChanged();
-
-            if (notification == sendNotificationSync)
-                handleAsyncUpdate();
-            else
-                triggerAsyncUpdate();
-        }
-    }
-
-    void handleAsyncUpdate() override
-    {
-        cancelPendingUpdate();
-
-        Component::BailOutChecker checker (&owner);
-        Slider* slider = &owner; // (must use an intermediate variable here to avoid a VS2005 compiler bug)
-        listeners.callChecked (checker, &SliderListener::sliderValueChanged, slider);  // (can't use Slider::Listener due to idiotic VC2005 bug)
-    }
-
-    void sendDragStart()
-    {
-        owner.startedDragging();
-
-        Component::BailOutChecker checker (&owner);
-        Slider* slider = &owner; // (must use an intermediate variable here to avoid a VS2005 compiler bug)
-        listeners.callChecked (checker, &SliderListener::sliderDragStarted, slider);
-    }
-
-    void sendDragEnd()
-    {
-        owner.stoppedDragging();
-
-        sliderBeingDragged = -1;
-
-        Component::BailOutChecker checker (&owner);
-        Slider* slider = &owner; // (must use an intermediate variable here to avoid a VS2005 compiler bug)
-        listeners.callChecked (checker, &SliderListener::sliderDragEnded, slider);
-    }
-
-    struct DragInProgress
-    {
-        DragInProgress (Pimpl& p)  : owner (p)      { owner.sendDragStart(); }
-        ~DragInProgress()                           { owner.sendDragEnd(); }
-
-        Pimpl& owner;
-
-        JUCE_DECLARE_NON_COPYABLE (DragInProgress)
-    };
-
-    void buttonClicked (Button* button) override
-    {
-        if (style == IncDecButtons)
-        {
-            const double delta = (button == incButton) ? interval : -interval;
-
-            DragInProgress drag (*this);
-            setValue (owner.snapValue (getValue() + delta, notDragging), sendNotificationSync);
-        }
-    }
-
-    void valueChanged (Value& value) override
-    {
-        if (value.refersToSameSourceAs (currentValue))
-        {
-            if (style != TwoValueHorizontal && style != TwoValueVertical)
-                setValue (currentValue.getValue(), dontSendNotification);
-        }
-        else if (value.refersToSameSourceAs (valueMin))
-            setMinValue (valueMin.getValue(), dontSendNotification, true);
-        else if (value.refersToSameSourceAs (valueMax))
-            setMaxValue (valueMax.getValue(), dontSendNotification, true);
-    }
-
-    void labelTextChanged (Label* label) override
-    {
-        const double newValue = owner.snapValue (owner.getValueFromText (label->getText()), notDragging);
-
-        if (newValue != (double) currentValue.getValue())
-        {
-            DragInProgress drag (*this);
-            setValue (newValue, sendNotificationSync);
-        }
-
-        updateText(); // force a clean-up of the text, needed in case setValue() hasn't done this.
-    }
-
-    void updateText()
-    {
-        if (valueBox != nullptr)
-        {
-            String newValue (owner.getTextFromValue (currentValue.getValue()));
-
-            if (newValue != valueBox->getText())
-                valueBox->setText (newValue, dontSendNotification);
-        }
-    }
-
-    double constrainedValue (double value) const
-    {
-        if (interval > 0)
-            value = minimum + interval * std::floor ((value - minimum) / interval + 0.5);
-
-        if (value <= minimum || maximum <= minimum)
-            value = minimum;
-        else if (value >= maximum)
-            value = maximum;
-
-        return value;
-    }
-
-    float getLinearSliderPos (const double value) const
-    {
-        double pos;
-
-        if (maximum <= minimum)
-            pos = 0.5;
-        else if (value < minimum)
-            pos = 0.0;
-        else if (value > maximum)
-            pos = 1.0;
-        else
-            pos = owner.valueToProportionOfLength (value);
-
-        if (isVertical() || style == IncDecButtons)
-            pos = 1.0 - pos;
-
-        jassert (pos >= 0 && pos <= 1.0);
-        return (float) (sliderRegionStart + pos * sliderRegionSize);
-    }
-
-    void setSliderStyle (const SliderStyle newStyle)
-    {
-        if (style != newStyle)
-        {
-            style = newStyle;
-            owner.repaint();
-            owner.lookAndFeelChanged();
-        }
-    }
-
-<<<<<<< HEAD
-    void setRotaryParameters (const float startAngleRadians,
-                              const float endAngleRadians,
-                              const bool stopAtEnd)
-    {
-        // make sure the values are sensible..
-        jassert (startAngleRadians >= 0 && endAngleRadians >= 0);
-        jassert (startAngleRadians < float_Pi * 4.0f && endAngleRadians < float_Pi * 4.0f);
-
-        rotaryStart = startAngleRadians;
-        rotaryEnd = endAngleRadians;
-        rotaryStop = stopAtEnd;
-    }
-
-=======
->>>>>>> 6f19816c
+/*
+  ==============================================================================
+
+   This file is part of the JUCE library.
+   Copyright (c) 2015 - ROLI Ltd.
+
+   Permission is granted to use this software under the terms of either:
+   a) the GPL v2 (or any later version)
+   b) the Affero GPL v3
+
+   Details of these licenses can be found at: www.gnu.org/licenses
+
+   JUCE is distributed in the hope that it will be useful, but WITHOUT ANY
+   WARRANTY; without even the implied warranty of MERCHANTABILITY or FITNESS FOR
+   A PARTICULAR PURPOSE.  See the GNU General Public License for more details.
+
+   ------------------------------------------------------------------------------
+
+   To release a closed-source product which uses JUCE, commercial licenses are
+   available: visit www.juce.com for more information.
+
+  ==============================================================================
+*/
+
+class Slider::Pimpl   : public AsyncUpdater,
+                        public ButtonListener,  // (can't use Button::Listener due to idiotic VC2005 bug)
+                        public LabelListener,
+                        public ValueListener
+{
+public:
+    Pimpl (Slider& s, SliderStyle sliderStyle, TextEntryBoxPosition textBoxPosition)
+      : owner (s),
+        style (sliderStyle),
+        lastCurrentValue (0), lastValueMin (0), lastValueMax (0),
+        minimum (0), maximum (10), interval (0), doubleClickReturnValue (0),
+        skewFactor (1.0), velocityModeSensitivity (1.0),
+        velocityModeOffset (0.0), velocityModeThreshold (1),
+        sliderRegionStart (0), sliderRegionSize (1), sliderBeingDragged (-1),
+        pixelsForFullDragExtent (250),
+        textBoxPos (textBoxPosition),
+        numDecimalPlaces (7),
+        textBoxWidth (80), textBoxHeight (20),
+        incDecButtonMode (incDecButtonsNotDraggable),
+        editableText (true),
+        doubleClickToValue (false),
+        isVelocityBased (false),
+        userKeyOverridesVelocity (true),
+        incDecButtonsSideBySide (false),
+        sendChangeOnlyOnRelease (false),
+        popupDisplayEnabled (false),
+        menuEnabled (false),
+        useDragEvents (false),
+        scrollWheelEnabled (true),
+        snapsToMousePos (true),
+        parentForPopupDisplay (nullptr)
+    {
+        rotaryParams.startAngleRadians = float_Pi * 1.2f;
+        rotaryParams.endAngleRadians   = float_Pi * 2.8f;
+        rotaryParams.stopAtEnd = true;
+    }
+
+    ~Pimpl()
+    {
+        currentValue.removeListener (this);
+        valueMin.removeListener (this);
+        valueMax.removeListener (this);
+        popupDisplay = nullptr;
+    }
+
+    //==============================================================================
+    void registerListeners()
+    {
+        currentValue.addListener (this);
+        valueMin.addListener (this);
+        valueMax.addListener (this);
+    }
+
+    bool isHorizontal() const noexcept
+    {
+        return style == LinearHorizontal
+            || style == LinearBar
+            || style == TwoValueHorizontal
+            || style == ThreeValueHorizontal;
+    }
+
+    bool isVertical() const noexcept
+    {
+        return style == LinearVertical
+            || style == LinearBarVertical
+            || style == TwoValueVertical
+            || style == ThreeValueVertical;
+    }
+
+    bool isRotary() const noexcept
+    {
+        return style == Rotary
+            || style == RotaryHorizontalDrag
+            || style == RotaryVerticalDrag
+            || style == RotaryHorizontalVerticalDrag;
+    }
+
+    bool isBar() const noexcept
+    {
+        return style == LinearBar
+            || style == LinearBarVertical;
+    }
+
+    bool incDecDragDirectionIsHorizontal() const noexcept
+    {
+        return incDecButtonMode == incDecButtonsDraggable_Horizontal
+                || (incDecButtonMode == incDecButtonsDraggable_AutoDirection && incDecButtonsSideBySide);
+    }
+
+    float getPositionOfValue (const double value) const
+    {
+        if (isHorizontal() || isVertical())
+            return getLinearSliderPos (value);
+
+        jassertfalse; // not a valid call on a slider that doesn't work linearly!
+        return 0.0f;
+    }
+
+    void setRange (const double newMin, const double newMax, const double newInt)
+    {
+        if (minimum != newMin || maximum != newMax || interval != newInt)
+        {
+            minimum = newMin;
+            maximum = newMax;
+            interval = newInt;
+
+            // figure out the number of DPs needed to display all values at this
+            // interval setting.
+            numDecimalPlaces = 7;
+
+            if (newInt != 0)
+            {
+                int v = std::abs (roundToInt (newInt * 10000000));
+
+                while ((v % 10) == 0)
+                {
+                    --numDecimalPlaces;
+                    v /= 10;
+                }
+            }
+
+            // keep the current values inside the new range..
+            if (style != TwoValueHorizontal && style != TwoValueVertical)
+            {
+                setValue (getValue(), dontSendNotification);
+            }
+            else
+            {
+                setMinValue (getMinValue(), dontSendNotification, false);
+                setMaxValue (getMaxValue(), dontSendNotification, false);
+            }
+
+            updateText();
+        }
+    }
+
+    double getValue() const
+    {
+        // for a two-value style slider, you should use the getMinValue() and getMaxValue()
+        // methods to get the two values.
+        jassert (style != TwoValueHorizontal && style != TwoValueVertical);
+
+        return currentValue.getValue();
+    }
+
+    void setValue (double newValue, const NotificationType notification)
+    {
+        // for a two-value style slider, you should use the setMinValue() and setMaxValue()
+        // methods to set the two values.
+        jassert (style != TwoValueHorizontal && style != TwoValueVertical);
+
+        newValue = constrainedValue (newValue);
+
+        if (style == ThreeValueHorizontal || style == ThreeValueVertical)
+        {
+            jassert ((double) valueMin.getValue() <= (double) valueMax.getValue());
+
+            newValue = jlimit ((double) valueMin.getValue(),
+                               (double) valueMax.getValue(),
+                               newValue);
+        }
+
+        if (newValue != lastCurrentValue)
+        {
+            if (valueBox != nullptr)
+                valueBox->hideEditor (true);
+
+            lastCurrentValue = newValue;
+
+            // (need to do this comparison because the Value will use equalsWithSameType to compare
+            // the new and old values, so will generate unwanted change events if the type changes)
+            if (currentValue != newValue)
+                currentValue = newValue;
+
+            updateText();
+            owner.repaint();
+
+            if (popupDisplay != nullptr)
+                popupDisplay->updatePosition (owner.getTextFromValue (newValue));
+
+            triggerChangeMessage (notification);
+        }
+    }
+
+    void setMinValue (double newValue, const NotificationType notification,
+                      const bool allowNudgingOfOtherValues)
+    {
+        // The minimum value only applies to sliders that are in two- or three-value mode.
+        jassert (style == TwoValueHorizontal || style == TwoValueVertical
+                  || style == ThreeValueHorizontal || style == ThreeValueVertical);
+
+        newValue = constrainedValue (newValue);
+
+        if (style == TwoValueHorizontal || style == TwoValueVertical)
+        {
+            if (allowNudgingOfOtherValues && newValue > (double) valueMax.getValue())
+                setMaxValue (newValue, notification, false);
+
+            newValue = jmin ((double) valueMax.getValue(), newValue);
+        }
+        else
+        {
+            if (allowNudgingOfOtherValues && newValue > lastCurrentValue)
+                setValue (newValue, notification);
+
+            newValue = jmin (lastCurrentValue, newValue);
+        }
+
+        if (lastValueMin != newValue)
+        {
+            lastValueMin = newValue;
+            valueMin = newValue;
+            owner.repaint();
+
+            if (popupDisplay != nullptr)
+                popupDisplay->updatePosition (owner.getTextFromValue (newValue));
+
+            triggerChangeMessage (notification);
+        }
+    }
+
+    void setMaxValue (double newValue, const NotificationType notification,
+                      const bool allowNudgingOfOtherValues)
+    {
+        // The maximum value only applies to sliders that are in two- or three-value mode.
+        jassert (style == TwoValueHorizontal || style == TwoValueVertical
+                  || style == ThreeValueHorizontal || style == ThreeValueVertical);
+
+        newValue = constrainedValue (newValue);
+
+        if (style == TwoValueHorizontal || style == TwoValueVertical)
+        {
+            if (allowNudgingOfOtherValues && newValue < (double) valueMin.getValue())
+                setMinValue (newValue, notification, false);
+
+            newValue = jmax ((double) valueMin.getValue(), newValue);
+        }
+        else
+        {
+            if (allowNudgingOfOtherValues && newValue < lastCurrentValue)
+                setValue (newValue, notification);
+
+            newValue = jmax (lastCurrentValue, newValue);
+        }
+
+        if (lastValueMax != newValue)
+        {
+            lastValueMax = newValue;
+            valueMax = newValue;
+            owner.repaint();
+
+            if (popupDisplay != nullptr)
+                popupDisplay->updatePosition (owner.getTextFromValue (valueMax.getValue()));
+
+            triggerChangeMessage (notification);
+        }
+    }
+
+    void setMinAndMaxValues (double newMinValue, double newMaxValue, const NotificationType notification)
+    {
+        // The maximum value only applies to sliders that are in two- or three-value mode.
+        jassert (style == TwoValueHorizontal || style == TwoValueVertical
+                  || style == ThreeValueHorizontal || style == ThreeValueVertical);
+
+        if (newMaxValue < newMinValue)
+            std::swap (newMaxValue, newMinValue);
+
+        newMinValue = constrainedValue (newMinValue);
+        newMaxValue = constrainedValue (newMaxValue);
+
+        if (lastValueMax != newMaxValue || lastValueMin != newMinValue)
+        {
+            lastValueMax = newMaxValue;
+            lastValueMin = newMinValue;
+            valueMin = newMinValue;
+            valueMax = newMaxValue;
+            owner.repaint();
+
+            triggerChangeMessage (notification);
+        }
+    }
+
+    double getMinValue() const
+    {
+        // The minimum value only applies to sliders that are in two- or three-value mode.
+        jassert (style == TwoValueHorizontal || style == TwoValueVertical
+                  || style == ThreeValueHorizontal || style == ThreeValueVertical);
+
+        return valueMin.getValue();
+    }
+
+    double getMaxValue() const
+    {
+        // The maximum value only applies to sliders that are in two- or three-value mode.
+        jassert (style == TwoValueHorizontal || style == TwoValueVertical
+                  || style == ThreeValueHorizontal || style == ThreeValueVertical);
+
+        return valueMax.getValue();
+    }
+
+    void triggerChangeMessage (const NotificationType notification)
+    {
+        if (notification != dontSendNotification)
+        {
+            owner.valueChanged();
+
+            if (notification == sendNotificationSync)
+                handleAsyncUpdate();
+            else
+                triggerAsyncUpdate();
+        }
+    }
+
+    void handleAsyncUpdate() override
+    {
+        cancelPendingUpdate();
+
+        Component::BailOutChecker checker (&owner);
+        Slider* slider = &owner; // (must use an intermediate variable here to avoid a VS2005 compiler bug)
+        listeners.callChecked (checker, &SliderListener::sliderValueChanged, slider);  // (can't use Slider::Listener due to idiotic VC2005 bug)
+    }
+
+    void sendDragStart()
+    {
+        owner.startedDragging();
+
+        Component::BailOutChecker checker (&owner);
+        Slider* slider = &owner; // (must use an intermediate variable here to avoid a VS2005 compiler bug)
+        listeners.callChecked (checker, &SliderListener::sliderDragStarted, slider);
+    }
+
+    void sendDragEnd()
+    {
+        owner.stoppedDragging();
+
+        sliderBeingDragged = -1;
+
+        Component::BailOutChecker checker (&owner);
+        Slider* slider = &owner; // (must use an intermediate variable here to avoid a VS2005 compiler bug)
+        listeners.callChecked (checker, &SliderListener::sliderDragEnded, slider);
+    }
+
+    struct DragInProgress
+    {
+        DragInProgress (Pimpl& p)  : owner (p)      { owner.sendDragStart(); }
+        ~DragInProgress()                           { owner.sendDragEnd(); }
+
+        Pimpl& owner;
+
+        JUCE_DECLARE_NON_COPYABLE (DragInProgress)
+    };
+
+    void buttonClicked (Button* button) override
+    {
+        if (style == IncDecButtons)
+        {
+            const double delta = (button == incButton) ? interval : -interval;
+
+            DragInProgress drag (*this);
+            setValue (owner.snapValue (getValue() + delta, notDragging), sendNotificationSync);
+        }
+    }
+
+    void valueChanged (Value& value) override
+    {
+        if (value.refersToSameSourceAs (currentValue))
+        {
+            if (style != TwoValueHorizontal && style != TwoValueVertical)
+                setValue (currentValue.getValue(), dontSendNotification);
+        }
+        else if (value.refersToSameSourceAs (valueMin))
+            setMinValue (valueMin.getValue(), dontSendNotification, true);
+        else if (value.refersToSameSourceAs (valueMax))
+            setMaxValue (valueMax.getValue(), dontSendNotification, true);
+    }
+
+    void labelTextChanged (Label* label) override
+    {
+        const double newValue = owner.snapValue (owner.getValueFromText (label->getText()), notDragging);
+
+        if (newValue != (double) currentValue.getValue())
+        {
+            DragInProgress drag (*this);
+            setValue (newValue, sendNotificationSync);
+        }
+
+        updateText(); // force a clean-up of the text, needed in case setValue() hasn't done this.
+    }
+
+    void updateText()
+    {
+        if (valueBox != nullptr)
+        {
+            String newValue (owner.getTextFromValue (currentValue.getValue()));
+
+            if (newValue != valueBox->getText())
+                valueBox->setText (newValue, dontSendNotification);
+        }
+    }
+
+    double constrainedValue (double value) const
+    {
+        if (interval > 0)
+            value = minimum + interval * std::floor ((value - minimum) / interval + 0.5);
+
+        if (value <= minimum || maximum <= minimum)
+            value = minimum;
+        else if (value >= maximum)
+            value = maximum;
+
+        return value;
+    }
+
+    float getLinearSliderPos (const double value) const
+    {
+        double pos;
+
+        if (maximum <= minimum)
+            pos = 0.5;
+        else if (value < minimum)
+            pos = 0.0;
+        else if (value > maximum)
+            pos = 1.0;
+        else
+            pos = owner.valueToProportionOfLength (value);
+
+        if (isVertical() || style == IncDecButtons)
+            pos = 1.0 - pos;
+
+        jassert (pos >= 0 && pos <= 1.0);
+        return (float) (sliderRegionStart + pos * sliderRegionSize);
+    }
+
+    void setSliderStyle (const SliderStyle newStyle)
+    {
+        if (style != newStyle)
+        {
+            style = newStyle;
+            owner.repaint();
+            owner.lookAndFeelChanged();
+        }
+    }
+
     void setVelocityModeParameters (const double sensitivity, const int threshold,
-                                    const double offset, const bool userCanPressKeyToSwapMode)
-    {
-        velocityModeSensitivity = sensitivity;
-        velocityModeOffset = offset;
-        velocityModeThreshold = threshold;
-        userKeyOverridesVelocity = userCanPressKeyToSwapMode;
-    }
-
-    void setSkewFactorFromMidPoint (const double sliderValueToShowAtMidPoint)
-    {
-        if (maximum > minimum)
-            skewFactor = log (0.5) / log ((sliderValueToShowAtMidPoint - minimum)
-                                            / (maximum - minimum));
-    }
-
-    void setIncDecButtonsMode (const IncDecButtonMode mode)
-    {
-        if (incDecButtonMode != mode)
-        {
-            incDecButtonMode = mode;
-            owner.lookAndFeelChanged();
-        }
-    }
-
-    void setTextBoxStyle (const TextEntryBoxPosition newPosition,
-                          const bool isReadOnly,
-                          const int textEntryBoxWidth,
-                          const int textEntryBoxHeight)
-    {
-        if (textBoxPos != newPosition
-             || editableText != (! isReadOnly)
-             || textBoxWidth != textEntryBoxWidth
-             || textBoxHeight != textEntryBoxHeight)
-        {
-            textBoxPos = newPosition;
-            editableText = ! isReadOnly;
-            textBoxWidth = textEntryBoxWidth;
-            textBoxHeight = textEntryBoxHeight;
-
-            owner.repaint();
-            owner.lookAndFeelChanged();
-        }
-    }
-
-    void setTextBoxIsEditable (const bool shouldBeEditable)
-    {
-        editableText = shouldBeEditable;
-        updateTextBoxEnablement();
-    }
-
-    void showTextBox()
-    {
-        jassert (editableText); // this should probably be avoided in read-only sliders.
-
-        if (valueBox != nullptr)
-            valueBox->showEditor();
-    }
-
-    void hideTextBox (const bool discardCurrentEditorContents)
-    {
-        if (valueBox != nullptr)
-        {
-            valueBox->hideEditor (discardCurrentEditorContents);
-
-            if (discardCurrentEditorContents)
-                updateText();
-        }
-    }
-
-    void setTextValueSuffix (const String& suffix)
-    {
-        if (textSuffix != suffix)
-        {
-            textSuffix = suffix;
-            updateText();
-        }
-    }
-
-    void updateTextBoxEnablement()
-    {
-        if (valueBox != nullptr)
-        {
-            const bool shouldBeEditable = editableText && owner.isEnabled();
-
-            if (valueBox->isEditable() != shouldBeEditable) // (to avoid changing the single/double click flags unless we need to)
-                valueBox->setEditable (shouldBeEditable);
-        }
-    }
-
-    void lookAndFeelChanged (LookAndFeel& lf)
-    {
-        if (textBoxPos != NoTextBox)
-        {
-            const String previousTextBoxContent (valueBox != nullptr ? valueBox->getText()
-                                                                     : owner.getTextFromValue (currentValue.getValue()));
-
-            valueBox = nullptr;
-            owner.addAndMakeVisible (valueBox = lf.createSliderTextBox (owner));
-
-            valueBox->setWantsKeyboardFocus (false);
-            valueBox->setText (previousTextBoxContent, dontSendNotification);
-            valueBox->setTooltip (owner.getTooltip());
-            updateTextBoxEnablement();
-            valueBox->addListener (this);
-
-            if (style == LinearBar || style == LinearBarVertical)
-            {
-                valueBox->addMouseListener (&owner, false);
-                valueBox->setMouseCursor (MouseCursor::ParentCursor);
-            }
-        }
-        else
-        {
-            valueBox = nullptr;
-        }
-
-        if (style == IncDecButtons)
-        {
-            owner.addAndMakeVisible (incButton = lf.createSliderButton (owner, true));
-            incButton->addListener (this);
-
-            owner.addAndMakeVisible (decButton = lf.createSliderButton (owner, false));
-            decButton->addListener (this);
-
-            if (incDecButtonMode != incDecButtonsNotDraggable)
-            {
-                incButton->addMouseListener (&owner, false);
-                decButton->addMouseListener (&owner, false);
-            }
-            else
-            {
-                incButton->setRepeatSpeed (300, 100, 20);
-                decButton->setRepeatSpeed (300, 100, 20);
-            }
-
-            const String tooltip (owner.getTooltip());
-            incButton->setTooltip (tooltip);
-            decButton->setTooltip (tooltip);
-        }
-        else
-        {
-            incButton = nullptr;
-            decButton = nullptr;
-        }
-
-        owner.setComponentEffect (lf.getSliderEffect (owner));
-
-        owner.resized();
-        owner.repaint();
-    }
-
-    void showPopupMenu()
-    {
-        PopupMenu m;
-        m.setLookAndFeel (&owner.getLookAndFeel());
-        m.addItem (1, TRANS ("Velocity-sensitive mode"), true, isVelocityBased);
-        m.addSeparator();
-
-        if (isRotary())
-        {
-            PopupMenu rotaryMenu;
-            rotaryMenu.addItem (2, TRANS ("Use circular dragging"),           true, style == Rotary);
-            rotaryMenu.addItem (3, TRANS ("Use left-right dragging"),         true, style == RotaryHorizontalDrag);
-            rotaryMenu.addItem (4, TRANS ("Use up-down dragging"),            true, style == RotaryVerticalDrag);
-            rotaryMenu.addItem (5, TRANS ("Use left-right/up-down dragging"), true, style == RotaryHorizontalVerticalDrag);
-
-            m.addSubMenu (TRANS ("Rotary mode"), rotaryMenu);
-        }
-
-        m.showMenuAsync (PopupMenu::Options(),
-                         ModalCallbackFunction::forComponent (sliderMenuCallback, &owner));
-    }
-
-    static void sliderMenuCallback (const int result, Slider* slider)
-    {
-        if (slider != nullptr)
-        {
-            switch (result)
-            {
-                case 1:   slider->setVelocityBasedMode (! slider->getVelocityBasedMode()); break;
-                case 2:   slider->setSliderStyle (Rotary); break;
-                case 3:   slider->setSliderStyle (RotaryHorizontalDrag); break;
-                case 4:   slider->setSliderStyle (RotaryVerticalDrag); break;
-                case 5:   slider->setSliderStyle (RotaryHorizontalVerticalDrag); break;
-                default:  break;
-            }
-        }
-    }
-
-    int getThumbIndexAt (const MouseEvent& e)
-    {
-        const bool isTwoValue   = (style == TwoValueHorizontal   || style == TwoValueVertical);
-        const bool isThreeValue = (style == ThreeValueHorizontal || style == ThreeValueVertical);
-
-        if (isTwoValue || isThreeValue)
-        {
-            const float mousePos = isVertical() ? e.position.y : e.position.x;
-
-            const float normalPosDistance = std::abs (getLinearSliderPos (currentValue.getValue()) - mousePos);
-            const float minPosDistance    = std::abs (getLinearSliderPos (valueMin.getValue()) - 0.1f - mousePos);
-            const float maxPosDistance    = std::abs (getLinearSliderPos (valueMax.getValue()) + 0.1f - mousePos);
-
-            if (isTwoValue)
-                return maxPosDistance <= minPosDistance ? 2 : 1;
-
-            if (normalPosDistance >= minPosDistance && maxPosDistance >= minPosDistance)
-                return 1;
-
-            if (normalPosDistance >= maxPosDistance)
-                return 2;
-        }
-
-        return 0;
-    }
-
-    //==============================================================================
-    void handleRotaryDrag (const MouseEvent& e)
-    {
-        const float dx = e.position.x - sliderRect.getCentreX();
-        const float dy = e.position.y - sliderRect.getCentreY();
-
-        if (dx * dx + dy * dy > 25.0f)
-        {
-            double angle = std::atan2 ((double) dx, (double) -dy);
-            while (angle < 0.0)
-                angle += double_Pi * 2.0;
-
-            if (rotaryParams.stopAtEnd && ! e.mouseWasClicked())
-            {
-                if (std::abs (angle - lastAngle) > double_Pi)
-                {
-                    if (angle >= lastAngle)
-                        angle -= double_Pi * 2.0;
-                    else
-                        angle += double_Pi * 2.0;
-                }
-
-                if (angle >= lastAngle)
-                    angle = jmin (angle, (double) jmax (rotaryParams.startAngleRadians, rotaryParams.endAngleRadians));
-                else
-                    angle = jmax (angle, (double) jmin (rotaryParams.startAngleRadians, rotaryParams.endAngleRadians));
-            }
-            else
-            {
-                while (angle < rotaryParams.startAngleRadians)
-                    angle += double_Pi * 2.0;
-
-                if (angle > rotaryParams.endAngleRadians)
-                {
-                    if (smallestAngleBetween (angle, rotaryParams.startAngleRadians)
-                         <= smallestAngleBetween (angle, rotaryParams.endAngleRadians))
-                        angle = rotaryParams.startAngleRadians;
-                    else
-                        angle = rotaryParams.endAngleRadians;
-                }
-            }
-
-            const double proportion = (angle - rotaryParams.startAngleRadians) / (rotaryParams.endAngleRadians - rotaryParams.startAngleRadians);
-            valueWhenLastDragged = owner.proportionOfLengthToValue (jlimit (0.0, 1.0, proportion));
-            lastAngle = angle;
-        }
-    }
-
-    void handleAbsoluteDrag (const MouseEvent& e)
-    {
-        const float mousePos = (isHorizontal() || style == RotaryHorizontalDrag) ? e.position.x : e.position.y;
-        double newPos = 0;
-
-        if (style == RotaryHorizontalDrag
-            || style == RotaryVerticalDrag
-            || style == IncDecButtons
-            || ((style == LinearHorizontal || style == LinearVertical || style == LinearBar || style == LinearBarVertical)
-                && ! snapsToMousePos))
-        {
-            const float mouseDiff = (style == RotaryHorizontalDrag
-                                        || style == LinearHorizontal
-                                        || style == LinearBar
-                                        || (style == IncDecButtons && incDecDragDirectionIsHorizontal()))
-                                      ? e.position.x - mouseDragStartPos.x
-                                      : mouseDragStartPos.y - e.position.y;
-
-            newPos = owner.valueToProportionOfLength (valueOnMouseDown)
-                       + mouseDiff * (1.0 / pixelsForFullDragExtent);
-
-            if (style == IncDecButtons)
-            {
-                incButton->setState (mouseDiff < 0 ? Button::buttonNormal : Button::buttonDown);
-                decButton->setState (mouseDiff > 0 ? Button::buttonNormal : Button::buttonDown);
-            }
-        }
-        else if (style == RotaryHorizontalVerticalDrag)
-        {
-            const float mouseDiff = (e.position.x - mouseDragStartPos.x)
-                                      + (mouseDragStartPos.y - e.position.y);
-
-            newPos = owner.valueToProportionOfLength (valueOnMouseDown)
-                       + mouseDiff * (1.0 / pixelsForFullDragExtent);
-        }
-        else
-        {
-            newPos = (mousePos - sliderRegionStart) / (double) sliderRegionSize;
-
-            if (isVertical())
-                newPos = 1.0 - newPos;
-        }
-
-        valueWhenLastDragged = owner.proportionOfLengthToValue (jlimit (0.0, 1.0, newPos));
-    }
-
-    void handleVelocityDrag (const MouseEvent& e)
-    {
-        const float mouseDiff = style == RotaryHorizontalVerticalDrag
-                                   ? (e.position.x - mousePosWhenLastDragged.x) + (mousePosWhenLastDragged.y - e.position.y)
-                                   : (isHorizontal()
-                                       || style == RotaryHorizontalDrag
-                                       || (style == IncDecButtons && incDecDragDirectionIsHorizontal()))
-                                         ? e.position.x - mousePosWhenLastDragged.x
-                                         : e.position.y - mousePosWhenLastDragged.y;
-
-        const double maxSpeed = jmax (200, sliderRegionSize);
-        double speed = jlimit (0.0, maxSpeed, (double) std::abs (mouseDiff));
-
-        if (speed != 0)
-        {
-            speed = 0.2 * velocityModeSensitivity
-                      * (1.0 + std::sin (double_Pi * (1.5 + jmin (0.5, velocityModeOffset
-                                                                    + jmax (0.0, (double) (speed - velocityModeThreshold))
-                                                                        / maxSpeed))));
-
-            if (mouseDiff < 0)
-                speed = -speed;
-
-            if (isVertical() || style == RotaryVerticalDrag
-                 || (style == IncDecButtons && ! incDecDragDirectionIsHorizontal()))
-                speed = -speed;
-
-            const double currentPos = owner.valueToProportionOfLength (valueWhenLastDragged);
-
-            valueWhenLastDragged = owner.proportionOfLengthToValue (jlimit (0.0, 1.0, currentPos + speed));
-
-            e.source.enableUnboundedMouseMovement (true, false);
-        }
-    }
-
-    void mouseDown (const MouseEvent& e)
-    {
-        incDecDragged = false;
-        useDragEvents = false;
-        mouseDragStartPos = mousePosWhenLastDragged = e.position;
-        currentDrag = nullptr;
-
-        if (owner.isEnabled())
-        {
-            if (e.mods.isPopupMenu() && menuEnabled)
-            {
-                showPopupMenu();
-            }
-            else if (canDoubleClickToValue()
-                      && e.mods.withoutMouseButtons() == ModifierKeys (ModifierKeys::altModifier))
-            {
-                mouseDoubleClick();
-            }
-            else if (maximum > minimum)
-            {
-                useDragEvents = true;
-
-                if (valueBox != nullptr)
-                    valueBox->hideEditor (true);
-
-                sliderBeingDragged = getThumbIndexAt (e);
-
-                minMaxDiff = (double) valueMax.getValue() - (double) valueMin.getValue();
-
-                lastAngle = rotaryParams.startAngleRadians
-                                + (rotaryParams.endAngleRadians - rotaryParams.startAngleRadians)
-                                     * owner.valueToProportionOfLength (currentValue.getValue());
-
-                valueWhenLastDragged = (sliderBeingDragged == 2 ? valueMax
-                                                                : (sliderBeingDragged == 1 ? valueMin
-                                                                                           : currentValue)).getValue();
-                valueOnMouseDown = valueWhenLastDragged;
-
-                if (popupDisplayEnabled)
-                {
-                    PopupDisplayComponent* const popup = new PopupDisplayComponent (owner);
-                    popupDisplay = popup;
-
-                    if (parentForPopupDisplay != nullptr)
-                        parentForPopupDisplay->addChildComponent (popup);
-                    else
-                        popup->addToDesktop (ComponentPeer::windowIsTemporary);
-
-                    popup->setVisible (true);
-                }
-
-                currentDrag = new DragInProgress (*this);
-                mouseDrag (e);
-            }
-        }
-    }
-
-    void mouseDrag (const MouseEvent& e)
-    {
-        if (useDragEvents && maximum > minimum
-             && ! ((style == LinearBar || style == LinearBarVertical)
-                    && e.mouseWasClicked() && valueBox != nullptr && valueBox->isEditable()))
-        {
-            DragMode dragMode = notDragging;
-
-            if (style == Rotary)
-            {
-                handleRotaryDrag (e);
-            }
-            else
-            {
-                if (style == IncDecButtons && ! incDecDragged)
-                {
-                    if (e.getDistanceFromDragStart() < 10 || e.mouseWasClicked())
-                        return;
-
-                    incDecDragged = true;
-                    mouseDragStartPos = e.position;
-                }
-
-                if (isAbsoluteDragMode (e.mods) || (maximum - minimum) / sliderRegionSize < interval)
-                {
-                    dragMode = absoluteDrag;
-                    handleAbsoluteDrag (e);
-                }
-                else
-                {
-                    dragMode = velocityDrag;
-                    handleVelocityDrag (e);
-                }
-            }
-
-            valueWhenLastDragged = jlimit (minimum, maximum, valueWhenLastDragged);
-
-            if (sliderBeingDragged == 0)
-            {
-                setValue (owner.snapValue (valueWhenLastDragged, dragMode),
-                          sendChangeOnlyOnRelease ? dontSendNotification : sendNotificationSync);
-            }
-            else if (sliderBeingDragged == 1)
-            {
-                setMinValue (owner.snapValue (valueWhenLastDragged, dragMode),
-                             sendChangeOnlyOnRelease ? dontSendNotification : sendNotificationAsync, true);
-
-                if (e.mods.isShiftDown())
-                    setMaxValue (getMinValue() + minMaxDiff, dontSendNotification, true);
-                else
-                    minMaxDiff = (double) valueMax.getValue() - (double) valueMin.getValue();
-            }
-            else if (sliderBeingDragged == 2)
-            {
-                setMaxValue (owner.snapValue (valueWhenLastDragged, dragMode),
-                             sendChangeOnlyOnRelease ? dontSendNotification : sendNotificationAsync, true);
-
-                if (e.mods.isShiftDown())
-                    setMinValue (getMaxValue() - minMaxDiff, dontSendNotification, true);
-                else
-                    minMaxDiff = (double) valueMax.getValue() - (double) valueMin.getValue();
-            }
-
-            mousePosWhenLastDragged = e.position;
-        }
-    }
-
-    void mouseUp()
-    {
-        if (owner.isEnabled()
-             && useDragEvents
-             && (maximum > minimum)
-             && (style != IncDecButtons || incDecDragged))
-        {
-            restoreMouseIfHidden();
-
-            if (sendChangeOnlyOnRelease && valueOnMouseDown != (double) currentValue.getValue())
-                triggerChangeMessage (sendNotificationAsync);
-
-            currentDrag = nullptr;
-            popupDisplay = nullptr;
-
-            if (style == IncDecButtons)
-            {
-                incButton->setState (Button::buttonNormal);
-                decButton->setState (Button::buttonNormal);
-            }
-        }
-        else if (popupDisplay != nullptr)
-        {
-            popupDisplay->startTimer (2000);
-        }
-
-        currentDrag = nullptr;
-    }
-
-    bool canDoubleClickToValue() const
-    {
-        return doubleClickToValue
-                && style != IncDecButtons
-                && minimum <= doubleClickReturnValue
-                && maximum >= doubleClickReturnValue;
-    }
-
-    void mouseDoubleClick()
-    {
-        if (canDoubleClickToValue())
-        {
-            DragInProgress drag (*this);
-            setValue (doubleClickReturnValue, sendNotificationSync);
-        }
-    }
-
-    double getMouseWheelDelta (double value, double wheelAmount)
-    {
-        if (style == IncDecButtons)
-            return interval * wheelAmount;
-
-        const double proportionDelta = wheelAmount * 0.15f;
-        const double currentPos = owner.valueToProportionOfLength (value);
-        return owner.proportionOfLengthToValue (jlimit (0.0, 1.0, currentPos + proportionDelta)) - value;
-    }
-
-    bool mouseWheelMove (const MouseEvent& e, const MouseWheelDetails& wheel)
-    {
-        if (scrollWheelEnabled
-             && style != TwoValueHorizontal
-             && style != TwoValueVertical)
-        {
-            // sometimes duplicate wheel events seem to be sent, so since we're going to
-            // bump the value by a minimum of the interval, avoid doing this twice..
-            if (e.eventTime != lastMouseWheelTime)
-            {
-                lastMouseWheelTime = e.eventTime;
-
-                if (maximum > minimum && ! e.mods.isAnyMouseButtonDown())
-                {
-                    if (valueBox != nullptr)
-                        valueBox->hideEditor (false);
-
-                    const double value = (double) currentValue.getValue();
-                    const double delta = getMouseWheelDelta (value, (std::abs (wheel.deltaX) > std::abs (wheel.deltaY)
-                                                                        ? -wheel.deltaX : wheel.deltaY)
-                                                                      * (wheel.isReversed ? -1.0f : 1.0f));
-                    if (delta != 0)
-                    {
-                        const double newValue = value + jmax (interval, std::abs (delta)) * (delta < 0 ? -1.0 : 1.0);
-
-                        DragInProgress drag (*this);
-                        setValue (owner.snapValue (newValue, notDragging), sendNotificationSync);
-                    }
-                }
-            }
-
-            return true;
-        }
-
-        return false;
-    }
-
-    void modifierKeysChanged (const ModifierKeys& modifiers)
-    {
-        if (style != IncDecButtons && style != Rotary && isAbsoluteDragMode (modifiers))
-            restoreMouseIfHidden();
-    }
-
-    bool isAbsoluteDragMode (ModifierKeys mods) const
-    {
-        return isVelocityBased == (userKeyOverridesVelocity
-                                    && mods.testFlags (ModifierKeys::ctrlAltCommandModifiers));
-    }
-
-    void restoreMouseIfHidden()
-    {
-        const Array<MouseInputSource>& mouseSources = Desktop::getInstance().getMouseSources();
-
-        for (MouseInputSource* mi = mouseSources.begin(), * const e = mouseSources.end(); mi != e; ++mi)
-        {
-            if (mi->isUnboundedMouseMovementEnabled())
-            {
-                mi->enableUnboundedMouseMovement (false);
-
-                const double pos = sliderBeingDragged == 2 ? getMaxValue()
-                                                           : (sliderBeingDragged == 1 ? getMinValue()
-                                                                                      : (double) currentValue.getValue());
-                Point<float> mousePos;
-
-                if (isRotary())
-                {
-                    mousePos = mi->getLastMouseDownPosition();
-
-                    const float delta = (float) (pixelsForFullDragExtent * (owner.valueToProportionOfLength (valueOnMouseDown)
-                                                                                - owner.valueToProportionOfLength (pos)));
-
-                    if (style == RotaryHorizontalDrag)      mousePos += Point<float> (-delta, 0.0f);
-                    else if (style == RotaryVerticalDrag)   mousePos += Point<float> (0.0f, delta);
-                    else                                    mousePos += Point<float> (delta / -2.0f, delta / 2.0f);
-
-                    mousePos = owner.getScreenBounds().reduced (4).toFloat().getConstrainedPoint (mousePos);
-                    mouseDragStartPos = mousePosWhenLastDragged = owner.getLocalPoint (nullptr, mousePos);
-                    valueOnMouseDown = valueWhenLastDragged;
-                }
-                else
-                {
-                    const float pixelPos = (float) getLinearSliderPos (pos);
-
-                    mousePos = owner.localPointToGlobal (Point<float> (isHorizontal() ? pixelPos : (owner.getWidth() / 2.0f),
-                                                                       isVertical()   ? pixelPos : (owner.getHeight() / 2.0f)));
-                }
-
-                mi->setScreenPosition (mousePos);
-            }
-        }
-    }
-
-    //==============================================================================
-    void paint (Graphics& g, LookAndFeel& lf)
-    {
-        if (style != IncDecButtons)
-        {
-            if (isRotary())
-            {
-                const float sliderPos = (float) owner.valueToProportionOfLength (lastCurrentValue);
-                jassert (sliderPos >= 0 && sliderPos <= 1.0f);
-
-                lf.drawRotarySlider (g,
-                                     sliderRect.getX(), sliderRect.getY(),
-                                     sliderRect.getWidth(), sliderRect.getHeight(),
-                                     sliderPos, rotaryParams.startAngleRadians,
-                                     rotaryParams.endAngleRadians, owner);
-            }
-            else
-            {
-                lf.drawLinearSlider (g,
-                                     sliderRect.getX(), sliderRect.getY(),
-                                     sliderRect.getWidth(), sliderRect.getHeight(),
-                                     getLinearSliderPos (lastCurrentValue),
-                                     getLinearSliderPos (lastValueMin),
-                                     getLinearSliderPos (lastValueMax),
-                                     style, owner);
-            }
-
-            if ((style == LinearBar || style == LinearBarVertical) && valueBox == nullptr)
-            {
-                g.setColour (owner.findColour (Slider::textBoxOutlineColourId));
-                g.drawRect (0, 0, owner.getWidth(), owner.getHeight(), 1);
-            }
-        }
-    }
-
-    //==============================================================================
-    void resized (LookAndFeel& lf)
-    {
-        SliderLayout layout = lf.getSliderLayout (owner);
-
-        sliderRect = layout.sliderBounds;
-
-        if (valueBox != nullptr)
-            valueBox->setBounds (layout.textBoxBounds);
-
-        if (isHorizontal())
-        {
-            sliderRegionStart = layout.sliderBounds.getX();
-            sliderRegionSize = layout.sliderBounds.getWidth();
-        }
-        else if (isVertical())
-        {
-            sliderRegionStart = layout.sliderBounds.getY();
-            sliderRegionSize = layout.sliderBounds.getHeight();
-        }
-        else if (style == IncDecButtons)
-        {
-            resizeIncDecButtons();
-        }
-    }
-
-    //==============================================================================
-
-    void resizeIncDecButtons()
-    {
-        Rectangle<int> buttonRect (sliderRect);
-
-        if (textBoxPos == TextBoxLeft || textBoxPos == TextBoxRight)
-            buttonRect.expand (-2, 0);
-        else
-            buttonRect.expand (0, -2);
-
-        incDecButtonsSideBySide = buttonRect.getWidth() > buttonRect.getHeight();
-
-        if (incDecButtonsSideBySide)
-        {
-            decButton->setBounds (buttonRect.removeFromLeft (buttonRect.getWidth() / 2));
-            decButton->setConnectedEdges (Button::ConnectedOnRight);
-            incButton->setConnectedEdges (Button::ConnectedOnLeft);
-        }
-        else
-        {
-            decButton->setBounds (buttonRect.removeFromBottom (buttonRect.getHeight() / 2));
-            decButton->setConnectedEdges (Button::ConnectedOnTop);
-            incButton->setConnectedEdges (Button::ConnectedOnBottom);
-        }
-
-        incButton->setBounds (buttonRect);
-    }
-
-    //==============================================================================
-    Slider& owner;
-    SliderStyle style;
-
-    ListenerList <SliderListener> listeners;
-    Value currentValue, valueMin, valueMax;
-    double lastCurrentValue, lastValueMin, lastValueMax;
-    double minimum, maximum, interval, doubleClickReturnValue;
-    double valueWhenLastDragged, valueOnMouseDown, skewFactor, lastAngle;
-    double velocityModeSensitivity, velocityModeOffset, minMaxDiff;
-    int velocityModeThreshold;
-    RotaryParameters rotaryParams;
-    Point<float> mouseDragStartPos, mousePosWhenLastDragged;
-    int sliderRegionStart, sliderRegionSize;
-    int sliderBeingDragged;
-    int pixelsForFullDragExtent;
-    Time lastMouseWheelTime;
-    Rectangle<int> sliderRect;
-    ScopedPointer<DragInProgress> currentDrag;
-
-    TextEntryBoxPosition textBoxPos;
-    String textSuffix;
-    int numDecimalPlaces;
-    int textBoxWidth, textBoxHeight;
-    IncDecButtonMode incDecButtonMode;
-
-    bool editableText;
-    bool doubleClickToValue;
-    bool isVelocityBased;
-    bool userKeyOverridesVelocity;
-    bool incDecButtonsSideBySide;
-    bool sendChangeOnlyOnRelease;
-    bool popupDisplayEnabled;
-    bool menuEnabled;
-    bool useDragEvents;
-    bool incDecDragged;
-    bool scrollWheelEnabled;
-    bool snapsToMousePos;
-
-    ScopedPointer<Label> valueBox;
-    ScopedPointer<Button> incButton, decButton;
-
-    //==============================================================================
-    class PopupDisplayComponent  : public BubbleComponent,
-                                   public Timer
-    {
-    public:
-        PopupDisplayComponent (Slider& s)
-            : owner (s),
-              font (s.getLookAndFeel().getSliderPopupFont (s))
-        {
-            setAlwaysOnTop (true);
-            setAllowedPlacement (owner.getLookAndFeel().getSliderPopupPlacement (s));
-            setLookAndFeel (&s.getLookAndFeel());
-        }
-
-        void paintContent (Graphics& g, int w, int h) override
-        {
-            g.setFont (font);
-            g.setColour (owner.findColour (TooltipWindow::textColourId, true));
-            g.drawFittedText (text, Rectangle<int> (w, h), Justification::centred, 1);
-        }
-
-        void getContentSize (int& w, int& h) override
-        {
-            w = font.getStringWidth (text) + 18;
-            h = (int) (font.getHeight() * 1.6f);
-        }
-
-        void updatePosition (const String& newText)
-        {
-            text = newText;
-            BubbleComponent::setPosition (&owner);
-            repaint();
-        }
-
-        void timerCallback() override
-        {
-            owner.pimpl->popupDisplay = nullptr;
-        }
-
-    private:
-        Slider& owner;
-        Font font;
-        String text;
-
-        JUCE_DECLARE_NON_COPYABLE_WITH_LEAK_DETECTOR (PopupDisplayComponent)
-    };
-
-    ScopedPointer<PopupDisplayComponent> popupDisplay;
-    Component* parentForPopupDisplay;
-
-    //==============================================================================
-    static double smallestAngleBetween (const double a1, const double a2) noexcept
-    {
-        return jmin (std::abs (a1 - a2),
-                     std::abs (a1 + double_Pi * 2.0 - a2),
-                     std::abs (a2 + double_Pi * 2.0 - a1));
-    }
-};
-
-
-//==============================================================================
-Slider::Slider()
-{
-    init (LinearHorizontal, TextBoxLeft);
-}
-
-Slider::Slider (const String& name)  : Component (name)
-{
-    init (LinearHorizontal, TextBoxLeft);
-}
-
-Slider::Slider (SliderStyle style, TextEntryBoxPosition textBoxPos)
-{
-    init (style, textBoxPos);
-}
-
-void Slider::init (SliderStyle style, TextEntryBoxPosition textBoxPos)
-{
-    setWantsKeyboardFocus (false);
-    setRepaintsOnMouseActivity (true);
-
-    pimpl = new Pimpl (*this, style, textBoxPos);
-
-    Slider::lookAndFeelChanged();
-    updateText();
-
-    pimpl->registerListeners();
-}
-
-Slider::~Slider() {}
-
-//==============================================================================
-void Slider::addListener (SliderListener* const listener)       { pimpl->listeners.add (listener); }
-void Slider::removeListener (SliderListener* const listener)    { pimpl->listeners.remove (listener); }
-
-//==============================================================================
-Slider::SliderStyle Slider::getSliderStyle() const noexcept     { return pimpl->style; }
-void Slider::setSliderStyle (const SliderStyle newStyle)        { pimpl->setSliderStyle (newStyle); }
-
-void Slider::setRotaryParameters (RotaryParameters p) noexcept
-{
-    // make sure the values are sensible..
-    jassert (p.startAngleRadians >= 0 && p.endAngleRadians >= 0);
-    jassert (p.startAngleRadians < float_Pi * 4.0f && p.endAngleRadians < float_Pi * 4.0f);
-    jassert (p.startAngleRadians < p.endAngleRadians);
-
-    pimpl->rotaryParams = p;
-}
-
-void Slider::setRotaryParameters (float startAngleRadians, float endAngleRadians, bool stopAtEnd) noexcept
-{
-    RotaryParameters p = { startAngleRadians, endAngleRadians, stopAtEnd };
-    setRotaryParameters (p);
-}
-
-Slider::RotaryParameters Slider::getRotaryParameters() const noexcept
-{
-    return pimpl->rotaryParams;
-}
-
-void Slider::setVelocityBasedMode (bool vb)                 { pimpl->isVelocityBased = vb; }
-bool Slider::getVelocityBasedMode() const noexcept          { return pimpl->isVelocityBased; }
-bool Slider::getVelocityModeIsSwappable() const noexcept    { return pimpl->userKeyOverridesVelocity; }
-int Slider::getVelocityThreshold() const noexcept           { return pimpl->velocityModeThreshold; }
-double Slider::getVelocitySensitivity() const noexcept      { return pimpl->velocityModeSensitivity; }
-double Slider::getVelocityOffset() const noexcept           { return pimpl->velocityModeOffset; }
-
-void Slider::setVelocityModeParameters (const double sensitivity, const int threshold,
-                                        const double offset, const bool userCanPressKeyToSwapMode)
-{
-    jassert (threshold >= 0);
-    jassert (sensitivity > 0);
-    jassert (offset >= 0);
-
-    pimpl->setVelocityModeParameters (sensitivity, threshold, offset, userCanPressKeyToSwapMode);
-}
-
-double Slider::getSkewFactor() const noexcept               { return pimpl->skewFactor; }
-void Slider::setSkewFactor (const double factor)            { pimpl->skewFactor = factor; }
-
-void Slider::setSkewFactorFromMidPoint (const double sliderValueToShowAtMidPoint)
-{
-    pimpl->setSkewFactorFromMidPoint (sliderValueToShowAtMidPoint);
-}
-
-int Slider::getMouseDragSensitivity() const noexcept        { return pimpl->pixelsForFullDragExtent; }
-
-void Slider::setMouseDragSensitivity (const int distanceForFullScaleDrag)
-{
-    jassert (distanceForFullScaleDrag > 0);
-
-    pimpl->pixelsForFullDragExtent = distanceForFullScaleDrag;
-}
-
-void Slider::setIncDecButtonsMode (const IncDecButtonMode mode)             { pimpl->setIncDecButtonsMode (mode); }
-
-Slider::TextEntryBoxPosition Slider::getTextBoxPosition() const noexcept    { return pimpl->textBoxPos; }
-int Slider::getTextBoxWidth() const noexcept                                { return pimpl->textBoxWidth; }
-int Slider::getTextBoxHeight() const noexcept                               { return pimpl->textBoxHeight; }
-
-void Slider::setTextBoxStyle (const TextEntryBoxPosition newPosition, const bool isReadOnly,
-                              const int textEntryBoxWidth, const int textEntryBoxHeight)
-{
-    pimpl->setTextBoxStyle (newPosition, isReadOnly, textEntryBoxWidth, textEntryBoxHeight);
-}
-
-bool Slider::isTextBoxEditable() const noexcept                     { return pimpl->editableText; }
-void Slider::setTextBoxIsEditable (const bool shouldBeEditable)     { pimpl->setTextBoxIsEditable (shouldBeEditable); }
-void Slider::showTextBox()                                          { pimpl->showTextBox(); }
-void Slider::hideTextBox (const bool discardCurrentEditorContents)  { pimpl->hideTextBox (discardCurrentEditorContents); }
-
-void Slider::setChangeNotificationOnlyOnRelease (bool onlyNotifyOnRelease)
-{
-    pimpl->sendChangeOnlyOnRelease = onlyNotifyOnRelease;
-}
-
-bool Slider::getSliderSnapsToMousePosition() const noexcept                 { return pimpl->snapsToMousePos; }
-void Slider::setSliderSnapsToMousePosition (const bool shouldSnapToMouse)   { pimpl->snapsToMousePos = shouldSnapToMouse; }
-
-void Slider::setPopupDisplayEnabled (const bool enabled, Component* const parentComponentToUse)
-{
-    pimpl->popupDisplayEnabled = enabled;
-    pimpl->parentForPopupDisplay = parentComponentToUse;
-}
-
-Component* Slider::getCurrentPopupDisplay() const noexcept      { return pimpl->popupDisplay.get(); }
-
-//==============================================================================
-void Slider::colourChanged()        { lookAndFeelChanged(); }
-void Slider::lookAndFeelChanged()   { pimpl->lookAndFeelChanged (getLookAndFeel()); }
-void Slider::enablementChanged()    { repaint(); pimpl->updateTextBoxEnablement(); }
-
-//==============================================================================
-double Slider::getMaximum() const noexcept      { return pimpl->maximum; }
-double Slider::getMinimum() const noexcept      { return pimpl->minimum; }
-double Slider::getInterval() const noexcept     { return pimpl->interval; }
-
-void Slider::setRange (double newMin, double newMax, double newInt)
-{
-    pimpl->setRange (newMin, newMax, newInt);
-}
-
-Value& Slider::getValueObject() noexcept        { return pimpl->currentValue; }
-Value& Slider::getMinValueObject() noexcept     { return pimpl->valueMin; }
-Value& Slider::getMaxValueObject() noexcept     { return pimpl->valueMax; }
-
-double Slider::getValue() const                 { return pimpl->getValue(); }
-
-void Slider::setValue (double newValue, const NotificationType notification)
-{
-    pimpl->setValue (newValue, notification);
-}
-
-double Slider::getMinValue() const      { return pimpl->getMinValue(); }
-double Slider::getMaxValue() const      { return pimpl->getMaxValue(); }
-
-void Slider::setMinValue (double newValue, const NotificationType notification, bool allowNudgingOfOtherValues)
-{
-    pimpl->setMinValue (newValue, notification, allowNudgingOfOtherValues);
-}
-
-void Slider::setMaxValue (double newValue, const NotificationType notification, bool allowNudgingOfOtherValues)
-{
-    pimpl->setMaxValue (newValue, notification, allowNudgingOfOtherValues);
-}
-
-void Slider::setMinAndMaxValues (double newMinValue, double newMaxValue, const NotificationType notification)
-{
-    pimpl->setMinAndMaxValues (newMinValue, newMaxValue, notification);
-}
-
-void Slider::setDoubleClickReturnValue (bool isDoubleClickEnabled,  double valueToSetOnDoubleClick)
-{
-    pimpl->doubleClickToValue = isDoubleClickEnabled;
-    pimpl->doubleClickReturnValue = valueToSetOnDoubleClick;
-}
-
-double Slider::getDoubleClickReturnValue() const noexcept       { return pimpl->doubleClickReturnValue; }
-bool Slider::isDoubleClickReturnEnabled() const noexcept        { return pimpl->doubleClickToValue; }
-
-void Slider::updateText()
-{
-    pimpl->updateText();
-}
-
-void Slider::setTextValueSuffix (const String& suffix)
-{
-    pimpl->setTextValueSuffix (suffix);
-}
-
-String Slider::getTextValueSuffix() const
-{
-    return pimpl->textSuffix;
-}
-
-String Slider::getTextFromValue (double v)
-{
-    if (getNumDecimalPlacesToDisplay() > 0)
-        return String (v, getNumDecimalPlacesToDisplay()) + getTextValueSuffix();
-
-    return String (roundToInt (v)) + getTextValueSuffix();
-}
-
-double Slider::getValueFromText (const String& text)
-{
-    String t (text.trimStart());
-
-    if (t.endsWith (getTextValueSuffix()))
-        t = t.substring (0, t.length() - getTextValueSuffix().length());
-
-    while (t.startsWithChar ('+'))
-        t = t.substring (1).trimStart();
-
-    return t.initialSectionContainingOnly ("0123456789.,-")
-            .getDoubleValue();
-}
-
-double Slider::proportionOfLengthToValue (double proportion)
-{
-    const double skew = getSkewFactor();
-
-    if (skew != 1.0 && proportion > 0.0)
-        proportion = exp (log (proportion) / skew);
-
-    return getMinimum() + (getMaximum() - getMinimum()) * proportion;
-}
-
-double Slider::valueToProportionOfLength (double value)
-{
-    const double n = (value - getMinimum()) / (getMaximum() - getMinimum());
-    const double skew = getSkewFactor();
-
-    return skew == 1.0 ? n : pow (n, skew);
-}
-
-double Slider::snapValue (double attemptedValue, DragMode)
-{
-    return attemptedValue;
-}
-
-int Slider::getNumDecimalPlacesToDisplay() const noexcept    { return pimpl->numDecimalPlaces; }
-
-//==============================================================================
-int Slider::getThumbBeingDragged() const noexcept            { return pimpl->sliderBeingDragged; }
-
-void Slider::startedDragging() {}
-void Slider::stoppedDragging() {}
-void Slider::valueChanged() {}
-
-//==============================================================================
-void Slider::setPopupMenuEnabled (const bool menuEnabled)   { pimpl->menuEnabled = menuEnabled; }
-void Slider::setScrollWheelEnabled (const bool enabled)     { pimpl->scrollWheelEnabled = enabled; }
-
-bool Slider::isHorizontal() const noexcept                  { return pimpl->isHorizontal(); }
-bool Slider::isVertical() const noexcept                    { return pimpl->isVertical(); }
-bool Slider::isRotary() const noexcept                      { return pimpl->isRotary(); }
-bool Slider::isBar() const noexcept                         { return pimpl->isBar(); }
-
-float Slider::getPositionOfValue (const double value) const { return pimpl->getPositionOfValue (value); }
-
-//==============================================================================
-void Slider::paint (Graphics& g)        { pimpl->paint (g, getLookAndFeel()); }
-void Slider::resized()                  { pimpl->resized (getLookAndFeel()); }
-
-void Slider::focusOfChildComponentChanged (FocusChangeType)     { repaint(); }
-
-void Slider::mouseDown (const MouseEvent& e)    { pimpl->mouseDown (e); }
-void Slider::mouseUp (const MouseEvent&)        { pimpl->mouseUp(); }
-
-void Slider::modifierKeysChanged (const ModifierKeys& modifiers)
-{
-    if (isEnabled())
-        pimpl->modifierKeysChanged (modifiers);
-}
-
-void Slider::mouseDrag (const MouseEvent& e)
-{
-    if (isEnabled())
-        pimpl->mouseDrag (e);
-}
-
-void Slider::mouseDoubleClick (const MouseEvent&)
-{
-    if (isEnabled())
-        pimpl->mouseDoubleClick();
-}
-
-void Slider::mouseWheelMove (const MouseEvent& e, const MouseWheelDetails& wheel)
-{
-    if (! (isEnabled() && pimpl->mouseWheelMove (e, wheel)))
-        Component::mouseWheelMove (e, wheel);
-}
+                                    const double offset, const bool userCanPressKeyToSwapMode)
+    {
+        velocityModeSensitivity = sensitivity;
+        velocityModeOffset = offset;
+        velocityModeThreshold = threshold;
+        userKeyOverridesVelocity = userCanPressKeyToSwapMode;
+    }
+
+    void setSkewFactorFromMidPoint (const double sliderValueToShowAtMidPoint)
+    {
+        if (maximum > minimum)
+            skewFactor = log (0.5) / log ((sliderValueToShowAtMidPoint - minimum)
+                                            / (maximum - minimum));
+    }
+
+    void setIncDecButtonsMode (const IncDecButtonMode mode)
+    {
+        if (incDecButtonMode != mode)
+        {
+            incDecButtonMode = mode;
+            owner.lookAndFeelChanged();
+        }
+    }
+
+    void setTextBoxStyle (const TextEntryBoxPosition newPosition,
+                          const bool isReadOnly,
+                          const int textEntryBoxWidth,
+                          const int textEntryBoxHeight)
+    {
+        if (textBoxPos != newPosition
+             || editableText != (! isReadOnly)
+             || textBoxWidth != textEntryBoxWidth
+             || textBoxHeight != textEntryBoxHeight)
+        {
+            textBoxPos = newPosition;
+            editableText = ! isReadOnly;
+            textBoxWidth = textEntryBoxWidth;
+            textBoxHeight = textEntryBoxHeight;
+
+            owner.repaint();
+            owner.lookAndFeelChanged();
+        }
+    }
+
+    void setTextBoxIsEditable (const bool shouldBeEditable)
+    {
+        editableText = shouldBeEditable;
+        updateTextBoxEnablement();
+    }
+
+    void showTextBox()
+    {
+        jassert (editableText); // this should probably be avoided in read-only sliders.
+
+        if (valueBox != nullptr)
+            valueBox->showEditor();
+    }
+
+    void hideTextBox (const bool discardCurrentEditorContents)
+    {
+        if (valueBox != nullptr)
+        {
+            valueBox->hideEditor (discardCurrentEditorContents);
+
+            if (discardCurrentEditorContents)
+                updateText();
+        }
+    }
+
+    void setTextValueSuffix (const String& suffix)
+    {
+        if (textSuffix != suffix)
+        {
+            textSuffix = suffix;
+            updateText();
+        }
+    }
+
+    void updateTextBoxEnablement()
+    {
+        if (valueBox != nullptr)
+        {
+            const bool shouldBeEditable = editableText && owner.isEnabled();
+
+            if (valueBox->isEditable() != shouldBeEditable) // (to avoid changing the single/double click flags unless we need to)
+                valueBox->setEditable (shouldBeEditable);
+        }
+    }
+
+    void lookAndFeelChanged (LookAndFeel& lf)
+    {
+        if (textBoxPos != NoTextBox)
+        {
+            const String previousTextBoxContent (valueBox != nullptr ? valueBox->getText()
+                                                                     : owner.getTextFromValue (currentValue.getValue()));
+
+            valueBox = nullptr;
+            owner.addAndMakeVisible (valueBox = lf.createSliderTextBox (owner));
+
+            valueBox->setWantsKeyboardFocus (false);
+            valueBox->setText (previousTextBoxContent, dontSendNotification);
+            valueBox->setTooltip (owner.getTooltip());
+            updateTextBoxEnablement();
+            valueBox->addListener (this);
+
+            if (style == LinearBar || style == LinearBarVertical)
+            {
+                valueBox->addMouseListener (&owner, false);
+                valueBox->setMouseCursor (MouseCursor::ParentCursor);
+            }
+        }
+        else
+        {
+            valueBox = nullptr;
+        }
+
+        if (style == IncDecButtons)
+        {
+            owner.addAndMakeVisible (incButton = lf.createSliderButton (owner, true));
+            incButton->addListener (this);
+
+            owner.addAndMakeVisible (decButton = lf.createSliderButton (owner, false));
+            decButton->addListener (this);
+
+            if (incDecButtonMode != incDecButtonsNotDraggable)
+            {
+                incButton->addMouseListener (&owner, false);
+                decButton->addMouseListener (&owner, false);
+            }
+            else
+            {
+                incButton->setRepeatSpeed (300, 100, 20);
+                decButton->setRepeatSpeed (300, 100, 20);
+            }
+
+            const String tooltip (owner.getTooltip());
+            incButton->setTooltip (tooltip);
+            decButton->setTooltip (tooltip);
+        }
+        else
+        {
+            incButton = nullptr;
+            decButton = nullptr;
+        }
+
+        owner.setComponentEffect (lf.getSliderEffect (owner));
+
+        owner.resized();
+        owner.repaint();
+    }
+
+    void showPopupMenu()
+    {
+        PopupMenu m;
+        m.setLookAndFeel (&owner.getLookAndFeel());
+        m.addItem (1, TRANS ("Velocity-sensitive mode"), true, isVelocityBased);
+        m.addSeparator();
+
+        if (isRotary())
+        {
+            PopupMenu rotaryMenu;
+            rotaryMenu.addItem (2, TRANS ("Use circular dragging"),           true, style == Rotary);
+            rotaryMenu.addItem (3, TRANS ("Use left-right dragging"),         true, style == RotaryHorizontalDrag);
+            rotaryMenu.addItem (4, TRANS ("Use up-down dragging"),            true, style == RotaryVerticalDrag);
+            rotaryMenu.addItem (5, TRANS ("Use left-right/up-down dragging"), true, style == RotaryHorizontalVerticalDrag);
+
+            m.addSubMenu (TRANS ("Rotary mode"), rotaryMenu);
+        }
+
+        m.showMenuAsync (PopupMenu::Options(),
+                         ModalCallbackFunction::forComponent (sliderMenuCallback, &owner));
+    }
+
+    static void sliderMenuCallback (const int result, Slider* slider)
+    {
+        if (slider != nullptr)
+        {
+            switch (result)
+            {
+                case 1:   slider->setVelocityBasedMode (! slider->getVelocityBasedMode()); break;
+                case 2:   slider->setSliderStyle (Rotary); break;
+                case 3:   slider->setSliderStyle (RotaryHorizontalDrag); break;
+                case 4:   slider->setSliderStyle (RotaryVerticalDrag); break;
+                case 5:   slider->setSliderStyle (RotaryHorizontalVerticalDrag); break;
+                default:  break;
+            }
+        }
+    }
+
+    int getThumbIndexAt (const MouseEvent& e)
+    {
+        const bool isTwoValue   = (style == TwoValueHorizontal   || style == TwoValueVertical);
+        const bool isThreeValue = (style == ThreeValueHorizontal || style == ThreeValueVertical);
+
+        if (isTwoValue || isThreeValue)
+        {
+            const float mousePos = isVertical() ? e.position.y : e.position.x;
+
+            const float normalPosDistance = std::abs (getLinearSliderPos (currentValue.getValue()) - mousePos);
+            const float minPosDistance    = std::abs (getLinearSliderPos (valueMin.getValue()) - 0.1f - mousePos);
+            const float maxPosDistance    = std::abs (getLinearSliderPos (valueMax.getValue()) + 0.1f - mousePos);
+
+            if (isTwoValue)
+                return maxPosDistance <= minPosDistance ? 2 : 1;
+
+            if (normalPosDistance >= minPosDistance && maxPosDistance >= minPosDistance)
+                return 1;
+
+            if (normalPosDistance >= maxPosDistance)
+                return 2;
+        }
+
+        return 0;
+    }
+
+    //==============================================================================
+    void handleRotaryDrag (const MouseEvent& e)
+    {
+        const float dx = e.position.x - sliderRect.getCentreX();
+        const float dy = e.position.y - sliderRect.getCentreY();
+
+        if (dx * dx + dy * dy > 25.0f)
+        {
+            double angle = std::atan2 ((double) dx, (double) -dy);
+            while (angle < 0.0)
+                angle += double_Pi * 2.0;
+
+            if (rotaryParams.stopAtEnd && ! e.mouseWasClicked())
+            {
+                if (std::abs (angle - lastAngle) > double_Pi)
+                {
+                    if (angle >= lastAngle)
+                        angle -= double_Pi * 2.0;
+                    else
+                        angle += double_Pi * 2.0;
+                }
+
+                if (angle >= lastAngle)
+                    angle = jmin (angle, (double) jmax (rotaryParams.startAngleRadians, rotaryParams.endAngleRadians));
+                else
+                    angle = jmax (angle, (double) jmin (rotaryParams.startAngleRadians, rotaryParams.endAngleRadians));
+            }
+            else
+            {
+                while (angle < rotaryParams.startAngleRadians)
+                    angle += double_Pi * 2.0;
+
+                if (angle > rotaryParams.endAngleRadians)
+                {
+                    if (smallestAngleBetween (angle, rotaryParams.startAngleRadians)
+                         <= smallestAngleBetween (angle, rotaryParams.endAngleRadians))
+                        angle = rotaryParams.startAngleRadians;
+                    else
+                        angle = rotaryParams.endAngleRadians;
+                }
+            }
+
+            const double proportion = (angle - rotaryParams.startAngleRadians) / (rotaryParams.endAngleRadians - rotaryParams.startAngleRadians);
+            valueWhenLastDragged = owner.proportionOfLengthToValue (jlimit (0.0, 1.0, proportion));
+            lastAngle = angle;
+        }
+    }
+
+    void handleAbsoluteDrag (const MouseEvent& e)
+    {
+        const float mousePos = (isHorizontal() || style == RotaryHorizontalDrag) ? e.position.x : e.position.y;
+        double newPos = 0;
+
+        if (style == RotaryHorizontalDrag
+            || style == RotaryVerticalDrag
+            || style == IncDecButtons
+            || ((style == LinearHorizontal || style == LinearVertical || style == LinearBar || style == LinearBarVertical)
+                && ! snapsToMousePos))
+        {
+            const float mouseDiff = (style == RotaryHorizontalDrag
+                                        || style == LinearHorizontal
+                                        || style == LinearBar
+                                        || (style == IncDecButtons && incDecDragDirectionIsHorizontal()))
+                                      ? e.position.x - mouseDragStartPos.x
+                                      : mouseDragStartPos.y - e.position.y;
+
+            newPos = owner.valueToProportionOfLength (valueOnMouseDown)
+                       + mouseDiff * (1.0 / pixelsForFullDragExtent);
+
+            if (style == IncDecButtons)
+            {
+                incButton->setState (mouseDiff < 0 ? Button::buttonNormal : Button::buttonDown);
+                decButton->setState (mouseDiff > 0 ? Button::buttonNormal : Button::buttonDown);
+            }
+        }
+        else if (style == RotaryHorizontalVerticalDrag)
+        {
+            const float mouseDiff = (e.position.x - mouseDragStartPos.x)
+                                      + (mouseDragStartPos.y - e.position.y);
+
+            newPos = owner.valueToProportionOfLength (valueOnMouseDown)
+                       + mouseDiff * (1.0 / pixelsForFullDragExtent);
+        }
+        else
+        {
+            newPos = (mousePos - sliderRegionStart) / (double) sliderRegionSize;
+
+            if (isVertical())
+                newPos = 1.0 - newPos;
+        }
+
+        valueWhenLastDragged = owner.proportionOfLengthToValue (jlimit (0.0, 1.0, newPos));
+    }
+
+    void handleVelocityDrag (const MouseEvent& e)
+    {
+        const float mouseDiff = style == RotaryHorizontalVerticalDrag
+                                   ? (e.position.x - mousePosWhenLastDragged.x) + (mousePosWhenLastDragged.y - e.position.y)
+                                   : (isHorizontal()
+                                       || style == RotaryHorizontalDrag
+                                       || (style == IncDecButtons && incDecDragDirectionIsHorizontal()))
+                                         ? e.position.x - mousePosWhenLastDragged.x
+                                         : e.position.y - mousePosWhenLastDragged.y;
+
+        const double maxSpeed = jmax (200, sliderRegionSize);
+        double speed = jlimit (0.0, maxSpeed, (double) std::abs (mouseDiff));
+
+        if (speed != 0)
+        {
+            speed = 0.2 * velocityModeSensitivity
+                      * (1.0 + std::sin (double_Pi * (1.5 + jmin (0.5, velocityModeOffset
+                                                                    + jmax (0.0, (double) (speed - velocityModeThreshold))
+                                                                        / maxSpeed))));
+
+            if (mouseDiff < 0)
+                speed = -speed;
+
+            if (isVertical() || style == RotaryVerticalDrag
+                 || (style == IncDecButtons && ! incDecDragDirectionIsHorizontal()))
+                speed = -speed;
+
+            const double currentPos = owner.valueToProportionOfLength (valueWhenLastDragged);
+
+            valueWhenLastDragged = owner.proportionOfLengthToValue (jlimit (0.0, 1.0, currentPos + speed));
+
+            e.source.enableUnboundedMouseMovement (true, false);
+        }
+    }
+
+    void mouseDown (const MouseEvent& e)
+    {
+        incDecDragged = false;
+        useDragEvents = false;
+        mouseDragStartPos = mousePosWhenLastDragged = e.position;
+        currentDrag = nullptr;
+
+        if (owner.isEnabled())
+        {
+            if (e.mods.isPopupMenu() && menuEnabled)
+            {
+                showPopupMenu();
+            }
+            else if (canDoubleClickToValue()
+                      && e.mods.withoutMouseButtons() == ModifierKeys (ModifierKeys::altModifier))
+            {
+                mouseDoubleClick();
+            }
+            else if (maximum > minimum)
+            {
+                useDragEvents = true;
+
+                if (valueBox != nullptr)
+                    valueBox->hideEditor (true);
+
+                sliderBeingDragged = getThumbIndexAt (e);
+
+                minMaxDiff = (double) valueMax.getValue() - (double) valueMin.getValue();
+
+                lastAngle = rotaryParams.startAngleRadians
+                                + (rotaryParams.endAngleRadians - rotaryParams.startAngleRadians)
+                                     * owner.valueToProportionOfLength (currentValue.getValue());
+
+                valueWhenLastDragged = (sliderBeingDragged == 2 ? valueMax
+                                                                : (sliderBeingDragged == 1 ? valueMin
+                                                                                           : currentValue)).getValue();
+                valueOnMouseDown = valueWhenLastDragged;
+
+                if (popupDisplayEnabled)
+                {
+                    PopupDisplayComponent* const popup = new PopupDisplayComponent (owner);
+                    popupDisplay = popup;
+
+                    if (parentForPopupDisplay != nullptr)
+                        parentForPopupDisplay->addChildComponent (popup);
+                    else
+                        popup->addToDesktop (ComponentPeer::windowIsTemporary);
+
+                    popup->setVisible (true);
+                }
+
+                currentDrag = new DragInProgress (*this);
+                mouseDrag (e);
+            }
+        }
+    }
+
+    void mouseDrag (const MouseEvent& e)
+    {
+        if (useDragEvents && maximum > minimum
+             && ! ((style == LinearBar || style == LinearBarVertical)
+                    && e.mouseWasClicked() && valueBox != nullptr && valueBox->isEditable()))
+        {
+            DragMode dragMode = notDragging;
+
+            if (style == Rotary)
+            {
+                handleRotaryDrag (e);
+            }
+            else
+            {
+                if (style == IncDecButtons && ! incDecDragged)
+                {
+                    if (e.getDistanceFromDragStart() < 10 || e.mouseWasClicked())
+                        return;
+
+                    incDecDragged = true;
+                    mouseDragStartPos = e.position;
+                }
+
+                if (isAbsoluteDragMode (e.mods) || (maximum - minimum) / sliderRegionSize < interval)
+                {
+                    dragMode = absoluteDrag;
+                    handleAbsoluteDrag (e);
+                }
+                else
+                {
+                    dragMode = velocityDrag;
+                    handleVelocityDrag (e);
+                }
+            }
+
+            valueWhenLastDragged = jlimit (minimum, maximum, valueWhenLastDragged);
+
+            if (sliderBeingDragged == 0)
+            {
+                setValue (owner.snapValue (valueWhenLastDragged, dragMode),
+                          sendChangeOnlyOnRelease ? dontSendNotification : sendNotificationSync);
+            }
+            else if (sliderBeingDragged == 1)
+            {
+                setMinValue (owner.snapValue (valueWhenLastDragged, dragMode),
+                             sendChangeOnlyOnRelease ? dontSendNotification : sendNotificationAsync, true);
+
+                if (e.mods.isShiftDown())
+                    setMaxValue (getMinValue() + minMaxDiff, dontSendNotification, true);
+                else
+                    minMaxDiff = (double) valueMax.getValue() - (double) valueMin.getValue();
+            }
+            else if (sliderBeingDragged == 2)
+            {
+                setMaxValue (owner.snapValue (valueWhenLastDragged, dragMode),
+                             sendChangeOnlyOnRelease ? dontSendNotification : sendNotificationAsync, true);
+
+                if (e.mods.isShiftDown())
+                    setMinValue (getMaxValue() - minMaxDiff, dontSendNotification, true);
+                else
+                    minMaxDiff = (double) valueMax.getValue() - (double) valueMin.getValue();
+            }
+
+            mousePosWhenLastDragged = e.position;
+        }
+    }
+
+    void mouseUp()
+    {
+        if (owner.isEnabled()
+             && useDragEvents
+             && (maximum > minimum)
+             && (style != IncDecButtons || incDecDragged))
+        {
+            restoreMouseIfHidden();
+
+            if (sendChangeOnlyOnRelease && valueOnMouseDown != (double) currentValue.getValue())
+                triggerChangeMessage (sendNotificationAsync);
+
+            currentDrag = nullptr;
+            popupDisplay = nullptr;
+
+            if (style == IncDecButtons)
+            {
+                incButton->setState (Button::buttonNormal);
+                decButton->setState (Button::buttonNormal);
+            }
+        }
+        else if (popupDisplay != nullptr)
+        {
+            popupDisplay->startTimer (2000);
+        }
+
+        currentDrag = nullptr;
+    }
+
+    bool canDoubleClickToValue() const
+    {
+        return doubleClickToValue
+                && style != IncDecButtons
+                && minimum <= doubleClickReturnValue
+                && maximum >= doubleClickReturnValue;
+    }
+
+    void mouseDoubleClick()
+    {
+        if (canDoubleClickToValue())
+        {
+            DragInProgress drag (*this);
+            setValue (doubleClickReturnValue, sendNotificationSync);
+        }
+    }
+
+    double getMouseWheelDelta (double value, double wheelAmount)
+    {
+        if (style == IncDecButtons)
+            return interval * wheelAmount;
+
+        const double proportionDelta = wheelAmount * 0.15f;
+        const double currentPos = owner.valueToProportionOfLength (value);
+        return owner.proportionOfLengthToValue (jlimit (0.0, 1.0, currentPos + proportionDelta)) - value;
+    }
+
+    bool mouseWheelMove (const MouseEvent& e, const MouseWheelDetails& wheel)
+    {
+        if (scrollWheelEnabled
+             && style != TwoValueHorizontal
+             && style != TwoValueVertical)
+        {
+            // sometimes duplicate wheel events seem to be sent, so since we're going to
+            // bump the value by a minimum of the interval, avoid doing this twice..
+            if (e.eventTime != lastMouseWheelTime)
+            {
+                lastMouseWheelTime = e.eventTime;
+
+                if (maximum > minimum && ! e.mods.isAnyMouseButtonDown())
+                {
+                    if (valueBox != nullptr)
+                        valueBox->hideEditor (false);
+
+                    const double value = (double) currentValue.getValue();
+                    const double delta = getMouseWheelDelta (value, (std::abs (wheel.deltaX) > std::abs (wheel.deltaY)
+                                                                        ? -wheel.deltaX : wheel.deltaY)
+                                                                      * (wheel.isReversed ? -1.0f : 1.0f));
+                    if (delta != 0)
+                    {
+                        const double newValue = value + jmax (interval, std::abs (delta)) * (delta < 0 ? -1.0 : 1.0);
+
+                        DragInProgress drag (*this);
+                        setValue (owner.snapValue (newValue, notDragging), sendNotificationSync);
+                    }
+                }
+            }
+
+            return true;
+        }
+
+        return false;
+    }
+
+    void modifierKeysChanged (const ModifierKeys& modifiers)
+    {
+        if (style != IncDecButtons && style != Rotary && isAbsoluteDragMode (modifiers))
+            restoreMouseIfHidden();
+    }
+
+    bool isAbsoluteDragMode (ModifierKeys mods) const
+    {
+        return isVelocityBased == (userKeyOverridesVelocity
+                                    && mods.testFlags (ModifierKeys::ctrlAltCommandModifiers));
+    }
+
+    void restoreMouseIfHidden()
+    {
+        const Array<MouseInputSource>& mouseSources = Desktop::getInstance().getMouseSources();
+
+        for (MouseInputSource* mi = mouseSources.begin(), * const e = mouseSources.end(); mi != e; ++mi)
+        {
+            if (mi->isUnboundedMouseMovementEnabled())
+            {
+                mi->enableUnboundedMouseMovement (false);
+
+                const double pos = sliderBeingDragged == 2 ? getMaxValue()
+                                                           : (sliderBeingDragged == 1 ? getMinValue()
+                                                                                      : (double) currentValue.getValue());
+                Point<float> mousePos;
+
+                if (isRotary())
+                {
+                    mousePos = mi->getLastMouseDownPosition();
+
+                    const float delta = (float) (pixelsForFullDragExtent * (owner.valueToProportionOfLength (valueOnMouseDown)
+                                                                                - owner.valueToProportionOfLength (pos)));
+
+                    if (style == RotaryHorizontalDrag)      mousePos += Point<float> (-delta, 0.0f);
+                    else if (style == RotaryVerticalDrag)   mousePos += Point<float> (0.0f, delta);
+                    else                                    mousePos += Point<float> (delta / -2.0f, delta / 2.0f);
+
+                    mousePos = owner.getScreenBounds().reduced (4).toFloat().getConstrainedPoint (mousePos);
+                    mouseDragStartPos = mousePosWhenLastDragged = owner.getLocalPoint (nullptr, mousePos);
+                    valueOnMouseDown = valueWhenLastDragged;
+                }
+                else
+                {
+                    const float pixelPos = (float) getLinearSliderPos (pos);
+
+                    mousePos = owner.localPointToGlobal (Point<float> (isHorizontal() ? pixelPos : (owner.getWidth() / 2.0f),
+                                                                       isVertical()   ? pixelPos : (owner.getHeight() / 2.0f)));
+                }
+
+                mi->setScreenPosition (mousePos);
+            }
+        }
+    }
+
+    //==============================================================================
+    void paint (Graphics& g, LookAndFeel& lf)
+    {
+        if (style != IncDecButtons)
+        {
+            if (isRotary())
+            {
+                const float sliderPos = (float) owner.valueToProportionOfLength (lastCurrentValue);
+                jassert (sliderPos >= 0 && sliderPos <= 1.0f);
+
+                lf.drawRotarySlider (g,
+                                     sliderRect.getX(), sliderRect.getY(),
+                                     sliderRect.getWidth(), sliderRect.getHeight(),
+                                     sliderPos, rotaryParams.startAngleRadians,
+                                     rotaryParams.endAngleRadians, owner);
+            }
+            else
+            {
+                lf.drawLinearSlider (g,
+                                     sliderRect.getX(), sliderRect.getY(),
+                                     sliderRect.getWidth(), sliderRect.getHeight(),
+                                     getLinearSliderPos (lastCurrentValue),
+                                     getLinearSliderPos (lastValueMin),
+                                     getLinearSliderPos (lastValueMax),
+                                     style, owner);
+            }
+
+            if ((style == LinearBar || style == LinearBarVertical) && valueBox == nullptr)
+            {
+                g.setColour (owner.findColour (Slider::textBoxOutlineColourId));
+                g.drawRect (0, 0, owner.getWidth(), owner.getHeight(), 1);
+            }
+        }
+    }
+
+    //==============================================================================
+    void resized (LookAndFeel& lf)
+    {
+        SliderLayout layout = lf.getSliderLayout (owner);
+
+        sliderRect = layout.sliderBounds;
+
+        if (valueBox != nullptr)
+            valueBox->setBounds (layout.textBoxBounds);
+
+        if (isHorizontal())
+        {
+            sliderRegionStart = layout.sliderBounds.getX();
+            sliderRegionSize = layout.sliderBounds.getWidth();
+        }
+        else if (isVertical())
+        {
+            sliderRegionStart = layout.sliderBounds.getY();
+            sliderRegionSize = layout.sliderBounds.getHeight();
+        }
+        else if (style == IncDecButtons)
+        {
+            resizeIncDecButtons();
+        }
+    }
+
+    //==============================================================================
+
+    void resizeIncDecButtons()
+    {
+        Rectangle<int> buttonRect (sliderRect);
+
+        if (textBoxPos == TextBoxLeft || textBoxPos == TextBoxRight)
+            buttonRect.expand (-2, 0);
+        else
+            buttonRect.expand (0, -2);
+
+        incDecButtonsSideBySide = buttonRect.getWidth() > buttonRect.getHeight();
+
+        if (incDecButtonsSideBySide)
+        {
+            decButton->setBounds (buttonRect.removeFromLeft (buttonRect.getWidth() / 2));
+            decButton->setConnectedEdges (Button::ConnectedOnRight);
+            incButton->setConnectedEdges (Button::ConnectedOnLeft);
+        }
+        else
+        {
+            decButton->setBounds (buttonRect.removeFromBottom (buttonRect.getHeight() / 2));
+            decButton->setConnectedEdges (Button::ConnectedOnTop);
+            incButton->setConnectedEdges (Button::ConnectedOnBottom);
+        }
+
+        incButton->setBounds (buttonRect);
+    }
+
+    //==============================================================================
+    Slider& owner;
+    SliderStyle style;
+
+    ListenerList <SliderListener> listeners;
+    Value currentValue, valueMin, valueMax;
+    double lastCurrentValue, lastValueMin, lastValueMax;
+    double minimum, maximum, interval, doubleClickReturnValue;
+    double valueWhenLastDragged, valueOnMouseDown, skewFactor, lastAngle;
+    double velocityModeSensitivity, velocityModeOffset, minMaxDiff;
+    int velocityModeThreshold;
+    RotaryParameters rotaryParams;
+    Point<float> mouseDragStartPos, mousePosWhenLastDragged;
+    int sliderRegionStart, sliderRegionSize;
+    int sliderBeingDragged;
+    int pixelsForFullDragExtent;
+    Time lastMouseWheelTime;
+    Rectangle<int> sliderRect;
+    ScopedPointer<DragInProgress> currentDrag;
+
+    TextEntryBoxPosition textBoxPos;
+    String textSuffix;
+    int numDecimalPlaces;
+    int textBoxWidth, textBoxHeight;
+    IncDecButtonMode incDecButtonMode;
+
+    bool editableText;
+    bool doubleClickToValue;
+    bool isVelocityBased;
+    bool userKeyOverridesVelocity;
+    bool incDecButtonsSideBySide;
+    bool sendChangeOnlyOnRelease;
+    bool popupDisplayEnabled;
+    bool menuEnabled;
+    bool useDragEvents;
+    bool incDecDragged;
+    bool scrollWheelEnabled;
+    bool snapsToMousePos;
+
+    ScopedPointer<Label> valueBox;
+    ScopedPointer<Button> incButton, decButton;
+
+    //==============================================================================
+    class PopupDisplayComponent  : public BubbleComponent,
+                                   public Timer
+    {
+    public:
+        PopupDisplayComponent (Slider& s)
+            : owner (s),
+              font (s.getLookAndFeel().getSliderPopupFont (s))
+        {
+            setAlwaysOnTop (true);
+            setAllowedPlacement (owner.getLookAndFeel().getSliderPopupPlacement (s));
+            setLookAndFeel (&s.getLookAndFeel());
+        }
+
+        void paintContent (Graphics& g, int w, int h) override
+        {
+            g.setFont (font);
+            g.setColour (owner.findColour (TooltipWindow::textColourId, true));
+            g.drawFittedText (text, Rectangle<int> (w, h), Justification::centred, 1);
+        }
+
+        void getContentSize (int& w, int& h) override
+        {
+            w = font.getStringWidth (text) + 18;
+            h = (int) (font.getHeight() * 1.6f);
+        }
+
+        void updatePosition (const String& newText)
+        {
+            text = newText;
+            BubbleComponent::setPosition (&owner);
+            repaint();
+        }
+
+        void timerCallback() override
+        {
+            owner.pimpl->popupDisplay = nullptr;
+        }
+
+    private:
+        Slider& owner;
+        Font font;
+        String text;
+
+        JUCE_DECLARE_NON_COPYABLE_WITH_LEAK_DETECTOR (PopupDisplayComponent)
+    };
+
+    ScopedPointer<PopupDisplayComponent> popupDisplay;
+    Component* parentForPopupDisplay;
+
+    //==============================================================================
+    static double smallestAngleBetween (const double a1, const double a2) noexcept
+    {
+        return jmin (std::abs (a1 - a2),
+                     std::abs (a1 + double_Pi * 2.0 - a2),
+                     std::abs (a2 + double_Pi * 2.0 - a1));
+    }
+};
+
+
+//==============================================================================
+Slider::Slider()
+{
+    init (LinearHorizontal, TextBoxLeft);
+}
+
+Slider::Slider (const String& name)  : Component (name)
+{
+    init (LinearHorizontal, TextBoxLeft);
+}
+
+Slider::Slider (SliderStyle style, TextEntryBoxPosition textBoxPos)
+{
+    init (style, textBoxPos);
+}
+
+void Slider::init (SliderStyle style, TextEntryBoxPosition textBoxPos)
+{
+    setWantsKeyboardFocus (false);
+    setRepaintsOnMouseActivity (true);
+
+    pimpl = new Pimpl (*this, style, textBoxPos);
+
+    Slider::lookAndFeelChanged();
+    updateText();
+
+    pimpl->registerListeners();
+}
+
+Slider::~Slider() {}
+
+//==============================================================================
+void Slider::addListener (SliderListener* const listener)       { pimpl->listeners.add (listener); }
+void Slider::removeListener (SliderListener* const listener)    { pimpl->listeners.remove (listener); }
+
+//==============================================================================
+Slider::SliderStyle Slider::getSliderStyle() const noexcept     { return pimpl->style; }
+void Slider::setSliderStyle (const SliderStyle newStyle)        { pimpl->setSliderStyle (newStyle); }
+
+void Slider::setRotaryParameters (RotaryParameters p) noexcept
+{
+    // make sure the values are sensible..
+    jassert (p.startAngleRadians >= 0 && p.endAngleRadians >= 0);
+    jassert (p.startAngleRadians < float_Pi * 4.0f && p.endAngleRadians < float_Pi * 4.0f);
+
+    pimpl->rotaryParams = p;
+}
+
+void Slider::setRotaryParameters (float startAngleRadians, float endAngleRadians, bool stopAtEnd) noexcept
+{
+    RotaryParameters p = { startAngleRadians, endAngleRadians, stopAtEnd };
+    setRotaryParameters (p);
+}
+
+Slider::RotaryParameters Slider::getRotaryParameters() const noexcept
+{
+    return pimpl->rotaryParams;
+}
+
+void Slider::setVelocityBasedMode (bool vb)                 { pimpl->isVelocityBased = vb; }
+bool Slider::getVelocityBasedMode() const noexcept          { return pimpl->isVelocityBased; }
+bool Slider::getVelocityModeIsSwappable() const noexcept    { return pimpl->userKeyOverridesVelocity; }
+int Slider::getVelocityThreshold() const noexcept           { return pimpl->velocityModeThreshold; }
+double Slider::getVelocitySensitivity() const noexcept      { return pimpl->velocityModeSensitivity; }
+double Slider::getVelocityOffset() const noexcept           { return pimpl->velocityModeOffset; }
+
+void Slider::setVelocityModeParameters (const double sensitivity, const int threshold,
+                                        const double offset, const bool userCanPressKeyToSwapMode)
+{
+    jassert (threshold >= 0);
+    jassert (sensitivity > 0);
+    jassert (offset >= 0);
+
+    pimpl->setVelocityModeParameters (sensitivity, threshold, offset, userCanPressKeyToSwapMode);
+}
+
+double Slider::getSkewFactor() const noexcept               { return pimpl->skewFactor; }
+void Slider::setSkewFactor (const double factor)            { pimpl->skewFactor = factor; }
+
+void Slider::setSkewFactorFromMidPoint (const double sliderValueToShowAtMidPoint)
+{
+    pimpl->setSkewFactorFromMidPoint (sliderValueToShowAtMidPoint);
+}
+
+int Slider::getMouseDragSensitivity() const noexcept        { return pimpl->pixelsForFullDragExtent; }
+
+void Slider::setMouseDragSensitivity (const int distanceForFullScaleDrag)
+{
+    jassert (distanceForFullScaleDrag > 0);
+
+    pimpl->pixelsForFullDragExtent = distanceForFullScaleDrag;
+}
+
+void Slider::setIncDecButtonsMode (const IncDecButtonMode mode)             { pimpl->setIncDecButtonsMode (mode); }
+
+Slider::TextEntryBoxPosition Slider::getTextBoxPosition() const noexcept    { return pimpl->textBoxPos; }
+int Slider::getTextBoxWidth() const noexcept                                { return pimpl->textBoxWidth; }
+int Slider::getTextBoxHeight() const noexcept                               { return pimpl->textBoxHeight; }
+
+void Slider::setTextBoxStyle (const TextEntryBoxPosition newPosition, const bool isReadOnly,
+                              const int textEntryBoxWidth, const int textEntryBoxHeight)
+{
+    pimpl->setTextBoxStyle (newPosition, isReadOnly, textEntryBoxWidth, textEntryBoxHeight);
+}
+
+bool Slider::isTextBoxEditable() const noexcept                     { return pimpl->editableText; }
+void Slider::setTextBoxIsEditable (const bool shouldBeEditable)     { pimpl->setTextBoxIsEditable (shouldBeEditable); }
+void Slider::showTextBox()                                          { pimpl->showTextBox(); }
+void Slider::hideTextBox (const bool discardCurrentEditorContents)  { pimpl->hideTextBox (discardCurrentEditorContents); }
+
+void Slider::setChangeNotificationOnlyOnRelease (bool onlyNotifyOnRelease)
+{
+    pimpl->sendChangeOnlyOnRelease = onlyNotifyOnRelease;
+}
+
+bool Slider::getSliderSnapsToMousePosition() const noexcept                 { return pimpl->snapsToMousePos; }
+void Slider::setSliderSnapsToMousePosition (const bool shouldSnapToMouse)   { pimpl->snapsToMousePos = shouldSnapToMouse; }
+
+void Slider::setPopupDisplayEnabled (const bool enabled, Component* const parentComponentToUse)
+{
+    pimpl->popupDisplayEnabled = enabled;
+    pimpl->parentForPopupDisplay = parentComponentToUse;
+}
+
+Component* Slider::getCurrentPopupDisplay() const noexcept      { return pimpl->popupDisplay.get(); }
+
+//==============================================================================
+void Slider::colourChanged()        { lookAndFeelChanged(); }
+void Slider::lookAndFeelChanged()   { pimpl->lookAndFeelChanged (getLookAndFeel()); }
+void Slider::enablementChanged()    { repaint(); pimpl->updateTextBoxEnablement(); }
+
+//==============================================================================
+double Slider::getMaximum() const noexcept      { return pimpl->maximum; }
+double Slider::getMinimum() const noexcept      { return pimpl->minimum; }
+double Slider::getInterval() const noexcept     { return pimpl->interval; }
+
+void Slider::setRange (double newMin, double newMax, double newInt)
+{
+    pimpl->setRange (newMin, newMax, newInt);
+}
+
+Value& Slider::getValueObject() noexcept        { return pimpl->currentValue; }
+Value& Slider::getMinValueObject() noexcept     { return pimpl->valueMin; }
+Value& Slider::getMaxValueObject() noexcept     { return pimpl->valueMax; }
+
+double Slider::getValue() const                 { return pimpl->getValue(); }
+
+void Slider::setValue (double newValue, const NotificationType notification)
+{
+    pimpl->setValue (newValue, notification);
+}
+
+double Slider::getMinValue() const      { return pimpl->getMinValue(); }
+double Slider::getMaxValue() const      { return pimpl->getMaxValue(); }
+
+void Slider::setMinValue (double newValue, const NotificationType notification, bool allowNudgingOfOtherValues)
+{
+    pimpl->setMinValue (newValue, notification, allowNudgingOfOtherValues);
+}
+
+void Slider::setMaxValue (double newValue, const NotificationType notification, bool allowNudgingOfOtherValues)
+{
+    pimpl->setMaxValue (newValue, notification, allowNudgingOfOtherValues);
+}
+
+void Slider::setMinAndMaxValues (double newMinValue, double newMaxValue, const NotificationType notification)
+{
+    pimpl->setMinAndMaxValues (newMinValue, newMaxValue, notification);
+}
+
+void Slider::setDoubleClickReturnValue (bool isDoubleClickEnabled,  double valueToSetOnDoubleClick)
+{
+    pimpl->doubleClickToValue = isDoubleClickEnabled;
+    pimpl->doubleClickReturnValue = valueToSetOnDoubleClick;
+}
+
+double Slider::getDoubleClickReturnValue() const noexcept       { return pimpl->doubleClickReturnValue; }
+bool Slider::isDoubleClickReturnEnabled() const noexcept        { return pimpl->doubleClickToValue; }
+
+void Slider::updateText()
+{
+    pimpl->updateText();
+}
+
+void Slider::setTextValueSuffix (const String& suffix)
+{
+    pimpl->setTextValueSuffix (suffix);
+}
+
+String Slider::getTextValueSuffix() const
+{
+    return pimpl->textSuffix;
+}
+
+String Slider::getTextFromValue (double v)
+{
+    if (getNumDecimalPlacesToDisplay() > 0)
+        return String (v, getNumDecimalPlacesToDisplay()) + getTextValueSuffix();
+
+    return String (roundToInt (v)) + getTextValueSuffix();
+}
+
+double Slider::getValueFromText (const String& text)
+{
+    String t (text.trimStart());
+
+    if (t.endsWith (getTextValueSuffix()))
+        t = t.substring (0, t.length() - getTextValueSuffix().length());
+
+    while (t.startsWithChar ('+'))
+        t = t.substring (1).trimStart();
+
+    return t.initialSectionContainingOnly ("0123456789.,-")
+            .getDoubleValue();
+}
+
+double Slider::proportionOfLengthToValue (double proportion)
+{
+    const double skew = getSkewFactor();
+
+    if (skew != 1.0 && proportion > 0.0)
+        proportion = exp (log (proportion) / skew);
+
+    return getMinimum() + (getMaximum() - getMinimum()) * proportion;
+}
+
+double Slider::valueToProportionOfLength (double value)
+{
+    const double n = (value - getMinimum()) / (getMaximum() - getMinimum());
+    const double skew = getSkewFactor();
+
+    return skew == 1.0 ? n : pow (n, skew);
+}
+
+double Slider::snapValue (double attemptedValue, DragMode)
+{
+    return attemptedValue;
+}
+
+int Slider::getNumDecimalPlacesToDisplay() const noexcept    { return pimpl->numDecimalPlaces; }
+
+//==============================================================================
+int Slider::getThumbBeingDragged() const noexcept            { return pimpl->sliderBeingDragged; }
+
+void Slider::startedDragging() {}
+void Slider::stoppedDragging() {}
+void Slider::valueChanged() {}
+
+//==============================================================================
+void Slider::setPopupMenuEnabled (const bool menuEnabled)   { pimpl->menuEnabled = menuEnabled; }
+void Slider::setScrollWheelEnabled (const bool enabled)     { pimpl->scrollWheelEnabled = enabled; }
+
+bool Slider::isHorizontal() const noexcept                  { return pimpl->isHorizontal(); }
+bool Slider::isVertical() const noexcept                    { return pimpl->isVertical(); }
+bool Slider::isRotary() const noexcept                      { return pimpl->isRotary(); }
+bool Slider::isBar() const noexcept                         { return pimpl->isBar(); }
+
+float Slider::getPositionOfValue (const double value) const { return pimpl->getPositionOfValue (value); }
+
+//==============================================================================
+void Slider::paint (Graphics& g)        { pimpl->paint (g, getLookAndFeel()); }
+void Slider::resized()                  { pimpl->resized (getLookAndFeel()); }
+
+void Slider::focusOfChildComponentChanged (FocusChangeType)     { repaint(); }
+
+void Slider::mouseDown (const MouseEvent& e)    { pimpl->mouseDown (e); }
+void Slider::mouseUp (const MouseEvent&)        { pimpl->mouseUp(); }
+
+void Slider::modifierKeysChanged (const ModifierKeys& modifiers)
+{
+    if (isEnabled())
+        pimpl->modifierKeysChanged (modifiers);
+}
+
+void Slider::mouseDrag (const MouseEvent& e)
+{
+    if (isEnabled())
+        pimpl->mouseDrag (e);
+}
+
+void Slider::mouseDoubleClick (const MouseEvent&)
+{
+    if (isEnabled())
+        pimpl->mouseDoubleClick();
+}
+
+void Slider::mouseWheelMove (const MouseEvent& e, const MouseWheelDetails& wheel)
+{
+    if (! (isEnabled() && pimpl->mouseWheelMove (e, wheel)))
+        Component::mouseWheelMove (e, wheel);
+}