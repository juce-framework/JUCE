--- conflicted
+++ resolved
@@ -1,1751 +1,1746 @@
-/*
-  ==============================================================================
-
-   This file is part of the JUCE library.
-   Copyright (c) 2017 - ROLI Ltd.
-
-   JUCE is an open source library subject to commercial or open-source
-   licensing.
-
-   By using JUCE, you agree to the terms of both the JUCE 5 End-User License
-   Agreement and JUCE 5 Privacy Policy (both updated and effective as of the
-   27th April 2017).
-
-   End User License Agreement: www.juce.com/juce-5-licence
-   Privacy Policy: www.juce.com/juce-5-privacy-policy
-
-   Or: You may also use this code under the terms of the GPL v3 (see
-   www.gnu.org/licenses).
-
-   JUCE IS PROVIDED "AS IS" WITHOUT ANY WARRANTY, AND ALL WARRANTIES, WHETHER
-   EXPRESSED OR IMPLIED, INCLUDING MERCHANTABILITY AND FITNESS FOR PURPOSE, ARE
-   DISCLAIMED.
-
-  ==============================================================================
-*/
-
-namespace juce
-{
-
-class Slider::Pimpl   : public AsyncUpdater, // this needs to be public otherwise it will cause an
-                                             // error when JUCE_DLL_BUILD=1
-                        private Button::Listener,
-                        private Label::Listener,
-                        private Value::Listener
-{
-public:
-    Pimpl (Slider& s, SliderStyle sliderStyle, TextEntryBoxPosition textBoxPosition)
-      : owner (s),
-        style (sliderStyle),
-        numThumbs (getNumThumbsFromSliderStyle()),
-        textBoxPos (textBoxPosition)
-    {
-        rotaryParams.startAngleRadians = MathConstants<float>::pi * 1.2f;
-        rotaryParams.endAngleRadians   = MathConstants<float>::pi * 2.8f;
-        rotaryParams.stopAtEnd = true;
-    }
-
-    ~Pimpl()
-    {
-        currentValue.removeListener (this);
-        valueMin.removeListener (this);
-        valueMax.removeListener (this);
-        popupDisplay.reset();
-    }
-
-    //==============================================================================
-    void registerListeners()
-    {
-        currentValue.addListener (this);
-        valueMin.addListener (this);
-        valueMax.addListener (this);
-    }
-
-    bool isHorizontal() const noexcept
-    {
-        return style == LinearHorizontal
-            || style == LinearBar
-            || style == TwoValueHorizontal
-            || style == ThreeValueHorizontal;
-    }
-
-    bool isVertical() const noexcept
-    {
-        return style == LinearVertical
-            || style == LinearBarVertical
-            || style == TwoValueVertical
-            || style == ThreeValueVertical;
-    }
-
-    bool isRotary() const noexcept
-    {
-        return style == Rotary
-            || style == RotaryHorizontalDrag
-            || style == RotaryVerticalDrag
-            || style == RotaryHorizontalVerticalDrag;
-    }
-
-    bool isBar() const noexcept
-    {
-        return style == LinearBar
-            || style == LinearBarVertical;
-    }
-
-    bool incDecDragDirectionIsHorizontal() const noexcept
-    {
-        return incDecButtonMode == incDecButtonsDraggable_Horizontal
-                || (incDecButtonMode == incDecButtonsDraggable_AutoDirection && incDecButtonsSideBySide);
-    }
-
-    //==============================================================================
-
-    struct DragInProgress
-    {
-        DragInProgress (Pimpl& p) : owner (p) { owner.sendDragStart(); }
-        ~DragInProgress() { owner.sendDragEnd(); }
-
-        Pimpl& owner;
-
-        JUCE_DECLARE_NON_COPYABLE(DragInProgress)
-    };
-
-    struct ActiveThumb
-    {
-        ActiveThumb (Pimpl& owner, const MouseInputSource& source,
-            int thumb, double value, Point<float> position)
-            : drag (std::make_unique<DragInProgress>(owner)),
-              type (source.getType()),
-              index (source.getIndex()),
-              thumb (thumb),
-              startValue (value),
-              lastValue (value),
-              startPosition (position),
-              lastPosition (position)
-        {}
-
-        std::unique_ptr<DragInProgress> drag;
-        MouseInputSource::InputSourceType type;
-        int index;
-        int thumb;
-        double startValue;
-        double lastValue;
-        Point<float> startPosition;
-        Point<float> lastPosition;
-    };
-
-    bool noThumbsAvailable() const { return activeThumbs.size() == numThumbs; }
-
-    var getValueFromThumbIndex (int thumb) const
-    {
-        return (thumb == 2 ? valueMax
-              : thumb == 1 ? valueMin
-              :              currentValue).getValue();
-    }
-
-    void setValueFromThumbIndex (int thumb, double value, NotificationType notification, bool nudge = true)
-    {
-        if (thumb == 2) return setMaxValue (value, notification, nudge);
-        if (thumb == 1) return setMinValue (value, notification, nudge);
-                               setValue    (value, notification);
-    }
-
-    std::vector<ActiveThumb>::const_iterator findActiveThumb (int thumb) const
-    {
-        return std::find_if (activeThumbs.cbegin(), activeThumbs.cend(),
-               [=] (const auto& x) { return x.thumb == thumb; }
-        );
-    }
-
-    bool thumbIsAvailable (int thumb) const
-    {
-        return findActiveThumb (thumb) == activeThumbs.cend();
-    }
-
-    std::vector<ActiveThumb>::iterator findActiveThumb (MouseInputSource::InputSourceType type, int index)
-    {
-        return std::find_if (activeThumbs.begin(), activeThumbs.end(),
-               [=] (const auto& x) { return x.type == type && x.index == index; }
-        );
-    }
-
-    std::vector<ActiveThumb>::iterator findActiveThumb (const MouseInputSource& source)
-    {
-        return findActiveThumb (source.getType(), source.getIndex());
-    }
-
-    int getNearestAvailableThumbIndex (const MouseEvent& e) const
-    {
-        // this is only called when there is at least one free thumb
-        if (numThumbs == 1)
-            return 0;
-
-        auto mousePos = isVertical() ? e.position.y : e.position.x;
-
-        auto normalPosDistance = std::abs (getLinearSliderPos (currentValue.getValue()) - mousePos);
-        auto minPosDistance    = std::abs (getLinearSliderPos (valueMin.getValue()) + (isVertical() ? 0.1f : -0.1f) - mousePos);
-        auto maxPosDistance    = std::abs (getLinearSliderPos (valueMax.getValue()) + (isVertical() ? -0.1f : 0.1f) - mousePos);
-
-        if (numThumbs == 2)
-        {
-            auto candidate1 = minPosDistance < maxPosDistance ? 1 : 2;
-            if (thumbIsAvailable (candidate1))
-                return candidate1;
-
-            auto candidate2 = (candidate1 == 1) ? 2 : 1;
-            return candidate2;
-        }
-
-        auto candidate1 = normalPosDistance < minPosDistance && normalPosDistance < maxPosDistance ? 0
-                              : minPosDistance < maxPosDistance ? 1 : 2;
-
-        if (thumbIsAvailable (candidate1))
-            return candidate1;
-
-        auto candidates =
-             candidate1 == 0 ? (minPosDistance    < maxPosDistance ? std::make_pair (1, 2) : std::make_pair (2, 1))
-           : candidate1 == 1 ? (normalPosDistance < maxPosDistance ? std::make_pair (0, 2) : std::make_pair (2, 0))
-           :                    normalPosDistance < minPosDistance ? std::make_pair (0, 1) : std::make_pair (1, 0);
-
-        auto candidate2 = candidates.first;
-        auto candidate3 = candidates.second;
-
-        return thumbIsAvailable (candidate2) ? candidate2 : candidate3;
-    }
-
-    int getThumbFromEvent (const MouseEvent& e) {
-        return getThumbFromTypeAndIndex (e.source.getType(), e.source.getIndex());
-    }
-
-    int getThumbFromSource (const MouseInputSource& source) {
-        return getThumbFromTypeAndIndex (source.getType(), source.getIndex());
-    }
-
-    int getThumbFromMouse()
-    {
-        return getThumbFromTypeAndIndex (MouseInputSource::InputSourceType::mouse, 0);
-    }
-
-    int getThumbFromTypeAndIndex (MouseInputSource::InputSourceType type, int index)
-    {
-        auto slider = findActiveThumb (type, index);
-
-        if (slider == activeThumbs.end())
-            return -1;
-
-        return slider->thumb;
-    }
-
-    //==============================================================================
-
-    float getPositionOfValue (double value) const
-    {
-        if (isHorizontal() || isVertical())
-            return getLinearSliderPos (value);
-
-        jassertfalse; // not a valid call on a slider that doesn't work linearly!
-        return 0.0f;
-    }
-
-    void setRange (double newMin, double newMax, double newInt)
-    {
-        if (minimum != newMin || maximum != newMax || interval != newInt)
-        {
-            minimum = newMin;
-            maximum = newMax;
-            interval = newInt;
-
-            // figure out the number of DPs needed to display all values at this
-            // interval setting.
-            numDecimalPlaces = 7;
-
-            if (newInt != 0.0)
-            {
-                int v = std::abs (roundToInt (newInt * 10000000));
-
-                if (v > 0)
-                {
-                    while ((v % 10) == 0)
-                    {
-                        --numDecimalPlaces;
-                        v /= 10;
-                    }
-                }
-            }
-
-            // keep the current values inside the new range..
-            if (numThumbs != 2)
-            {
-                setValue (getValue(), dontSendNotification);
-            }
-            else
-            {
-                setMinValue (getMinValue(), dontSendNotification, false);
-                setMaxValue (getMaxValue(), dontSendNotification, false);
-            }
-
-            updateText();
-        }
-    }
-
-    double getValue() const
-    {
-        // for a two-value style slider, you should use the getMinValue() and getMaxValue()
-        // methods to get the two values.
-        jassert (numThumbs != 2);
-
-        return currentValue.getValue();
-    }
-
-    void setValue (double newValue, NotificationType notification)
-    {
-        // for a two-value style slider, you should use the setMinValue() and setMaxValue()
-        // methods to set the two values.
-        jassert (numThumbs != 2);
-
-        newValue = constrainedValue (newValue);
-
-        if (numThumbs == 3)
-        {
-            jassert (static_cast<double> (valueMin.getValue()) <= static_cast<double> (valueMax.getValue()));
-
-            newValue = jlimit (static_cast<double> (valueMin.getValue()),
-                               static_cast<double> (valueMax.getValue()),
-                               newValue);
-        }
-
-        if (newValue != lastCurrentValue)
-        {
-            if (valueBox != nullptr)
-                valueBox->hideEditor (true);
-
-            lastCurrentValue = newValue;
-
-            // (need to do this comparison because the Value will use equalsWithSameType to compare
-            // the new and old values, so will generate unwanted change events if the type changes)
-            if (currentValue != newValue)
-                currentValue = newValue;
-
-            updateText();
-            owner.repaint();
-            updatePopupDisplay (newValue);
-
-            triggerChangeMessage (notification);
-        }
-    }
-
-    void setMinValue (double newValue, NotificationType notification, bool allowNudgingOfOtherValues)
-    {
-        // The minimum value only applies to sliders that are in two- or three-value mode.
-        jassert (numThumbs != 1);
-
-        newValue = constrainedValue (newValue);
-
-        if (numThumbs == 2)
-        {
-            if (allowNudgingOfOtherValues && newValue > static_cast<double> (valueMax.getValue()))
-                setMaxValue (newValue, notification, false);
-
-            newValue = jmin (static_cast<double> (valueMax.getValue()), newValue);
-        }
-        else
-        {
-            if (allowNudgingOfOtherValues && newValue > lastCurrentValue)
-                setValue (newValue, notification);
-
-            newValue = jmin (lastCurrentValue, newValue);
-        }
-
-        if (lastValueMin != newValue)
-        {
-            lastValueMin = newValue;
-            valueMin = newValue;
-            owner.repaint();
-            updatePopupDisplay (newValue);
-
-            triggerChangeMessage (notification);
-        }
-    }
-
-    void setMaxValue (double newValue, NotificationType notification, bool allowNudgingOfOtherValues)
-    {
-        // The maximum value only applies to sliders that are in two- or three-value mode.
-        jassert (numThumbs != 1);
-
-        newValue = constrainedValue (newValue);
-
-        if (numThumbs == 2)
-        {
-            if (allowNudgingOfOtherValues && newValue < static_cast<double> (valueMin.getValue()))
-                setMinValue (newValue, notification, false);
-
-            newValue = jmax (static_cast<double> (valueMin.getValue()), newValue);
-        }
-        else
-        {
-            if (allowNudgingOfOtherValues && newValue < lastCurrentValue)
-                setValue (newValue, notification);
-
-            newValue = jmax (lastCurrentValue, newValue);
-        }
-
-        if (lastValueMax != newValue)
-        {
-            lastValueMax = newValue;
-            valueMax = newValue;
-            owner.repaint();
-            updatePopupDisplay (valueMax.getValue());
-
-            triggerChangeMessage (notification);
-        }
-    }
-
-    void setMinAndMaxValues (double newMinValue, double newMaxValue, NotificationType notification)
-    {
-        // The maximum value only applies to sliders that are in two- or three-value mode.
-        jassert (numThumbs != 1);
-
-        if (newMaxValue < newMinValue)
-            std::swap (newMaxValue, newMinValue);
-
-        newMinValue = constrainedValue (newMinValue);
-        newMaxValue = constrainedValue (newMaxValue);
-
-        if (lastValueMax != newMaxValue || lastValueMin != newMinValue)
-        {
-            lastValueMax = newMaxValue;
-            lastValueMin = newMinValue;
-            valueMin = newMinValue;
-            valueMax = newMaxValue;
-            owner.repaint();
-
-            triggerChangeMessage (notification);
-        }
-    }
-
-    double getMinValue() const
-    {
-        // The minimum value only applies to sliders that are in two- or three-value mode.
-        jassert (numThumbs != 1);
-
-        return valueMin.getValue();
-    }
-
-    double getMaxValue() const
-    {
-        // The maximum value only applies to sliders that are in two- or three-value mode.
-        jassert (numThumbs != 1);
-
-        return valueMax.getValue();
-    }
-
-    void triggerChangeMessage (NotificationType notification)
-    {
-        if (notification != dontSendNotification)
-        {
-            owner.valueChanged();
-
-            if (notification == sendNotificationSync)
-                handleAsyncUpdate();
-            else
-                triggerAsyncUpdate();
-        }
-    }
-
-    void handleAsyncUpdate() override
-    {
-        cancelPendingUpdate();
-
-        Component::BailOutChecker checker (&owner);
-        listeners.callChecked (checker, [&] (Slider::Listener& l) { l.sliderValueChanged (&owner); });
-    }
-
-    void sendDragStart()
-    {
-        owner.startedDragging();
-
-        Component::BailOutChecker checker (&owner);
-        listeners.callChecked (checker, [&] (Slider::Listener& l) { l.sliderDragStarted (&owner); });
-    }
-
-    void sendDragEnd()
-    {
-        owner.stoppedDragging();
-
-        Component::BailOutChecker checker (&owner);
-        listeners.callChecked (checker, [&] (Slider::Listener& l) { l.sliderDragEnded (&owner); });
-    }
-
-    void buttonClicked (Button* button) override
-    {
-        if (style == IncDecButtons)
-        {
-            auto delta = (button == incButton) ? interval : -interval;
-            auto newValue = owner.snapValue (getValue() + delta, notDragging);
-
-            auto thumb = getThumbFromMouse();
-            if (thumb == -1)
-                DragInProgress drag(*this);
-
-            setValue (newValue, sendNotificationSync);
-        }
-    }
-
-    void valueChanged (Value& value) override
-    {
-        if (value.refersToSameSourceAs (currentValue))
-        {
-            if (numThumbs != 2)
-                setValue (currentValue.getValue(), dontSendNotification);
-        }
-        else if (value.refersToSameSourceAs (valueMin))
-            setMinValue (valueMin.getValue(), dontSendNotification, true);
-        else if (value.refersToSameSourceAs (valueMax))
-            setMaxValue (valueMax.getValue(), dontSendNotification, true);
-    }
-
-    void labelTextChanged (Label* label) override
-    {
-        auto newValue = owner.snapValue (owner.getValueFromText (label->getText()), notDragging);
-
-        if (newValue != static_cast<double> (currentValue.getValue()))
-        {
-            DragInProgress drag (*this);
-            setValue (newValue, sendNotificationSync);
-        }
-
-        updateText(); // force a clean-up of the text, needed in case setValue() hasn't done this.
-    }
-
-    void updateText()
-    {
-        if (valueBox != nullptr)
-        {
-            auto newValue = owner.getTextFromValue (currentValue.getValue());
-
-            if (newValue != valueBox->getText())
-                valueBox->setText (newValue, dontSendNotification);
-        }
-    }
-
-    double constrainedValue (double value) const
-    {
-        if (interval > 0)
-            value = minimum + interval * std::floor ((value - minimum) / interval + 0.5);
-
-        if (value <= minimum || maximum <= minimum)
-            value = minimum;
-        else if (value >= maximum)
-            value = maximum;
-
-        return value;
-    }
-
-    float getLinearSliderPos (double value) const
-    {
-        double pos = (maximum <= minimum) ? 0.5
-                   : (value < minimum) ? 0.0
-                   : (value > maximum) ? 1.0
-                   : owner.valueToProportionOfLength (value);
-
-        if (isVertical() || style == IncDecButtons)
-            pos = 1.0 - pos;
-
-        jassert (pos >= 0 && pos <= 1.0);
-        return (float) (sliderRegionStart + pos * sliderRegionSize);
-    }
-
-    void setSliderStyle (SliderStyle newStyle)
-    {
-        if (style != newStyle)
-        {
-            style = newStyle;
-            numThumbs = getNumThumbsFromSliderStyle();
-            owner.repaint();
-            owner.lookAndFeelChanged();
-        }
-    }
-
-    int getNumThumbsFromSliderStyle() const noexcept
-    {
-        return style == ThreeValueHorizontal || style == ThreeValueVertical ? 3
-             : style == TwoValueHorizontal   || style == TwoValueVertical ? 2 : 1;
-    }
-
-    void setVelocityModeParameters (double sensitivity, int threshold,
-                                    double offset, bool userCanPressKeyToSwapMode)
-    {
-        velocityModeSensitivity = sensitivity;
-        velocityModeOffset = offset;
-        velocityModeThreshold = threshold;
-        userKeyOverridesVelocity = userCanPressKeyToSwapMode;
-    }
-
-    void setSkewFactorFromMidPoint (double sliderValueToShowAtMidPoint)
-    {
-        if (maximum > minimum)
-            skewFactor = std::log (0.5) / std::log ((sliderValueToShowAtMidPoint - minimum)
-                                        / (maximum - minimum));
-    }
-
-    void setIncDecButtonsMode (IncDecButtonMode mode)
-    {
-        if (incDecButtonMode != mode)
-        {
-            incDecButtonMode = mode;
-            owner.lookAndFeelChanged();
-        }
-    }
-
-    void setTextBoxStyle (TextEntryBoxPosition newPosition,
-                          bool isReadOnly,
-                          int textEntryBoxWidth,
-                          int textEntryBoxHeight)
-    {
-        if (textBoxPos != newPosition
-             || editableText != (! isReadOnly)
-             || textBoxWidth != textEntryBoxWidth
-             || textBoxHeight != textEntryBoxHeight)
-        {
-            textBoxPos = newPosition;
-            editableText = ! isReadOnly;
-            textBoxWidth = textEntryBoxWidth;
-            textBoxHeight = textEntryBoxHeight;
-
-            owner.repaint();
-            owner.lookAndFeelChanged();
-        }
-    }
-
-    void setTextBoxIsEditable (bool shouldBeEditable)
-    {
-        editableText = shouldBeEditable;
-        updateTextBoxEnablement();
-    }
-
-    void showTextBox()
-    {
-        jassert (editableText); // this should probably be avoided in read-only sliders.
-
-        if (valueBox != nullptr)
-            valueBox->showEditor();
-    }
-
-    void hideTextBox (bool discardCurrentEditorContents)
-    {
-        if (valueBox != nullptr)
-        {
-            valueBox->hideEditor (discardCurrentEditorContents);
-
-            if (discardCurrentEditorContents)
-                updateText();
-        }
-    }
-
-    void setTextValueSuffix (const String& suffix)
-    {
-        if (textSuffix != suffix)
-        {
-            textSuffix = suffix;
-            updateText();
-        }
-    }
-
-    void updateTextBoxEnablement()
-    {
-        if (valueBox != nullptr)
-        {
-            bool shouldBeEditable = editableText && owner.isEnabled();
-
-            if (valueBox->isEditable() != shouldBeEditable) // (to avoid changing the single/double click flags unless we need to)
-                valueBox->setEditable (shouldBeEditable);
-        }
-    }
-
-    void lookAndFeelChanged (LookAndFeel& lf)
-    {
-        if (textBoxPos != NoTextBox)
-        {
-            auto previousTextBoxContent = (valueBox != nullptr ? valueBox->getText()
-                                                               : owner.getTextFromValue (currentValue.getValue()));
-
-            valueBox.reset();
-            owner.addAndMakeVisible (valueBox = lf.createSliderTextBox (owner));
-
-            valueBox->setWantsKeyboardFocus (false);
-            valueBox->setText (previousTextBoxContent, dontSendNotification);
-            valueBox->setTooltip (owner.getTooltip());
-            updateTextBoxEnablement();
-            valueBox->addListener (this);
-
-            if (style == LinearBar || style == LinearBarVertical)
-            {
-                valueBox->addMouseListener (&owner, false);
-                valueBox->setMouseCursor (MouseCursor::ParentCursor);
-            }
-        }
-        else
-        {
-            valueBox.reset();
-        }
-
-        if (style == IncDecButtons)
-        {
-            owner.addAndMakeVisible (incButton = lf.createSliderButton (owner, true));
-            incButton->addListener (this);
-
-            owner.addAndMakeVisible (decButton = lf.createSliderButton (owner, false));
-            decButton->addListener (this);
-
-            if (incDecButtonMode != incDecButtonsNotDraggable)
-            {
-                incButton->addMouseListener (&owner, false);
-                decButton->addMouseListener (&owner, false);
-            }
-            else
-            {
-                incButton->setRepeatSpeed (300, 100, 20);
-                decButton->setRepeatSpeed (300, 100, 20);
-            }
-
-            auto tooltip = owner.getTooltip();
-            incButton->setTooltip (tooltip);
-            decButton->setTooltip (tooltip);
-        }
-        else
-        {
-            incButton.reset();
-            decButton.reset();
-        }
-
-        owner.setComponentEffect (lf.getSliderEffect (owner));
-
-        owner.resized();
-        owner.repaint();
-    }
-
-    void showPopupMenu()
-    {
-        PopupMenu m;
-        m.setLookAndFeel (&owner.getLookAndFeel());
-        m.addItem (1, TRANS ("Velocity-sensitive mode"), true, isVelocityBased);
-        m.addSeparator();
-
-        if (isRotary())
-        {
-            PopupMenu rotaryMenu;
-            rotaryMenu.addItem (2, TRANS ("Use circular dragging"),           true, style == Rotary);
-            rotaryMenu.addItem (3, TRANS ("Use left-right dragging"),         true, style == RotaryHorizontalDrag);
-            rotaryMenu.addItem (4, TRANS ("Use up-down dragging"),            true, style == RotaryVerticalDrag);
-            rotaryMenu.addItem (5, TRANS ("Use left-right/up-down dragging"), true, style == RotaryHorizontalVerticalDrag);
-
-            m.addSubMenu (TRANS ("Rotary mode"), rotaryMenu);
-        }
-
-        m.showMenuAsync (PopupMenu::Options(),
-                         ModalCallbackFunction::forComponent (sliderMenuCallback, &owner));
-    }
-
-    static void sliderMenuCallback (int result, Slider* slider)
-    {
-        if (slider != nullptr)
-        {
-            switch (result)
-            {
-                case 1:   slider->setVelocityBasedMode (! slider->getVelocityBasedMode()); break;
-                case 2:   slider->setSliderStyle (Rotary); break;
-                case 3:   slider->setSliderStyle (RotaryHorizontalDrag); break;
-                case 4:   slider->setSliderStyle (RotaryVerticalDrag); break;
-                case 5:   slider->setSliderStyle (RotaryHorizontalVerticalDrag); break;
-                default:  break;
-            }
-        }
-    }
-
-    //==============================================================================
-    void handleRotaryDrag (const MouseEvent& e)
-    {
-        auto dx = e.position.x - sliderRect.getCentreX();
-        auto dy = e.position.y - sliderRect.getCentreY();
-
-        if (dx * dx + dy * dy > 25.0f)
-        {
-            auto angle = std::atan2 ((double) dx, (double) -dy);
-
-            while (angle < 0.0)
-                angle += MathConstants<double>::twoPi;
-
-            if (rotaryParams.stopAtEnd && e.mouseWasDraggedSinceMouseDown())
-            {
-<<<<<<< HEAD
-                if (std::abs (angle - lastAngle) > MathConstants<double>::pi)
-                {
-                    if (angle >= lastAngle)
-                        angle -= MathConstants<double>::twoPi;
-                    else
-                        angle += MathConstants<double>::twoPi;
-                }
-=======
-                if (std::abs (angle - lastAngle) > double_Pi)
-                    angle += (angle < lastAngle ? 2.0 : -2.0) * double_Pi;
->>>>>>> 6079c185
-
-                if (angle >= lastAngle)
-                    angle = jmin (angle, (double) jmax (rotaryParams.startAngleRadians, rotaryParams.endAngleRadians));
-                else
-                    angle = jmax (angle, (double) jmin (rotaryParams.startAngleRadians, rotaryParams.endAngleRadians));
-            }
-            else
-            {
-                while (angle < rotaryParams.startAngleRadians)
-                    angle += MathConstants<double>::twoPi;
-
-                if (angle > rotaryParams.endAngleRadians)
-                {
-                    if (smallestAngleBetween (angle, rotaryParams.startAngleRadians)
-                         <= smallestAngleBetween (angle, rotaryParams.endAngleRadians))
-                        angle = rotaryParams.startAngleRadians;
-                    else
-                        angle = rotaryParams.endAngleRadians;
-                }
-            }
-
-            auto activeThumb = findActiveThumb (e.source);
-            auto proportion = (angle - rotaryParams.startAngleRadians) / (rotaryParams.endAngleRadians - rotaryParams.startAngleRadians);
-            activeThumb->lastValue = owner.proportionOfLengthToValue (jlimit (0.0, 1.0, proportion));
-            lastAngle = angle;
-        }
-    }
-
-    void handleAbsoluteDrag (const MouseEvent& e)
-    {
-        auto mousePos = (isHorizontal() || style == RotaryHorizontalDrag) ? e.position.x : e.position.y;
-        double newPos = 0;
-        auto activeThumb = findActiveThumb (e.source);
-        auto startPos = activeThumb->startPosition;
-
-        if (style == RotaryHorizontalDrag
-            || style == RotaryVerticalDrag
-            || style == IncDecButtons
-            || ((style == LinearHorizontal || style == LinearVertical || style == LinearBar || style == LinearBarVertical)
-                && ! snapsToMousePos))
-        {
-            auto mouseDiff = (style == RotaryHorizontalDrag
-                                || style == LinearHorizontal
-                                || style == LinearBar
-                                || (style == IncDecButtons && incDecDragDirectionIsHorizontal()))
-                              ? e.position.x - startPos.x
-                              : startPos.y - e.position.y;
-
-            newPos = owner.valueToProportionOfLength (activeThumb->startValue)
-                       + mouseDiff * (1.0 / pixelsForFullDragExtent);
-
-            if (style == IncDecButtons)
-            {
-                incButton->setState (mouseDiff < 0 ? Button::buttonNormal : Button::buttonDown);
-                decButton->setState (mouseDiff > 0 ? Button::buttonNormal : Button::buttonDown);
-            }
-        }
-        else if (style == RotaryHorizontalVerticalDrag)
-        {
-            auto mouseDiff = (e.position.x - startPos.x)
-                               + (startPos.y - e.position.y);
-
-            newPos = owner.valueToProportionOfLength (activeThumb->startValue)
-                       + mouseDiff * (1.0 / pixelsForFullDragExtent);
-        }
-        else
-        {
-            newPos = (mousePos - sliderRegionStart) / (double) sliderRegionSize;
-
-            if (isVertical())
-                newPos = 1.0 - newPos;
-        }
-
-        activeThumb->lastValue = owner.proportionOfLengthToValue (jlimit (0.0, 1.0, newPos));
-    }
-
-    void handleVelocityDrag (const MouseEvent& e)
-    {
-        bool hasHorizontalStyle =
-            (isHorizontal() ||  style == RotaryHorizontalDrag
-                            || (style == IncDecButtons && incDecDragDirectionIsHorizontal()));
-
-        auto activeThumb = findActiveThumb(e.source);
-        auto delta = e.position - activeThumb->lastPosition;
-
-        auto mouseDiff = style == RotaryHorizontalVerticalDrag
-                            ? delta.x - delta.y
-                            : (hasHorizontalStyle ? delta.x
-                                                  : delta.y);
-
-        auto maxSpeed = jmax (200.0, (double) sliderRegionSize);
-        auto speed = jlimit (0.0, maxSpeed, (double) std::abs (mouseDiff));
-
-        if (speed != 0.0)
-        {
-            speed = 0.2 * velocityModeSensitivity
-                      * (1.0 + std::sin (MathConstants<double>::pi * (1.5 + jmin (0.5, velocityModeOffset
-                                                                                         + jmax (0.0, (double) (speed - velocityModeThreshold))
-                                                                                            / maxSpeed))));
-
-            if (mouseDiff < 0)
-                speed = -speed;
-
-            if (isVertical() || style == RotaryVerticalDrag
-                 || (style == IncDecButtons && ! incDecDragDirectionIsHorizontal()))
-                speed = -speed;
-
-            auto currentPos = owner.valueToProportionOfLength (activeThumb->lastValue);
-            activeThumb->lastValue = owner.proportionOfLengthToValue (jlimit (0.0, 1.0, currentPos + speed));
-
-            e.source.enableUnboundedMouseMovement (true, false);
-        }
-    }
-
-    void mouseDown (const MouseEvent& e)
-    {
-        popupDisplay.reset();
-
-        if (owner.isEnabled())
-        {
-            if (e.mods.isPopupMenu() && menuEnabled)
-            {
-                showPopupMenu();
-            }
-            else if (canDoubleClickToValue()
-                      && e.mods.withoutMouseButtons() == ModifierKeys (ModifierKeys::altModifier))
-            {
-                mouseDoubleClick();
-            }
-            else if (maximum > minimum)
-            {
-                if (noThumbsAvailable())
-                    return;
-
-                incDecDragged = false;
-
-                auto newThumbIndex = getNearestAvailableThumbIndex (e);
-                auto value = static_cast<double> (getValueFromThumbIndex (newThumbIndex));
-                activeThumbs.emplace_back(ActiveThumb(*this, e.source, newThumbIndex, value, e.position));
-        
-                if (valueBox != nullptr)
-                    valueBox->hideEditor (true);
-
-                minMaxDiff = static_cast<double> (valueMax.getValue()) - static_cast<double> (valueMin.getValue());
-
-                lastAngle = rotaryParams.startAngleRadians
-                                + (rotaryParams.endAngleRadians - rotaryParams.startAngleRadians)
-                                     * owner.valueToProportionOfLength (currentValue.getValue());
-
-                if (showPopupOnDrag || showPopupOnHover)
-                {
-                    showPopupDisplay (e);
-
-                    if (popupDisplay != nullptr)
-                        popupDisplay->stopTimer();
-                }
-
-                mouseDrag (e);
-            }
-        }
-    }
-
-    void mouseDrag (const MouseEvent& e)
-    {
-        auto activeThumb = findActiveThumb (e.source);
-
-        if (activeThumb == activeThumbs.end())
-            return;
-
-        if (maximum > minimum
-             && ! ((style == LinearBar || style == LinearBarVertical)
-                    && e.mouseWasClicked() && valueBox != nullptr && valueBox->isEditable()))
-        {
-            DragMode dragMode = notDragging;
-
-            if (style == Rotary)
-            {
-                handleRotaryDrag (e);
-            }
-            else
-            {
-                if (style == IncDecButtons && ! incDecDragged)
-                {
-                    if (e.getDistanceFromDragStart() < 10 || ! e.mouseWasDraggedSinceMouseDown())
-                        return;
-
-                    incDecDragged = true;
-                    activeThumb->startPosition = e.position;
-                }
-
-                if (isAbsoluteDragMode (e.mods) || (maximum - minimum) / sliderRegionSize < interval)
-                {
-                    dragMode = absoluteDrag;
-                    handleAbsoluteDrag (e);
-                }
-                else
-                {
-                    dragMode = velocityDrag;
-                    handleVelocityDrag (e);
-                }
-            }
-
-            activeThumb->lastValue = jlimit (minimum, maximum, activeThumb->lastValue);
-
-            auto thumb = activeThumb->thumb;
-
-            if (thumb == 0)
-            {
-                setValue (owner.snapValue (activeThumb->lastValue, dragMode),
-                          sendChangeOnlyOnRelease ? dontSendNotification : sendNotificationSync);
-            }
-            else if (thumb == 1)
-            {
-                setMinValue (owner.snapValue (activeThumb->lastValue, dragMode),
-                             sendChangeOnlyOnRelease ? dontSendNotification : sendNotificationAsync, true);
-
-                if (e.mods.isShiftDown())
-                    setMaxValue (getMinValue() + minMaxDiff, dontSendNotification, true);
-                else
-                    minMaxDiff = static_cast<double> (valueMax.getValue()) - static_cast<double> (valueMin.getValue());
-            }
-            else if (thumb == 2)
-            {
-                setMaxValue (owner.snapValue (activeThumb->lastValue, dragMode),
-                             sendChangeOnlyOnRelease ? dontSendNotification : sendNotificationAsync, true);
-
-                if (e.mods.isShiftDown())
-                    setMinValue (getMaxValue() - minMaxDiff, dontSendNotification, true);
-                else
-                    minMaxDiff = static_cast<double> (valueMax.getValue()) - static_cast<double> (valueMin.getValue());
-            }
-
-            activeThumb->lastPosition = e.position;
-        }
-    }
-
-    void mouseUp (const MouseEvent& e)
-    {
-        auto activeThumb = findActiveThumb (e.source);
-
-        if (owner.isEnabled()
-             && (maximum > minimum)
-             && (style != IncDecButtons || incDecDragged))
-        {
-            restoreMouseIfHidden();
-
-            if (sendChangeOnlyOnRelease && activeThumb->startValue != static_cast<double> (currentValue.getValue()))
-                triggerChangeMessage (sendNotificationAsync);
-
-            popupDisplay.reset();
-
-            if (style == IncDecButtons)
-            {
-                incButton->setState (Button::buttonNormal);
-                decButton->setState (Button::buttonNormal);
-            }
-        }
-        else if (popupDisplay != nullptr)
-        {
-            popupDisplay->startTimer (200);
-        }
-
-        activeThumbs.erase(
-            std::remove_if(activeThumbs.begin(), activeThumbs.end(),
-                [&] (const auto& x) { return x.type == e.source.getType() && x.index == e.source.getIndex(); }
-            ),
-            activeThumbs.end()
-        );
-    }
-
-    void mouseMove (const MouseEvent& e)
-    {
-        // this is a workaround for a bug where the popup display being dismissed triggers
-        // a mouse move causing it to never be hidden
-        auto shouldShowPopup = showPopupOnHover
-                                && (Time::getMillisecondCounterHiRes() - lastPopupDismissal) > 250;
-
-        if (shouldShowPopup && numThumbs == 1)
-        {
-            if (owner.isMouseOver (true))
-            {
-                if (popupDisplay == nullptr)
-                    showPopupDisplay (e);
-
-                if (popupDisplay != nullptr && popupHoverTimeout != -1)
-                    popupDisplay->startTimer (popupHoverTimeout);
-            }
-        }
-    }
-
-    void mouseExit()
-    {
-        popupDisplay.reset();
-    }
-
-    void showPopupDisplay (const MouseEvent& e)
-    {
-        if (style == IncDecButtons)
-            return;
-
-        if (popupDisplay == nullptr)
-        {
-            popupDisplay = new PopupDisplayComponent (owner);
-
-            if (parentForPopupDisplay != nullptr)
-                parentForPopupDisplay->addChildComponent (popupDisplay);
-            else
-                popupDisplay->addToDesktop (ComponentPeer::windowIsTemporary);
-
-            updatePopupDisplay (getValueFromThumbIndex (getThumbFromEvent (e)));
-
-            popupDisplay->setVisible (true);
-        }
-    }
-
-    void updatePopupDisplay (double valueToShow)
-    {
-        if (popupDisplay != nullptr)
-            popupDisplay->updatePosition (owner.getTextFromValue (valueToShow));
-    }
-
-    bool canDoubleClickToValue() const
-    {
-        return doubleClickToValue
-                && style != IncDecButtons
-                && minimum <= doubleClickReturnValue
-                && maximum >= doubleClickReturnValue;
-    }
-
-    void mouseDoubleClick()
-    {
-        if (canDoubleClickToValue())
-        {
-            DragInProgress drag (*this);
-            setValue (doubleClickReturnValue, sendNotificationSync);
-        }
-    }
-
-    double getMouseWheelDelta (double value, double wheelAmount)
-    {
-        if (style == IncDecButtons)
-            return interval * wheelAmount;
-
-        auto proportionDelta = wheelAmount * 0.15;
-        auto currentPos = owner.valueToProportionOfLength (value);
-        return owner.proportionOfLengthToValue (jlimit (0.0, 1.0, currentPos + proportionDelta)) - value;
-    }
-
-    bool mouseWheelMove (const MouseEvent& e, const MouseWheelDetails& wheel)
-    {
-        if (scrollWheelEnabled
-             && ! noThumbsAvailable())
-        {
-            // sometimes duplicate wheel events seem to be sent, so since we're going to
-            // bump the value by a minimum of the interval, avoid doing this twice..
-            if (e.eventTime != lastMouseWheelTime)
-            {
-                lastMouseWheelTime = e.eventTime;
-
-                if (maximum > minimum && ! e.mods.isAnyMouseButtonDown())
-                {
-                    if (valueBox != nullptr)
-                        valueBox->hideEditor (false);
-
-                    auto newThumbIndex = getNearestAvailableThumbIndex (e);
-                    auto value = static_cast<double> (getValueFromThumbIndex (newThumbIndex));
-                    auto delta = getMouseWheelDelta (value, (std::abs (wheel.deltaX) > std::abs (wheel.deltaY)
-                                                                  ? -wheel.deltaX : wheel.deltaY)
-                                                               * (wheel.isReversed ? -1.0f : 1.0f));
-                    if (delta != 0.0)
-                    {
-                        auto newValue = value + jmax (interval, std::abs (delta)) * (delta < 0 ? -1.0 : 1.0);
-
-                        setValueFromThumbIndex (newThumbIndex, owner.snapValue(newValue, notDragging), sendNotificationSync, true);
-                    }
-                }
-            }
-
-            return true;
-        }
-
-        return false;
-    }
-
-    void modifierKeysChanged (const ModifierKeys& modifiers)
-    {
-        if (style != IncDecButtons && style != Rotary && isAbsoluteDragMode (modifiers))
-            restoreMouseIfHidden();
-    }
-
-    bool isAbsoluteDragMode (ModifierKeys mods) const
-    {
-        return isVelocityBased == (userKeyOverridesVelocity
-                                    && mods.testFlags (ModifierKeys::ctrlAltCommandModifiers));
-    }
-
-    void restoreMouseIfHidden()
-    {
-        for (auto& ms : Desktop::getInstance().getMouseSources())
-        {
-            if (ms.isUnboundedMouseMovementEnabled())
-            {
-                ms.enableUnboundedMouseMovement (false);
-
-                auto activeThumb = findActiveThumb (ms);
-
-                if (activeThumb == activeThumbs.end())
-                    break;
-
-                auto pos = getValueFromThumbIndex (activeThumb->thumb);
-                Point<float> mousePos;
-
-                if (isRotary())
-                {
-                    mousePos = ms.getLastMouseDownPosition();
-
-                    auto delta = (float) (pixelsForFullDragExtent * (owner.valueToProportionOfLength (activeThumb->startValue)
-                                                                       - owner.valueToProportionOfLength (pos)));
-
-                    if (style == RotaryHorizontalDrag)      mousePos += Point<float> (-delta, 0.0f);
-                    else if (style == RotaryVerticalDrag)   mousePos += Point<float> (0.0f, delta);
-                    else                                    mousePos += Point<float> (delta / -2.0f, delta / 2.0f);
-
-                    mousePos = owner.getScreenBounds().reduced (4).toFloat().getConstrainedPoint (mousePos);
-                    activeThumb->startPosition = activeThumb->lastPosition = owner.getLocalPoint(nullptr, mousePos);
-                    activeThumb->startValue = activeThumb->lastValue;
-                }
-                else
-                {
-                    auto pixelPos = (float) getLinearSliderPos (pos);
-
-                    mousePos = owner.localPointToGlobal (Point<float> (isHorizontal() ? pixelPos : (owner.getWidth() / 2.0f),
-                                                                       isVertical()   ? pixelPos : (owner.getHeight() / 2.0f)));
-                }
-
-                ms.setScreenPosition (mousePos);
-            }
-        }
-    }
-
-    //==============================================================================
-    void paint (Graphics& g, LookAndFeel& lf)
-    {
-        if (style != IncDecButtons)
-        {
-            if (isRotary())
-            {
-                auto sliderPos = (float) owner.valueToProportionOfLength (lastCurrentValue);
-                jassert (sliderPos >= 0 && sliderPos <= 1.0f);
-
-                lf.drawRotarySlider (g,
-                                     sliderRect.getX(), sliderRect.getY(),
-                                     sliderRect.getWidth(), sliderRect.getHeight(),
-                                     sliderPos, rotaryParams.startAngleRadians,
-                                     rotaryParams.endAngleRadians, owner);
-            }
-            else
-            {
-                lf.drawLinearSlider (g,
-                                     sliderRect.getX(), sliderRect.getY(),
-                                     sliderRect.getWidth(), sliderRect.getHeight(),
-                                     getLinearSliderPos (lastCurrentValue),
-                                     getLinearSliderPos (lastValueMin),
-                                     getLinearSliderPos (lastValueMax),
-                                     style, owner);
-            }
-
-            if ((style == LinearBar || style == LinearBarVertical) && valueBox == nullptr)
-            {
-                g.setColour (owner.findColour (Slider::textBoxOutlineColourId));
-                g.drawRect (0, 0, owner.getWidth(), owner.getHeight(), 1);
-            }
-        }
-    }
-
-    //==============================================================================
-    void resized (LookAndFeel& lf)
-    {
-        auto layout = lf.getSliderLayout (owner);
-        sliderRect = layout.sliderBounds;
-
-        if (valueBox != nullptr)
-            valueBox->setBounds (layout.textBoxBounds);
-
-        if (isHorizontal())
-        {
-            sliderRegionStart = layout.sliderBounds.getX();
-            sliderRegionSize = layout.sliderBounds.getWidth();
-        }
-        else if (isVertical())
-        {
-            sliderRegionStart = layout.sliderBounds.getY();
-            sliderRegionSize = layout.sliderBounds.getHeight();
-        }
-        else if (style == IncDecButtons)
-        {
-            resizeIncDecButtons();
-        }
-    }
-
-    //==============================================================================
-
-    void resizeIncDecButtons()
-    {
-        auto buttonRect = sliderRect;
-
-        if (textBoxPos == TextBoxLeft || textBoxPos == TextBoxRight)
-            buttonRect.expand (-2, 0);
-        else
-            buttonRect.expand (0, -2);
-
-        incDecButtonsSideBySide = buttonRect.getWidth() > buttonRect.getHeight();
-
-        if (incDecButtonsSideBySide)
-        {
-            decButton->setBounds (buttonRect.removeFromLeft (buttonRect.getWidth() / 2));
-            decButton->setConnectedEdges (Button::ConnectedOnRight);
-            incButton->setConnectedEdges (Button::ConnectedOnLeft);
-        }
-        else
-        {
-            decButton->setBounds (buttonRect.removeFromBottom (buttonRect.getHeight() / 2));
-            decButton->setConnectedEdges (Button::ConnectedOnTop);
-            incButton->setConnectedEdges (Button::ConnectedOnBottom);
-        }
-
-        incButton->setBounds (buttonRect);
-    }
-
-    //==============================================================================
-    Slider& owner;
-    SliderStyle style;
-    int numThumbs;
-
-    ListenerList<Slider::Listener> listeners;
-    Value currentValue, valueMin, valueMax;
-    double lastCurrentValue = 0, lastValueMin = 0, lastValueMax = 0;
-    double minimum = 0, maximum = 10, interval = 0, doubleClickReturnValue = 0;
-    double skewFactor = 1.0, lastAngle = 0;
-    bool symmetricSkew = false;
-    double velocityModeSensitivity = 1.0, velocityModeOffset = 0, minMaxDiff = 0;
-    int velocityModeThreshold = 1;
-    RotaryParameters rotaryParams;
-    int sliderRegionStart = 0, sliderRegionSize = 1;
-    int pixelsForFullDragExtent = 250;
-    Time lastMouseWheelTime;
-    Rectangle<int> sliderRect;
-    std::vector<ActiveThumb> activeThumbs;
-
-    TextEntryBoxPosition textBoxPos;
-    String textSuffix;
-    int numDecimalPlaces = 7;
-    int textBoxWidth = 80, textBoxHeight = 20;
-    IncDecButtonMode incDecButtonMode = incDecButtonsNotDraggable;
-
-    bool editableText = true;
-    bool doubleClickToValue = false;
-    bool isVelocityBased = false;
-    bool userKeyOverridesVelocity = true;
-    bool incDecButtonsSideBySide = false;
-    bool sendChangeOnlyOnRelease = false;
-    bool showPopupOnDrag = false;
-    bool showPopupOnHover = false;
-    bool menuEnabled = false;
-    bool incDecDragged = false;
-    bool scrollWheelEnabled = true;
-    bool snapsToMousePos = true;
-
-    int popupHoverTimeout = 2000;
-    double lastPopupDismissal = 0.0;
-
-    ScopedPointer<Label> valueBox;
-    ScopedPointer<Button> incButton, decButton;
-
-    //==============================================================================
-    struct PopupDisplayComponent  : public BubbleComponent,
-                                    public Timer
-    {
-        PopupDisplayComponent (Slider& s)
-            : owner (s),
-              font (s.getLookAndFeel().getSliderPopupFont (s))
-        {
-            setAlwaysOnTop (true);
-            setAllowedPlacement (owner.getLookAndFeel().getSliderPopupPlacement (s));
-            setLookAndFeel (&s.getLookAndFeel());
-        }
-
-        ~PopupDisplayComponent()
-        {
-            owner.pimpl->lastPopupDismissal = Time::getMillisecondCounterHiRes();
-        }
-
-        void paintContent (Graphics& g, int w, int h) override
-        {
-            g.setFont (font);
-            g.setColour (owner.findColour (TooltipWindow::textColourId, true));
-            g.drawFittedText (text, Rectangle<int> (w, h), Justification::centred, 1);
-        }
-
-        void getContentSize (int& w, int& h) override
-        {
-            w = font.getStringWidth (text) + 18;
-            h = (int) (font.getHeight() * 1.6f);
-        }
-
-        void updatePosition (const String& newText)
-        {
-            text = newText;
-            BubbleComponent::setPosition (&owner);
-            repaint();
-        }
-
-        void timerCallback() override
-        {
-            stopTimer();
-            owner.pimpl->popupDisplay.reset();
-        }
-
-    private:
-        Slider& owner;
-        Font font;
-        String text;
-
-        JUCE_DECLARE_NON_COPYABLE_WITH_LEAK_DETECTOR (PopupDisplayComponent)
-    };
-
-    ScopedPointer<PopupDisplayComponent> popupDisplay;
-    Component* parentForPopupDisplay = nullptr;
-
-    //==============================================================================
-    static double smallestAngleBetween (double a1, double a2) noexcept
-    {
-        return jmin (std::abs (a1 - a2),
-                     std::abs (a1 + MathConstants<double>::twoPi - a2),
-                     std::abs (a2 + MathConstants<double>::twoPi - a1));
-    }
-};
-
-
-//==============================================================================
-Slider::Slider()
-{
-    init (LinearHorizontal, TextBoxLeft);
-}
-
-Slider::Slider (const String& name)  : Component (name)
-{
-    init (LinearHorizontal, TextBoxLeft);
-}
-
-Slider::Slider (SliderStyle style, TextEntryBoxPosition textBoxPos)
-{
-    init (style, textBoxPos);
-}
-
-void Slider::init (SliderStyle style, TextEntryBoxPosition textBoxPos)
-{
-    setWantsKeyboardFocus (false);
-    setRepaintsOnMouseActivity (true);
-
-    pimpl = new Pimpl (*this, style, textBoxPos);
-
-    Slider::lookAndFeelChanged();
-    updateText();
-
-    pimpl->registerListeners();
-}
-
-Slider::~Slider() {}
-
-//==============================================================================
-void Slider::addListener (Listener* l)       { pimpl->listeners.add (l); }
-void Slider::removeListener (Listener* l)    { pimpl->listeners.remove (l); }
-
-//==============================================================================
-Slider::SliderStyle Slider::getSliderStyle() const noexcept     { return pimpl->style; }
-void Slider::setSliderStyle (SliderStyle newStyle)              { pimpl->setSliderStyle (newStyle); }
-
-void Slider::setRotaryParameters (RotaryParameters p) noexcept
-{
-    // make sure the values are sensible..
-    jassert (p.startAngleRadians >= 0 && p.endAngleRadians >= 0);
-    jassert (p.startAngleRadians < MathConstants<float>::pi * 4.0f
-              && p.endAngleRadians < MathConstants<float>::pi * 4.0f);
-
-    pimpl->rotaryParams = p;
-}
-
-void Slider::setRotaryParameters (float startAngleRadians, float endAngleRadians, bool stopAtEnd) noexcept
-{
-    RotaryParameters p = { startAngleRadians, endAngleRadians, stopAtEnd };
-    setRotaryParameters (p);
-}
-
-Slider::RotaryParameters Slider::getRotaryParameters() const noexcept
-{
-    return pimpl->rotaryParams;
-}
-
-void Slider::setVelocityBasedMode (bool vb)                 { pimpl->isVelocityBased = vb; }
-bool Slider::getVelocityBasedMode() const noexcept          { return pimpl->isVelocityBased; }
-bool Slider::getVelocityModeIsSwappable() const noexcept    { return pimpl->userKeyOverridesVelocity; }
-int Slider::getVelocityThreshold() const noexcept           { return pimpl->velocityModeThreshold; }
-double Slider::getVelocitySensitivity() const noexcept      { return pimpl->velocityModeSensitivity; }
-double Slider::getVelocityOffset() const noexcept           { return pimpl->velocityModeOffset; }
-
-void Slider::setVelocityModeParameters (double sensitivity, int threshold, double offset, bool userCanPressKeyToSwapMode)
-{
-    jassert (threshold >= 0);
-    jassert (sensitivity > 0);
-    jassert (offset >= 0);
-
-    pimpl->setVelocityModeParameters (sensitivity, threshold, offset, userCanPressKeyToSwapMode);
-}
-
-double Slider::getSkewFactor() const noexcept               { return pimpl->skewFactor; }
-bool Slider::isSymmetricSkew() const noexcept               { return pimpl->symmetricSkew; }
-
-void Slider::setSkewFactor (double factor, bool symmetricSkew)
-{
-    pimpl->skewFactor = factor;
-    pimpl->symmetricSkew = symmetricSkew;
-}
-
-void Slider::setSkewFactorFromMidPoint (double sliderValueToShowAtMidPoint)
-{
-    pimpl->setSkewFactorFromMidPoint (sliderValueToShowAtMidPoint);
-    pimpl->symmetricSkew = false;
-}
-
-int Slider::getMouseDragSensitivity() const noexcept        { return pimpl->pixelsForFullDragExtent; }
-
-void Slider::setMouseDragSensitivity (int distanceForFullScaleDrag)
-{
-    jassert (distanceForFullScaleDrag > 0);
-
-    pimpl->pixelsForFullDragExtent = distanceForFullScaleDrag;
-}
-
-void Slider::setIncDecButtonsMode (IncDecButtonMode mode)                   { pimpl->setIncDecButtonsMode (mode); }
-
-Slider::TextEntryBoxPosition Slider::getTextBoxPosition() const noexcept    { return pimpl->textBoxPos; }
-int Slider::getTextBoxWidth() const noexcept                                { return pimpl->textBoxWidth; }
-int Slider::getTextBoxHeight() const noexcept                               { return pimpl->textBoxHeight; }
-
-void Slider::setTextBoxStyle (TextEntryBoxPosition newPosition, bool isReadOnly, int textEntryBoxWidth, int textEntryBoxHeight)
-{
-    pimpl->setTextBoxStyle (newPosition, isReadOnly, textEntryBoxWidth, textEntryBoxHeight);
-}
-
-bool Slider::isTextBoxEditable() const noexcept                     { return pimpl->editableText; }
-void Slider::setTextBoxIsEditable (const bool shouldBeEditable)     { pimpl->setTextBoxIsEditable (shouldBeEditable); }
-void Slider::showTextBox()                                          { pimpl->showTextBox(); }
-void Slider::hideTextBox (bool discardCurrentEditorContents)        { pimpl->hideTextBox (discardCurrentEditorContents); }
-
-void Slider::setChangeNotificationOnlyOnRelease (bool onlyNotifyOnRelease)
-{
-    pimpl->sendChangeOnlyOnRelease = onlyNotifyOnRelease;
-}
-
-bool Slider::getSliderSnapsToMousePosition() const noexcept           { return pimpl->snapsToMousePos; }
-void Slider::setSliderSnapsToMousePosition (bool shouldSnapToMouse)   { pimpl->snapsToMousePos = shouldSnapToMouse; }
-
-void Slider::setPopupDisplayEnabled (bool showOnDrag, bool showOnHover, Component* parent, int hoverTimeout)
-{
-    pimpl->showPopupOnDrag = showOnDrag;
-    pimpl->showPopupOnHover = showOnHover;
-    pimpl->parentForPopupDisplay = parent;
-    pimpl->popupHoverTimeout = hoverTimeout;
-}
-
-Component* Slider::getCurrentPopupDisplay() const noexcept      { return pimpl->popupDisplay.get(); }
-
-//==============================================================================
-void Slider::colourChanged()        { lookAndFeelChanged(); }
-void Slider::lookAndFeelChanged()   { pimpl->lookAndFeelChanged (getLookAndFeel()); }
-void Slider::enablementChanged()    { repaint(); pimpl->updateTextBoxEnablement(); }
-
-//==============================================================================
-Range<double> Slider::getRange() const noexcept  { return { pimpl->minimum, pimpl->maximum }; }
-double Slider::getMaximum() const noexcept       { return pimpl->maximum; }
-double Slider::getMinimum() const noexcept       { return pimpl->minimum; }
-double Slider::getInterval() const noexcept      { return pimpl->interval; }
-
-void Slider::setRange (double newMin, double newMax, double newInt) { pimpl->setRange (newMin, newMax, newInt); }
-void Slider::setRange (Range<double> newRange, double newInt)       { pimpl->setRange (newRange.getStart(), newRange.getEnd(), newInt); }
-
-double Slider::getValue() const                  { return pimpl->getValue(); }
-Value& Slider::getValueObject() noexcept         { return pimpl->currentValue; }
-Value& Slider::getMinValueObject() noexcept      { return pimpl->valueMin; }
-Value& Slider::getMaxValueObject() noexcept      { return pimpl->valueMax; }
-
-void Slider::setValue (double newValue, NotificationType notification)
-{
-    pimpl->setValue (newValue, notification);
-}
-
-double Slider::getMinValue() const      { return pimpl->getMinValue(); }
-double Slider::getMaxValue() const      { return pimpl->getMaxValue(); }
-
-void Slider::setMinValue (double newValue, NotificationType notification, bool allowNudgingOfOtherValues)
-{
-    pimpl->setMinValue (newValue, notification, allowNudgingOfOtherValues);
-}
-
-void Slider::setMaxValue (double newValue, NotificationType notification, bool allowNudgingOfOtherValues)
-{
-    pimpl->setMaxValue (newValue, notification, allowNudgingOfOtherValues);
-}
-
-void Slider::setMinAndMaxValues (double newMinValue, double newMaxValue, NotificationType notification)
-{
-    pimpl->setMinAndMaxValues (newMinValue, newMaxValue, notification);
-}
-
-void Slider::setDoubleClickReturnValue (bool isDoubleClickEnabled,  double valueToSetOnDoubleClick)
-{
-    pimpl->doubleClickToValue = isDoubleClickEnabled;
-    pimpl->doubleClickReturnValue = valueToSetOnDoubleClick;
-}
-
-double Slider::getDoubleClickReturnValue() const noexcept       { return pimpl->doubleClickReturnValue; }
-bool Slider::isDoubleClickReturnEnabled() const noexcept        { return pimpl->doubleClickToValue; }
-
-void Slider::updateText()
-{
-    pimpl->updateText();
-}
-
-void Slider::setTextValueSuffix (const String& suffix)
-{
-    pimpl->setTextValueSuffix (suffix);
-}
-
-String Slider::getTextValueSuffix() const
-{
-    return pimpl->textSuffix;
-}
-
-String Slider::getTextFromValue (double v)
-{
-    if (getNumDecimalPlacesToDisplay() > 0)
-        return String (v, getNumDecimalPlacesToDisplay()) + getTextValueSuffix();
-
-    return String (roundToInt (v)) + getTextValueSuffix();
-}
-
-double Slider::getValueFromText (const String& text)
-{
-    String t (text.trimStart());
-
-    if (t.endsWith (getTextValueSuffix()))
-        t = t.substring (0, t.length() - getTextValueSuffix().length());
-
-    while (t.startsWithChar ('+'))
-        t = t.substring (1).trimStart();
-
-    return t.initialSectionContainingOnly ("0123456789.,-")
-            .getDoubleValue();
-}
-
-double Slider::proportionOfLengthToValue (double proportion)
-{
-    auto skew = getSkewFactor();
-
-    if (! isSymmetricSkew())
-    {
-        if (skew != 1.0 && proportion > 0.0)
-            proportion = std::exp (std::log (proportion) / skew);
-
-        return getMinimum() + (getMaximum() - getMinimum()) * proportion;
-    }
-
-    double distanceFromMiddle = 2.0 * proportion - 1.0;
-
-    if (skew != 1.0 && distanceFromMiddle != 0.0)
-        distanceFromMiddle =  std::exp (std::log (std::abs (distanceFromMiddle)) / skew)
-                                     * (distanceFromMiddle < 0 ? -1 : 1);
-
-    return getMinimum() + (getMaximum() - getMinimum()) / 2.0 * (1 + distanceFromMiddle);
-}
-
-double Slider::valueToProportionOfLength (double value)
-{
-    auto n = (value - getMinimum()) / (getMaximum() - getMinimum());
-    auto skew = getSkewFactor();
-
-    if (skew == 1.0)
-        return n;
-
-    if (! isSymmetricSkew())
-        return std::pow (n, skew);
-
-    double distanceFromMiddle = 2.0 * n - 1.0;
-    return (1.0 + std::pow (std::abs (distanceFromMiddle), skew) * (distanceFromMiddle < 0 ? -1 : 1)) / 2.0;
-}
-
-double Slider::snapValue (double attemptedValue, DragMode)
-{
-    return attemptedValue;
-}
-
-int Slider::getNumDecimalPlacesToDisplay() const noexcept   { return pimpl->numDecimalPlaces; }
-
-//==============================================================================
-int Slider::getThumbBeingDragged() const noexcept           { return pimpl->getThumbFromMouse(); }
-void Slider::startedDragging() {}
-void Slider::stoppedDragging() {}
-void Slider::valueChanged() {}
-
-//==============================================================================
-void Slider::setPopupMenuEnabled (bool menuEnabled)         { pimpl->menuEnabled = menuEnabled; }
-void Slider::setScrollWheelEnabled (bool enabled)           { pimpl->scrollWheelEnabled = enabled; }
-
-bool Slider::isHorizontal() const noexcept                  { return pimpl->isHorizontal(); }
-bool Slider::isVertical() const noexcept                    { return pimpl->isVertical(); }
-bool Slider::isRotary() const noexcept                      { return pimpl->isRotary(); }
-bool Slider::isBar() const noexcept                         { return pimpl->isBar(); }
-
-float Slider::getPositionOfValue (double value) const       { return pimpl->getPositionOfValue (value); }
-
-//==============================================================================
-void Slider::paint (Graphics& g)        { pimpl->paint (g, getLookAndFeel()); }
-void Slider::resized()                  { pimpl->resized (getLookAndFeel()); }
-
-void Slider::focusOfChildComponentChanged (FocusChangeType)     { repaint(); }
-
-void Slider::mouseDown (const MouseEvent& e)    { pimpl->mouseDown (e); }
-void Slider::mouseUp   (const MouseEvent& e)    { pimpl->mouseUp (e); }
-void Slider::mouseMove (const MouseEvent& e)    { pimpl->mouseMove (e); }
-void Slider::mouseExit (const MouseEvent&)      { pimpl->mouseExit(); }
-
-// If popup display is enabled and set to show on mouse hover, this makes sure
-// it is shown when dragging the mouse over a slider and releasing
-void Slider::mouseEnter (const MouseEvent& e)   { pimpl->mouseMove (e); }
-
-void Slider::modifierKeysChanged (const ModifierKeys& modifiers)
-{
-    if (isEnabled())
-        pimpl->modifierKeysChanged (modifiers);
-}
-
-void Slider::mouseDrag (const MouseEvent& e)
-{
-    if (isEnabled())
-        pimpl->mouseDrag (e);
-}
-
-void Slider::mouseDoubleClick (const MouseEvent&)
-{
-    if (isEnabled())
-        pimpl->mouseDoubleClick();
-}
-
-void Slider::mouseWheelMove (const MouseEvent& e, const MouseWheelDetails& wheel)
-{
-    if (! (isEnabled() && pimpl->mouseWheelMove (e, wheel)))
-        Component::mouseWheelMove (e, wheel);
-}
-
-} // namespace juce
+/*
+  ==============================================================================
+
+   This file is part of the JUCE library.
+   Copyright (c) 2017 - ROLI Ltd.
+
+   JUCE is an open source library subject to commercial or open-source
+   licensing.
+
+   By using JUCE, you agree to the terms of both the JUCE 5 End-User License
+   Agreement and JUCE 5 Privacy Policy (both updated and effective as of the
+   27th April 2017).
+
+   End User License Agreement: www.juce.com/juce-5-licence
+   Privacy Policy: www.juce.com/juce-5-privacy-policy
+
+   Or: You may also use this code under the terms of the GPL v3 (see
+   www.gnu.org/licenses).
+
+   JUCE IS PROVIDED "AS IS" WITHOUT ANY WARRANTY, AND ALL WARRANTIES, WHETHER
+   EXPRESSED OR IMPLIED, INCLUDING MERCHANTABILITY AND FITNESS FOR PURPOSE, ARE
+   DISCLAIMED.
+
+  ==============================================================================
+*/
+
+namespace juce
+{
+
+class Slider::Pimpl   : public AsyncUpdater, // this needs to be public otherwise it will cause an
+                                             // error when JUCE_DLL_BUILD=1
+                        private Button::Listener,
+                        private Label::Listener,
+                        private Value::Listener
+{
+public:
+    Pimpl (Slider& s, SliderStyle sliderStyle, TextEntryBoxPosition textBoxPosition)
+      : owner (s),
+        style (sliderStyle),
+        numThumbs (getNumThumbsFromSliderStyle()),
+        textBoxPos (textBoxPosition)
+    {
+        rotaryParams.startAngleRadians = MathConstants<float>::pi * 1.2f;
+        rotaryParams.endAngleRadians   = MathConstants<float>::pi * 2.8f;
+        rotaryParams.stopAtEnd = true;
+    }
+
+    ~Pimpl()
+    {
+        currentValue.removeListener (this);
+        valueMin.removeListener (this);
+        valueMax.removeListener (this);
+        popupDisplay.reset();
+    }
+
+    //==============================================================================
+    void registerListeners()
+    {
+        currentValue.addListener (this);
+        valueMin.addListener (this);
+        valueMax.addListener (this);
+    }
+
+    bool isHorizontal() const noexcept
+    {
+        return style == LinearHorizontal
+            || style == LinearBar
+            || style == TwoValueHorizontal
+            || style == ThreeValueHorizontal;
+    }
+
+    bool isVertical() const noexcept
+    {
+        return style == LinearVertical
+            || style == LinearBarVertical
+            || style == TwoValueVertical
+            || style == ThreeValueVertical;
+    }
+
+    bool isRotary() const noexcept
+    {
+        return style == Rotary
+            || style == RotaryHorizontalDrag
+            || style == RotaryVerticalDrag
+            || style == RotaryHorizontalVerticalDrag;
+    }
+
+    bool isBar() const noexcept
+    {
+        return style == LinearBar
+            || style == LinearBarVertical;
+    }
+
+    bool incDecDragDirectionIsHorizontal() const noexcept
+    {
+        return incDecButtonMode == incDecButtonsDraggable_Horizontal
+                || (incDecButtonMode == incDecButtonsDraggable_AutoDirection && incDecButtonsSideBySide);
+    }
+
+    //==============================================================================
+
+    struct DragInProgress
+    {
+        DragInProgress (Pimpl& p) : owner (p) { owner.sendDragStart(); }
+        ~DragInProgress() { owner.sendDragEnd(); }
+
+        Pimpl& owner;
+
+        JUCE_DECLARE_NON_COPYABLE(DragInProgress)
+    };
+
+    struct ActiveThumb
+    {
+        ActiveThumb (Pimpl& owner, const MouseInputSource& source,
+            int thumb, double value, Point<float> position)
+            : drag (std::make_unique<DragInProgress>(owner)),
+              type (source.getType()),
+              index (source.getIndex()),
+              thumb (thumb),
+              startValue (value),
+              lastValue (value),
+              startPosition (position),
+              lastPosition (position)
+        {}
+
+        std::unique_ptr<DragInProgress> drag;
+        MouseInputSource::InputSourceType type;
+        int index;
+        int thumb;
+        double startValue;
+        double lastValue;
+        Point<float> startPosition;
+        Point<float> lastPosition;
+    };
+
+    bool noThumbsAvailable() const { return activeThumbs.size() == numThumbs; }
+
+    var getValueFromThumbIndex (int thumb) const
+    {
+        return (thumb == 2 ? valueMax
+              : thumb == 1 ? valueMin
+              :              currentValue).getValue();
+    }
+
+    void setValueFromThumbIndex (int thumb, double value, NotificationType notification, bool nudge = true)
+    {
+        if (thumb == 2) return setMaxValue (value, notification, nudge);
+        if (thumb == 1) return setMinValue (value, notification, nudge);
+                               setValue    (value, notification);
+    }
+
+    std::vector<ActiveThumb>::const_iterator findActiveThumb (int thumb) const
+    {
+        return std::find_if (activeThumbs.cbegin(), activeThumbs.cend(),
+               [=] (const auto& x) { return x.thumb == thumb; }
+        );
+    }
+
+    bool thumbIsAvailable (int thumb) const
+    {
+        return findActiveThumb (thumb) == activeThumbs.cend();
+    }
+
+    std::vector<ActiveThumb>::iterator findActiveThumb (MouseInputSource::InputSourceType type, int index)
+    {
+        return std::find_if (activeThumbs.begin(), activeThumbs.end(),
+               [=] (const auto& x) { return x.type == type && x.index == index; }
+        );
+    }
+
+    std::vector<ActiveThumb>::iterator findActiveThumb (const MouseInputSource& source)
+    {
+        return findActiveThumb (source.getType(), source.getIndex());
+    }
+
+    int getNearestAvailableThumbIndex (const MouseEvent& e) const
+    {
+        // this is only called when there is at least one free thumb
+        if (numThumbs == 1)
+            return 0;
+
+        auto mousePos = isVertical() ? e.position.y : e.position.x;
+
+        auto normalPosDistance = std::abs (getLinearSliderPos (currentValue.getValue()) - mousePos);
+        auto minPosDistance    = std::abs (getLinearSliderPos (valueMin.getValue()) + (isVertical() ? 0.1f : -0.1f) - mousePos);
+        auto maxPosDistance    = std::abs (getLinearSliderPos (valueMax.getValue()) + (isVertical() ? -0.1f : 0.1f) - mousePos);
+
+        if (numThumbs == 2)
+        {
+            auto candidate1 = minPosDistance < maxPosDistance ? 1 : 2;
+            if (thumbIsAvailable (candidate1))
+                return candidate1;
+
+            auto candidate2 = (candidate1 == 1) ? 2 : 1;
+            return candidate2;
+        }
+
+        auto candidate1 = normalPosDistance < minPosDistance && normalPosDistance < maxPosDistance ? 0
+                              : minPosDistance < maxPosDistance ? 1 : 2;
+
+        if (thumbIsAvailable (candidate1))
+            return candidate1;
+
+        auto candidates =
+             candidate1 == 0 ? (minPosDistance    < maxPosDistance ? std::make_pair (1, 2) : std::make_pair (2, 1))
+           : candidate1 == 1 ? (normalPosDistance < maxPosDistance ? std::make_pair (0, 2) : std::make_pair (2, 0))
+           :                    normalPosDistance < minPosDistance ? std::make_pair (0, 1) : std::make_pair (1, 0);
+
+        auto candidate2 = candidates.first;
+        auto candidate3 = candidates.second;
+
+        return thumbIsAvailable (candidate2) ? candidate2 : candidate3;
+    }
+
+    int getThumbFromEvent (const MouseEvent& e) {
+        return getThumbFromTypeAndIndex (e.source.getType(), e.source.getIndex());
+    }
+
+    int getThumbFromSource (const MouseInputSource& source) {
+        return getThumbFromTypeAndIndex (source.getType(), source.getIndex());
+    }
+
+    int getThumbFromMouse()
+    {
+        return getThumbFromTypeAndIndex (MouseInputSource::InputSourceType::mouse, 0);
+    }
+
+    int getThumbFromTypeAndIndex (MouseInputSource::InputSourceType type, int index)
+    {
+        auto slider = findActiveThumb (type, index);
+
+        if (slider == activeThumbs.end())
+            return -1;
+
+        return slider->thumb;
+    }
+
+    //==============================================================================
+
+    float getPositionOfValue (double value) const
+    {
+        if (isHorizontal() || isVertical())
+            return getLinearSliderPos (value);
+
+        jassertfalse; // not a valid call on a slider that doesn't work linearly!
+        return 0.0f;
+    }
+
+    void setRange (double newMin, double newMax, double newInt)
+    {
+        if (minimum != newMin || maximum != newMax || interval != newInt)
+        {
+            minimum = newMin;
+            maximum = newMax;
+            interval = newInt;
+
+            // figure out the number of DPs needed to display all values at this
+            // interval setting.
+            numDecimalPlaces = 7;
+
+            if (newInt != 0.0)
+            {
+                int v = std::abs (roundToInt (newInt * 10000000));
+
+                if (v > 0)
+                {
+                    while ((v % 10) == 0)
+                    {
+                        --numDecimalPlaces;
+                        v /= 10;
+                    }
+                }
+            }
+
+            // keep the current values inside the new range..
+            if (numThumbs != 2)
+            {
+                setValue (getValue(), dontSendNotification);
+            }
+            else
+            {
+                setMinValue (getMinValue(), dontSendNotification, false);
+                setMaxValue (getMaxValue(), dontSendNotification, false);
+            }
+
+            updateText();
+        }
+    }
+
+    double getValue() const
+    {
+        // for a two-value style slider, you should use the getMinValue() and getMaxValue()
+        // methods to get the two values.
+        jassert (numThumbs != 2);
+
+        return currentValue.getValue();
+    }
+
+    void setValue (double newValue, NotificationType notification)
+    {
+        // for a two-value style slider, you should use the setMinValue() and setMaxValue()
+        // methods to set the two values.
+        jassert (numThumbs != 2);
+
+        newValue = constrainedValue (newValue);
+
+        if (numThumbs == 3)
+        {
+            jassert (static_cast<double> (valueMin.getValue()) <= static_cast<double> (valueMax.getValue()));
+
+            newValue = jlimit (static_cast<double> (valueMin.getValue()),
+                               static_cast<double> (valueMax.getValue()),
+                               newValue);
+        }
+
+        if (newValue != lastCurrentValue)
+        {
+            if (valueBox != nullptr)
+                valueBox->hideEditor (true);
+
+            lastCurrentValue = newValue;
+
+            // (need to do this comparison because the Value will use equalsWithSameType to compare
+            // the new and old values, so will generate unwanted change events if the type changes)
+            if (currentValue != newValue)
+                currentValue = newValue;
+
+            updateText();
+            owner.repaint();
+            updatePopupDisplay (newValue);
+
+            triggerChangeMessage (notification);
+        }
+    }
+
+    void setMinValue (double newValue, NotificationType notification, bool allowNudgingOfOtherValues)
+    {
+        // The minimum value only applies to sliders that are in two- or three-value mode.
+        jassert (numThumbs != 1);
+
+        newValue = constrainedValue (newValue);
+
+        if (numThumbs == 2)
+        {
+            if (allowNudgingOfOtherValues && newValue > static_cast<double> (valueMax.getValue()))
+                setMaxValue (newValue, notification, false);
+
+            newValue = jmin (static_cast<double> (valueMax.getValue()), newValue);
+        }
+        else
+        {
+            if (allowNudgingOfOtherValues && newValue > lastCurrentValue)
+                setValue (newValue, notification);
+
+            newValue = jmin (lastCurrentValue, newValue);
+        }
+
+        if (lastValueMin != newValue)
+        {
+            lastValueMin = newValue;
+            valueMin = newValue;
+            owner.repaint();
+            updatePopupDisplay (newValue);
+
+            triggerChangeMessage (notification);
+        }
+    }
+
+    void setMaxValue (double newValue, NotificationType notification, bool allowNudgingOfOtherValues)
+    {
+        // The maximum value only applies to sliders that are in two- or three-value mode.
+        jassert (numThumbs != 1);
+
+        newValue = constrainedValue (newValue);
+
+        if (numThumbs == 2)
+        {
+            if (allowNudgingOfOtherValues && newValue < static_cast<double> (valueMin.getValue()))
+                setMinValue (newValue, notification, false);
+
+            newValue = jmax (static_cast<double> (valueMin.getValue()), newValue);
+        }
+        else
+        {
+            if (allowNudgingOfOtherValues && newValue < lastCurrentValue)
+                setValue (newValue, notification);
+
+            newValue = jmax (lastCurrentValue, newValue);
+        }
+
+        if (lastValueMax != newValue)
+        {
+            lastValueMax = newValue;
+            valueMax = newValue;
+            owner.repaint();
+            updatePopupDisplay (valueMax.getValue());
+
+            triggerChangeMessage (notification);
+        }
+    }
+
+    void setMinAndMaxValues (double newMinValue, double newMaxValue, NotificationType notification)
+    {
+        // The maximum value only applies to sliders that are in two- or three-value mode.
+        jassert (numThumbs != 1);
+
+        if (newMaxValue < newMinValue)
+            std::swap (newMaxValue, newMinValue);
+
+        newMinValue = constrainedValue (newMinValue);
+        newMaxValue = constrainedValue (newMaxValue);
+
+        if (lastValueMax != newMaxValue || lastValueMin != newMinValue)
+        {
+            lastValueMax = newMaxValue;
+            lastValueMin = newMinValue;
+            valueMin = newMinValue;
+            valueMax = newMaxValue;
+            owner.repaint();
+
+            triggerChangeMessage (notification);
+        }
+    }
+
+    double getMinValue() const
+    {
+        // The minimum value only applies to sliders that are in two- or three-value mode.
+        jassert (numThumbs != 1);
+
+        return valueMin.getValue();
+    }
+
+    double getMaxValue() const
+    {
+        // The maximum value only applies to sliders that are in two- or three-value mode.
+        jassert (numThumbs != 1);
+
+        return valueMax.getValue();
+    }
+
+    void triggerChangeMessage (NotificationType notification)
+    {
+        if (notification != dontSendNotification)
+        {
+            owner.valueChanged();
+
+            if (notification == sendNotificationSync)
+                handleAsyncUpdate();
+            else
+                triggerAsyncUpdate();
+        }
+    }
+
+    void handleAsyncUpdate() override
+    {
+        cancelPendingUpdate();
+
+        Component::BailOutChecker checker (&owner);
+        listeners.callChecked (checker, [&] (Slider::Listener& l) { l.sliderValueChanged (&owner); });
+    }
+
+    void sendDragStart()
+    {
+        owner.startedDragging();
+
+        Component::BailOutChecker checker (&owner);
+        listeners.callChecked (checker, [&] (Slider::Listener& l) { l.sliderDragStarted (&owner); });
+    }
+
+    void sendDragEnd()
+    {
+        owner.stoppedDragging();
+
+        Component::BailOutChecker checker (&owner);
+        listeners.callChecked (checker, [&] (Slider::Listener& l) { l.sliderDragEnded (&owner); });
+    }
+
+    void buttonClicked (Button* button) override
+    {
+        if (style == IncDecButtons)
+        {
+            auto delta = (button == incButton) ? interval : -interval;
+            auto newValue = owner.snapValue (getValue() + delta, notDragging);
+
+            auto thumb = getThumbFromMouse();
+            if (thumb == -1)
+                DragInProgress drag(*this);
+
+            setValue (newValue, sendNotificationSync);
+        }
+    }
+
+    void valueChanged (Value& value) override
+    {
+        if (value.refersToSameSourceAs (currentValue))
+        {
+            if (numThumbs != 2)
+                setValue (currentValue.getValue(), dontSendNotification);
+        }
+        else if (value.refersToSameSourceAs (valueMin))
+            setMinValue (valueMin.getValue(), dontSendNotification, true);
+        else if (value.refersToSameSourceAs (valueMax))
+            setMaxValue (valueMax.getValue(), dontSendNotification, true);
+    }
+
+    void labelTextChanged (Label* label) override
+    {
+        auto newValue = owner.snapValue (owner.getValueFromText (label->getText()), notDragging);
+
+        if (newValue != static_cast<double> (currentValue.getValue()))
+        {
+            DragInProgress drag (*this);
+            setValue (newValue, sendNotificationSync);
+        }
+
+        updateText(); // force a clean-up of the text, needed in case setValue() hasn't done this.
+    }
+
+    void updateText()
+    {
+        if (valueBox != nullptr)
+        {
+            auto newValue = owner.getTextFromValue (currentValue.getValue());
+
+            if (newValue != valueBox->getText())
+                valueBox->setText (newValue, dontSendNotification);
+        }
+    }
+
+    double constrainedValue (double value) const
+    {
+        if (interval > 0)
+            value = minimum + interval * std::floor ((value - minimum) / interval + 0.5);
+
+        if (value <= minimum || maximum <= minimum)
+            value = minimum;
+        else if (value >= maximum)
+            value = maximum;
+
+        return value;
+    }
+
+    float getLinearSliderPos (double value) const
+    {
+        double pos = (maximum <= minimum) ? 0.5
+                   : (value < minimum) ? 0.0
+                   : (value > maximum) ? 1.0
+                   : owner.valueToProportionOfLength (value);
+
+        if (isVertical() || style == IncDecButtons)
+            pos = 1.0 - pos;
+
+        jassert (pos >= 0 && pos <= 1.0);
+        return (float) (sliderRegionStart + pos * sliderRegionSize);
+    }
+
+    void setSliderStyle (SliderStyle newStyle)
+    {
+        if (style != newStyle)
+        {
+            style = newStyle;
+            numThumbs = getNumThumbsFromSliderStyle();
+            owner.repaint();
+            owner.lookAndFeelChanged();
+        }
+    }
+
+    int getNumThumbsFromSliderStyle() const noexcept
+    {
+        return style == ThreeValueHorizontal || style == ThreeValueVertical ? 3
+             : style == TwoValueHorizontal   || style == TwoValueVertical ? 2 : 1;
+    }
+
+    void setVelocityModeParameters (double sensitivity, int threshold,
+                                    double offset, bool userCanPressKeyToSwapMode)
+    {
+        velocityModeSensitivity = sensitivity;
+        velocityModeOffset = offset;
+        velocityModeThreshold = threshold;
+        userKeyOverridesVelocity = userCanPressKeyToSwapMode;
+    }
+
+    void setSkewFactorFromMidPoint (double sliderValueToShowAtMidPoint)
+    {
+        if (maximum > minimum)
+            skewFactor = std::log (0.5) / std::log ((sliderValueToShowAtMidPoint - minimum)
+                                        / (maximum - minimum));
+    }
+
+    void setIncDecButtonsMode (IncDecButtonMode mode)
+    {
+        if (incDecButtonMode != mode)
+        {
+            incDecButtonMode = mode;
+            owner.lookAndFeelChanged();
+        }
+    }
+
+    void setTextBoxStyle (TextEntryBoxPosition newPosition,
+                          bool isReadOnly,
+                          int textEntryBoxWidth,
+                          int textEntryBoxHeight)
+    {
+        if (textBoxPos != newPosition
+             || editableText != (! isReadOnly)
+             || textBoxWidth != textEntryBoxWidth
+             || textBoxHeight != textEntryBoxHeight)
+        {
+            textBoxPos = newPosition;
+            editableText = ! isReadOnly;
+            textBoxWidth = textEntryBoxWidth;
+            textBoxHeight = textEntryBoxHeight;
+
+            owner.repaint();
+            owner.lookAndFeelChanged();
+        }
+    }
+
+    void setTextBoxIsEditable (bool shouldBeEditable)
+    {
+        editableText = shouldBeEditable;
+        updateTextBoxEnablement();
+    }
+
+    void showTextBox()
+    {
+        jassert (editableText); // this should probably be avoided in read-only sliders.
+
+        if (valueBox != nullptr)
+            valueBox->showEditor();
+    }
+
+    void hideTextBox (bool discardCurrentEditorContents)
+    {
+        if (valueBox != nullptr)
+        {
+            valueBox->hideEditor (discardCurrentEditorContents);
+
+            if (discardCurrentEditorContents)
+                updateText();
+        }
+    }
+
+    void setTextValueSuffix (const String& suffix)
+    {
+        if (textSuffix != suffix)
+        {
+            textSuffix = suffix;
+            updateText();
+        }
+    }
+
+    void updateTextBoxEnablement()
+    {
+        if (valueBox != nullptr)
+        {
+            bool shouldBeEditable = editableText && owner.isEnabled();
+
+            if (valueBox->isEditable() != shouldBeEditable) // (to avoid changing the single/double click flags unless we need to)
+                valueBox->setEditable (shouldBeEditable);
+        }
+    }
+
+    void lookAndFeelChanged (LookAndFeel& lf)
+    {
+        if (textBoxPos != NoTextBox)
+        {
+            auto previousTextBoxContent = (valueBox != nullptr ? valueBox->getText()
+                                                               : owner.getTextFromValue (currentValue.getValue()));
+
+            valueBox.reset();
+            owner.addAndMakeVisible (valueBox = lf.createSliderTextBox (owner));
+
+            valueBox->setWantsKeyboardFocus (false);
+            valueBox->setText (previousTextBoxContent, dontSendNotification);
+            valueBox->setTooltip (owner.getTooltip());
+            updateTextBoxEnablement();
+            valueBox->addListener (this);
+
+            if (style == LinearBar || style == LinearBarVertical)
+            {
+                valueBox->addMouseListener (&owner, false);
+                valueBox->setMouseCursor (MouseCursor::ParentCursor);
+            }
+        }
+        else
+        {
+            valueBox.reset();
+        }
+
+        if (style == IncDecButtons)
+        {
+            owner.addAndMakeVisible (incButton = lf.createSliderButton (owner, true));
+            incButton->addListener (this);
+
+            owner.addAndMakeVisible (decButton = lf.createSliderButton (owner, false));
+            decButton->addListener (this);
+
+            if (incDecButtonMode != incDecButtonsNotDraggable)
+            {
+                incButton->addMouseListener (&owner, false);
+                decButton->addMouseListener (&owner, false);
+            }
+            else
+            {
+                incButton->setRepeatSpeed (300, 100, 20);
+                decButton->setRepeatSpeed (300, 100, 20);
+            }
+
+            auto tooltip = owner.getTooltip();
+            incButton->setTooltip (tooltip);
+            decButton->setTooltip (tooltip);
+        }
+        else
+        {
+            incButton.reset();
+            decButton.reset();
+        }
+
+        owner.setComponentEffect (lf.getSliderEffect (owner));
+
+        owner.resized();
+        owner.repaint();
+    }
+
+    void showPopupMenu()
+    {
+        PopupMenu m;
+        m.setLookAndFeel (&owner.getLookAndFeel());
+        m.addItem (1, TRANS ("Velocity-sensitive mode"), true, isVelocityBased);
+        m.addSeparator();
+
+        if (isRotary())
+        {
+            PopupMenu rotaryMenu;
+            rotaryMenu.addItem (2, TRANS ("Use circular dragging"),           true, style == Rotary);
+            rotaryMenu.addItem (3, TRANS ("Use left-right dragging"),         true, style == RotaryHorizontalDrag);
+            rotaryMenu.addItem (4, TRANS ("Use up-down dragging"),            true, style == RotaryVerticalDrag);
+            rotaryMenu.addItem (5, TRANS ("Use left-right/up-down dragging"), true, style == RotaryHorizontalVerticalDrag);
+
+            m.addSubMenu (TRANS ("Rotary mode"), rotaryMenu);
+        }
+
+        m.showMenuAsync (PopupMenu::Options(),
+                         ModalCallbackFunction::forComponent (sliderMenuCallback, &owner));
+    }
+
+    static void sliderMenuCallback (int result, Slider* slider)
+    {
+        if (slider != nullptr)
+        {
+            switch (result)
+            {
+                case 1:   slider->setVelocityBasedMode (! slider->getVelocityBasedMode()); break;
+                case 2:   slider->setSliderStyle (Rotary); break;
+                case 3:   slider->setSliderStyle (RotaryHorizontalDrag); break;
+                case 4:   slider->setSliderStyle (RotaryVerticalDrag); break;
+                case 5:   slider->setSliderStyle (RotaryHorizontalVerticalDrag); break;
+                default:  break;
+            }
+        }
+    }
+
+    //==============================================================================
+    void handleRotaryDrag (const MouseEvent& e)
+    {
+        auto dx = e.position.x - sliderRect.getCentreX();
+        auto dy = e.position.y - sliderRect.getCentreY();
+
+        if (dx * dx + dy * dy > 25.0f)
+        {
+            auto angle = std::atan2 ((double) dx, (double) -dy);
+
+            while (angle < 0.0)
+                angle += MathConstants<double>::twoPi;
+
+            if (rotaryParams.stopAtEnd && e.mouseWasDraggedSinceMouseDown())
+            {
+                if (std::abs (angle - lastAngle) > MathConstants<double>::pi)
+                {
+                    if (angle >= lastAngle)
+                        angle -= MathConstants<double>::twoPi;
+                    else
+                        angle += MathConstants<double>::twoPi;
+                }
+
+                if (angle >= lastAngle)
+                    angle = jmin (angle, (double) jmax (rotaryParams.startAngleRadians, rotaryParams.endAngleRadians));
+                else
+                    angle = jmax (angle, (double) jmin (rotaryParams.startAngleRadians, rotaryParams.endAngleRadians));
+            }
+            else
+            {
+                while (angle < rotaryParams.startAngleRadians)
+                    angle += MathConstants<double>::twoPi;
+
+                if (angle > rotaryParams.endAngleRadians)
+                {
+                    if (smallestAngleBetween (angle, rotaryParams.startAngleRadians)
+                         <= smallestAngleBetween (angle, rotaryParams.endAngleRadians))
+                        angle = rotaryParams.startAngleRadians;
+                    else
+                        angle = rotaryParams.endAngleRadians;
+                }
+            }
+
+            auto activeThumb = findActiveThumb (e.source);
+            auto proportion = (angle - rotaryParams.startAngleRadians) / (rotaryParams.endAngleRadians - rotaryParams.startAngleRadians);
+            activeThumb->lastValue = owner.proportionOfLengthToValue (jlimit (0.0, 1.0, proportion));
+            lastAngle = angle;
+        }
+    }
+
+    void handleAbsoluteDrag (const MouseEvent& e)
+    {
+        auto mousePos = (isHorizontal() || style == RotaryHorizontalDrag) ? e.position.x : e.position.y;
+        double newPos = 0;
+        auto activeThumb = findActiveThumb (e.source);
+        auto startPos = activeThumb->startPosition;
+
+        if (style == RotaryHorizontalDrag
+            || style == RotaryVerticalDrag
+            || style == IncDecButtons
+            || ((style == LinearHorizontal || style == LinearVertical || style == LinearBar || style == LinearBarVertical)
+                && ! snapsToMousePos))
+        {
+            auto mouseDiff = (style == RotaryHorizontalDrag
+                                || style == LinearHorizontal
+                                || style == LinearBar
+                                || (style == IncDecButtons && incDecDragDirectionIsHorizontal()))
+                              ? e.position.x - startPos.x
+                              : startPos.y - e.position.y;
+
+            newPos = owner.valueToProportionOfLength (activeThumb->startValue)
+                       + mouseDiff * (1.0 / pixelsForFullDragExtent);
+
+            if (style == IncDecButtons)
+            {
+                incButton->setState (mouseDiff < 0 ? Button::buttonNormal : Button::buttonDown);
+                decButton->setState (mouseDiff > 0 ? Button::buttonNormal : Button::buttonDown);
+            }
+        }
+        else if (style == RotaryHorizontalVerticalDrag)
+        {
+            auto mouseDiff = (e.position.x - startPos.x)
+                               + (startPos.y - e.position.y);
+
+            newPos = owner.valueToProportionOfLength (activeThumb->startValue)
+                       + mouseDiff * (1.0 / pixelsForFullDragExtent);
+        }
+        else
+        {
+            newPos = (mousePos - sliderRegionStart) / (double) sliderRegionSize;
+
+            if (isVertical())
+                newPos = 1.0 - newPos;
+        }
+
+        activeThumb->lastValue = owner.proportionOfLengthToValue (jlimit (0.0, 1.0, newPos));
+    }
+
+    void handleVelocityDrag (const MouseEvent& e)
+    {
+        bool hasHorizontalStyle =
+            (isHorizontal() ||  style == RotaryHorizontalDrag
+                            || (style == IncDecButtons && incDecDragDirectionIsHorizontal()));
+
+        auto activeThumb = findActiveThumb(e.source);
+        auto delta = e.position - activeThumb->lastPosition;
+
+        auto mouseDiff = style == RotaryHorizontalVerticalDrag
+                            ? delta.x - delta.y
+                            : (hasHorizontalStyle ? delta.x
+                                                  : delta.y);
+
+        auto maxSpeed = jmax (200.0, (double) sliderRegionSize);
+        auto speed = jlimit (0.0, maxSpeed, (double) std::abs (mouseDiff));
+
+        if (speed != 0.0)
+        {
+            speed = 0.2 * velocityModeSensitivity
+                      * (1.0 + std::sin (MathConstants<double>::pi * (1.5 + jmin (0.5, velocityModeOffset
+                                                                                         + jmax (0.0, (double) (speed - velocityModeThreshold))
+                                                                                            / maxSpeed))));
+
+            if (mouseDiff < 0)
+                speed = -speed;
+
+            if (isVertical() || style == RotaryVerticalDrag
+                 || (style == IncDecButtons && ! incDecDragDirectionIsHorizontal()))
+                speed = -speed;
+
+            auto currentPos = owner.valueToProportionOfLength (activeThumb->lastValue);
+            activeThumb->lastValue = owner.proportionOfLengthToValue (jlimit (0.0, 1.0, currentPos + speed));
+
+            e.source.enableUnboundedMouseMovement (true, false);
+        }
+    }
+
+    void mouseDown (const MouseEvent& e)
+    {
+        popupDisplay.reset();
+
+        if (owner.isEnabled())
+        {
+            if (e.mods.isPopupMenu() && menuEnabled)
+            {
+                showPopupMenu();
+            }
+            else if (canDoubleClickToValue()
+                      && e.mods.withoutMouseButtons() == ModifierKeys (ModifierKeys::altModifier))
+            {
+                mouseDoubleClick();
+            }
+            else if (maximum > minimum)
+            {
+                if (noThumbsAvailable())
+                    return;
+
+                incDecDragged = false;
+
+                auto newThumbIndex = getNearestAvailableThumbIndex (e);
+                auto value = static_cast<double> (getValueFromThumbIndex (newThumbIndex));
+                activeThumbs.emplace_back(ActiveThumb(*this, e.source, newThumbIndex, value, e.position));
+        
+                if (valueBox != nullptr)
+                    valueBox->hideEditor (true);
+
+                minMaxDiff = static_cast<double> (valueMax.getValue()) - static_cast<double> (valueMin.getValue());
+
+                lastAngle = rotaryParams.startAngleRadians
+                                + (rotaryParams.endAngleRadians - rotaryParams.startAngleRadians)
+                                     * owner.valueToProportionOfLength (currentValue.getValue());
+
+                if (showPopupOnDrag || showPopupOnHover)
+                {
+                    showPopupDisplay (e);
+
+                    if (popupDisplay != nullptr)
+                        popupDisplay->stopTimer();
+                }
+
+                mouseDrag (e);
+            }
+        }
+    }
+
+    void mouseDrag (const MouseEvent& e)
+    {
+        auto activeThumb = findActiveThumb (e.source);
+
+        if (activeThumb == activeThumbs.end())
+            return;
+
+        if (maximum > minimum
+             && ! ((style == LinearBar || style == LinearBarVertical)
+                    && e.mouseWasClicked() && valueBox != nullptr && valueBox->isEditable()))
+        {
+            DragMode dragMode = notDragging;
+
+            if (style == Rotary)
+            {
+                handleRotaryDrag (e);
+            }
+            else
+            {
+                if (style == IncDecButtons && ! incDecDragged)
+                {
+                    if (e.getDistanceFromDragStart() < 10 || ! e.mouseWasDraggedSinceMouseDown())
+                        return;
+
+                    incDecDragged = true;
+                    activeThumb->startPosition = e.position;
+                }
+
+                if (isAbsoluteDragMode (e.mods) || (maximum - minimum) / sliderRegionSize < interval)
+                {
+                    dragMode = absoluteDrag;
+                    handleAbsoluteDrag (e);
+                }
+                else
+                {
+                    dragMode = velocityDrag;
+                    handleVelocityDrag (e);
+                }
+            }
+
+            activeThumb->lastValue = jlimit (minimum, maximum, activeThumb->lastValue);
+
+            auto thumb = activeThumb->thumb;
+
+            if (thumb == 0)
+            {
+                setValue (owner.snapValue (activeThumb->lastValue, dragMode),
+                          sendChangeOnlyOnRelease ? dontSendNotification : sendNotificationSync);
+            }
+            else if (thumb == 1)
+            {
+                setMinValue (owner.snapValue (activeThumb->lastValue, dragMode),
+                             sendChangeOnlyOnRelease ? dontSendNotification : sendNotificationAsync, true);
+
+                if (e.mods.isShiftDown())
+                    setMaxValue (getMinValue() + minMaxDiff, dontSendNotification, true);
+                else
+                    minMaxDiff = static_cast<double> (valueMax.getValue()) - static_cast<double> (valueMin.getValue());
+            }
+            else if (thumb == 2)
+            {
+                setMaxValue (owner.snapValue (activeThumb->lastValue, dragMode),
+                             sendChangeOnlyOnRelease ? dontSendNotification : sendNotificationAsync, true);
+
+                if (e.mods.isShiftDown())
+                    setMinValue (getMaxValue() - minMaxDiff, dontSendNotification, true);
+                else
+                    minMaxDiff = static_cast<double> (valueMax.getValue()) - static_cast<double> (valueMin.getValue());
+            }
+
+            activeThumb->lastPosition = e.position;
+        }
+    }
+
+    void mouseUp (const MouseEvent& e)
+    {
+        auto activeThumb = findActiveThumb (e.source);
+
+        if (owner.isEnabled()
+             && (maximum > minimum)
+             && (style != IncDecButtons || incDecDragged))
+        {
+            restoreMouseIfHidden();
+
+            if (sendChangeOnlyOnRelease && activeThumb->startValue != static_cast<double> (currentValue.getValue()))
+                triggerChangeMessage (sendNotificationAsync);
+
+            popupDisplay.reset();
+
+            if (style == IncDecButtons)
+            {
+                incButton->setState (Button::buttonNormal);
+                decButton->setState (Button::buttonNormal);
+            }
+        }
+        else if (popupDisplay != nullptr)
+        {
+            popupDisplay->startTimer (200);
+        }
+
+        activeThumbs.erase(
+            std::remove_if(activeThumbs.begin(), activeThumbs.end(),
+                [&] (const auto& x) { return x.type == e.source.getType() && x.index == e.source.getIndex(); }
+            ),
+            activeThumbs.end()
+        );
+    }
+
+    void mouseMove (const MouseEvent& e)
+    {
+        // this is a workaround for a bug where the popup display being dismissed triggers
+        // a mouse move causing it to never be hidden
+        auto shouldShowPopup = showPopupOnHover
+                                && (Time::getMillisecondCounterHiRes() - lastPopupDismissal) > 250;
+
+        if (shouldShowPopup && numThumbs == 1)
+        {
+            if (owner.isMouseOver (true))
+            {
+                if (popupDisplay == nullptr)
+                    showPopupDisplay (e);
+
+                if (popupDisplay != nullptr && popupHoverTimeout != -1)
+                    popupDisplay->startTimer (popupHoverTimeout);
+            }
+        }
+    }
+
+    void mouseExit()
+    {
+        popupDisplay.reset();
+    }
+
+    void showPopupDisplay (const MouseEvent& e)
+    {
+        if (style == IncDecButtons)
+            return;
+
+        if (popupDisplay == nullptr)
+        {
+            popupDisplay = new PopupDisplayComponent (owner);
+
+            if (parentForPopupDisplay != nullptr)
+                parentForPopupDisplay->addChildComponent (popupDisplay);
+            else
+                popupDisplay->addToDesktop (ComponentPeer::windowIsTemporary);
+
+            updatePopupDisplay (getValueFromThumbIndex (getThumbFromEvent (e)));
+
+            popupDisplay->setVisible (true);
+        }
+    }
+
+    void updatePopupDisplay (double valueToShow)
+    {
+        if (popupDisplay != nullptr)
+            popupDisplay->updatePosition (owner.getTextFromValue (valueToShow));
+    }
+
+    bool canDoubleClickToValue() const
+    {
+        return doubleClickToValue
+                && style != IncDecButtons
+                && minimum <= doubleClickReturnValue
+                && maximum >= doubleClickReturnValue;
+    }
+
+    void mouseDoubleClick()
+    {
+        if (canDoubleClickToValue())
+        {
+            DragInProgress drag (*this);
+            setValue (doubleClickReturnValue, sendNotificationSync);
+        }
+    }
+
+    double getMouseWheelDelta (double value, double wheelAmount)
+    {
+        if (style == IncDecButtons)
+            return interval * wheelAmount;
+
+        auto proportionDelta = wheelAmount * 0.15;
+        auto currentPos = owner.valueToProportionOfLength (value);
+        return owner.proportionOfLengthToValue (jlimit (0.0, 1.0, currentPos + proportionDelta)) - value;
+    }
+
+    bool mouseWheelMove (const MouseEvent& e, const MouseWheelDetails& wheel)
+    {
+        if (scrollWheelEnabled
+             && ! noThumbsAvailable())
+        {
+            // sometimes duplicate wheel events seem to be sent, so since we're going to
+            // bump the value by a minimum of the interval, avoid doing this twice..
+            if (e.eventTime != lastMouseWheelTime)
+            {
+                lastMouseWheelTime = e.eventTime;
+
+                if (maximum > minimum && ! e.mods.isAnyMouseButtonDown())
+                {
+                    if (valueBox != nullptr)
+                        valueBox->hideEditor (false);
+
+                    auto newThumbIndex = getNearestAvailableThumbIndex (e);
+                    auto value = static_cast<double> (getValueFromThumbIndex (newThumbIndex));
+                    auto delta = getMouseWheelDelta (value, (std::abs (wheel.deltaX) > std::abs (wheel.deltaY)
+                                                                  ? -wheel.deltaX : wheel.deltaY)
+                                                               * (wheel.isReversed ? -1.0f : 1.0f));
+                    if (delta != 0.0)
+                    {
+                        auto newValue = value + jmax (interval, std::abs (delta)) * (delta < 0 ? -1.0 : 1.0);
+
+                        setValueFromThumbIndex (newThumbIndex, owner.snapValue(newValue, notDragging), sendNotificationSync, true);
+                    }
+                }
+            }
+
+            return true;
+        }
+
+        return false;
+    }
+
+    void modifierKeysChanged (const ModifierKeys& modifiers)
+    {
+        if (style != IncDecButtons && style != Rotary && isAbsoluteDragMode (modifiers))
+            restoreMouseIfHidden();
+    }
+
+    bool isAbsoluteDragMode (ModifierKeys mods) const
+    {
+        return isVelocityBased == (userKeyOverridesVelocity
+                                    && mods.testFlags (ModifierKeys::ctrlAltCommandModifiers));
+    }
+
+    void restoreMouseIfHidden()
+    {
+        for (auto& ms : Desktop::getInstance().getMouseSources())
+        {
+            if (ms.isUnboundedMouseMovementEnabled())
+            {
+                ms.enableUnboundedMouseMovement (false);
+
+                auto activeThumb = findActiveThumb (ms);
+
+                if (activeThumb == activeThumbs.end())
+                    break;
+
+                auto pos = getValueFromThumbIndex (activeThumb->thumb);
+                Point<float> mousePos;
+
+                if (isRotary())
+                {
+                    mousePos = ms.getLastMouseDownPosition();
+
+                    auto delta = (float) (pixelsForFullDragExtent * (owner.valueToProportionOfLength (activeThumb->startValue)
+                                                                       - owner.valueToProportionOfLength (pos)));
+
+                    if (style == RotaryHorizontalDrag)      mousePos += Point<float> (-delta, 0.0f);
+                    else if (style == RotaryVerticalDrag)   mousePos += Point<float> (0.0f, delta);
+                    else                                    mousePos += Point<float> (delta / -2.0f, delta / 2.0f);
+
+                    mousePos = owner.getScreenBounds().reduced (4).toFloat().getConstrainedPoint (mousePos);
+                    activeThumb->startPosition = activeThumb->lastPosition = owner.getLocalPoint(nullptr, mousePos);
+                    activeThumb->startValue = activeThumb->lastValue;
+                }
+                else
+                {
+                    auto pixelPos = (float) getLinearSliderPos (pos);
+
+                    mousePos = owner.localPointToGlobal (Point<float> (isHorizontal() ? pixelPos : (owner.getWidth() / 2.0f),
+                                                                       isVertical()   ? pixelPos : (owner.getHeight() / 2.0f)));
+                }
+
+                ms.setScreenPosition (mousePos);
+            }
+        }
+    }
+
+    //==============================================================================
+    void paint (Graphics& g, LookAndFeel& lf)
+    {
+        if (style != IncDecButtons)
+        {
+            if (isRotary())
+            {
+                auto sliderPos = (float) owner.valueToProportionOfLength (lastCurrentValue);
+                jassert (sliderPos >= 0 && sliderPos <= 1.0f);
+
+                lf.drawRotarySlider (g,
+                                     sliderRect.getX(), sliderRect.getY(),
+                                     sliderRect.getWidth(), sliderRect.getHeight(),
+                                     sliderPos, rotaryParams.startAngleRadians,
+                                     rotaryParams.endAngleRadians, owner);
+            }
+            else
+            {
+                lf.drawLinearSlider (g,
+                                     sliderRect.getX(), sliderRect.getY(),
+                                     sliderRect.getWidth(), sliderRect.getHeight(),
+                                     getLinearSliderPos (lastCurrentValue),
+                                     getLinearSliderPos (lastValueMin),
+                                     getLinearSliderPos (lastValueMax),
+                                     style, owner);
+            }
+
+            if ((style == LinearBar || style == LinearBarVertical) && valueBox == nullptr)
+            {
+                g.setColour (owner.findColour (Slider::textBoxOutlineColourId));
+                g.drawRect (0, 0, owner.getWidth(), owner.getHeight(), 1);
+            }
+        }
+    }
+
+    //==============================================================================
+    void resized (LookAndFeel& lf)
+    {
+        auto layout = lf.getSliderLayout (owner);
+        sliderRect = layout.sliderBounds;
+
+        if (valueBox != nullptr)
+            valueBox->setBounds (layout.textBoxBounds);
+
+        if (isHorizontal())
+        {
+            sliderRegionStart = layout.sliderBounds.getX();
+            sliderRegionSize = layout.sliderBounds.getWidth();
+        }
+        else if (isVertical())
+        {
+            sliderRegionStart = layout.sliderBounds.getY();
+            sliderRegionSize = layout.sliderBounds.getHeight();
+        }
+        else if (style == IncDecButtons)
+        {
+            resizeIncDecButtons();
+        }
+    }
+
+    //==============================================================================
+
+    void resizeIncDecButtons()
+    {
+        auto buttonRect = sliderRect;
+
+        if (textBoxPos == TextBoxLeft || textBoxPos == TextBoxRight)
+            buttonRect.expand (-2, 0);
+        else
+            buttonRect.expand (0, -2);
+
+        incDecButtonsSideBySide = buttonRect.getWidth() > buttonRect.getHeight();
+
+        if (incDecButtonsSideBySide)
+        {
+            decButton->setBounds (buttonRect.removeFromLeft (buttonRect.getWidth() / 2));
+            decButton->setConnectedEdges (Button::ConnectedOnRight);
+            incButton->setConnectedEdges (Button::ConnectedOnLeft);
+        }
+        else
+        {
+            decButton->setBounds (buttonRect.removeFromBottom (buttonRect.getHeight() / 2));
+            decButton->setConnectedEdges (Button::ConnectedOnTop);
+            incButton->setConnectedEdges (Button::ConnectedOnBottom);
+        }
+
+        incButton->setBounds (buttonRect);
+    }
+
+    //==============================================================================
+    Slider& owner;
+    SliderStyle style;
+    int numThumbs;
+
+    ListenerList<Slider::Listener> listeners;
+    Value currentValue, valueMin, valueMax;
+    double lastCurrentValue = 0, lastValueMin = 0, lastValueMax = 0;
+    double minimum = 0, maximum = 10, interval = 0, doubleClickReturnValue = 0;
+    double skewFactor = 1.0, lastAngle = 0;
+    bool symmetricSkew = false;
+    double velocityModeSensitivity = 1.0, velocityModeOffset = 0, minMaxDiff = 0;
+    int velocityModeThreshold = 1;
+    RotaryParameters rotaryParams;
+    int sliderRegionStart = 0, sliderRegionSize = 1;
+    int pixelsForFullDragExtent = 250;
+    Time lastMouseWheelTime;
+    Rectangle<int> sliderRect;
+    std::vector<ActiveThumb> activeThumbs;
+
+    TextEntryBoxPosition textBoxPos;
+    String textSuffix;
+    int numDecimalPlaces = 7;
+    int textBoxWidth = 80, textBoxHeight = 20;
+    IncDecButtonMode incDecButtonMode = incDecButtonsNotDraggable;
+
+    bool editableText = true;
+    bool doubleClickToValue = false;
+    bool isVelocityBased = false;
+    bool userKeyOverridesVelocity = true;
+    bool incDecButtonsSideBySide = false;
+    bool sendChangeOnlyOnRelease = false;
+    bool showPopupOnDrag = false;
+    bool showPopupOnHover = false;
+    bool menuEnabled = false;
+    bool incDecDragged = false;
+    bool scrollWheelEnabled = true;
+    bool snapsToMousePos = true;
+
+    int popupHoverTimeout = 2000;
+    double lastPopupDismissal = 0.0;
+
+    ScopedPointer<Label> valueBox;
+    ScopedPointer<Button> incButton, decButton;
+
+    //==============================================================================
+    struct PopupDisplayComponent  : public BubbleComponent,
+                                    public Timer
+    {
+        PopupDisplayComponent (Slider& s)
+            : owner (s),
+              font (s.getLookAndFeel().getSliderPopupFont (s))
+        {
+            setAlwaysOnTop (true);
+            setAllowedPlacement (owner.getLookAndFeel().getSliderPopupPlacement (s));
+            setLookAndFeel (&s.getLookAndFeel());
+        }
+
+        ~PopupDisplayComponent()
+        {
+            owner.pimpl->lastPopupDismissal = Time::getMillisecondCounterHiRes();
+        }
+
+        void paintContent (Graphics& g, int w, int h) override
+        {
+            g.setFont (font);
+            g.setColour (owner.findColour (TooltipWindow::textColourId, true));
+            g.drawFittedText (text, Rectangle<int> (w, h), Justification::centred, 1);
+        }
+
+        void getContentSize (int& w, int& h) override
+        {
+            w = font.getStringWidth (text) + 18;
+            h = (int) (font.getHeight() * 1.6f);
+        }
+
+        void updatePosition (const String& newText)
+        {
+            text = newText;
+            BubbleComponent::setPosition (&owner);
+            repaint();
+        }
+
+        void timerCallback() override
+        {
+            stopTimer();
+            owner.pimpl->popupDisplay.reset();
+        }
+
+    private:
+        Slider& owner;
+        Font font;
+        String text;
+
+        JUCE_DECLARE_NON_COPYABLE_WITH_LEAK_DETECTOR (PopupDisplayComponent)
+    };
+
+    ScopedPointer<PopupDisplayComponent> popupDisplay;
+    Component* parentForPopupDisplay = nullptr;
+
+    //==============================================================================
+    static double smallestAngleBetween (double a1, double a2) noexcept
+    {
+        return jmin (std::abs (a1 - a2),
+                     std::abs (a1 + MathConstants<double>::twoPi - a2),
+                     std::abs (a2 + MathConstants<double>::twoPi - a1));
+    }
+};
+
+
+//==============================================================================
+Slider::Slider()
+{
+    init (LinearHorizontal, TextBoxLeft);
+}
+
+Slider::Slider (const String& name)  : Component (name)
+{
+    init (LinearHorizontal, TextBoxLeft);
+}
+
+Slider::Slider (SliderStyle style, TextEntryBoxPosition textBoxPos)
+{
+    init (style, textBoxPos);
+}
+
+void Slider::init (SliderStyle style, TextEntryBoxPosition textBoxPos)
+{
+    setWantsKeyboardFocus (false);
+    setRepaintsOnMouseActivity (true);
+
+    pimpl = new Pimpl (*this, style, textBoxPos);
+
+    Slider::lookAndFeelChanged();
+    updateText();
+
+    pimpl->registerListeners();
+}
+
+Slider::~Slider() {}
+
+//==============================================================================
+void Slider::addListener (Listener* l)       { pimpl->listeners.add (l); }
+void Slider::removeListener (Listener* l)    { pimpl->listeners.remove (l); }
+
+//==============================================================================
+Slider::SliderStyle Slider::getSliderStyle() const noexcept     { return pimpl->style; }
+void Slider::setSliderStyle (SliderStyle newStyle)              { pimpl->setSliderStyle (newStyle); }
+
+void Slider::setRotaryParameters (RotaryParameters p) noexcept
+{
+    // make sure the values are sensible..
+    jassert (p.startAngleRadians >= 0 && p.endAngleRadians >= 0);
+    jassert (p.startAngleRadians < MathConstants<float>::pi * 4.0f
+              && p.endAngleRadians < MathConstants<float>::pi * 4.0f);
+
+    pimpl->rotaryParams = p;
+}
+
+void Slider::setRotaryParameters (float startAngleRadians, float endAngleRadians, bool stopAtEnd) noexcept
+{
+    RotaryParameters p = { startAngleRadians, endAngleRadians, stopAtEnd };
+    setRotaryParameters (p);
+}
+
+Slider::RotaryParameters Slider::getRotaryParameters() const noexcept
+{
+    return pimpl->rotaryParams;
+}
+
+void Slider::setVelocityBasedMode (bool vb)                 { pimpl->isVelocityBased = vb; }
+bool Slider::getVelocityBasedMode() const noexcept          { return pimpl->isVelocityBased; }
+bool Slider::getVelocityModeIsSwappable() const noexcept    { return pimpl->userKeyOverridesVelocity; }
+int Slider::getVelocityThreshold() const noexcept           { return pimpl->velocityModeThreshold; }
+double Slider::getVelocitySensitivity() const noexcept      { return pimpl->velocityModeSensitivity; }
+double Slider::getVelocityOffset() const noexcept           { return pimpl->velocityModeOffset; }
+
+void Slider::setVelocityModeParameters (double sensitivity, int threshold, double offset, bool userCanPressKeyToSwapMode)
+{
+    jassert (threshold >= 0);
+    jassert (sensitivity > 0);
+    jassert (offset >= 0);
+
+    pimpl->setVelocityModeParameters (sensitivity, threshold, offset, userCanPressKeyToSwapMode);
+}
+
+double Slider::getSkewFactor() const noexcept               { return pimpl->skewFactor; }
+bool Slider::isSymmetricSkew() const noexcept               { return pimpl->symmetricSkew; }
+
+void Slider::setSkewFactor (double factor, bool symmetricSkew)
+{
+    pimpl->skewFactor = factor;
+    pimpl->symmetricSkew = symmetricSkew;
+}
+
+void Slider::setSkewFactorFromMidPoint (double sliderValueToShowAtMidPoint)
+{
+    pimpl->setSkewFactorFromMidPoint (sliderValueToShowAtMidPoint);
+    pimpl->symmetricSkew = false;
+}
+
+int Slider::getMouseDragSensitivity() const noexcept        { return pimpl->pixelsForFullDragExtent; }
+
+void Slider::setMouseDragSensitivity (int distanceForFullScaleDrag)
+{
+    jassert (distanceForFullScaleDrag > 0);
+
+    pimpl->pixelsForFullDragExtent = distanceForFullScaleDrag;
+}
+
+void Slider::setIncDecButtonsMode (IncDecButtonMode mode)                   { pimpl->setIncDecButtonsMode (mode); }
+
+Slider::TextEntryBoxPosition Slider::getTextBoxPosition() const noexcept    { return pimpl->textBoxPos; }
+int Slider::getTextBoxWidth() const noexcept                                { return pimpl->textBoxWidth; }
+int Slider::getTextBoxHeight() const noexcept                               { return pimpl->textBoxHeight; }
+
+void Slider::setTextBoxStyle (TextEntryBoxPosition newPosition, bool isReadOnly, int textEntryBoxWidth, int textEntryBoxHeight)
+{
+    pimpl->setTextBoxStyle (newPosition, isReadOnly, textEntryBoxWidth, textEntryBoxHeight);
+}
+
+bool Slider::isTextBoxEditable() const noexcept                     { return pimpl->editableText; }
+void Slider::setTextBoxIsEditable (const bool shouldBeEditable)     { pimpl->setTextBoxIsEditable (shouldBeEditable); }
+void Slider::showTextBox()                                          { pimpl->showTextBox(); }
+void Slider::hideTextBox (bool discardCurrentEditorContents)        { pimpl->hideTextBox (discardCurrentEditorContents); }
+
+void Slider::setChangeNotificationOnlyOnRelease (bool onlyNotifyOnRelease)
+{
+    pimpl->sendChangeOnlyOnRelease = onlyNotifyOnRelease;
+}
+
+bool Slider::getSliderSnapsToMousePosition() const noexcept           { return pimpl->snapsToMousePos; }
+void Slider::setSliderSnapsToMousePosition (bool shouldSnapToMouse)   { pimpl->snapsToMousePos = shouldSnapToMouse; }
+
+void Slider::setPopupDisplayEnabled (bool showOnDrag, bool showOnHover, Component* parent, int hoverTimeout)
+{
+    pimpl->showPopupOnDrag = showOnDrag;
+    pimpl->showPopupOnHover = showOnHover;
+    pimpl->parentForPopupDisplay = parent;
+    pimpl->popupHoverTimeout = hoverTimeout;
+}
+
+Component* Slider::getCurrentPopupDisplay() const noexcept      { return pimpl->popupDisplay.get(); }
+
+//==============================================================================
+void Slider::colourChanged()        { lookAndFeelChanged(); }
+void Slider::lookAndFeelChanged()   { pimpl->lookAndFeelChanged (getLookAndFeel()); }
+void Slider::enablementChanged()    { repaint(); pimpl->updateTextBoxEnablement(); }
+
+//==============================================================================
+Range<double> Slider::getRange() const noexcept  { return { pimpl->minimum, pimpl->maximum }; }
+double Slider::getMaximum() const noexcept       { return pimpl->maximum; }
+double Slider::getMinimum() const noexcept       { return pimpl->minimum; }
+double Slider::getInterval() const noexcept      { return pimpl->interval; }
+
+void Slider::setRange (double newMin, double newMax, double newInt) { pimpl->setRange (newMin, newMax, newInt); }
+void Slider::setRange (Range<double> newRange, double newInt)       { pimpl->setRange (newRange.getStart(), newRange.getEnd(), newInt); }
+
+double Slider::getValue() const                  { return pimpl->getValue(); }
+Value& Slider::getValueObject() noexcept         { return pimpl->currentValue; }
+Value& Slider::getMinValueObject() noexcept      { return pimpl->valueMin; }
+Value& Slider::getMaxValueObject() noexcept      { return pimpl->valueMax; }
+
+void Slider::setValue (double newValue, NotificationType notification)
+{
+    pimpl->setValue (newValue, notification);
+}
+
+double Slider::getMinValue() const      { return pimpl->getMinValue(); }
+double Slider::getMaxValue() const      { return pimpl->getMaxValue(); }
+
+void Slider::setMinValue (double newValue, NotificationType notification, bool allowNudgingOfOtherValues)
+{
+    pimpl->setMinValue (newValue, notification, allowNudgingOfOtherValues);
+}
+
+void Slider::setMaxValue (double newValue, NotificationType notification, bool allowNudgingOfOtherValues)
+{
+    pimpl->setMaxValue (newValue, notification, allowNudgingOfOtherValues);
+}
+
+void Slider::setMinAndMaxValues (double newMinValue, double newMaxValue, NotificationType notification)
+{
+    pimpl->setMinAndMaxValues (newMinValue, newMaxValue, notification);
+}
+
+void Slider::setDoubleClickReturnValue (bool isDoubleClickEnabled,  double valueToSetOnDoubleClick)
+{
+    pimpl->doubleClickToValue = isDoubleClickEnabled;
+    pimpl->doubleClickReturnValue = valueToSetOnDoubleClick;
+}
+
+double Slider::getDoubleClickReturnValue() const noexcept       { return pimpl->doubleClickReturnValue; }
+bool Slider::isDoubleClickReturnEnabled() const noexcept        { return pimpl->doubleClickToValue; }
+
+void Slider::updateText()
+{
+    pimpl->updateText();
+}
+
+void Slider::setTextValueSuffix (const String& suffix)
+{
+    pimpl->setTextValueSuffix (suffix);
+}
+
+String Slider::getTextValueSuffix() const
+{
+    return pimpl->textSuffix;
+}
+
+String Slider::getTextFromValue (double v)
+{
+    if (getNumDecimalPlacesToDisplay() > 0)
+        return String (v, getNumDecimalPlacesToDisplay()) + getTextValueSuffix();
+
+    return String (roundToInt (v)) + getTextValueSuffix();
+}
+
+double Slider::getValueFromText (const String& text)
+{
+    String t (text.trimStart());
+
+    if (t.endsWith (getTextValueSuffix()))
+        t = t.substring (0, t.length() - getTextValueSuffix().length());
+
+    while (t.startsWithChar ('+'))
+        t = t.substring (1).trimStart();
+
+    return t.initialSectionContainingOnly ("0123456789.,-")
+            .getDoubleValue();
+}
+
+double Slider::proportionOfLengthToValue (double proportion)
+{
+    auto skew = getSkewFactor();
+
+    if (! isSymmetricSkew())
+    {
+        if (skew != 1.0 && proportion > 0.0)
+            proportion = std::exp (std::log (proportion) / skew);
+
+        return getMinimum() + (getMaximum() - getMinimum()) * proportion;
+    }
+
+    double distanceFromMiddle = 2.0 * proportion - 1.0;
+
+    if (skew != 1.0 && distanceFromMiddle != 0.0)
+        distanceFromMiddle =  std::exp (std::log (std::abs (distanceFromMiddle)) / skew)
+                                     * (distanceFromMiddle < 0 ? -1 : 1);
+
+    return getMinimum() + (getMaximum() - getMinimum()) / 2.0 * (1 + distanceFromMiddle);
+}
+
+double Slider::valueToProportionOfLength (double value)
+{
+    auto n = (value - getMinimum()) / (getMaximum() - getMinimum());
+    auto skew = getSkewFactor();
+
+    if (skew == 1.0)
+        return n;
+
+    if (! isSymmetricSkew())
+        return std::pow (n, skew);
+
+    double distanceFromMiddle = 2.0 * n - 1.0;
+    return (1.0 + std::pow (std::abs (distanceFromMiddle), skew) * (distanceFromMiddle < 0 ? -1 : 1)) / 2.0;
+}
+
+double Slider::snapValue (double attemptedValue, DragMode)
+{
+    return attemptedValue;
+}
+
+int Slider::getNumDecimalPlacesToDisplay() const noexcept   { return pimpl->numDecimalPlaces; }
+
+//==============================================================================
+int Slider::getThumbBeingDragged() const noexcept           { return pimpl->getThumbFromMouse(); }
+void Slider::startedDragging() {}
+void Slider::stoppedDragging() {}
+void Slider::valueChanged() {}
+
+//==============================================================================
+void Slider::setPopupMenuEnabled (bool menuEnabled)         { pimpl->menuEnabled = menuEnabled; }
+void Slider::setScrollWheelEnabled (bool enabled)           { pimpl->scrollWheelEnabled = enabled; }
+
+bool Slider::isHorizontal() const noexcept                  { return pimpl->isHorizontal(); }
+bool Slider::isVertical() const noexcept                    { return pimpl->isVertical(); }
+bool Slider::isRotary() const noexcept                      { return pimpl->isRotary(); }
+bool Slider::isBar() const noexcept                         { return pimpl->isBar(); }
+
+float Slider::getPositionOfValue (double value) const       { return pimpl->getPositionOfValue (value); }
+
+//==============================================================================
+void Slider::paint (Graphics& g)        { pimpl->paint (g, getLookAndFeel()); }
+void Slider::resized()                  { pimpl->resized (getLookAndFeel()); }
+
+void Slider::focusOfChildComponentChanged (FocusChangeType)     { repaint(); }
+
+void Slider::mouseDown (const MouseEvent& e)    { pimpl->mouseDown (e); }
+void Slider::mouseUp   (const MouseEvent& e)    { pimpl->mouseUp (e); }
+void Slider::mouseMove (const MouseEvent& e)    { pimpl->mouseMove (e); }
+void Slider::mouseExit (const MouseEvent&)      { pimpl->mouseExit(); }
+
+// If popup display is enabled and set to show on mouse hover, this makes sure
+// it is shown when dragging the mouse over a slider and releasing
+void Slider::mouseEnter (const MouseEvent& e)   { pimpl->mouseMove (e); }
+
+void Slider::modifierKeysChanged (const ModifierKeys& modifiers)
+{
+    if (isEnabled())
+        pimpl->modifierKeysChanged (modifiers);
+}
+
+void Slider::mouseDrag (const MouseEvent& e)
+{
+    if (isEnabled())
+        pimpl->mouseDrag (e);
+}
+
+void Slider::mouseDoubleClick (const MouseEvent&)
+{
+    if (isEnabled())
+        pimpl->mouseDoubleClick();
+}
+
+void Slider::mouseWheelMove (const MouseEvent& e, const MouseWheelDetails& wheel)
+{
+    if (! (isEnabled() && pimpl->mouseWheelMove (e, wheel)))
+        Component::mouseWheelMove (e, wheel);
+}
+
+} // namespace juce