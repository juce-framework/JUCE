--- conflicted
+++ resolved
@@ -1,493 +1,488 @@
-/*
-  ==============================================================================
-
-   This file is part of the JUCE library.
-   Copyright (c) 2013 - Raw Material Software Ltd.
-
-   Permission is granted to use this software under the terms of either:
-   a) the GPL v2 (or any later version)
-   b) the Affero GPL v3
-
-   Details of these licenses can be found at: www.gnu.org/licenses
-
-   JUCE is distributed in the hope that it will be useful, but WITHOUT ANY
-   WARRANTY; without even the implied warranty of MERCHANTABILITY or FITNESS FOR
-   A PARTICULAR PURPOSE.  See the GNU General Public License for more details.
-
-   ------------------------------------------------------------------------------
-
-   To release a closed-source product which uses JUCE, commercial licenses are
-   available: visit www.juce.com for more information.
-
-  ==============================================================================
-*/
-
-<<<<<<< HEAD
-#if JUCE_LABEL_EDITOR_IN_NEW_WINDOW
- #include "../../juce_audio_plugin_client/utility/juce_PluginHostType.h"
-#endif // JUCE_LABEL_EDITOR_IN_NEW_WINDOW
-
-Label::Label (const String& name,
-              const String& labelText)
-=======
-Label::Label (const String& name, const String& labelText)
->>>>>>> c9ac405c
-    : Component (name),
-      textValue (labelText),
-      lastTextValue (labelText),
-      font (15.0f),
-      justification (Justification::centredLeft),
-#if JUCE_LABEL_EDITOR_IN_NEW_WINDOW
-      parentBeforeOnDesktop(0),
-#endif // JUCE_LABEL_EDITOR_IN_NEW_WINDOW
-      horizontalBorderSize (5),
-      verticalBorderSize (1),
-      minimumHorizontalScale (0.7f),
-      editSingleClick (false),
-      editDoubleClick (false),
-      lossOfFocusDiscardsChanges (false)
-{
-    setColour (TextEditor::textColourId, Colours::black);
-    setColour (TextEditor::backgroundColourId, Colours::transparentBlack);
-    setColour (TextEditor::outlineColourId, Colours::transparentBlack);
-
-    textValue.addListener (this);
-}
-
-Label::~Label()
-{
-    textValue.removeListener (this);
-
-    if (ownerComponent != nullptr)
-        ownerComponent->removeComponentListener (this);
-
-    editor = nullptr;
-}
-
-//==============================================================================
-void Label::setText (const String& newText,
-                     const NotificationType notification)
-{
-    hideEditor (true);
-
-    if (lastTextValue != newText)
-    {
-        lastTextValue = newText;
-        textValue = newText;
-        repaint();
-
-        textWasChanged();
-
-        if (ownerComponent != nullptr)
-            componentMovedOrResized (*ownerComponent, true, true);
-
-        if (notification != dontSendNotification)
-            callChangeListeners();
-    }
-}
-
-String Label::getText (const bool returnActiveEditorContents) const
-{
-    return (returnActiveEditorContents && isBeingEdited())
-                ? editor->getText()
-                : textValue.toString();
-}
-
-void Label::valueChanged (Value&)
-{
-    if (lastTextValue != textValue.toString())
-        setText (textValue.toString(), sendNotification);
-}
-
-//==============================================================================
-void Label::setFont (const Font& newFont)
-{
-    if (font != newFont)
-    {
-        font = newFont;
-        repaint();
-    }
-}
-
-Font Label::getFont() const noexcept
-{
-    return font;
-}
-
-void Label::setEditable (const bool editOnSingleClick,
-                         const bool editOnDoubleClick,
-                         const bool lossOfFocusDiscardsChanges_)
-{
-    editSingleClick = editOnSingleClick;
-    editDoubleClick = editOnDoubleClick;
-    lossOfFocusDiscardsChanges = lossOfFocusDiscardsChanges_;
-
-    setWantsKeyboardFocus (editOnSingleClick || editOnDoubleClick);
-    setFocusContainer (editOnSingleClick || editOnDoubleClick);
-}
-
-void Label::setJustificationType (Justification newJustification)
-{
-    if (justification != newJustification)
-    {
-        justification = newJustification;
-        repaint();
-    }
-}
-
-void Label::setBorderSize (int h, int v)
-{
-    if (horizontalBorderSize != h || verticalBorderSize != v)
-    {
-        horizontalBorderSize = h;
-        verticalBorderSize = v;
-        repaint();
-    }
-}
-
-//==============================================================================
-Component* Label::getAttachedComponent() const
-{
-    return static_cast<Component*> (ownerComponent);
-}
-
-void Label::attachToComponent (Component* owner, const bool onLeft)
-{
-    if (ownerComponent != nullptr)
-        ownerComponent->removeComponentListener (this);
-
-    ownerComponent = owner;
-
-    leftOfOwnerComp = onLeft;
-
-    if (ownerComponent != nullptr)
-    {
-        setVisible (owner->isVisible());
-        ownerComponent->addComponentListener (this);
-        componentParentHierarchyChanged (*ownerComponent);
-        componentMovedOrResized (*ownerComponent, true, true);
-    }
-}
-
-void Label::componentMovedOrResized (Component& component, bool /*wasMoved*/, bool /*wasResized*/)
-{
-    const Font f (getLookAndFeel().getLabelFont (*this));
-
-    if (leftOfOwnerComp)
-    {
-        setSize (jmin (f.getStringWidth (textValue.toString()) + 8, component.getX()),
-                 component.getHeight());
-
-        setTopRightPosition (component.getX(), component.getY());
-    }
-    else
-    {
-        setSize (component.getWidth(),
-                 8 + roundToInt (f.getHeight()));
-
-        setTopLeftPosition (component.getX(), component.getY() - getHeight());
-    }
-}
-
-void Label::componentParentHierarchyChanged (Component& component)
-{
-    if (Component* parent = component.getParentComponent())
-        parent->addChildComponent (this);
-}
-
-void Label::componentVisibilityChanged (Component& component)
-{
-    setVisible (component.isVisible());
-}
-
-//==============================================================================
-void Label::textWasEdited() {}
-void Label::textWasChanged() {}
-void Label::editorShown (TextEditor*) {}
-
-void Label::editorAboutToBeHidden (TextEditor*)
-{
-    if (ComponentPeer* const peer = getPeer())
-        peer->dismissPendingTextInput();
-}
-
-#if JUCE_LABEL_EDITOR_IN_NEW_WINDOW
-bool Label::hostNeedsEditorInNewWindow()
-{
-    PluginHostType pluginHostType;
-    if (pluginHostType.isSteinberg())
-        return true;
-    if (pluginHostType.type == PluginHostType::DigidesignProTools)
-        return true;
-    return false;
-}
-#endif // JUCE_LABEL_EDITOR_IN_NEW_WINDOW
-
-void Label::showEditor()
-{
-#if JUCE_LABEL_EDITOR_IN_NEW_WINDOW
-    if (!isOnDesktop() && hostNeedsEditorInNewWindow())
-    {
-        parentBeforeOnDesktop = getParentComponent();
-        boundsBeforeOnDesktop = getBounds();
-        addToDesktop(juce::ComponentPeer::windowIsTemporary);
-        grabKeyboardFocus();
-    }
-#endif // JUCE_LABEL_EDITOR_IN_NEW_WINDOW
-
-    if (editor == nullptr)
-    {
-        addAndMakeVisible (editor = createEditorComponent());
-        editor->setText (getText(), false);
-        editor->addListener (this);
-        editor->grabKeyboardFocus();
-
-        if (editor == nullptr) // may be deleted by a callback
-            return;
-
-        editor->setHighlightedRegion (Range<int> (0, textValue.toString().length()));
-
-        resized();
-        repaint();
-
-        editorShown (editor);
-
-        enterModalState (false);
-        editor->grabKeyboardFocus();
-    }
-}
-
-bool Label::updateFromTextEditorContents (TextEditor& ed)
-{
-    const String newText (ed.getText());
-
-    if (textValue.toString() != newText)
-    {
-        lastTextValue = newText;
-        textValue = newText;
-        repaint();
-
-        textWasChanged();
-
-        if (ownerComponent != nullptr)
-            componentMovedOrResized (*ownerComponent, true, true);
-
-        return true;
-    }
-
-    return false;
-}
-
-void Label::hideEditor (const bool discardCurrentEditorContents)
-{
-#if JUCE_LABEL_EDITOR_IN_NEW_WINDOW
-    if (isOnDesktop() && parentBeforeOnDesktop != 0)
-    {
-        parentBeforeOnDesktop->addChildComponent(this);
-        setBounds(boundsBeforeOnDesktop);
-        parentBeforeOnDesktop->resized();
-        // If user actually put the label on desktop, avoid returning to old parent.
-        parentBeforeOnDesktop = 0;
-    }
-#endif // JUCE_LABEL_EDITOR_IN_NEW_WINDOW
-
-    if (editor != nullptr)
-    {
-        WeakReference<Component> deletionChecker (this);
-
-        ScopedPointer<TextEditor> outgoingEditor (editor);
-
-        editorAboutToBeHidden (outgoingEditor);
-
-        const bool changed = (! discardCurrentEditorContents)
-                               && updateFromTextEditorContents (*outgoingEditor);
-        outgoingEditor = nullptr;
-        repaint();
-
-        if (changed)
-            textWasEdited();
-
-        if (deletionChecker != nullptr)
-            exitModalState (0);
-
-        if (changed && deletionChecker != nullptr)
-            callChangeListeners();
-    }
-}
-
-void Label::inputAttemptWhenModal()
-{
-    if (editor != nullptr)
-    {
-        if (lossOfFocusDiscardsChanges)
-            textEditorEscapeKeyPressed (*editor);
-        else
-            textEditorReturnKeyPressed (*editor);
-    }
-}
-
-bool Label::isBeingEdited() const noexcept
-{
-    return editor != nullptr;
-}
-
-TextEditor* Label::createEditorComponent()
-{
-    TextEditor* const ed = new TextEditor (getName());
-    ed->applyFontToAllText (getLookAndFeel().getLabelFont (*this));
-    copyAllExplicitColoursTo (*ed);
-    return ed;
-}
-
-TextEditor* Label::getCurrentTextEditor() const noexcept
-{
-    return editor;
-}
-
-//==============================================================================
-void Label::paint (Graphics& g)
-{
-    getLookAndFeel().drawLabel (g, *this);
-}
-
-void Label::mouseUp (const MouseEvent& e)
-{
-    if (editSingleClick
-         && e.mouseWasClicked()
-         && contains (e.getPosition())
-         && ! e.mods.isPopupMenu())
-    {
-        showEditor();
-    }
-}
-
-void Label::mouseDoubleClick (const MouseEvent& e)
-{
-    if (editDoubleClick && ! e.mods.isPopupMenu())
-        showEditor();
-}
-
-void Label::resized()
-{
-    if (editor != nullptr)
-        editor->setBoundsInset (BorderSize<int> (0));
-}
-
-void Label::focusGained (FocusChangeType cause)
-{
-    if (editSingleClick && cause == focusChangedByTabKey)
-        showEditor();
-}
-
-void Label::enablementChanged()
-{
-    repaint();
-}
-
-void Label::colourChanged()
-{
-    repaint();
-}
-
-void Label::setMinimumHorizontalScale (const float newScale)
-{
-    if (minimumHorizontalScale != newScale)
-    {
-        minimumHorizontalScale = newScale;
-        repaint();
-    }
-}
-
-//==============================================================================
-// We'll use a custom focus traverser here to make sure focus goes from the
-// text editor to another component rather than back to the label itself.
-class LabelKeyboardFocusTraverser   : public KeyboardFocusTraverser
-{
-public:
-    LabelKeyboardFocusTraverser() {}
-
-    Component* getNextComponent (Component* c)     { return KeyboardFocusTraverser::getNextComponent (getComp (c)); }
-    Component* getPreviousComponent (Component* c) { return KeyboardFocusTraverser::getPreviousComponent (getComp (c)); }
-
-    static Component* getComp (Component* current)
-    {
-        return dynamic_cast <TextEditor*> (current) != nullptr
-                 ? current->getParentComponent() : current;
-    }
-};
-
-KeyboardFocusTraverser* Label::createFocusTraverser()
-{
-    return new LabelKeyboardFocusTraverser();
-}
-
-//==============================================================================
-void Label::addListener (LabelListener* const listener)
-{
-    listeners.add (listener);
-}
-
-void Label::removeListener (LabelListener* const listener)
-{
-    listeners.remove (listener);
-}
-
-void Label::callChangeListeners()
-{
-    Component::BailOutChecker checker (this);
-    listeners.callChecked (checker, &LabelListener::labelTextChanged, this);  // (can't use Label::Listener due to idiotic VC2005 bug)
-}
-
-//==============================================================================
-void Label::textEditorTextChanged (TextEditor& ed)
-{
-    if (editor != nullptr)
-    {
-        jassert (&ed == editor);
-
-        if (! (hasKeyboardFocus (true) || isCurrentlyBlockedByAnotherModalComponent()))
-        {
-            if (lossOfFocusDiscardsChanges)
-                textEditorEscapeKeyPressed (ed);
-            else
-                textEditorReturnKeyPressed (ed);
-        }
-    }
-}
-
-void Label::textEditorReturnKeyPressed (TextEditor& ed)
-{
-    if (editor != nullptr)
-    {
-        jassert (&ed == editor);
-
-        const bool changed = updateFromTextEditorContents (ed);
-        hideEditor (true);
-
-        if (changed)
-        {
-            WeakReference<Component> deletionChecker (this);
-            textWasEdited();
-
-            if (deletionChecker != nullptr)
-                callChangeListeners();
-        }
-    }
-}
-
-void Label::textEditorEscapeKeyPressed (TextEditor& ed)
-{
-    if (editor != nullptr)
-    {
-        jassert (&ed == editor);
-        (void) ed;
-
-        editor->setText (textValue.toString(), false);
-        hideEditor (true);
-    }
-}
-
-void Label::textEditorFocusLost (TextEditor& ed)
-{
-    textEditorTextChanged (ed);
-}
+/*
+  ==============================================================================
+
+   This file is part of the JUCE library.
+   Copyright (c) 2013 - Raw Material Software Ltd.
+
+   Permission is granted to use this software under the terms of either:
+   a) the GPL v2 (or any later version)
+   b) the Affero GPL v3
+
+   Details of these licenses can be found at: www.gnu.org/licenses
+
+   JUCE is distributed in the hope that it will be useful, but WITHOUT ANY
+   WARRANTY; without even the implied warranty of MERCHANTABILITY or FITNESS FOR
+   A PARTICULAR PURPOSE.  See the GNU General Public License for more details.
+
+   ------------------------------------------------------------------------------
+
+   To release a closed-source product which uses JUCE, commercial licenses are
+   available: visit www.juce.com for more information.
+
+  ==============================================================================
+*/
+
+#if JUCE_LABEL_EDITOR_IN_NEW_WINDOW
+ #include "../../juce_audio_plugin_client/utility/juce_PluginHostType.h"
+#endif // JUCE_LABEL_EDITOR_IN_NEW_WINDOW
+
+Label::Label (const String& name, const String& labelText)
+    : Component (name),
+      textValue (labelText),
+      lastTextValue (labelText),
+      font (15.0f),
+      justification (Justification::centredLeft),
+#if JUCE_LABEL_EDITOR_IN_NEW_WINDOW
+      parentBeforeOnDesktop(0),
+#endif // JUCE_LABEL_EDITOR_IN_NEW_WINDOW
+      horizontalBorderSize (5),
+      verticalBorderSize (1),
+      minimumHorizontalScale (0.7f),
+      editSingleClick (false),
+      editDoubleClick (false),
+      lossOfFocusDiscardsChanges (false)
+{
+    setColour (TextEditor::textColourId, Colours::black);
+    setColour (TextEditor::backgroundColourId, Colours::transparentBlack);
+    setColour (TextEditor::outlineColourId, Colours::transparentBlack);
+
+    textValue.addListener (this);
+}
+
+Label::~Label()
+{
+    textValue.removeListener (this);
+
+    if (ownerComponent != nullptr)
+        ownerComponent->removeComponentListener (this);
+
+    editor = nullptr;
+}
+
+//==============================================================================
+void Label::setText (const String& newText,
+                     const NotificationType notification)
+{
+    hideEditor (true);
+
+    if (lastTextValue != newText)
+    {
+        lastTextValue = newText;
+        textValue = newText;
+        repaint();
+
+        textWasChanged();
+
+        if (ownerComponent != nullptr)
+            componentMovedOrResized (*ownerComponent, true, true);
+
+        if (notification != dontSendNotification)
+            callChangeListeners();
+    }
+}
+
+String Label::getText (const bool returnActiveEditorContents) const
+{
+    return (returnActiveEditorContents && isBeingEdited())
+                ? editor->getText()
+                : textValue.toString();
+}
+
+void Label::valueChanged (Value&)
+{
+    if (lastTextValue != textValue.toString())
+        setText (textValue.toString(), sendNotification);
+}
+
+//==============================================================================
+void Label::setFont (const Font& newFont)
+{
+    if (font != newFont)
+    {
+        font = newFont;
+        repaint();
+    }
+}
+
+Font Label::getFont() const noexcept
+{
+    return font;
+}
+
+void Label::setEditable (const bool editOnSingleClick,
+                         const bool editOnDoubleClick,
+                         const bool lossOfFocusDiscardsChanges_)
+{
+    editSingleClick = editOnSingleClick;
+    editDoubleClick = editOnDoubleClick;
+    lossOfFocusDiscardsChanges = lossOfFocusDiscardsChanges_;
+
+    setWantsKeyboardFocus (editOnSingleClick || editOnDoubleClick);
+    setFocusContainer (editOnSingleClick || editOnDoubleClick);
+}
+
+void Label::setJustificationType (Justification newJustification)
+{
+    if (justification != newJustification)
+    {
+        justification = newJustification;
+        repaint();
+    }
+}
+
+void Label::setBorderSize (int h, int v)
+{
+    if (horizontalBorderSize != h || verticalBorderSize != v)
+    {
+        horizontalBorderSize = h;
+        verticalBorderSize = v;
+        repaint();
+    }
+}
+
+//==============================================================================
+Component* Label::getAttachedComponent() const
+{
+    return static_cast<Component*> (ownerComponent);
+}
+
+void Label::attachToComponent (Component* owner, const bool onLeft)
+{
+    if (ownerComponent != nullptr)
+        ownerComponent->removeComponentListener (this);
+
+    ownerComponent = owner;
+
+    leftOfOwnerComp = onLeft;
+
+    if (ownerComponent != nullptr)
+    {
+        setVisible (owner->isVisible());
+        ownerComponent->addComponentListener (this);
+        componentParentHierarchyChanged (*ownerComponent);
+        componentMovedOrResized (*ownerComponent, true, true);
+    }
+}
+
+void Label::componentMovedOrResized (Component& component, bool /*wasMoved*/, bool /*wasResized*/)
+{
+    const Font f (getLookAndFeel().getLabelFont (*this));
+
+    if (leftOfOwnerComp)
+    {
+        setSize (jmin (f.getStringWidth (textValue.toString()) + 8, component.getX()),
+                 component.getHeight());
+
+        setTopRightPosition (component.getX(), component.getY());
+    }
+    else
+    {
+        setSize (component.getWidth(),
+                 8 + roundToInt (f.getHeight()));
+
+        setTopLeftPosition (component.getX(), component.getY() - getHeight());
+    }
+}
+
+void Label::componentParentHierarchyChanged (Component& component)
+{
+    if (Component* parent = component.getParentComponent())
+        parent->addChildComponent (this);
+}
+
+void Label::componentVisibilityChanged (Component& component)
+{
+    setVisible (component.isVisible());
+}
+
+//==============================================================================
+void Label::textWasEdited() {}
+void Label::textWasChanged() {}
+void Label::editorShown (TextEditor*) {}
+
+void Label::editorAboutToBeHidden (TextEditor*)
+{
+    if (ComponentPeer* const peer = getPeer())
+        peer->dismissPendingTextInput();
+}
+
+#if JUCE_LABEL_EDITOR_IN_NEW_WINDOW
+bool Label::hostNeedsEditorInNewWindow()
+{
+    PluginHostType pluginHostType;
+    if (pluginHostType.isSteinberg())
+        return true;
+    if (pluginHostType.type == PluginHostType::DigidesignProTools)
+        return true;
+    return false;
+}
+#endif // JUCE_LABEL_EDITOR_IN_NEW_WINDOW
+
+void Label::showEditor()
+{
+#if JUCE_LABEL_EDITOR_IN_NEW_WINDOW
+    if (!isOnDesktop() && hostNeedsEditorInNewWindow())
+    {
+        parentBeforeOnDesktop = getParentComponent();
+        boundsBeforeOnDesktop = getBounds();
+        addToDesktop(juce::ComponentPeer::windowIsTemporary);
+        grabKeyboardFocus();
+    }
+#endif // JUCE_LABEL_EDITOR_IN_NEW_WINDOW
+
+    if (editor == nullptr)
+    {
+        addAndMakeVisible (editor = createEditorComponent());
+        editor->setText (getText(), false);
+        editor->addListener (this);
+        editor->grabKeyboardFocus();
+
+        if (editor == nullptr) // may be deleted by a callback
+            return;
+
+        editor->setHighlightedRegion (Range<int> (0, textValue.toString().length()));
+
+        resized();
+        repaint();
+
+        editorShown (editor);
+
+        enterModalState (false);
+        editor->grabKeyboardFocus();
+    }
+}
+
+bool Label::updateFromTextEditorContents (TextEditor& ed)
+{
+    const String newText (ed.getText());
+
+    if (textValue.toString() != newText)
+    {
+        lastTextValue = newText;
+        textValue = newText;
+        repaint();
+
+        textWasChanged();
+
+        if (ownerComponent != nullptr)
+            componentMovedOrResized (*ownerComponent, true, true);
+
+        return true;
+    }
+
+    return false;
+}
+
+void Label::hideEditor (const bool discardCurrentEditorContents)
+{
+#if JUCE_LABEL_EDITOR_IN_NEW_WINDOW
+    if (isOnDesktop() && parentBeforeOnDesktop != 0)
+    {
+        parentBeforeOnDesktop->addChildComponent(this);
+        setBounds(boundsBeforeOnDesktop);
+        parentBeforeOnDesktop->resized();
+        // If user actually put the label on desktop, avoid returning to old parent.
+        parentBeforeOnDesktop = 0;
+    }
+#endif // JUCE_LABEL_EDITOR_IN_NEW_WINDOW
+
+    if (editor != nullptr)
+    {
+        WeakReference<Component> deletionChecker (this);
+
+        ScopedPointer<TextEditor> outgoingEditor (editor);
+
+        editorAboutToBeHidden (outgoingEditor);
+
+        const bool changed = (! discardCurrentEditorContents)
+                               && updateFromTextEditorContents (*outgoingEditor);
+        outgoingEditor = nullptr;
+        repaint();
+
+        if (changed)
+            textWasEdited();
+
+        if (deletionChecker != nullptr)
+            exitModalState (0);
+
+        if (changed && deletionChecker != nullptr)
+            callChangeListeners();
+    }
+}
+
+void Label::inputAttemptWhenModal()
+{
+    if (editor != nullptr)
+    {
+        if (lossOfFocusDiscardsChanges)
+            textEditorEscapeKeyPressed (*editor);
+        else
+            textEditorReturnKeyPressed (*editor);
+    }
+}
+
+bool Label::isBeingEdited() const noexcept
+{
+    return editor != nullptr;
+}
+
+TextEditor* Label::createEditorComponent()
+{
+    TextEditor* const ed = new TextEditor (getName());
+    ed->applyFontToAllText (getLookAndFeel().getLabelFont (*this));
+    copyAllExplicitColoursTo (*ed);
+    return ed;
+}
+
+TextEditor* Label::getCurrentTextEditor() const noexcept
+{
+    return editor;
+}
+
+//==============================================================================
+void Label::paint (Graphics& g)
+{
+    getLookAndFeel().drawLabel (g, *this);
+}
+
+void Label::mouseUp (const MouseEvent& e)
+{
+    if (editSingleClick
+         && e.mouseWasClicked()
+         && contains (e.getPosition())
+         && ! e.mods.isPopupMenu())
+    {
+        showEditor();
+    }
+}
+
+void Label::mouseDoubleClick (const MouseEvent& e)
+{
+    if (editDoubleClick && ! e.mods.isPopupMenu())
+        showEditor();
+}
+
+void Label::resized()
+{
+    if (editor != nullptr)
+        editor->setBoundsInset (BorderSize<int> (0));
+}
+
+void Label::focusGained (FocusChangeType cause)
+{
+    if (editSingleClick && cause == focusChangedByTabKey)
+        showEditor();
+}
+
+void Label::enablementChanged()
+{
+    repaint();
+}
+
+void Label::colourChanged()
+{
+    repaint();
+}
+
+void Label::setMinimumHorizontalScale (const float newScale)
+{
+    if (minimumHorizontalScale != newScale)
+    {
+        minimumHorizontalScale = newScale;
+        repaint();
+    }
+}
+
+//==============================================================================
+// We'll use a custom focus traverser here to make sure focus goes from the
+// text editor to another component rather than back to the label itself.
+class LabelKeyboardFocusTraverser   : public KeyboardFocusTraverser
+{
+public:
+    LabelKeyboardFocusTraverser() {}
+
+    Component* getNextComponent (Component* c)     { return KeyboardFocusTraverser::getNextComponent (getComp (c)); }
+    Component* getPreviousComponent (Component* c) { return KeyboardFocusTraverser::getPreviousComponent (getComp (c)); }
+
+    static Component* getComp (Component* current)
+    {
+        return dynamic_cast <TextEditor*> (current) != nullptr
+                 ? current->getParentComponent() : current;
+    }
+};
+
+KeyboardFocusTraverser* Label::createFocusTraverser()
+{
+    return new LabelKeyboardFocusTraverser();
+}
+
+//==============================================================================
+void Label::addListener (LabelListener* const listener)
+{
+    listeners.add (listener);
+}
+
+void Label::removeListener (LabelListener* const listener)
+{
+    listeners.remove (listener);
+}
+
+void Label::callChangeListeners()
+{
+    Component::BailOutChecker checker (this);
+    listeners.callChecked (checker, &LabelListener::labelTextChanged, this);  // (can't use Label::Listener due to idiotic VC2005 bug)
+}
+
+//==============================================================================
+void Label::textEditorTextChanged (TextEditor& ed)
+{
+    if (editor != nullptr)
+    {
+        jassert (&ed == editor);
+
+        if (! (hasKeyboardFocus (true) || isCurrentlyBlockedByAnotherModalComponent()))
+        {
+            if (lossOfFocusDiscardsChanges)
+                textEditorEscapeKeyPressed (ed);
+            else
+                textEditorReturnKeyPressed (ed);
+        }
+    }
+}
+
+void Label::textEditorReturnKeyPressed (TextEditor& ed)
+{
+    if (editor != nullptr)
+    {
+        jassert (&ed == editor);
+
+        const bool changed = updateFromTextEditorContents (ed);
+        hideEditor (true);
+
+        if (changed)
+        {
+            WeakReference<Component> deletionChecker (this);
+            textWasEdited();
+
+            if (deletionChecker != nullptr)
+                callChangeListeners();
+        }
+    }
+}
+
+void Label::textEditorEscapeKeyPressed (TextEditor& ed)
+{
+    if (editor != nullptr)
+    {
+        jassert (&ed == editor);
+        (void) ed;
+
+        editor->setText (textValue.toString(), false);
+        hideEditor (true);
+    }
+}
+
+void Label::textEditorFocusLost (TextEditor& ed)
+{
+    textEditorTextChanged (ed);
+}