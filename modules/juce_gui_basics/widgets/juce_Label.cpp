--- conflicted
+++ resolved
@@ -1,585 +1,582 @@
-/*
-  ==============================================================================
-
-   This file is part of the JUCE library.
-   Copyright (c) 2020 - Raw Material Software Limited
-
-   JUCE is an open source library subject to commercial or open-source
-   licensing.
-
-   By using JUCE, you agree to the terms of both the JUCE 6 End-User License
-   Agreement and JUCE Privacy Policy (both effective as of the 16th June 2020).
-
-   End User License Agreement: www.juce.com/juce-6-licence
-   Privacy Policy: www.juce.com/juce-privacy-policy
-
-   Or: You may also use this code under the terms of the GPL v3 (see
-   www.gnu.org/licenses).
-
-   JUCE IS PROVIDED "AS IS" WITHOUT ANY WARRANTY, AND ALL WARRANTIES, WHETHER
-   EXPRESSED OR IMPLIED, INCLUDING MERCHANTABILITY AND FITNESS FOR PURPOSE, ARE
-   DISCLAIMED.
-
-  ==============================================================================
-*/
-
-namespace juce
-{
-
-Label::Label (const String& name, const String& labelText)
-    : Component (name),
-      textValue (labelText),
-      lastTextValue (labelText)
-{
-    setColour (TextEditor::textColourId, Colours::black);
-    setColour (TextEditor::backgroundColourId, Colours::transparentBlack);
-    setColour (TextEditor::outlineColourId, Colours::transparentBlack);
-
-    textValue.addListener (this);
-}
-
-Label::~Label()
-{
-    textValue.removeListener (this);
-
-    if (ownerComponent != nullptr)
-        ownerComponent->removeComponentListener (this);
-
-    editor.reset();
-}
-
-//==============================================================================
-void Label::setText (const String& newText, NotificationType notification)
-{
-    hideEditor (true);
-
-    if (lastTextValue != newText)
-    {
-        lastTextValue = newText;
-        textValue = newText;
-        repaint();
-
-        textWasChanged();
-
-        if (ownerComponent != nullptr)
-            componentMovedOrResized (*ownerComponent, true, true);
-
-        if (notification != dontSendNotification)
-            callChangeListeners();
-    }
-}
-
-String Label::getText (bool returnActiveEditorContents) const
-{
-    return (returnActiveEditorContents && isBeingEdited())
-                ? editor->getText()
-                : textValue.toString();
-}
-
-void Label::valueChanged (Value&)
-{
-    if (lastTextValue != textValue.toString())
-        setText (textValue.toString(), sendNotification);
-}
-
-//==============================================================================
-void Label::setFont (const Font& newFont)
-{
-    if (font != newFont)
-    {
-        font = newFont;
-        repaint();
-    }
-}
-
-Font Label::getFont() const noexcept
-{
-    return font;
-}
-
-void Label::setEditable (bool editOnSingleClick,
-                         bool editOnDoubleClick,
-                         bool lossOfFocusDiscards)
-{
-    editSingleClick = editOnSingleClick;
-    editDoubleClick = editOnDoubleClick;
-    lossOfFocusDiscardsChanges = lossOfFocusDiscards;
-
-    const auto isKeybordFocusable = (editOnSingleClick || editOnDoubleClick);
-
-    setWantsKeyboardFocus (isKeybordFocusable);
-    setFocusContainerType (isKeybordFocusable ? FocusContainerType::keyboardFocusContainer
-                                              : FocusContainerType::none);
-
-    invalidateAccessibilityHandler();
-}
-
-void Label::setJustificationType (Justification newJustification)
-{
-    if (justification != newJustification)
-    {
-        justification = newJustification;
-        repaint();
-    }
-}
-
-void Label::setBorderSize (BorderSize<int> newBorder)
-{
-    if (border != newBorder)
-    {
-        border = newBorder;
-        repaint();
-    }
-}
-
-//==============================================================================
-Component* Label::getAttachedComponent() const
-{
-    return ownerComponent.get();
-}
-
-void Label::attachToComponent (Component* owner, bool onLeft)
-{
-    jassert (owner != this); // Not a great idea to try to attach it to itself!
-
-    if (ownerComponent != nullptr)
-        ownerComponent->removeComponentListener (this);
-
-    ownerComponent = owner;
-    leftOfOwnerComp = onLeft;
-
-    if (ownerComponent != nullptr)
-    {
-        setVisible (ownerComponent->isVisible());
-        ownerComponent->addComponentListener (this);
-        componentParentHierarchyChanged (*ownerComponent);
-        componentMovedOrResized (*ownerComponent, true, true);
-    }
-}
-
-void Label::componentMovedOrResized (Component& component, bool /*wasMoved*/, bool /*wasResized*/)
-{
-    auto& lf = getLookAndFeel();
-    auto f = lf.getLabelFont (*this);
-    auto borderSize = lf.getLabelBorderSize (*this);
-
-    if (leftOfOwnerComp)
-    {
-        auto width = jmin (roundToInt (f.getStringWidthFloat (textValue.toString()) + 0.5f)
-                             + borderSize.getLeftAndRight(),
-                           component.getX());
-
-        setBounds (component.getX() - width, component.getY(), width, component.getHeight());
-    }
-    else
-    {
-        auto height = borderSize.getTopAndBottom() + 6 + roundToInt (f.getHeight() + 0.5f);
-
-        setBounds (component.getX(), component.getY() - height, component.getWidth(), height);
-    }
-}
-
-void Label::componentParentHierarchyChanged (Component& component)
-{
-    if (auto* parent = component.getParentComponent())
-        parent->addChildComponent (this);
-}
-
-void Label::componentVisibilityChanged (Component& component)
-{
-    setVisible (component.isVisible());
-}
-
-//==============================================================================
-void Label::textWasEdited() {}
-void Label::textWasChanged() {}
-
-void Label::editorShown (TextEditor* textEditor)
-{
-    Component::BailOutChecker checker (this);
-    listeners.callChecked (checker, [this, textEditor] (Label::Listener& l) { l.editorShown (this, *textEditor); });
-
-    if (checker.shouldBailOut())
-        return;
-
-    if (onEditorShow != nullptr)
-        onEditorShow();
-}
-
-void Label::editorAboutToBeHidden (TextEditor* textEditor)
-{
-    if (auto* peer = getPeer())
-        peer->dismissPendingTextInput();
-
-    Component::BailOutChecker checker (this);
-    listeners.callChecked (checker, [this, textEditor] (Label::Listener& l) { l.editorHidden (this, *textEditor); });
-
-    if (checker.shouldBailOut())
-        return;
-
-    if (onEditorHide != nullptr)
-        onEditorHide();
-}
-
-void Label::showEditor()
-{
-    if (editor == nullptr)
-    {
-        editor.reset (createEditorComponent());
-        editor->setSize (10, 10);
-        addAndMakeVisible (editor.get());
-        editor->setText (getText(), false);
-        editor->setKeyboardType (keyboardType);
-        editor->addListener (this);
-        editor->grabKeyboardFocus();
-
-        if (editor == nullptr) // may be deleted by a callback
-            return;
-
-        editor->setHighlightedRegion (Range<int> (0, textValue.toString().length()));
-
-        resized();
-        repaint();
-
-        editorShown (editor.get());
-
-        enterModalState (false);
-        editor->grabKeyboardFocus();
-    }
-}
-
-bool Label::updateFromTextEditorContents (TextEditor& ed)
-{
-    auto newText = ed.getText();
-
-    if (textValue.toString() != newText)
-    {
-        lastTextValue = newText;
-        textValue = newText;
-        repaint();
-
-        textWasChanged();
-
-        if (ownerComponent != nullptr)
-            componentMovedOrResized (*ownerComponent, true, true);
-
-        return true;
-    }
-
-    return false;
-}
-
-void Label::hideEditor (bool discardCurrentEditorContents)
-{
-    if (editor != nullptr)
-    {
-        WeakReference<Component> deletionChecker (this);
-        std::unique_ptr<TextEditor> outgoingEditor;
-        std::swap (outgoingEditor, editor);
-
-        editorAboutToBeHidden (outgoingEditor.get());
-
-        const bool changed = (! discardCurrentEditorContents)
-                               && updateFromTextEditorContents (*outgoingEditor);
-        outgoingEditor.reset();
-
-        if (deletionChecker != nullptr)
-            repaint();
-
-        if (changed)
-            textWasEdited();
-
-        if (deletionChecker != nullptr)
-            exitModalState (0);
-
-        if (changed && deletionChecker != nullptr)
-            callChangeListeners();
-    }
-}
-
-void Label::inputAttemptWhenModal()
-{
-    if (editor != nullptr)
-    {
-        if (lossOfFocusDiscardsChanges)
-            textEditorEscapeKeyPressed (*editor);
-        else
-            textEditorReturnKeyPressed (*editor);
-    }
-}
-
-bool Label::isBeingEdited() const noexcept
-{
-    return editor != nullptr;
-}
-
-static void copyColourIfSpecified (Label& l, TextEditor& ed, int colourID, int targetColourID)
-{
-    if (l.isColourSpecified (colourID) || l.getLookAndFeel().isColourSpecified (colourID))
-        ed.setColour (targetColourID, l.findColour (colourID));
-}
-
-TextEditor* Label::createEditorComponent()
-{
-    auto* ed = new TextEditor (getName());
-    ed->applyFontToAllText (getLookAndFeel().getLabelFont (*this));
-    copyAllExplicitColoursTo (*ed);
-
-    copyColourIfSpecified (*this, *ed, textWhenEditingColourId, TextEditor::textColourId);
-    copyColourIfSpecified (*this, *ed, backgroundWhenEditingColourId, TextEditor::backgroundColourId);
-    copyColourIfSpecified (*this, *ed, outlineWhenEditingColourId, TextEditor::focusedOutlineColourId);
-
-    return ed;
-}
-
-TextEditor* Label::getCurrentTextEditor() const noexcept
-{
-    return editor.get();
-}
-
-//==============================================================================
-void Label::paint (Graphics& g)
-{
-    getLookAndFeel().drawLabel (g, *this);
-}
-
-void Label::mouseUp (const MouseEvent& e)
-{
-    if (editSingleClick
-         && isEnabled()
-         && contains (e.getPosition())
-         && ! (e.mouseWasDraggedSinceMouseDown() || e.mods.isPopupMenu()))
-    {
-        showEditor();
-    }
-}
-
-void Label::mouseDoubleClick (const MouseEvent& e)
-{
-    if (editDoubleClick
-         && isEnabled()
-         && ! e.mods.isPopupMenu())
-    {
-        showEditor();
-    }
-}
-
-void Label::resized()
-{
-    if (editor != nullptr)
-        editor->setBounds (getLocalBounds());
-}
-
-void Label::focusGained (FocusChangeType cause)
-{
-    if (editSingleClick
-         && isEnabled()
-         && cause == focusChangedByTabKey)
-    {
-        showEditor();
-    }
-}
-
-void Label::enablementChanged()
-{
-    repaint();
-}
-
-void Label::colourChanged()
-{
-    repaint();
-}
-
-void Label::setMinimumHorizontalScale (const float newScale)
-{
-    if (minimumHorizontalScale != newScale)
-    {
-        minimumHorizontalScale = newScale;
-        repaint();
-    }
-}
-
-//==============================================================================
-// We'll use a custom focus traverser here to make sure focus goes from the
-// text editor to another component rather than back to the label itself.
-class LabelKeyboardFocusTraverser   : public KeyboardFocusTraverser
-{
-public:
-    explicit LabelKeyboardFocusTraverser (Label& l)  : owner (l)  {}
-
-    Component* getDefaultComponent (Component* parent) override
-    {
-        auto getContainer = [&]
-        {
-            if (owner.getCurrentTextEditor() != nullptr && parent == &owner)
-                return owner.findKeyboardFocusContainer();
-
-            return parent;
-        };
-
-        if (auto* container = getContainer())
-            KeyboardFocusTraverser::getDefaultComponent (container);
-
-        return nullptr;
-    }
-
-    Component* getNextComponent     (Component* c) override  { return KeyboardFocusTraverser::getNextComponent     (getComp (c)); }
-    Component* getPreviousComponent (Component* c) override  { return KeyboardFocusTraverser::getPreviousComponent (getComp (c)); }
-
-private:
-    Component* getComp (Component* current) const
-    {
-        if (auto* ed = owner.getCurrentTextEditor())
-            if (current == ed)
-                return current->getParentComponent();
-
-        return current;
-    }
-
-    Label& owner;
-
-    JUCE_DECLARE_NON_COPYABLE_WITH_LEAK_DETECTOR (LabelKeyboardFocusTraverser)
-};
-
-std::unique_ptr<ComponentTraverser> Label::createKeyboardFocusTraverser()
-{
-    return std::make_unique<LabelKeyboardFocusTraverser> (*this);
-}
-
-//==============================================================================
-void Label::addListener    (Label::Listener* l)     { listeners.add (l); }
-void Label::removeListener (Label::Listener* l)     { listeners.remove (l); }
-
-void Label::callChangeListeners()
-{
-    Component::BailOutChecker checker (this);
-    listeners.callChecked (checker, [this] (Listener& l) { l.labelTextChanged (this); });
-
-    if (checker.shouldBailOut())
-        return;
-
-    if (onTextChange != nullptr)
-        onTextChange();
-}
-
-//==============================================================================
-void Label::textEditorTextChanged (TextEditor& ed)
-{
-    if (editor != nullptr)
-    {
-        jassert (&ed == editor.get());
-
-        if (! (hasKeyboardFocus (true) || isCurrentlyBlockedByAnotherModalComponent()))
-        {
-            if (lossOfFocusDiscardsChanges)
-                textEditorEscapeKeyPressed (ed);
-            else
-                textEditorReturnKeyPressed (ed);
-        }
-    }
-}
-
-void Label::textEditorReturnKeyPressed (TextEditor& ed)
-{
-    if (editor != nullptr)
-    {
-        jassert (&ed == editor.get());
-
-        WeakReference<Component> deletionChecker (this);
-        bool changed = updateFromTextEditorContents (ed);
-        hideEditor (true);
-
-        if (changed && deletionChecker != nullptr)
-        {
-            textWasEdited();
-
-            if (deletionChecker != nullptr)
-                callChangeListeners();
-        }
-    }
-}
-
-void Label::textEditorEscapeKeyPressed (TextEditor& ed)
-{
-    if (editor != nullptr)
-    {
-        jassert (&ed == editor.get());
-        ignoreUnused (ed);
-
-        editor->setText (textValue.toString(), false);
-        hideEditor (true);
-    }
-}
-
-void Label::textEditorFocusLost (TextEditor& ed)
-{
-    textEditorTextChanged (ed);
-}
-
-<<<<<<< HEAD
-=======
-//==============================================================================
-class LabelAccessibilityHandler  : public AccessibilityHandler
-{
-public:
-    explicit LabelAccessibilityHandler (Label& labelToWrap)
-        : AccessibilityHandler (labelToWrap,
-                                labelToWrap.isEditable() ? AccessibilityRole::editableText : AccessibilityRole::label,
-                                getAccessibilityActions (labelToWrap),
-                                { std::make_unique<LabelValueInterface> (labelToWrap) }),
-          label (labelToWrap)
-    {
-    }
-
-    String getTitle() const override  { return label.getText(); }
-    String getHelp() const override   { return label.getTooltip(); }
-
-    AccessibleState getCurrentState() const override
-    {
-        if (label.isBeingEdited())
-            return {}; // allow focus to pass through to the TextEditor
-
-        return AccessibilityHandler::getCurrentState();
-    }
-
-private:
-    class LabelValueInterface  : public AccessibilityTextValueInterface
-    {
-    public:
-        explicit LabelValueInterface (Label& labelToWrap)
-            : label (labelToWrap)
-        {
-        }
-
-        bool isReadOnly() const override                 { return true; }
-        String getCurrentValueAsString() const override  { return label.getText(); }
-        void setValueAsString (const String&) override   {}
-
-    private:
-        Label& label;
-
-        //==============================================================================
-        JUCE_DECLARE_NON_COPYABLE_WITH_LEAK_DETECTOR (LabelValueInterface)
-    };
-
-    static AccessibilityActions getAccessibilityActions (Label& label)
-    {
-        if (label.isEditable())
-            return AccessibilityActions().addAction (AccessibilityActionType::press, [&label] { label.showEditor(); });
-
-        return {};
-    }
-
-    Label& label;
-
-    //==============================================================================
-    JUCE_DECLARE_NON_COPYABLE_WITH_LEAK_DETECTOR (LabelAccessibilityHandler)
-};
-
->>>>>>> 81534104
-std::unique_ptr<AccessibilityHandler> Label::createAccessibilityHandler()
-{
-    return std::make_unique<LabelAccessibilityHandler> (*this);
-}
-
-} // namespace juce
+/*
+  ==============================================================================
+
+   This file is part of the JUCE library.
+   Copyright (c) 2020 - Raw Material Software Limited
+
+   JUCE is an open source library subject to commercial or open-source
+   licensing.
+
+   By using JUCE, you agree to the terms of both the JUCE 6 End-User License
+   Agreement and JUCE Privacy Policy (both effective as of the 16th June 2020).
+
+   End User License Agreement: www.juce.com/juce-6-licence
+   Privacy Policy: www.juce.com/juce-privacy-policy
+
+   Or: You may also use this code under the terms of the GPL v3 (see
+   www.gnu.org/licenses).
+
+   JUCE IS PROVIDED "AS IS" WITHOUT ANY WARRANTY, AND ALL WARRANTIES, WHETHER
+   EXPRESSED OR IMPLIED, INCLUDING MERCHANTABILITY AND FITNESS FOR PURPOSE, ARE
+   DISCLAIMED.
+
+  ==============================================================================
+*/
+
+namespace juce
+{
+
+Label::Label (const String& name, const String& labelText)
+    : Component (name),
+      textValue (labelText),
+      lastTextValue (labelText)
+{
+    setColour (TextEditor::textColourId, Colours::black);
+    setColour (TextEditor::backgroundColourId, Colours::transparentBlack);
+    setColour (TextEditor::outlineColourId, Colours::transparentBlack);
+
+    textValue.addListener (this);
+}
+
+Label::~Label()
+{
+    textValue.removeListener (this);
+
+    if (ownerComponent != nullptr)
+        ownerComponent->removeComponentListener (this);
+
+    editor.reset();
+}
+
+//==============================================================================
+void Label::setText (const String& newText, NotificationType notification)
+{
+    hideEditor (true);
+
+    if (lastTextValue != newText)
+    {
+        lastTextValue = newText;
+        textValue = newText;
+        repaint();
+
+        textWasChanged();
+
+        if (ownerComponent != nullptr)
+            componentMovedOrResized (*ownerComponent, true, true);
+
+        if (notification != dontSendNotification)
+            callChangeListeners();
+    }
+}
+
+String Label::getText (bool returnActiveEditorContents) const
+{
+    return (returnActiveEditorContents && isBeingEdited())
+                ? editor->getText()
+                : textValue.toString();
+}
+
+void Label::valueChanged (Value&)
+{
+    if (lastTextValue != textValue.toString())
+        setText (textValue.toString(), sendNotification);
+}
+
+//==============================================================================
+void Label::setFont (const Font& newFont)
+{
+    if (font != newFont)
+    {
+        font = newFont;
+        repaint();
+    }
+}
+
+Font Label::getFont() const noexcept
+{
+    return font;
+}
+
+void Label::setEditable (bool editOnSingleClick,
+                         bool editOnDoubleClick,
+                         bool lossOfFocusDiscards)
+{
+    editSingleClick = editOnSingleClick;
+    editDoubleClick = editOnDoubleClick;
+    lossOfFocusDiscardsChanges = lossOfFocusDiscards;
+
+    const auto isKeybordFocusable = (editOnSingleClick || editOnDoubleClick);
+
+    setWantsKeyboardFocus (isKeybordFocusable);
+    setFocusContainerType (isKeybordFocusable ? FocusContainerType::keyboardFocusContainer
+                                              : FocusContainerType::none);
+
+    invalidateAccessibilityHandler();
+}
+
+void Label::setJustificationType (Justification newJustification)
+{
+    if (justification != newJustification)
+    {
+        justification = newJustification;
+        repaint();
+    }
+}
+
+void Label::setBorderSize (BorderSize<int> newBorder)
+{
+    if (border != newBorder)
+    {
+        border = newBorder;
+        repaint();
+    }
+}
+
+//==============================================================================
+Component* Label::getAttachedComponent() const
+{
+    return ownerComponent.get();
+}
+
+void Label::attachToComponent (Component* owner, bool onLeft)
+{
+    jassert (owner != this); // Not a great idea to try to attach it to itself!
+
+    if (ownerComponent != nullptr)
+        ownerComponent->removeComponentListener (this);
+
+    ownerComponent = owner;
+    leftOfOwnerComp = onLeft;
+
+    if (ownerComponent != nullptr)
+    {
+        setVisible (ownerComponent->isVisible());
+        ownerComponent->addComponentListener (this);
+        componentParentHierarchyChanged (*ownerComponent);
+        componentMovedOrResized (*ownerComponent, true, true);
+    }
+}
+
+void Label::componentMovedOrResized (Component& component, bool /*wasMoved*/, bool /*wasResized*/)
+{
+    auto& lf = getLookAndFeel();
+    auto f = lf.getLabelFont (*this);
+    auto borderSize = lf.getLabelBorderSize (*this);
+
+    if (leftOfOwnerComp)
+    {
+        auto width = jmin (roundToInt (f.getStringWidthFloat (textValue.toString()) + 0.5f)
+                             + borderSize.getLeftAndRight(),
+                           component.getX());
+
+        setBounds (component.getX() - width, component.getY(), width, component.getHeight());
+    }
+    else
+    {
+        auto height = borderSize.getTopAndBottom() + 6 + roundToInt (f.getHeight() + 0.5f);
+
+        setBounds (component.getX(), component.getY() - height, component.getWidth(), height);
+    }
+}
+
+void Label::componentParentHierarchyChanged (Component& component)
+{
+    if (auto* parent = component.getParentComponent())
+        parent->addChildComponent (this);
+}
+
+void Label::componentVisibilityChanged (Component& component)
+{
+    setVisible (component.isVisible());
+}
+
+//==============================================================================
+void Label::textWasEdited() {}
+void Label::textWasChanged() {}
+
+void Label::editorShown (TextEditor* textEditor)
+{
+    Component::BailOutChecker checker (this);
+    listeners.callChecked (checker, [this, textEditor] (Label::Listener& l) { l.editorShown (this, *textEditor); });
+
+    if (checker.shouldBailOut())
+        return;
+
+    if (onEditorShow != nullptr)
+        onEditorShow();
+}
+
+void Label::editorAboutToBeHidden (TextEditor* textEditor)
+{
+    if (auto* peer = getPeer())
+        peer->dismissPendingTextInput();
+
+    Component::BailOutChecker checker (this);
+    listeners.callChecked (checker, [this, textEditor] (Label::Listener& l) { l.editorHidden (this, *textEditor); });
+
+    if (checker.shouldBailOut())
+        return;
+
+    if (onEditorHide != nullptr)
+        onEditorHide();
+}
+
+void Label::showEditor()
+{
+    if (editor == nullptr)
+    {
+        editor.reset (createEditorComponent());
+        editor->setSize (10, 10);
+        addAndMakeVisible (editor.get());
+        editor->setText (getText(), false);
+        editor->setKeyboardType (keyboardType);
+        editor->addListener (this);
+        editor->grabKeyboardFocus();
+
+        if (editor == nullptr) // may be deleted by a callback
+            return;
+
+        editor->setHighlightedRegion (Range<int> (0, textValue.toString().length()));
+
+        resized();
+        repaint();
+
+        editorShown (editor.get());
+
+        enterModalState (false);
+        editor->grabKeyboardFocus();
+    }
+}
+
+bool Label::updateFromTextEditorContents (TextEditor& ed)
+{
+    auto newText = ed.getText();
+
+    if (textValue.toString() != newText)
+    {
+        lastTextValue = newText;
+        textValue = newText;
+        repaint();
+
+        textWasChanged();
+
+        if (ownerComponent != nullptr)
+            componentMovedOrResized (*ownerComponent, true, true);
+
+        return true;
+    }
+
+    return false;
+}
+
+void Label::hideEditor (bool discardCurrentEditorContents)
+{
+    if (editor != nullptr)
+    {
+        WeakReference<Component> deletionChecker (this);
+        std::unique_ptr<TextEditor> outgoingEditor;
+        std::swap (outgoingEditor, editor);
+
+        editorAboutToBeHidden (outgoingEditor.get());
+
+        const bool changed = (! discardCurrentEditorContents)
+                               && updateFromTextEditorContents (*outgoingEditor);
+        outgoingEditor.reset();
+
+        if (deletionChecker != nullptr)
+            repaint();
+
+        if (changed)
+            textWasEdited();
+
+        if (deletionChecker != nullptr)
+            exitModalState (0);
+
+        if (changed && deletionChecker != nullptr)
+            callChangeListeners();
+    }
+}
+
+void Label::inputAttemptWhenModal()
+{
+    if (editor != nullptr)
+    {
+        if (lossOfFocusDiscardsChanges)
+            textEditorEscapeKeyPressed (*editor);
+        else
+            textEditorReturnKeyPressed (*editor);
+    }
+}
+
+bool Label::isBeingEdited() const noexcept
+{
+    return editor != nullptr;
+}
+
+static void copyColourIfSpecified (Label& l, TextEditor& ed, int colourID, int targetColourID)
+{
+    if (l.isColourSpecified (colourID) || l.getLookAndFeel().isColourSpecified (colourID))
+        ed.setColour (targetColourID, l.findColour (colourID));
+}
+
+TextEditor* Label::createEditorComponent()
+{
+    auto* ed = new TextEditor (getName());
+    ed->applyFontToAllText (getLookAndFeel().getLabelFont (*this));
+    copyAllExplicitColoursTo (*ed);
+
+    copyColourIfSpecified (*this, *ed, textWhenEditingColourId, TextEditor::textColourId);
+    copyColourIfSpecified (*this, *ed, backgroundWhenEditingColourId, TextEditor::backgroundColourId);
+    copyColourIfSpecified (*this, *ed, outlineWhenEditingColourId, TextEditor::focusedOutlineColourId);
+
+    return ed;
+}
+
+TextEditor* Label::getCurrentTextEditor() const noexcept
+{
+    return editor.get();
+}
+
+//==============================================================================
+void Label::paint (Graphics& g)
+{
+    getLookAndFeel().drawLabel (g, *this);
+}
+
+void Label::mouseUp (const MouseEvent& e)
+{
+    if (editSingleClick
+         && isEnabled()
+         && contains (e.getPosition())
+         && ! (e.mouseWasDraggedSinceMouseDown() || e.mods.isPopupMenu()))
+    {
+        showEditor();
+    }
+}
+
+void Label::mouseDoubleClick (const MouseEvent& e)
+{
+    if (editDoubleClick
+         && isEnabled()
+         && ! e.mods.isPopupMenu())
+    {
+        showEditor();
+    }
+}
+
+void Label::resized()
+{
+    if (editor != nullptr)
+        editor->setBounds (getLocalBounds());
+}
+
+void Label::focusGained (FocusChangeType cause)
+{
+    if (editSingleClick
+         && isEnabled()
+         && cause == focusChangedByTabKey)
+    {
+        showEditor();
+    }
+}
+
+void Label::enablementChanged()
+{
+    repaint();
+}
+
+void Label::colourChanged()
+{
+    repaint();
+}
+
+void Label::setMinimumHorizontalScale (const float newScale)
+{
+    if (minimumHorizontalScale != newScale)
+    {
+        minimumHorizontalScale = newScale;
+        repaint();
+    }
+}
+
+//==============================================================================
+// We'll use a custom focus traverser here to make sure focus goes from the
+// text editor to another component rather than back to the label itself.
+class LabelKeyboardFocusTraverser   : public KeyboardFocusTraverser
+{
+public:
+    explicit LabelKeyboardFocusTraverser (Label& l)  : owner (l)  {}
+
+    Component* getDefaultComponent (Component* parent) override
+    {
+        auto getContainer = [&]
+        {
+            if (owner.getCurrentTextEditor() != nullptr && parent == &owner)
+                return owner.findKeyboardFocusContainer();
+
+            return parent;
+        };
+
+        if (auto* container = getContainer())
+            KeyboardFocusTraverser::getDefaultComponent (container);
+
+        return nullptr;
+    }
+
+    Component* getNextComponent     (Component* c) override  { return KeyboardFocusTraverser::getNextComponent     (getComp (c)); }
+    Component* getPreviousComponent (Component* c) override  { return KeyboardFocusTraverser::getPreviousComponent (getComp (c)); }
+
+private:
+    Component* getComp (Component* current) const
+    {
+        if (auto* ed = owner.getCurrentTextEditor())
+            if (current == ed)
+                return current->getParentComponent();
+
+        return current;
+    }
+
+    Label& owner;
+
+    JUCE_DECLARE_NON_COPYABLE_WITH_LEAK_DETECTOR (LabelKeyboardFocusTraverser)
+};
+
+std::unique_ptr<ComponentTraverser> Label::createKeyboardFocusTraverser()
+{
+    return std::make_unique<LabelKeyboardFocusTraverser> (*this);
+}
+
+//==============================================================================
+void Label::addListener    (Label::Listener* l)     { listeners.add (l); }
+void Label::removeListener (Label::Listener* l)     { listeners.remove (l); }
+
+void Label::callChangeListeners()
+{
+    Component::BailOutChecker checker (this);
+    listeners.callChecked (checker, [this] (Listener& l) { l.labelTextChanged (this); });
+
+    if (checker.shouldBailOut())
+        return;
+
+    if (onTextChange != nullptr)
+        onTextChange();
+}
+
+//==============================================================================
+void Label::textEditorTextChanged (TextEditor& ed)
+{
+    if (editor != nullptr)
+    {
+        jassert (&ed == editor.get());
+
+        if (! (hasKeyboardFocus (true) || isCurrentlyBlockedByAnotherModalComponent()))
+        {
+            if (lossOfFocusDiscardsChanges)
+                textEditorEscapeKeyPressed (ed);
+            else
+                textEditorReturnKeyPressed (ed);
+        }
+    }
+}
+
+void Label::textEditorReturnKeyPressed (TextEditor& ed)
+{
+    if (editor != nullptr)
+    {
+        jassert (&ed == editor.get());
+
+        WeakReference<Component> deletionChecker (this);
+        bool changed = updateFromTextEditorContents (ed);
+        hideEditor (true);
+
+        if (changed && deletionChecker != nullptr)
+        {
+            textWasEdited();
+
+            if (deletionChecker != nullptr)
+                callChangeListeners();
+        }
+    }
+}
+
+void Label::textEditorEscapeKeyPressed (TextEditor& ed)
+{
+    if (editor != nullptr)
+    {
+        jassert (&ed == editor.get());
+        ignoreUnused (ed);
+
+        editor->setText (textValue.toString(), false);
+        hideEditor (true);
+    }
+}
+
+void Label::textEditorFocusLost (TextEditor& ed)
+{
+    textEditorTextChanged (ed);
+}
+
+//==============================================================================
+class LabelAccessibilityHandler  : public AccessibilityHandler
+{
+public:
+    explicit LabelAccessibilityHandler (Label& labelToWrap)
+        : AccessibilityHandler (labelToWrap,
+                                labelToWrap.isEditable() ? AccessibilityRole::editableText : AccessibilityRole::label,
+                                getAccessibilityActions (labelToWrap),
+                                { std::make_unique<LabelValueInterface> (labelToWrap) }),
+          label (labelToWrap)
+    {
+    }
+
+    String getTitle() const override  { return label.getText(); }
+    String getHelp() const override   { return label.getTooltip(); }
+
+    AccessibleState getCurrentState() const override
+    {
+        if (label.isBeingEdited())
+            return {}; // allow focus to pass through to the TextEditor
+
+        return AccessibilityHandler::getCurrentState();
+    }
+
+private:
+    class LabelValueInterface  : public AccessibilityTextValueInterface
+    {
+    public:
+        explicit LabelValueInterface (Label& labelToWrap)
+            : label (labelToWrap)
+        {
+        }
+
+        bool isReadOnly() const override                 { return true; }
+        String getCurrentValueAsString() const override  { return label.getText(); }
+        void setValueAsString (const String&) override   {}
+
+    private:
+        Label& label;
+
+        //==============================================================================
+        JUCE_DECLARE_NON_COPYABLE_WITH_LEAK_DETECTOR (LabelValueInterface)
+    };
+
+    static AccessibilityActions getAccessibilityActions (Label& label)
+    {
+        if (label.isEditable())
+            return AccessibilityActions().addAction (AccessibilityActionType::press, [&label] { label.showEditor(); });
+
+        return {};
+    }
+
+    Label& label;
+
+    //==============================================================================
+    JUCE_DECLARE_NON_COPYABLE_WITH_LEAK_DETECTOR (LabelAccessibilityHandler)
+};
+
+std::unique_ptr<AccessibilityHandler> Label::createAccessibilityHandler()
+{
+    return std::make_unique<LabelAccessibilityHandler> (*this);
+}
+
+} // namespace juce