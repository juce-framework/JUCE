--- conflicted
+++ resolved
@@ -1,2791 +1,2784 @@
-/*
-  ==============================================================================
-
-   This file is part of the JUCE library.
-   Copyright (c) 2020 - Raw Material Software Limited
-
-   JUCE is an open source library subject to commercial or open-source
-   licensing.
-
-   By using JUCE, you agree to the terms of both the JUCE 6 End-User License
-   Agreement and JUCE Privacy Policy (both effective as of the 16th June 2020).
-
-   End User License Agreement: www.juce.com/juce-6-licence
-   Privacy Policy: www.juce.com/juce-privacy-policy
-
-   Or: You may also use this code under the terms of the GPL v3 (see
-   www.gnu.org/licenses).
-
-   JUCE IS PROVIDED "AS IS" WITHOUT ANY WARRANTY, AND ALL WARRANTIES, WHETHER
-   EXPRESSED OR IMPLIED, INCLUDING MERCHANTABILITY AND FITNESS FOR PURPOSE, ARE
-   DISCLAIMED.
-
-  ==============================================================================
-*/
-
-namespace juce
-{
-
-// a word or space that can't be broken down any further
-struct TextAtom
-{
-    //==============================================================================
-    String atomText;
-    float width;
-    int numChars;
-
-    //==============================================================================
-    bool isWhitespace() const noexcept       { return CharacterFunctions::isWhitespace (atomText[0]); }
-    bool isNewLine() const noexcept          { return atomText[0] == '\r' || atomText[0] == '\n'; }
-
-    String getText (juce_wchar passwordCharacter) const
-    {
-        if (passwordCharacter == 0)
-            return atomText;
-
-        return String::repeatedString (String::charToString (passwordCharacter),
-                                       atomText.length());
-    }
-
-    String getTrimmedText (const juce_wchar passwordCharacter) const
-    {
-        if (passwordCharacter == 0)
-            return atomText.substring (0, numChars);
-
-        if (isNewLine())
-            return {};
-
-        return String::repeatedString (String::charToString (passwordCharacter), numChars);
-    }
-
-    JUCE_LEAK_DETECTOR (TextAtom)
-};
-
-//==============================================================================
-// a run of text with a single font and colour
-class TextEditor::UniformTextSection
-{
-public:
-    UniformTextSection (const String& text, const Font& f, Colour col, juce_wchar passwordCharToUse)
-        : font (f), colour (col), passwordChar (passwordCharToUse)
-    {
-        initialiseAtoms (text);
-    }
-
-    UniformTextSection (const UniformTextSection&) = default;
-    UniformTextSection (UniformTextSection&&) = default;
-
-    UniformTextSection& operator= (const UniformTextSection&) = delete;
-
-    void append (UniformTextSection& other)
-    {
-        if (! other.atoms.isEmpty())
-        {
-            int i = 0;
-
-            if (! atoms.isEmpty())
-            {
-                auto& lastAtom = atoms.getReference (atoms.size() - 1);
-
-                if (! CharacterFunctions::isWhitespace (lastAtom.atomText.getLastCharacter()))
-                {
-                    auto& first = other.atoms.getReference(0);
-
-                    if (! CharacterFunctions::isWhitespace (first.atomText[0]))
-                    {
-                        lastAtom.atomText += first.atomText;
-                        lastAtom.numChars = (uint16) (lastAtom.numChars + first.numChars);
-                        lastAtom.width = font.getStringWidthFloat (lastAtom.getText (passwordChar));
-                        ++i;
-                    }
-                }
-            }
-
-            atoms.ensureStorageAllocated (atoms.size() + other.atoms.size() - i);
-
-            while (i < other.atoms.size())
-            {
-                atoms.add (other.atoms.getReference(i));
-                ++i;
-            }
-        }
-    }
-
-    UniformTextSection* split (int indexToBreakAt)
-    {
-        auto* section2 = new UniformTextSection ({}, font, colour, passwordChar);
-        int index = 0;
-
-        for (int i = 0; i < atoms.size(); ++i)
-        {
-            auto& atom = atoms.getReference(i);
-            auto nextIndex = index + atom.numChars;
-
-            if (index == indexToBreakAt)
-            {
-                for (int j = i; j < atoms.size(); ++j)
-                    section2->atoms.add (atoms.getUnchecked (j));
-
-                atoms.removeRange (i, atoms.size());
-                break;
-            }
-
-            if (indexToBreakAt >= index && indexToBreakAt < nextIndex)
-            {
-                TextAtom secondAtom;
-                secondAtom.atomText = atom.atomText.substring (indexToBreakAt - index);
-                secondAtom.width = font.getStringWidthFloat (secondAtom.getText (passwordChar));
-                secondAtom.numChars = (uint16) secondAtom.atomText.length();
-
-                section2->atoms.add (secondAtom);
-
-                atom.atomText = atom.atomText.substring (0, indexToBreakAt - index);
-                atom.width = font.getStringWidthFloat (atom.getText (passwordChar));
-                atom.numChars = (uint16) (indexToBreakAt - index);
-
-                for (int j = i + 1; j < atoms.size(); ++j)
-                    section2->atoms.add (atoms.getUnchecked (j));
-
-                atoms.removeRange (i + 1, atoms.size());
-                break;
-            }
-
-            index = nextIndex;
-        }
-
-        return section2;
-    }
-
-    void appendAllText (MemoryOutputStream& mo) const
-    {
-        for (auto& atom : atoms)
-            mo << atom.atomText;
-    }
-
-    void appendSubstring (MemoryOutputStream& mo, Range<int> range) const
-    {
-        int index = 0;
-
-        for (auto& atom : atoms)
-        {
-            auto nextIndex = index + atom.numChars;
-
-            if (range.getStart() < nextIndex)
-            {
-                if (range.getEnd() <= index)
-                    break;
-
-                auto r = (range - index).getIntersectionWith ({ 0, (int) atom.numChars });
-
-                if (! r.isEmpty())
-                    mo << atom.atomText.substring (r.getStart(), r.getEnd());
-            }
-
-            index = nextIndex;
-        }
-    }
-
-    int getTotalLength() const noexcept
-    {
-        int total = 0;
-
-        for (auto& atom : atoms)
-            total += atom.numChars;
-
-        return total;
-    }
-
-    void setFont (const Font& newFont, const juce_wchar passwordCharToUse)
-    {
-        if (font != newFont || passwordChar != passwordCharToUse)
-        {
-            font = newFont;
-            passwordChar = passwordCharToUse;
-
-            for (auto& atom : atoms)
-                atom.width = newFont.getStringWidthFloat (atom.getText (passwordChar));
-        }
-    }
-
-    //==============================================================================
-    Font font;
-    Colour colour;
-    Array<TextAtom> atoms;
-    juce_wchar passwordChar;
-
-private:
-    void initialiseAtoms (const String& textToParse)
-    {
-        auto text = textToParse.getCharPointer();
-
-        while (! text.isEmpty())
-        {
-            size_t numChars = 0;
-            auto start = text;
-
-            // create a whitespace atom unless it starts with non-ws
-            if (text.isWhitespace() && *text != '\r' && *text != '\n')
-            {
-                do
-                {
-                    ++text;
-                    ++numChars;
-                }
-                while (text.isWhitespace() && *text != '\r' && *text != '\n');
-            }
-            else
-            {
-                if (*text == '\r')
-                {
-                    ++text;
-                    ++numChars;
-
-                    if (*text == '\n')
-                    {
-                        ++start;
-                        ++text;
-                    }
-                }
-                else if (*text == '\n')
-                {
-                    ++text;
-                    ++numChars;
-                }
-                else
-                {
-                    while (! (text.isEmpty() || text.isWhitespace()))
-                    {
-                        ++text;
-                        ++numChars;
-                    }
-                }
-            }
-
-            TextAtom atom;
-            atom.atomText = String (start, numChars);
-            atom.width = (atom.isNewLine() ? 0.0f : font.getStringWidthFloat (atom.getText (passwordChar)));
-            atom.numChars = (uint16) numChars;
-            atoms.add (atom);
-        }
-    }
-
-    JUCE_LEAK_DETECTOR (UniformTextSection)
-};
-
-//==============================================================================
-struct TextEditor::Iterator
-{
-    Iterator (const TextEditor& ed)
-      : sections (ed.sections),
-        justification (ed.justification),
-        bottomRight ((float) ed.getMaximumTextWidth(), (float) ed.getMaximumTextHeight()),
-        wordWrapWidth ((float) ed.getWordWrapWidth()),
-        passwordCharacter (ed.passwordCharacter),
-        lineSpacing (ed.lineSpacing),
-        underlineWhitespace (ed.underlineWhitespace)
-    {
-        jassert (wordWrapWidth > 0);
-
-        if (! sections.isEmpty())
-        {
-            currentSection = sections.getUnchecked (sectionIndex);
-
-            if (currentSection != nullptr)
-                beginNewLine();
-        }
-
-        lineHeight = ed.currentFont.getHeight();
-    }
-
-    Iterator (const Iterator&) = default;
-    Iterator& operator= (const Iterator&) = delete;
-
-    //==============================================================================
-    bool next()
-    {
-        if (atom == &longAtom && chunkLongAtom (true))
-            return true;
-
-        if (sectionIndex >= sections.size())
-        {
-            moveToEndOfLastAtom();
-            return false;
-        }
-
-        bool forceNewLine = false;
-
-        if (atomIndex >= currentSection->atoms.size() - 1)
-        {
-            if (atomIndex >= currentSection->atoms.size())
-            {
-                if (++sectionIndex >= sections.size())
-                {
-                    moveToEndOfLastAtom();
-                    return false;
-                }
-
-                atomIndex = 0;
-                currentSection = sections.getUnchecked (sectionIndex);
-            }
-            else
-            {
-                auto& lastAtom = currentSection->atoms.getReference (atomIndex);
-
-                if (! lastAtom.isWhitespace())
-                {
-                    // handle the case where the last atom in a section is actually part of the same
-                    // word as the first atom of the next section...
-                    float right = atomRight + lastAtom.width;
-                    float lineHeight2 = lineHeight;
-                    float maxDescent2 = maxDescent;
-
-                    for (int section = sectionIndex + 1; section < sections.size(); ++section)
-                    {
-                        auto* s = sections.getUnchecked (section);
-
-                        if (s->atoms.size() == 0)
-                            break;
-
-                        auto& nextAtom = s->atoms.getReference (0);
-
-                        if (nextAtom.isWhitespace())
-                            break;
-
-                        right += nextAtom.width;
-
-                        lineHeight2 = jmax (lineHeight2, s->font.getHeight());
-                        maxDescent2 = jmax (maxDescent2, s->font.getDescent());
-
-                        if (shouldWrap (right))
-                        {
-                            lineHeight = lineHeight2;
-                            maxDescent = maxDescent2;
-
-                            forceNewLine = true;
-                            break;
-                        }
-
-                        if (s->atoms.size() > 1)
-                            break;
-                    }
-                }
-            }
-        }
-
-        bool isInPreviousAtom = false;
-
-        if (atom != nullptr)
-        {
-            atomX = atomRight;
-            indexInText += atom->numChars;
-
-            if (atom->isNewLine())
-                beginNewLine();
-            else
-                isInPreviousAtom = true;
-        }
-
-        atom = &(currentSection->atoms.getReference (atomIndex));
-        atomRight = atomX + atom->width;
-        ++atomIndex;
-
-        if (shouldWrap (atomRight) || forceNewLine)
-        {
-            if (atom->isWhitespace())
-            {
-                // leave whitespace at the end of a line, but truncate it to avoid scrolling
-                atomRight = jmin (atomRight, wordWrapWidth);
-            }
-            else if (shouldWrap (atom->width))  // atom too big to fit on a line, so break it up..
-            {
-                longAtom = *atom;
-                longAtom.numChars = 0;
-                atom = &longAtom;
-                chunkLongAtom (isInPreviousAtom);
-            }
-            else
-            {
-                beginNewLine();
-                atomRight = atomX + atom->width;
-            }
-        }
-
-        return true;
-    }
-
-    void beginNewLine()
-    {
-        ++currentLineIndex;
-
-        lineY += lineHeight * lineSpacing;
-        float lineWidth = 0;
-
-        auto tempSectionIndex = sectionIndex;
-        auto tempAtomIndex = atomIndex;
-        auto* section = sections.getUnchecked (tempSectionIndex);
-
-        lineHeight = section->font.getHeight();
-        maxDescent = section->font.getDescent();
-
-        float nextLineWidth = (atom != nullptr) ? atom->width : 0.0f;
-
-        while (! shouldWrap (nextLineWidth))
-        {
-            lineWidth = nextLineWidth;
-
-            if (tempSectionIndex >= sections.size())
-                break;
-
-            bool checkSize = false;
-
-            if (tempAtomIndex >= section->atoms.size())
-            {
-                if (++tempSectionIndex >= sections.size())
-                    break;
-
-                tempAtomIndex = 0;
-                section = sections.getUnchecked (tempSectionIndex);
-                checkSize = true;
-            }
-
-            if (! isPositiveAndBelow (tempAtomIndex, section->atoms.size()))
-                break;
-
-            auto& nextAtom = section->atoms.getReference (tempAtomIndex);
-            nextLineWidth += nextAtom.width;
-
-            if (shouldWrap (nextLineWidth) || nextAtom.isNewLine())
-                break;
-
-            if (checkSize)
-            {
-                lineHeight = jmax (lineHeight, section->font.getHeight());
-                maxDescent = jmax (maxDescent, section->font.getDescent());
-            }
-
-            ++tempAtomIndex;
-        }
-
-        atomX = getJustificationOffsetX (lineWidth);
-    }
-
-    float getJustificationOffsetX (float lineWidth) const
-    {
-        if (justification.testFlags (Justification::horizontallyCentred))    return jmax (0.0f, (bottomRight.x - lineWidth) * 0.5f);
-        if (justification.testFlags (Justification::right))                  return jmax (0.0f, bottomRight.x - lineWidth);
-
-        return 0;
-    }
-
-    //==============================================================================
-    void draw (Graphics& g, const UniformTextSection*& lastSection, AffineTransform transform) const
-    {
-        if (passwordCharacter != 0 || (underlineWhitespace || ! atom->isWhitespace()))
-        {
-            if (lastSection != currentSection)
-            {
-                lastSection = currentSection;
-                g.setColour (currentSection->colour);
-                g.setFont (currentSection->font);
-            }
-
-            jassert (atom->getTrimmedText (passwordCharacter).isNotEmpty());
-
-            GlyphArrangement ga;
-            ga.addLineOfText (currentSection->font,
-                              atom->getTrimmedText (passwordCharacter),
-                              atomX, (float) roundToInt (lineY + lineHeight - maxDescent));
-            ga.draw (g, transform);
-        }
-    }
-
-    void drawUnderline (Graphics& g, Range<int> underline, Colour colour, AffineTransform transform) const
-    {
-        auto startX    = roundToInt (indexToX (underline.getStart()));
-        auto endX      = roundToInt (indexToX (underline.getEnd()));
-        auto baselineY = roundToInt (lineY + currentSection->font.getAscent() + 0.5f);
-
-        Graphics::ScopedSaveState state (g);
-        g.addTransform (transform);
-        g.reduceClipRegion ({ startX, baselineY, endX - startX, 1 });
-        g.fillCheckerBoard ({ (float) endX, (float) baselineY + 1.0f }, 3.0f, 1.0f, colour, Colours::transparentBlack);
-    }
-
-    void drawSelectedText (Graphics& g, Range<int> selected, Colour selectedTextColour, AffineTransform transform) const
-    {
-        if (passwordCharacter != 0 || ! atom->isWhitespace())
-        {
-            GlyphArrangement ga;
-            ga.addLineOfText (currentSection->font,
-                              atom->getTrimmedText (passwordCharacter),
-                              atomX, (float) roundToInt (lineY + lineHeight - maxDescent));
-
-            if (selected.getEnd() < indexInText + atom->numChars)
-            {
-                GlyphArrangement ga2 (ga);
-                ga2.removeRangeOfGlyphs (0, selected.getEnd() - indexInText);
-                ga.removeRangeOfGlyphs (selected.getEnd() - indexInText, -1);
-
-                g.setColour (currentSection->colour);
-                ga2.draw (g, transform);
-            }
-
-            if (selected.getStart() > indexInText)
-            {
-                GlyphArrangement ga2 (ga);
-                ga2.removeRangeOfGlyphs (selected.getStart() - indexInText, -1);
-                ga.removeRangeOfGlyphs (0, selected.getStart() - indexInText);
-
-                g.setColour (currentSection->colour);
-                ga2.draw (g, transform);
-            }
-
-            g.setColour (selectedTextColour);
-            ga.draw (g, transform);
-        }
-    }
-
-    //==============================================================================
-    float indexToX (int indexToFind) const
-    {
-        if (indexToFind <= indexInText)
-            return atomX;
-
-        if (indexToFind >= indexInText + atom->numChars)
-            return atomRight;
-
-        GlyphArrangement g;
-        g.addLineOfText (currentSection->font,
-                         atom->getText (passwordCharacter),
-                         atomX, 0.0f);
-
-        if (indexToFind - indexInText >= g.getNumGlyphs())
-            return atomRight;
-
-        return jmin (atomRight, g.getGlyph (indexToFind - indexInText).getLeft());
-    }
-
-    int xToIndex (float xToFind) const
-    {
-        if (xToFind <= atomX || atom->isNewLine())
-            return indexInText;
-
-        if (xToFind >= atomRight)
-            return indexInText + atom->numChars;
-
-        GlyphArrangement g;
-        g.addLineOfText (currentSection->font,
-                         atom->getText (passwordCharacter),
-                         atomX, 0.0f);
-
-        auto numGlyphs = g.getNumGlyphs();
-
-        int j;
-        for (j = 0; j < numGlyphs; ++j)
-        {
-            auto& pg = g.getGlyph(j);
-
-            if ((pg.getLeft() + pg.getRight()) / 2 > xToFind)
-                break;
-        }
-
-        return indexInText + j;
-    }
-
-    //==============================================================================
-    bool getCharPosition (int index, Point<float>& anchor, float& lineHeightFound)
-    {
-        while (next())
-        {
-            if (indexInText + atom->numChars > index)
-            {
-                anchor = { indexToX (index), lineY };
-                lineHeightFound = lineHeight;
-                return true;
-            }
-        }
-
-        anchor = { atomX, lineY };
-        lineHeightFound = lineHeight;
-        return false;
-    }
-
-    float getYOffset()
-    {
-        if (justification.testFlags (Justification::top) || lineY >= bottomRight.y)
-            return 0;
-
-        while (next())
-        {
-            if (lineY >= bottomRight.y)
-                return 0;
-        }
-
-        auto bottom = jmax (0.0f, bottomRight.y - lineY - lineHeight);
-
-        if (justification.testFlags (Justification::bottom))
-            return bottom;
-
-        return bottom * 0.5f;
-    }
-
-    int getTotalTextHeight()
-    {
-        while (next()) {}
-
-        auto height = lineY + lineHeight + getYOffset();
-
-        if (atom != nullptr && atom->isNewLine())
-            height += lineHeight;
-
-        return roundToInt (height);
-    }
-
-    int getTextRight()
-    {
-        float maxWidth = 0.0f;
-
-        while (next())
-            maxWidth = jmax (maxWidth, atomRight);
-
-        return roundToInt (maxWidth);
-    }
-
-    std::vector<Range<int>> getLineRanges()
-    {
-        std::vector<Range<int>> ranges;
-
-        int index = currentLineIndex;
-        Range<int> currentLineRange;
-
-        while (next())
-        {
-            if (index < currentLineIndex)
-            {
-                currentLineRange.setEnd (indexInText - 1);
-                ranges.push_back (currentLineRange);
-
-                currentLineRange = { indexInText, indexInText };
-                index = currentLineIndex;
-            }
-        }
-
-        currentLineRange.setEnd (atom != nullptr ? indexInText + atom->numChars
-                                                 : indexInText);
-
-        if (! currentLineRange.isEmpty())
-            ranges.push_back (currentLineRange);
-
-        return ranges;
-    }
-
-    //==============================================================================
-    int indexInText = 0, currentLineIndex = 0;
-    float lineY = 0, lineHeight = 0, maxDescent = 0;
-    float atomX = 0, atomRight = 0;
-    const TextAtom* atom = nullptr;
-
-private:
-    const OwnedArray<UniformTextSection>& sections;
-    const UniformTextSection* currentSection = nullptr;
-    int sectionIndex = 0, atomIndex = 0;
-    Justification justification;
-    const Point<float> bottomRight;
-    const float wordWrapWidth;
-    const juce_wchar passwordCharacter;
-    const float lineSpacing;
-    const bool underlineWhitespace;
-    TextAtom longAtom;
-
-    bool chunkLongAtom (bool shouldStartNewLine)
-    {
-        const auto numRemaining = longAtom.atomText.length() - longAtom.numChars;
-
-        if (numRemaining <= 0)
-            return false;
-
-        longAtom.atomText = longAtom.atomText.substring (longAtom.numChars);
-        indexInText += longAtom.numChars;
-
-        GlyphArrangement g;
-        g.addLineOfText (currentSection->font, atom->getText (passwordCharacter), 0.0f, 0.0f);
-
-        int split;
-        for (split = 0; split < g.getNumGlyphs(); ++split)
-            if (shouldWrap (g.getGlyph (split).getRight()))
-                break;
-
-        const auto numChars = jmax (1, split);
-        longAtom.numChars = (uint16) numChars;
-        longAtom.width = g.getGlyph (numChars - 1).getRight();
-
-        atomX = getJustificationOffsetX (longAtom.width);
-
-        if (shouldStartNewLine)
-        {
-            if (split == numRemaining)
-            {
-                beginNewLine();
-            }
-            else
-            {
-                ++currentLineIndex;
-                lineY += lineHeight * lineSpacing;
-            }
-        }
-
-        atomRight = atomX + longAtom.width;
-        return true;
-    }
-
-    void moveToEndOfLastAtom()
-    {
-        if (atom != nullptr)
-        {
-            atomX = atomRight;
-
-            if (atom->isNewLine())
-            {
-                atomX = getJustificationOffsetX (0);
-                lineY += lineHeight * lineSpacing;
-            }
-        }
-    }
-
-    bool shouldWrap (const float x) const noexcept
-    {
-        return (x - 0.0001f) >= wordWrapWidth;
-    }
-
-    JUCE_LEAK_DETECTOR (Iterator)
-};
-
-
-//==============================================================================
-struct TextEditor::InsertAction  : public UndoableAction
-{
-    InsertAction (TextEditor& ed, const String& newText, int insertPos,
-                  const Font& newFont, Colour newColour, int oldCaret, int newCaret)
-        : owner (ed),
-          text (newText),
-          insertIndex (insertPos),
-          oldCaretPos (oldCaret),
-          newCaretPos (newCaret),
-          font (newFont),
-          colour (newColour)
-    {
-    }
-
-    bool perform() override
-    {
-        owner.insert (text, insertIndex, font, colour, nullptr, newCaretPos);
-        return true;
-    }
-
-    bool undo() override
-    {
-        owner.remove ({ insertIndex, insertIndex + text.length() }, nullptr, oldCaretPos);
-        return true;
-    }
-
-    int getSizeInUnits() override
-    {
-        return text.length() + 16;
-    }
-
-private:
-    TextEditor& owner;
-    const String text;
-    const int insertIndex, oldCaretPos, newCaretPos;
-    const Font font;
-    const Colour colour;
-
-    JUCE_DECLARE_NON_COPYABLE (InsertAction)
-};
-
-//==============================================================================
-struct TextEditor::RemoveAction  : public UndoableAction
-{
-    RemoveAction (TextEditor& ed, Range<int> rangeToRemove, int oldCaret, int newCaret,
-                  const Array<UniformTextSection*>& oldSections)
-        : owner (ed),
-          range (rangeToRemove),
-          oldCaretPos (oldCaret),
-          newCaretPos (newCaret)
-    {
-        removedSections.addArray (oldSections);
-    }
-
-    bool perform() override
-    {
-        owner.remove (range, nullptr, newCaretPos);
-        return true;
-    }
-
-    bool undo() override
-    {
-        owner.reinsert (range.getStart(), removedSections);
-        owner.moveCaretTo (oldCaretPos, false);
-        return true;
-    }
-
-    int getSizeInUnits() override
-    {
-        int n = 16;
-
-        for (auto* s : removedSections)
-            n += s->getTotalLength();
-
-        return n;
-    }
-
-private:
-    TextEditor& owner;
-    const Range<int> range;
-    const int oldCaretPos, newCaretPos;
-    OwnedArray<UniformTextSection> removedSections;
-
-    JUCE_DECLARE_NON_COPYABLE (RemoveAction)
-};
-
-//==============================================================================
-struct TextEditor::TextHolderComponent  : public Component,
-                                          public Timer,
-                                          public Value::Listener
-{
-    TextHolderComponent (TextEditor& ed)  : owner (ed)
-    {
-        setWantsKeyboardFocus (false);
-        setInterceptsMouseClicks (false, true);
-        setMouseCursor (MouseCursor::ParentCursor);
-
-        owner.getTextValue().addListener (this);
-    }
-
-    ~TextHolderComponent() override
-    {
-        owner.getTextValue().removeListener (this);
-    }
-
-    void paint (Graphics& g) override
-    {
-        owner.drawContent (g);
-    }
-
-    void restartTimer()
-    {
-        startTimer (350);
-    }
-
-    void timerCallback() override
-    {
-        owner.timerCallbackInt();
-    }
-
-    void valueChanged (Value&) override
-    {
-        owner.textWasChangedByValue();
-    }
-
-    TextEditor& owner;
-
-    JUCE_DECLARE_NON_COPYABLE (TextHolderComponent)
-};
-
-//==============================================================================
-struct TextEditor::TextEditorViewport  : public Viewport
-{
-    TextEditorViewport (TextEditor& ed) : owner (ed) {}
-
-    void visibleAreaChanged (const Rectangle<int>&) override
-    {
-        if (! reentrant) // it's rare, but possible to get into a feedback loop as the viewport's scrollbars
-                         // appear and disappear, causing the wrap width to change.
-        {
-            auto wordWrapWidth = owner.getWordWrapWidth();
-
-            if (wordWrapWidth != lastWordWrapWidth)
-            {
-                lastWordWrapWidth = wordWrapWidth;
-
-                ScopedValueSetter<bool> svs (reentrant, true);
-                owner.checkLayout();
-            }
-        }
-    }
-
-private:
-    TextEditor& owner;
-    int lastWordWrapWidth = 0;
-    bool reentrant = false;
-
-    JUCE_DECLARE_NON_COPYABLE (TextEditorViewport)
-};
-
-//==============================================================================
-namespace TextEditorDefs
-{
-    const int textChangeMessageId = 0x10003001;
-    const int returnKeyMessageId  = 0x10003002;
-    const int escapeKeyMessageId  = 0x10003003;
-    const int focusLossMessageId  = 0x10003004;
-
-    const int maxActionsPerTransaction = 100;
-
-    static int getCharacterCategory (juce_wchar character) noexcept
-    {
-        return CharacterFunctions::isLetterOrDigit (character)
-                    ? 2 : (CharacterFunctions::isWhitespace (character) ? 0 : 1);
-    }
-}
-
-//==============================================================================
-TextEditor::TextEditor (const String& name, juce_wchar passwordChar)
-    : Component (name),
-      passwordCharacter (passwordChar)
-{
-    setMouseCursor (MouseCursor::IBeamCursor);
-
-    viewport.reset (new TextEditorViewport (*this));
-    addAndMakeVisible (viewport.get());
-    viewport->setViewedComponent (textHolder = new TextHolderComponent (*this));
-    viewport->setWantsKeyboardFocus (false);
-    viewport->setScrollBarsShown (false, false);
-
-    setWantsKeyboardFocus (true);
-    recreateCaret();
-}
-
-TextEditor::~TextEditor()
-{
-    if (wasFocused)
-        if (auto* peer = getPeer())
-            peer->dismissPendingTextInput();
-
-    textValue.removeListener (textHolder);
-    textValue.referTo (Value());
-
-    viewport.reset();
-    textHolder = nullptr;
-}
-
-//==============================================================================
-void TextEditor::newTransaction()
-{
-    lastTransactionTime = Time::getApproximateMillisecondCounter();
-    undoManager.beginNewTransaction();
-}
-
-bool TextEditor::undoOrRedo (const bool shouldUndo)
-{
-    if (! isReadOnly())
-    {
-        newTransaction();
-
-        if (shouldUndo ? undoManager.undo()
-                       : undoManager.redo())
-        {
-            repaint();
-            textChanged();
-            scrollToMakeSureCursorIsVisible();
-
-            return true;
-        }
-    }
-
-    return false;
-}
-
-bool TextEditor::undo()     { return undoOrRedo (true); }
-bool TextEditor::redo()     { return undoOrRedo (false); }
-
-//==============================================================================
-void TextEditor::setMultiLine (const bool shouldBeMultiLine,
-                               const bool shouldWordWrap)
-{
-    if (multiline != shouldBeMultiLine
-         || wordWrap != (shouldWordWrap && shouldBeMultiLine))
-    {
-        multiline = shouldBeMultiLine;
-        wordWrap = shouldWordWrap && shouldBeMultiLine;
-
-        checkLayout();
-
-        viewport->setViewPosition (0, 0);
-        resized();
-        scrollToMakeSureCursorIsVisible();
-    }
-}
-
-bool TextEditor::isMultiLine() const
-{
-    return multiline;
-}
-
-void TextEditor::setScrollbarsShown (bool shown)
-{
-    if (scrollbarVisible != shown)
-    {
-        scrollbarVisible = shown;
-        checkLayout();
-    }
-}
-
-void TextEditor::setReadOnly (bool shouldBeReadOnly)
-{
-    if (readOnly != shouldBeReadOnly)
-    {
-        readOnly = shouldBeReadOnly;
-        enablementChanged();
-        invalidateAccessibilityHandler();
-    }
-}
-
-bool TextEditor::isReadOnly() const noexcept
-{
-    return readOnly || ! isEnabled();
-}
-
-bool TextEditor::isTextInputActive() const
-{
-    return ! isReadOnly();
-}
-
-void TextEditor::setReturnKeyStartsNewLine (bool shouldStartNewLine)
-{
-    returnKeyStartsNewLine = shouldStartNewLine;
-}
-
-void TextEditor::setTabKeyUsedAsCharacter (bool shouldTabKeyBeUsed)
-{
-    tabKeyUsed = shouldTabKeyBeUsed;
-}
-
-void TextEditor::setPopupMenuEnabled (bool b)
-{
-    popupMenuEnabled = b;
-}
-
-void TextEditor::setSelectAllWhenFocused (bool b)
-{
-    selectAllTextWhenFocused = b;
-}
-
-void TextEditor::setJustification (Justification j)
-{
-    if (justification != j)
-    {
-        justification = j;
-
-        resized();
-        repaint();
-    }
-}
-
-//==============================================================================
-void TextEditor::setFont (const Font& newFont)
-{
-    currentFont = newFont;
-    scrollToMakeSureCursorIsVisible();
-}
-
-void TextEditor::applyFontToAllText (const Font& newFont, bool changeCurrentFont)
-{
-    if (changeCurrentFont)
-        currentFont = newFont;
-
-    auto overallColour = findColour (textColourId);
-
-    for (auto* uts : sections)
-    {
-        uts->setFont (newFont, passwordCharacter);
-        uts->colour = overallColour;
-    }
-
-    coalesceSimilarSections();
-    checkLayout();
-    scrollToMakeSureCursorIsVisible();
-    repaint();
-}
-
-void TextEditor::applyColourToAllText (const Colour& newColour, bool changeCurrentTextColour)
-{
-    for (auto* uts : sections)
-        uts->colour = newColour;
-
-    if (changeCurrentTextColour)
-        setColour (TextEditor::textColourId, newColour);
-    else
-        repaint();
-}
-
-void TextEditor::lookAndFeelChanged()
-{
-    caret.reset();
-    recreateCaret();
-    repaint();
-}
-
-void TextEditor::parentHierarchyChanged()
-{
-    lookAndFeelChanged();
-}
-
-void TextEditor::enablementChanged()
-{
-    recreateCaret();
-    repaint();
-}
-
-void TextEditor::setCaretVisible (bool shouldCaretBeVisible)
-{
-    if (caretVisible != shouldCaretBeVisible)
-    {
-        caretVisible = shouldCaretBeVisible;
-        recreateCaret();
-    }
-}
-
-void TextEditor::recreateCaret()
-{
-    if (isCaretVisible())
-    {
-        if (caret == nullptr)
-        {
-            caret.reset (getLookAndFeel().createCaretComponent (this));
-            textHolder->addChildComponent (caret.get());
-            updateCaretPosition();
-        }
-    }
-    else
-    {
-        caret.reset();
-    }
-}
-
-void TextEditor::updateCaretPosition()
-{
-    if (caret != nullptr
-        && getWidth() > 0 && getHeight() > 0)
-    {
-        Iterator i (*this);
-        caret->setCaretPosition (getCaretRectangle().translated (leftIndent,
-                                                                 topIndent + roundToInt (i.getYOffset())));
-
-        if (auto* handler = getAccessibilityHandler())
-            handler->notifyAccessibilityEvent (AccessibilityEvent::textSelectionChanged);
-    }
-}
-
-TextEditor::LengthAndCharacterRestriction::LengthAndCharacterRestriction (int maxLen, const String& chars)
-    : allowedCharacters (chars), maxLength (maxLen)
-{
-}
-
-String TextEditor::LengthAndCharacterRestriction::filterNewText (TextEditor& ed, const String& newInput)
-{
-    String t (newInput);
-
-    if (allowedCharacters.isNotEmpty())
-        t = t.retainCharacters (allowedCharacters);
-
-    if (maxLength > 0)
-        t = t.substring (0, maxLength - (ed.getTotalNumChars() - ed.getHighlightedRegion().getLength()));
-
-    return t;
-}
-
-void TextEditor::setInputFilter (InputFilter* newFilter, bool takeOwnership)
-{
-    inputFilter.set (newFilter, takeOwnership);
-}
-
-void TextEditor::setInputRestrictions (int maxLen, const String& chars)
-{
-    setInputFilter (new LengthAndCharacterRestriction (maxLen, chars), true);
-}
-
-void TextEditor::setTextToShowWhenEmpty (const String& text, Colour colourToUse)
-{
-    textToShowWhenEmpty = text;
-    colourForTextWhenEmpty = colourToUse;
-}
-
-void TextEditor::setPasswordCharacter (juce_wchar newPasswordCharacter)
-{
-    if (passwordCharacter != newPasswordCharacter)
-    {
-        passwordCharacter = newPasswordCharacter;
-        applyFontToAllText (currentFont);
-    }
-}
-
-void TextEditor::setScrollBarThickness (int newThicknessPixels)
-{
-    viewport->setScrollBarThickness (newThicknessPixels);
-}
-
-//==============================================================================
-void TextEditor::clear()
-{
-    clearInternal (nullptr);
-    checkLayout();
-    undoManager.clearUndoHistory();
-}
-
-void TextEditor::setText (const String& newText, bool sendTextChangeMessage)
-{
-    auto newLength = newText.length();
-
-    if (newLength != getTotalNumChars() || getText() != newText)
-    {
-        if (! sendTextChangeMessage)
-            textValue.removeListener (textHolder);
-
-        textValue = newText;
-
-        auto oldCursorPos = caretPosition;
-        bool cursorWasAtEnd = oldCursorPos >= getTotalNumChars();
-
-        clearInternal (nullptr);
-        insert (newText, 0, currentFont, findColour (textColourId), nullptr, caretPosition);
-
-        // if you're adding text with line-feeds to a single-line text editor, it
-        // ain't gonna look right!
-        jassert (multiline || ! newText.containsAnyOf ("\r\n"));
-
-        if (cursorWasAtEnd && ! isMultiLine())
-            oldCursorPos = getTotalNumChars();
-
-        moveCaretTo (oldCursorPos, false);
-
-        if (sendTextChangeMessage)
-            textChanged();
-        else
-            textValue.addListener (textHolder);
-
-        checkLayout();
-        scrollToMakeSureCursorIsVisible();
-        undoManager.clearUndoHistory();
-
-        repaint();
-    }
-}
-
-//==============================================================================
-void TextEditor::updateValueFromText()
-{
-    if (valueTextNeedsUpdating)
-    {
-        valueTextNeedsUpdating = false;
-        textValue = getText();
-    }
-}
-
-Value& TextEditor::getTextValue()
-{
-    updateValueFromText();
-    return textValue;
-}
-
-void TextEditor::textWasChangedByValue()
-{
-    if (textValue.getValueSource().getReferenceCount() > 1)
-        setText (textValue.getValue());
-}
-
-//==============================================================================
-void TextEditor::textChanged()
-{
-    checkLayout();
-
-    if (listeners.size() != 0 || onTextChange != nullptr)
-        postCommandMessage (TextEditorDefs::textChangeMessageId);
-
-    if (textValue.getValueSource().getReferenceCount() > 1)
-    {
-        valueTextNeedsUpdating = false;
-        textValue = getText();
-    }
-
-    if (auto* handler = getAccessibilityHandler())
-        handler->notifyAccessibilityEvent (AccessibilityEvent::textChanged);
-}
-
-void TextEditor::setSelection (Range<int> newSelection) noexcept
-{
-    if (newSelection != selection)
-    {
-        selection = newSelection;
-
-        if (auto* handler = getAccessibilityHandler())
-            handler->notifyAccessibilityEvent (AccessibilityEvent::textSelectionChanged);
-    }
-}
-
-void TextEditor::returnPressed()    { postCommandMessage (TextEditorDefs::returnKeyMessageId); }
-void TextEditor::escapePressed()    { postCommandMessage (TextEditorDefs::escapeKeyMessageId); }
-
-void TextEditor::addListener (Listener* l)      { listeners.add (l); }
-void TextEditor::removeListener (Listener* l)   { listeners.remove (l); }
-
-//==============================================================================
-void TextEditor::timerCallbackInt()
-{
-    checkFocus();
-
-    auto now = Time::getApproximateMillisecondCounter();
-
-    if (now > lastTransactionTime + 200)
-        newTransaction();
-}
-
-void TextEditor::checkFocus()
-{
-    if (! wasFocused && hasKeyboardFocus (false) && ! isCurrentlyBlockedByAnotherModalComponent())
-    {
-        wasFocused = true;
-
-        if (auto* peer = getPeer())
-            if (! isReadOnly())
-                peer->textInputRequired (peer->globalToLocal (getScreenPosition()), *this);
-    }
-}
-
-void TextEditor::repaintText (Range<int> range)
-{
-    if (! range.isEmpty())
-    {
-        if (range.getEnd() >= getTotalNumChars())
-        {
-            textHolder->repaint();
-            return;
-        }
-
-        Iterator i (*this);
-
-        Point<float> anchor;
-        auto lh = currentFont.getHeight();
-        i.getCharPosition (range.getStart(), anchor, lh);
-
-        auto y1 = std::trunc (anchor.y);
-        int y2 = 0;
-
-        if (range.getEnd() >= getTotalNumChars())
-        {
-            y2 = textHolder->getHeight();
-        }
-        else
-        {
-            i.getCharPosition (range.getEnd(), anchor, lh);
-            y2 = (int) (anchor.y + lh * 2.0f);
-        }
-
-        auto offset = i.getYOffset();
-        textHolder->repaint (0, roundToInt (y1 + offset), textHolder->getWidth(), roundToInt ((float) y2 - y1 + offset));
-    }
-}
-
-//==============================================================================
-void TextEditor::moveCaret (int newCaretPos)
-{
-    if (newCaretPos < 0)
-        newCaretPos = 0;
-    else
-        newCaretPos = jmin (newCaretPos, getTotalNumChars());
-
-    if (newCaretPos != getCaretPosition())
-    {
-        caretPosition = newCaretPos;
-
-        if (hasKeyboardFocus (false))
-            textHolder->restartTimer();
-
-        scrollToMakeSureCursorIsVisible();
-        updateCaretPosition();
-
-        if (auto* handler = getAccessibilityHandler())
-            handler->notifyAccessibilityEvent (AccessibilityEvent::textChanged);
-    }
-}
-
-int TextEditor::getCaretPosition() const
-{
-    return caretPosition;
-}
-
-void TextEditor::setCaretPosition (const int newIndex)
-{
-    moveCaretTo (newIndex, false);
-}
-
-void TextEditor::moveCaretToEnd()
-{
-    setCaretPosition (std::numeric_limits<int>::max());
-}
-
-void TextEditor::scrollEditorToPositionCaret (const int desiredCaretX,
-                                              const int desiredCaretY)
-
-{
-    updateCaretPosition();
-    auto caretRect = getCaretRectangle().translated (leftIndent, topIndent);
-
-    auto vx = caretRect.getX() - desiredCaretX;
-    auto vy = caretRect.getY() - desiredCaretY;
-
-    if (desiredCaretX < jmax (1, proportionOfWidth (0.05f)))
-        vx += desiredCaretX - proportionOfWidth (0.2f);
-    else if (desiredCaretX > jmax (0, viewport->getMaximumVisibleWidth() - (wordWrap ? 2 : 10)))
-        vx += desiredCaretX + (isMultiLine() ? proportionOfWidth (0.2f) : 10) - viewport->getMaximumVisibleWidth();
-
-    vx = jlimit (0, jmax (0, textHolder->getWidth() + 8 - viewport->getMaximumVisibleWidth()), vx);
-
-    if (! isMultiLine())
-    {
-        vy = viewport->getViewPositionY();
-    }
-    else
-    {
-        vy = jlimit (0, jmax (0, textHolder->getHeight() - viewport->getMaximumVisibleHeight()), vy);
-
-        if (desiredCaretY < 0)
-            vy = jmax (0, desiredCaretY + vy);
-        else if (desiredCaretY > jmax (0, viewport->getMaximumVisibleHeight() - caretRect.getHeight()))
-            vy += desiredCaretY + 2 + caretRect.getHeight() - viewport->getMaximumVisibleHeight();
-    }
-
-    viewport->setViewPosition (vx, vy);
-}
-
-Rectangle<int> TextEditor::getCaretRectangle()
-{
-    return getCaretRectangleFloat().getSmallestIntegerContainer();
-}
-
-Rectangle<float> TextEditor::getCaretRectangleFloat() const
-{
-    Point<float> anchor;
-    auto cursorHeight = currentFont.getHeight(); // (in case the text is empty and the call below doesn't set this value)
-    getCharPosition (caretPosition, anchor, cursorHeight);
-
-    return { anchor.x, anchor.y, 2.0f, cursorHeight };
-}
-
-Point<int> TextEditor::getTextOffset() const noexcept
-{
-    Iterator i (*this);
-    auto yOffset = i.getYOffset();
-
-    return { getLeftIndent() + borderSize.getLeft() - viewport->getViewPositionX(),
-             roundToInt ((float) getTopIndent() + (float) borderSize.getTop() + yOffset) - viewport->getViewPositionY() };
-}
-
-RectangleList<int> TextEditor::getTextBounds (Range<int> textRange)
-{
-    RectangleList<int> boundingBox;
-
-    for (auto lineRange : Iterator { *this }.getLineRanges())
-    {
-        auto intersection = lineRange.getIntersectionWith (textRange);
-
-        if (! intersection.isEmpty())
-        {
-            Point<float> anchorStart, anchorEnd;
-            float lineHeight = 0.0f;
-
-            getCharPosition (intersection.getStart(), anchorStart, lineHeight);
-            getCharPosition (intersection.getEnd(),   anchorEnd,   lineHeight);
-
-            boundingBox.add (Rectangle<float> (anchorStart.x, anchorStart.y, anchorEnd.x - anchorStart.x, lineHeight).toNearestInt());
-
-            if (intersection == textRange)
-                break;
-        }
-    }
-
-<<<<<<< HEAD
-    boundingBox.offsetAll (getLeftIndent(), roundToInt ((float) getTopIndent() + yOffset));
-=======
-    boundingBox.offsetAll (getTextOffset());
->>>>>>> 81534104
-    return boundingBox;
-}
-
-//==============================================================================
-// Extra space for the cursor at the right-hand-edge
-constexpr int rightEdgeSpace = 2;
-
-int TextEditor::getWordWrapWidth() const
-{
-    return wordWrap ? getMaximumTextWidth()
-                    : std::numeric_limits<int>::max();
-}
-
-int TextEditor::getMaximumTextWidth() const
-{
-    return jmax (1, viewport->getMaximumVisibleWidth() - leftIndent - rightEdgeSpace);
-}
-
-int TextEditor::getMaximumTextHeight() const
-{
-    return jmax (1, viewport->getMaximumVisibleHeight() - topIndent);
-}
-
-void TextEditor::checkLayout()
-{
-    if (getWordWrapWidth() > 0)
-    {
-        const auto textBottom = Iterator (*this).getTotalTextHeight() + topIndent;
-        const auto textRight = jmax (viewport->getMaximumVisibleWidth(),
-                                     Iterator (*this).getTextRight() + leftIndent + rightEdgeSpace);
-
-        textHolder->setSize (textRight, textBottom);
-        viewport->setScrollBarsShown (scrollbarVisible && multiline && textBottom > viewport->getMaximumVisibleHeight(),
-                                      scrollbarVisible && multiline && ! wordWrap && textRight > viewport->getMaximumVisibleWidth());
-    }
-}
-
-int TextEditor::getTextWidth() const    { return textHolder->getWidth(); }
-int TextEditor::getTextHeight() const   { return textHolder->getHeight(); }
-
-void TextEditor::setIndents (int newLeftIndent, int newTopIndent)
-{
-    if (leftIndent != newLeftIndent || topIndent != newTopIndent)
-    {
-        leftIndent = newLeftIndent;
-        topIndent  = newTopIndent;
-
-        resized();
-        repaint();
-    }
-}
-
-void TextEditor::setBorder (BorderSize<int> border)
-{
-    borderSize = border;
-    resized();
-}
-
-BorderSize<int> TextEditor::getBorder() const
-{
-    return borderSize;
-}
-
-void TextEditor::setScrollToShowCursor (const bool shouldScrollToShowCursor)
-{
-    keepCaretOnScreen = shouldScrollToShowCursor;
-}
-
-void TextEditor::scrollToMakeSureCursorIsVisible()
-{
-    updateCaretPosition();
-
-    if (keepCaretOnScreen)
-    {
-        auto viewPos = viewport->getViewPosition();
-        auto caretRect = getCaretRectangle().translated (leftIndent, topIndent);
-        auto relativeCursor = caretRect.getPosition() - viewPos;
-
-        if (relativeCursor.x < jmax (1, proportionOfWidth (0.05f)))
-        {
-            viewPos.x += relativeCursor.x - proportionOfWidth (0.2f);
-        }
-        else if (relativeCursor.x > jmax (0, viewport->getMaximumVisibleWidth() - (wordWrap ? 2 : 10)))
-        {
-            viewPos.x += relativeCursor.x + (isMultiLine() ? proportionOfWidth (0.2f) : 10) - viewport->getMaximumVisibleWidth();
-        }
-
-        viewPos.x = jlimit (0, jmax (0, textHolder->getWidth() + 8 - viewport->getMaximumVisibleWidth()), viewPos.x);
-
-        if (! isMultiLine())
-        {
-            viewPos.y = (getHeight() - textHolder->getHeight() - topIndent) / -2;
-        }
-        else if (relativeCursor.y < 0)
-        {
-            viewPos.y = jmax (0, relativeCursor.y + viewPos.y);
-        }
-        else if (relativeCursor.y > jmax (0, viewport->getMaximumVisibleHeight() - caretRect.getHeight()))
-        {
-            viewPos.y += relativeCursor.y + 2 + caretRect.getHeight() - viewport->getMaximumVisibleHeight();
-        }
-
-        viewport->setViewPosition (viewPos);
-    }
-}
-
-void TextEditor::moveCaretTo (const int newPosition, const bool isSelecting)
-{
-    if (isSelecting)
-    {
-        moveCaret (newPosition);
-
-        auto oldSelection = selection;
-
-        if (dragType == notDragging)
-        {
-            if (std::abs (getCaretPosition() - selection.getStart()) < std::abs (getCaretPosition() - selection.getEnd()))
-                dragType = draggingSelectionStart;
-            else
-                dragType = draggingSelectionEnd;
-        }
-
-        if (dragType == draggingSelectionStart)
-        {
-            if (getCaretPosition() >= selection.getEnd())
-                dragType = draggingSelectionEnd;
-
-            setSelection (Range<int>::between (getCaretPosition(), selection.getEnd()));
-        }
-        else
-        {
-            if (getCaretPosition() < selection.getStart())
-                dragType = draggingSelectionStart;
-
-            setSelection (Range<int>::between (getCaretPosition(), selection.getStart()));
-        }
-
-        repaintText (selection.getUnionWith (oldSelection));
-    }
-    else
-    {
-        dragType = notDragging;
-
-        repaintText (selection);
-
-        moveCaret (newPosition);
-        setSelection (Range<int>::emptyRange (getCaretPosition()));
-    }
-}
-
-int TextEditor::getTextIndexAt (const int x, const int y) const
-{
-    const auto offset = getTextOffset();
-
-    return indexAtPosition ((float) (x - offset.x),
-                            (float) (y - offset.y));
-}
-
-void TextEditor::insertTextAtCaret (const String& t)
-{
-    String newText (inputFilter != nullptr ? inputFilter->filterNewText (*this, t) : t);
-
-    if (isMultiLine())
-        newText = newText.replace ("\r\n", "\n");
-    else
-        newText = newText.replaceCharacters ("\r\n", "  ");
-
-    const int insertIndex = selection.getStart();
-    const int newCaretPos = insertIndex + newText.length();
-
-    remove (selection, getUndoManager(),
-            newText.isNotEmpty() ? newCaretPos - 1 : newCaretPos);
-
-    insert (newText, insertIndex, currentFont, findColour (textColourId),
-            getUndoManager(), newCaretPos);
-
-    textChanged();
-}
-
-void TextEditor::setHighlightedRegion (const Range<int>& newSelection)
-{
-    moveCaretTo (newSelection.getStart(), false);
-    moveCaretTo (newSelection.getEnd(), true);
-}
-
-//==============================================================================
-void TextEditor::copy()
-{
-    if (passwordCharacter == 0)
-    {
-        auto selectedText = getHighlightedText();
-
-        if (selectedText.isNotEmpty())
-            SystemClipboard::copyTextToClipboard (selectedText);
-    }
-}
-
-void TextEditor::paste()
-{
-    if (! isReadOnly())
-    {
-        auto clip = SystemClipboard::getTextFromClipboard();
-
-        if (clip.isNotEmpty())
-            insertTextAtCaret (clip);
-    }
-}
-
-void TextEditor::cut()
-{
-    if (! isReadOnly())
-    {
-        moveCaret (selection.getEnd());
-        insertTextAtCaret (String());
-    }
-}
-
-//==============================================================================
-void TextEditor::drawContent (Graphics& g)
-{
-    if (getWordWrapWidth() > 0)
-    {
-        g.setOrigin (leftIndent, topIndent);
-        auto clip = g.getClipBounds();
-
-        auto yOffset = Iterator (*this).getYOffset();
-
-        AffineTransform transform;
-
-        if (yOffset > 0)
-        {
-            transform = AffineTransform::translation (0.0f, yOffset);
-            clip.setY (roundToInt ((float) clip.getY() - yOffset));
-        }
-
-        Iterator i (*this);
-        Colour selectedTextColour;
-
-        if (! selection.isEmpty())
-        {
-            selectedTextColour = findColour (highlightedTextColourId);
-
-            g.setColour (findColour (highlightColourId).withMultipliedAlpha (hasKeyboardFocus (true) ? 1.0f : 0.5f));
-
-            auto boundingBox = getTextBounds (selection);
-            boundingBox.offsetAll (-getTextOffset());
-
-            g.fillPath (boundingBox.toPath(), transform);
-        }
-
-        const UniformTextSection* lastSection = nullptr;
-
-        while (i.next() && i.lineY < (float) clip.getBottom())
-        {
-            if (i.lineY + i.lineHeight >= (float) clip.getY())
-            {
-                if (selection.intersects ({ i.indexInText, i.indexInText + i.atom->numChars }))
-                {
-                    i.drawSelectedText (g, selection, selectedTextColour, transform);
-                    lastSection = nullptr;
-                }
-                else
-                {
-                    i.draw (g, lastSection, transform);
-                }
-            }
-        }
-
-        for (auto& underlinedSection : underlinedSections)
-        {
-            Iterator i2 (*this);
-
-            while (i2.next() && i2.lineY < (float) clip.getBottom())
-            {
-                if (i2.lineY + i2.lineHeight >= (float) clip.getY()
-                      && underlinedSection.intersects ({ i2.indexInText, i2.indexInText + i2.atom->numChars }))
-                {
-                    i2.drawUnderline (g, underlinedSection, findColour (textColourId), transform);
-                }
-            }
-        }
-    }
-}
-
-void TextEditor::paint (Graphics& g)
-{
-    getLookAndFeel().fillTextEditorBackground (g, getWidth(), getHeight(), *this);
-}
-
-void TextEditor::paintOverChildren (Graphics& g)
-{
-    if (textToShowWhenEmpty.isNotEmpty()
-         && (! hasKeyboardFocus (false))
-         && getTotalNumChars() == 0)
-    {
-        g.setColour (colourForTextWhenEmpty);
-        g.setFont (getFont());
-
-        Rectangle<int> textBounds (leftIndent,
-                                   topIndent,
-                                   viewport->getWidth() - leftIndent,
-                                   getHeight() - topIndent);
-
-        if (! textBounds.isEmpty())
-            g.drawText (textToShowWhenEmpty, textBounds, justification, true);
-    }
-
-    getLookAndFeel().drawTextEditorOutline (g, getWidth(), getHeight(), *this);
-}
-
-//==============================================================================
-void TextEditor::addPopupMenuItems (PopupMenu& m, const MouseEvent*)
-{
-    const bool writable = ! isReadOnly();
-
-    if (passwordCharacter == 0)
-    {
-        m.addItem (StandardApplicationCommandIDs::cut,   TRANS("Cut"), writable);
-        m.addItem (StandardApplicationCommandIDs::copy,  TRANS("Copy"), ! selection.isEmpty());
-    }
-
-    m.addItem (StandardApplicationCommandIDs::paste,     TRANS("Paste"), writable);
-    m.addItem (StandardApplicationCommandIDs::del,       TRANS("Delete"), writable);
-    m.addSeparator();
-    m.addItem (StandardApplicationCommandIDs::selectAll, TRANS("Select All"));
-    m.addSeparator();
-
-    if (getUndoManager() != nullptr)
-    {
-        m.addItem (StandardApplicationCommandIDs::undo, TRANS("Undo"), undoManager.canUndo());
-        m.addItem (StandardApplicationCommandIDs::redo, TRANS("Redo"), undoManager.canRedo());
-    }
-}
-
-void TextEditor::performPopupMenuAction (const int menuItemID)
-{
-    switch (menuItemID)
-    {
-        case StandardApplicationCommandIDs::cut:        cutToClipboard(); break;
-        case StandardApplicationCommandIDs::copy:       copyToClipboard(); break;
-        case StandardApplicationCommandIDs::paste:      pasteFromClipboard(); break;
-        case StandardApplicationCommandIDs::del:        cut(); break;
-        case StandardApplicationCommandIDs::selectAll:  selectAll(); break;
-        case StandardApplicationCommandIDs::undo:       undo(); break;
-        case StandardApplicationCommandIDs::redo:       redo(); break;
-        default: break;
-    }
-}
-
-//==============================================================================
-void TextEditor::mouseDown (const MouseEvent& e)
-{
-    beginDragAutoRepeat (100);
-    newTransaction();
-
-    if (wasFocused || ! selectAllTextWhenFocused)
-    {
-        if (! (popupMenuEnabled && e.mods.isPopupMenu()))
-        {
-            moveCaretTo (getTextIndexAt (e.x, e.y),
-                         e.mods.isShiftDown());
-        }
-        else
-        {
-            PopupMenu m;
-            m.setLookAndFeel (&getLookAndFeel());
-            addPopupMenuItems (m, &e);
-
-            menuActive = true;
-
-            SafePointer<TextEditor> safeThis (this);
-
-            m.showMenuAsync (PopupMenu::Options(),
-                             [safeThis] (int menuResult)
-                             {
-                                 if (auto* editor = safeThis.getComponent())
-                                 {
-                                     editor->menuActive = false;
-
-                                     if (menuResult != 0)
-                                         editor->performPopupMenuAction (menuResult);
-                                 }
-                             });
-        }
-    }
-}
-
-void TextEditor::mouseDrag (const MouseEvent& e)
-{
-    if (wasFocused || ! selectAllTextWhenFocused)
-        if (! (popupMenuEnabled && e.mods.isPopupMenu()))
-            moveCaretTo (getTextIndexAt (e.x, e.y), true);
-}
-
-void TextEditor::mouseUp (const MouseEvent& e)
-{
-    newTransaction();
-    textHolder->restartTimer();
-
-    if (wasFocused || ! selectAllTextWhenFocused)
-        if (e.mouseWasClicked() && ! (popupMenuEnabled && e.mods.isPopupMenu()))
-            moveCaret (getTextIndexAt (e.x, e.y));
-
-    wasFocused = true;
-}
-
-void TextEditor::mouseDoubleClick (const MouseEvent& e)
-{
-    int tokenEnd = getTextIndexAt (e.x, e.y);
-    int tokenStart = 0;
-
-    if (e.getNumberOfClicks() > 3)
-    {
-        tokenEnd = getTotalNumChars();
-    }
-    else
-    {
-        auto t = getText();
-        auto totalLength = getTotalNumChars();
-
-        while (tokenEnd < totalLength)
-        {
-            auto c = t[tokenEnd];
-
-            // (note the slight bodge here - it's because iswalnum only checks for alphabetic chars in the current locale)
-            if (CharacterFunctions::isLetterOrDigit (c) || c > 128)
-                ++tokenEnd;
-            else
-                break;
-        }
-
-        tokenStart = tokenEnd;
-
-        while (tokenStart > 0)
-        {
-            auto c = t[tokenStart - 1];
-
-            // (note the slight bodge here - it's because iswalnum only checks for alphabetic chars in the current locale)
-            if (CharacterFunctions::isLetterOrDigit (c) || c > 128)
-                --tokenStart;
-            else
-                break;
-        }
-
-        if (e.getNumberOfClicks() > 2)
-        {
-            while (tokenEnd < totalLength)
-            {
-                auto c = t[tokenEnd];
-
-                if (c != '\r' && c != '\n')
-                    ++tokenEnd;
-                else
-                    break;
-            }
-
-            while (tokenStart > 0)
-            {
-                auto c = t[tokenStart - 1];
-
-                if (c != '\r' && c != '\n')
-                    --tokenStart;
-                else
-                    break;
-            }
-        }
-    }
-
-    moveCaretTo (tokenEnd, false);
-    moveCaretTo (tokenStart, true);
-}
-
-void TextEditor::mouseWheelMove (const MouseEvent& e, const MouseWheelDetails& wheel)
-{
-    if (! viewport->useMouseWheelMoveIfNeeded (e, wheel))
-        Component::mouseWheelMove (e, wheel);
-}
-
-//==============================================================================
-bool TextEditor::moveCaretWithTransaction (const int newPos, const bool selecting)
-{
-    newTransaction();
-    moveCaretTo (newPos, selecting);
-    return true;
-}
-
-bool TextEditor::moveCaretLeft (bool moveInWholeWordSteps, bool selecting)
-{
-    auto pos = getCaretPosition();
-
-    if (moveInWholeWordSteps)
-        pos = findWordBreakBefore (pos);
-    else
-        --pos;
-
-    return moveCaretWithTransaction (pos, selecting);
-}
-
-bool TextEditor::moveCaretRight (bool moveInWholeWordSteps, bool selecting)
-{
-    auto pos = getCaretPosition();
-
-    if (moveInWholeWordSteps)
-        pos = findWordBreakAfter (pos);
-    else
-        ++pos;
-
-    return moveCaretWithTransaction (pos, selecting);
-}
-
-bool TextEditor::moveCaretUp (bool selecting)
-{
-    if (! isMultiLine())
-        return moveCaretToStartOfLine (selecting);
-
-    auto caretPos = getCaretRectangleFloat();
-    return moveCaretWithTransaction (indexAtPosition (caretPos.getX(), caretPos.getY() - 1.0f), selecting);
-}
-
-bool TextEditor::moveCaretDown (bool selecting)
-{
-    if (! isMultiLine())
-        return moveCaretToEndOfLine (selecting);
-
-    auto caretPos = getCaretRectangleFloat();
-    return moveCaretWithTransaction (indexAtPosition (caretPos.getX(), caretPos.getBottom() + 1.0f), selecting);
-}
-
-bool TextEditor::pageUp (bool selecting)
-{
-    if (! isMultiLine())
-        return moveCaretToStartOfLine (selecting);
-
-    auto caretPos = getCaretRectangleFloat();
-    return moveCaretWithTransaction (indexAtPosition (caretPos.getX(), caretPos.getY() - (float) viewport->getViewHeight()), selecting);
-}
-
-bool TextEditor::pageDown (bool selecting)
-{
-    if (! isMultiLine())
-        return moveCaretToEndOfLine (selecting);
-
-    auto caretPos = getCaretRectangleFloat();
-    return moveCaretWithTransaction (indexAtPosition (caretPos.getX(), caretPos.getBottom() + (float) viewport->getViewHeight()), selecting);
-}
-
-void TextEditor::scrollByLines (int deltaLines)
-{
-    viewport->getVerticalScrollBar().moveScrollbarInSteps (deltaLines);
-}
-
-bool TextEditor::scrollDown()
-{
-    scrollByLines (-1);
-    return true;
-}
-
-bool TextEditor::scrollUp()
-{
-    scrollByLines (1);
-    return true;
-}
-
-bool TextEditor::moveCaretToTop (bool selecting)
-{
-    return moveCaretWithTransaction (0, selecting);
-}
-
-bool TextEditor::moveCaretToStartOfLine (bool selecting)
-{
-    auto caretPos = getCaretRectangleFloat();
-    return moveCaretWithTransaction (indexAtPosition (0.0f, caretPos.getY()), selecting);
-}
-
-bool TextEditor::moveCaretToEnd (bool selecting)
-{
-    return moveCaretWithTransaction (getTotalNumChars(), selecting);
-}
-
-bool TextEditor::moveCaretToEndOfLine (bool selecting)
-{
-    auto caretPos = getCaretRectangleFloat();
-    return moveCaretWithTransaction (indexAtPosition ((float) textHolder->getWidth(), caretPos.getY()), selecting);
-}
-
-bool TextEditor::deleteBackwards (bool moveInWholeWordSteps)
-{
-    if (moveInWholeWordSteps)
-        moveCaretTo (findWordBreakBefore (getCaretPosition()), true);
-    else if (selection.isEmpty() && selection.getStart() > 0)
-        setSelection ({ selection.getEnd() - 1, selection.getEnd() });
-
-    cut();
-    return true;
-}
-
-bool TextEditor::deleteForwards (bool /*moveInWholeWordSteps*/)
-{
-    if (selection.isEmpty() && selection.getStart() < getTotalNumChars())
-        setSelection ({ selection.getStart(), selection.getStart() + 1 });
-
-    cut();
-    return true;
-}
-
-bool TextEditor::copyToClipboard()
-{
-    newTransaction();
-    copy();
-    return true;
-}
-
-bool TextEditor::cutToClipboard()
-{
-    newTransaction();
-    copy();
-    cut();
-    return true;
-}
-
-bool TextEditor::pasteFromClipboard()
-{
-    newTransaction();
-    paste();
-    return true;
-}
-
-bool TextEditor::selectAll()
-{
-    newTransaction();
-    moveCaretTo (getTotalNumChars(), false);
-    moveCaretTo (0, true);
-    return true;
-}
-
-//==============================================================================
-void TextEditor::setEscapeAndReturnKeysConsumed (bool shouldBeConsumed) noexcept
-{
-    consumeEscAndReturnKeys = shouldBeConsumed;
-}
-
-bool TextEditor::keyPressed (const KeyPress& key)
-{
-    if (isReadOnly() && key != KeyPress ('c', ModifierKeys::commandModifier, 0)
-                     && key != KeyPress ('a', ModifierKeys::commandModifier, 0))
-        return false;
-
-    if (! TextEditorKeyMapper<TextEditor>::invokeKeyFunction (*this, key))
-    {
-        if (key == KeyPress::returnKey)
-        {
-            newTransaction();
-
-            if (returnKeyStartsNewLine)
-            {
-                insertTextAtCaret ("\n");
-            }
-            else
-            {
-                returnPressed();
-                return consumeEscAndReturnKeys;
-            }
-        }
-        else if (key.isKeyCode (KeyPress::escapeKey))
-        {
-            newTransaction();
-            moveCaretTo (getCaretPosition(), false);
-            escapePressed();
-            return consumeEscAndReturnKeys;
-        }
-        else if (key.getTextCharacter() >= ' '
-                  || (tabKeyUsed && (key.getTextCharacter() == '\t')))
-        {
-            insertTextAtCaret (String::charToString (key.getTextCharacter()));
-
-            lastTransactionTime = Time::getApproximateMillisecondCounter();
-        }
-        else
-        {
-            return false;
-        }
-    }
-
-    return true;
-}
-
-bool TextEditor::keyStateChanged (const bool isKeyDown)
-{
-    if (! isKeyDown)
-        return false;
-
-   #if JUCE_WINDOWS
-    if (KeyPress (KeyPress::F4Key, ModifierKeys::altModifier, 0).isCurrentlyDown())
-        return false;  // We need to explicitly allow alt-F4 to pass through on Windows
-   #endif
-
-    if ((! consumeEscAndReturnKeys)
-         && (KeyPress (KeyPress::escapeKey).isCurrentlyDown()
-          || KeyPress (KeyPress::returnKey).isCurrentlyDown()))
-        return false;
-
-    // (overridden to avoid forwarding key events to the parent)
-    return ! ModifierKeys::currentModifiers.isCommandDown();
-}
-
-//==============================================================================
-void TextEditor::focusGained (FocusChangeType cause)
-{
-    newTransaction();
-
-    if (selectAllTextWhenFocused)
-    {
-        moveCaretTo (0, false);
-        moveCaretTo (getTotalNumChars(), true);
-    }
-
-    checkFocus();
-
-    if (cause == FocusChangeType::focusChangedByMouseClick && selectAllTextWhenFocused)
-        wasFocused = false;
-
-    repaint();
-    updateCaretPosition();
-}
-
-void TextEditor::focusLost (FocusChangeType)
-{
-    newTransaction();
-
-    wasFocused = false;
-    textHolder->stopTimer();
-
-    underlinedSections.clear();
-
-    if (auto* peer = getPeer())
-        peer->dismissPendingTextInput();
-
-    updateCaretPosition();
-
-    postCommandMessage (TextEditorDefs::focusLossMessageId);
-    repaint();
-}
-
-//==============================================================================
-void TextEditor::resized()
-{
-    viewport->setBoundsInset (borderSize);
-    viewport->setSingleStepSizes (16, roundToInt (currentFont.getHeight()));
-
-    checkLayout();
-
-    if (isMultiLine())
-        updateCaretPosition();
-    else
-        scrollToMakeSureCursorIsVisible();
-}
-
-void TextEditor::handleCommandMessage (const int commandId)
-{
-    Component::BailOutChecker checker (this);
-
-    switch (commandId)
-    {
-    case TextEditorDefs::textChangeMessageId:
-        listeners.callChecked (checker, [this] (Listener& l) { l.textEditorTextChanged (*this); });
-
-        if (! checker.shouldBailOut() && onTextChange != nullptr)
-            onTextChange();
-
-        break;
-
-    case TextEditorDefs::returnKeyMessageId:
-        listeners.callChecked (checker, [this] (Listener& l) { l.textEditorReturnKeyPressed (*this); });
-
-        if (! checker.shouldBailOut() && onReturnKey != nullptr)
-            onReturnKey();
-
-        break;
-
-    case TextEditorDefs::escapeKeyMessageId:
-        listeners.callChecked (checker, [this] (Listener& l) { l.textEditorEscapeKeyPressed (*this); });
-
-        if (! checker.shouldBailOut() && onEscapeKey != nullptr)
-            onEscapeKey();
-
-        break;
-
-    case TextEditorDefs::focusLossMessageId:
-        updateValueFromText();
-        listeners.callChecked (checker, [this] (Listener& l) { l.textEditorFocusLost (*this); });
-
-        if (! checker.shouldBailOut() && onFocusLost != nullptr)
-            onFocusLost();
-
-        break;
-
-    default:
-        jassertfalse;
-        break;
-    }
-}
-
-void TextEditor::setTemporaryUnderlining (const Array<Range<int>>& newUnderlinedSections)
-{
-    underlinedSections = newUnderlinedSections;
-    repaint();
-}
-
-//==============================================================================
-UndoManager* TextEditor::getUndoManager() noexcept
-{
-    return readOnly ? nullptr : &undoManager;
-}
-
-void TextEditor::clearInternal (UndoManager* const um)
-{
-    remove ({ 0, getTotalNumChars() }, um, caretPosition);
-}
-
-void TextEditor::insert (const String& text, int insertIndex, const Font& font,
-                         Colour colour, UndoManager* um, int caretPositionToMoveTo)
-{
-    if (text.isNotEmpty())
-    {
-        if (um != nullptr)
-        {
-            if (um->getNumActionsInCurrentTransaction() > TextEditorDefs::maxActionsPerTransaction)
-                newTransaction();
-
-            um->perform (new InsertAction (*this, text, insertIndex, font, colour,
-                                           caretPosition, caretPositionToMoveTo));
-        }
-        else
-        {
-            repaintText ({ insertIndex, getTotalNumChars() }); // must do this before and after changing the data, in case
-                                                               // a line gets moved due to word wrap
-
-            int index = 0;
-            int nextIndex = 0;
-
-            for (int i = 0; i < sections.size(); ++i)
-            {
-                nextIndex = index + sections.getUnchecked (i)->getTotalLength();
-
-                if (insertIndex == index)
-                {
-                    sections.insert (i, new UniformTextSection (text, font, colour, passwordCharacter));
-                    break;
-                }
-
-                if (insertIndex > index && insertIndex < nextIndex)
-                {
-                    splitSection (i, insertIndex - index);
-                    sections.insert (i + 1, new UniformTextSection (text, font, colour, passwordCharacter));
-                    break;
-                }
-
-                index = nextIndex;
-            }
-
-            if (nextIndex == insertIndex)
-                sections.add (new UniformTextSection (text, font, colour, passwordCharacter));
-
-            coalesceSimilarSections();
-            totalNumChars = -1;
-            valueTextNeedsUpdating = true;
-
-            checkLayout();
-            moveCaretTo (caretPositionToMoveTo, false);
-
-            repaintText ({ insertIndex, getTotalNumChars() });
-        }
-    }
-}
-
-void TextEditor::reinsert (int insertIndex, const OwnedArray<UniformTextSection>& sectionsToInsert)
-{
-    int index = 0;
-    int nextIndex = 0;
-
-    for (int i = 0; i < sections.size(); ++i)
-    {
-        nextIndex = index + sections.getUnchecked (i)->getTotalLength();
-
-        if (insertIndex == index)
-        {
-            for (int j = sectionsToInsert.size(); --j >= 0;)
-                sections.insert (i, new UniformTextSection (*sectionsToInsert.getUnchecked(j)));
-
-            break;
-        }
-
-        if (insertIndex > index && insertIndex < nextIndex)
-        {
-            splitSection (i, insertIndex - index);
-
-            for (int j = sectionsToInsert.size(); --j >= 0;)
-                sections.insert (i + 1, new UniformTextSection (*sectionsToInsert.getUnchecked(j)));
-
-            break;
-        }
-
-        index = nextIndex;
-    }
-
-    if (nextIndex == insertIndex)
-        for (auto* s : sectionsToInsert)
-            sections.add (new UniformTextSection (*s));
-
-    coalesceSimilarSections();
-    totalNumChars = -1;
-    valueTextNeedsUpdating = true;
-}
-
-void TextEditor::remove (Range<int> range, UndoManager* const um, const int caretPositionToMoveTo)
-{
-    if (! range.isEmpty())
-    {
-        int index = 0;
-
-        for (int i = 0; i < sections.size(); ++i)
-        {
-            auto nextIndex = index + sections.getUnchecked(i)->getTotalLength();
-
-            if (range.getStart() > index && range.getStart() < nextIndex)
-            {
-                splitSection (i, range.getStart() - index);
-                --i;
-            }
-            else if (range.getEnd() > index && range.getEnd() < nextIndex)
-            {
-                splitSection (i, range.getEnd() - index);
-                --i;
-            }
-            else
-            {
-                index = nextIndex;
-
-                if (index > range.getEnd())
-                    break;
-            }
-        }
-
-        index = 0;
-
-        if (um != nullptr)
-        {
-            Array<UniformTextSection*> removedSections;
-
-            for (auto* section : sections)
-            {
-                if (range.getEnd() <= range.getStart())
-                    break;
-
-                auto nextIndex = index + section->getTotalLength();
-
-                if (range.getStart() <= index && range.getEnd() >= nextIndex)
-                    removedSections.add (new UniformTextSection (*section));
-
-                index = nextIndex;
-            }
-
-            if (um->getNumActionsInCurrentTransaction() > TextEditorDefs::maxActionsPerTransaction)
-                newTransaction();
-
-            um->perform (new RemoveAction (*this, range, caretPosition,
-                                           caretPositionToMoveTo, removedSections));
-        }
-        else
-        {
-            auto remainingRange = range;
-
-            for (int i = 0; i < sections.size(); ++i)
-            {
-                auto* section = sections.getUnchecked (i);
-                auto nextIndex = index + section->getTotalLength();
-
-                if (remainingRange.getStart() <= index && remainingRange.getEnd() >= nextIndex)
-                {
-                    sections.remove (i);
-                    remainingRange.setEnd (remainingRange.getEnd() - (nextIndex - index));
-
-                    if (remainingRange.isEmpty())
-                        break;
-
-                    --i;
-                }
-                else
-                {
-                    index = nextIndex;
-                }
-            }
-
-            coalesceSimilarSections();
-            totalNumChars = -1;
-            valueTextNeedsUpdating = true;
-
-            checkLayout();
-            moveCaretTo (caretPositionToMoveTo, false);
-
-            repaintText ({ range.getStart(), getTotalNumChars() });
-        }
-    }
-}
-
-//==============================================================================
-String TextEditor::getText() const
-{
-    MemoryOutputStream mo;
-    mo.preallocate ((size_t) getTotalNumChars());
-
-    for (auto* s : sections)
-        s->appendAllText (mo);
-
-    return mo.toUTF8();
-}
-
-String TextEditor::getTextInRange (const Range<int>& range) const
-{
-    if (range.isEmpty())
-        return {};
-
-    MemoryOutputStream mo;
-    mo.preallocate ((size_t) jmin (getTotalNumChars(), range.getLength()));
-
-    int index = 0;
-
-    for (auto* s : sections)
-    {
-        auto nextIndex = index + s->getTotalLength();
-
-        if (range.getStart() < nextIndex)
-        {
-            if (range.getEnd() <= index)
-                break;
-
-            s->appendSubstring (mo, range - index);
-        }
-
-        index = nextIndex;
-    }
-
-    return mo.toUTF8();
-}
-
-String TextEditor::getHighlightedText() const
-{
-    return getTextInRange (selection);
-}
-
-int TextEditor::getTotalNumChars() const
-{
-    if (totalNumChars < 0)
-    {
-        totalNumChars = 0;
-
-        for (auto* s : sections)
-            totalNumChars += s->getTotalLength();
-    }
-
-    return totalNumChars;
-}
-
-bool TextEditor::isEmpty() const
-{
-    return getTotalNumChars() == 0;
-}
-
-void TextEditor::getCharPosition (int index, Point<float>& anchor, float& lineHeight) const
-{
-    if (getWordWrapWidth() <= 0)
-    {
-        anchor = {};
-        lineHeight = currentFont.getHeight();
-    }
-    else
-    {
-        Iterator i (*this);
-
-        if (sections.isEmpty())
-        {
-            anchor = { i.getJustificationOffsetX (0), 0 };
-            lineHeight = currentFont.getHeight();
-        }
-        else
-        {
-            i.getCharPosition (index, anchor, lineHeight);
-        }
-    }
-}
-
-int TextEditor::indexAtPosition (const float x, const float y) const
-{
-    if (getWordWrapWidth() > 0)
-    {
-        for (Iterator i (*this); i.next();)
-        {
-            if (y < i.lineY + i.lineHeight)
-            {
-                if (y < i.lineY)
-                    return jmax (0, i.indexInText - 1);
-
-                if (x <= i.atomX || i.atom->isNewLine())
-                    return i.indexInText;
-
-                if (x < i.atomRight)
-                    return i.xToIndex (x);
-            }
-        }
-    }
-
-    return getTotalNumChars();
-}
-
-//==============================================================================
-int TextEditor::findWordBreakAfter (const int position) const
-{
-    auto t = getTextInRange ({ position, position + 512 });
-    auto totalLength = t.length();
-    int i = 0;
-
-    while (i < totalLength && CharacterFunctions::isWhitespace (t[i]))
-        ++i;
-
-    auto type = TextEditorDefs::getCharacterCategory (t[i]);
-
-    while (i < totalLength && type == TextEditorDefs::getCharacterCategory (t[i]))
-        ++i;
-
-    while (i < totalLength && CharacterFunctions::isWhitespace (t[i]))
-        ++i;
-
-    return position + i;
-}
-
-int TextEditor::findWordBreakBefore (const int position) const
-{
-    if (position <= 0)
-        return 0;
-
-    auto startOfBuffer = jmax (0, position - 512);
-    auto t = getTextInRange ({ startOfBuffer, position });
-
-    int i = position - startOfBuffer;
-
-    while (i > 0 && CharacterFunctions::isWhitespace (t [i - 1]))
-        --i;
-
-    if (i > 0)
-    {
-        auto type = TextEditorDefs::getCharacterCategory (t [i - 1]);
-
-        while (i > 0 && type == TextEditorDefs::getCharacterCategory (t [i - 1]))
-            --i;
-    }
-
-    jassert (startOfBuffer + i >= 0);
-    return startOfBuffer + i;
-}
-
-
-//==============================================================================
-void TextEditor::splitSection (const int sectionIndex, const int charToSplitAt)
-{
-    jassert (sections[sectionIndex] != nullptr);
-
-    sections.insert (sectionIndex + 1,
-                     sections.getUnchecked (sectionIndex)->split (charToSplitAt));
-}
-
-void TextEditor::coalesceSimilarSections()
-{
-    for (int i = 0; i < sections.size() - 1; ++i)
-    {
-        auto* s1 = sections.getUnchecked (i);
-        auto* s2 = sections.getUnchecked (i + 1);
-
-        if (s1->font == s2->font
-             && s1->colour == s2->colour)
-        {
-            s1->append (*s2);
-            sections.remove (i + 1);
-            --i;
-        }
-    }
-}
-
-//==============================================================================
-<<<<<<< HEAD
-=======
-class TextEditorAccessibilityHandler  : public AccessibilityHandler
-{
-public:
-    explicit TextEditorAccessibilityHandler (TextEditor& textEditorToWrap)
-        : AccessibilityHandler (textEditorToWrap,
-                                textEditorToWrap.isReadOnly() ? AccessibilityRole::staticText : AccessibilityRole::editableText,
-                                {},
-                                { std::make_unique<TextEditorTextInterface> (textEditorToWrap) }),
-          textEditor (textEditorToWrap)
-    {
-    }
-
-    String getHelp() const override  { return textEditor.getTooltip(); }
-
-private:
-    class TextEditorTextInterface  : public AccessibilityTextInterface
-    {
-    public:
-        explicit TextEditorTextInterface (TextEditor& editor)
-            : textEditor (editor)
-        {
-        }
-
-        bool isDisplayingProtectedText() const override      { return textEditor.getPasswordCharacter() != 0; }
-        bool isReadOnly() const override                     { return textEditor.isReadOnly(); }
-
-        int getTotalNumCharacters() const override           { return textEditor.getText().length(); }
-        Range<int> getSelection() const override             { return textEditor.getHighlightedRegion(); }
-
-        void setSelection (Range<int> r) override
-        {
-            if (r.isEmpty())
-                textEditor.setCaretPosition (r.getStart());
-            else
-                textEditor.setHighlightedRegion (r);
-        }
-
-        String getText (Range<int> r) const override
-        {
-            if (isDisplayingProtectedText())
-                return String::repeatedString (String::charToString (textEditor.getPasswordCharacter()),
-                                               getTotalNumCharacters());
-
-            return textEditor.getTextInRange (r);
-        }
-
-        void setText (const String& newText) override
-        {
-            textEditor.setText (newText);
-        }
-
-        int getTextInsertionOffset() const override          { return textEditor.getCaretPosition(); }
-
-        RectangleList<int> getTextBounds (Range<int> textRange) const override
-        {
-            auto localRects = textEditor.getTextBounds (textRange);
-            RectangleList<int> globalRects;
-
-            std::for_each (localRects.begin(), localRects.end(),
-                           [&] (const Rectangle<int>& r) { globalRects.add (textEditor.localAreaToGlobal (r)); });
-
-            return globalRects;
-        }
-
-        int getOffsetAtPoint (Point<int> point) const override
-        {
-            auto localPoint = textEditor.getLocalPoint (nullptr, point);
-            return textEditor.getTextIndexAt (localPoint.x, localPoint.y);
-        }
-
-    private:
-        TextEditor& textEditor;
-
-        //==============================================================================
-        JUCE_DECLARE_NON_COPYABLE_WITH_LEAK_DETECTOR (TextEditorTextInterface)
-    };
-
-    TextEditor& textEditor;
-
-    //==============================================================================
-    JUCE_DECLARE_NON_COPYABLE_WITH_LEAK_DETECTOR (TextEditorAccessibilityHandler)
-};
-
->>>>>>> 81534104
-std::unique_ptr<AccessibilityHandler> TextEditor::createAccessibilityHandler()
-{
-    return std::make_unique<TextEditorAccessibilityHandler> (*this);
-}
-
-} // namespace juce
+/*
+  ==============================================================================
+
+   This file is part of the JUCE library.
+   Copyright (c) 2020 - Raw Material Software Limited
+
+   JUCE is an open source library subject to commercial or open-source
+   licensing.
+
+   By using JUCE, you agree to the terms of both the JUCE 6 End-User License
+   Agreement and JUCE Privacy Policy (both effective as of the 16th June 2020).
+
+   End User License Agreement: www.juce.com/juce-6-licence
+   Privacy Policy: www.juce.com/juce-privacy-policy
+
+   Or: You may also use this code under the terms of the GPL v3 (see
+   www.gnu.org/licenses).
+
+   JUCE IS PROVIDED "AS IS" WITHOUT ANY WARRANTY, AND ALL WARRANTIES, WHETHER
+   EXPRESSED OR IMPLIED, INCLUDING MERCHANTABILITY AND FITNESS FOR PURPOSE, ARE
+   DISCLAIMED.
+
+  ==============================================================================
+*/
+
+namespace juce
+{
+
+// a word or space that can't be broken down any further
+struct TextAtom
+{
+    //==============================================================================
+    String atomText;
+    float width;
+    int numChars;
+
+    //==============================================================================
+    bool isWhitespace() const noexcept       { return CharacterFunctions::isWhitespace (atomText[0]); }
+    bool isNewLine() const noexcept          { return atomText[0] == '\r' || atomText[0] == '\n'; }
+
+    String getText (juce_wchar passwordCharacter) const
+    {
+        if (passwordCharacter == 0)
+            return atomText;
+
+        return String::repeatedString (String::charToString (passwordCharacter),
+                                       atomText.length());
+    }
+
+    String getTrimmedText (const juce_wchar passwordCharacter) const
+    {
+        if (passwordCharacter == 0)
+            return atomText.substring (0, numChars);
+
+        if (isNewLine())
+            return {};
+
+        return String::repeatedString (String::charToString (passwordCharacter), numChars);
+    }
+
+    JUCE_LEAK_DETECTOR (TextAtom)
+};
+
+//==============================================================================
+// a run of text with a single font and colour
+class TextEditor::UniformTextSection
+{
+public:
+    UniformTextSection (const String& text, const Font& f, Colour col, juce_wchar passwordCharToUse)
+        : font (f), colour (col), passwordChar (passwordCharToUse)
+    {
+        initialiseAtoms (text);
+    }
+
+    UniformTextSection (const UniformTextSection&) = default;
+    UniformTextSection (UniformTextSection&&) = default;
+
+    UniformTextSection& operator= (const UniformTextSection&) = delete;
+
+    void append (UniformTextSection& other)
+    {
+        if (! other.atoms.isEmpty())
+        {
+            int i = 0;
+
+            if (! atoms.isEmpty())
+            {
+                auto& lastAtom = atoms.getReference (atoms.size() - 1);
+
+                if (! CharacterFunctions::isWhitespace (lastAtom.atomText.getLastCharacter()))
+                {
+                    auto& first = other.atoms.getReference(0);
+
+                    if (! CharacterFunctions::isWhitespace (first.atomText[0]))
+                    {
+                        lastAtom.atomText += first.atomText;
+                        lastAtom.numChars = (uint16) (lastAtom.numChars + first.numChars);
+                        lastAtom.width = font.getStringWidthFloat (lastAtom.getText (passwordChar));
+                        ++i;
+                    }
+                }
+            }
+
+            atoms.ensureStorageAllocated (atoms.size() + other.atoms.size() - i);
+
+            while (i < other.atoms.size())
+            {
+                atoms.add (other.atoms.getReference(i));
+                ++i;
+            }
+        }
+    }
+
+    UniformTextSection* split (int indexToBreakAt)
+    {
+        auto* section2 = new UniformTextSection ({}, font, colour, passwordChar);
+        int index = 0;
+
+        for (int i = 0; i < atoms.size(); ++i)
+        {
+            auto& atom = atoms.getReference(i);
+            auto nextIndex = index + atom.numChars;
+
+            if (index == indexToBreakAt)
+            {
+                for (int j = i; j < atoms.size(); ++j)
+                    section2->atoms.add (atoms.getUnchecked (j));
+
+                atoms.removeRange (i, atoms.size());
+                break;
+            }
+
+            if (indexToBreakAt >= index && indexToBreakAt < nextIndex)
+            {
+                TextAtom secondAtom;
+                secondAtom.atomText = atom.atomText.substring (indexToBreakAt - index);
+                secondAtom.width = font.getStringWidthFloat (secondAtom.getText (passwordChar));
+                secondAtom.numChars = (uint16) secondAtom.atomText.length();
+
+                section2->atoms.add (secondAtom);
+
+                atom.atomText = atom.atomText.substring (0, indexToBreakAt - index);
+                atom.width = font.getStringWidthFloat (atom.getText (passwordChar));
+                atom.numChars = (uint16) (indexToBreakAt - index);
+
+                for (int j = i + 1; j < atoms.size(); ++j)
+                    section2->atoms.add (atoms.getUnchecked (j));
+
+                atoms.removeRange (i + 1, atoms.size());
+                break;
+            }
+
+            index = nextIndex;
+        }
+
+        return section2;
+    }
+
+    void appendAllText (MemoryOutputStream& mo) const
+    {
+        for (auto& atom : atoms)
+            mo << atom.atomText;
+    }
+
+    void appendSubstring (MemoryOutputStream& mo, Range<int> range) const
+    {
+        int index = 0;
+
+        for (auto& atom : atoms)
+        {
+            auto nextIndex = index + atom.numChars;
+
+            if (range.getStart() < nextIndex)
+            {
+                if (range.getEnd() <= index)
+                    break;
+
+                auto r = (range - index).getIntersectionWith ({ 0, (int) atom.numChars });
+
+                if (! r.isEmpty())
+                    mo << atom.atomText.substring (r.getStart(), r.getEnd());
+            }
+
+            index = nextIndex;
+        }
+    }
+
+    int getTotalLength() const noexcept
+    {
+        int total = 0;
+
+        for (auto& atom : atoms)
+            total += atom.numChars;
+
+        return total;
+    }
+
+    void setFont (const Font& newFont, const juce_wchar passwordCharToUse)
+    {
+        if (font != newFont || passwordChar != passwordCharToUse)
+        {
+            font = newFont;
+            passwordChar = passwordCharToUse;
+
+            for (auto& atom : atoms)
+                atom.width = newFont.getStringWidthFloat (atom.getText (passwordChar));
+        }
+    }
+
+    //==============================================================================
+    Font font;
+    Colour colour;
+    Array<TextAtom> atoms;
+    juce_wchar passwordChar;
+
+private:
+    void initialiseAtoms (const String& textToParse)
+    {
+        auto text = textToParse.getCharPointer();
+
+        while (! text.isEmpty())
+        {
+            size_t numChars = 0;
+            auto start = text;
+
+            // create a whitespace atom unless it starts with non-ws
+            if (text.isWhitespace() && *text != '\r' && *text != '\n')
+            {
+                do
+                {
+                    ++text;
+                    ++numChars;
+                }
+                while (text.isWhitespace() && *text != '\r' && *text != '\n');
+            }
+            else
+            {
+                if (*text == '\r')
+                {
+                    ++text;
+                    ++numChars;
+
+                    if (*text == '\n')
+                    {
+                        ++start;
+                        ++text;
+                    }
+                }
+                else if (*text == '\n')
+                {
+                    ++text;
+                    ++numChars;
+                }
+                else
+                {
+                    while (! (text.isEmpty() || text.isWhitespace()))
+                    {
+                        ++text;
+                        ++numChars;
+                    }
+                }
+            }
+
+            TextAtom atom;
+            atom.atomText = String (start, numChars);
+            atom.width = (atom.isNewLine() ? 0.0f : font.getStringWidthFloat (atom.getText (passwordChar)));
+            atom.numChars = (uint16) numChars;
+            atoms.add (atom);
+        }
+    }
+
+    JUCE_LEAK_DETECTOR (UniformTextSection)
+};
+
+//==============================================================================
+struct TextEditor::Iterator
+{
+    Iterator (const TextEditor& ed)
+      : sections (ed.sections),
+        justification (ed.justification),
+        bottomRight ((float) ed.getMaximumTextWidth(), (float) ed.getMaximumTextHeight()),
+        wordWrapWidth ((float) ed.getWordWrapWidth()),
+        passwordCharacter (ed.passwordCharacter),
+        lineSpacing (ed.lineSpacing),
+        underlineWhitespace (ed.underlineWhitespace)
+    {
+        jassert (wordWrapWidth > 0);
+
+        if (! sections.isEmpty())
+        {
+            currentSection = sections.getUnchecked (sectionIndex);
+
+            if (currentSection != nullptr)
+                beginNewLine();
+        }
+
+        lineHeight = ed.currentFont.getHeight();
+    }
+
+    Iterator (const Iterator&) = default;
+    Iterator& operator= (const Iterator&) = delete;
+
+    //==============================================================================
+    bool next()
+    {
+        if (atom == &longAtom && chunkLongAtom (true))
+            return true;
+
+        if (sectionIndex >= sections.size())
+        {
+            moveToEndOfLastAtom();
+            return false;
+        }
+
+        bool forceNewLine = false;
+
+        if (atomIndex >= currentSection->atoms.size() - 1)
+        {
+            if (atomIndex >= currentSection->atoms.size())
+            {
+                if (++sectionIndex >= sections.size())
+                {
+                    moveToEndOfLastAtom();
+                    return false;
+                }
+
+                atomIndex = 0;
+                currentSection = sections.getUnchecked (sectionIndex);
+            }
+            else
+            {
+                auto& lastAtom = currentSection->atoms.getReference (atomIndex);
+
+                if (! lastAtom.isWhitespace())
+                {
+                    // handle the case where the last atom in a section is actually part of the same
+                    // word as the first atom of the next section...
+                    float right = atomRight + lastAtom.width;
+                    float lineHeight2 = lineHeight;
+                    float maxDescent2 = maxDescent;
+
+                    for (int section = sectionIndex + 1; section < sections.size(); ++section)
+                    {
+                        auto* s = sections.getUnchecked (section);
+
+                        if (s->atoms.size() == 0)
+                            break;
+
+                        auto& nextAtom = s->atoms.getReference (0);
+
+                        if (nextAtom.isWhitespace())
+                            break;
+
+                        right += nextAtom.width;
+
+                        lineHeight2 = jmax (lineHeight2, s->font.getHeight());
+                        maxDescent2 = jmax (maxDescent2, s->font.getDescent());
+
+                        if (shouldWrap (right))
+                        {
+                            lineHeight = lineHeight2;
+                            maxDescent = maxDescent2;
+
+                            forceNewLine = true;
+                            break;
+                        }
+
+                        if (s->atoms.size() > 1)
+                            break;
+                    }
+                }
+            }
+        }
+
+        bool isInPreviousAtom = false;
+
+        if (atom != nullptr)
+        {
+            atomX = atomRight;
+            indexInText += atom->numChars;
+
+            if (atom->isNewLine())
+                beginNewLine();
+            else
+                isInPreviousAtom = true;
+        }
+
+        atom = &(currentSection->atoms.getReference (atomIndex));
+        atomRight = atomX + atom->width;
+        ++atomIndex;
+
+        if (shouldWrap (atomRight) || forceNewLine)
+        {
+            if (atom->isWhitespace())
+            {
+                // leave whitespace at the end of a line, but truncate it to avoid scrolling
+                atomRight = jmin (atomRight, wordWrapWidth);
+            }
+            else if (shouldWrap (atom->width))  // atom too big to fit on a line, so break it up..
+            {
+                longAtom = *atom;
+                longAtom.numChars = 0;
+                atom = &longAtom;
+                chunkLongAtom (isInPreviousAtom);
+            }
+            else
+            {
+                beginNewLine();
+                atomRight = atomX + atom->width;
+            }
+        }
+
+        return true;
+    }
+
+    void beginNewLine()
+    {
+        ++currentLineIndex;
+
+        lineY += lineHeight * lineSpacing;
+        float lineWidth = 0;
+
+        auto tempSectionIndex = sectionIndex;
+        auto tempAtomIndex = atomIndex;
+        auto* section = sections.getUnchecked (tempSectionIndex);
+
+        lineHeight = section->font.getHeight();
+        maxDescent = section->font.getDescent();
+
+        float nextLineWidth = (atom != nullptr) ? atom->width : 0.0f;
+
+        while (! shouldWrap (nextLineWidth))
+        {
+            lineWidth = nextLineWidth;
+
+            if (tempSectionIndex >= sections.size())
+                break;
+
+            bool checkSize = false;
+
+            if (tempAtomIndex >= section->atoms.size())
+            {
+                if (++tempSectionIndex >= sections.size())
+                    break;
+
+                tempAtomIndex = 0;
+                section = sections.getUnchecked (tempSectionIndex);
+                checkSize = true;
+            }
+
+            if (! isPositiveAndBelow (tempAtomIndex, section->atoms.size()))
+                break;
+
+            auto& nextAtom = section->atoms.getReference (tempAtomIndex);
+            nextLineWidth += nextAtom.width;
+
+            if (shouldWrap (nextLineWidth) || nextAtom.isNewLine())
+                break;
+
+            if (checkSize)
+            {
+                lineHeight = jmax (lineHeight, section->font.getHeight());
+                maxDescent = jmax (maxDescent, section->font.getDescent());
+            }
+
+            ++tempAtomIndex;
+        }
+
+        atomX = getJustificationOffsetX (lineWidth);
+    }
+
+    float getJustificationOffsetX (float lineWidth) const
+    {
+        if (justification.testFlags (Justification::horizontallyCentred))    return jmax (0.0f, (bottomRight.x - lineWidth) * 0.5f);
+        if (justification.testFlags (Justification::right))                  return jmax (0.0f, bottomRight.x - lineWidth);
+
+        return 0;
+    }
+
+    //==============================================================================
+    void draw (Graphics& g, const UniformTextSection*& lastSection, AffineTransform transform) const
+    {
+        if (passwordCharacter != 0 || (underlineWhitespace || ! atom->isWhitespace()))
+        {
+            if (lastSection != currentSection)
+            {
+                lastSection = currentSection;
+                g.setColour (currentSection->colour);
+                g.setFont (currentSection->font);
+            }
+
+            jassert (atom->getTrimmedText (passwordCharacter).isNotEmpty());
+
+            GlyphArrangement ga;
+            ga.addLineOfText (currentSection->font,
+                              atom->getTrimmedText (passwordCharacter),
+                              atomX, (float) roundToInt (lineY + lineHeight - maxDescent));
+            ga.draw (g, transform);
+        }
+    }
+
+    void drawUnderline (Graphics& g, Range<int> underline, Colour colour, AffineTransform transform) const
+    {
+        auto startX    = roundToInt (indexToX (underline.getStart()));
+        auto endX      = roundToInt (indexToX (underline.getEnd()));
+        auto baselineY = roundToInt (lineY + currentSection->font.getAscent() + 0.5f);
+
+        Graphics::ScopedSaveState state (g);
+        g.addTransform (transform);
+        g.reduceClipRegion ({ startX, baselineY, endX - startX, 1 });
+        g.fillCheckerBoard ({ (float) endX, (float) baselineY + 1.0f }, 3.0f, 1.0f, colour, Colours::transparentBlack);
+    }
+
+    void drawSelectedText (Graphics& g, Range<int> selected, Colour selectedTextColour, AffineTransform transform) const
+    {
+        if (passwordCharacter != 0 || ! atom->isWhitespace())
+        {
+            GlyphArrangement ga;
+            ga.addLineOfText (currentSection->font,
+                              atom->getTrimmedText (passwordCharacter),
+                              atomX, (float) roundToInt (lineY + lineHeight - maxDescent));
+
+            if (selected.getEnd() < indexInText + atom->numChars)
+            {
+                GlyphArrangement ga2 (ga);
+                ga2.removeRangeOfGlyphs (0, selected.getEnd() - indexInText);
+                ga.removeRangeOfGlyphs (selected.getEnd() - indexInText, -1);
+
+                g.setColour (currentSection->colour);
+                ga2.draw (g, transform);
+            }
+
+            if (selected.getStart() > indexInText)
+            {
+                GlyphArrangement ga2 (ga);
+                ga2.removeRangeOfGlyphs (selected.getStart() - indexInText, -1);
+                ga.removeRangeOfGlyphs (0, selected.getStart() - indexInText);
+
+                g.setColour (currentSection->colour);
+                ga2.draw (g, transform);
+            }
+
+            g.setColour (selectedTextColour);
+            ga.draw (g, transform);
+        }
+    }
+
+    //==============================================================================
+    float indexToX (int indexToFind) const
+    {
+        if (indexToFind <= indexInText)
+            return atomX;
+
+        if (indexToFind >= indexInText + atom->numChars)
+            return atomRight;
+
+        GlyphArrangement g;
+        g.addLineOfText (currentSection->font,
+                         atom->getText (passwordCharacter),
+                         atomX, 0.0f);
+
+        if (indexToFind - indexInText >= g.getNumGlyphs())
+            return atomRight;
+
+        return jmin (atomRight, g.getGlyph (indexToFind - indexInText).getLeft());
+    }
+
+    int xToIndex (float xToFind) const
+    {
+        if (xToFind <= atomX || atom->isNewLine())
+            return indexInText;
+
+        if (xToFind >= atomRight)
+            return indexInText + atom->numChars;
+
+        GlyphArrangement g;
+        g.addLineOfText (currentSection->font,
+                         atom->getText (passwordCharacter),
+                         atomX, 0.0f);
+
+        auto numGlyphs = g.getNumGlyphs();
+
+        int j;
+        for (j = 0; j < numGlyphs; ++j)
+        {
+            auto& pg = g.getGlyph(j);
+
+            if ((pg.getLeft() + pg.getRight()) / 2 > xToFind)
+                break;
+        }
+
+        return indexInText + j;
+    }
+
+    //==============================================================================
+    bool getCharPosition (int index, Point<float>& anchor, float& lineHeightFound)
+    {
+        while (next())
+        {
+            if (indexInText + atom->numChars > index)
+            {
+                anchor = { indexToX (index), lineY };
+                lineHeightFound = lineHeight;
+                return true;
+            }
+        }
+
+        anchor = { atomX, lineY };
+        lineHeightFound = lineHeight;
+        return false;
+    }
+
+    float getYOffset()
+    {
+        if (justification.testFlags (Justification::top) || lineY >= bottomRight.y)
+            return 0;
+
+        while (next())
+        {
+            if (lineY >= bottomRight.y)
+                return 0;
+        }
+
+        auto bottom = jmax (0.0f, bottomRight.y - lineY - lineHeight);
+
+        if (justification.testFlags (Justification::bottom))
+            return bottom;
+
+        return bottom * 0.5f;
+    }
+
+    int getTotalTextHeight()
+    {
+        while (next()) {}
+
+        auto height = lineY + lineHeight + getYOffset();
+
+        if (atom != nullptr && atom->isNewLine())
+            height += lineHeight;
+
+        return roundToInt (height);
+    }
+
+    int getTextRight()
+    {
+        float maxWidth = 0.0f;
+
+        while (next())
+            maxWidth = jmax (maxWidth, atomRight);
+
+        return roundToInt (maxWidth);
+    }
+
+    std::vector<Range<int>> getLineRanges()
+    {
+        std::vector<Range<int>> ranges;
+
+        int index = currentLineIndex;
+        Range<int> currentLineRange;
+
+        while (next())
+        {
+            if (index < currentLineIndex)
+            {
+                currentLineRange.setEnd (indexInText - 1);
+                ranges.push_back (currentLineRange);
+
+                currentLineRange = { indexInText, indexInText };
+                index = currentLineIndex;
+            }
+        }
+
+        currentLineRange.setEnd (atom != nullptr ? indexInText + atom->numChars
+                                                 : indexInText);
+
+        if (! currentLineRange.isEmpty())
+            ranges.push_back (currentLineRange);
+
+        return ranges;
+    }
+
+    //==============================================================================
+    int indexInText = 0, currentLineIndex = 0;
+    float lineY = 0, lineHeight = 0, maxDescent = 0;
+    float atomX = 0, atomRight = 0;
+    const TextAtom* atom = nullptr;
+
+private:
+    const OwnedArray<UniformTextSection>& sections;
+    const UniformTextSection* currentSection = nullptr;
+    int sectionIndex = 0, atomIndex = 0;
+    Justification justification;
+    const Point<float> bottomRight;
+    const float wordWrapWidth;
+    const juce_wchar passwordCharacter;
+    const float lineSpacing;
+    const bool underlineWhitespace;
+    TextAtom longAtom;
+
+    bool chunkLongAtom (bool shouldStartNewLine)
+    {
+        const auto numRemaining = longAtom.atomText.length() - longAtom.numChars;
+
+        if (numRemaining <= 0)
+            return false;
+
+        longAtom.atomText = longAtom.atomText.substring (longAtom.numChars);
+        indexInText += longAtom.numChars;
+
+        GlyphArrangement g;
+        g.addLineOfText (currentSection->font, atom->getText (passwordCharacter), 0.0f, 0.0f);
+
+        int split;
+        for (split = 0; split < g.getNumGlyphs(); ++split)
+            if (shouldWrap (g.getGlyph (split).getRight()))
+                break;
+
+        const auto numChars = jmax (1, split);
+        longAtom.numChars = (uint16) numChars;
+        longAtom.width = g.getGlyph (numChars - 1).getRight();
+
+        atomX = getJustificationOffsetX (longAtom.width);
+
+        if (shouldStartNewLine)
+        {
+            if (split == numRemaining)
+            {
+                beginNewLine();
+            }
+            else
+            {
+                ++currentLineIndex;
+                lineY += lineHeight * lineSpacing;
+            }
+        }
+
+        atomRight = atomX + longAtom.width;
+        return true;
+    }
+
+    void moveToEndOfLastAtom()
+    {
+        if (atom != nullptr)
+        {
+            atomX = atomRight;
+
+            if (atom->isNewLine())
+            {
+                atomX = getJustificationOffsetX (0);
+                lineY += lineHeight * lineSpacing;
+            }
+        }
+    }
+
+    bool shouldWrap (const float x) const noexcept
+    {
+        return (x - 0.0001f) >= wordWrapWidth;
+    }
+
+    JUCE_LEAK_DETECTOR (Iterator)
+};
+
+
+//==============================================================================
+struct TextEditor::InsertAction  : public UndoableAction
+{
+    InsertAction (TextEditor& ed, const String& newText, int insertPos,
+                  const Font& newFont, Colour newColour, int oldCaret, int newCaret)
+        : owner (ed),
+          text (newText),
+          insertIndex (insertPos),
+          oldCaretPos (oldCaret),
+          newCaretPos (newCaret),
+          font (newFont),
+          colour (newColour)
+    {
+    }
+
+    bool perform() override
+    {
+        owner.insert (text, insertIndex, font, colour, nullptr, newCaretPos);
+        return true;
+    }
+
+    bool undo() override
+    {
+        owner.remove ({ insertIndex, insertIndex + text.length() }, nullptr, oldCaretPos);
+        return true;
+    }
+
+    int getSizeInUnits() override
+    {
+        return text.length() + 16;
+    }
+
+private:
+    TextEditor& owner;
+    const String text;
+    const int insertIndex, oldCaretPos, newCaretPos;
+    const Font font;
+    const Colour colour;
+
+    JUCE_DECLARE_NON_COPYABLE (InsertAction)
+};
+
+//==============================================================================
+struct TextEditor::RemoveAction  : public UndoableAction
+{
+    RemoveAction (TextEditor& ed, Range<int> rangeToRemove, int oldCaret, int newCaret,
+                  const Array<UniformTextSection*>& oldSections)
+        : owner (ed),
+          range (rangeToRemove),
+          oldCaretPos (oldCaret),
+          newCaretPos (newCaret)
+    {
+        removedSections.addArray (oldSections);
+    }
+
+    bool perform() override
+    {
+        owner.remove (range, nullptr, newCaretPos);
+        return true;
+    }
+
+    bool undo() override
+    {
+        owner.reinsert (range.getStart(), removedSections);
+        owner.moveCaretTo (oldCaretPos, false);
+        return true;
+    }
+
+    int getSizeInUnits() override
+    {
+        int n = 16;
+
+        for (auto* s : removedSections)
+            n += s->getTotalLength();
+
+        return n;
+    }
+
+private:
+    TextEditor& owner;
+    const Range<int> range;
+    const int oldCaretPos, newCaretPos;
+    OwnedArray<UniformTextSection> removedSections;
+
+    JUCE_DECLARE_NON_COPYABLE (RemoveAction)
+};
+
+//==============================================================================
+struct TextEditor::TextHolderComponent  : public Component,
+                                          public Timer,
+                                          public Value::Listener
+{
+    TextHolderComponent (TextEditor& ed)  : owner (ed)
+    {
+        setWantsKeyboardFocus (false);
+        setInterceptsMouseClicks (false, true);
+        setMouseCursor (MouseCursor::ParentCursor);
+
+        owner.getTextValue().addListener (this);
+    }
+
+    ~TextHolderComponent() override
+    {
+        owner.getTextValue().removeListener (this);
+    }
+
+    void paint (Graphics& g) override
+    {
+        owner.drawContent (g);
+    }
+
+    void restartTimer()
+    {
+        startTimer (350);
+    }
+
+    void timerCallback() override
+    {
+        owner.timerCallbackInt();
+    }
+
+    void valueChanged (Value&) override
+    {
+        owner.textWasChangedByValue();
+    }
+
+    TextEditor& owner;
+
+    JUCE_DECLARE_NON_COPYABLE (TextHolderComponent)
+};
+
+//==============================================================================
+struct TextEditor::TextEditorViewport  : public Viewport
+{
+    TextEditorViewport (TextEditor& ed) : owner (ed) {}
+
+    void visibleAreaChanged (const Rectangle<int>&) override
+    {
+        if (! reentrant) // it's rare, but possible to get into a feedback loop as the viewport's scrollbars
+                         // appear and disappear, causing the wrap width to change.
+        {
+            auto wordWrapWidth = owner.getWordWrapWidth();
+
+            if (wordWrapWidth != lastWordWrapWidth)
+            {
+                lastWordWrapWidth = wordWrapWidth;
+
+                ScopedValueSetter<bool> svs (reentrant, true);
+                owner.checkLayout();
+            }
+        }
+    }
+
+private:
+    TextEditor& owner;
+    int lastWordWrapWidth = 0;
+    bool reentrant = false;
+
+    JUCE_DECLARE_NON_COPYABLE (TextEditorViewport)
+};
+
+//==============================================================================
+namespace TextEditorDefs
+{
+    const int textChangeMessageId = 0x10003001;
+    const int returnKeyMessageId  = 0x10003002;
+    const int escapeKeyMessageId  = 0x10003003;
+    const int focusLossMessageId  = 0x10003004;
+
+    const int maxActionsPerTransaction = 100;
+
+    static int getCharacterCategory (juce_wchar character) noexcept
+    {
+        return CharacterFunctions::isLetterOrDigit (character)
+                    ? 2 : (CharacterFunctions::isWhitespace (character) ? 0 : 1);
+    }
+}
+
+//==============================================================================
+TextEditor::TextEditor (const String& name, juce_wchar passwordChar)
+    : Component (name),
+      passwordCharacter (passwordChar)
+{
+    setMouseCursor (MouseCursor::IBeamCursor);
+
+    viewport.reset (new TextEditorViewport (*this));
+    addAndMakeVisible (viewport.get());
+    viewport->setViewedComponent (textHolder = new TextHolderComponent (*this));
+    viewport->setWantsKeyboardFocus (false);
+    viewport->setScrollBarsShown (false, false);
+
+    setWantsKeyboardFocus (true);
+    recreateCaret();
+}
+
+TextEditor::~TextEditor()
+{
+    if (wasFocused)
+        if (auto* peer = getPeer())
+            peer->dismissPendingTextInput();
+
+    textValue.removeListener (textHolder);
+    textValue.referTo (Value());
+
+    viewport.reset();
+    textHolder = nullptr;
+}
+
+//==============================================================================
+void TextEditor::newTransaction()
+{
+    lastTransactionTime = Time::getApproximateMillisecondCounter();
+    undoManager.beginNewTransaction();
+}
+
+bool TextEditor::undoOrRedo (const bool shouldUndo)
+{
+    if (! isReadOnly())
+    {
+        newTransaction();
+
+        if (shouldUndo ? undoManager.undo()
+                       : undoManager.redo())
+        {
+            repaint();
+            textChanged();
+            scrollToMakeSureCursorIsVisible();
+
+            return true;
+        }
+    }
+
+    return false;
+}
+
+bool TextEditor::undo()     { return undoOrRedo (true); }
+bool TextEditor::redo()     { return undoOrRedo (false); }
+
+//==============================================================================
+void TextEditor::setMultiLine (const bool shouldBeMultiLine,
+                               const bool shouldWordWrap)
+{
+    if (multiline != shouldBeMultiLine
+         || wordWrap != (shouldWordWrap && shouldBeMultiLine))
+    {
+        multiline = shouldBeMultiLine;
+        wordWrap = shouldWordWrap && shouldBeMultiLine;
+
+        checkLayout();
+
+        viewport->setViewPosition (0, 0);
+        resized();
+        scrollToMakeSureCursorIsVisible();
+    }
+}
+
+bool TextEditor::isMultiLine() const
+{
+    return multiline;
+}
+
+void TextEditor::setScrollbarsShown (bool shown)
+{
+    if (scrollbarVisible != shown)
+    {
+        scrollbarVisible = shown;
+        checkLayout();
+    }
+}
+
+void TextEditor::setReadOnly (bool shouldBeReadOnly)
+{
+    if (readOnly != shouldBeReadOnly)
+    {
+        readOnly = shouldBeReadOnly;
+        enablementChanged();
+        invalidateAccessibilityHandler();
+    }
+}
+
+bool TextEditor::isReadOnly() const noexcept
+{
+    return readOnly || ! isEnabled();
+}
+
+bool TextEditor::isTextInputActive() const
+{
+    return ! isReadOnly();
+}
+
+void TextEditor::setReturnKeyStartsNewLine (bool shouldStartNewLine)
+{
+    returnKeyStartsNewLine = shouldStartNewLine;
+}
+
+void TextEditor::setTabKeyUsedAsCharacter (bool shouldTabKeyBeUsed)
+{
+    tabKeyUsed = shouldTabKeyBeUsed;
+}
+
+void TextEditor::setPopupMenuEnabled (bool b)
+{
+    popupMenuEnabled = b;
+}
+
+void TextEditor::setSelectAllWhenFocused (bool b)
+{
+    selectAllTextWhenFocused = b;
+}
+
+void TextEditor::setJustification (Justification j)
+{
+    if (justification != j)
+    {
+        justification = j;
+
+        resized();
+        repaint();
+    }
+}
+
+//==============================================================================
+void TextEditor::setFont (const Font& newFont)
+{
+    currentFont = newFont;
+    scrollToMakeSureCursorIsVisible();
+}
+
+void TextEditor::applyFontToAllText (const Font& newFont, bool changeCurrentFont)
+{
+    if (changeCurrentFont)
+        currentFont = newFont;
+
+    auto overallColour = findColour (textColourId);
+
+    for (auto* uts : sections)
+    {
+        uts->setFont (newFont, passwordCharacter);
+        uts->colour = overallColour;
+    }
+
+    coalesceSimilarSections();
+    checkLayout();
+    scrollToMakeSureCursorIsVisible();
+    repaint();
+}
+
+void TextEditor::applyColourToAllText (const Colour& newColour, bool changeCurrentTextColour)
+{
+    for (auto* uts : sections)
+        uts->colour = newColour;
+
+    if (changeCurrentTextColour)
+        setColour (TextEditor::textColourId, newColour);
+    else
+        repaint();
+}
+
+void TextEditor::lookAndFeelChanged()
+{
+    caret.reset();
+    recreateCaret();
+    repaint();
+}
+
+void TextEditor::parentHierarchyChanged()
+{
+    lookAndFeelChanged();
+}
+
+void TextEditor::enablementChanged()
+{
+    recreateCaret();
+    repaint();
+}
+
+void TextEditor::setCaretVisible (bool shouldCaretBeVisible)
+{
+    if (caretVisible != shouldCaretBeVisible)
+    {
+        caretVisible = shouldCaretBeVisible;
+        recreateCaret();
+    }
+}
+
+void TextEditor::recreateCaret()
+{
+    if (isCaretVisible())
+    {
+        if (caret == nullptr)
+        {
+            caret.reset (getLookAndFeel().createCaretComponent (this));
+            textHolder->addChildComponent (caret.get());
+            updateCaretPosition();
+        }
+    }
+    else
+    {
+        caret.reset();
+    }
+}
+
+void TextEditor::updateCaretPosition()
+{
+    if (caret != nullptr
+        && getWidth() > 0 && getHeight() > 0)
+    {
+        Iterator i (*this);
+        caret->setCaretPosition (getCaretRectangle().translated (leftIndent,
+                                                                 topIndent + roundToInt (i.getYOffset())));
+
+        if (auto* handler = getAccessibilityHandler())
+            handler->notifyAccessibilityEvent (AccessibilityEvent::textSelectionChanged);
+    }
+}
+
+TextEditor::LengthAndCharacterRestriction::LengthAndCharacterRestriction (int maxLen, const String& chars)
+    : allowedCharacters (chars), maxLength (maxLen)
+{
+}
+
+String TextEditor::LengthAndCharacterRestriction::filterNewText (TextEditor& ed, const String& newInput)
+{
+    String t (newInput);
+
+    if (allowedCharacters.isNotEmpty())
+        t = t.retainCharacters (allowedCharacters);
+
+    if (maxLength > 0)
+        t = t.substring (0, maxLength - (ed.getTotalNumChars() - ed.getHighlightedRegion().getLength()));
+
+    return t;
+}
+
+void TextEditor::setInputFilter (InputFilter* newFilter, bool takeOwnership)
+{
+    inputFilter.set (newFilter, takeOwnership);
+}
+
+void TextEditor::setInputRestrictions (int maxLen, const String& chars)
+{
+    setInputFilter (new LengthAndCharacterRestriction (maxLen, chars), true);
+}
+
+void TextEditor::setTextToShowWhenEmpty (const String& text, Colour colourToUse)
+{
+    textToShowWhenEmpty = text;
+    colourForTextWhenEmpty = colourToUse;
+}
+
+void TextEditor::setPasswordCharacter (juce_wchar newPasswordCharacter)
+{
+    if (passwordCharacter != newPasswordCharacter)
+    {
+        passwordCharacter = newPasswordCharacter;
+        applyFontToAllText (currentFont);
+    }
+}
+
+void TextEditor::setScrollBarThickness (int newThicknessPixels)
+{
+    viewport->setScrollBarThickness (newThicknessPixels);
+}
+
+//==============================================================================
+void TextEditor::clear()
+{
+    clearInternal (nullptr);
+    checkLayout();
+    undoManager.clearUndoHistory();
+}
+
+void TextEditor::setText (const String& newText, bool sendTextChangeMessage)
+{
+    auto newLength = newText.length();
+
+    if (newLength != getTotalNumChars() || getText() != newText)
+    {
+        if (! sendTextChangeMessage)
+            textValue.removeListener (textHolder);
+
+        textValue = newText;
+
+        auto oldCursorPos = caretPosition;
+        bool cursorWasAtEnd = oldCursorPos >= getTotalNumChars();
+
+        clearInternal (nullptr);
+        insert (newText, 0, currentFont, findColour (textColourId), nullptr, caretPosition);
+
+        // if you're adding text with line-feeds to a single-line text editor, it
+        // ain't gonna look right!
+        jassert (multiline || ! newText.containsAnyOf ("\r\n"));
+
+        if (cursorWasAtEnd && ! isMultiLine())
+            oldCursorPos = getTotalNumChars();
+
+        moveCaretTo (oldCursorPos, false);
+
+        if (sendTextChangeMessage)
+            textChanged();
+        else
+            textValue.addListener (textHolder);
+
+        checkLayout();
+        scrollToMakeSureCursorIsVisible();
+        undoManager.clearUndoHistory();
+
+        repaint();
+    }
+}
+
+//==============================================================================
+void TextEditor::updateValueFromText()
+{
+    if (valueTextNeedsUpdating)
+    {
+        valueTextNeedsUpdating = false;
+        textValue = getText();
+    }
+}
+
+Value& TextEditor::getTextValue()
+{
+    updateValueFromText();
+    return textValue;
+}
+
+void TextEditor::textWasChangedByValue()
+{
+    if (textValue.getValueSource().getReferenceCount() > 1)
+        setText (textValue.getValue());
+}
+
+//==============================================================================
+void TextEditor::textChanged()
+{
+    checkLayout();
+
+    if (listeners.size() != 0 || onTextChange != nullptr)
+        postCommandMessage (TextEditorDefs::textChangeMessageId);
+
+    if (textValue.getValueSource().getReferenceCount() > 1)
+    {
+        valueTextNeedsUpdating = false;
+        textValue = getText();
+    }
+
+    if (auto* handler = getAccessibilityHandler())
+        handler->notifyAccessibilityEvent (AccessibilityEvent::textChanged);
+}
+
+void TextEditor::setSelection (Range<int> newSelection) noexcept
+{
+    if (newSelection != selection)
+    {
+        selection = newSelection;
+
+        if (auto* handler = getAccessibilityHandler())
+            handler->notifyAccessibilityEvent (AccessibilityEvent::textSelectionChanged);
+    }
+}
+
+void TextEditor::returnPressed()    { postCommandMessage (TextEditorDefs::returnKeyMessageId); }
+void TextEditor::escapePressed()    { postCommandMessage (TextEditorDefs::escapeKeyMessageId); }
+
+void TextEditor::addListener (Listener* l)      { listeners.add (l); }
+void TextEditor::removeListener (Listener* l)   { listeners.remove (l); }
+
+//==============================================================================
+void TextEditor::timerCallbackInt()
+{
+    checkFocus();
+
+    auto now = Time::getApproximateMillisecondCounter();
+
+    if (now > lastTransactionTime + 200)
+        newTransaction();
+}
+
+void TextEditor::checkFocus()
+{
+    if (! wasFocused && hasKeyboardFocus (false) && ! isCurrentlyBlockedByAnotherModalComponent())
+    {
+        wasFocused = true;
+
+        if (auto* peer = getPeer())
+            if (! isReadOnly())
+                peer->textInputRequired (peer->globalToLocal (getScreenPosition()), *this);
+    }
+}
+
+void TextEditor::repaintText (Range<int> range)
+{
+    if (! range.isEmpty())
+    {
+        if (range.getEnd() >= getTotalNumChars())
+        {
+            textHolder->repaint();
+            return;
+        }
+
+        Iterator i (*this);
+
+        Point<float> anchor;
+        auto lh = currentFont.getHeight();
+        i.getCharPosition (range.getStart(), anchor, lh);
+
+        auto y1 = std::trunc (anchor.y);
+        int y2 = 0;
+
+        if (range.getEnd() >= getTotalNumChars())
+        {
+            y2 = textHolder->getHeight();
+        }
+        else
+        {
+            i.getCharPosition (range.getEnd(), anchor, lh);
+            y2 = (int) (anchor.y + lh * 2.0f);
+        }
+
+        auto offset = i.getYOffset();
+        textHolder->repaint (0, roundToInt (y1 + offset), textHolder->getWidth(), roundToInt ((float) y2 - y1 + offset));
+    }
+}
+
+//==============================================================================
+void TextEditor::moveCaret (int newCaretPos)
+{
+    if (newCaretPos < 0)
+        newCaretPos = 0;
+    else
+        newCaretPos = jmin (newCaretPos, getTotalNumChars());
+
+    if (newCaretPos != getCaretPosition())
+    {
+        caretPosition = newCaretPos;
+
+        if (hasKeyboardFocus (false))
+            textHolder->restartTimer();
+
+        scrollToMakeSureCursorIsVisible();
+        updateCaretPosition();
+
+        if (auto* handler = getAccessibilityHandler())
+            handler->notifyAccessibilityEvent (AccessibilityEvent::textChanged);
+    }
+}
+
+int TextEditor::getCaretPosition() const
+{
+    return caretPosition;
+}
+
+void TextEditor::setCaretPosition (const int newIndex)
+{
+    moveCaretTo (newIndex, false);
+}
+
+void TextEditor::moveCaretToEnd()
+{
+    setCaretPosition (std::numeric_limits<int>::max());
+}
+
+void TextEditor::scrollEditorToPositionCaret (const int desiredCaretX,
+                                              const int desiredCaretY)
+
+{
+    updateCaretPosition();
+    auto caretRect = getCaretRectangle().translated (leftIndent, topIndent);
+
+    auto vx = caretRect.getX() - desiredCaretX;
+    auto vy = caretRect.getY() - desiredCaretY;
+
+    if (desiredCaretX < jmax (1, proportionOfWidth (0.05f)))
+        vx += desiredCaretX - proportionOfWidth (0.2f);
+    else if (desiredCaretX > jmax (0, viewport->getMaximumVisibleWidth() - (wordWrap ? 2 : 10)))
+        vx += desiredCaretX + (isMultiLine() ? proportionOfWidth (0.2f) : 10) - viewport->getMaximumVisibleWidth();
+
+    vx = jlimit (0, jmax (0, textHolder->getWidth() + 8 - viewport->getMaximumVisibleWidth()), vx);
+
+    if (! isMultiLine())
+    {
+        vy = viewport->getViewPositionY();
+    }
+    else
+    {
+        vy = jlimit (0, jmax (0, textHolder->getHeight() - viewport->getMaximumVisibleHeight()), vy);
+
+        if (desiredCaretY < 0)
+            vy = jmax (0, desiredCaretY + vy);
+        else if (desiredCaretY > jmax (0, viewport->getMaximumVisibleHeight() - caretRect.getHeight()))
+            vy += desiredCaretY + 2 + caretRect.getHeight() - viewport->getMaximumVisibleHeight();
+    }
+
+    viewport->setViewPosition (vx, vy);
+}
+
+Rectangle<int> TextEditor::getCaretRectangle()
+{
+    return getCaretRectangleFloat().getSmallestIntegerContainer();
+}
+
+Rectangle<float> TextEditor::getCaretRectangleFloat() const
+{
+    Point<float> anchor;
+    auto cursorHeight = currentFont.getHeight(); // (in case the text is empty and the call below doesn't set this value)
+    getCharPosition (caretPosition, anchor, cursorHeight);
+
+    return { anchor.x, anchor.y, 2.0f, cursorHeight };
+}
+
+Point<int> TextEditor::getTextOffset() const noexcept
+{
+    Iterator i (*this);
+    auto yOffset = i.getYOffset();
+
+    return { getLeftIndent() + borderSize.getLeft() - viewport->getViewPositionX(),
+             roundToInt ((float) getTopIndent() + (float) borderSize.getTop() + yOffset) - viewport->getViewPositionY() };
+}
+
+RectangleList<int> TextEditor::getTextBounds (Range<int> textRange)
+{
+    RectangleList<int> boundingBox;
+
+    for (auto lineRange : Iterator { *this }.getLineRanges())
+    {
+        auto intersection = lineRange.getIntersectionWith (textRange);
+
+        if (! intersection.isEmpty())
+        {
+            Point<float> anchorStart, anchorEnd;
+            float lineHeight = 0.0f;
+
+            getCharPosition (intersection.getStart(), anchorStart, lineHeight);
+            getCharPosition (intersection.getEnd(),   anchorEnd,   lineHeight);
+
+            boundingBox.add (Rectangle<float> (anchorStart.x, anchorStart.y, anchorEnd.x - anchorStart.x, lineHeight).toNearestInt());
+
+            if (intersection == textRange)
+                break;
+        }
+    }
+
+    boundingBox.offsetAll (getTextOffset());
+    return boundingBox;
+}
+
+//==============================================================================
+// Extra space for the cursor at the right-hand-edge
+constexpr int rightEdgeSpace = 2;
+
+int TextEditor::getWordWrapWidth() const
+{
+    return wordWrap ? getMaximumTextWidth()
+                    : std::numeric_limits<int>::max();
+}
+
+int TextEditor::getMaximumTextWidth() const
+{
+    return jmax (1, viewport->getMaximumVisibleWidth() - leftIndent - rightEdgeSpace);
+}
+
+int TextEditor::getMaximumTextHeight() const
+{
+    return jmax (1, viewport->getMaximumVisibleHeight() - topIndent);
+}
+
+void TextEditor::checkLayout()
+{
+    if (getWordWrapWidth() > 0)
+    {
+        const auto textBottom = Iterator (*this).getTotalTextHeight() + topIndent;
+        const auto textRight = jmax (viewport->getMaximumVisibleWidth(),
+                                     Iterator (*this).getTextRight() + leftIndent + rightEdgeSpace);
+
+        textHolder->setSize (textRight, textBottom);
+        viewport->setScrollBarsShown (scrollbarVisible && multiline && textBottom > viewport->getMaximumVisibleHeight(),
+                                      scrollbarVisible && multiline && ! wordWrap && textRight > viewport->getMaximumVisibleWidth());
+    }
+}
+
+int TextEditor::getTextWidth() const    { return textHolder->getWidth(); }
+int TextEditor::getTextHeight() const   { return textHolder->getHeight(); }
+
+void TextEditor::setIndents (int newLeftIndent, int newTopIndent)
+{
+    if (leftIndent != newLeftIndent || topIndent != newTopIndent)
+    {
+        leftIndent = newLeftIndent;
+        topIndent  = newTopIndent;
+
+        resized();
+        repaint();
+    }
+}
+
+void TextEditor::setBorder (BorderSize<int> border)
+{
+    borderSize = border;
+    resized();
+}
+
+BorderSize<int> TextEditor::getBorder() const
+{
+    return borderSize;
+}
+
+void TextEditor::setScrollToShowCursor (const bool shouldScrollToShowCursor)
+{
+    keepCaretOnScreen = shouldScrollToShowCursor;
+}
+
+void TextEditor::scrollToMakeSureCursorIsVisible()
+{
+    updateCaretPosition();
+
+    if (keepCaretOnScreen)
+    {
+        auto viewPos = viewport->getViewPosition();
+        auto caretRect = getCaretRectangle().translated (leftIndent, topIndent);
+        auto relativeCursor = caretRect.getPosition() - viewPos;
+
+        if (relativeCursor.x < jmax (1, proportionOfWidth (0.05f)))
+        {
+            viewPos.x += relativeCursor.x - proportionOfWidth (0.2f);
+        }
+        else if (relativeCursor.x > jmax (0, viewport->getMaximumVisibleWidth() - (wordWrap ? 2 : 10)))
+        {
+            viewPos.x += relativeCursor.x + (isMultiLine() ? proportionOfWidth (0.2f) : 10) - viewport->getMaximumVisibleWidth();
+        }
+
+        viewPos.x = jlimit (0, jmax (0, textHolder->getWidth() + 8 - viewport->getMaximumVisibleWidth()), viewPos.x);
+
+        if (! isMultiLine())
+        {
+            viewPos.y = (getHeight() - textHolder->getHeight() - topIndent) / -2;
+        }
+        else if (relativeCursor.y < 0)
+        {
+            viewPos.y = jmax (0, relativeCursor.y + viewPos.y);
+        }
+        else if (relativeCursor.y > jmax (0, viewport->getMaximumVisibleHeight() - caretRect.getHeight()))
+        {
+            viewPos.y += relativeCursor.y + 2 + caretRect.getHeight() - viewport->getMaximumVisibleHeight();
+        }
+
+        viewport->setViewPosition (viewPos);
+    }
+}
+
+void TextEditor::moveCaretTo (const int newPosition, const bool isSelecting)
+{
+    if (isSelecting)
+    {
+        moveCaret (newPosition);
+
+        auto oldSelection = selection;
+
+        if (dragType == notDragging)
+        {
+            if (std::abs (getCaretPosition() - selection.getStart()) < std::abs (getCaretPosition() - selection.getEnd()))
+                dragType = draggingSelectionStart;
+            else
+                dragType = draggingSelectionEnd;
+        }
+
+        if (dragType == draggingSelectionStart)
+        {
+            if (getCaretPosition() >= selection.getEnd())
+                dragType = draggingSelectionEnd;
+
+            setSelection (Range<int>::between (getCaretPosition(), selection.getEnd()));
+        }
+        else
+        {
+            if (getCaretPosition() < selection.getStart())
+                dragType = draggingSelectionStart;
+
+            setSelection (Range<int>::between (getCaretPosition(), selection.getStart()));
+        }
+
+        repaintText (selection.getUnionWith (oldSelection));
+    }
+    else
+    {
+        dragType = notDragging;
+
+        repaintText (selection);
+
+        moveCaret (newPosition);
+        setSelection (Range<int>::emptyRange (getCaretPosition()));
+    }
+}
+
+int TextEditor::getTextIndexAt (const int x, const int y) const
+{
+    const auto offset = getTextOffset();
+
+    return indexAtPosition ((float) (x - offset.x),
+                            (float) (y - offset.y));
+}
+
+void TextEditor::insertTextAtCaret (const String& t)
+{
+    String newText (inputFilter != nullptr ? inputFilter->filterNewText (*this, t) : t);
+
+    if (isMultiLine())
+        newText = newText.replace ("\r\n", "\n");
+    else
+        newText = newText.replaceCharacters ("\r\n", "  ");
+
+    const int insertIndex = selection.getStart();
+    const int newCaretPos = insertIndex + newText.length();
+
+    remove (selection, getUndoManager(),
+            newText.isNotEmpty() ? newCaretPos - 1 : newCaretPos);
+
+    insert (newText, insertIndex, currentFont, findColour (textColourId),
+            getUndoManager(), newCaretPos);
+
+    textChanged();
+}
+
+void TextEditor::setHighlightedRegion (const Range<int>& newSelection)
+{
+    moveCaretTo (newSelection.getStart(), false);
+    moveCaretTo (newSelection.getEnd(), true);
+}
+
+//==============================================================================
+void TextEditor::copy()
+{
+    if (passwordCharacter == 0)
+    {
+        auto selectedText = getHighlightedText();
+
+        if (selectedText.isNotEmpty())
+            SystemClipboard::copyTextToClipboard (selectedText);
+    }
+}
+
+void TextEditor::paste()
+{
+    if (! isReadOnly())
+    {
+        auto clip = SystemClipboard::getTextFromClipboard();
+
+        if (clip.isNotEmpty())
+            insertTextAtCaret (clip);
+    }
+}
+
+void TextEditor::cut()
+{
+    if (! isReadOnly())
+    {
+        moveCaret (selection.getEnd());
+        insertTextAtCaret (String());
+    }
+}
+
+//==============================================================================
+void TextEditor::drawContent (Graphics& g)
+{
+    if (getWordWrapWidth() > 0)
+    {
+        g.setOrigin (leftIndent, topIndent);
+        auto clip = g.getClipBounds();
+
+        auto yOffset = Iterator (*this).getYOffset();
+
+        AffineTransform transform;
+
+        if (yOffset > 0)
+        {
+            transform = AffineTransform::translation (0.0f, yOffset);
+            clip.setY (roundToInt ((float) clip.getY() - yOffset));
+        }
+
+        Iterator i (*this);
+        Colour selectedTextColour;
+
+        if (! selection.isEmpty())
+        {
+            selectedTextColour = findColour (highlightedTextColourId);
+
+            g.setColour (findColour (highlightColourId).withMultipliedAlpha (hasKeyboardFocus (true) ? 1.0f : 0.5f));
+
+            auto boundingBox = getTextBounds (selection);
+            boundingBox.offsetAll (-getTextOffset());
+
+            g.fillPath (boundingBox.toPath(), transform);
+        }
+
+        const UniformTextSection* lastSection = nullptr;
+
+        while (i.next() && i.lineY < (float) clip.getBottom())
+        {
+            if (i.lineY + i.lineHeight >= (float) clip.getY())
+            {
+                if (selection.intersects ({ i.indexInText, i.indexInText + i.atom->numChars }))
+                {
+                    i.drawSelectedText (g, selection, selectedTextColour, transform);
+                    lastSection = nullptr;
+                }
+                else
+                {
+                    i.draw (g, lastSection, transform);
+                }
+            }
+        }
+
+        for (auto& underlinedSection : underlinedSections)
+        {
+            Iterator i2 (*this);
+
+            while (i2.next() && i2.lineY < (float) clip.getBottom())
+            {
+                if (i2.lineY + i2.lineHeight >= (float) clip.getY()
+                      && underlinedSection.intersects ({ i2.indexInText, i2.indexInText + i2.atom->numChars }))
+                {
+                    i2.drawUnderline (g, underlinedSection, findColour (textColourId), transform);
+                }
+            }
+        }
+    }
+}
+
+void TextEditor::paint (Graphics& g)
+{
+    getLookAndFeel().fillTextEditorBackground (g, getWidth(), getHeight(), *this);
+}
+
+void TextEditor::paintOverChildren (Graphics& g)
+{
+    if (textToShowWhenEmpty.isNotEmpty()
+         && (! hasKeyboardFocus (false))
+         && getTotalNumChars() == 0)
+    {
+        g.setColour (colourForTextWhenEmpty);
+        g.setFont (getFont());
+
+        Rectangle<int> textBounds (leftIndent,
+                                   topIndent,
+                                   viewport->getWidth() - leftIndent,
+                                   getHeight() - topIndent);
+
+        if (! textBounds.isEmpty())
+            g.drawText (textToShowWhenEmpty, textBounds, justification, true);
+    }
+
+    getLookAndFeel().drawTextEditorOutline (g, getWidth(), getHeight(), *this);
+}
+
+//==============================================================================
+void TextEditor::addPopupMenuItems (PopupMenu& m, const MouseEvent*)
+{
+    const bool writable = ! isReadOnly();
+
+    if (passwordCharacter == 0)
+    {
+        m.addItem (StandardApplicationCommandIDs::cut,   TRANS("Cut"), writable);
+        m.addItem (StandardApplicationCommandIDs::copy,  TRANS("Copy"), ! selection.isEmpty());
+    }
+
+    m.addItem (StandardApplicationCommandIDs::paste,     TRANS("Paste"), writable);
+    m.addItem (StandardApplicationCommandIDs::del,       TRANS("Delete"), writable);
+    m.addSeparator();
+    m.addItem (StandardApplicationCommandIDs::selectAll, TRANS("Select All"));
+    m.addSeparator();
+
+    if (getUndoManager() != nullptr)
+    {
+        m.addItem (StandardApplicationCommandIDs::undo, TRANS("Undo"), undoManager.canUndo());
+        m.addItem (StandardApplicationCommandIDs::redo, TRANS("Redo"), undoManager.canRedo());
+    }
+}
+
+void TextEditor::performPopupMenuAction (const int menuItemID)
+{
+    switch (menuItemID)
+    {
+        case StandardApplicationCommandIDs::cut:        cutToClipboard(); break;
+        case StandardApplicationCommandIDs::copy:       copyToClipboard(); break;
+        case StandardApplicationCommandIDs::paste:      pasteFromClipboard(); break;
+        case StandardApplicationCommandIDs::del:        cut(); break;
+        case StandardApplicationCommandIDs::selectAll:  selectAll(); break;
+        case StandardApplicationCommandIDs::undo:       undo(); break;
+        case StandardApplicationCommandIDs::redo:       redo(); break;
+        default: break;
+    }
+}
+
+//==============================================================================
+void TextEditor::mouseDown (const MouseEvent& e)
+{
+    beginDragAutoRepeat (100);
+    newTransaction();
+
+    if (wasFocused || ! selectAllTextWhenFocused)
+    {
+        if (! (popupMenuEnabled && e.mods.isPopupMenu()))
+        {
+            moveCaretTo (getTextIndexAt (e.x, e.y),
+                         e.mods.isShiftDown());
+        }
+        else
+        {
+            PopupMenu m;
+            m.setLookAndFeel (&getLookAndFeel());
+            addPopupMenuItems (m, &e);
+
+            menuActive = true;
+
+            SafePointer<TextEditor> safeThis (this);
+
+            m.showMenuAsync (PopupMenu::Options(),
+                             [safeThis] (int menuResult)
+                             {
+                                 if (auto* editor = safeThis.getComponent())
+                                 {
+                                     editor->menuActive = false;
+
+                                     if (menuResult != 0)
+                                         editor->performPopupMenuAction (menuResult);
+                                 }
+                             });
+        }
+    }
+}
+
+void TextEditor::mouseDrag (const MouseEvent& e)
+{
+    if (wasFocused || ! selectAllTextWhenFocused)
+        if (! (popupMenuEnabled && e.mods.isPopupMenu()))
+            moveCaretTo (getTextIndexAt (e.x, e.y), true);
+}
+
+void TextEditor::mouseUp (const MouseEvent& e)
+{
+    newTransaction();
+    textHolder->restartTimer();
+
+    if (wasFocused || ! selectAllTextWhenFocused)
+        if (e.mouseWasClicked() && ! (popupMenuEnabled && e.mods.isPopupMenu()))
+            moveCaret (getTextIndexAt (e.x, e.y));
+
+    wasFocused = true;
+}
+
+void TextEditor::mouseDoubleClick (const MouseEvent& e)
+{
+    int tokenEnd = getTextIndexAt (e.x, e.y);
+    int tokenStart = 0;
+
+    if (e.getNumberOfClicks() > 3)
+    {
+        tokenEnd = getTotalNumChars();
+    }
+    else
+    {
+        auto t = getText();
+        auto totalLength = getTotalNumChars();
+
+        while (tokenEnd < totalLength)
+        {
+            auto c = t[tokenEnd];
+
+            // (note the slight bodge here - it's because iswalnum only checks for alphabetic chars in the current locale)
+            if (CharacterFunctions::isLetterOrDigit (c) || c > 128)
+                ++tokenEnd;
+            else
+                break;
+        }
+
+        tokenStart = tokenEnd;
+
+        while (tokenStart > 0)
+        {
+            auto c = t[tokenStart - 1];
+
+            // (note the slight bodge here - it's because iswalnum only checks for alphabetic chars in the current locale)
+            if (CharacterFunctions::isLetterOrDigit (c) || c > 128)
+                --tokenStart;
+            else
+                break;
+        }
+
+        if (e.getNumberOfClicks() > 2)
+        {
+            while (tokenEnd < totalLength)
+            {
+                auto c = t[tokenEnd];
+
+                if (c != '\r' && c != '\n')
+                    ++tokenEnd;
+                else
+                    break;
+            }
+
+            while (tokenStart > 0)
+            {
+                auto c = t[tokenStart - 1];
+
+                if (c != '\r' && c != '\n')
+                    --tokenStart;
+                else
+                    break;
+            }
+        }
+    }
+
+    moveCaretTo (tokenEnd, false);
+    moveCaretTo (tokenStart, true);
+}
+
+void TextEditor::mouseWheelMove (const MouseEvent& e, const MouseWheelDetails& wheel)
+{
+    if (! viewport->useMouseWheelMoveIfNeeded (e, wheel))
+        Component::mouseWheelMove (e, wheel);
+}
+
+//==============================================================================
+bool TextEditor::moveCaretWithTransaction (const int newPos, const bool selecting)
+{
+    newTransaction();
+    moveCaretTo (newPos, selecting);
+    return true;
+}
+
+bool TextEditor::moveCaretLeft (bool moveInWholeWordSteps, bool selecting)
+{
+    auto pos = getCaretPosition();
+
+    if (moveInWholeWordSteps)
+        pos = findWordBreakBefore (pos);
+    else
+        --pos;
+
+    return moveCaretWithTransaction (pos, selecting);
+}
+
+bool TextEditor::moveCaretRight (bool moveInWholeWordSteps, bool selecting)
+{
+    auto pos = getCaretPosition();
+
+    if (moveInWholeWordSteps)
+        pos = findWordBreakAfter (pos);
+    else
+        ++pos;
+
+    return moveCaretWithTransaction (pos, selecting);
+}
+
+bool TextEditor::moveCaretUp (bool selecting)
+{
+    if (! isMultiLine())
+        return moveCaretToStartOfLine (selecting);
+
+    auto caretPos = getCaretRectangleFloat();
+    return moveCaretWithTransaction (indexAtPosition (caretPos.getX(), caretPos.getY() - 1.0f), selecting);
+}
+
+bool TextEditor::moveCaretDown (bool selecting)
+{
+    if (! isMultiLine())
+        return moveCaretToEndOfLine (selecting);
+
+    auto caretPos = getCaretRectangleFloat();
+    return moveCaretWithTransaction (indexAtPosition (caretPos.getX(), caretPos.getBottom() + 1.0f), selecting);
+}
+
+bool TextEditor::pageUp (bool selecting)
+{
+    if (! isMultiLine())
+        return moveCaretToStartOfLine (selecting);
+
+    auto caretPos = getCaretRectangleFloat();
+    return moveCaretWithTransaction (indexAtPosition (caretPos.getX(), caretPos.getY() - (float) viewport->getViewHeight()), selecting);
+}
+
+bool TextEditor::pageDown (bool selecting)
+{
+    if (! isMultiLine())
+        return moveCaretToEndOfLine (selecting);
+
+    auto caretPos = getCaretRectangleFloat();
+    return moveCaretWithTransaction (indexAtPosition (caretPos.getX(), caretPos.getBottom() + (float) viewport->getViewHeight()), selecting);
+}
+
+void TextEditor::scrollByLines (int deltaLines)
+{
+    viewport->getVerticalScrollBar().moveScrollbarInSteps (deltaLines);
+}
+
+bool TextEditor::scrollDown()
+{
+    scrollByLines (-1);
+    return true;
+}
+
+bool TextEditor::scrollUp()
+{
+    scrollByLines (1);
+    return true;
+}
+
+bool TextEditor::moveCaretToTop (bool selecting)
+{
+    return moveCaretWithTransaction (0, selecting);
+}
+
+bool TextEditor::moveCaretToStartOfLine (bool selecting)
+{
+    auto caretPos = getCaretRectangleFloat();
+    return moveCaretWithTransaction (indexAtPosition (0.0f, caretPos.getY()), selecting);
+}
+
+bool TextEditor::moveCaretToEnd (bool selecting)
+{
+    return moveCaretWithTransaction (getTotalNumChars(), selecting);
+}
+
+bool TextEditor::moveCaretToEndOfLine (bool selecting)
+{
+    auto caretPos = getCaretRectangleFloat();
+    return moveCaretWithTransaction (indexAtPosition ((float) textHolder->getWidth(), caretPos.getY()), selecting);
+}
+
+bool TextEditor::deleteBackwards (bool moveInWholeWordSteps)
+{
+    if (moveInWholeWordSteps)
+        moveCaretTo (findWordBreakBefore (getCaretPosition()), true);
+    else if (selection.isEmpty() && selection.getStart() > 0)
+        setSelection ({ selection.getEnd() - 1, selection.getEnd() });
+
+    cut();
+    return true;
+}
+
+bool TextEditor::deleteForwards (bool /*moveInWholeWordSteps*/)
+{
+    if (selection.isEmpty() && selection.getStart() < getTotalNumChars())
+        setSelection ({ selection.getStart(), selection.getStart() + 1 });
+
+    cut();
+    return true;
+}
+
+bool TextEditor::copyToClipboard()
+{
+    newTransaction();
+    copy();
+    return true;
+}
+
+bool TextEditor::cutToClipboard()
+{
+    newTransaction();
+    copy();
+    cut();
+    return true;
+}
+
+bool TextEditor::pasteFromClipboard()
+{
+    newTransaction();
+    paste();
+    return true;
+}
+
+bool TextEditor::selectAll()
+{
+    newTransaction();
+    moveCaretTo (getTotalNumChars(), false);
+    moveCaretTo (0, true);
+    return true;
+}
+
+//==============================================================================
+void TextEditor::setEscapeAndReturnKeysConsumed (bool shouldBeConsumed) noexcept
+{
+    consumeEscAndReturnKeys = shouldBeConsumed;
+}
+
+bool TextEditor::keyPressed (const KeyPress& key)
+{
+    if (isReadOnly() && key != KeyPress ('c', ModifierKeys::commandModifier, 0)
+                     && key != KeyPress ('a', ModifierKeys::commandModifier, 0))
+        return false;
+
+    if (! TextEditorKeyMapper<TextEditor>::invokeKeyFunction (*this, key))
+    {
+        if (key == KeyPress::returnKey)
+        {
+            newTransaction();
+
+            if (returnKeyStartsNewLine)
+            {
+                insertTextAtCaret ("\n");
+            }
+            else
+            {
+                returnPressed();
+                return consumeEscAndReturnKeys;
+            }
+        }
+        else if (key.isKeyCode (KeyPress::escapeKey))
+        {
+            newTransaction();
+            moveCaretTo (getCaretPosition(), false);
+            escapePressed();
+            return consumeEscAndReturnKeys;
+        }
+        else if (key.getTextCharacter() >= ' '
+                  || (tabKeyUsed && (key.getTextCharacter() == '\t')))
+        {
+            insertTextAtCaret (String::charToString (key.getTextCharacter()));
+
+            lastTransactionTime = Time::getApproximateMillisecondCounter();
+        }
+        else
+        {
+            return false;
+        }
+    }
+
+    return true;
+}
+
+bool TextEditor::keyStateChanged (const bool isKeyDown)
+{
+    if (! isKeyDown)
+        return false;
+
+   #if JUCE_WINDOWS
+    if (KeyPress (KeyPress::F4Key, ModifierKeys::altModifier, 0).isCurrentlyDown())
+        return false;  // We need to explicitly allow alt-F4 to pass through on Windows
+   #endif
+
+    if ((! consumeEscAndReturnKeys)
+         && (KeyPress (KeyPress::escapeKey).isCurrentlyDown()
+          || KeyPress (KeyPress::returnKey).isCurrentlyDown()))
+        return false;
+
+    // (overridden to avoid forwarding key events to the parent)
+    return ! ModifierKeys::currentModifiers.isCommandDown();
+}
+
+//==============================================================================
+void TextEditor::focusGained (FocusChangeType cause)
+{
+    newTransaction();
+
+    if (selectAllTextWhenFocused)
+    {
+        moveCaretTo (0, false);
+        moveCaretTo (getTotalNumChars(), true);
+    }
+
+    checkFocus();
+
+    if (cause == FocusChangeType::focusChangedByMouseClick && selectAllTextWhenFocused)
+        wasFocused = false;
+
+    repaint();
+    updateCaretPosition();
+}
+
+void TextEditor::focusLost (FocusChangeType)
+{
+    newTransaction();
+
+    wasFocused = false;
+    textHolder->stopTimer();
+
+    underlinedSections.clear();
+
+    if (auto* peer = getPeer())
+        peer->dismissPendingTextInput();
+
+    updateCaretPosition();
+
+    postCommandMessage (TextEditorDefs::focusLossMessageId);
+    repaint();
+}
+
+//==============================================================================
+void TextEditor::resized()
+{
+    viewport->setBoundsInset (borderSize);
+    viewport->setSingleStepSizes (16, roundToInt (currentFont.getHeight()));
+
+    checkLayout();
+
+    if (isMultiLine())
+        updateCaretPosition();
+    else
+        scrollToMakeSureCursorIsVisible();
+}
+
+void TextEditor::handleCommandMessage (const int commandId)
+{
+    Component::BailOutChecker checker (this);
+
+    switch (commandId)
+    {
+    case TextEditorDefs::textChangeMessageId:
+        listeners.callChecked (checker, [this] (Listener& l) { l.textEditorTextChanged (*this); });
+
+        if (! checker.shouldBailOut() && onTextChange != nullptr)
+            onTextChange();
+
+        break;
+
+    case TextEditorDefs::returnKeyMessageId:
+        listeners.callChecked (checker, [this] (Listener& l) { l.textEditorReturnKeyPressed (*this); });
+
+        if (! checker.shouldBailOut() && onReturnKey != nullptr)
+            onReturnKey();
+
+        break;
+
+    case TextEditorDefs::escapeKeyMessageId:
+        listeners.callChecked (checker, [this] (Listener& l) { l.textEditorEscapeKeyPressed (*this); });
+
+        if (! checker.shouldBailOut() && onEscapeKey != nullptr)
+            onEscapeKey();
+
+        break;
+
+    case TextEditorDefs::focusLossMessageId:
+        updateValueFromText();
+        listeners.callChecked (checker, [this] (Listener& l) { l.textEditorFocusLost (*this); });
+
+        if (! checker.shouldBailOut() && onFocusLost != nullptr)
+            onFocusLost();
+
+        break;
+
+    default:
+        jassertfalse;
+        break;
+    }
+}
+
+void TextEditor::setTemporaryUnderlining (const Array<Range<int>>& newUnderlinedSections)
+{
+    underlinedSections = newUnderlinedSections;
+    repaint();
+}
+
+//==============================================================================
+UndoManager* TextEditor::getUndoManager() noexcept
+{
+    return readOnly ? nullptr : &undoManager;
+}
+
+void TextEditor::clearInternal (UndoManager* const um)
+{
+    remove ({ 0, getTotalNumChars() }, um, caretPosition);
+}
+
+void TextEditor::insert (const String& text, int insertIndex, const Font& font,
+                         Colour colour, UndoManager* um, int caretPositionToMoveTo)
+{
+    if (text.isNotEmpty())
+    {
+        if (um != nullptr)
+        {
+            if (um->getNumActionsInCurrentTransaction() > TextEditorDefs::maxActionsPerTransaction)
+                newTransaction();
+
+            um->perform (new InsertAction (*this, text, insertIndex, font, colour,
+                                           caretPosition, caretPositionToMoveTo));
+        }
+        else
+        {
+            repaintText ({ insertIndex, getTotalNumChars() }); // must do this before and after changing the data, in case
+                                                               // a line gets moved due to word wrap
+
+            int index = 0;
+            int nextIndex = 0;
+
+            for (int i = 0; i < sections.size(); ++i)
+            {
+                nextIndex = index + sections.getUnchecked (i)->getTotalLength();
+
+                if (insertIndex == index)
+                {
+                    sections.insert (i, new UniformTextSection (text, font, colour, passwordCharacter));
+                    break;
+                }
+
+                if (insertIndex > index && insertIndex < nextIndex)
+                {
+                    splitSection (i, insertIndex - index);
+                    sections.insert (i + 1, new UniformTextSection (text, font, colour, passwordCharacter));
+                    break;
+                }
+
+                index = nextIndex;
+            }
+
+            if (nextIndex == insertIndex)
+                sections.add (new UniformTextSection (text, font, colour, passwordCharacter));
+
+            coalesceSimilarSections();
+            totalNumChars = -1;
+            valueTextNeedsUpdating = true;
+
+            checkLayout();
+            moveCaretTo (caretPositionToMoveTo, false);
+
+            repaintText ({ insertIndex, getTotalNumChars() });
+        }
+    }
+}
+
+void TextEditor::reinsert (int insertIndex, const OwnedArray<UniformTextSection>& sectionsToInsert)
+{
+    int index = 0;
+    int nextIndex = 0;
+
+    for (int i = 0; i < sections.size(); ++i)
+    {
+        nextIndex = index + sections.getUnchecked (i)->getTotalLength();
+
+        if (insertIndex == index)
+        {
+            for (int j = sectionsToInsert.size(); --j >= 0;)
+                sections.insert (i, new UniformTextSection (*sectionsToInsert.getUnchecked(j)));
+
+            break;
+        }
+
+        if (insertIndex > index && insertIndex < nextIndex)
+        {
+            splitSection (i, insertIndex - index);
+
+            for (int j = sectionsToInsert.size(); --j >= 0;)
+                sections.insert (i + 1, new UniformTextSection (*sectionsToInsert.getUnchecked(j)));
+
+            break;
+        }
+
+        index = nextIndex;
+    }
+
+    if (nextIndex == insertIndex)
+        for (auto* s : sectionsToInsert)
+            sections.add (new UniformTextSection (*s));
+
+    coalesceSimilarSections();
+    totalNumChars = -1;
+    valueTextNeedsUpdating = true;
+}
+
+void TextEditor::remove (Range<int> range, UndoManager* const um, const int caretPositionToMoveTo)
+{
+    if (! range.isEmpty())
+    {
+        int index = 0;
+
+        for (int i = 0; i < sections.size(); ++i)
+        {
+            auto nextIndex = index + sections.getUnchecked(i)->getTotalLength();
+
+            if (range.getStart() > index && range.getStart() < nextIndex)
+            {
+                splitSection (i, range.getStart() - index);
+                --i;
+            }
+            else if (range.getEnd() > index && range.getEnd() < nextIndex)
+            {
+                splitSection (i, range.getEnd() - index);
+                --i;
+            }
+            else
+            {
+                index = nextIndex;
+
+                if (index > range.getEnd())
+                    break;
+            }
+        }
+
+        index = 0;
+
+        if (um != nullptr)
+        {
+            Array<UniformTextSection*> removedSections;
+
+            for (auto* section : sections)
+            {
+                if (range.getEnd() <= range.getStart())
+                    break;
+
+                auto nextIndex = index + section->getTotalLength();
+
+                if (range.getStart() <= index && range.getEnd() >= nextIndex)
+                    removedSections.add (new UniformTextSection (*section));
+
+                index = nextIndex;
+            }
+
+            if (um->getNumActionsInCurrentTransaction() > TextEditorDefs::maxActionsPerTransaction)
+                newTransaction();
+
+            um->perform (new RemoveAction (*this, range, caretPosition,
+                                           caretPositionToMoveTo, removedSections));
+        }
+        else
+        {
+            auto remainingRange = range;
+
+            for (int i = 0; i < sections.size(); ++i)
+            {
+                auto* section = sections.getUnchecked (i);
+                auto nextIndex = index + section->getTotalLength();
+
+                if (remainingRange.getStart() <= index && remainingRange.getEnd() >= nextIndex)
+                {
+                    sections.remove (i);
+                    remainingRange.setEnd (remainingRange.getEnd() - (nextIndex - index));
+
+                    if (remainingRange.isEmpty())
+                        break;
+
+                    --i;
+                }
+                else
+                {
+                    index = nextIndex;
+                }
+            }
+
+            coalesceSimilarSections();
+            totalNumChars = -1;
+            valueTextNeedsUpdating = true;
+
+            checkLayout();
+            moveCaretTo (caretPositionToMoveTo, false);
+
+            repaintText ({ range.getStart(), getTotalNumChars() });
+        }
+    }
+}
+
+//==============================================================================
+String TextEditor::getText() const
+{
+    MemoryOutputStream mo;
+    mo.preallocate ((size_t) getTotalNumChars());
+
+    for (auto* s : sections)
+        s->appendAllText (mo);
+
+    return mo.toUTF8();
+}
+
+String TextEditor::getTextInRange (const Range<int>& range) const
+{
+    if (range.isEmpty())
+        return {};
+
+    MemoryOutputStream mo;
+    mo.preallocate ((size_t) jmin (getTotalNumChars(), range.getLength()));
+
+    int index = 0;
+
+    for (auto* s : sections)
+    {
+        auto nextIndex = index + s->getTotalLength();
+
+        if (range.getStart() < nextIndex)
+        {
+            if (range.getEnd() <= index)
+                break;
+
+            s->appendSubstring (mo, range - index);
+        }
+
+        index = nextIndex;
+    }
+
+    return mo.toUTF8();
+}
+
+String TextEditor::getHighlightedText() const
+{
+    return getTextInRange (selection);
+}
+
+int TextEditor::getTotalNumChars() const
+{
+    if (totalNumChars < 0)
+    {
+        totalNumChars = 0;
+
+        for (auto* s : sections)
+            totalNumChars += s->getTotalLength();
+    }
+
+    return totalNumChars;
+}
+
+bool TextEditor::isEmpty() const
+{
+    return getTotalNumChars() == 0;
+}
+
+void TextEditor::getCharPosition (int index, Point<float>& anchor, float& lineHeight) const
+{
+    if (getWordWrapWidth() <= 0)
+    {
+        anchor = {};
+        lineHeight = currentFont.getHeight();
+    }
+    else
+    {
+        Iterator i (*this);
+
+        if (sections.isEmpty())
+        {
+            anchor = { i.getJustificationOffsetX (0), 0 };
+            lineHeight = currentFont.getHeight();
+        }
+        else
+        {
+            i.getCharPosition (index, anchor, lineHeight);
+        }
+    }
+}
+
+int TextEditor::indexAtPosition (const float x, const float y) const
+{
+    if (getWordWrapWidth() > 0)
+    {
+        for (Iterator i (*this); i.next();)
+        {
+            if (y < i.lineY + i.lineHeight)
+            {
+                if (y < i.lineY)
+                    return jmax (0, i.indexInText - 1);
+
+                if (x <= i.atomX || i.atom->isNewLine())
+                    return i.indexInText;
+
+                if (x < i.atomRight)
+                    return i.xToIndex (x);
+            }
+        }
+    }
+
+    return getTotalNumChars();
+}
+
+//==============================================================================
+int TextEditor::findWordBreakAfter (const int position) const
+{
+    auto t = getTextInRange ({ position, position + 512 });
+    auto totalLength = t.length();
+    int i = 0;
+
+    while (i < totalLength && CharacterFunctions::isWhitespace (t[i]))
+        ++i;
+
+    auto type = TextEditorDefs::getCharacterCategory (t[i]);
+
+    while (i < totalLength && type == TextEditorDefs::getCharacterCategory (t[i]))
+        ++i;
+
+    while (i < totalLength && CharacterFunctions::isWhitespace (t[i]))
+        ++i;
+
+    return position + i;
+}
+
+int TextEditor::findWordBreakBefore (const int position) const
+{
+    if (position <= 0)
+        return 0;
+
+    auto startOfBuffer = jmax (0, position - 512);
+    auto t = getTextInRange ({ startOfBuffer, position });
+
+    int i = position - startOfBuffer;
+
+    while (i > 0 && CharacterFunctions::isWhitespace (t [i - 1]))
+        --i;
+
+    if (i > 0)
+    {
+        auto type = TextEditorDefs::getCharacterCategory (t [i - 1]);
+
+        while (i > 0 && type == TextEditorDefs::getCharacterCategory (t [i - 1]))
+            --i;
+    }
+
+    jassert (startOfBuffer + i >= 0);
+    return startOfBuffer + i;
+}
+
+
+//==============================================================================
+void TextEditor::splitSection (const int sectionIndex, const int charToSplitAt)
+{
+    jassert (sections[sectionIndex] != nullptr);
+
+    sections.insert (sectionIndex + 1,
+                     sections.getUnchecked (sectionIndex)->split (charToSplitAt));
+}
+
+void TextEditor::coalesceSimilarSections()
+{
+    for (int i = 0; i < sections.size() - 1; ++i)
+    {
+        auto* s1 = sections.getUnchecked (i);
+        auto* s2 = sections.getUnchecked (i + 1);
+
+        if (s1->font == s2->font
+             && s1->colour == s2->colour)
+        {
+            s1->append (*s2);
+            sections.remove (i + 1);
+            --i;
+        }
+    }
+}
+
+//==============================================================================
+class TextEditorAccessibilityHandler  : public AccessibilityHandler
+{
+public:
+    explicit TextEditorAccessibilityHandler (TextEditor& textEditorToWrap)
+        : AccessibilityHandler (textEditorToWrap,
+                                textEditorToWrap.isReadOnly() ? AccessibilityRole::staticText : AccessibilityRole::editableText,
+                                {},
+                                { std::make_unique<TextEditorTextInterface> (textEditorToWrap) }),
+          textEditor (textEditorToWrap)
+    {
+    }
+
+    String getHelp() const override  { return textEditor.getTooltip(); }
+
+private:
+    class TextEditorTextInterface  : public AccessibilityTextInterface
+    {
+    public:
+        explicit TextEditorTextInterface (TextEditor& editor)
+            : textEditor (editor)
+        {
+        }
+
+        bool isDisplayingProtectedText() const override      { return textEditor.getPasswordCharacter() != 0; }
+        bool isReadOnly() const override                     { return textEditor.isReadOnly(); }
+
+        int getTotalNumCharacters() const override           { return textEditor.getText().length(); }
+        Range<int> getSelection() const override             { return textEditor.getHighlightedRegion(); }
+
+        void setSelection (Range<int> r) override
+        {
+            if (r.isEmpty())
+                textEditor.setCaretPosition (r.getStart());
+            else
+                textEditor.setHighlightedRegion (r);
+        }
+
+        String getText (Range<int> r) const override
+        {
+            if (isDisplayingProtectedText())
+                return String::repeatedString (String::charToString (textEditor.getPasswordCharacter()),
+                                               getTotalNumCharacters());
+
+            return textEditor.getTextInRange (r);
+        }
+
+        void setText (const String& newText) override
+        {
+            textEditor.setText (newText);
+        }
+
+        int getTextInsertionOffset() const override          { return textEditor.getCaretPosition(); }
+
+        RectangleList<int> getTextBounds (Range<int> textRange) const override
+        {
+            auto localRects = textEditor.getTextBounds (textRange);
+            RectangleList<int> globalRects;
+
+            std::for_each (localRects.begin(), localRects.end(),
+                           [&] (const Rectangle<int>& r) { globalRects.add (textEditor.localAreaToGlobal (r)); });
+
+            return globalRects;
+        }
+
+        int getOffsetAtPoint (Point<int> point) const override
+        {
+            auto localPoint = textEditor.getLocalPoint (nullptr, point);
+            return textEditor.getTextIndexAt (localPoint.x, localPoint.y);
+        }
+
+    private:
+        TextEditor& textEditor;
+
+        //==============================================================================
+        JUCE_DECLARE_NON_COPYABLE_WITH_LEAK_DETECTOR (TextEditorTextInterface)
+    };
+
+    TextEditor& textEditor;
+
+    //==============================================================================
+    JUCE_DECLARE_NON_COPYABLE_WITH_LEAK_DETECTOR (TextEditorAccessibilityHandler)
+};
+
+std::unique_ptr<AccessibilityHandler> TextEditor::createAccessibilityHandler()
+{
+    return std::make_unique<TextEditorAccessibilityHandler> (*this);
+}
+
+} // namespace juce