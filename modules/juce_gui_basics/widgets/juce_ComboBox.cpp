/*
  ==============================================================================

   This file is part of the JUCE library.
   Copyright (c) 2020 - Raw Material Software Limited

   JUCE is an open source library subject to commercial or open-source
   licensing.

   By using JUCE, you agree to the terms of both the JUCE 6 End-User License
   Agreement and JUCE Privacy Policy (both effective as of the 16th June 2020).

   End User License Agreement: www.juce.com/juce-6-licence
   Privacy Policy: www.juce.com/juce-privacy-policy

   Or: You may also use this code under the terms of the GPL v3 (see
   www.gnu.org/licenses).

   JUCE IS PROVIDED "AS IS" WITHOUT ANY WARRANTY, AND ALL WARRANTIES, WHETHER
   EXPRESSED OR IMPLIED, INCLUDING MERCHANTABILITY AND FITNESS FOR PURPOSE, ARE
   DISCLAIMED.

  ==============================================================================
*/

namespace juce
{

ComboBox::ComboBox (const String& name)
    : Component (name),
      noChoicesMessage (TRANS("(no choices)"))
{
    setRepaintsOnMouseActivity (true);
    lookAndFeelChanged();
    currentId.addListener (this);
}

ComboBox::~ComboBox()
{
    currentId.removeListener (this);
    hidePopup();
    label.reset();
}

//==============================================================================
void ComboBox::setEditableText (const bool isEditable)
{
    if (label->isEditableOnSingleClick() != isEditable || label->isEditableOnDoubleClick() != isEditable)
    {
        label->setEditable (isEditable, isEditable, false);
        labelEditableState = (isEditable ? labelIsEditable : labelIsNotEditable);

        setWantsKeyboardFocus (labelEditableState == labelIsNotEditable);
        resized();
    }
}

bool ComboBox::isTextEditable() const noexcept
{
    return label->isEditable();
}

void ComboBox::setJustificationType (Justification justification)
{
    label->setJustificationType (justification);
}

Justification ComboBox::getJustificationType() const noexcept
{
    return label->getJustificationType();
}

void ComboBox::setTooltip (const String& newTooltip)
{
    SettableTooltipClient::setTooltip (newTooltip);
    label->setTooltip (newTooltip);
}

//==============================================================================
void ComboBox::addItem (const String& newItemText, int newItemId)
{
    // you can't add empty strings to the list..
    jassert (newItemText.isNotEmpty());

    // IDs must be non-zero, as zero is used to indicate a lack of selection.
    jassert (newItemId != 0);

    // you shouldn't use duplicate item IDs!
    jassert (getItemForId (newItemId) == nullptr);

    if (newItemText.isNotEmpty() && newItemId != 0)
        currentMenu.addItem (newItemId, newItemText, true, false);
}

void ComboBox::addItemList (const StringArray& itemsToAdd, int firstItemID)
{
    for (auto& i : itemsToAdd)
        currentMenu.addItem (firstItemID++, i);
}

void ComboBox::addSeparator()
{
    currentMenu.addSeparator();
}

void ComboBox::addSectionHeading (const String& headingName)
{
    // you can't add empty strings to the list..
    jassert (headingName.isNotEmpty());

    if (headingName.isNotEmpty())
        currentMenu.addSectionHeader (headingName);
}

void ComboBox::setItemEnabled (int itemId, bool shouldBeEnabled)
{
    if (auto* item = getItemForId (itemId))
        item->isEnabled = shouldBeEnabled;
}

bool ComboBox::isItemEnabled (int itemId) const noexcept
{
    if (auto* item = getItemForId (itemId))
        return item->isEnabled;

    return false;
}

void ComboBox::changeItemText (int itemId, const String& newText)
{
    if (auto* item = getItemForId (itemId))
        item->text = newText;
    else
        jassertfalse;
}

void ComboBox::clear (const NotificationType notification)
{
    currentMenu.clear();

    if (! label->isEditable())
        setSelectedItemIndex (-1, notification);
}

//==============================================================================
PopupMenu::Item* ComboBox::getItemForId (int itemId) const noexcept
{
    if (itemId != 0)
    {
        for (PopupMenu::MenuItemIterator iterator (currentMenu, true); iterator.next();)
        {
            auto& item = iterator.getItem();

            if (item.itemID == itemId)
                return &item;
        }
    }

    return nullptr;
}

PopupMenu::Item* ComboBox::getItemForIndex (const int index) const noexcept
{
    int n = 0;

    for (PopupMenu::MenuItemIterator iterator (currentMenu, true); iterator.next();)
    {
        auto& item = iterator.getItem();

        if (item.itemID != 0)
            if (n++ == index)
                return &item;
    }

    return nullptr;
}

int ComboBox::getNumItems() const noexcept
{
    int n = 0;

    for (PopupMenu::MenuItemIterator iterator (currentMenu, true); iterator.next();)
    {
        auto& item = iterator.getItem();

        if (item.itemID != 0)
            n++;
    }

    return n;
}

String ComboBox::getItemText (const int index) const
{
    if (auto* item = getItemForIndex (index))
        return item->text;

    return {};
}

int ComboBox::getItemId (const int index) const noexcept
{
    if (auto* item = getItemForIndex (index))
        return item->itemID;

    return 0;
}

int ComboBox::indexOfItemId (const int itemId) const noexcept
{
    if (itemId != 0)
    {
        int n = 0;

        for (PopupMenu::MenuItemIterator iterator (currentMenu, true); iterator.next();)
        {
            auto& item = iterator.getItem();

            if (item.itemID == itemId)
                return n;

            else if (item.itemID != 0)
                n++;
        }
    }

    return -1;
}

//==============================================================================
int ComboBox::getSelectedItemIndex() const
{
    auto index = indexOfItemId (currentId.getValue());

    if (getText() != getItemText (index))
        index = -1;

    return index;
}

void ComboBox::setSelectedItemIndex (const int index, const NotificationType notification)
{
    setSelectedId (getItemId (index), notification);
}

int ComboBox::getSelectedId() const noexcept
{
    if (auto* item = getItemForId (currentId.getValue()))
        if (getText() == item->text)
            return item->itemID;

    return 0;
}

void ComboBox::setSelectedId (const int newItemId, const NotificationType notification)
{
    auto* item = getItemForId (newItemId);
    auto newItemText = item != nullptr ? item->text : String();

    if (lastCurrentId != newItemId || label->getText() != newItemText)
    {
        label->setText (newItemText, dontSendNotification);
        lastCurrentId = newItemId;
        currentId = newItemId;

        repaint();  // for the benefit of the 'none selected' text

        sendChange (notification);
    }
}

bool ComboBox::selectIfEnabled (const int index)
{
    if (auto* item = getItemForIndex (index))
    {
        if (item->isEnabled)
        {
            setSelectedItemIndex (index);
            return true;
        }
    }

    return false;
}

bool ComboBox::nudgeSelectedItem (int delta)
{
    for (int i = getSelectedItemIndex() + delta; isPositiveAndBelow (i, getNumItems()); i += delta)
        if (selectIfEnabled (i))
            return true;

    return false;
}

void ComboBox::valueChanged (Value&)
{
    if (lastCurrentId != (int) currentId.getValue())
        setSelectedId (currentId.getValue());
}

//==============================================================================
String ComboBox::getText() const
{
    return label->getText();
}

void ComboBox::setText (const String& newText, const NotificationType notification)
{
    for (PopupMenu::MenuItemIterator iterator (currentMenu, true); iterator.next();)
    {
        auto& item = iterator.getItem();

        if (item.itemID != 0
            && item.text == newText)
        {
            setSelectedId (item.itemID, notification);
            return;
        }
    }

    lastCurrentId = 0;
    currentId = 0;
    repaint();

    if (label->getText() != newText)
    {
        label->setText (newText, dontSendNotification);
        sendChange (notification);
    }
}

void ComboBox::showEditor()
{
    jassert (isTextEditable()); // you probably shouldn't do this to a non-editable combo box?

    label->showEditor();
}

//==============================================================================
void ComboBox::setTextWhenNothingSelected (const String& newMessage)
{
    if (textWhenNothingSelected != newMessage)
    {
        textWhenNothingSelected = newMessage;
        repaint();
    }
}

String ComboBox::getTextWhenNothingSelected() const
{
    return textWhenNothingSelected;
}

void ComboBox::setTextWhenNoChoicesAvailable (const String& newMessage)
{
    noChoicesMessage = newMessage;
}

String ComboBox::getTextWhenNoChoicesAvailable() const
{
    return noChoicesMessage;
}

//==============================================================================
void ComboBox::paint (Graphics& g)
{
    getLookAndFeel().drawComboBox (g, getWidth(), getHeight(), isButtonDown,
                                   label->getRight(), 0, getWidth() - label->getRight(), getHeight(),
                                   *this);

    if (textWhenNothingSelected.isNotEmpty() && label->getText().isEmpty() && ! label->isBeingEdited())
        getLookAndFeel().drawComboBoxTextWhenNothingSelected (g, *this, *label);
}

void ComboBox::resized()
{
    if (getHeight() > 0 && getWidth() > 0)
        getLookAndFeel().positionComboBoxText (*this, *label);
}

void ComboBox::enablementChanged()
{
    repaint();
}

void ComboBox::colourChanged()
{
    lookAndFeelChanged();
}

void ComboBox::parentHierarchyChanged()
{
    lookAndFeelChanged();
}

void ComboBox::lookAndFeelChanged()
{
    repaint();

    {
        std::unique_ptr<Label> newLabel (getLookAndFeel().createComboBoxTextBox (*this));
        jassert (newLabel != nullptr);

        if (label != nullptr)
        {
            newLabel->setEditable (label->isEditable());
            newLabel->setJustificationType (label->getJustificationType());
            newLabel->setTooltip (label->getTooltip());
            newLabel->setText (label->getText(), dontSendNotification);
        }

        std::swap (label, newLabel);
    }

    addAndMakeVisible (label.get());

    EditableState newEditableState = (label->isEditable() ? labelIsEditable : labelIsNotEditable);

    if (newEditableState != labelEditableState)
    {
        labelEditableState = newEditableState;
        setWantsKeyboardFocus (labelEditableState == labelIsNotEditable);
    }

    label->onTextChange = [this] { triggerAsyncUpdate(); };
    label->addMouseListener (this, false);
    label->setAccessible (labelEditableState == labelIsEditable);

    label->setColour (Label::backgroundColourId, Colours::transparentBlack);
    label->setColour (Label::textColourId, findColour (ComboBox::textColourId));

    label->setColour (TextEditor::textColourId, findColour (ComboBox::textColourId));
    label->setColour (TextEditor::backgroundColourId, Colours::transparentBlack);
    label->setColour (TextEditor::highlightColourId, findColour (TextEditor::highlightColourId));
    label->setColour (TextEditor::outlineColourId, Colours::transparentBlack);

    resized();
}

//==============================================================================
bool ComboBox::keyPressed (const KeyPress& key)
{
    if (key == KeyPress::upKey || key == KeyPress::leftKey)
    {
        nudgeSelectedItem (-1);
        return true;
    }

    if (key == KeyPress::downKey || key == KeyPress::rightKey)
    {
        nudgeSelectedItem (1);
        return true;
    }

    if (key == KeyPress::returnKey)
    {
        showPopupIfNotActive();
        return true;
    }

    return false;
}

bool ComboBox::keyStateChanged (const bool isKeyDown)
{
    // only forward key events that aren't used by this component
    return isKeyDown
            && (KeyPress::isKeyCurrentlyDown (KeyPress::upKey)
                || KeyPress::isKeyCurrentlyDown (KeyPress::leftKey)
                || KeyPress::isKeyCurrentlyDown (KeyPress::downKey)
                || KeyPress::isKeyCurrentlyDown (KeyPress::rightKey));
}

//==============================================================================
void ComboBox::focusGained (FocusChangeType)    { repaint(); }
void ComboBox::focusLost (FocusChangeType)      { repaint(); }

//==============================================================================
void ComboBox::showPopupIfNotActive()
{
    if (! menuActive)
    {
        menuActive = true;

        SafePointer<ComboBox> safePointer (this);

        // as this method was triggered by a mouse event, the same mouse event may have
        // exited the modal state of other popups currently on the screen. By calling
        // showPopup asynchronously, we are giving the other popups a chance to properly
        // close themselves
        MessageManager::callAsync ([safePointer]() mutable { if (safePointer != nullptr) safePointer->showPopup(); });

        repaint();
    }
}

void ComboBox::hidePopup()
{
    if (menuActive)
    {
        menuActive = false;
        PopupMenu::dismissAllActiveMenus();
        repaint();
    }
}

static void comboBoxPopupMenuFinishedCallback (int result, ComboBox* combo)
{
    if (combo != nullptr)
    {
        combo->hidePopup();

        if (result != 0)
            combo->setSelectedId (result);
    }
}

void ComboBox::showPopup()
{
    if (! menuActive)
        menuActive = true;

    auto menu = currentMenu;

    if (menu.getNumItems() > 0)
    {
        auto selectedId = getSelectedId();

        for (PopupMenu::MenuItemIterator iterator (menu, true); iterator.next();)
        {
            auto& item = iterator.getItem();

            if (item.itemID != 0)
                item.isTicked = (item.itemID == selectedId);
        }
    }
    else
    {
        menu.addItem (1, noChoicesMessage, false, false);
    }

    auto& lf = getLookAndFeel();

    menu.setLookAndFeel (&lf);
    menu.showMenuAsync (lf.getOptionsForComboBoxPopupMenu (*this, *label),
                        ModalCallbackFunction::forComponent (comboBoxPopupMenuFinishedCallback, this));
}

//==============================================================================
void ComboBox::mouseDown (const MouseEvent& e)
{
    beginDragAutoRepeat (300);

    isButtonDown = isEnabled() && ! e.mods.isPopupMenu();

    if (isButtonDown && (e.eventComponent == this || ! label->isEditable()))
        showPopupIfNotActive();
}

void ComboBox::mouseDrag (const MouseEvent& e)
{
    beginDragAutoRepeat (50);

    if (isButtonDown && e.mouseWasDraggedSinceMouseDown())
        showPopupIfNotActive();
}

void ComboBox::mouseUp (const MouseEvent& e2)
{
    if (isButtonDown)
    {
        isButtonDown = false;
        repaint();

        auto e = e2.getEventRelativeTo (this);

        if (reallyContains (e.getPosition(), true)
             && (e2.eventComponent == this || ! label->isEditable()))
        {
            showPopupIfNotActive();
        }
    }
}

void ComboBox::mouseWheelMove (const MouseEvent& e, const MouseWheelDetails& wheel)
{
    if (! menuActive && scrollWheelEnabled && e.eventComponent == this && wheel.deltaY != 0.0f)
    {
        mouseWheelAccumulator += wheel.deltaY * 5.0f;

        while (mouseWheelAccumulator > 1.0f)
        {
            mouseWheelAccumulator -= 1.0f;
            nudgeSelectedItem (-1);
        }

        while (mouseWheelAccumulator < -1.0f)
        {
            mouseWheelAccumulator += 1.0f;
            nudgeSelectedItem (1);
        }
    }
    else
    {
        Component::mouseWheelMove (e, wheel);
    }
}

void ComboBox::setScrollWheelEnabled (bool enabled) noexcept
{
    scrollWheelEnabled = enabled;
}

//==============================================================================
void ComboBox::addListener    (ComboBox::Listener* l)    { listeners.add (l); }
void ComboBox::removeListener (ComboBox::Listener* l)    { listeners.remove (l); }

void ComboBox::handleAsyncUpdate()
{
    Component::BailOutChecker checker (this);
    listeners.callChecked (checker, [this] (Listener& l) { l.comboBoxChanged (this); });

    if (checker.shouldBailOut())
        return;

    if (onChange != nullptr)
        onChange();
}

void ComboBox::sendChange (const NotificationType notification)
{
    if (notification != dontSendNotification)
        triggerAsyncUpdate();

    if (notification == sendNotificationSync)
        handleUpdateNowIfNeeded();
}

// Old deprecated methods - remove eventually...
void ComboBox::clear (const bool dontSendChange)                                 { clear (dontSendChange ? dontSendNotification : sendNotification); }
void ComboBox::setSelectedItemIndex (const int index, const bool dontSendChange) { setSelectedItemIndex (index, dontSendChange ? dontSendNotification : sendNotification); }
void ComboBox::setSelectedId (const int newItemId, const bool dontSendChange)    { setSelectedId (newItemId, dontSendChange ? dontSendNotification : sendNotification); }
void ComboBox::setText (const String& newText, const bool dontSendChange)        { setText (newText, dontSendChange ? dontSendNotification : sendNotification); }

//==============================================================================
<<<<<<< HEAD
=======
class ComboBoxAccessibilityHandler  : public AccessibilityHandler
{
public:
    explicit ComboBoxAccessibilityHandler (ComboBox& comboBoxToWrap)
        : AccessibilityHandler (comboBoxToWrap,
                                AccessibilityRole::comboBox,
                                getAccessibilityActions (comboBoxToWrap)),
          comboBox (comboBoxToWrap)
    {
    }

    AccessibleState getCurrentState() const override
    {
        auto state = AccessibilityHandler::getCurrentState().withExpandable();

        return comboBox.isPopupActive() ? state.withExpanded() : state.withCollapsed();
    }

    String getTitle() const override  { return comboBox.getText(); }
    String getHelp() const override   { return comboBox.getTooltip(); }

private:
    static AccessibilityActions getAccessibilityActions (ComboBox& comboBox)
    {
        return AccessibilityActions().addAction (AccessibilityActionType::press,    [&comboBox] { comboBox.showPopup(); })
                                     .addAction (AccessibilityActionType::showMenu, [&comboBox] { comboBox.showPopup(); });
    }

    ComboBox& comboBox;

    //==============================================================================
    JUCE_DECLARE_NON_COPYABLE_WITH_LEAK_DETECTOR (ComboBoxAccessibilityHandler)
};

>>>>>>> 81534104
std::unique_ptr<AccessibilityHandler> ComboBox::createAccessibilityHandler()
{
    return std::make_unique<ComboBoxAccessibilityHandler> (*this);
}

} // namespace juce
<|MERGE_RESOLUTION|>--- conflicted
+++ resolved
@@ -1,688 +1,685 @@
-/*
-  ==============================================================================
-
-   This file is part of the JUCE library.
-   Copyright (c) 2020 - Raw Material Software Limited
-
-   JUCE is an open source library subject to commercial or open-source
-   licensing.
-
-   By using JUCE, you agree to the terms of both the JUCE 6 End-User License
-   Agreement and JUCE Privacy Policy (both effective as of the 16th June 2020).
-
-   End User License Agreement: www.juce.com/juce-6-licence
-   Privacy Policy: www.juce.com/juce-privacy-policy
-
-   Or: You may also use this code under the terms of the GPL v3 (see
-   www.gnu.org/licenses).
-
-   JUCE IS PROVIDED "AS IS" WITHOUT ANY WARRANTY, AND ALL WARRANTIES, WHETHER
-   EXPRESSED OR IMPLIED, INCLUDING MERCHANTABILITY AND FITNESS FOR PURPOSE, ARE
-   DISCLAIMED.
-
-  ==============================================================================
-*/
-
-namespace juce
-{
-
-ComboBox::ComboBox (const String& name)
-    : Component (name),
-      noChoicesMessage (TRANS("(no choices)"))
-{
-    setRepaintsOnMouseActivity (true);
-    lookAndFeelChanged();
-    currentId.addListener (this);
-}
-
-ComboBox::~ComboBox()
-{
-    currentId.removeListener (this);
-    hidePopup();
-    label.reset();
-}
-
-//==============================================================================
-void ComboBox::setEditableText (const bool isEditable)
-{
-    if (label->isEditableOnSingleClick() != isEditable || label->isEditableOnDoubleClick() != isEditable)
-    {
-        label->setEditable (isEditable, isEditable, false);
-        labelEditableState = (isEditable ? labelIsEditable : labelIsNotEditable);
-
-        setWantsKeyboardFocus (labelEditableState == labelIsNotEditable);
-        resized();
-    }
-}
-
-bool ComboBox::isTextEditable() const noexcept
-{
-    return label->isEditable();
-}
-
-void ComboBox::setJustificationType (Justification justification)
-{
-    label->setJustificationType (justification);
-}
-
-Justification ComboBox::getJustificationType() const noexcept
-{
-    return label->getJustificationType();
-}
-
-void ComboBox::setTooltip (const String& newTooltip)
-{
-    SettableTooltipClient::setTooltip (newTooltip);
-    label->setTooltip (newTooltip);
-}
-
-//==============================================================================
-void ComboBox::addItem (const String& newItemText, int newItemId)
-{
-    // you can't add empty strings to the list..
-    jassert (newItemText.isNotEmpty());
-
-    // IDs must be non-zero, as zero is used to indicate a lack of selection.
-    jassert (newItemId != 0);
-
-    // you shouldn't use duplicate item IDs!
-    jassert (getItemForId (newItemId) == nullptr);
-
-    if (newItemText.isNotEmpty() && newItemId != 0)
-        currentMenu.addItem (newItemId, newItemText, true, false);
-}
-
-void ComboBox::addItemList (const StringArray& itemsToAdd, int firstItemID)
-{
-    for (auto& i : itemsToAdd)
-        currentMenu.addItem (firstItemID++, i);
-}
-
-void ComboBox::addSeparator()
-{
-    currentMenu.addSeparator();
-}
-
-void ComboBox::addSectionHeading (const String& headingName)
-{
-    // you can't add empty strings to the list..
-    jassert (headingName.isNotEmpty());
-
-    if (headingName.isNotEmpty())
-        currentMenu.addSectionHeader (headingName);
-}
-
-void ComboBox::setItemEnabled (int itemId, bool shouldBeEnabled)
-{
-    if (auto* item = getItemForId (itemId))
-        item->isEnabled = shouldBeEnabled;
-}
-
-bool ComboBox::isItemEnabled (int itemId) const noexcept
-{
-    if (auto* item = getItemForId (itemId))
-        return item->isEnabled;
-
-    return false;
-}
-
-void ComboBox::changeItemText (int itemId, const String& newText)
-{
-    if (auto* item = getItemForId (itemId))
-        item->text = newText;
-    else
-        jassertfalse;
-}
-
-void ComboBox::clear (const NotificationType notification)
-{
-    currentMenu.clear();
-
-    if (! label->isEditable())
-        setSelectedItemIndex (-1, notification);
-}
-
-//==============================================================================
-PopupMenu::Item* ComboBox::getItemForId (int itemId) const noexcept
-{
-    if (itemId != 0)
-    {
-        for (PopupMenu::MenuItemIterator iterator (currentMenu, true); iterator.next();)
-        {
-            auto& item = iterator.getItem();
-
-            if (item.itemID == itemId)
-                return &item;
-        }
-    }
-
-    return nullptr;
-}
-
-PopupMenu::Item* ComboBox::getItemForIndex (const int index) const noexcept
-{
-    int n = 0;
-
-    for (PopupMenu::MenuItemIterator iterator (currentMenu, true); iterator.next();)
-    {
-        auto& item = iterator.getItem();
-
-        if (item.itemID != 0)
-            if (n++ == index)
-                return &item;
-    }
-
-    return nullptr;
-}
-
-int ComboBox::getNumItems() const noexcept
-{
-    int n = 0;
-
-    for (PopupMenu::MenuItemIterator iterator (currentMenu, true); iterator.next();)
-    {
-        auto& item = iterator.getItem();
-
-        if (item.itemID != 0)
-            n++;
-    }
-
-    return n;
-}
-
-String ComboBox::getItemText (const int index) const
-{
-    if (auto* item = getItemForIndex (index))
-        return item->text;
-
-    return {};
-}
-
-int ComboBox::getItemId (const int index) const noexcept
-{
-    if (auto* item = getItemForIndex (index))
-        return item->itemID;
-
-    return 0;
-}
-
-int ComboBox::indexOfItemId (const int itemId) const noexcept
-{
-    if (itemId != 0)
-    {
-        int n = 0;
-
-        for (PopupMenu::MenuItemIterator iterator (currentMenu, true); iterator.next();)
-        {
-            auto& item = iterator.getItem();
-
-            if (item.itemID == itemId)
-                return n;
-
-            else if (item.itemID != 0)
-                n++;
-        }
-    }
-
-    return -1;
-}
-
-//==============================================================================
-int ComboBox::getSelectedItemIndex() const
-{
-    auto index = indexOfItemId (currentId.getValue());
-
-    if (getText() != getItemText (index))
-        index = -1;
-
-    return index;
-}
-
-void ComboBox::setSelectedItemIndex (const int index, const NotificationType notification)
-{
-    setSelectedId (getItemId (index), notification);
-}
-
-int ComboBox::getSelectedId() const noexcept
-{
-    if (auto* item = getItemForId (currentId.getValue()))
-        if (getText() == item->text)
-            return item->itemID;
-
-    return 0;
-}
-
-void ComboBox::setSelectedId (const int newItemId, const NotificationType notification)
-{
-    auto* item = getItemForId (newItemId);
-    auto newItemText = item != nullptr ? item->text : String();
-
-    if (lastCurrentId != newItemId || label->getText() != newItemText)
-    {
-        label->setText (newItemText, dontSendNotification);
-        lastCurrentId = newItemId;
-        currentId = newItemId;
-
-        repaint();  // for the benefit of the 'none selected' text
-
-        sendChange (notification);
-    }
-}
-
-bool ComboBox::selectIfEnabled (const int index)
-{
-    if (auto* item = getItemForIndex (index))
-    {
-        if (item->isEnabled)
-        {
-            setSelectedItemIndex (index);
-            return true;
-        }
-    }
-
-    return false;
-}
-
-bool ComboBox::nudgeSelectedItem (int delta)
-{
-    for (int i = getSelectedItemIndex() + delta; isPositiveAndBelow (i, getNumItems()); i += delta)
-        if (selectIfEnabled (i))
-            return true;
-
-    return false;
-}
-
-void ComboBox::valueChanged (Value&)
-{
-    if (lastCurrentId != (int) currentId.getValue())
-        setSelectedId (currentId.getValue());
-}
-
-//==============================================================================
-String ComboBox::getText() const
-{
-    return label->getText();
-}
-
-void ComboBox::setText (const String& newText, const NotificationType notification)
-{
-    for (PopupMenu::MenuItemIterator iterator (currentMenu, true); iterator.next();)
-    {
-        auto& item = iterator.getItem();
-
-        if (item.itemID != 0
-            && item.text == newText)
-        {
-            setSelectedId (item.itemID, notification);
-            return;
-        }
-    }
-
-    lastCurrentId = 0;
-    currentId = 0;
-    repaint();
-
-    if (label->getText() != newText)
-    {
-        label->setText (newText, dontSendNotification);
-        sendChange (notification);
-    }
-}
-
-void ComboBox::showEditor()
-{
-    jassert (isTextEditable()); // you probably shouldn't do this to a non-editable combo box?
-
-    label->showEditor();
-}
-
-//==============================================================================
-void ComboBox::setTextWhenNothingSelected (const String& newMessage)
-{
-    if (textWhenNothingSelected != newMessage)
-    {
-        textWhenNothingSelected = newMessage;
-        repaint();
-    }
-}
-
-String ComboBox::getTextWhenNothingSelected() const
-{
-    return textWhenNothingSelected;
-}
-
-void ComboBox::setTextWhenNoChoicesAvailable (const String& newMessage)
-{
-    noChoicesMessage = newMessage;
-}
-
-String ComboBox::getTextWhenNoChoicesAvailable() const
-{
-    return noChoicesMessage;
-}
-
-//==============================================================================
-void ComboBox::paint (Graphics& g)
-{
-    getLookAndFeel().drawComboBox (g, getWidth(), getHeight(), isButtonDown,
-                                   label->getRight(), 0, getWidth() - label->getRight(), getHeight(),
-                                   *this);
-
-    if (textWhenNothingSelected.isNotEmpty() && label->getText().isEmpty() && ! label->isBeingEdited())
-        getLookAndFeel().drawComboBoxTextWhenNothingSelected (g, *this, *label);
-}
-
-void ComboBox::resized()
-{
-    if (getHeight() > 0 && getWidth() > 0)
-        getLookAndFeel().positionComboBoxText (*this, *label);
-}
-
-void ComboBox::enablementChanged()
-{
-    repaint();
-}
-
-void ComboBox::colourChanged()
-{
-    lookAndFeelChanged();
-}
-
-void ComboBox::parentHierarchyChanged()
-{
-    lookAndFeelChanged();
-}
-
-void ComboBox::lookAndFeelChanged()
-{
-    repaint();
-
-    {
-        std::unique_ptr<Label> newLabel (getLookAndFeel().createComboBoxTextBox (*this));
-        jassert (newLabel != nullptr);
-
-        if (label != nullptr)
-        {
-            newLabel->setEditable (label->isEditable());
-            newLabel->setJustificationType (label->getJustificationType());
-            newLabel->setTooltip (label->getTooltip());
-            newLabel->setText (label->getText(), dontSendNotification);
-        }
-
-        std::swap (label, newLabel);
-    }
-
-    addAndMakeVisible (label.get());
-
-    EditableState newEditableState = (label->isEditable() ? labelIsEditable : labelIsNotEditable);
-
-    if (newEditableState != labelEditableState)
-    {
-        labelEditableState = newEditableState;
-        setWantsKeyboardFocus (labelEditableState == labelIsNotEditable);
-    }
-
-    label->onTextChange = [this] { triggerAsyncUpdate(); };
-    label->addMouseListener (this, false);
-    label->setAccessible (labelEditableState == labelIsEditable);
-
-    label->setColour (Label::backgroundColourId, Colours::transparentBlack);
-    label->setColour (Label::textColourId, findColour (ComboBox::textColourId));
-
-    label->setColour (TextEditor::textColourId, findColour (ComboBox::textColourId));
-    label->setColour (TextEditor::backgroundColourId, Colours::transparentBlack);
-    label->setColour (TextEditor::highlightColourId, findColour (TextEditor::highlightColourId));
-    label->setColour (TextEditor::outlineColourId, Colours::transparentBlack);
-
-    resized();
-}
-
-//==============================================================================
-bool ComboBox::keyPressed (const KeyPress& key)
-{
-    if (key == KeyPress::upKey || key == KeyPress::leftKey)
-    {
-        nudgeSelectedItem (-1);
-        return true;
-    }
-
-    if (key == KeyPress::downKey || key == KeyPress::rightKey)
-    {
-        nudgeSelectedItem (1);
-        return true;
-    }
-
-    if (key == KeyPress::returnKey)
-    {
-        showPopupIfNotActive();
-        return true;
-    }
-
-    return false;
-}
-
-bool ComboBox::keyStateChanged (const bool isKeyDown)
-{
-    // only forward key events that aren't used by this component
-    return isKeyDown
-            && (KeyPress::isKeyCurrentlyDown (KeyPress::upKey)
-                || KeyPress::isKeyCurrentlyDown (KeyPress::leftKey)
-                || KeyPress::isKeyCurrentlyDown (KeyPress::downKey)
-                || KeyPress::isKeyCurrentlyDown (KeyPress::rightKey));
-}
-
-//==============================================================================
-void ComboBox::focusGained (FocusChangeType)    { repaint(); }
-void ComboBox::focusLost (FocusChangeType)      { repaint(); }
-
-//==============================================================================
-void ComboBox::showPopupIfNotActive()
-{
-    if (! menuActive)
-    {
-        menuActive = true;
-
-        SafePointer<ComboBox> safePointer (this);
-
-        // as this method was triggered by a mouse event, the same mouse event may have
-        // exited the modal state of other popups currently on the screen. By calling
-        // showPopup asynchronously, we are giving the other popups a chance to properly
-        // close themselves
-        MessageManager::callAsync ([safePointer]() mutable { if (safePointer != nullptr) safePointer->showPopup(); });
-
-        repaint();
-    }
-}
-
-void ComboBox::hidePopup()
-{
-    if (menuActive)
-    {
-        menuActive = false;
-        PopupMenu::dismissAllActiveMenus();
-        repaint();
-    }
-}
-
-static void comboBoxPopupMenuFinishedCallback (int result, ComboBox* combo)
-{
-    if (combo != nullptr)
-    {
-        combo->hidePopup();
-
-        if (result != 0)
-            combo->setSelectedId (result);
-    }
-}
-
-void ComboBox::showPopup()
-{
-    if (! menuActive)
-        menuActive = true;
-
-    auto menu = currentMenu;
-
-    if (menu.getNumItems() > 0)
-    {
-        auto selectedId = getSelectedId();
-
-        for (PopupMenu::MenuItemIterator iterator (menu, true); iterator.next();)
-        {
-            auto& item = iterator.getItem();
-
-            if (item.itemID != 0)
-                item.isTicked = (item.itemID == selectedId);
-        }
-    }
-    else
-    {
-        menu.addItem (1, noChoicesMessage, false, false);
-    }
-
-    auto& lf = getLookAndFeel();
-
-    menu.setLookAndFeel (&lf);
-    menu.showMenuAsync (lf.getOptionsForComboBoxPopupMenu (*this, *label),
-                        ModalCallbackFunction::forComponent (comboBoxPopupMenuFinishedCallback, this));
-}
-
-//==============================================================================
-void ComboBox::mouseDown (const MouseEvent& e)
-{
-    beginDragAutoRepeat (300);
-
-    isButtonDown = isEnabled() && ! e.mods.isPopupMenu();
-
-    if (isButtonDown && (e.eventComponent == this || ! label->isEditable()))
-        showPopupIfNotActive();
-}
-
-void ComboBox::mouseDrag (const MouseEvent& e)
-{
-    beginDragAutoRepeat (50);
-
-    if (isButtonDown && e.mouseWasDraggedSinceMouseDown())
-        showPopupIfNotActive();
-}
-
-void ComboBox::mouseUp (const MouseEvent& e2)
-{
-    if (isButtonDown)
-    {
-        isButtonDown = false;
-        repaint();
-
-        auto e = e2.getEventRelativeTo (this);
-
-        if (reallyContains (e.getPosition(), true)
-             && (e2.eventComponent == this || ! label->isEditable()))
-        {
-            showPopupIfNotActive();
-        }
-    }
-}
-
-void ComboBox::mouseWheelMove (const MouseEvent& e, const MouseWheelDetails& wheel)
-{
-    if (! menuActive && scrollWheelEnabled && e.eventComponent == this && wheel.deltaY != 0.0f)
-    {
-        mouseWheelAccumulator += wheel.deltaY * 5.0f;
-
-        while (mouseWheelAccumulator > 1.0f)
-        {
-            mouseWheelAccumulator -= 1.0f;
-            nudgeSelectedItem (-1);
-        }
-
-        while (mouseWheelAccumulator < -1.0f)
-        {
-            mouseWheelAccumulator += 1.0f;
-            nudgeSelectedItem (1);
-        }
-    }
-    else
-    {
-        Component::mouseWheelMove (e, wheel);
-    }
-}
-
-void ComboBox::setScrollWheelEnabled (bool enabled) noexcept
-{
-    scrollWheelEnabled = enabled;
-}
-
-//==============================================================================
-void ComboBox::addListener    (ComboBox::Listener* l)    { listeners.add (l); }
-void ComboBox::removeListener (ComboBox::Listener* l)    { listeners.remove (l); }
-
-void ComboBox::handleAsyncUpdate()
-{
-    Component::BailOutChecker checker (this);
-    listeners.callChecked (checker, [this] (Listener& l) { l.comboBoxChanged (this); });
-
-    if (checker.shouldBailOut())
-        return;
-
-    if (onChange != nullptr)
-        onChange();
-}
-
-void ComboBox::sendChange (const NotificationType notification)
-{
-    if (notification != dontSendNotification)
-        triggerAsyncUpdate();
-
-    if (notification == sendNotificationSync)
-        handleUpdateNowIfNeeded();
-}
-
-// Old deprecated methods - remove eventually...
-void ComboBox::clear (const bool dontSendChange)                                 { clear (dontSendChange ? dontSendNotification : sendNotification); }
-void ComboBox::setSelectedItemIndex (const int index, const bool dontSendChange) { setSelectedItemIndex (index, dontSendChange ? dontSendNotification : sendNotification); }
-void ComboBox::setSelectedId (const int newItemId, const bool dontSendChange)    { setSelectedId (newItemId, dontSendChange ? dontSendNotification : sendNotification); }
-void ComboBox::setText (const String& newText, const bool dontSendChange)        { setText (newText, dontSendChange ? dontSendNotification : sendNotification); }
-
-//==============================================================================
-<<<<<<< HEAD
-=======
-class ComboBoxAccessibilityHandler  : public AccessibilityHandler
-{
-public:
-    explicit ComboBoxAccessibilityHandler (ComboBox& comboBoxToWrap)
-        : AccessibilityHandler (comboBoxToWrap,
-                                AccessibilityRole::comboBox,
-                                getAccessibilityActions (comboBoxToWrap)),
-          comboBox (comboBoxToWrap)
-    {
-    }
-
-    AccessibleState getCurrentState() const override
-    {
-        auto state = AccessibilityHandler::getCurrentState().withExpandable();
-
-        return comboBox.isPopupActive() ? state.withExpanded() : state.withCollapsed();
-    }
-
-    String getTitle() const override  { return comboBox.getText(); }
-    String getHelp() const override   { return comboBox.getTooltip(); }
-
-private:
-    static AccessibilityActions getAccessibilityActions (ComboBox& comboBox)
-    {
-        return AccessibilityActions().addAction (AccessibilityActionType::press,    [&comboBox] { comboBox.showPopup(); })
-                                     .addAction (AccessibilityActionType::showMenu, [&comboBox] { comboBox.showPopup(); });
-    }
-
-    ComboBox& comboBox;
-
-    //==============================================================================
-    JUCE_DECLARE_NON_COPYABLE_WITH_LEAK_DETECTOR (ComboBoxAccessibilityHandler)
-};
-
->>>>>>> 81534104
-std::unique_ptr<AccessibilityHandler> ComboBox::createAccessibilityHandler()
-{
-    return std::make_unique<ComboBoxAccessibilityHandler> (*this);
-}
-
-} // namespace juce
+/*
+  ==============================================================================
+
+   This file is part of the JUCE library.
+   Copyright (c) 2020 - Raw Material Software Limited
+
+   JUCE is an open source library subject to commercial or open-source
+   licensing.
+
+   By using JUCE, you agree to the terms of both the JUCE 6 End-User License
+   Agreement and JUCE Privacy Policy (both effective as of the 16th June 2020).
+
+   End User License Agreement: www.juce.com/juce-6-licence
+   Privacy Policy: www.juce.com/juce-privacy-policy
+
+   Or: You may also use this code under the terms of the GPL v3 (see
+   www.gnu.org/licenses).
+
+   JUCE IS PROVIDED "AS IS" WITHOUT ANY WARRANTY, AND ALL WARRANTIES, WHETHER
+   EXPRESSED OR IMPLIED, INCLUDING MERCHANTABILITY AND FITNESS FOR PURPOSE, ARE
+   DISCLAIMED.
+
+  ==============================================================================
+*/
+
+namespace juce
+{
+
+ComboBox::ComboBox (const String& name)
+    : Component (name),
+      noChoicesMessage (TRANS("(no choices)"))
+{
+    setRepaintsOnMouseActivity (true);
+    lookAndFeelChanged();
+    currentId.addListener (this);
+}
+
+ComboBox::~ComboBox()
+{
+    currentId.removeListener (this);
+    hidePopup();
+    label.reset();
+}
+
+//==============================================================================
+void ComboBox::setEditableText (const bool isEditable)
+{
+    if (label->isEditableOnSingleClick() != isEditable || label->isEditableOnDoubleClick() != isEditable)
+    {
+        label->setEditable (isEditable, isEditable, false);
+        labelEditableState = (isEditable ? labelIsEditable : labelIsNotEditable);
+
+        setWantsKeyboardFocus (labelEditableState == labelIsNotEditable);
+        resized();
+    }
+}
+
+bool ComboBox::isTextEditable() const noexcept
+{
+    return label->isEditable();
+}
+
+void ComboBox::setJustificationType (Justification justification)
+{
+    label->setJustificationType (justification);
+}
+
+Justification ComboBox::getJustificationType() const noexcept
+{
+    return label->getJustificationType();
+}
+
+void ComboBox::setTooltip (const String& newTooltip)
+{
+    SettableTooltipClient::setTooltip (newTooltip);
+    label->setTooltip (newTooltip);
+}
+
+//==============================================================================
+void ComboBox::addItem (const String& newItemText, int newItemId)
+{
+    // you can't add empty strings to the list..
+    jassert (newItemText.isNotEmpty());
+
+    // IDs must be non-zero, as zero is used to indicate a lack of selection.
+    jassert (newItemId != 0);
+
+    // you shouldn't use duplicate item IDs!
+    jassert (getItemForId (newItemId) == nullptr);
+
+    if (newItemText.isNotEmpty() && newItemId != 0)
+        currentMenu.addItem (newItemId, newItemText, true, false);
+}
+
+void ComboBox::addItemList (const StringArray& itemsToAdd, int firstItemID)
+{
+    for (auto& i : itemsToAdd)
+        currentMenu.addItem (firstItemID++, i);
+}
+
+void ComboBox::addSeparator()
+{
+    currentMenu.addSeparator();
+}
+
+void ComboBox::addSectionHeading (const String& headingName)
+{
+    // you can't add empty strings to the list..
+    jassert (headingName.isNotEmpty());
+
+    if (headingName.isNotEmpty())
+        currentMenu.addSectionHeader (headingName);
+}
+
+void ComboBox::setItemEnabled (int itemId, bool shouldBeEnabled)
+{
+    if (auto* item = getItemForId (itemId))
+        item->isEnabled = shouldBeEnabled;
+}
+
+bool ComboBox::isItemEnabled (int itemId) const noexcept
+{
+    if (auto* item = getItemForId (itemId))
+        return item->isEnabled;
+
+    return false;
+}
+
+void ComboBox::changeItemText (int itemId, const String& newText)
+{
+    if (auto* item = getItemForId (itemId))
+        item->text = newText;
+    else
+        jassertfalse;
+}
+
+void ComboBox::clear (const NotificationType notification)
+{
+    currentMenu.clear();
+
+    if (! label->isEditable())
+        setSelectedItemIndex (-1, notification);
+}
+
+//==============================================================================
+PopupMenu::Item* ComboBox::getItemForId (int itemId) const noexcept
+{
+    if (itemId != 0)
+    {
+        for (PopupMenu::MenuItemIterator iterator (currentMenu, true); iterator.next();)
+        {
+            auto& item = iterator.getItem();
+
+            if (item.itemID == itemId)
+                return &item;
+        }
+    }
+
+    return nullptr;
+}
+
+PopupMenu::Item* ComboBox::getItemForIndex (const int index) const noexcept
+{
+    int n = 0;
+
+    for (PopupMenu::MenuItemIterator iterator (currentMenu, true); iterator.next();)
+    {
+        auto& item = iterator.getItem();
+
+        if (item.itemID != 0)
+            if (n++ == index)
+                return &item;
+    }
+
+    return nullptr;
+}
+
+int ComboBox::getNumItems() const noexcept
+{
+    int n = 0;
+
+    for (PopupMenu::MenuItemIterator iterator (currentMenu, true); iterator.next();)
+    {
+        auto& item = iterator.getItem();
+
+        if (item.itemID != 0)
+            n++;
+    }
+
+    return n;
+}
+
+String ComboBox::getItemText (const int index) const
+{
+    if (auto* item = getItemForIndex (index))
+        return item->text;
+
+    return {};
+}
+
+int ComboBox::getItemId (const int index) const noexcept
+{
+    if (auto* item = getItemForIndex (index))
+        return item->itemID;
+
+    return 0;
+}
+
+int ComboBox::indexOfItemId (const int itemId) const noexcept
+{
+    if (itemId != 0)
+    {
+        int n = 0;
+
+        for (PopupMenu::MenuItemIterator iterator (currentMenu, true); iterator.next();)
+        {
+            auto& item = iterator.getItem();
+
+            if (item.itemID == itemId)
+                return n;
+
+            else if (item.itemID != 0)
+                n++;
+        }
+    }
+
+    return -1;
+}
+
+//==============================================================================
+int ComboBox::getSelectedItemIndex() const
+{
+    auto index = indexOfItemId (currentId.getValue());
+
+    if (getText() != getItemText (index))
+        index = -1;
+
+    return index;
+}
+
+void ComboBox::setSelectedItemIndex (const int index, const NotificationType notification)
+{
+    setSelectedId (getItemId (index), notification);
+}
+
+int ComboBox::getSelectedId() const noexcept
+{
+    if (auto* item = getItemForId (currentId.getValue()))
+        if (getText() == item->text)
+            return item->itemID;
+
+    return 0;
+}
+
+void ComboBox::setSelectedId (const int newItemId, const NotificationType notification)
+{
+    auto* item = getItemForId (newItemId);
+    auto newItemText = item != nullptr ? item->text : String();
+
+    if (lastCurrentId != newItemId || label->getText() != newItemText)
+    {
+        label->setText (newItemText, dontSendNotification);
+        lastCurrentId = newItemId;
+        currentId = newItemId;
+
+        repaint();  // for the benefit of the 'none selected' text
+
+        sendChange (notification);
+    }
+}
+
+bool ComboBox::selectIfEnabled (const int index)
+{
+    if (auto* item = getItemForIndex (index))
+    {
+        if (item->isEnabled)
+        {
+            setSelectedItemIndex (index);
+            return true;
+        }
+    }
+
+    return false;
+}
+
+bool ComboBox::nudgeSelectedItem (int delta)
+{
+    for (int i = getSelectedItemIndex() + delta; isPositiveAndBelow (i, getNumItems()); i += delta)
+        if (selectIfEnabled (i))
+            return true;
+
+    return false;
+}
+
+void ComboBox::valueChanged (Value&)
+{
+    if (lastCurrentId != (int) currentId.getValue())
+        setSelectedId (currentId.getValue());
+}
+
+//==============================================================================
+String ComboBox::getText() const
+{
+    return label->getText();
+}
+
+void ComboBox::setText (const String& newText, const NotificationType notification)
+{
+    for (PopupMenu::MenuItemIterator iterator (currentMenu, true); iterator.next();)
+    {
+        auto& item = iterator.getItem();
+
+        if (item.itemID != 0
+            && item.text == newText)
+        {
+            setSelectedId (item.itemID, notification);
+            return;
+        }
+    }
+
+    lastCurrentId = 0;
+    currentId = 0;
+    repaint();
+
+    if (label->getText() != newText)
+    {
+        label->setText (newText, dontSendNotification);
+        sendChange (notification);
+    }
+}
+
+void ComboBox::showEditor()
+{
+    jassert (isTextEditable()); // you probably shouldn't do this to a non-editable combo box?
+
+    label->showEditor();
+}
+
+//==============================================================================
+void ComboBox::setTextWhenNothingSelected (const String& newMessage)
+{
+    if (textWhenNothingSelected != newMessage)
+    {
+        textWhenNothingSelected = newMessage;
+        repaint();
+    }
+}
+
+String ComboBox::getTextWhenNothingSelected() const
+{
+    return textWhenNothingSelected;
+}
+
+void ComboBox::setTextWhenNoChoicesAvailable (const String& newMessage)
+{
+    noChoicesMessage = newMessage;
+}
+
+String ComboBox::getTextWhenNoChoicesAvailable() const
+{
+    return noChoicesMessage;
+}
+
+//==============================================================================
+void ComboBox::paint (Graphics& g)
+{
+    getLookAndFeel().drawComboBox (g, getWidth(), getHeight(), isButtonDown,
+                                   label->getRight(), 0, getWidth() - label->getRight(), getHeight(),
+                                   *this);
+
+    if (textWhenNothingSelected.isNotEmpty() && label->getText().isEmpty() && ! label->isBeingEdited())
+        getLookAndFeel().drawComboBoxTextWhenNothingSelected (g, *this, *label);
+}
+
+void ComboBox::resized()
+{
+    if (getHeight() > 0 && getWidth() > 0)
+        getLookAndFeel().positionComboBoxText (*this, *label);
+}
+
+void ComboBox::enablementChanged()
+{
+    repaint();
+}
+
+void ComboBox::colourChanged()
+{
+    lookAndFeelChanged();
+}
+
+void ComboBox::parentHierarchyChanged()
+{
+    lookAndFeelChanged();
+}
+
+void ComboBox::lookAndFeelChanged()
+{
+    repaint();
+
+    {
+        std::unique_ptr<Label> newLabel (getLookAndFeel().createComboBoxTextBox (*this));
+        jassert (newLabel != nullptr);
+
+        if (label != nullptr)
+        {
+            newLabel->setEditable (label->isEditable());
+            newLabel->setJustificationType (label->getJustificationType());
+            newLabel->setTooltip (label->getTooltip());
+            newLabel->setText (label->getText(), dontSendNotification);
+        }
+
+        std::swap (label, newLabel);
+    }
+
+    addAndMakeVisible (label.get());
+
+    EditableState newEditableState = (label->isEditable() ? labelIsEditable : labelIsNotEditable);
+
+    if (newEditableState != labelEditableState)
+    {
+        labelEditableState = newEditableState;
+        setWantsKeyboardFocus (labelEditableState == labelIsNotEditable);
+    }
+
+    label->onTextChange = [this] { triggerAsyncUpdate(); };
+    label->addMouseListener (this, false);
+    label->setAccessible (labelEditableState == labelIsEditable);
+
+    label->setColour (Label::backgroundColourId, Colours::transparentBlack);
+    label->setColour (Label::textColourId, findColour (ComboBox::textColourId));
+
+    label->setColour (TextEditor::textColourId, findColour (ComboBox::textColourId));
+    label->setColour (TextEditor::backgroundColourId, Colours::transparentBlack);
+    label->setColour (TextEditor::highlightColourId, findColour (TextEditor::highlightColourId));
+    label->setColour (TextEditor::outlineColourId, Colours::transparentBlack);
+
+    resized();
+}
+
+//==============================================================================
+bool ComboBox::keyPressed (const KeyPress& key)
+{
+    if (key == KeyPress::upKey || key == KeyPress::leftKey)
+    {
+        nudgeSelectedItem (-1);
+        return true;
+    }
+
+    if (key == KeyPress::downKey || key == KeyPress::rightKey)
+    {
+        nudgeSelectedItem (1);
+        return true;
+    }
+
+    if (key == KeyPress::returnKey)
+    {
+        showPopupIfNotActive();
+        return true;
+    }
+
+    return false;
+}
+
+bool ComboBox::keyStateChanged (const bool isKeyDown)
+{
+    // only forward key events that aren't used by this component
+    return isKeyDown
+            && (KeyPress::isKeyCurrentlyDown (KeyPress::upKey)
+                || KeyPress::isKeyCurrentlyDown (KeyPress::leftKey)
+                || KeyPress::isKeyCurrentlyDown (KeyPress::downKey)
+                || KeyPress::isKeyCurrentlyDown (KeyPress::rightKey));
+}
+
+//==============================================================================
+void ComboBox::focusGained (FocusChangeType)    { repaint(); }
+void ComboBox::focusLost (FocusChangeType)      { repaint(); }
+
+//==============================================================================
+void ComboBox::showPopupIfNotActive()
+{
+    if (! menuActive)
+    {
+        menuActive = true;
+
+        SafePointer<ComboBox> safePointer (this);
+
+        // as this method was triggered by a mouse event, the same mouse event may have
+        // exited the modal state of other popups currently on the screen. By calling
+        // showPopup asynchronously, we are giving the other popups a chance to properly
+        // close themselves
+        MessageManager::callAsync ([safePointer]() mutable { if (safePointer != nullptr) safePointer->showPopup(); });
+
+        repaint();
+    }
+}
+
+void ComboBox::hidePopup()
+{
+    if (menuActive)
+    {
+        menuActive = false;
+        PopupMenu::dismissAllActiveMenus();
+        repaint();
+    }
+}
+
+static void comboBoxPopupMenuFinishedCallback (int result, ComboBox* combo)
+{
+    if (combo != nullptr)
+    {
+        combo->hidePopup();
+
+        if (result != 0)
+            combo->setSelectedId (result);
+    }
+}
+
+void ComboBox::showPopup()
+{
+    if (! menuActive)
+        menuActive = true;
+
+    auto menu = currentMenu;
+
+    if (menu.getNumItems() > 0)
+    {
+        auto selectedId = getSelectedId();
+
+        for (PopupMenu::MenuItemIterator iterator (menu, true); iterator.next();)
+        {
+            auto& item = iterator.getItem();
+
+            if (item.itemID != 0)
+                item.isTicked = (item.itemID == selectedId);
+        }
+    }
+    else
+    {
+        menu.addItem (1, noChoicesMessage, false, false);
+    }
+
+    auto& lf = getLookAndFeel();
+
+    menu.setLookAndFeel (&lf);
+    menu.showMenuAsync (lf.getOptionsForComboBoxPopupMenu (*this, *label),
+                        ModalCallbackFunction::forComponent (comboBoxPopupMenuFinishedCallback, this));
+}
+
+//==============================================================================
+void ComboBox::mouseDown (const MouseEvent& e)
+{
+    beginDragAutoRepeat (300);
+
+    isButtonDown = isEnabled() && ! e.mods.isPopupMenu();
+
+    if (isButtonDown && (e.eventComponent == this || ! label->isEditable()))
+        showPopupIfNotActive();
+}
+
+void ComboBox::mouseDrag (const MouseEvent& e)
+{
+    beginDragAutoRepeat (50);
+
+    if (isButtonDown && e.mouseWasDraggedSinceMouseDown())
+        showPopupIfNotActive();
+}
+
+void ComboBox::mouseUp (const MouseEvent& e2)
+{
+    if (isButtonDown)
+    {
+        isButtonDown = false;
+        repaint();
+
+        auto e = e2.getEventRelativeTo (this);
+
+        if (reallyContains (e.getPosition(), true)
+             && (e2.eventComponent == this || ! label->isEditable()))
+        {
+            showPopupIfNotActive();
+        }
+    }
+}
+
+void ComboBox::mouseWheelMove (const MouseEvent& e, const MouseWheelDetails& wheel)
+{
+    if (! menuActive && scrollWheelEnabled && e.eventComponent == this && wheel.deltaY != 0.0f)
+    {
+        mouseWheelAccumulator += wheel.deltaY * 5.0f;
+
+        while (mouseWheelAccumulator > 1.0f)
+        {
+            mouseWheelAccumulator -= 1.0f;
+            nudgeSelectedItem (-1);
+        }
+
+        while (mouseWheelAccumulator < -1.0f)
+        {
+            mouseWheelAccumulator += 1.0f;
+            nudgeSelectedItem (1);
+        }
+    }
+    else
+    {
+        Component::mouseWheelMove (e, wheel);
+    }
+}
+
+void ComboBox::setScrollWheelEnabled (bool enabled) noexcept
+{
+    scrollWheelEnabled = enabled;
+}
+
+//==============================================================================
+void ComboBox::addListener    (ComboBox::Listener* l)    { listeners.add (l); }
+void ComboBox::removeListener (ComboBox::Listener* l)    { listeners.remove (l); }
+
+void ComboBox::handleAsyncUpdate()
+{
+    Component::BailOutChecker checker (this);
+    listeners.callChecked (checker, [this] (Listener& l) { l.comboBoxChanged (this); });
+
+    if (checker.shouldBailOut())
+        return;
+
+    if (onChange != nullptr)
+        onChange();
+}
+
+void ComboBox::sendChange (const NotificationType notification)
+{
+    if (notification != dontSendNotification)
+        triggerAsyncUpdate();
+
+    if (notification == sendNotificationSync)
+        handleUpdateNowIfNeeded();
+}
+
+// Old deprecated methods - remove eventually...
+void ComboBox::clear (const bool dontSendChange)                                 { clear (dontSendChange ? dontSendNotification : sendNotification); }
+void ComboBox::setSelectedItemIndex (const int index, const bool dontSendChange) { setSelectedItemIndex (index, dontSendChange ? dontSendNotification : sendNotification); }
+void ComboBox::setSelectedId (const int newItemId, const bool dontSendChange)    { setSelectedId (newItemId, dontSendChange ? dontSendNotification : sendNotification); }
+void ComboBox::setText (const String& newText, const bool dontSendChange)        { setText (newText, dontSendChange ? dontSendNotification : sendNotification); }
+
+//==============================================================================
+class ComboBoxAccessibilityHandler  : public AccessibilityHandler
+{
+public:
+    explicit ComboBoxAccessibilityHandler (ComboBox& comboBoxToWrap)
+        : AccessibilityHandler (comboBoxToWrap,
+                                AccessibilityRole::comboBox,
+                                getAccessibilityActions (comboBoxToWrap)),
+          comboBox (comboBoxToWrap)
+    {
+    }
+
+    AccessibleState getCurrentState() const override
+    {
+        auto state = AccessibilityHandler::getCurrentState().withExpandable();
+
+        return comboBox.isPopupActive() ? state.withExpanded() : state.withCollapsed();
+    }
+
+    String getTitle() const override  { return comboBox.getText(); }
+    String getHelp() const override   { return comboBox.getTooltip(); }
+
+private:
+    static AccessibilityActions getAccessibilityActions (ComboBox& comboBox)
+    {
+        return AccessibilityActions().addAction (AccessibilityActionType::press,    [&comboBox] { comboBox.showPopup(); })
+                                     .addAction (AccessibilityActionType::showMenu, [&comboBox] { comboBox.showPopup(); });
+    }
+
+    ComboBox& comboBox;
+
+    //==============================================================================
+    JUCE_DECLARE_NON_COPYABLE_WITH_LEAK_DETECTOR (ComboBoxAccessibilityHandler)
+};
+
+std::unique_ptr<AccessibilityHandler> ComboBox::createAccessibilityHandler()
+{
+    return std::make_unique<ComboBoxAccessibilityHandler> (*this);
+}
+
+} // namespace juce