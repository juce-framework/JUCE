--- conflicted
+++ resolved
@@ -1,371 +1,366 @@
-/*
-  ==============================================================================
-
-   This file is part of the JUCE library.
-   Copyright (c) 2013 - Raw Material Software Ltd.
-
-   Permission is granted to use this software under the terms of either:
-   a) the GPL v2 (or any later version)
-   b) the Affero GPL v3
-
-   Details of these licenses can be found at: www.gnu.org/licenses
-
-   JUCE is distributed in the hope that it will be useful, but WITHOUT ANY
-   WARRANTY; without even the implied warranty of MERCHANTABILITY or FITNESS FOR
-   A PARTICULAR PURPOSE.  See the GNU General Public License for more details.
-
-   ------------------------------------------------------------------------------
-
-   To release a closed-source product which uses JUCE, commercial licenses are
-   available: visit www.juce.com for more information.
-
-  ==============================================================================
-*/
-
-#ifndef JUCE_LABEL_H_INCLUDED
-#define JUCE_LABEL_H_INCLUDED
-
-<<<<<<< HEAD
-#include "juce_TextEditor.h"
-
-// Some DAWs in Windows (Cubase for example) don't pass many keystrokes
-// to the plugin editors.
-// JUCE_LABEL_EDITOR_IN_NEW_WINDOW enables a work-around for this problem,
-// causing the label to pop out to a temporary top-level window when edited.
-#ifndef JUCE_LABEL_EDITOR_IN_NEW_WINDOW
- #if JUCE_WINDOWS && (JucePlugin_Build_VST || JucePlugin_Build_RTAS)
-  #define JUCE_LABEL_EDITOR_IN_NEW_WINDOW 1
- #else
-  #define JUCE_LABEL_EDITOR_IN_NEW_WINDOW 0
- #endif
-#endif // JUCE_LABEL_EDITOR_IN_NEW_WINDOW
-=======
->>>>>>> c9ac405c
-
-//==============================================================================
-/**
-    A component that displays a text string, and can optionally become a text
-    editor when clicked.
-*/
-class JUCE_API  Label  : public Component,
-                         public SettableTooltipClient,
-                         protected TextEditorListener,
-                         private ComponentListener,
-                         private ValueListener
-{
-public:
-    //==============================================================================
-    /** Creates a Label.
-
-        @param componentName    the name to give the component
-        @param labelText        the text to show in the label
-    */
-    Label (const String& componentName = String::empty,
-           const String& labelText = String::empty);
-
-    /** Destructor. */
-    ~Label();
-
-    //==============================================================================
-    /** Changes the label text.
-
-        The NotificationType parameter indicates whether to send a change message to
-        any Label::Listener objects if the new text is different.
-    */
-    void setText (const String& newText,
-                  NotificationType notification);
-
-    /** Returns the label's current text.
-
-        @param returnActiveEditorContents   if this is true and the label is currently
-                                            being edited, then this method will return the
-                                            text as it's being shown in the editor. If false,
-                                            then the value returned here won't be updated until
-                                            the user has finished typing and pressed the return
-                                            key.
-    */
-    String getText (bool returnActiveEditorContents = false) const;
-
-    /** Returns the text content as a Value object.
-        You can call Value::referTo() on this object to make the label read and control
-        a Value object that you supply.
-    */
-    Value& getTextValue()                               { return textValue; }
-
-    //==============================================================================
-    /** Changes the font to use to draw the text.
-        @see getFont
-    */
-    void setFont (const Font& newFont);
-
-    /** Returns the font currently being used.
-        This may be the one set by setFont(), unless it has been overridden by the current LookAndFeel
-        @see setFont
-    */
-    Font getFont() const noexcept;
-
-    //==============================================================================
-    /** A set of colour IDs to use to change the colour of various aspects of the label.
-
-        These constants can be used either via the Component::setColour(), or LookAndFeel::setColour()
-        methods.
-
-        Note that you can also use the constants from TextEditor::ColourIds to change the
-        colour of the text editor that is opened when a label is editable.
-
-        @see Component::setColour, Component::findColour, LookAndFeel::setColour, LookAndFeel::findColour
-    */
-    enum ColourIds
-    {
-        backgroundColourId     = 0x1000280, /**< The background colour to fill the label with. */
-        textColourId           = 0x1000281, /**< The colour for the text. */
-        outlineColourId        = 0x1000282  /**< An optional colour to use to draw a border around the label.
-                                                 Leave this transparent to not have an outline. */
-    };
-
-    //==============================================================================
-    /** Sets the style of justification to be used for positioning the text.
-
-        (The default is Justification::centredLeft)
-    */
-    void setJustificationType (Justification justification);
-
-    /** Returns the type of justification, as set in setJustificationType(). */
-    Justification getJustificationType() const noexcept                         { return justification; }
-
-    /** Changes the gap that is left between the edge of the component and the text.
-        By default there's a small gap left at the sides of the component to allow for
-        the drawing of the border, but you can change this if necessary.
-    */
-    void setBorderSize (int horizontalBorder, int verticalBorder);
-
-    /** Returns the size of the horizontal gap being left around the text. */
-    int getHorizontalBorderSize() const noexcept                                { return horizontalBorderSize; }
-
-    /** Returns the size of the vertical gap being left around the text. */
-    int getVerticalBorderSize() const noexcept                                  { return verticalBorderSize; }
-
-    /** Makes this label "stick to" another component.
-
-        This will cause the label to follow another component around, staying
-        either to its left or above it.
-
-        @param owner    the component to follow
-        @param onLeft   if true, the label will stay on the left of its component; if
-                        false, it will stay above it.
-    */
-    void attachToComponent (Component* owner, bool onLeft);
-
-    /** If this label has been attached to another component using attachToComponent, this
-        returns the other component.
-
-        Returns nullptr if the label is not attached.
-    */
-    Component* getAttachedComponent() const;
-
-    /** If the label is attached to the left of another component, this returns true.
-
-        Returns false if the label is above the other component. This is only relevent if
-        attachToComponent() has been called.
-    */
-    bool isAttachedOnLeft() const noexcept                                      { return leftOfOwnerComp; }
-
-    /** Specifies the minimum amount that the font can be squashed horizantally before it starts
-        using ellipsis.
-
-        @see Graphics::drawFittedText
-    */
-    void setMinimumHorizontalScale (float newScale);
-
-    float getMinimumHorizontalScale() const noexcept                            { return minimumHorizontalScale; }
-
-    //==============================================================================
-    /**
-        A class for receiving events from a Label.
-
-        You can register a Label::Listener with a Label using the Label::addListener()
-        method, and it will be called when the text of the label changes, either because
-        of a call to Label::setText() or by the user editing the text (if the label is
-        editable).
-
-        @see Label::addListener, Label::removeListener
-    */
-    class JUCE_API  Listener
-    {
-    public:
-        /** Destructor. */
-        virtual ~Listener() {}
-
-        /** Called when a Label's text has changed. */
-        virtual void labelTextChanged (Label* labelThatHasChanged) = 0;
-    };
-
-    /** Registers a listener that will be called when the label's text changes. */
-    void addListener (Listener* listener);
-
-    /** Deregisters a previously-registered listener. */
-    void removeListener (Listener* listener);
-
-    //==============================================================================
-    /** Makes the label turn into a TextEditor when clicked.
-
-        By default this is turned off.
-
-        If turned on, then single- or double-clicking will turn the label into
-        an editor. If the user then changes the text, then the ChangeBroadcaster
-        base class will be used to send change messages to any listeners that
-        have registered.
-
-        If the user changes the text, the textWasEdited() method will be called
-        afterwards, and subclasses can override this if they need to do anything
-        special.
-
-        @param editOnSingleClick            if true, just clicking once on the label will start editing the text
-        @param editOnDoubleClick            if true, a double-click is needed to start editing
-        @param lossOfFocusDiscardsChanges   if true, clicking somewhere else while the text is being
-                                            edited will discard any changes; if false, then this will
-                                            commit the changes.
-        @see showEditor, setEditorColours, TextEditor
-    */
-    void setEditable (bool editOnSingleClick,
-                      bool editOnDoubleClick = false,
-                      bool lossOfFocusDiscardsChanges = false);
-
-    /** Returns true if this option was set using setEditable(). */
-    bool isEditableOnSingleClick() const noexcept                       { return editSingleClick; }
-
-    /** Returns true if this option was set using setEditable(). */
-    bool isEditableOnDoubleClick() const noexcept                       { return editDoubleClick; }
-
-    /** Returns true if this option has been set in a call to setEditable(). */
-    bool doesLossOfFocusDiscardChanges() const noexcept                 { return lossOfFocusDiscardsChanges; }
-
-    /** Returns true if the user can edit this label's text. */
-    bool isEditable() const noexcept                                    { return editSingleClick || editDoubleClick; }
-
-    /** Makes the editor appear as if the label had been clicked by the user.
-
-        @see textWasEdited, setEditable
-    */
-    void showEditor();
-
-    /** Hides the editor if it was being shown.
-
-        @param discardCurrentEditorContents     if true, the label's text will be
-                                                reset to whatever it was before the editor
-                                                was shown; if false, the current contents of the
-                                                editor will be used to set the label's text
-                                                before it is hidden.
-    */
-    void hideEditor (bool discardCurrentEditorContents);
-
-    /** Returns true if the editor is currently focused and active. */
-    bool isBeingEdited() const noexcept;
-
-    /** Returns the currently-visible text editor, or nullptr if none is open. */
-    TextEditor* getCurrentTextEditor() const noexcept;
-
-    //==============================================================================
-    /** This abstract base class is implemented by LookAndFeel classes to provide
-        label drawing functionality.
-    */
-    struct JUCE_API  LookAndFeelMethods
-    {
-        virtual ~LookAndFeelMethods() {}
-
-        virtual void drawLabel (Graphics&, Label&) = 0;
-        virtual Font getLabelFont (Label&) = 0;
-    };
-
-protected:
-    //==============================================================================
-    /** Creates the TextEditor component that will be used when the user has clicked on the label.
-        Subclasses can override this if they need to customise this component in some way.
-    */
-    virtual TextEditor* createEditorComponent();
-
-    /** Called after the user changes the text. */
-    virtual void textWasEdited();
-
-    /** Called when the text has been altered. */
-    virtual void textWasChanged();
-
-    /** Called when the text editor has just appeared, due to a user click or other focus change. */
-    virtual void editorShown (TextEditor*);
-
-    /** Called when the text editor is going to be deleted, after editing has finished. */
-    virtual void editorAboutToBeHidden (TextEditor*);
-
-    //==============================================================================
-    /** @internal */
-    void paint (Graphics&) override;
-    /** @internal */
-    void resized() override;
-    /** @internal */
-    void mouseUp (const MouseEvent&) override;
-    /** @internal */
-    void mouseDoubleClick (const MouseEvent&) override;
-    /** @internal */
-    void componentMovedOrResized (Component&, bool wasMoved, bool wasResized) override;
-    /** @internal */
-    void componentParentHierarchyChanged (Component&) override;
-    /** @internal */
-    void componentVisibilityChanged (Component&) override;
-    /** @internal */
-    void inputAttemptWhenModal() override;
-    /** @internal */
-    void focusGained (FocusChangeType) override;
-    /** @internal */
-    void enablementChanged() override;
-    /** @internal */
-    KeyboardFocusTraverser* createFocusTraverser() override;
-    /** @internal */
-    void textEditorTextChanged (TextEditor&) override;
-    /** @internal */
-    void textEditorReturnKeyPressed (TextEditor&) override;
-    /** @internal */
-    void textEditorEscapeKeyPressed (TextEditor&) override;
-    /** @internal */
-    void textEditorFocusLost (TextEditor&) override;
-    /** @internal */
-    void colourChanged() override;
-    /** @internal */
-    void valueChanged (Value&) override;
-    /** @internal */
-    void callChangeListeners();
-
-private:
-    //==============================================================================
-    Value textValue;
-    String lastTextValue;
-    Font font;
-    Justification justification;
-    ScopedPointer<TextEditor> editor;
-    ListenerList<Listener> listeners;
-    WeakReference<Component> ownerComponent;
-
-#if JUCE_LABEL_EDITOR_IN_NEW_WINDOW
-    Component* parentBeforeOnDesktop;
-    Rectangle<int> boundsBeforeOnDesktop;
-#endif // JUCE_LABEL_EDITOR_IN_NEW_WINDOW
-
-    int horizontalBorderSize, verticalBorderSize;
-    float minimumHorizontalScale;
-    bool editSingleClick;
-    bool editDoubleClick;
-    bool lossOfFocusDiscardsChanges;
-    bool leftOfOwnerComp;
-
-    bool updateFromTextEditorContents (TextEditor&);
-
-#if JUCE_LABEL_EDITOR_IN_NEW_WINDOW
-    static bool hostNeedsEditorInNewWindow();
-#endif // JUCE_LABEL_EDITOR_IN_NEW_WINDOW
-
-    JUCE_DECLARE_NON_COPYABLE_WITH_LEAK_DETECTOR (Label)
-};
-
-/** This typedef is just for compatibility with old code - newer code should use the Label::Listener class directly. */
-typedef Label::Listener LabelListener;
-
-#endif   // JUCE_LABEL_H_INCLUDED
+/*
+  ==============================================================================
+
+   This file is part of the JUCE library.
+   Copyright (c) 2013 - Raw Material Software Ltd.
+
+   Permission is granted to use this software under the terms of either:
+   a) the GPL v2 (or any later version)
+   b) the Affero GPL v3
+
+   Details of these licenses can be found at: www.gnu.org/licenses
+
+   JUCE is distributed in the hope that it will be useful, but WITHOUT ANY
+   WARRANTY; without even the implied warranty of MERCHANTABILITY or FITNESS FOR
+   A PARTICULAR PURPOSE.  See the GNU General Public License for more details.
+
+   ------------------------------------------------------------------------------
+
+   To release a closed-source product which uses JUCE, commercial licenses are
+   available: visit www.juce.com for more information.
+
+  ==============================================================================
+*/
+
+#ifndef JUCE_LABEL_H_INCLUDED
+#define JUCE_LABEL_H_INCLUDED
+
+// Some DAWs in Windows (Cubase for example) don't pass many keystrokes
+// to the plugin editors.
+// JUCE_LABEL_EDITOR_IN_NEW_WINDOW enables a work-around for this problem,
+// causing the label to pop out to a temporary top-level window when edited.
+#ifndef JUCE_LABEL_EDITOR_IN_NEW_WINDOW
+ #if JUCE_WINDOWS && (JucePlugin_Build_VST || JucePlugin_Build_RTAS)
+  #define JUCE_LABEL_EDITOR_IN_NEW_WINDOW 1
+ #else
+  #define JUCE_LABEL_EDITOR_IN_NEW_WINDOW 0
+ #endif
+#endif // JUCE_LABEL_EDITOR_IN_NEW_WINDOW
+
+//==============================================================================
+/**
+    A component that displays a text string, and can optionally become a text
+    editor when clicked.
+*/
+class JUCE_API  Label  : public Component,
+                         public SettableTooltipClient,
+                         protected TextEditorListener,
+                         private ComponentListener,
+                         private ValueListener
+{
+public:
+    //==============================================================================
+    /** Creates a Label.
+
+        @param componentName    the name to give the component
+        @param labelText        the text to show in the label
+    */
+    Label (const String& componentName = String::empty,
+           const String& labelText = String::empty);
+
+    /** Destructor. */
+    ~Label();
+
+    //==============================================================================
+    /** Changes the label text.
+
+        The NotificationType parameter indicates whether to send a change message to
+        any Label::Listener objects if the new text is different.
+    */
+    void setText (const String& newText,
+                  NotificationType notification);
+
+    /** Returns the label's current text.
+
+        @param returnActiveEditorContents   if this is true and the label is currently
+                                            being edited, then this method will return the
+                                            text as it's being shown in the editor. If false,
+                                            then the value returned here won't be updated until
+                                            the user has finished typing and pressed the return
+                                            key.
+    */
+    String getText (bool returnActiveEditorContents = false) const;
+
+    /** Returns the text content as a Value object.
+        You can call Value::referTo() on this object to make the label read and control
+        a Value object that you supply.
+    */
+    Value& getTextValue()                               { return textValue; }
+
+    //==============================================================================
+    /** Changes the font to use to draw the text.
+        @see getFont
+    */
+    void setFont (const Font& newFont);
+
+    /** Returns the font currently being used.
+        This may be the one set by setFont(), unless it has been overridden by the current LookAndFeel
+        @see setFont
+    */
+    Font getFont() const noexcept;
+
+    //==============================================================================
+    /** A set of colour IDs to use to change the colour of various aspects of the label.
+
+        These constants can be used either via the Component::setColour(), or LookAndFeel::setColour()
+        methods.
+
+        Note that you can also use the constants from TextEditor::ColourIds to change the
+        colour of the text editor that is opened when a label is editable.
+
+        @see Component::setColour, Component::findColour, LookAndFeel::setColour, LookAndFeel::findColour
+    */
+    enum ColourIds
+    {
+        backgroundColourId     = 0x1000280, /**< The background colour to fill the label with. */
+        textColourId           = 0x1000281, /**< The colour for the text. */
+        outlineColourId        = 0x1000282  /**< An optional colour to use to draw a border around the label.
+                                                 Leave this transparent to not have an outline. */
+    };
+
+    //==============================================================================
+    /** Sets the style of justification to be used for positioning the text.
+
+        (The default is Justification::centredLeft)
+    */
+    void setJustificationType (Justification justification);
+
+    /** Returns the type of justification, as set in setJustificationType(). */
+    Justification getJustificationType() const noexcept                         { return justification; }
+
+    /** Changes the gap that is left between the edge of the component and the text.
+        By default there's a small gap left at the sides of the component to allow for
+        the drawing of the border, but you can change this if necessary.
+    */
+    void setBorderSize (int horizontalBorder, int verticalBorder);
+
+    /** Returns the size of the horizontal gap being left around the text. */
+    int getHorizontalBorderSize() const noexcept                                { return horizontalBorderSize; }
+
+    /** Returns the size of the vertical gap being left around the text. */
+    int getVerticalBorderSize() const noexcept                                  { return verticalBorderSize; }
+
+    /** Makes this label "stick to" another component.
+
+        This will cause the label to follow another component around, staying
+        either to its left or above it.
+
+        @param owner    the component to follow
+        @param onLeft   if true, the label will stay on the left of its component; if
+                        false, it will stay above it.
+    */
+    void attachToComponent (Component* owner, bool onLeft);
+
+    /** If this label has been attached to another component using attachToComponent, this
+        returns the other component.
+
+        Returns nullptr if the label is not attached.
+    */
+    Component* getAttachedComponent() const;
+
+    /** If the label is attached to the left of another component, this returns true.
+
+        Returns false if the label is above the other component. This is only relevent if
+        attachToComponent() has been called.
+    */
+    bool isAttachedOnLeft() const noexcept                                      { return leftOfOwnerComp; }
+
+    /** Specifies the minimum amount that the font can be squashed horizantally before it starts
+        using ellipsis.
+
+        @see Graphics::drawFittedText
+    */
+    void setMinimumHorizontalScale (float newScale);
+
+    float getMinimumHorizontalScale() const noexcept                            { return minimumHorizontalScale; }
+
+    //==============================================================================
+    /**
+        A class for receiving events from a Label.
+
+        You can register a Label::Listener with a Label using the Label::addListener()
+        method, and it will be called when the text of the label changes, either because
+        of a call to Label::setText() or by the user editing the text (if the label is
+        editable).
+
+        @see Label::addListener, Label::removeListener
+    */
+    class JUCE_API  Listener
+    {
+    public:
+        /** Destructor. */
+        virtual ~Listener() {}
+
+        /** Called when a Label's text has changed. */
+        virtual void labelTextChanged (Label* labelThatHasChanged) = 0;
+    };
+
+    /** Registers a listener that will be called when the label's text changes. */
+    void addListener (Listener* listener);
+
+    /** Deregisters a previously-registered listener. */
+    void removeListener (Listener* listener);
+
+    //==============================================================================
+    /** Makes the label turn into a TextEditor when clicked.
+
+        By default this is turned off.
+
+        If turned on, then single- or double-clicking will turn the label into
+        an editor. If the user then changes the text, then the ChangeBroadcaster
+        base class will be used to send change messages to any listeners that
+        have registered.
+
+        If the user changes the text, the textWasEdited() method will be called
+        afterwards, and subclasses can override this if they need to do anything
+        special.
+
+        @param editOnSingleClick            if true, just clicking once on the label will start editing the text
+        @param editOnDoubleClick            if true, a double-click is needed to start editing
+        @param lossOfFocusDiscardsChanges   if true, clicking somewhere else while the text is being
+                                            edited will discard any changes; if false, then this will
+                                            commit the changes.
+        @see showEditor, setEditorColours, TextEditor
+    */
+    void setEditable (bool editOnSingleClick,
+                      bool editOnDoubleClick = false,
+                      bool lossOfFocusDiscardsChanges = false);
+
+    /** Returns true if this option was set using setEditable(). */
+    bool isEditableOnSingleClick() const noexcept                       { return editSingleClick; }
+
+    /** Returns true if this option was set using setEditable(). */
+    bool isEditableOnDoubleClick() const noexcept                       { return editDoubleClick; }
+
+    /** Returns true if this option has been set in a call to setEditable(). */
+    bool doesLossOfFocusDiscardChanges() const noexcept                 { return lossOfFocusDiscardsChanges; }
+
+    /** Returns true if the user can edit this label's text. */
+    bool isEditable() const noexcept                                    { return editSingleClick || editDoubleClick; }
+
+    /** Makes the editor appear as if the label had been clicked by the user.
+
+        @see textWasEdited, setEditable
+    */
+    void showEditor();
+
+    /** Hides the editor if it was being shown.
+
+        @param discardCurrentEditorContents     if true, the label's text will be
+                                                reset to whatever it was before the editor
+                                                was shown; if false, the current contents of the
+                                                editor will be used to set the label's text
+                                                before it is hidden.
+    */
+    void hideEditor (bool discardCurrentEditorContents);
+
+    /** Returns true if the editor is currently focused and active. */
+    bool isBeingEdited() const noexcept;
+
+    /** Returns the currently-visible text editor, or nullptr if none is open. */
+    TextEditor* getCurrentTextEditor() const noexcept;
+
+    //==============================================================================
+    /** This abstract base class is implemented by LookAndFeel classes to provide
+        label drawing functionality.
+    */
+    struct JUCE_API  LookAndFeelMethods
+    {
+        virtual ~LookAndFeelMethods() {}
+
+        virtual void drawLabel (Graphics&, Label&) = 0;
+        virtual Font getLabelFont (Label&) = 0;
+    };
+
+protected:
+    //==============================================================================
+    /** Creates the TextEditor component that will be used when the user has clicked on the label.
+        Subclasses can override this if they need to customise this component in some way.
+    */
+    virtual TextEditor* createEditorComponent();
+
+    /** Called after the user changes the text. */
+    virtual void textWasEdited();
+
+    /** Called when the text has been altered. */
+    virtual void textWasChanged();
+
+    /** Called when the text editor has just appeared, due to a user click or other focus change. */
+    virtual void editorShown (TextEditor*);
+
+    /** Called when the text editor is going to be deleted, after editing has finished. */
+    virtual void editorAboutToBeHidden (TextEditor*);
+
+    //==============================================================================
+    /** @internal */
+    void paint (Graphics&) override;
+    /** @internal */
+    void resized() override;
+    /** @internal */
+    void mouseUp (const MouseEvent&) override;
+    /** @internal */
+    void mouseDoubleClick (const MouseEvent&) override;
+    /** @internal */
+    void componentMovedOrResized (Component&, bool wasMoved, bool wasResized) override;
+    /** @internal */
+    void componentParentHierarchyChanged (Component&) override;
+    /** @internal */
+    void componentVisibilityChanged (Component&) override;
+    /** @internal */
+    void inputAttemptWhenModal() override;
+    /** @internal */
+    void focusGained (FocusChangeType) override;
+    /** @internal */
+    void enablementChanged() override;
+    /** @internal */
+    KeyboardFocusTraverser* createFocusTraverser() override;
+    /** @internal */
+    void textEditorTextChanged (TextEditor&) override;
+    /** @internal */
+    void textEditorReturnKeyPressed (TextEditor&) override;
+    /** @internal */
+    void textEditorEscapeKeyPressed (TextEditor&) override;
+    /** @internal */
+    void textEditorFocusLost (TextEditor&) override;
+    /** @internal */
+    void colourChanged() override;
+    /** @internal */
+    void valueChanged (Value&) override;
+    /** @internal */
+    void callChangeListeners();
+
+private:
+    //==============================================================================
+    Value textValue;
+    String lastTextValue;
+    Font font;
+    Justification justification;
+    ScopedPointer<TextEditor> editor;
+    ListenerList<Listener> listeners;
+    WeakReference<Component> ownerComponent;
+
+#if JUCE_LABEL_EDITOR_IN_NEW_WINDOW
+    Component* parentBeforeOnDesktop;
+    Rectangle<int> boundsBeforeOnDesktop;
+#endif // JUCE_LABEL_EDITOR_IN_NEW_WINDOW
+
+    int horizontalBorderSize, verticalBorderSize;
+    float minimumHorizontalScale;
+    bool editSingleClick;
+    bool editDoubleClick;
+    bool lossOfFocusDiscardsChanges;
+    bool leftOfOwnerComp;
+
+    bool updateFromTextEditorContents (TextEditor&);
+
+#if JUCE_LABEL_EDITOR_IN_NEW_WINDOW
+    static bool hostNeedsEditorInNewWindow();
+#endif // JUCE_LABEL_EDITOR_IN_NEW_WINDOW
+
+    JUCE_DECLARE_NON_COPYABLE_WITH_LEAK_DETECTOR (Label)
+};
+
+/** This typedef is just for compatibility with old code - newer code should use the Label::Listener class directly. */
+typedef Label::Listener LabelListener;
+
+#endif   // JUCE_LABEL_H_INCLUDED