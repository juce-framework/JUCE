--- conflicted
+++ resolved
@@ -1,1100 +1,1171 @@
-/*
-  ==============================================================================
-
-   This file is part of the JUCE library.
-   Copyright (c) 2020 - Raw Material Software Limited
-
-   JUCE is an open source library subject to commercial or open-source
-   licensing.
-
-   By using JUCE, you agree to the terms of both the JUCE 6 End-User License
-   Agreement and JUCE Privacy Policy (both effective as of the 16th June 2020).
-
-   End User License Agreement: www.juce.com/juce-6-licence
-   Privacy Policy: www.juce.com/juce-privacy-policy
-
-   Or: You may also use this code under the terms of the GPL v3 (see
-   www.gnu.org/licenses).
-
-   JUCE IS PROVIDED "AS IS" WITHOUT ANY WARRANTY, AND ALL WARRANTIES, WHETHER
-   EXPRESSED OR IMPLIED, INCLUDING MERCHANTABILITY AND FITNESS FOR PURPOSE, ARE
-   DISCLAIMED.
-
-  ==============================================================================
-*/
-
-namespace juce
-{
-
-template<typename RowHandlerType, typename RowComponent>
-static AccessibilityActions getListRowAccessibilityActions (RowHandlerType& handler, RowComponent& rowComponent)
-{
-    auto onFocus = [&rowComponent]
-    {
-        rowComponent.owner.scrollToEnsureRowIsOnscreen (rowComponent.row);
-        rowComponent.owner.selectRow (rowComponent.row);
-    };
-
-    auto onPress = [&rowComponent, onFocus]
-    {
-        onFocus();
-        rowComponent.owner.keyPressed (KeyPress (KeyPress::returnKey));
-    };
-
-    auto onToggle = [&handler, &rowComponent, onFocus]
-    {
-        if (handler.getCurrentState().isSelected())
-            rowComponent.owner.deselectRow (rowComponent.row);
-        else
-            onFocus();
-    };
-
-    return AccessibilityActions().addAction (AccessibilityActionType::focus,  std::move (onFocus))
-                                 .addAction (AccessibilityActionType::press,  std::move (onPress))
-                                 .addAction (AccessibilityActionType::toggle, std::move (onToggle));
-}
-
-class ListBox::RowComponent  : public Component,
-                               public TooltipClient
-{
-public:
-    RowComponent (ListBox& lb) : owner (lb) {}
-
-    void paint (Graphics& g) override
-    {
-        if (auto* m = owner.getModel())
-            m->paintListBoxItem (row, g, getWidth(), getHeight(), isSelected);
-    }
-
-    void update (const int newRow, const bool nowSelected)
-    {
-        const auto rowHasChanged = (row != newRow);
-        const auto selectionHasChanged = (isSelected != nowSelected);
-
-        if (rowHasChanged || selectionHasChanged)
-        {
-            repaint();
-
-            if (rowHasChanged)
-                row = newRow;
-
-            if (selectionHasChanged)
-            {
-                isSelected = nowSelected;
-
-                if (auto* handler = getAccessibilityHandler())
-                    isSelected ? handler->grabFocus() : handler->giveAwayFocus();
-            }
-        }
-
-        if (auto* m = owner.getModel())
-        {
-            setMouseCursor (m->getMouseCursorForRow (row));
-
-            customComponent.reset (m->refreshComponentForRow (newRow, nowSelected, customComponent.release()));
-
-            if (customComponent != nullptr)
-            {
-                addAndMakeVisible (customComponent.get());
-                customComponent->setBounds (getLocalBounds());
-
-                if (customComponent->getAccessibilityHandler() != nullptr)
-                    invalidateAccessibilityHandler();
-            }
-        }
-    }
-
-    void performSelection (const MouseEvent& e, bool isMouseUp)
-    {
-        owner.selectRowsBasedOnModifierKeys (row, e.mods, isMouseUp);
-
-        if (auto* m = owner.getModel())
-            m->listBoxItemClicked (row, e);
-    }
-
-    bool isInDragToScrollViewport() const noexcept
-    {
-        if (auto* vp = owner.getViewport())
-            return vp->isScrollOnDragEnabled() && (vp->canScrollVertically() || vp->canScrollHorizontally());
-
-        return false;
-    }
-
-    void mouseDown (const MouseEvent& e) override
-    {
-        isDragging = false;
-        isDraggingToScroll = false;
-        selectRowOnMouseUp = false;
-
-        if (isEnabled())
-        {
-            if (owner.selectOnMouseDown && ! (isSelected || isInDragToScrollViewport()))
-                performSelection (e, false);
-            else
-                selectRowOnMouseUp = true;
-        }
-    }
-
-    void mouseUp (const MouseEvent& e) override
-    {
-        if (isEnabled() && selectRowOnMouseUp && ! (isDragging || isDraggingToScroll))
-            performSelection (e, true);
-    }
-
-    void mouseDoubleClick (const MouseEvent& e) override
-    {
-        if (isEnabled())
-            if (auto* m = owner.getModel())
-                m->listBoxItemDoubleClicked (row, e);
-    }
-
-    void mouseDrag (const MouseEvent& e) override
-    {
-        if (auto* m = owner.getModel())
-        {
-            if (isEnabled() && e.mouseWasDraggedSinceMouseDown() && ! isDragging)
-            {
-                SparseSet<int> rowsToDrag;
-
-                if (owner.selectOnMouseDown || owner.isRowSelected (row))
-                    rowsToDrag = owner.getSelectedRows();
-                else
-                    rowsToDrag.addRange (Range<int>::withStartAndLength (row, 1));
-
-                if (rowsToDrag.size() > 0)
-                {
-                    auto dragDescription = m->getDragSourceDescription (rowsToDrag);
-
-                    if (! (dragDescription.isVoid() || (dragDescription.isString() && dragDescription.toString().isEmpty())))
-                    {
-                        isDragging = true;
-                        owner.startDragAndDrop (e, rowsToDrag, dragDescription, true);
-                    }
-                }
-            }
-        }
-
-        if (! isDraggingToScroll)
-            if (auto* vp = owner.getViewport())
-                isDraggingToScroll = vp->isCurrentlyScrollingOnDrag();
-    }
-
-    void resized() override
-    {
-        if (customComponent != nullptr)
-            customComponent->setBounds (getLocalBounds());
-    }
-
-    String getTooltip() override
-    {
-        if (auto* m = owner.getModel())
-            return m->getTooltipForRow (row);
-
-        return {};
-    }
-
-    //==============================================================================
-    class RowAccessibilityHandler  : public AccessibilityHandler
-    {
-    public:
-        explicit RowAccessibilityHandler (RowComponent& rowComponentToWrap)
-            : AccessibilityHandler (rowComponentToWrap,
-                                    AccessibilityRole::listItem,
-                                    getListRowAccessibilityActions (*this, rowComponentToWrap)),
-              rowComponent (rowComponentToWrap)
-        {
-        }
-
-        String getTitle() const override
-        {
-            if (auto* m = rowComponent.owner.getModel())
-                return m->getNameForRow (rowComponent.row);
-
-            return {};
-        }
-
-        String getHelp() const override  { return rowComponent.getTooltip(); }
-
-        AccessibleState getCurrentState() const override
-        {
-            if (auto* m = rowComponent.owner.getModel())
-                if (rowComponent.row >= m->getNumRows())
-                    return AccessibleState().withIgnored();
-
-            auto state = AccessibilityHandler::getCurrentState().withAccessibleOffscreen();
-
-            if (rowComponent.owner.multipleSelection)
-                state = state.withMultiSelectable();
-            else
-                state = state.withSelectable();
-
-            if (rowComponent.isSelected)
-                state = state.withSelected();
-
-            return state;
-        }
-
-    private:
-        RowComponent& rowComponent;
-    };
-
-    std::unique_ptr<AccessibilityHandler> createAccessibilityHandler() override
-    {
-        if (customComponent != nullptr && customComponent->getAccessibilityHandler() != nullptr)
-            return nullptr;
-
-        return std::make_unique<RowAccessibilityHandler> (*this);
-    }
-
-    //==============================================================================
-    ListBox& owner;
-    std::unique_ptr<Component> customComponent;
-    int row = -1;
-    bool isSelected = false, isDragging = false, isDraggingToScroll = false, selectRowOnMouseUp = false;
-
-    JUCE_DECLARE_NON_COPYABLE_WITH_LEAK_DETECTOR (RowComponent)
-};
-
-
-//==============================================================================
-class ListBox::ListViewport  : public Viewport,
-                               private Timer
-{
-public:
-    ListViewport (ListBox& lb)  : owner (lb)
-    {
-        setWantsKeyboardFocus (false);
-        setAccessible (false);
-
-        auto content = std::make_unique<Component>();
-        content->setWantsKeyboardFocus (false);
-        content->setAccessible (false);
-
-        setViewedComponent (content.release());
-    }
-
-    RowComponent* getComponentForRow (const int row) const noexcept
-    {
-        return rows [row % jmax (1, rows.size())];
-    }
-
-    RowComponent* getComponentForRowIfOnscreen (const int row) const noexcept
-    {
-        return (row >= firstIndex && row < firstIndex + rows.size())
-                 ? getComponentForRow (row) : nullptr;
-    }
-
-    int getRowNumberOfComponent (Component* const rowComponent) const noexcept
-    {
-        const int index = getViewedComponent()->getIndexOfChildComponent (rowComponent);
-        const int num = rows.size();
-
-        for (int i = num; --i >= 0;)
-            if (((firstIndex + i) % jmax (1, num)) == index)
-                return firstIndex + i;
-
-        return -1;
-    }
-
-    void visibleAreaChanged (const Rectangle<int>&) override
-    {
-        updateVisibleArea (true);
-
-        if (auto* m = owner.getModel())
-            m->listWasScrolled();
-<<<<<<< HEAD
-=======
-
-        startTimer (50);
->>>>>>> 81534104
-    }
-
-    void updateVisibleArea (const bool makeSureItUpdatesContent)
-    {
-        hasUpdated = false;
-
-        auto& content = *getViewedComponent();
-        auto newX = content.getX();
-        auto newY = content.getY();
-        auto newW = jmax (owner.minimumRowWidth, getMaximumVisibleWidth());
-        auto newH = owner.totalItems * owner.getRowHeight();
-
-        if (newY + newH < getMaximumVisibleHeight() && newH > getMaximumVisibleHeight())
-            newY = getMaximumVisibleHeight() - newH;
-
-        content.setBounds (newX, newY, newW, newH);
-
-        if (makeSureItUpdatesContent && ! hasUpdated)
-            updateContents();
-    }
-
-    void updateContents()
-    {
-        hasUpdated = true;
-        auto rowH = owner.getRowHeight();
-        auto& content = *getViewedComponent();
-
-        if (rowH > 0)
-        {
-            auto y = getViewPositionY();
-            auto w = content.getWidth();
-
-            const int numNeeded = 4 + getMaximumVisibleHeight() / rowH;
-            rows.removeRange (numNeeded, rows.size());
-
-            while (numNeeded > rows.size())
-            {
-                auto* newRow = rows.add (new RowComponent (owner));
-                content.addAndMakeVisible (newRow);
-            }
-
-            firstIndex = y / rowH;
-            firstWholeIndex = (y + rowH - 1) / rowH;
-            lastWholeIndex = (y + getMaximumVisibleHeight() - 1) / rowH;
-
-            auto startIndex = jmax (0, firstIndex - 1);
-
-            for (int i = 0; i < numNeeded; ++i)
-            {
-                const int row = i + startIndex;
-
-                if (auto* rowComp = getComponentForRow (row))
-                {
-                    rowComp->setBounds (0, row * rowH, w, rowH);
-                    rowComp->update (row, owner.isRowSelected (row));
-                }
-            }
-        }
-
-        if (owner.headerComponent != nullptr)
-            owner.headerComponent->setBounds (owner.outlineThickness + content.getX(),
-                                              owner.outlineThickness,
-                                              jmax (owner.getWidth() - owner.outlineThickness * 2,
-                                                    content.getWidth()),
-                                              owner.headerComponent->getHeight());
-    }
-
-    void selectRow (const int row, const int rowH, const bool dontScroll,
-                    const int lastSelectedRow, const int totalRows, const bool isMouseClick)
-    {
-        hasUpdated = false;
-
-        if (row < firstWholeIndex && ! dontScroll)
-        {
-            setViewPosition (getViewPositionX(), row * rowH);
-        }
-        else if (row >= lastWholeIndex && ! dontScroll)
-        {
-            const int rowsOnScreen = lastWholeIndex - firstWholeIndex;
-
-            if (row >= lastSelectedRow + rowsOnScreen
-                 && rowsOnScreen < totalRows - 1
-                 && ! isMouseClick)
-            {
-                setViewPosition (getViewPositionX(),
-                                 jlimit (0, jmax (0, totalRows - rowsOnScreen), row) * rowH);
-            }
-            else
-            {
-                setViewPosition (getViewPositionX(),
-                                 jmax (0, (row  + 1) * rowH - getMaximumVisibleHeight()));
-            }
-        }
-
-        if (! hasUpdated)
-            updateContents();
-    }
-
-    void scrollToEnsureRowIsOnscreen (const int row, const int rowH)
-    {
-        if (row < firstWholeIndex)
-        {
-            setViewPosition (getViewPositionX(), row * rowH);
-        }
-        else if (row >= lastWholeIndex)
-        {
-            setViewPosition (getViewPositionX(),
-                             jmax (0, (row  + 1) * rowH - getMaximumVisibleHeight()));
-        }
-    }
-
-    void paint (Graphics& g) override
-    {
-        if (isOpaque())
-            g.fillAll (owner.findColour (ListBox::backgroundColourId));
-    }
-
-    bool keyPressed (const KeyPress& key) override
-    {
-        if (Viewport::respondsToKey (key))
-        {
-            const int allowableMods = owner.multipleSelection ? ModifierKeys::shiftModifier : 0;
-
-            if ((key.getModifiers().getRawFlags() & ~allowableMods) == 0)
-            {
-                // we want to avoid these keypresses going to the viewport, and instead allow
-                // them to pass up to our listbox..
-                return false;
-            }
-        }
-
-        return Viewport::keyPressed (key);
-    }
-
-private:
-    void timerCallback() override
-    {
-        stopTimer();
-
-        if (auto* handler = owner.getAccessibilityHandler())
-            handler->notifyAccessibilityEvent (AccessibilityEvent::structureChanged);
-    }
-
-    ListBox& owner;
-    OwnedArray<RowComponent> rows;
-    int firstIndex = 0, firstWholeIndex = 0, lastWholeIndex = 0;
-    bool hasUpdated = false;
-
-    JUCE_DECLARE_NON_COPYABLE_WITH_LEAK_DETECTOR (ListViewport)
-};
-
-//==============================================================================
-struct ListBoxMouseMoveSelector  : public MouseListener
-{
-    ListBoxMouseMoveSelector (ListBox& lb) : owner (lb)
-    {
-        owner.addMouseListener (this, true);
-    }
-
-    ~ListBoxMouseMoveSelector() override
-    {
-        owner.removeMouseListener (this);
-    }
-
-    void mouseMove (const MouseEvent& e) override
-    {
-        auto pos = e.getEventRelativeTo (&owner).position.toInt();
-        owner.selectRow (owner.getRowContainingPosition (pos.x, pos.y), true);
-    }
-
-    void mouseExit (const MouseEvent& e) override
-    {
-        mouseMove (e);
-    }
-
-    ListBox& owner;
-    JUCE_DECLARE_NON_COPYABLE_WITH_LEAK_DETECTOR (ListBoxMouseMoveSelector)
-};
-
-
-//==============================================================================
-ListBox::ListBox (const String& name, ListBoxModel* const m)
-    : Component (name), model (m)
-{
-    viewport.reset (new ListViewport (*this));
-    addAndMakeVisible (viewport.get());
-
-    setWantsKeyboardFocus (true);
-    setFocusContainerType (FocusContainerType::focusContainer);
-    colourChanged();
-}
-
-ListBox::~ListBox()
-{
-    headerComponent.reset();
-    viewport.reset();
-}
-
-void ListBox::setModel (ListBoxModel* const newModel)
-{
-    if (model != newModel)
-    {
-        model = newModel;
-        repaint();
-        updateContent();
-    }
-}
-
-void ListBox::setMultipleSelectionEnabled (bool b) noexcept         { multipleSelection = b; }
-void ListBox::setClickingTogglesRowSelection (bool b) noexcept      { alwaysFlipSelection = b; }
-void ListBox::setRowSelectedOnMouseDown (bool b) noexcept           { selectOnMouseDown = b; }
-
-void ListBox::setMouseMoveSelectsRows (bool b)
-{
-    if (b)
-    {
-        if (mouseMoveSelector == nullptr)
-            mouseMoveSelector.reset (new ListBoxMouseMoveSelector (*this));
-    }
-    else
-    {
-        mouseMoveSelector.reset();
-    }
-}
-
-//==============================================================================
-void ListBox::paint (Graphics& g)
-{
-    if (! hasDoneInitialUpdate)
-        updateContent();
-
-    g.fillAll (findColour (backgroundColourId));
-}
-
-void ListBox::paintOverChildren (Graphics& g)
-{
-    if (outlineThickness > 0)
-    {
-        g.setColour (findColour (outlineColourId));
-        g.drawRect (getLocalBounds(), outlineThickness);
-    }
-}
-
-void ListBox::resized()
-{
-    viewport->setBoundsInset (BorderSize<int> (outlineThickness + (headerComponent != nullptr ? headerComponent->getHeight() : 0),
-                                               outlineThickness, outlineThickness, outlineThickness));
-
-    viewport->setSingleStepSizes (20, getRowHeight());
-
-    viewport->updateVisibleArea (false);
-}
-
-void ListBox::visibilityChanged()
-{
-    viewport->updateVisibleArea (true);
-}
-
-Viewport* ListBox::getViewport() const noexcept
-{
-    return viewport.get();
-}
-
-//==============================================================================
-void ListBox::updateContent()
-{
-    hasDoneInitialUpdate = true;
-    totalItems = (model != nullptr) ? model->getNumRows() : 0;
-
-    bool selectionChanged = false;
-
-    if (selected.size() > 0 && selected [selected.size() - 1] >= totalItems)
-    {
-        selected.removeRange ({ totalItems, std::numeric_limits<int>::max() });
-        lastRowSelected = getSelectedRow (0);
-        selectionChanged = true;
-    }
-
-    viewport->updateVisibleArea (isVisible());
-    viewport->resized();
-
-    if (selectionChanged)
-    {
-        if (model != nullptr)
-            model->selectedRowsChanged (lastRowSelected);
-
-        if (auto* handler = getAccessibilityHandler())
-            handler->notifyAccessibilityEvent (AccessibilityEvent::rowSelectionChanged);
-    }
-}
-
-//==============================================================================
-void ListBox::selectRow (int row, bool dontScroll, bool deselectOthersFirst)
-{
-    selectRowInternal (row, dontScroll, deselectOthersFirst, false);
-}
-
-void ListBox::selectRowInternal (const int row,
-                                 bool dontScroll,
-                                 bool deselectOthersFirst,
-                                 bool isMouseClick)
-{
-    if (! multipleSelection)
-        deselectOthersFirst = true;
-
-    if ((! isRowSelected (row))
-         || (deselectOthersFirst && getNumSelectedRows() > 1))
-    {
-        if (isPositiveAndBelow (row, totalItems))
-        {
-            if (deselectOthersFirst)
-                selected.clear();
-
-            selected.addRange ({ row, row + 1 });
-
-            if (getHeight() == 0 || getWidth() == 0)
-                dontScroll = true;
-
-            viewport->selectRow (row, getRowHeight(), dontScroll,
-                                 lastRowSelected, totalItems, isMouseClick);
-
-            lastRowSelected = row;
-            model->selectedRowsChanged (row);
-
-            if (auto* handler = getAccessibilityHandler())
-                handler->notifyAccessibilityEvent (AccessibilityEvent::rowSelectionChanged);
-        }
-        else
-        {
-            if (deselectOthersFirst)
-                deselectAllRows();
-        }
-    }
-}
-
-void ListBox::deselectRow (const int row)
-{
-    if (selected.contains (row))
-    {
-        selected.removeRange ({ row, row + 1 });
-
-        if (row == lastRowSelected)
-            lastRowSelected = getSelectedRow (0);
-
-        viewport->updateContents();
-        model->selectedRowsChanged (lastRowSelected);
-
-        if (auto* handler = getAccessibilityHandler())
-            handler->notifyAccessibilityEvent (AccessibilityEvent::rowSelectionChanged);
-    }
-}
-
-void ListBox::setSelectedRows (const SparseSet<int>& setOfRowsToBeSelected,
-                               const NotificationType sendNotificationEventToModel)
-{
-    selected = setOfRowsToBeSelected;
-    selected.removeRange ({ totalItems, std::numeric_limits<int>::max() });
-
-    if (! isRowSelected (lastRowSelected))
-        lastRowSelected = getSelectedRow (0);
-
-    viewport->updateContents();
-
-    if (model != nullptr && sendNotificationEventToModel == sendNotification)
-        model->selectedRowsChanged (lastRowSelected);
-
-    if (auto* handler = getAccessibilityHandler())
-        handler->notifyAccessibilityEvent (AccessibilityEvent::rowSelectionChanged);
-}
-
-SparseSet<int> ListBox::getSelectedRows() const
-{
-    return selected;
-}
-
-void ListBox::selectRangeOfRows (int firstRow, int lastRow, bool dontScrollToShowThisRange)
-{
-    if (multipleSelection && (firstRow != lastRow))
-    {
-        const int numRows = totalItems - 1;
-        firstRow = jlimit (0, jmax (0, numRows), firstRow);
-        lastRow  = jlimit (0, jmax (0, numRows), lastRow);
-
-        selected.addRange ({ jmin (firstRow, lastRow),
-                             jmax (firstRow, lastRow) + 1 });
-
-        selected.removeRange ({ lastRow, lastRow + 1 });
-    }
-
-    selectRowInternal (lastRow, dontScrollToShowThisRange, false, true);
-}
-
-void ListBox::flipRowSelection (const int row)
-{
-    if (isRowSelected (row))
-        deselectRow (row);
-    else
-        selectRowInternal (row, false, false, true);
-}
-
-void ListBox::deselectAllRows()
-{
-    if (! selected.isEmpty())
-    {
-        selected.clear();
-        lastRowSelected = -1;
-
-        viewport->updateContents();
-
-        if (model != nullptr)
-            model->selectedRowsChanged (lastRowSelected);
-
-        if (auto* handler = getAccessibilityHandler())
-            handler->notifyAccessibilityEvent (AccessibilityEvent::rowSelectionChanged);
-    }
-}
-
-void ListBox::selectRowsBasedOnModifierKeys (const int row,
-                                             ModifierKeys mods,
-                                             const bool isMouseUpEvent)
-{
-    if (multipleSelection && (mods.isCommandDown() || alwaysFlipSelection))
-    {
-        flipRowSelection (row);
-    }
-    else if (multipleSelection && mods.isShiftDown() && lastRowSelected >= 0)
-    {
-        selectRangeOfRows (lastRowSelected, row);
-    }
-    else if ((! mods.isPopupMenu()) || ! isRowSelected (row))
-    {
-        selectRowInternal (row, false, ! (multipleSelection && (! isMouseUpEvent) && isRowSelected (row)), true);
-    }
-}
-
-int ListBox::getNumSelectedRows() const
-{
-    return selected.size();
-}
-
-int ListBox::getSelectedRow (const int index) const
-{
-    return (isPositiveAndBelow (index, selected.size()))
-                ? selected [index] : -1;
-}
-
-bool ListBox::isRowSelected (const int row) const
-{
-    return selected.contains (row);
-}
-
-int ListBox::getLastRowSelected() const
-{
-    return isRowSelected (lastRowSelected) ? lastRowSelected : -1;
-}
-
-//==============================================================================
-int ListBox::getRowContainingPosition (const int x, const int y) const noexcept
-{
-    if (isPositiveAndBelow (x, getWidth()))
-    {
-        const int row = (viewport->getViewPositionY() + y - viewport->getY()) / rowHeight;
-
-        if (isPositiveAndBelow (row, totalItems))
-            return row;
-    }
-
-    return -1;
-}
-
-int ListBox::getInsertionIndexForPosition (const int x, const int y) const noexcept
-{
-    if (isPositiveAndBelow (x, getWidth()))
-        return jlimit (0, totalItems, (viewport->getViewPositionY() + y + rowHeight / 2 - viewport->getY()) / rowHeight);
-
-    return -1;
-}
-
-Component* ListBox::getComponentForRowNumber (const int row) const noexcept
-{
-    if (auto* listRowComp = viewport->getComponentForRowIfOnscreen (row))
-        return listRowComp->customComponent.get();
-
-    return nullptr;
-}
-
-int ListBox::getRowNumberOfComponent (Component* const rowComponent) const noexcept
-{
-    return viewport->getRowNumberOfComponent (rowComponent);
-}
-
-Rectangle<int> ListBox::getRowPosition (int rowNumber, bool relativeToComponentTopLeft) const noexcept
-{
-    auto y = viewport->getY() + rowHeight * rowNumber;
-
-    if (relativeToComponentTopLeft)
-        y -= viewport->getViewPositionY();
-
-    return { viewport->getX(), y,
-             viewport->getViewedComponent()->getWidth(), rowHeight };
-}
-
-void ListBox::setVerticalPosition (const double proportion)
-{
-    auto offscreen = viewport->getViewedComponent()->getHeight() - viewport->getHeight();
-
-    viewport->setViewPosition (viewport->getViewPositionX(),
-                               jmax (0, roundToInt (proportion * offscreen)));
-}
-
-double ListBox::getVerticalPosition() const
-{
-    auto offscreen = viewport->getViewedComponent()->getHeight() - viewport->getHeight();
-
-    return offscreen > 0 ? viewport->getViewPositionY() / (double) offscreen
-                         : 0;
-}
-
-int ListBox::getVisibleRowWidth() const noexcept
-{
-    return viewport->getViewWidth();
-}
-
-void ListBox::scrollToEnsureRowIsOnscreen (const int row)
-{
-    viewport->scrollToEnsureRowIsOnscreen (row, getRowHeight());
-}
-
-//==============================================================================
-bool ListBox::keyPressed (const KeyPress& key)
-{
-    const int numVisibleRows = viewport->getHeight() / getRowHeight();
-
-    const bool multiple = multipleSelection
-                            && lastRowSelected >= 0
-                            && key.getModifiers().isShiftDown();
-
-    if (key.isKeyCode (KeyPress::upKey))
-    {
-        if (multiple)
-            selectRangeOfRows (lastRowSelected, lastRowSelected - 1);
-        else
-            selectRow (jmax (0, lastRowSelected - 1));
-    }
-    else if (key.isKeyCode (KeyPress::downKey))
-    {
-        if (multiple)
-            selectRangeOfRows (lastRowSelected, lastRowSelected + 1);
-        else
-            selectRow (jmin (totalItems - 1, jmax (0, lastRowSelected + 1)));
-    }
-    else if (key.isKeyCode (KeyPress::pageUpKey))
-    {
-        if (multiple)
-            selectRangeOfRows (lastRowSelected, lastRowSelected - numVisibleRows);
-        else
-            selectRow (jmax (0, jmax (0, lastRowSelected) - numVisibleRows));
-    }
-    else if (key.isKeyCode (KeyPress::pageDownKey))
-    {
-        if (multiple)
-            selectRangeOfRows (lastRowSelected, lastRowSelected + numVisibleRows);
-        else
-            selectRow (jmin (totalItems - 1, jmax (0, lastRowSelected) + numVisibleRows));
-    }
-    else if (key.isKeyCode (KeyPress::homeKey))
-    {
-        if (multiple)
-            selectRangeOfRows (lastRowSelected, 0);
-        else
-            selectRow (0);
-    }
-    else if (key.isKeyCode (KeyPress::endKey))
-    {
-        if (multiple)
-            selectRangeOfRows (lastRowSelected, totalItems - 1);
-        else
-            selectRow (totalItems - 1);
-    }
-    else if (key.isKeyCode (KeyPress::returnKey) && isRowSelected (lastRowSelected))
-    {
-        if (model != nullptr)
-            model->returnKeyPressed (lastRowSelected);
-    }
-    else if ((key.isKeyCode (KeyPress::deleteKey) || key.isKeyCode (KeyPress::backspaceKey))
-               && isRowSelected (lastRowSelected))
-    {
-        if (model != nullptr)
-            model->deleteKeyPressed (lastRowSelected);
-    }
-    else if (multipleSelection && key == KeyPress ('a', ModifierKeys::commandModifier, 0))
-    {
-        selectRangeOfRows (0, std::numeric_limits<int>::max());
-    }
-    else
-    {
-        return false;
-    }
-
-    return true;
-}
-
-bool ListBox::keyStateChanged (const bool isKeyDown)
-{
-    return isKeyDown
-            && (KeyPress::isKeyCurrentlyDown (KeyPress::upKey)
-                || KeyPress::isKeyCurrentlyDown (KeyPress::pageUpKey)
-                || KeyPress::isKeyCurrentlyDown (KeyPress::downKey)
-                || KeyPress::isKeyCurrentlyDown (KeyPress::pageDownKey)
-                || KeyPress::isKeyCurrentlyDown (KeyPress::homeKey)
-                || KeyPress::isKeyCurrentlyDown (KeyPress::endKey)
-                || KeyPress::isKeyCurrentlyDown (KeyPress::returnKey));
-}
-
-void ListBox::mouseWheelMove (const MouseEvent& e, const MouseWheelDetails& wheel)
-{
-    bool eventWasUsed = false;
-
-    if (wheel.deltaX != 0.0f && getHorizontalScrollBar().isVisible())
-    {
-        eventWasUsed = true;
-        getHorizontalScrollBar().mouseWheelMove (e, wheel);
-    }
-
-    if (wheel.deltaY != 0.0f && getVerticalScrollBar().isVisible())
-    {
-        eventWasUsed = true;
-        getVerticalScrollBar().mouseWheelMove (e, wheel);
-    }
-
-    if (! eventWasUsed)
-        Component::mouseWheelMove (e, wheel);
-}
-
-void ListBox::mouseUp (const MouseEvent& e)
-{
-    if (e.mouseWasClicked() && model != nullptr)
-        model->backgroundClicked (e);
-}
-
-//==============================================================================
-void ListBox::setRowHeight (const int newHeight)
-{
-    rowHeight = jmax (1, newHeight);
-    viewport->setSingleStepSizes (20, rowHeight);
-    updateContent();
-}
-
-int ListBox::getNumRowsOnScreen() const noexcept
-{
-    return viewport->getMaximumVisibleHeight() / rowHeight;
-}
-
-void ListBox::setMinimumContentWidth (const int newMinimumWidth)
-{
-    minimumRowWidth = newMinimumWidth;
-    updateContent();
-}
-
-int ListBox::getVisibleContentWidth() const noexcept            { return viewport->getMaximumVisibleWidth(); }
-
-ScrollBar& ListBox::getVerticalScrollBar() const noexcept       { return viewport->getVerticalScrollBar(); }
-ScrollBar& ListBox::getHorizontalScrollBar() const noexcept     { return viewport->getHorizontalScrollBar(); }
-
-void ListBox::colourChanged()
-{
-    setOpaque (findColour (backgroundColourId).isOpaque());
-    viewport->setOpaque (isOpaque());
-    repaint();
-}
-
-void ListBox::parentHierarchyChanged()
-{
-    colourChanged();
-}
-
-void ListBox::setOutlineThickness (int newThickness)
-{
-    outlineThickness = newThickness;
-    resized();
-}
-
-void ListBox::setHeaderComponent (std::unique_ptr<Component> newHeaderComponent)
-{
-    headerComponent = std::move (newHeaderComponent);
-    addAndMakeVisible (headerComponent.get());
-    ListBox::resized();
-}
-
-void ListBox::repaintRow (const int rowNumber) noexcept
-{
-    repaint (getRowPosition (rowNumber, true));
-}
-
-Image ListBox::createSnapshotOfRows (const SparseSet<int>& rows, int& imageX, int& imageY)
-{
-    Rectangle<int> imageArea;
-    auto firstRow = getRowContainingPosition (0, viewport->getY());
-
-    for (int i = getNumRowsOnScreen() + 2; --i >= 0;)
-    {
-        if (rows.contains (firstRow + i))
-        {
-            if (auto* rowComp = viewport->getComponentForRowIfOnscreen (firstRow + i))
-            {
-                auto pos = getLocalPoint (rowComp, Point<int>());
-
-                imageArea = imageArea.getUnion ({ pos.x, pos.y, rowComp->getWidth(), rowComp->getHeight() });
-            }
-        }
-    }
-
-    imageArea = imageArea.getIntersection (getLocalBounds());
-    imageX = imageArea.getX();
-    imageY = imageArea.getY();
-
-    auto listScale = Component::getApproximateScaleFactorForComponent (this);
-    Image snapshot (Image::ARGB,
-                    roundToInt ((float) imageArea.getWidth() * listScale),
-                    roundToInt ((float) imageArea.getHeight() * listScale),
-                    true);
-
-    for (int i = getNumRowsOnScreen() + 2; --i >= 0;)
-    {
-        if (rows.contains (firstRow + i))
-        {
-            if (auto* rowComp = viewport->getComponentForRowIfOnscreen (firstRow + i))
-            {
-                Graphics g (snapshot);
-                g.setOrigin (getLocalPoint (rowComp, Point<int>()) - imageArea.getPosition());
-
-                auto rowScale = Component::getApproximateScaleFactorForComponent (rowComp);
-
-                if (g.reduceClipRegion (rowComp->getLocalBounds() * rowScale))
-                {
-                    g.beginTransparencyLayer (0.6f);
-                    g.addTransform (AffineTransform::scale (rowScale));
-                    rowComp->paintEntireComponent (g, false);
-                    g.endTransparencyLayer();
-                }
-            }
-        }
-    }
-
-    return snapshot;
-}
-
-void ListBox::startDragAndDrop (const MouseEvent& e, const SparseSet<int>& rowsToDrag, const var& dragDescription, bool allowDraggingToOtherWindows)
-{
-    if (auto* dragContainer = DragAndDropContainer::findParentDragContainerFor (this))
-    {
-        int x, y;
-        auto dragImage = createSnapshotOfRows (rowsToDrag, x, y);
-
-        auto p = Point<int> (x, y) - e.getEventRelativeTo (this).position.toInt();
-        dragContainer->startDragging (dragDescription, this, dragImage, allowDraggingToOtherWindows, &p, &e.source);
-    }
-    else
-    {
-        // to be able to do a drag-and-drop operation, the listbox needs to
-        // be inside a component which is also a DragAndDropContainer.
-        jassertfalse;
-    }
-}
-
-std::unique_ptr<AccessibilityHandler> ListBox::createAccessibilityHandler()
-{
-    return std::make_unique<AccessibilityHandler> (*this, AccessibilityRole::list);
-}
-
-//==============================================================================
-Component* ListBoxModel::refreshComponentForRow (int, bool, Component* existingComponentToUpdate)
-{
-    ignoreUnused (existingComponentToUpdate);
-    jassert (existingComponentToUpdate == nullptr); // indicates a failure in the code that recycles the components
-    return nullptr;
-}
-
-String ListBoxModel::getNameForRow (int rowNumber)                      { return "Row " + String (rowNumber + 1); }
-void ListBoxModel::listBoxItemClicked (int, const MouseEvent&) {}
-void ListBoxModel::listBoxItemDoubleClicked (int, const MouseEvent&) {}
-void ListBoxModel::backgroundClicked (const MouseEvent&) {}
-void ListBoxModel::selectedRowsChanged (int) {}
-void ListBoxModel::deleteKeyPressed (int) {}
-void ListBoxModel::returnKeyPressed (int) {}
-void ListBoxModel::listWasScrolled() {}
-var ListBoxModel::getDragSourceDescription (const SparseSet<int>&)      { return {}; }
-String ListBoxModel::getTooltipForRow (int)                             { return {}; }
-MouseCursor ListBoxModel::getMouseCursorForRow (int)                    { return MouseCursor::NormalCursor; }
-
-} // namespace juce
+/*
+  ==============================================================================
+
+   This file is part of the JUCE library.
+   Copyright (c) 2020 - Raw Material Software Limited
+
+   JUCE is an open source library subject to commercial or open-source
+   licensing.
+
+   By using JUCE, you agree to the terms of both the JUCE 6 End-User License
+   Agreement and JUCE Privacy Policy (both effective as of the 16th June 2020).
+
+   End User License Agreement: www.juce.com/juce-6-licence
+   Privacy Policy: www.juce.com/juce-privacy-policy
+
+   Or: You may also use this code under the terms of the GPL v3 (see
+   www.gnu.org/licenses).
+
+   JUCE IS PROVIDED "AS IS" WITHOUT ANY WARRANTY, AND ALL WARRANTIES, WHETHER
+   EXPRESSED OR IMPLIED, INCLUDING MERCHANTABILITY AND FITNESS FOR PURPOSE, ARE
+   DISCLAIMED.
+
+  ==============================================================================
+*/
+
+namespace juce
+{
+
+template<typename RowComponentType>
+static AccessibilityActions getListRowAccessibilityActions (RowComponentType& rowComponent)
+{
+    auto onFocus = [&rowComponent]
+    {
+        rowComponent.owner.scrollToEnsureRowIsOnscreen (rowComponent.row);
+        rowComponent.owner.selectRow (rowComponent.row);
+    };
+
+    auto onPress = [&rowComponent, onFocus]
+    {
+        onFocus();
+        rowComponent.owner.keyPressed (KeyPress (KeyPress::returnKey));
+    };
+
+    auto onToggle = [&rowComponent]
+    {
+        rowComponent.owner.flipRowSelection (rowComponent.row);
+    };
+
+    return AccessibilityActions().addAction (AccessibilityActionType::focus,  std::move (onFocus))
+                                 .addAction (AccessibilityActionType::press,  std::move (onPress))
+                                 .addAction (AccessibilityActionType::toggle, std::move (onToggle));
+}
+
+class ListBox::RowComponent  : public Component,
+                               public TooltipClient
+{
+public:
+    RowComponent (ListBox& lb) : owner (lb) {}
+
+    void paint (Graphics& g) override
+    {
+        if (auto* m = owner.getModel())
+            m->paintListBoxItem (row, g, getWidth(), getHeight(), isSelected);
+    }
+
+    void update (const int newRow, const bool nowSelected)
+    {
+        const auto rowHasChanged = (row != newRow);
+        const auto selectionHasChanged = (isSelected != nowSelected);
+
+        if (rowHasChanged || selectionHasChanged)
+        {
+            repaint();
+
+            if (rowHasChanged)
+                row = newRow;
+
+            if (selectionHasChanged)
+                isSelected = nowSelected;
+        }
+
+        if (auto* m = owner.getModel())
+        {
+            setMouseCursor (m->getMouseCursorForRow (row));
+
+            customComponent.reset (m->refreshComponentForRow (newRow, nowSelected, customComponent.release()));
+
+            if (customComponent != nullptr)
+            {
+                addAndMakeVisible (customComponent.get());
+                customComponent->setBounds (getLocalBounds());
+
+                if (customComponent->getAccessibilityHandler() != nullptr)
+                    invalidateAccessibilityHandler();
+            }
+        }
+
+        if (selectionHasChanged)
+            if (auto* handler = getAccessibilityHandler())
+                isSelected ? handler->grabFocus() : handler->giveAwayFocus();
+    }
+
+    void performSelection (const MouseEvent& e, bool isMouseUp)
+    {
+        owner.selectRowsBasedOnModifierKeys (row, e.mods, isMouseUp);
+
+        if (auto* m = owner.getModel())
+            m->listBoxItemClicked (row, e);
+    }
+
+    bool isInDragToScrollViewport() const noexcept
+    {
+        if (auto* vp = owner.getViewport())
+            return vp->isScrollOnDragEnabled() && (vp->canScrollVertically() || vp->canScrollHorizontally());
+
+        return false;
+    }
+
+    void mouseDown (const MouseEvent& e) override
+    {
+        isDragging = false;
+        isDraggingToScroll = false;
+        selectRowOnMouseUp = false;
+
+        if (isEnabled())
+        {
+            if (owner.selectOnMouseDown && ! (isSelected || isInDragToScrollViewport()))
+                performSelection (e, false);
+            else
+                selectRowOnMouseUp = true;
+        }
+    }
+
+    void mouseUp (const MouseEvent& e) override
+    {
+        if (isEnabled() && selectRowOnMouseUp && ! (isDragging || isDraggingToScroll))
+            performSelection (e, true);
+    }
+
+    void mouseDoubleClick (const MouseEvent& e) override
+    {
+        if (isEnabled())
+            if (auto* m = owner.getModel())
+                m->listBoxItemDoubleClicked (row, e);
+    }
+
+    void mouseDrag (const MouseEvent& e) override
+    {
+        if (auto* m = owner.getModel())
+        {
+            if (isEnabled() && e.mouseWasDraggedSinceMouseDown() && ! isDragging)
+            {
+                SparseSet<int> rowsToDrag;
+
+                if (owner.selectOnMouseDown || owner.isRowSelected (row))
+                    rowsToDrag = owner.getSelectedRows();
+                else
+                    rowsToDrag.addRange (Range<int>::withStartAndLength (row, 1));
+
+                if (rowsToDrag.size() > 0)
+                {
+                    auto dragDescription = m->getDragSourceDescription (rowsToDrag);
+
+                    if (! (dragDescription.isVoid() || (dragDescription.isString() && dragDescription.toString().isEmpty())))
+                    {
+                        isDragging = true;
+                        owner.startDragAndDrop (e, rowsToDrag, dragDescription, true);
+                    }
+                }
+            }
+        }
+
+        if (! isDraggingToScroll)
+            if (auto* vp = owner.getViewport())
+                isDraggingToScroll = vp->isCurrentlyScrollingOnDrag();
+    }
+
+    void resized() override
+    {
+        if (customComponent != nullptr)
+            customComponent->setBounds (getLocalBounds());
+    }
+
+    String getTooltip() override
+    {
+        if (auto* m = owner.getModel())
+            return m->getTooltipForRow (row);
+
+        return {};
+    }
+
+    //==============================================================================
+    class RowAccessibilityHandler  : public AccessibilityHandler
+    {
+    public:
+        explicit RowAccessibilityHandler (RowComponent& rowComponentToWrap)
+            : AccessibilityHandler (rowComponentToWrap,
+                                    AccessibilityRole::listItem,
+                                    getListRowAccessibilityActions (rowComponentToWrap),
+                                    { std::make_unique<RowCellInterface> (*this) }),
+              rowComponent (rowComponentToWrap)
+        {
+        }
+
+        String getTitle() const override
+        {
+            if (auto* m = rowComponent.owner.getModel())
+                return m->getNameForRow (rowComponent.row);
+
+            return {};
+        }
+
+        String getHelp() const override  { return rowComponent.getTooltip(); }
+
+        AccessibleState getCurrentState() const override
+        {
+            if (auto* m = rowComponent.owner.getModel())
+                if (rowComponent.row >= m->getNumRows())
+                    return AccessibleState().withIgnored();
+
+            auto state = AccessibilityHandler::getCurrentState().withAccessibleOffscreen();
+
+            if (rowComponent.owner.multipleSelection)
+                state = state.withMultiSelectable();
+            else
+                state = state.withSelectable();
+
+            if (rowComponent.isSelected)
+                state = state.withSelected();
+
+            return state;
+        }
+
+    private:
+        class RowCellInterface  : public AccessibilityCellInterface
+        {
+        public:
+            explicit RowCellInterface (RowAccessibilityHandler& h)  : handler (h)  {}
+
+            int getColumnIndex() const override      { return 0; }
+            int getColumnSpan() const override       { return 1; }
+
+            int getRowIndex() const override         { return handler.rowComponent.row; }
+            int getRowSpan() const override          { return 1; }
+
+            int getDisclosureLevel() const override  { return 0; }
+
+            const AccessibilityHandler* getTableHandler() const override
+            {
+                return handler.rowComponent.owner.getAccessibilityHandler();
+            }
+
+        private:
+            RowAccessibilityHandler& handler;
+        };
+
+        RowComponent& rowComponent;
+    };
+
+    std::unique_ptr<AccessibilityHandler> createAccessibilityHandler() override
+    {
+        if (customComponent != nullptr && customComponent->getAccessibilityHandler() != nullptr)
+            return nullptr;
+
+        return std::make_unique<RowAccessibilityHandler> (*this);
+    }
+
+    //==============================================================================
+    ListBox& owner;
+    std::unique_ptr<Component> customComponent;
+    int row = -1;
+    bool isSelected = false, isDragging = false, isDraggingToScroll = false, selectRowOnMouseUp = false;
+
+    JUCE_DECLARE_NON_COPYABLE_WITH_LEAK_DETECTOR (RowComponent)
+};
+
+
+//==============================================================================
+class ListBox::ListViewport  : public Viewport,
+                               private Timer
+{
+public:
+    ListViewport (ListBox& lb)  : owner (lb)
+    {
+        setWantsKeyboardFocus (false);
+        setAccessible (false);
+
+        auto content = std::make_unique<Component>();
+        content->setWantsKeyboardFocus (false);
+        content->setAccessible (false);
+
+        setViewedComponent (content.release());
+    }
+
+    RowComponent* getComponentForRow (const int row) const noexcept
+    {
+        return rows [row % jmax (1, rows.size())];
+    }
+
+    RowComponent* getComponentForRowIfOnscreen (const int row) const noexcept
+    {
+        return (row >= firstIndex && row < firstIndex + rows.size())
+                 ? getComponentForRow (row) : nullptr;
+    }
+
+    int getRowNumberOfComponent (Component* const rowComponent) const noexcept
+    {
+        const int index = getViewedComponent()->getIndexOfChildComponent (rowComponent);
+        const int num = rows.size();
+
+        for (int i = num; --i >= 0;)
+            if (((firstIndex + i) % jmax (1, num)) == index)
+                return firstIndex + i;
+
+        return -1;
+    }
+
+    void visibleAreaChanged (const Rectangle<int>&) override
+    {
+        updateVisibleArea (true);
+
+        if (auto* m = owner.getModel())
+            m->listWasScrolled();
+
+        startTimer (50);
+    }
+
+    void updateVisibleArea (const bool makeSureItUpdatesContent)
+    {
+        hasUpdated = false;
+
+        auto& content = *getViewedComponent();
+        auto newX = content.getX();
+        auto newY = content.getY();
+        auto newW = jmax (owner.minimumRowWidth, getMaximumVisibleWidth());
+        auto newH = owner.totalItems * owner.getRowHeight();
+
+        if (newY + newH < getMaximumVisibleHeight() && newH > getMaximumVisibleHeight())
+            newY = getMaximumVisibleHeight() - newH;
+
+        content.setBounds (newX, newY, newW, newH);
+
+        if (makeSureItUpdatesContent && ! hasUpdated)
+            updateContents();
+    }
+
+    void updateContents()
+    {
+        hasUpdated = true;
+        auto rowH = owner.getRowHeight();
+        auto& content = *getViewedComponent();
+
+        if (rowH > 0)
+        {
+            auto y = getViewPositionY();
+            auto w = content.getWidth();
+
+            const int numNeeded = 4 + getMaximumVisibleHeight() / rowH;
+            rows.removeRange (numNeeded, rows.size());
+
+            while (numNeeded > rows.size())
+            {
+                auto* newRow = rows.add (new RowComponent (owner));
+                content.addAndMakeVisible (newRow);
+            }
+
+            firstIndex = y / rowH;
+            firstWholeIndex = (y + rowH - 1) / rowH;
+            lastWholeIndex = (y + getMaximumVisibleHeight() - 1) / rowH;
+
+            auto startIndex = jmax (0, firstIndex - 1);
+
+            for (int i = 0; i < numNeeded; ++i)
+            {
+                const int row = i + startIndex;
+
+                if (auto* rowComp = getComponentForRow (row))
+                {
+                    rowComp->setBounds (0, row * rowH, w, rowH);
+                    rowComp->update (row, owner.isRowSelected (row));
+                }
+            }
+        }
+
+        if (owner.headerComponent != nullptr)
+            owner.headerComponent->setBounds (owner.outlineThickness + content.getX(),
+                                              owner.outlineThickness,
+                                              jmax (owner.getWidth() - owner.outlineThickness * 2,
+                                                    content.getWidth()),
+                                              owner.headerComponent->getHeight());
+    }
+
+    void selectRow (const int row, const int rowH, const bool dontScroll,
+                    const int lastSelectedRow, const int totalRows, const bool isMouseClick)
+    {
+        hasUpdated = false;
+
+        if (row < firstWholeIndex && ! dontScroll)
+        {
+            setViewPosition (getViewPositionX(), row * rowH);
+        }
+        else if (row >= lastWholeIndex && ! dontScroll)
+        {
+            const int rowsOnScreen = lastWholeIndex - firstWholeIndex;
+
+            if (row >= lastSelectedRow + rowsOnScreen
+                 && rowsOnScreen < totalRows - 1
+                 && ! isMouseClick)
+            {
+                setViewPosition (getViewPositionX(),
+                                 jlimit (0, jmax (0, totalRows - rowsOnScreen), row) * rowH);
+            }
+            else
+            {
+                setViewPosition (getViewPositionX(),
+                                 jmax (0, (row  + 1) * rowH - getMaximumVisibleHeight()));
+            }
+        }
+
+        if (! hasUpdated)
+            updateContents();
+    }
+
+    void scrollToEnsureRowIsOnscreen (const int row, const int rowH)
+    {
+        if (row < firstWholeIndex)
+        {
+            setViewPosition (getViewPositionX(), row * rowH);
+        }
+        else if (row >= lastWholeIndex)
+        {
+            setViewPosition (getViewPositionX(),
+                             jmax (0, (row  + 1) * rowH - getMaximumVisibleHeight()));
+        }
+    }
+
+    void paint (Graphics& g) override
+    {
+        if (isOpaque())
+            g.fillAll (owner.findColour (ListBox::backgroundColourId));
+    }
+
+    bool keyPressed (const KeyPress& key) override
+    {
+        if (Viewport::respondsToKey (key))
+        {
+            const int allowableMods = owner.multipleSelection ? ModifierKeys::shiftModifier : 0;
+
+            if ((key.getModifiers().getRawFlags() & ~allowableMods) == 0)
+            {
+                // we want to avoid these keypresses going to the viewport, and instead allow
+                // them to pass up to our listbox..
+                return false;
+            }
+        }
+
+        return Viewport::keyPressed (key);
+    }
+
+private:
+    void timerCallback() override
+    {
+        stopTimer();
+
+        if (auto* handler = owner.getAccessibilityHandler())
+            handler->notifyAccessibilityEvent (AccessibilityEvent::structureChanged);
+    }
+
+    ListBox& owner;
+    OwnedArray<RowComponent> rows;
+    int firstIndex = 0, firstWholeIndex = 0, lastWholeIndex = 0;
+    bool hasUpdated = false;
+
+    JUCE_DECLARE_NON_COPYABLE_WITH_LEAK_DETECTOR (ListViewport)
+};
+
+//==============================================================================
+struct ListBoxMouseMoveSelector  : public MouseListener
+{
+    ListBoxMouseMoveSelector (ListBox& lb) : owner (lb)
+    {
+        owner.addMouseListener (this, true);
+    }
+
+    ~ListBoxMouseMoveSelector() override
+    {
+        owner.removeMouseListener (this);
+    }
+
+    void mouseMove (const MouseEvent& e) override
+    {
+        auto pos = e.getEventRelativeTo (&owner).position.toInt();
+        owner.selectRow (owner.getRowContainingPosition (pos.x, pos.y), true);
+    }
+
+    void mouseExit (const MouseEvent& e) override
+    {
+        mouseMove (e);
+    }
+
+    ListBox& owner;
+    JUCE_DECLARE_NON_COPYABLE_WITH_LEAK_DETECTOR (ListBoxMouseMoveSelector)
+};
+
+
+//==============================================================================
+ListBox::ListBox (const String& name, ListBoxModel* const m)
+    : Component (name), model (m)
+{
+    viewport.reset (new ListViewport (*this));
+    addAndMakeVisible (viewport.get());
+
+    setWantsKeyboardFocus (true);
+    setFocusContainerType (FocusContainerType::focusContainer);
+    colourChanged();
+}
+
+ListBox::~ListBox()
+{
+    headerComponent.reset();
+    viewport.reset();
+}
+
+void ListBox::setModel (ListBoxModel* const newModel)
+{
+    if (model != newModel)
+    {
+        model = newModel;
+        repaint();
+        updateContent();
+    }
+}
+
+void ListBox::setMultipleSelectionEnabled (bool b) noexcept         { multipleSelection = b; }
+void ListBox::setClickingTogglesRowSelection (bool b) noexcept      { alwaysFlipSelection = b; }
+void ListBox::setRowSelectedOnMouseDown (bool b) noexcept           { selectOnMouseDown = b; }
+
+void ListBox::setMouseMoveSelectsRows (bool b)
+{
+    if (b)
+    {
+        if (mouseMoveSelector == nullptr)
+            mouseMoveSelector.reset (new ListBoxMouseMoveSelector (*this));
+    }
+    else
+    {
+        mouseMoveSelector.reset();
+    }
+}
+
+//==============================================================================
+void ListBox::paint (Graphics& g)
+{
+    if (! hasDoneInitialUpdate)
+        updateContent();
+
+    g.fillAll (findColour (backgroundColourId));
+}
+
+void ListBox::paintOverChildren (Graphics& g)
+{
+    if (outlineThickness > 0)
+    {
+        g.setColour (findColour (outlineColourId));
+        g.drawRect (getLocalBounds(), outlineThickness);
+    }
+}
+
+void ListBox::resized()
+{
+    viewport->setBoundsInset (BorderSize<int> (outlineThickness + (headerComponent != nullptr ? headerComponent->getHeight() : 0),
+                                               outlineThickness, outlineThickness, outlineThickness));
+
+    viewport->setSingleStepSizes (20, getRowHeight());
+
+    viewport->updateVisibleArea (false);
+}
+
+void ListBox::visibilityChanged()
+{
+    viewport->updateVisibleArea (true);
+}
+
+Viewport* ListBox::getViewport() const noexcept
+{
+    return viewport.get();
+}
+
+//==============================================================================
+void ListBox::updateContent()
+{
+    hasDoneInitialUpdate = true;
+    totalItems = (model != nullptr) ? model->getNumRows() : 0;
+
+    bool selectionChanged = false;
+
+    if (selected.size() > 0 && selected [selected.size() - 1] >= totalItems)
+    {
+        selected.removeRange ({ totalItems, std::numeric_limits<int>::max() });
+        lastRowSelected = getSelectedRow (0);
+        selectionChanged = true;
+    }
+
+    viewport->updateVisibleArea (isVisible());
+    viewport->resized();
+
+    if (selectionChanged)
+    {
+        if (model != nullptr)
+            model->selectedRowsChanged (lastRowSelected);
+
+        if (auto* handler = getAccessibilityHandler())
+            handler->notifyAccessibilityEvent (AccessibilityEvent::rowSelectionChanged);
+    }
+}
+
+//==============================================================================
+void ListBox::selectRow (int row, bool dontScroll, bool deselectOthersFirst)
+{
+    selectRowInternal (row, dontScroll, deselectOthersFirst, false);
+}
+
+void ListBox::selectRowInternal (const int row,
+                                 bool dontScroll,
+                                 bool deselectOthersFirst,
+                                 bool isMouseClick)
+{
+    if (! multipleSelection)
+        deselectOthersFirst = true;
+
+    if ((! isRowSelected (row))
+         || (deselectOthersFirst && getNumSelectedRows() > 1))
+    {
+        if (isPositiveAndBelow (row, totalItems))
+        {
+            if (deselectOthersFirst)
+                selected.clear();
+
+            selected.addRange ({ row, row + 1 });
+
+            if (getHeight() == 0 || getWidth() == 0)
+                dontScroll = true;
+
+            viewport->selectRow (row, getRowHeight(), dontScroll,
+                                 lastRowSelected, totalItems, isMouseClick);
+
+            lastRowSelected = row;
+            model->selectedRowsChanged (row);
+
+            if (auto* handler = getAccessibilityHandler())
+                handler->notifyAccessibilityEvent (AccessibilityEvent::rowSelectionChanged);
+        }
+        else
+        {
+            if (deselectOthersFirst)
+                deselectAllRows();
+        }
+    }
+}
+
+void ListBox::deselectRow (const int row)
+{
+    if (selected.contains (row))
+    {
+        selected.removeRange ({ row, row + 1 });
+
+        if (row == lastRowSelected)
+            lastRowSelected = getSelectedRow (0);
+
+        viewport->updateContents();
+        model->selectedRowsChanged (lastRowSelected);
+
+        if (auto* handler = getAccessibilityHandler())
+            handler->notifyAccessibilityEvent (AccessibilityEvent::rowSelectionChanged);
+    }
+}
+
+void ListBox::setSelectedRows (const SparseSet<int>& setOfRowsToBeSelected,
+                               const NotificationType sendNotificationEventToModel)
+{
+    selected = setOfRowsToBeSelected;
+    selected.removeRange ({ totalItems, std::numeric_limits<int>::max() });
+
+    if (! isRowSelected (lastRowSelected))
+        lastRowSelected = getSelectedRow (0);
+
+    viewport->updateContents();
+
+    if (model != nullptr && sendNotificationEventToModel == sendNotification)
+        model->selectedRowsChanged (lastRowSelected);
+
+    if (auto* handler = getAccessibilityHandler())
+        handler->notifyAccessibilityEvent (AccessibilityEvent::rowSelectionChanged);
+}
+
+SparseSet<int> ListBox::getSelectedRows() const
+{
+    return selected;
+}
+
+void ListBox::selectRangeOfRows (int firstRow, int lastRow, bool dontScrollToShowThisRange)
+{
+    if (multipleSelection && (firstRow != lastRow))
+    {
+        const int numRows = totalItems - 1;
+        firstRow = jlimit (0, jmax (0, numRows), firstRow);
+        lastRow  = jlimit (0, jmax (0, numRows), lastRow);
+
+        selected.addRange ({ jmin (firstRow, lastRow),
+                             jmax (firstRow, lastRow) + 1 });
+
+        selected.removeRange ({ lastRow, lastRow + 1 });
+    }
+
+    selectRowInternal (lastRow, dontScrollToShowThisRange, false, true);
+}
+
+void ListBox::flipRowSelection (const int row)
+{
+    if (isRowSelected (row))
+        deselectRow (row);
+    else
+        selectRowInternal (row, false, false, true);
+}
+
+void ListBox::deselectAllRows()
+{
+    if (! selected.isEmpty())
+    {
+        selected.clear();
+        lastRowSelected = -1;
+
+        viewport->updateContents();
+
+        if (model != nullptr)
+            model->selectedRowsChanged (lastRowSelected);
+
+        if (auto* handler = getAccessibilityHandler())
+            handler->notifyAccessibilityEvent (AccessibilityEvent::rowSelectionChanged);
+    }
+}
+
+void ListBox::selectRowsBasedOnModifierKeys (const int row,
+                                             ModifierKeys mods,
+                                             const bool isMouseUpEvent)
+{
+    if (multipleSelection && (mods.isCommandDown() || alwaysFlipSelection))
+    {
+        flipRowSelection (row);
+    }
+    else if (multipleSelection && mods.isShiftDown() && lastRowSelected >= 0)
+    {
+        selectRangeOfRows (lastRowSelected, row);
+    }
+    else if ((! mods.isPopupMenu()) || ! isRowSelected (row))
+    {
+        selectRowInternal (row, false, ! (multipleSelection && (! isMouseUpEvent) && isRowSelected (row)), true);
+    }
+}
+
+int ListBox::getNumSelectedRows() const
+{
+    return selected.size();
+}
+
+int ListBox::getSelectedRow (const int index) const
+{
+    return (isPositiveAndBelow (index, selected.size()))
+                ? selected [index] : -1;
+}
+
+bool ListBox::isRowSelected (const int row) const
+{
+    return selected.contains (row);
+}
+
+int ListBox::getLastRowSelected() const
+{
+    return isRowSelected (lastRowSelected) ? lastRowSelected : -1;
+}
+
+//==============================================================================
+int ListBox::getRowContainingPosition (const int x, const int y) const noexcept
+{
+    if (isPositiveAndBelow (x, getWidth()))
+    {
+        const int row = (viewport->getViewPositionY() + y - viewport->getY()) / rowHeight;
+
+        if (isPositiveAndBelow (row, totalItems))
+            return row;
+    }
+
+    return -1;
+}
+
+int ListBox::getInsertionIndexForPosition (const int x, const int y) const noexcept
+{
+    if (isPositiveAndBelow (x, getWidth()))
+        return jlimit (0, totalItems, (viewport->getViewPositionY() + y + rowHeight / 2 - viewport->getY()) / rowHeight);
+
+    return -1;
+}
+
+Component* ListBox::getComponentForRowNumber (const int row) const noexcept
+{
+    if (auto* listRowComp = viewport->getComponentForRowIfOnscreen (row))
+        return listRowComp->customComponent.get();
+
+    return nullptr;
+}
+
+int ListBox::getRowNumberOfComponent (Component* const rowComponent) const noexcept
+{
+    return viewport->getRowNumberOfComponent (rowComponent);
+}
+
+Rectangle<int> ListBox::getRowPosition (int rowNumber, bool relativeToComponentTopLeft) const noexcept
+{
+    auto y = viewport->getY() + rowHeight * rowNumber;
+
+    if (relativeToComponentTopLeft)
+        y -= viewport->getViewPositionY();
+
+    return { viewport->getX(), y,
+             viewport->getViewedComponent()->getWidth(), rowHeight };
+}
+
+void ListBox::setVerticalPosition (const double proportion)
+{
+    auto offscreen = viewport->getViewedComponent()->getHeight() - viewport->getHeight();
+
+    viewport->setViewPosition (viewport->getViewPositionX(),
+                               jmax (0, roundToInt (proportion * offscreen)));
+}
+
+double ListBox::getVerticalPosition() const
+{
+    auto offscreen = viewport->getViewedComponent()->getHeight() - viewport->getHeight();
+
+    return offscreen > 0 ? viewport->getViewPositionY() / (double) offscreen
+                         : 0;
+}
+
+int ListBox::getVisibleRowWidth() const noexcept
+{
+    return viewport->getViewWidth();
+}
+
+void ListBox::scrollToEnsureRowIsOnscreen (const int row)
+{
+    viewport->scrollToEnsureRowIsOnscreen (row, getRowHeight());
+}
+
+//==============================================================================
+bool ListBox::keyPressed (const KeyPress& key)
+{
+    const int numVisibleRows = viewport->getHeight() / getRowHeight();
+
+    const bool multiple = multipleSelection
+                            && lastRowSelected >= 0
+                            && key.getModifiers().isShiftDown();
+
+    if (key.isKeyCode (KeyPress::upKey))
+    {
+        if (multiple)
+            selectRangeOfRows (lastRowSelected, lastRowSelected - 1);
+        else
+            selectRow (jmax (0, lastRowSelected - 1));
+    }
+    else if (key.isKeyCode (KeyPress::downKey))
+    {
+        if (multiple)
+            selectRangeOfRows (lastRowSelected, lastRowSelected + 1);
+        else
+            selectRow (jmin (totalItems - 1, jmax (0, lastRowSelected + 1)));
+    }
+    else if (key.isKeyCode (KeyPress::pageUpKey))
+    {
+        if (multiple)
+            selectRangeOfRows (lastRowSelected, lastRowSelected - numVisibleRows);
+        else
+            selectRow (jmax (0, jmax (0, lastRowSelected) - numVisibleRows));
+    }
+    else if (key.isKeyCode (KeyPress::pageDownKey))
+    {
+        if (multiple)
+            selectRangeOfRows (lastRowSelected, lastRowSelected + numVisibleRows);
+        else
+            selectRow (jmin (totalItems - 1, jmax (0, lastRowSelected) + numVisibleRows));
+    }
+    else if (key.isKeyCode (KeyPress::homeKey))
+    {
+        if (multiple)
+            selectRangeOfRows (lastRowSelected, 0);
+        else
+            selectRow (0);
+    }
+    else if (key.isKeyCode (KeyPress::endKey))
+    {
+        if (multiple)
+            selectRangeOfRows (lastRowSelected, totalItems - 1);
+        else
+            selectRow (totalItems - 1);
+    }
+    else if (key.isKeyCode (KeyPress::returnKey) && isRowSelected (lastRowSelected))
+    {
+        if (model != nullptr)
+            model->returnKeyPressed (lastRowSelected);
+    }
+    else if ((key.isKeyCode (KeyPress::deleteKey) || key.isKeyCode (KeyPress::backspaceKey))
+               && isRowSelected (lastRowSelected))
+    {
+        if (model != nullptr)
+            model->deleteKeyPressed (lastRowSelected);
+    }
+    else if (multipleSelection && key == KeyPress ('a', ModifierKeys::commandModifier, 0))
+    {
+        selectRangeOfRows (0, std::numeric_limits<int>::max());
+    }
+    else
+    {
+        return false;
+    }
+
+    return true;
+}
+
+bool ListBox::keyStateChanged (const bool isKeyDown)
+{
+    return isKeyDown
+            && (KeyPress::isKeyCurrentlyDown (KeyPress::upKey)
+                || KeyPress::isKeyCurrentlyDown (KeyPress::pageUpKey)
+                || KeyPress::isKeyCurrentlyDown (KeyPress::downKey)
+                || KeyPress::isKeyCurrentlyDown (KeyPress::pageDownKey)
+                || KeyPress::isKeyCurrentlyDown (KeyPress::homeKey)
+                || KeyPress::isKeyCurrentlyDown (KeyPress::endKey)
+                || KeyPress::isKeyCurrentlyDown (KeyPress::returnKey));
+}
+
+void ListBox::mouseWheelMove (const MouseEvent& e, const MouseWheelDetails& wheel)
+{
+    bool eventWasUsed = false;
+
+    if (wheel.deltaX != 0.0f && getHorizontalScrollBar().isVisible())
+    {
+        eventWasUsed = true;
+        getHorizontalScrollBar().mouseWheelMove (e, wheel);
+    }
+
+    if (wheel.deltaY != 0.0f && getVerticalScrollBar().isVisible())
+    {
+        eventWasUsed = true;
+        getVerticalScrollBar().mouseWheelMove (e, wheel);
+    }
+
+    if (! eventWasUsed)
+        Component::mouseWheelMove (e, wheel);
+}
+
+void ListBox::mouseUp (const MouseEvent& e)
+{
+    if (e.mouseWasClicked() && model != nullptr)
+        model->backgroundClicked (e);
+}
+
+//==============================================================================
+void ListBox::setRowHeight (const int newHeight)
+{
+    rowHeight = jmax (1, newHeight);
+    viewport->setSingleStepSizes (20, rowHeight);
+    updateContent();
+}
+
+int ListBox::getNumRowsOnScreen() const noexcept
+{
+    return viewport->getMaximumVisibleHeight() / rowHeight;
+}
+
+void ListBox::setMinimumContentWidth (const int newMinimumWidth)
+{
+    minimumRowWidth = newMinimumWidth;
+    updateContent();
+}
+
+int ListBox::getVisibleContentWidth() const noexcept            { return viewport->getMaximumVisibleWidth(); }
+
+ScrollBar& ListBox::getVerticalScrollBar() const noexcept       { return viewport->getVerticalScrollBar(); }
+ScrollBar& ListBox::getHorizontalScrollBar() const noexcept     { return viewport->getHorizontalScrollBar(); }
+
+void ListBox::colourChanged()
+{
+    setOpaque (findColour (backgroundColourId).isOpaque());
+    viewport->setOpaque (isOpaque());
+    repaint();
+}
+
+void ListBox::parentHierarchyChanged()
+{
+    colourChanged();
+}
+
+void ListBox::setOutlineThickness (int newThickness)
+{
+    outlineThickness = newThickness;
+    resized();
+}
+
+void ListBox::setHeaderComponent (std::unique_ptr<Component> newHeaderComponent)
+{
+    headerComponent = std::move (newHeaderComponent);
+    addAndMakeVisible (headerComponent.get());
+    ListBox::resized();
+}
+
+void ListBox::repaintRow (const int rowNumber) noexcept
+{
+    repaint (getRowPosition (rowNumber, true));
+}
+
+Image ListBox::createSnapshotOfRows (const SparseSet<int>& rows, int& imageX, int& imageY)
+{
+    Rectangle<int> imageArea;
+    auto firstRow = getRowContainingPosition (0, viewport->getY());
+
+    for (int i = getNumRowsOnScreen() + 2; --i >= 0;)
+    {
+        if (rows.contains (firstRow + i))
+        {
+            if (auto* rowComp = viewport->getComponentForRowIfOnscreen (firstRow + i))
+            {
+                auto pos = getLocalPoint (rowComp, Point<int>());
+
+                imageArea = imageArea.getUnion ({ pos.x, pos.y, rowComp->getWidth(), rowComp->getHeight() });
+            }
+        }
+    }
+
+    imageArea = imageArea.getIntersection (getLocalBounds());
+    imageX = imageArea.getX();
+    imageY = imageArea.getY();
+
+    auto listScale = Component::getApproximateScaleFactorForComponent (this);
+    Image snapshot (Image::ARGB,
+                    roundToInt ((float) imageArea.getWidth() * listScale),
+                    roundToInt ((float) imageArea.getHeight() * listScale),
+                    true);
+
+    for (int i = getNumRowsOnScreen() + 2; --i >= 0;)
+    {
+        if (rows.contains (firstRow + i))
+        {
+            if (auto* rowComp = viewport->getComponentForRowIfOnscreen (firstRow + i))
+            {
+                Graphics g (snapshot);
+                g.setOrigin (getLocalPoint (rowComp, Point<int>()) - imageArea.getPosition());
+
+                auto rowScale = Component::getApproximateScaleFactorForComponent (rowComp);
+
+                if (g.reduceClipRegion (rowComp->getLocalBounds() * rowScale))
+                {
+                    g.beginTransparencyLayer (0.6f);
+                    g.addTransform (AffineTransform::scale (rowScale));
+                    rowComp->paintEntireComponent (g, false);
+                    g.endTransparencyLayer();
+                }
+            }
+        }
+    }
+
+    return snapshot;
+}
+
+void ListBox::startDragAndDrop (const MouseEvent& e, const SparseSet<int>& rowsToDrag, const var& dragDescription, bool allowDraggingToOtherWindows)
+{
+    if (auto* dragContainer = DragAndDropContainer::findParentDragContainerFor (this))
+    {
+        int x, y;
+        auto dragImage = createSnapshotOfRows (rowsToDrag, x, y);
+
+        auto p = Point<int> (x, y) - e.getEventRelativeTo (this).position.toInt();
+        dragContainer->startDragging (dragDescription, this, dragImage, allowDraggingToOtherWindows, &p, &e.source);
+    }
+    else
+    {
+        // to be able to do a drag-and-drop operation, the listbox needs to
+        // be inside a component which is also a DragAndDropContainer.
+        jassertfalse;
+    }
+}
+
+std::unique_ptr<AccessibilityHandler> ListBox::createAccessibilityHandler()
+{
+    class TableInterface  : public AccessibilityTableInterface
+    {
+    public:
+        explicit TableInterface (ListBox& listBoxToWrap)
+            : listBox (listBoxToWrap)
+        {
+        }
+
+        int getNumRows() const override
+        {
+            if (listBox.model != nullptr)
+                return getHeaderHandler() != nullptr ? listBox.model->getNumRows() + 1
+                                                     : listBox.model->getNumRows();
+
+            return 0;
+        }
+
+        int getNumColumns() const override
+        {
+            return 1;
+        }
+
+        const AccessibilityHandler* getCellHandler (int row, int) const override
+        {
+            if (auto* headerHandler = getHeaderHandler())
+            {
+                if (row == 0)
+                    return headerHandler;
+
+                --row;
+            }
+
+            if (auto* rowComponent = listBox.viewport->getComponentForRow (row))
+                return rowComponent->getAccessibilityHandler();
+
+            return nullptr;
+        }
+
+    private:
+        const AccessibilityHandler* getHeaderHandler() const
+        {
+            if (listBox.headerComponent != nullptr)
+                return listBox.headerComponent->getAccessibilityHandler();
+
+            return nullptr;
+        }
+
+        ListBox& listBox;
+
+        JUCE_DECLARE_NON_COPYABLE_WITH_LEAK_DETECTOR (TableInterface)
+    };
+
+    return std::make_unique<AccessibilityHandler> (*this,
+                                                   AccessibilityRole::list,
+                                                   AccessibilityActions{},
+                                                   AccessibilityHandler::Interfaces { std::make_unique<TableInterface> (*this) });
+}
+
+//==============================================================================
+Component* ListBoxModel::refreshComponentForRow (int, bool, Component* existingComponentToUpdate)
+{
+    ignoreUnused (existingComponentToUpdate);
+    jassert (existingComponentToUpdate == nullptr); // indicates a failure in the code that recycles the components
+    return nullptr;
+}
+
+String ListBoxModel::getNameForRow (int rowNumber)                      { return "Row " + String (rowNumber + 1); }
+void ListBoxModel::listBoxItemClicked (int, const MouseEvent&) {}
+void ListBoxModel::listBoxItemDoubleClicked (int, const MouseEvent&) {}
+void ListBoxModel::backgroundClicked (const MouseEvent&) {}
+void ListBoxModel::selectedRowsChanged (int) {}
+void ListBoxModel::deleteKeyPressed (int) {}
+void ListBoxModel::returnKeyPressed (int) {}
+void ListBoxModel::listWasScrolled() {}
+var ListBoxModel::getDragSourceDescription (const SparseSet<int>&)      { return {}; }
+String ListBoxModel::getTooltipForRow (int)                             { return {}; }
+MouseCursor ListBoxModel::getMouseCursorForRow (int)                    { return MouseCursor::NormalCursor; }
+
+} // namespace juce