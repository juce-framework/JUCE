/*
  ==============================================================================

   This file is part of the JUCE library.
   Copyright (c) 2015 - ROLI Ltd.

   Permission is granted to use this software under the terms of either:
   a) the GPL v2 (or any later version)
   b) the Affero GPL v3

   Details of these licenses can be found at: www.gnu.org/licenses

   JUCE is distributed in the hope that it will be useful, but WITHOUT ANY
   WARRANTY; without even the implied warranty of MERCHANTABILITY or FITNESS FOR
   A PARTICULAR PURPOSE.  See the GNU General Public License for more details.

   ------------------------------------------------------------------------------

   To release a closed-source product which uses JUCE, commercial licenses are
   available: visit www.juce.com for more information.

  ==============================================================================
*/

#ifndef JUCE_SLIDER_H_INCLUDED
#define JUCE_SLIDER_H_INCLUDED


//==============================================================================
/**
    A slider control for changing a value.

    The slider can be horizontal, vertical, or rotary, and can optionally have
    a text-box inside it to show an editable display of the current value.

    To use it, create a Slider object and use the setSliderStyle() method
    to set up the type you want. To set up the text-entry box, use setTextBoxStyle().

    To define the values that it can be set to, see the setRange() and setValue() methods.

    There are also lots of custom tweaks you can do by subclassing and overriding
    some of the virtual methods, such as changing the scaling, changing the format of
    the text display, custom ways of limiting the values, etc.

    You can register Slider::Listener objects with a slider, and they'll be called when
    the value changes.

    @see Slider::Listener
*/
class JUCE_API  Slider  : public Component,
                          public SettableTooltipClient
{
public:
    //==============================================================================
    /** The types of slider available.

        @see setSliderStyle, setRotaryParameters
    */
    enum SliderStyle
    {
        LinearHorizontal,               /**< A traditional horizontal slider. */
        LinearVertical,                 /**< A traditional vertical slider. */
        LinearBar,                      /**< A horizontal bar slider with the text label drawn on top of it. */
        LinearBarVertical,
        Rotary,                         /**< A rotary control that you move by dragging the mouse in a circular motion, like a knob.
                                             @see setRotaryParameters */
        RotaryHorizontalDrag,           /**< A rotary control that you move by dragging the mouse left-to-right.
                                             @see setRotaryParameters */
        RotaryVerticalDrag,             /**< A rotary control that you move by dragging the mouse up-and-down.
                                             @see setRotaryParameters */
        RotaryHorizontalVerticalDrag,   /**< A rotary control that you move by dragging the mouse up-and-down or left-to-right.
                                             @see setRotaryParameters */
        IncDecButtons,                  /**< A pair of buttons that increment or decrement the slider's value by the increment set in setRange(). */

        TwoValueHorizontal,             /**< A horizontal slider that has two thumbs instead of one, so it can show a minimum and maximum value.
                                             @see setMinValue, setMaxValue */
        TwoValueVertical,               /**< A vertical slider that has two thumbs instead of one, so it can show a minimum and maximum value.
                                             @see setMinValue, setMaxValue */

        ThreeValueHorizontal,           /**< A horizontal slider that has three thumbs instead of one, so it can show a minimum and maximum
                                             value, with the current value being somewhere between them.
                                             @see setMinValue, setMaxValue */
        ThreeValueVertical,             /**< A vertical slider that has three thumbs instead of one, so it can show a minimum and maximum
                                             value, with the current value being somewhere between them.
                                             @see setMinValue, setMaxValue */
    };

    /** The position of the slider's text-entry box.
        @see setTextBoxStyle
    */
    enum TextEntryBoxPosition
    {
        NoTextBox,              /**< Doesn't display a text box.  */
        TextBoxLeft,            /**< Puts the text box to the left of the slider, vertically centred.  */
        TextBoxRight,           /**< Puts the text box to the right of the slider, vertically centred.  */
        TextBoxAbove,           /**< Puts the text box above the slider, horizontally centred.  */
        TextBoxBelow            /**< Puts the text box below the slider, horizontally centred.  */
    };

    /** Describes the type of mouse-dragging that is happening when a value is being changed.
        @see snapValue
     */
    enum DragMode
    {
        notDragging,            /**< Dragging is not active.  */
        absoluteDrag,           /**< The dragging corresponds directly to the value that is displayed.  */
        velocityDrag            /**< The dragging value change is relative to the velocity of the mouse mouvement.  */
    };

    //==============================================================================
    /** Creates a slider.
        When created, you can set up the slider's style and range with setSliderStyle(), setRange(), etc.
    */
    Slider();

    /** Creates a slider.
        When created, you can set up the slider's style and range with setSliderStyle(), setRange(), etc.
    */
    explicit Slider (const String& componentName);

    /** Creates a slider with some explicit options. */
    Slider (SliderStyle style, TextEntryBoxPosition textBoxPosition);

    /** Destructor. */
    ~Slider();

    //==============================================================================
    /** Changes the type of slider interface being used.

        @param newStyle         the type of interface
        @see setRotaryParameters, setVelocityBasedMode,
    */
    void setSliderStyle (SliderStyle newStyle);

    /** Returns the slider's current style.
        @see setSliderStyle
    */
    SliderStyle getSliderStyle() const noexcept;

    //==============================================================================
    struct RotaryParameters
    {
        /** The angle (in radians, clockwise from the top) at which
            the slider's minimum value is represented. */
        float startAngleRadians;

        /** The angle (in radians, clockwise from the top) at which
            the slider's maximum value is represented. This must be
            greater than startAngleRadians. */
        float endAngleRadians;

        /** Determines what happens when a circular drag action rotates beyond
            the minimum or maximum angle. If true, the value will stop changing
            until the mouse moves back the way it came; if false, the value
            will snap back to the value nearest to the mouse. Note that this has
            no effect if the drag mode is vertical or horizontal.*/
        bool stopAtEnd;
    };

    /** Changes the properties of a rotary slider. */
    void setRotaryParameters (RotaryParameters newParameters) noexcept;

    /** Changes the properties of a rotary slider. */
    void setRotaryParameters (float startAngleRadians,
                              float endAngleRadians,
                              bool stopAtEnd) noexcept;

    /** Changes the properties of a rotary slider. */
    RotaryParameters getRotaryParameters() const noexcept;

    /** Sets the distance the mouse has to move to drag the slider across
        the full extent of its range.

        This only applies when in modes like RotaryHorizontalDrag, where it's using
        relative mouse movements to adjust the slider.
    */
    void setMouseDragSensitivity (int distanceForFullScaleDrag);

    /** Returns the current sensitivity value set by setMouseDragSensitivity(). */
    int getMouseDragSensitivity() const noexcept;

    //==============================================================================
    /** Changes the way the mouse is used when dragging the slider.

        If true, this will turn on velocity-sensitive dragging, so that
        the faster the mouse moves, the bigger the movement to the slider. This
        helps when making accurate adjustments if the slider's range is quite large.

        If false, the slider will just try to snap to wherever the mouse is.
    */
    void setVelocityBasedMode (bool isVelocityBased);

    /** Returns true if velocity-based mode is active.
        @see setVelocityBasedMode
    */
    bool getVelocityBasedMode() const noexcept;

    /** Changes aspects of the scaling used when in velocity-sensitive mode.

        These apply when you've used setVelocityBasedMode() to turn on velocity mode,
        or if you're holding down ctrl.

        @param sensitivity      higher values than 1.0 increase the range of acceleration used
        @param threshold        the minimum number of pixels that the mouse needs to move for it
                                to be treated as a movement
        @param offset           values greater than 0.0 increase the minimum speed that will be used when
                                the threshold is reached
        @param userCanPressKeyToSwapMode    if true, then the user can hold down the ctrl or command
                                key to toggle velocity-sensitive mode
    */
    void setVelocityModeParameters (double sensitivity = 1.0,
                                    int threshold = 1,
                                    double offset = 0.0,
                                    bool userCanPressKeyToSwapMode = true);

    /** Returns the velocity sensitivity setting.
        @see setVelocityModeParameters
    */
    double getVelocitySensitivity() const noexcept;

    /** Returns the velocity threshold setting.
        @see setVelocityModeParameters
    */
    int getVelocityThreshold() const noexcept;

    /** Returns the velocity offset setting.
        @see setVelocityModeParameters
    */
    double getVelocityOffset() const noexcept;

    /** Returns the velocity user key setting.
        @see setVelocityModeParameters
    */
    bool getVelocityModeIsSwappable() const noexcept;

    //==============================================================================
    /** Sets up a skew factor to alter the way values are distributed.

        You may want to use a range of values on the slider where more accuracy
        is required towards one end of the range, so this will logarithmically
        spread the values across the length of the slider.

        If the factor is < 1.0, the lower end of the range will fill more of the
        slider's length; if the factor is > 1.0, the upper end of the range
        will be expanded instead. A factor of 1.0 doesn't skew it at all.

        If symmetricSkew is true, the skew factor applies from the middle of the slider
        to each of its ends.
<<<<<<< HEAD
     
=======

>>>>>>> 55194a09
        To set the skew position by using a mid-point, use the setSkewFactorFromMidPoint()
        method instead.

        @see getSkewFactor, setSkewFactorFromMidPoint, isSymmetricSkew
    */
    void setSkewFactor (double factor, bool symmetricSkew = false);

    /** Sets up a skew factor to alter the way values are distributed.

        This allows you to specify the slider value that should appear in the
        centre of the slider's visible range.

        @see setSkewFactor, getSkewFactor, isSymmetricSkew
     */
    void setSkewFactorFromMidPoint (double sliderValueToShowAtMidPoint);

    /** Returns the current skew factor.
        See setSkewFactor for more info.
        @see setSkewFactor, setSkewFactorFromMidPoint, isSymmetricSkew
    */
    double getSkewFactor() const noexcept;

    /** Returns the whether the skew is symmetric from the midpoint to both sides.
<<<<<<< HEAD
     See setSkewFactor for more info.
     @see getSkewFactor, setSkewFactor, setSkewFactorFromMidPoint
     */
    bool isSymmetricSkew() const noexcept;
    
=======
        See setSkewFactor for more info.
        @see getSkewFactor, setSkewFactor, setSkewFactorFromMidPoint
     */
    bool isSymmetricSkew() const noexcept;

>>>>>>> 55194a09
    //==============================================================================
    /** Used by setIncDecButtonsMode().
    */
    enum IncDecButtonMode
    {
        incDecButtonsNotDraggable,
        incDecButtonsDraggable_AutoDirection,
        incDecButtonsDraggable_Horizontal,
        incDecButtonsDraggable_Vertical
    };

    /** When the style is IncDecButtons, this lets you turn on a mode where the mouse
        can be dragged on the buttons to drag the values.

        By default this is turned off. When enabled, clicking on the buttons still works
        them as normal, but by holding down the mouse on a button and dragging it a little
        distance, it flips into a mode where the value can be dragged. The drag direction can
        either be set explicitly to be vertical or horizontal, or can be set to
        incDecButtonsDraggable_AutoDirection so that it depends on whether the buttons
        are side-by-side or above each other.
    */
    void setIncDecButtonsMode (IncDecButtonMode mode);

    //==============================================================================
    /** Changes the location and properties of the text-entry box.

        @param newPosition          where it should go (or NoTextBox to not have one at all)
        @param isReadOnly           if true, it's a read-only display
        @param textEntryBoxWidth    the width of the text-box in pixels. Make sure this leaves enough
                                    room for the slider as well!
        @param textEntryBoxHeight   the height of the text-box in pixels. Make sure this leaves enough
                                    room for the slider as well!

        @see setTextBoxIsEditable, getValueFromText, getTextFromValue
    */
    void setTextBoxStyle (TextEntryBoxPosition newPosition,
                          bool isReadOnly,
                          int textEntryBoxWidth,
                          int textEntryBoxHeight);

    /** Returns the status of the text-box.
        @see setTextBoxStyle
    */
    TextEntryBoxPosition getTextBoxPosition() const noexcept;

    /** Returns the width used for the text-box.
        @see setTextBoxStyle
    */
    int getTextBoxWidth() const noexcept;

    /** Returns the height used for the text-box.
        @see setTextBoxStyle
    */
    int getTextBoxHeight() const noexcept;

    /** Makes the text-box editable.

        By default this is true, and the user can enter values into the textbox,
        but it can be turned off if that's not suitable.

        @see setTextBoxStyle, getValueFromText, getTextFromValue
    */
    void setTextBoxIsEditable (bool shouldBeEditable);

    /** Returns true if the text-box is read-only.
        @see setTextBoxStyle
    */
    bool isTextBoxEditable() const noexcept;

    /** If the text-box is editable, this will give it the focus so that the user can
        type directly into it.
        This is basically the effect as the user clicking on it.
    */
    void showTextBox();

    /** If the text-box currently has focus and is being edited, this resets it and takes keyboard
        focus away from it.

        @param discardCurrentEditorContents     if true, the slider's value will be left
                                                unchanged; if false, the current contents of the
                                                text editor will be used to set the slider position
                                                before it is hidden.
    */
    void hideTextBox (bool discardCurrentEditorContents);


    //==============================================================================
    /** Changes the slider's current value.

        This will trigger a callback to Slider::Listener::sliderValueChanged() for any listeners
        that are registered, and will synchronously call the valueChanged() method in case subclasses
        want to handle it.

        @param newValue         the new value to set - this will be restricted by the
                                minimum and maximum range, and will be snapped to the
                                nearest interval if one has been set
        @param notification     can be one of the NotificationType values, to request
                                a synchronous or asynchronous call to the valueChanged() method
                                of any Slider::Listeners that are registered.
    */
    void setValue (double newValue, NotificationType notification = sendNotificationAsync);

    /** Returns the slider's current value. */
    double getValue() const;

    /** Returns the Value object that represents the slider's current position.
        You can use this Value object to connect the slider's position to external values or setters,
        either by taking a copy of the Value, or by using Value::referTo() to make it point to
        your own Value object.
        @see Value, getMaxValue, getMinValueObject
    */
    Value& getValueObject() noexcept;

    //==============================================================================
    /** Sets the limits that the slider's value can take.

        @param newMinimum   the lowest value allowed
        @param newMaximum   the highest value allowed
        @param newInterval  the steps in which the value is allowed to increase - if this
                            is not zero, the value will always be (newMinimum + (newInterval * an integer)).
    */
    void setRange (double newMinimum,
                   double newMaximum,
                   double newInterval = 0);

    /** Returns the current maximum value.
        @see setRange
    */
    double getMaximum() const noexcept;

    /** Returns the current minimum value.
        @see setRange
    */
    double getMinimum() const noexcept;

    /** Returns the current step-size for values.
        @see setRange
    */
    double getInterval() const noexcept;

    //==============================================================================
    /** For a slider with two or three thumbs, this returns the lower of its values.

        For a two-value slider, the values are controlled with getMinValue() and getMaxValue().
        A slider with three values also uses the normal getValue() and setValue() methods to
        control the middle value.

        @see setMinValue, getMaxValue, TwoValueHorizontal, TwoValueVertical, ThreeValueHorizontal, ThreeValueVertical
    */
    double getMinValue() const;

    /** For a slider with two or three thumbs, this returns the lower of its values.
        You can use this Value object to connect the slider's position to external values or setters,
        either by taking a copy of the Value, or by using Value::referTo() to make it point to
        your own Value object.
        @see Value, getMinValue, getMaxValueObject
    */
    Value& getMinValueObject() noexcept;

    /** For a slider with two or three thumbs, this sets the lower of its values.

        This will trigger a callback to Slider::Listener::sliderValueChanged() for any listeners
        that are registered, and will synchronously call the valueChanged() method in case subclasses
        want to handle it.

        @param newValue         the new value to set - this will be restricted by the
                                minimum and maximum range, and will be snapped to the nearest
                                interval if one has been set.
        @param notification     can be one of the NotificationType values, to request
                                a synchronous or asynchronous call to the valueChanged() method
                                of any Slider::Listeners that are registered.
        @param allowNudgingOfOtherValues  if false, this value will be restricted to being below the
                                        max value (in a two-value slider) or the mid value (in a three-value
                                        slider). If true, then if this value goes beyond those values,
                                        it will push them along with it.
        @see getMinValue, setMaxValue, setValue
    */
    void setMinValue (double newValue,
                      NotificationType notification = sendNotificationAsync,
                      bool allowNudgingOfOtherValues = false);

    /** For a slider with two or three thumbs, this returns the higher of its values.

        For a two-value slider, the values are controlled with getMinValue() and getMaxValue().
        A slider with three values also uses the normal getValue() and setValue() methods to
        control the middle value.

        @see getMinValue, TwoValueHorizontal, TwoValueVertical, ThreeValueHorizontal, ThreeValueVertical
    */
    double getMaxValue() const;

    /** For a slider with two or three thumbs, this returns the higher of its values.
        You can use this Value object to connect the slider's position to external values or setters,
        either by taking a copy of the Value, or by using Value::referTo() to make it point to
        your own Value object.
        @see Value, getMaxValue, getMinValueObject
    */
    Value& getMaxValueObject() noexcept;

    /** For a slider with two or three thumbs, this sets the lower of its values.

        This will trigger a callback to Slider::Listener::sliderValueChanged() for any listeners
        that are registered, and will synchronously call the valueChanged() method in case subclasses
        want to handle it.

        @param newValue         the new value to set - this will be restricted by the
                                minimum and maximum range, and will be snapped to the nearest
                                interval if one has been set.
        @param notification     can be one of the NotificationType values, to request
                                a synchronous or asynchronous call to the valueChanged() method
                                of any Slider::Listeners that are registered.
        @param allowNudgingOfOtherValues  if false, this value will be restricted to being above the
                                        min value (in a two-value slider) or the mid value (in a three-value
                                        slider). If true, then if this value goes beyond those values,
                                        it will push them along with it.
        @see getMaxValue, setMinValue, setValue
    */
    void setMaxValue (double newValue,
                      NotificationType notification = sendNotificationAsync,
                      bool allowNudgingOfOtherValues = false);

    /** For a slider with two or three thumbs, this sets the minimum and maximum thumb positions.

        This will trigger a callback to Slider::Listener::sliderValueChanged() for any listeners
        that are registered, and will synchronously call the valueChanged() method in case subclasses
        want to handle it.

        @param newMinValue      the new minimum value to set - this will be snapped to the
                                nearest interval if one has been set.
        @param newMaxValue      the new minimum value to set - this will be snapped to the
                                nearest interval if one has been set.
        @param notification     can be one of the NotificationType values, to request
                                a synchronous or asynchronous call to the valueChanged() method
                                of any Slider::Listeners that are registered.
        @see setMaxValue, setMinValue, setValue
    */
    void setMinAndMaxValues (double newMinValue, double newMaxValue,
                             NotificationType notification = sendNotificationAsync);

    //==============================================================================
    /** A class for receiving callbacks from a Slider.

        To be told when a slider's value changes, you can register a Slider::Listener
        object using Slider::addListener().

        @see Slider::addListener, Slider::removeListener
    */
    class JUCE_API  Listener
    {
    public:
        //==============================================================================
        /** Destructor. */
        virtual ~Listener() {}

        //==============================================================================
        /** Called when the slider's value is changed.

            This may be caused by dragging it, or by typing in its text entry box,
            or by a call to Slider::setValue().

            You can find out the new value using Slider::getValue().

            @see Slider::valueChanged
        */
        virtual void sliderValueChanged (Slider* slider) = 0;

        //==============================================================================
        /** Called when the slider is about to be dragged.

            This is called when a drag begins, then it's followed by multiple calls
            to sliderValueChanged(), and then sliderDragEnded() is called after the
            user lets go.

            @see sliderDragEnded, Slider::startedDragging
        */
        virtual void sliderDragStarted (Slider*) {}

        /** Called after a drag operation has finished.
            @see sliderDragStarted, Slider::stoppedDragging
        */
        virtual void sliderDragEnded (Slider*) {}
    };

    /** Adds a listener to be called when this slider's value changes. */
    void addListener (Listener* listener);

    /** Removes a previously-registered listener. */
    void removeListener (Listener* listener);

    //==============================================================================
    /** This lets you choose whether double-clicking moves the slider to a given position.

        By default this is turned off, but it's handy if you want a double-click to act
        as a quick way of resetting a slider. Just pass in the value you want it to
        go to when double-clicked.

        @see getDoubleClickReturnValue
    */
    void setDoubleClickReturnValue (bool shouldDoubleClickBeEnabled,
                                    double valueToSetOnDoubleClick);

    /** Returns the values last set by setDoubleClickReturnValue() method.
        @see setDoubleClickReturnValue
    */
    double getDoubleClickReturnValue() const noexcept;

    /** Returns true if double-clicking to reset to a default value is enabled.
        @see setDoubleClickReturnValue
    */
    bool isDoubleClickReturnEnabled() const noexcept;

    //==============================================================================
    /** Tells the slider whether to keep sending change messages while the user
        is dragging the slider.

        If set to true, a change message will only be sent when the user has
        dragged the slider and let go. If set to false (the default), then messages
        will be continuously sent as they drag it while the mouse button is still
        held down.
    */
    void setChangeNotificationOnlyOnRelease (bool onlyNotifyOnRelease);

    /** This lets you change whether the slider thumb jumps to the mouse position
        when you click.

        By default, this is true. If it's false, then the slider moves with relative
        motion when you drag it.

        This only applies to linear bars, and won't affect two- or three- value
        sliders.
    */
    void setSliderSnapsToMousePosition (bool shouldSnapToMouse);

    /** Returns true if setSliderSnapsToMousePosition() has been enabled. */
    bool getSliderSnapsToMousePosition() const noexcept;

    /** If enabled, this gives the slider a pop-up bubble which appears while the
        slider is being dragged.

        This can be handy if your slider doesn't have a text-box, so that users can
        see the value just when they're changing it.

        If you pass a component as the parentComponentToUse parameter, the pop-up
        bubble will be added as a child of that component when it's needed. If you
        pass nullptr, the pop-up will be placed on the desktop instead (note that it's a
        transparent window, so if you're using an OS that can't do transparent windows
        you'll have to add it to a parent component instead).
    */
    void setPopupDisplayEnabled (bool isEnabled, Component* parentComponentToUse);

    /** If a popup display is enabled and is currently visible, this returns the component
        that is being shown, or nullptr if none is currently in use.
        @see setPopupDisplayEnabled
    */
    Component* getCurrentPopupDisplay() const noexcept;

    /** If this is set to true, then right-clicking on the slider will pop-up
        a menu to let the user change the way it works.

        By default this is turned off, but when turned on, the menu will include
        things like velocity sensitivity, and for rotary sliders, whether they
        use a linear or rotary mouse-drag to move them.
    */
    void setPopupMenuEnabled (bool menuEnabled);

    /** This can be used to stop the mouse scroll-wheel from moving the slider.
        By default it's enabled.
    */
    void setScrollWheelEnabled (bool enabled);

    /** Returns a number to indicate which thumb is currently being dragged by the mouse.

        This will return 0 for the main thumb, 1 for the minimum-value thumb, 2 for
        the maximum-value thumb, or -1 if none is currently down.
    */
    int getThumbBeingDragged() const noexcept;

    //==============================================================================
    /** Callback to indicate that the user is about to start dragging the slider.
        @see Slider::Listener::sliderDragStarted
    */
    virtual void startedDragging();

    /** Callback to indicate that the user has just stopped dragging the slider.
        @see Slider::Listener::sliderDragEnded
    */
    virtual void stoppedDragging();

    /** Callback to indicate that the user has just moved the slider.
        @see Slider::Listener::sliderValueChanged
    */
    virtual void valueChanged();

    //==============================================================================
    /** Subclasses can override this to convert a text string to a value.

        When the user enters something into the text-entry box, this method is
        called to convert it to a value.
        The default implementation just tries to convert it to a double.

        @see getTextFromValue
    */
    virtual double getValueFromText (const String& text);

    /** Turns the slider's current value into a text string.

        Subclasses can override this to customise the formatting of the text-entry box.

        The default implementation just turns the value into a string, using
        a number of decimal places based on the range interval. If a suffix string
        has been set using setTextValueSuffix(), this will be appended to the text.

        @see getValueFromText
    */
    virtual String getTextFromValue (double value);

    /** Sets a suffix to append to the end of the numeric value when it's displayed as
        a string.

        This is used by the default implementation of getTextFromValue(), and is just
        appended to the numeric value. For more advanced formatting, you can override
        getTextFromValue() and do something else.
    */
    void setTextValueSuffix (const String& suffix);

    /** Returns the suffix that was set by setTextValueSuffix(). */
    String getTextValueSuffix() const;

    /** Returns the best number of decimal places to use when displaying this
        slider's value.
        It calculates the fewest decimal places needed to represent numbers with
        the slider's interval setting.
    */
    int getNumDecimalPlacesToDisplay() const noexcept;

    //==============================================================================
    /** Allows a user-defined mapping of distance along the slider to its value.

        The default implementation for this performs the skewing operation that
        can be set up in the setSkewFactor() method. Override it if you need
        some kind of custom mapping instead, but make sure you also implement the
        inverse function in valueToProportionOfLength().

        @param proportion       a value 0 to 1.0, indicating a distance along the slider
        @returns                the slider value that is represented by this position
        @see valueToProportionOfLength
    */
    virtual double proportionOfLengthToValue (double proportion);

    /** Allows a user-defined mapping of value to the position of the slider along its length.

        The default implementation for this performs the skewing operation that
        can be set up in the setSkewFactor() method. Override it if you need
        some kind of custom mapping instead, but make sure you also implement the
        inverse function in proportionOfLengthToValue().

        @param value            a valid slider value, between the range of values specified in
                                setRange()
        @returns                a value 0 to 1.0 indicating the distance along the slider that
                                represents this value
        @see proportionOfLengthToValue
    */
    virtual double valueToProportionOfLength (double value);

    /** Returns the X or Y coordinate of a value along the slider's length.

        If the slider is horizontal, this will be the X coordinate of the given
        value, relative to the left of the slider. If it's vertical, then this will
        be the Y coordinate, relative to the top of the slider.

        If the slider is rotary, this will throw an assertion and return 0. If the
        value is out-of-range, it will be constrained to the length of the slider.
    */
    float getPositionOfValue (double value) const;

    //==============================================================================
    /** This can be overridden to allow the slider to snap to user-definable values.

        If overridden, it will be called when the user tries to move the slider to
        a given position, and allows a subclass to sanity-check this value, possibly
        returning a different value to use instead.

        @param attemptedValue   the value the user is trying to enter
        @param dragMode         indicates whether the user is dragging with
                                the mouse; notDragging if they are entering the value
                                using the text box or other non-dragging interaction
        @returns                the value to use instead
    */
    virtual double snapValue (double attemptedValue, DragMode dragMode);


    //==============================================================================
    /** This can be called to force the text box to update its contents.
        (Not normally needed, as this is done automatically).
    */
    void updateText();

    /** True if the slider moves horizontally. */
    bool isHorizontal() const noexcept;
    /** True if the slider moves vertically. */
    bool isVertical() const noexcept;
    /** True if the slider is in a rotary mode. */
    bool isRotary() const noexcept;
    /** True if the slider is in a linear bar mode. */
    bool isBar() const noexcept;

    //==============================================================================
    /** A set of colour IDs to use to change the colour of various aspects of the slider.

        These constants can be used either via the Component::setColour(), or LookAndFeel::setColour()
        methods.

        @see Component::setColour, Component::findColour, LookAndFeel::setColour, LookAndFeel::findColour
    */
    enum ColourIds
    {
        backgroundColourId          = 0x1001200,  /**< A colour to use to fill the slider's background. */
        thumbColourId               = 0x1001300,  /**< The colour to draw the thumb with. It's up to the look
                                                       and feel class how this is used. */
        trackColourId               = 0x1001310,  /**< The colour to draw the groove that the thumb moves along. */
        rotarySliderFillColourId    = 0x1001311,  /**< For rotary sliders, this colour fills the outer curve. */
        rotarySliderOutlineColourId = 0x1001312,  /**< For rotary sliders, this colour is used to draw the outer curve's outline. */

        textBoxTextColourId         = 0x1001400,  /**< The colour for the text in the text-editor box used for editing the value. */
        textBoxBackgroundColourId   = 0x1001500,  /**< The background colour for the text-editor box. */
        textBoxHighlightColourId    = 0x1001600,  /**< The text highlight colour for the text-editor box. */
        textBoxOutlineColourId      = 0x1001700   /**< The colour to use for a border around the text-editor box. */
    };

    //==============================================================================
    /** A struct defining the placement of the slider area and the text box area
        relative to the bounds of the whole Slider component.
     */
    struct SliderLayout
    {
        Rectangle<int> sliderBounds;
        Rectangle<int> textBoxBounds;
    };

    //==============================================================================
    /** This abstract base class is implemented by LookAndFeel classes to provide
        slider drawing functionality.
    */
    struct JUCE_API  LookAndFeelMethods
    {
        virtual ~LookAndFeelMethods() {}

        //==============================================================================
        virtual void drawLinearSlider (Graphics&,
                                       int x, int y, int width, int height,
                                       float sliderPos,
                                       float minSliderPos,
                                       float maxSliderPos,
                                       const Slider::SliderStyle,
                                       Slider&) = 0;

        virtual void drawLinearSliderBackground (Graphics&,
                                                 int x, int y, int width, int height,
                                                 float sliderPos,
                                                 float minSliderPos,
                                                 float maxSliderPos,
                                                 const Slider::SliderStyle style,
                                                 Slider&) = 0;

        virtual void drawLinearSliderThumb (Graphics&,
                                            int x, int y, int width, int height,
                                            float sliderPos,
                                            float minSliderPos,
                                            float maxSliderPos,
                                            const Slider::SliderStyle,
                                            Slider&) = 0;

        virtual int getSliderThumbRadius (Slider&) = 0;

        virtual void drawRotarySlider (Graphics&,
                                       int x, int y, int width, int height,
                                       float sliderPosProportional,
                                       float rotaryStartAngle,
                                       float rotaryEndAngle,
                                       Slider&) = 0;

        virtual Button* createSliderButton (Slider&, bool isIncrement) = 0;
        virtual Label* createSliderTextBox (Slider&) = 0;

        virtual ImageEffectFilter* getSliderEffect (Slider&) = 0;

        virtual Font getSliderPopupFont (Slider&) = 0;
        virtual int getSliderPopupPlacement (Slider&) = 0;

        virtual SliderLayout getSliderLayout (Slider&) = 0;

       #if JUCE_CATCH_DEPRECATED_CODE_MISUSE
        // These methods' parameters have changed: see the new method signatures.
        virtual void createSliderButton (bool) {}
        virtual void getSliderEffect() {}
        virtual void getSliderPopupFont() {}
        virtual void getSliderPopupPlacement() {}
       #endif
    };

    //==============================================================================
    /** @internal */
    void paint (Graphics&) override;
    /** @internal */
    void resized() override;
    /** @internal */
    void mouseDown (const MouseEvent&) override;
    /** @internal */
    void mouseUp (const MouseEvent&) override;
    /** @internal */
    void mouseDrag (const MouseEvent&) override;
    /** @internal */
    void mouseDoubleClick (const MouseEvent&) override;
    /** @internal */
    void mouseWheelMove (const MouseEvent&, const MouseWheelDetails&) override;
    /** @internal */
    void modifierKeysChanged (const ModifierKeys&) override;
    /** @internal */
    void lookAndFeelChanged() override;
    /** @internal */
    void enablementChanged() override;
    /** @internal */
    void focusOfChildComponentChanged (FocusChangeType) override;
    /** @internal */
    void colourChanged() override;

private:
    //==============================================================================
    JUCE_PUBLIC_IN_DLL_BUILD (class Pimpl)
    friend class Pimpl;
    friend struct ContainerDeletePolicy<Pimpl>;
    ScopedPointer<Pimpl> pimpl;

    void init (SliderStyle, TextEntryBoxPosition);

   #if JUCE_CATCH_DEPRECATED_CODE_MISUSE
    // These methods' bool parameters have changed: see the new method signature.
    JUCE_DEPRECATED (void setValue (double, bool));
    JUCE_DEPRECATED (void setValue (double, bool, bool));
    JUCE_DEPRECATED (void setMinValue (double, bool, bool, bool));
    JUCE_DEPRECATED (void setMinValue (double, bool, bool));
    JUCE_DEPRECATED (void setMinValue (double, bool));
    JUCE_DEPRECATED (void setMaxValue (double, bool, bool, bool));
    JUCE_DEPRECATED (void setMaxValue (double, bool, bool));
    JUCE_DEPRECATED (void setMaxValue (double, bool));
    JUCE_DEPRECATED (void setMinAndMaxValues (double, double, bool, bool));
    JUCE_DEPRECATED (void setMinAndMaxValues (double, double, bool));
    virtual void snapValue (double, bool) {}
   #endif

    JUCE_DECLARE_NON_COPYABLE_WITH_LEAK_DETECTOR (Slider)
};

/** This typedef is just for compatibility with old code - newer code should use the Slider::Listener class directly. */
typedef Slider::Listener SliderListener;

#endif   // JUCE_SLIDER_H_INCLUDED
<|MERGE_RESOLUTION|>--- conflicted
+++ resolved
@@ -1,946 +1,934 @@
-/*
-  ==============================================================================
-
-   This file is part of the JUCE library.
-   Copyright (c) 2015 - ROLI Ltd.
-
-   Permission is granted to use this software under the terms of either:
-   a) the GPL v2 (or any later version)
-   b) the Affero GPL v3
-
-   Details of these licenses can be found at: www.gnu.org/licenses
-
-   JUCE is distributed in the hope that it will be useful, but WITHOUT ANY
-   WARRANTY; without even the implied warranty of MERCHANTABILITY or FITNESS FOR
-   A PARTICULAR PURPOSE.  See the GNU General Public License for more details.
-
-   ------------------------------------------------------------------------------
-
-   To release a closed-source product which uses JUCE, commercial licenses are
-   available: visit www.juce.com for more information.
-
-  ==============================================================================
-*/
-
-#ifndef JUCE_SLIDER_H_INCLUDED
-#define JUCE_SLIDER_H_INCLUDED
-
-
-//==============================================================================
-/**
-    A slider control for changing a value.
-
-    The slider can be horizontal, vertical, or rotary, and can optionally have
-    a text-box inside it to show an editable display of the current value.
-
-    To use it, create a Slider object and use the setSliderStyle() method
-    to set up the type you want. To set up the text-entry box, use setTextBoxStyle().
-
-    To define the values that it can be set to, see the setRange() and setValue() methods.
-
-    There are also lots of custom tweaks you can do by subclassing and overriding
-    some of the virtual methods, such as changing the scaling, changing the format of
-    the text display, custom ways of limiting the values, etc.
-
-    You can register Slider::Listener objects with a slider, and they'll be called when
-    the value changes.
-
-    @see Slider::Listener
-*/
-class JUCE_API  Slider  : public Component,
-                          public SettableTooltipClient
-{
-public:
-    //==============================================================================
-    /** The types of slider available.
-
-        @see setSliderStyle, setRotaryParameters
-    */
-    enum SliderStyle
-    {
-        LinearHorizontal,               /**< A traditional horizontal slider. */
-        LinearVertical,                 /**< A traditional vertical slider. */
-        LinearBar,                      /**< A horizontal bar slider with the text label drawn on top of it. */
-        LinearBarVertical,
-        Rotary,                         /**< A rotary control that you move by dragging the mouse in a circular motion, like a knob.
-                                             @see setRotaryParameters */
-        RotaryHorizontalDrag,           /**< A rotary control that you move by dragging the mouse left-to-right.
-                                             @see setRotaryParameters */
-        RotaryVerticalDrag,             /**< A rotary control that you move by dragging the mouse up-and-down.
-                                             @see setRotaryParameters */
-        RotaryHorizontalVerticalDrag,   /**< A rotary control that you move by dragging the mouse up-and-down or left-to-right.
-                                             @see setRotaryParameters */
-        IncDecButtons,                  /**< A pair of buttons that increment or decrement the slider's value by the increment set in setRange(). */
-
-        TwoValueHorizontal,             /**< A horizontal slider that has two thumbs instead of one, so it can show a minimum and maximum value.
-                                             @see setMinValue, setMaxValue */
-        TwoValueVertical,               /**< A vertical slider that has two thumbs instead of one, so it can show a minimum and maximum value.
-                                             @see setMinValue, setMaxValue */
-
-        ThreeValueHorizontal,           /**< A horizontal slider that has three thumbs instead of one, so it can show a minimum and maximum
-                                             value, with the current value being somewhere between them.
-                                             @see setMinValue, setMaxValue */
-        ThreeValueVertical,             /**< A vertical slider that has three thumbs instead of one, so it can show a minimum and maximum
-                                             value, with the current value being somewhere between them.
-                                             @see setMinValue, setMaxValue */
-    };
-
-    /** The position of the slider's text-entry box.
-        @see setTextBoxStyle
-    */
-    enum TextEntryBoxPosition
-    {
-        NoTextBox,              /**< Doesn't display a text box.  */
-        TextBoxLeft,            /**< Puts the text box to the left of the slider, vertically centred.  */
-        TextBoxRight,           /**< Puts the text box to the right of the slider, vertically centred.  */
-        TextBoxAbove,           /**< Puts the text box above the slider, horizontally centred.  */
-        TextBoxBelow            /**< Puts the text box below the slider, horizontally centred.  */
-    };
-
-    /** Describes the type of mouse-dragging that is happening when a value is being changed.
-        @see snapValue
-     */
-    enum DragMode
-    {
-        notDragging,            /**< Dragging is not active.  */
-        absoluteDrag,           /**< The dragging corresponds directly to the value that is displayed.  */
-        velocityDrag            /**< The dragging value change is relative to the velocity of the mouse mouvement.  */
-    };
-
-    //==============================================================================
-    /** Creates a slider.
-        When created, you can set up the slider's style and range with setSliderStyle(), setRange(), etc.
-    */
-    Slider();
-
-    /** Creates a slider.
-        When created, you can set up the slider's style and range with setSliderStyle(), setRange(), etc.
-    */
-    explicit Slider (const String& componentName);
-
-    /** Creates a slider with some explicit options. */
-    Slider (SliderStyle style, TextEntryBoxPosition textBoxPosition);
-
-    /** Destructor. */
-    ~Slider();
-
-    //==============================================================================
-    /** Changes the type of slider interface being used.
-
-        @param newStyle         the type of interface
-        @see setRotaryParameters, setVelocityBasedMode,
-    */
-    void setSliderStyle (SliderStyle newStyle);
-
-    /** Returns the slider's current style.
-        @see setSliderStyle
-    */
-    SliderStyle getSliderStyle() const noexcept;
-
-    //==============================================================================
-    struct RotaryParameters
-    {
-        /** The angle (in radians, clockwise from the top) at which
-            the slider's minimum value is represented. */
-        float startAngleRadians;
-
-        /** The angle (in radians, clockwise from the top) at which
-            the slider's maximum value is represented. This must be
-            greater than startAngleRadians. */
-        float endAngleRadians;
-
-        /** Determines what happens when a circular drag action rotates beyond
-            the minimum or maximum angle. If true, the value will stop changing
-            until the mouse moves back the way it came; if false, the value
-            will snap back to the value nearest to the mouse. Note that this has
-            no effect if the drag mode is vertical or horizontal.*/
-        bool stopAtEnd;
-    };
-
-    /** Changes the properties of a rotary slider. */
-    void setRotaryParameters (RotaryParameters newParameters) noexcept;
-
-    /** Changes the properties of a rotary slider. */
-    void setRotaryParameters (float startAngleRadians,
-                              float endAngleRadians,
-                              bool stopAtEnd) noexcept;
-
-    /** Changes the properties of a rotary slider. */
-    RotaryParameters getRotaryParameters() const noexcept;
-
-    /** Sets the distance the mouse has to move to drag the slider across
-        the full extent of its range.
-
-        This only applies when in modes like RotaryHorizontalDrag, where it's using
-        relative mouse movements to adjust the slider.
-    */
-    void setMouseDragSensitivity (int distanceForFullScaleDrag);
-
-    /** Returns the current sensitivity value set by setMouseDragSensitivity(). */
-    int getMouseDragSensitivity() const noexcept;
-
-    //==============================================================================
-    /** Changes the way the mouse is used when dragging the slider.
-
-        If true, this will turn on velocity-sensitive dragging, so that
-        the faster the mouse moves, the bigger the movement to the slider. This
-        helps when making accurate adjustments if the slider's range is quite large.
-
-        If false, the slider will just try to snap to wherever the mouse is.
-    */
-    void setVelocityBasedMode (bool isVelocityBased);
-
-    /** Returns true if velocity-based mode is active.
-        @see setVelocityBasedMode
-    */
-    bool getVelocityBasedMode() const noexcept;
-
-    /** Changes aspects of the scaling used when in velocity-sensitive mode.
-
-        These apply when you've used setVelocityBasedMode() to turn on velocity mode,
-        or if you're holding down ctrl.
-
-        @param sensitivity      higher values than 1.0 increase the range of acceleration used
-        @param threshold        the minimum number of pixels that the mouse needs to move for it
-                                to be treated as a movement
-        @param offset           values greater than 0.0 increase the minimum speed that will be used when
-                                the threshold is reached
-        @param userCanPressKeyToSwapMode    if true, then the user can hold down the ctrl or command
-                                key to toggle velocity-sensitive mode
-    */
-    void setVelocityModeParameters (double sensitivity = 1.0,
-                                    int threshold = 1,
-                                    double offset = 0.0,
-                                    bool userCanPressKeyToSwapMode = true);
-
-    /** Returns the velocity sensitivity setting.
-        @see setVelocityModeParameters
-    */
-    double getVelocitySensitivity() const noexcept;
-
-    /** Returns the velocity threshold setting.
-        @see setVelocityModeParameters
-    */
-    int getVelocityThreshold() const noexcept;
-
-    /** Returns the velocity offset setting.
-        @see setVelocityModeParameters
-    */
-    double getVelocityOffset() const noexcept;
-
-    /** Returns the velocity user key setting.
-        @see setVelocityModeParameters
-    */
-    bool getVelocityModeIsSwappable() const noexcept;
-
-    //==============================================================================
-    /** Sets up a skew factor to alter the way values are distributed.
-
-        You may want to use a range of values on the slider where more accuracy
-        is required towards one end of the range, so this will logarithmically
-        spread the values across the length of the slider.
-
-        If the factor is < 1.0, the lower end of the range will fill more of the
-        slider's length; if the factor is > 1.0, the upper end of the range
-        will be expanded instead. A factor of 1.0 doesn't skew it at all.
-
-        If symmetricSkew is true, the skew factor applies from the middle of the slider
-        to each of its ends.
-<<<<<<< HEAD
-     
-=======
-
->>>>>>> 55194a09
-        To set the skew position by using a mid-point, use the setSkewFactorFromMidPoint()
-        method instead.
-
-        @see getSkewFactor, setSkewFactorFromMidPoint, isSymmetricSkew
-    */
-    void setSkewFactor (double factor, bool symmetricSkew = false);
-
-    /** Sets up a skew factor to alter the way values are distributed.
-
-        This allows you to specify the slider value that should appear in the
-        centre of the slider's visible range.
-
-        @see setSkewFactor, getSkewFactor, isSymmetricSkew
-     */
-    void setSkewFactorFromMidPoint (double sliderValueToShowAtMidPoint);
-
-    /** Returns the current skew factor.
-        See setSkewFactor for more info.
-        @see setSkewFactor, setSkewFactorFromMidPoint, isSymmetricSkew
-    */
-    double getSkewFactor() const noexcept;
-
-    /** Returns the whether the skew is symmetric from the midpoint to both sides.
-<<<<<<< HEAD
-     See setSkewFactor for more info.
-     @see getSkewFactor, setSkewFactor, setSkewFactorFromMidPoint
-     */
-    bool isSymmetricSkew() const noexcept;
-    
-=======
-        See setSkewFactor for more info.
-        @see getSkewFactor, setSkewFactor, setSkewFactorFromMidPoint
-     */
-    bool isSymmetricSkew() const noexcept;
-
->>>>>>> 55194a09
-    //==============================================================================
-    /** Used by setIncDecButtonsMode().
-    */
-    enum IncDecButtonMode
-    {
-        incDecButtonsNotDraggable,
-        incDecButtonsDraggable_AutoDirection,
-        incDecButtonsDraggable_Horizontal,
-        incDecButtonsDraggable_Vertical
-    };
-
-    /** When the style is IncDecButtons, this lets you turn on a mode where the mouse
-        can be dragged on the buttons to drag the values.
-
-        By default this is turned off. When enabled, clicking on the buttons still works
-        them as normal, but by holding down the mouse on a button and dragging it a little
-        distance, it flips into a mode where the value can be dragged. The drag direction can
-        either be set explicitly to be vertical or horizontal, or can be set to
-        incDecButtonsDraggable_AutoDirection so that it depends on whether the buttons
-        are side-by-side or above each other.
-    */
-    void setIncDecButtonsMode (IncDecButtonMode mode);
-
-    //==============================================================================
-    /** Changes the location and properties of the text-entry box.
-
-        @param newPosition          where it should go (or NoTextBox to not have one at all)
-        @param isReadOnly           if true, it's a read-only display
-        @param textEntryBoxWidth    the width of the text-box in pixels. Make sure this leaves enough
-                                    room for the slider as well!
-        @param textEntryBoxHeight   the height of the text-box in pixels. Make sure this leaves enough
-                                    room for the slider as well!
-
-        @see setTextBoxIsEditable, getValueFromText, getTextFromValue
-    */
-    void setTextBoxStyle (TextEntryBoxPosition newPosition,
-                          bool isReadOnly,
-                          int textEntryBoxWidth,
-                          int textEntryBoxHeight);
-
-    /** Returns the status of the text-box.
-        @see setTextBoxStyle
-    */
-    TextEntryBoxPosition getTextBoxPosition() const noexcept;
-
-    /** Returns the width used for the text-box.
-        @see setTextBoxStyle
-    */
-    int getTextBoxWidth() const noexcept;
-
-    /** Returns the height used for the text-box.
-        @see setTextBoxStyle
-    */
-    int getTextBoxHeight() const noexcept;
-
-    /** Makes the text-box editable.
-
-        By default this is true, and the user can enter values into the textbox,
-        but it can be turned off if that's not suitable.
-
-        @see setTextBoxStyle, getValueFromText, getTextFromValue
-    */
-    void setTextBoxIsEditable (bool shouldBeEditable);
-
-    /** Returns true if the text-box is read-only.
-        @see setTextBoxStyle
-    */
-    bool isTextBoxEditable() const noexcept;
-
-    /** If the text-box is editable, this will give it the focus so that the user can
-        type directly into it.
-        This is basically the effect as the user clicking on it.
-    */
-    void showTextBox();
-
-    /** If the text-box currently has focus and is being edited, this resets it and takes keyboard
-        focus away from it.
-
-        @param discardCurrentEditorContents     if true, the slider's value will be left
-                                                unchanged; if false, the current contents of the
-                                                text editor will be used to set the slider position
-                                                before it is hidden.
-    */
-    void hideTextBox (bool discardCurrentEditorContents);
-
-
-    //==============================================================================
-    /** Changes the slider's current value.
-
-        This will trigger a callback to Slider::Listener::sliderValueChanged() for any listeners
-        that are registered, and will synchronously call the valueChanged() method in case subclasses
-        want to handle it.
-
-        @param newValue         the new value to set - this will be restricted by the
-                                minimum and maximum range, and will be snapped to the
-                                nearest interval if one has been set
-        @param notification     can be one of the NotificationType values, to request
-                                a synchronous or asynchronous call to the valueChanged() method
-                                of any Slider::Listeners that are registered.
-    */
-    void setValue (double newValue, NotificationType notification = sendNotificationAsync);
-
-    /** Returns the slider's current value. */
-    double getValue() const;
-
-    /** Returns the Value object that represents the slider's current position.
-        You can use this Value object to connect the slider's position to external values or setters,
-        either by taking a copy of the Value, or by using Value::referTo() to make it point to
-        your own Value object.
-        @see Value, getMaxValue, getMinValueObject
-    */
-    Value& getValueObject() noexcept;
-
-    //==============================================================================
-    /** Sets the limits that the slider's value can take.
-
-        @param newMinimum   the lowest value allowed
-        @param newMaximum   the highest value allowed
-        @param newInterval  the steps in which the value is allowed to increase - if this
-                            is not zero, the value will always be (newMinimum + (newInterval * an integer)).
-    */
-    void setRange (double newMinimum,
-                   double newMaximum,
-                   double newInterval = 0);
-
-    /** Returns the current maximum value.
-        @see setRange
-    */
-    double getMaximum() const noexcept;
-
-    /** Returns the current minimum value.
-        @see setRange
-    */
-    double getMinimum() const noexcept;
-
-    /** Returns the current step-size for values.
-        @see setRange
-    */
-    double getInterval() const noexcept;
-
-    //==============================================================================
-    /** For a slider with two or three thumbs, this returns the lower of its values.
-
-        For a two-value slider, the values are controlled with getMinValue() and getMaxValue().
-        A slider with three values also uses the normal getValue() and setValue() methods to
-        control the middle value.
-
-        @see setMinValue, getMaxValue, TwoValueHorizontal, TwoValueVertical, ThreeValueHorizontal, ThreeValueVertical
-    */
-    double getMinValue() const;
-
-    /** For a slider with two or three thumbs, this returns the lower of its values.
-        You can use this Value object to connect the slider's position to external values or setters,
-        either by taking a copy of the Value, or by using Value::referTo() to make it point to
-        your own Value object.
-        @see Value, getMinValue, getMaxValueObject
-    */
-    Value& getMinValueObject() noexcept;
-
-    /** For a slider with two or three thumbs, this sets the lower of its values.
-
-        This will trigger a callback to Slider::Listener::sliderValueChanged() for any listeners
-        that are registered, and will synchronously call the valueChanged() method in case subclasses
-        want to handle it.
-
-        @param newValue         the new value to set - this will be restricted by the
-                                minimum and maximum range, and will be snapped to the nearest
-                                interval if one has been set.
-        @param notification     can be one of the NotificationType values, to request
-                                a synchronous or asynchronous call to the valueChanged() method
-                                of any Slider::Listeners that are registered.
-        @param allowNudgingOfOtherValues  if false, this value will be restricted to being below the
-                                        max value (in a two-value slider) or the mid value (in a three-value
-                                        slider). If true, then if this value goes beyond those values,
-                                        it will push them along with it.
-        @see getMinValue, setMaxValue, setValue
-    */
-    void setMinValue (double newValue,
-                      NotificationType notification = sendNotificationAsync,
-                      bool allowNudgingOfOtherValues = false);
-
-    /** For a slider with two or three thumbs, this returns the higher of its values.
-
-        For a two-value slider, the values are controlled with getMinValue() and getMaxValue().
-        A slider with three values also uses the normal getValue() and setValue() methods to
-        control the middle value.
-
-        @see getMinValue, TwoValueHorizontal, TwoValueVertical, ThreeValueHorizontal, ThreeValueVertical
-    */
-    double getMaxValue() const;
-
-    /** For a slider with two or three thumbs, this returns the higher of its values.
-        You can use this Value object to connect the slider's position to external values or setters,
-        either by taking a copy of the Value, or by using Value::referTo() to make it point to
-        your own Value object.
-        @see Value, getMaxValue, getMinValueObject
-    */
-    Value& getMaxValueObject() noexcept;
-
-    /** For a slider with two or three thumbs, this sets the lower of its values.
-
-        This will trigger a callback to Slider::Listener::sliderValueChanged() for any listeners
-        that are registered, and will synchronously call the valueChanged() method in case subclasses
-        want to handle it.
-
-        @param newValue         the new value to set - this will be restricted by the
-                                minimum and maximum range, and will be snapped to the nearest
-                                interval if one has been set.
-        @param notification     can be one of the NotificationType values, to request
-                                a synchronous or asynchronous call to the valueChanged() method
-                                of any Slider::Listeners that are registered.
-        @param allowNudgingOfOtherValues  if false, this value will be restricted to being above the
-                                        min value (in a two-value slider) or the mid value (in a three-value
-                                        slider). If true, then if this value goes beyond those values,
-                                        it will push them along with it.
-        @see getMaxValue, setMinValue, setValue
-    */
-    void setMaxValue (double newValue,
-                      NotificationType notification = sendNotificationAsync,
-                      bool allowNudgingOfOtherValues = false);
-
-    /** For a slider with two or three thumbs, this sets the minimum and maximum thumb positions.
-
-        This will trigger a callback to Slider::Listener::sliderValueChanged() for any listeners
-        that are registered, and will synchronously call the valueChanged() method in case subclasses
-        want to handle it.
-
-        @param newMinValue      the new minimum value to set - this will be snapped to the
-                                nearest interval if one has been set.
-        @param newMaxValue      the new minimum value to set - this will be snapped to the
-                                nearest interval if one has been set.
-        @param notification     can be one of the NotificationType values, to request
-                                a synchronous or asynchronous call to the valueChanged() method
-                                of any Slider::Listeners that are registered.
-        @see setMaxValue, setMinValue, setValue
-    */
-    void setMinAndMaxValues (double newMinValue, double newMaxValue,
-                             NotificationType notification = sendNotificationAsync);
-
-    //==============================================================================
-    /** A class for receiving callbacks from a Slider.
-
-        To be told when a slider's value changes, you can register a Slider::Listener
-        object using Slider::addListener().
-
-        @see Slider::addListener, Slider::removeListener
-    */
-    class JUCE_API  Listener
-    {
-    public:
-        //==============================================================================
-        /** Destructor. */
-        virtual ~Listener() {}
-
-        //==============================================================================
-        /** Called when the slider's value is changed.
-
-            This may be caused by dragging it, or by typing in its text entry box,
-            or by a call to Slider::setValue().
-
-            You can find out the new value using Slider::getValue().
-
-            @see Slider::valueChanged
-        */
-        virtual void sliderValueChanged (Slider* slider) = 0;
-
-        //==============================================================================
-        /** Called when the slider is about to be dragged.
-
-            This is called when a drag begins, then it's followed by multiple calls
-            to sliderValueChanged(), and then sliderDragEnded() is called after the
-            user lets go.
-
-            @see sliderDragEnded, Slider::startedDragging
-        */
-        virtual void sliderDragStarted (Slider*) {}
-
-        /** Called after a drag operation has finished.
-            @see sliderDragStarted, Slider::stoppedDragging
-        */
-        virtual void sliderDragEnded (Slider*) {}
-    };
-
-    /** Adds a listener to be called when this slider's value changes. */
-    void addListener (Listener* listener);
-
-    /** Removes a previously-registered listener. */
-    void removeListener (Listener* listener);
-
-    //==============================================================================
-    /** This lets you choose whether double-clicking moves the slider to a given position.
-
-        By default this is turned off, but it's handy if you want a double-click to act
-        as a quick way of resetting a slider. Just pass in the value you want it to
-        go to when double-clicked.
-
-        @see getDoubleClickReturnValue
-    */
-    void setDoubleClickReturnValue (bool shouldDoubleClickBeEnabled,
-                                    double valueToSetOnDoubleClick);
-
-    /** Returns the values last set by setDoubleClickReturnValue() method.
-        @see setDoubleClickReturnValue
-    */
-    double getDoubleClickReturnValue() const noexcept;
-
-    /** Returns true if double-clicking to reset to a default value is enabled.
-        @see setDoubleClickReturnValue
-    */
-    bool isDoubleClickReturnEnabled() const noexcept;
-
-    //==============================================================================
-    /** Tells the slider whether to keep sending change messages while the user
-        is dragging the slider.
-
-        If set to true, a change message will only be sent when the user has
-        dragged the slider and let go. If set to false (the default), then messages
-        will be continuously sent as they drag it while the mouse button is still
-        held down.
-    */
-    void setChangeNotificationOnlyOnRelease (bool onlyNotifyOnRelease);
-
-    /** This lets you change whether the slider thumb jumps to the mouse position
-        when you click.
-
-        By default, this is true. If it's false, then the slider moves with relative
-        motion when you drag it.
-
-        This only applies to linear bars, and won't affect two- or three- value
-        sliders.
-    */
-    void setSliderSnapsToMousePosition (bool shouldSnapToMouse);
-
-    /** Returns true if setSliderSnapsToMousePosition() has been enabled. */
-    bool getSliderSnapsToMousePosition() const noexcept;
-
-    /** If enabled, this gives the slider a pop-up bubble which appears while the
-        slider is being dragged.
-
-        This can be handy if your slider doesn't have a text-box, so that users can
-        see the value just when they're changing it.
-
-        If you pass a component as the parentComponentToUse parameter, the pop-up
-        bubble will be added as a child of that component when it's needed. If you
-        pass nullptr, the pop-up will be placed on the desktop instead (note that it's a
-        transparent window, so if you're using an OS that can't do transparent windows
-        you'll have to add it to a parent component instead).
-    */
-    void setPopupDisplayEnabled (bool isEnabled, Component* parentComponentToUse);
-
-    /** If a popup display is enabled and is currently visible, this returns the component
-        that is being shown, or nullptr if none is currently in use.
-        @see setPopupDisplayEnabled
-    */
-    Component* getCurrentPopupDisplay() const noexcept;
-
-    /** If this is set to true, then right-clicking on the slider will pop-up
-        a menu to let the user change the way it works.
-
-        By default this is turned off, but when turned on, the menu will include
-        things like velocity sensitivity, and for rotary sliders, whether they
-        use a linear or rotary mouse-drag to move them.
-    */
-    void setPopupMenuEnabled (bool menuEnabled);
-
-    /** This can be used to stop the mouse scroll-wheel from moving the slider.
-        By default it's enabled.
-    */
-    void setScrollWheelEnabled (bool enabled);
-
-    /** Returns a number to indicate which thumb is currently being dragged by the mouse.
-
-        This will return 0 for the main thumb, 1 for the minimum-value thumb, 2 for
-        the maximum-value thumb, or -1 if none is currently down.
-    */
-    int getThumbBeingDragged() const noexcept;
-
-    //==============================================================================
-    /** Callback to indicate that the user is about to start dragging the slider.
-        @see Slider::Listener::sliderDragStarted
-    */
-    virtual void startedDragging();
-
-    /** Callback to indicate that the user has just stopped dragging the slider.
-        @see Slider::Listener::sliderDragEnded
-    */
-    virtual void stoppedDragging();
-
-    /** Callback to indicate that the user has just moved the slider.
-        @see Slider::Listener::sliderValueChanged
-    */
-    virtual void valueChanged();
-
-    //==============================================================================
-    /** Subclasses can override this to convert a text string to a value.
-
-        When the user enters something into the text-entry box, this method is
-        called to convert it to a value.
-        The default implementation just tries to convert it to a double.
-
-        @see getTextFromValue
-    */
-    virtual double getValueFromText (const String& text);
-
-    /** Turns the slider's current value into a text string.
-
-        Subclasses can override this to customise the formatting of the text-entry box.
-
-        The default implementation just turns the value into a string, using
-        a number of decimal places based on the range interval. If a suffix string
-        has been set using setTextValueSuffix(), this will be appended to the text.
-
-        @see getValueFromText
-    */
-    virtual String getTextFromValue (double value);
-
-    /** Sets a suffix to append to the end of the numeric value when it's displayed as
-        a string.
-
-        This is used by the default implementation of getTextFromValue(), and is just
-        appended to the numeric value. For more advanced formatting, you can override
-        getTextFromValue() and do something else.
-    */
-    void setTextValueSuffix (const String& suffix);
-
-    /** Returns the suffix that was set by setTextValueSuffix(). */
-    String getTextValueSuffix() const;
-
-    /** Returns the best number of decimal places to use when displaying this
-        slider's value.
-        It calculates the fewest decimal places needed to represent numbers with
-        the slider's interval setting.
-    */
-    int getNumDecimalPlacesToDisplay() const noexcept;
-
-    //==============================================================================
-    /** Allows a user-defined mapping of distance along the slider to its value.
-
-        The default implementation for this performs the skewing operation that
-        can be set up in the setSkewFactor() method. Override it if you need
-        some kind of custom mapping instead, but make sure you also implement the
-        inverse function in valueToProportionOfLength().
-
-        @param proportion       a value 0 to 1.0, indicating a distance along the slider
-        @returns                the slider value that is represented by this position
-        @see valueToProportionOfLength
-    */
-    virtual double proportionOfLengthToValue (double proportion);
-
-    /** Allows a user-defined mapping of value to the position of the slider along its length.
-
-        The default implementation for this performs the skewing operation that
-        can be set up in the setSkewFactor() method. Override it if you need
-        some kind of custom mapping instead, but make sure you also implement the
-        inverse function in proportionOfLengthToValue().
-
-        @param value            a valid slider value, between the range of values specified in
-                                setRange()
-        @returns                a value 0 to 1.0 indicating the distance along the slider that
-                                represents this value
-        @see proportionOfLengthToValue
-    */
-    virtual double valueToProportionOfLength (double value);
-
-    /** Returns the X or Y coordinate of a value along the slider's length.
-
-        If the slider is horizontal, this will be the X coordinate of the given
-        value, relative to the left of the slider. If it's vertical, then this will
-        be the Y coordinate, relative to the top of the slider.
-
-        If the slider is rotary, this will throw an assertion and return 0. If the
-        value is out-of-range, it will be constrained to the length of the slider.
-    */
-    float getPositionOfValue (double value) const;
-
-    //==============================================================================
-    /** This can be overridden to allow the slider to snap to user-definable values.
-
-        If overridden, it will be called when the user tries to move the slider to
-        a given position, and allows a subclass to sanity-check this value, possibly
-        returning a different value to use instead.
-
-        @param attemptedValue   the value the user is trying to enter
-        @param dragMode         indicates whether the user is dragging with
-                                the mouse; notDragging if they are entering the value
-                                using the text box or other non-dragging interaction
-        @returns                the value to use instead
-    */
-    virtual double snapValue (double attemptedValue, DragMode dragMode);
-
-
-    //==============================================================================
-    /** This can be called to force the text box to update its contents.
-        (Not normally needed, as this is done automatically).
-    */
-    void updateText();
-
-    /** True if the slider moves horizontally. */
-    bool isHorizontal() const noexcept;
-    /** True if the slider moves vertically. */
-    bool isVertical() const noexcept;
-    /** True if the slider is in a rotary mode. */
-    bool isRotary() const noexcept;
-    /** True if the slider is in a linear bar mode. */
-    bool isBar() const noexcept;
-
-    //==============================================================================
-    /** A set of colour IDs to use to change the colour of various aspects of the slider.
-
-        These constants can be used either via the Component::setColour(), or LookAndFeel::setColour()
-        methods.
-
-        @see Component::setColour, Component::findColour, LookAndFeel::setColour, LookAndFeel::findColour
-    */
-    enum ColourIds
-    {
-        backgroundColourId          = 0x1001200,  /**< A colour to use to fill the slider's background. */
-        thumbColourId               = 0x1001300,  /**< The colour to draw the thumb with. It's up to the look
-                                                       and feel class how this is used. */
-        trackColourId               = 0x1001310,  /**< The colour to draw the groove that the thumb moves along. */
-        rotarySliderFillColourId    = 0x1001311,  /**< For rotary sliders, this colour fills the outer curve. */
-        rotarySliderOutlineColourId = 0x1001312,  /**< For rotary sliders, this colour is used to draw the outer curve's outline. */
-
-        textBoxTextColourId         = 0x1001400,  /**< The colour for the text in the text-editor box used for editing the value. */
-        textBoxBackgroundColourId   = 0x1001500,  /**< The background colour for the text-editor box. */
-        textBoxHighlightColourId    = 0x1001600,  /**< The text highlight colour for the text-editor box. */
-        textBoxOutlineColourId      = 0x1001700   /**< The colour to use for a border around the text-editor box. */
-    };
-
-    //==============================================================================
-    /** A struct defining the placement of the slider area and the text box area
-        relative to the bounds of the whole Slider component.
-     */
-    struct SliderLayout
-    {
-        Rectangle<int> sliderBounds;
-        Rectangle<int> textBoxBounds;
-    };
-
-    //==============================================================================
-    /** This abstract base class is implemented by LookAndFeel classes to provide
-        slider drawing functionality.
-    */
-    struct JUCE_API  LookAndFeelMethods
-    {
-        virtual ~LookAndFeelMethods() {}
-
-        //==============================================================================
-        virtual void drawLinearSlider (Graphics&,
-                                       int x, int y, int width, int height,
-                                       float sliderPos,
-                                       float minSliderPos,
-                                       float maxSliderPos,
-                                       const Slider::SliderStyle,
-                                       Slider&) = 0;
-
-        virtual void drawLinearSliderBackground (Graphics&,
-                                                 int x, int y, int width, int height,
-                                                 float sliderPos,
-                                                 float minSliderPos,
-                                                 float maxSliderPos,
-                                                 const Slider::SliderStyle style,
-                                                 Slider&) = 0;
-
-        virtual void drawLinearSliderThumb (Graphics&,
-                                            int x, int y, int width, int height,
-                                            float sliderPos,
-                                            float minSliderPos,
-                                            float maxSliderPos,
-                                            const Slider::SliderStyle,
-                                            Slider&) = 0;
-
-        virtual int getSliderThumbRadius (Slider&) = 0;
-
-        virtual void drawRotarySlider (Graphics&,
-                                       int x, int y, int width, int height,
-                                       float sliderPosProportional,
-                                       float rotaryStartAngle,
-                                       float rotaryEndAngle,
-                                       Slider&) = 0;
-
-        virtual Button* createSliderButton (Slider&, bool isIncrement) = 0;
-        virtual Label* createSliderTextBox (Slider&) = 0;
-
-        virtual ImageEffectFilter* getSliderEffect (Slider&) = 0;
-
-        virtual Font getSliderPopupFont (Slider&) = 0;
-        virtual int getSliderPopupPlacement (Slider&) = 0;
-
-        virtual SliderLayout getSliderLayout (Slider&) = 0;
-
-       #if JUCE_CATCH_DEPRECATED_CODE_MISUSE
-        // These methods' parameters have changed: see the new method signatures.
-        virtual void createSliderButton (bool) {}
-        virtual void getSliderEffect() {}
-        virtual void getSliderPopupFont() {}
-        virtual void getSliderPopupPlacement() {}
-       #endif
-    };
-
-    //==============================================================================
-    /** @internal */
-    void paint (Graphics&) override;
-    /** @internal */
-    void resized() override;
-    /** @internal */
-    void mouseDown (const MouseEvent&) override;
-    /** @internal */
-    void mouseUp (const MouseEvent&) override;
-    /** @internal */
-    void mouseDrag (const MouseEvent&) override;
-    /** @internal */
-    void mouseDoubleClick (const MouseEvent&) override;
-    /** @internal */
-    void mouseWheelMove (const MouseEvent&, const MouseWheelDetails&) override;
-    /** @internal */
-    void modifierKeysChanged (const ModifierKeys&) override;
-    /** @internal */
-    void lookAndFeelChanged() override;
-    /** @internal */
-    void enablementChanged() override;
-    /** @internal */
-    void focusOfChildComponentChanged (FocusChangeType) override;
-    /** @internal */
-    void colourChanged() override;
-
-private:
-    //==============================================================================
-    JUCE_PUBLIC_IN_DLL_BUILD (class Pimpl)
-    friend class Pimpl;
-    friend struct ContainerDeletePolicy<Pimpl>;
-    ScopedPointer<Pimpl> pimpl;
-
-    void init (SliderStyle, TextEntryBoxPosition);
-
-   #if JUCE_CATCH_DEPRECATED_CODE_MISUSE
-    // These methods' bool parameters have changed: see the new method signature.
-    JUCE_DEPRECATED (void setValue (double, bool));
-    JUCE_DEPRECATED (void setValue (double, bool, bool));
-    JUCE_DEPRECATED (void setMinValue (double, bool, bool, bool));
-    JUCE_DEPRECATED (void setMinValue (double, bool, bool));
-    JUCE_DEPRECATED (void setMinValue (double, bool));
-    JUCE_DEPRECATED (void setMaxValue (double, bool, bool, bool));
-    JUCE_DEPRECATED (void setMaxValue (double, bool, bool));
-    JUCE_DEPRECATED (void setMaxValue (double, bool));
-    JUCE_DEPRECATED (void setMinAndMaxValues (double, double, bool, bool));
-    JUCE_DEPRECATED (void setMinAndMaxValues (double, double, bool));
-    virtual void snapValue (double, bool) {}
-   #endif
-
-    JUCE_DECLARE_NON_COPYABLE_WITH_LEAK_DETECTOR (Slider)
-};
-
-/** This typedef is just for compatibility with old code - newer code should use the Slider::Listener class directly. */
-typedef Slider::Listener SliderListener;
-
-#endif   // JUCE_SLIDER_H_INCLUDED
+/*
+  ==============================================================================
+
+   This file is part of the JUCE library.
+   Copyright (c) 2015 - ROLI Ltd.
+
+   Permission is granted to use this software under the terms of either:
+   a) the GPL v2 (or any later version)
+   b) the Affero GPL v3
+
+   Details of these licenses can be found at: www.gnu.org/licenses
+
+   JUCE is distributed in the hope that it will be useful, but WITHOUT ANY
+   WARRANTY; without even the implied warranty of MERCHANTABILITY or FITNESS FOR
+   A PARTICULAR PURPOSE.  See the GNU General Public License for more details.
+
+   ------------------------------------------------------------------------------
+
+   To release a closed-source product which uses JUCE, commercial licenses are
+   available: visit www.juce.com for more information.
+
+  ==============================================================================
+*/
+
+#ifndef JUCE_SLIDER_H_INCLUDED
+#define JUCE_SLIDER_H_INCLUDED
+
+
+//==============================================================================
+/**
+    A slider control for changing a value.
+
+    The slider can be horizontal, vertical, or rotary, and can optionally have
+    a text-box inside it to show an editable display of the current value.
+
+    To use it, create a Slider object and use the setSliderStyle() method
+    to set up the type you want. To set up the text-entry box, use setTextBoxStyle().
+
+    To define the values that it can be set to, see the setRange() and setValue() methods.
+
+    There are also lots of custom tweaks you can do by subclassing and overriding
+    some of the virtual methods, such as changing the scaling, changing the format of
+    the text display, custom ways of limiting the values, etc.
+
+    You can register Slider::Listener objects with a slider, and they'll be called when
+    the value changes.
+
+    @see Slider::Listener
+*/
+class JUCE_API  Slider  : public Component,
+                          public SettableTooltipClient
+{
+public:
+    //==============================================================================
+    /** The types of slider available.
+
+        @see setSliderStyle, setRotaryParameters
+    */
+    enum SliderStyle
+    {
+        LinearHorizontal,               /**< A traditional horizontal slider. */
+        LinearVertical,                 /**< A traditional vertical slider. */
+        LinearBar,                      /**< A horizontal bar slider with the text label drawn on top of it. */
+        LinearBarVertical,
+        Rotary,                         /**< A rotary control that you move by dragging the mouse in a circular motion, like a knob.
+                                             @see setRotaryParameters */
+        RotaryHorizontalDrag,           /**< A rotary control that you move by dragging the mouse left-to-right.
+                                             @see setRotaryParameters */
+        RotaryVerticalDrag,             /**< A rotary control that you move by dragging the mouse up-and-down.
+                                             @see setRotaryParameters */
+        RotaryHorizontalVerticalDrag,   /**< A rotary control that you move by dragging the mouse up-and-down or left-to-right.
+                                             @see setRotaryParameters */
+        IncDecButtons,                  /**< A pair of buttons that increment or decrement the slider's value by the increment set in setRange(). */
+
+        TwoValueHorizontal,             /**< A horizontal slider that has two thumbs instead of one, so it can show a minimum and maximum value.
+                                             @see setMinValue, setMaxValue */
+        TwoValueVertical,               /**< A vertical slider that has two thumbs instead of one, so it can show a minimum and maximum value.
+                                             @see setMinValue, setMaxValue */
+
+        ThreeValueHorizontal,           /**< A horizontal slider that has three thumbs instead of one, so it can show a minimum and maximum
+                                             value, with the current value being somewhere between them.
+                                             @see setMinValue, setMaxValue */
+        ThreeValueVertical,             /**< A vertical slider that has three thumbs instead of one, so it can show a minimum and maximum
+                                             value, with the current value being somewhere between them.
+                                             @see setMinValue, setMaxValue */
+    };
+
+    /** The position of the slider's text-entry box.
+        @see setTextBoxStyle
+    */
+    enum TextEntryBoxPosition
+    {
+        NoTextBox,              /**< Doesn't display a text box.  */
+        TextBoxLeft,            /**< Puts the text box to the left of the slider, vertically centred.  */
+        TextBoxRight,           /**< Puts the text box to the right of the slider, vertically centred.  */
+        TextBoxAbove,           /**< Puts the text box above the slider, horizontally centred.  */
+        TextBoxBelow            /**< Puts the text box below the slider, horizontally centred.  */
+    };
+
+    /** Describes the type of mouse-dragging that is happening when a value is being changed.
+        @see snapValue
+     */
+    enum DragMode
+    {
+        notDragging,            /**< Dragging is not active.  */
+        absoluteDrag,           /**< The dragging corresponds directly to the value that is displayed.  */
+        velocityDrag            /**< The dragging value change is relative to the velocity of the mouse mouvement.  */
+    };
+
+    //==============================================================================
+    /** Creates a slider.
+        When created, you can set up the slider's style and range with setSliderStyle(), setRange(), etc.
+    */
+    Slider();
+
+    /** Creates a slider.
+        When created, you can set up the slider's style and range with setSliderStyle(), setRange(), etc.
+    */
+    explicit Slider (const String& componentName);
+
+    /** Creates a slider with some explicit options. */
+    Slider (SliderStyle style, TextEntryBoxPosition textBoxPosition);
+
+    /** Destructor. */
+    ~Slider();
+
+    //==============================================================================
+    /** Changes the type of slider interface being used.
+
+        @param newStyle         the type of interface
+        @see setRotaryParameters, setVelocityBasedMode,
+    */
+    void setSliderStyle (SliderStyle newStyle);
+
+    /** Returns the slider's current style.
+        @see setSliderStyle
+    */
+    SliderStyle getSliderStyle() const noexcept;
+
+    //==============================================================================
+    struct RotaryParameters
+    {
+        /** The angle (in radians, clockwise from the top) at which
+            the slider's minimum value is represented. */
+        float startAngleRadians;
+
+        /** The angle (in radians, clockwise from the top) at which
+            the slider's maximum value is represented. This must be
+            greater than startAngleRadians. */
+        float endAngleRadians;
+
+        /** Determines what happens when a circular drag action rotates beyond
+            the minimum or maximum angle. If true, the value will stop changing
+            until the mouse moves back the way it came; if false, the value
+            will snap back to the value nearest to the mouse. Note that this has
+            no effect if the drag mode is vertical or horizontal.*/
+        bool stopAtEnd;
+    };
+
+    /** Changes the properties of a rotary slider. */
+    void setRotaryParameters (RotaryParameters newParameters) noexcept;
+
+    /** Changes the properties of a rotary slider. */
+    void setRotaryParameters (float startAngleRadians,
+                              float endAngleRadians,
+                              bool stopAtEnd) noexcept;
+
+    /** Changes the properties of a rotary slider. */
+    RotaryParameters getRotaryParameters() const noexcept;
+
+    /** Sets the distance the mouse has to move to drag the slider across
+        the full extent of its range.
+
+        This only applies when in modes like RotaryHorizontalDrag, where it's using
+        relative mouse movements to adjust the slider.
+    */
+    void setMouseDragSensitivity (int distanceForFullScaleDrag);
+
+    /** Returns the current sensitivity value set by setMouseDragSensitivity(). */
+    int getMouseDragSensitivity() const noexcept;
+
+    //==============================================================================
+    /** Changes the way the mouse is used when dragging the slider.
+
+        If true, this will turn on velocity-sensitive dragging, so that
+        the faster the mouse moves, the bigger the movement to the slider. This
+        helps when making accurate adjustments if the slider's range is quite large.
+
+        If false, the slider will just try to snap to wherever the mouse is.
+    */
+    void setVelocityBasedMode (bool isVelocityBased);
+
+    /** Returns true if velocity-based mode is active.
+        @see setVelocityBasedMode
+    */
+    bool getVelocityBasedMode() const noexcept;
+
+    /** Changes aspects of the scaling used when in velocity-sensitive mode.
+
+        These apply when you've used setVelocityBasedMode() to turn on velocity mode,
+        or if you're holding down ctrl.
+
+        @param sensitivity      higher values than 1.0 increase the range of acceleration used
+        @param threshold        the minimum number of pixels that the mouse needs to move for it
+                                to be treated as a movement
+        @param offset           values greater than 0.0 increase the minimum speed that will be used when
+                                the threshold is reached
+        @param userCanPressKeyToSwapMode    if true, then the user can hold down the ctrl or command
+                                key to toggle velocity-sensitive mode
+    */
+    void setVelocityModeParameters (double sensitivity = 1.0,
+                                    int threshold = 1,
+                                    double offset = 0.0,
+                                    bool userCanPressKeyToSwapMode = true);
+
+    /** Returns the velocity sensitivity setting.
+        @see setVelocityModeParameters
+    */
+    double getVelocitySensitivity() const noexcept;
+
+    /** Returns the velocity threshold setting.
+        @see setVelocityModeParameters
+    */
+    int getVelocityThreshold() const noexcept;
+
+    /** Returns the velocity offset setting.
+        @see setVelocityModeParameters
+    */
+    double getVelocityOffset() const noexcept;
+
+    /** Returns the velocity user key setting.
+        @see setVelocityModeParameters
+    */
+    bool getVelocityModeIsSwappable() const noexcept;
+
+    //==============================================================================
+    /** Sets up a skew factor to alter the way values are distributed.
+
+        You may want to use a range of values on the slider where more accuracy
+        is required towards one end of the range, so this will logarithmically
+        spread the values across the length of the slider.
+
+        If the factor is < 1.0, the lower end of the range will fill more of the
+        slider's length; if the factor is > 1.0, the upper end of the range
+        will be expanded instead. A factor of 1.0 doesn't skew it at all.
+
+        If symmetricSkew is true, the skew factor applies from the middle of the slider
+        to each of its ends.
+
+        To set the skew position by using a mid-point, use the setSkewFactorFromMidPoint()
+        method instead.
+
+        @see getSkewFactor, setSkewFactorFromMidPoint, isSymmetricSkew
+    */
+    void setSkewFactor (double factor, bool symmetricSkew = false);
+
+    /** Sets up a skew factor to alter the way values are distributed.
+
+        This allows you to specify the slider value that should appear in the
+        centre of the slider's visible range.
+
+        @see setSkewFactor, getSkewFactor, isSymmetricSkew
+     */
+    void setSkewFactorFromMidPoint (double sliderValueToShowAtMidPoint);
+
+    /** Returns the current skew factor.
+        See setSkewFactor for more info.
+        @see setSkewFactor, setSkewFactorFromMidPoint, isSymmetricSkew
+    */
+    double getSkewFactor() const noexcept;
+
+    /** Returns the whether the skew is symmetric from the midpoint to both sides.
+        See setSkewFactor for more info.
+        @see getSkewFactor, setSkewFactor, setSkewFactorFromMidPoint
+     */
+    bool isSymmetricSkew() const noexcept;
+
+    //==============================================================================
+    /** Used by setIncDecButtonsMode().
+    */
+    enum IncDecButtonMode
+    {
+        incDecButtonsNotDraggable,
+        incDecButtonsDraggable_AutoDirection,
+        incDecButtonsDraggable_Horizontal,
+        incDecButtonsDraggable_Vertical
+    };
+
+    /** When the style is IncDecButtons, this lets you turn on a mode where the mouse
+        can be dragged on the buttons to drag the values.
+
+        By default this is turned off. When enabled, clicking on the buttons still works
+        them as normal, but by holding down the mouse on a button and dragging it a little
+        distance, it flips into a mode where the value can be dragged. The drag direction can
+        either be set explicitly to be vertical or horizontal, or can be set to
+        incDecButtonsDraggable_AutoDirection so that it depends on whether the buttons
+        are side-by-side or above each other.
+    */
+    void setIncDecButtonsMode (IncDecButtonMode mode);
+
+    //==============================================================================
+    /** Changes the location and properties of the text-entry box.
+
+        @param newPosition          where it should go (or NoTextBox to not have one at all)
+        @param isReadOnly           if true, it's a read-only display
+        @param textEntryBoxWidth    the width of the text-box in pixels. Make sure this leaves enough
+                                    room for the slider as well!
+        @param textEntryBoxHeight   the height of the text-box in pixels. Make sure this leaves enough
+                                    room for the slider as well!
+
+        @see setTextBoxIsEditable, getValueFromText, getTextFromValue
+    */
+    void setTextBoxStyle (TextEntryBoxPosition newPosition,
+                          bool isReadOnly,
+                          int textEntryBoxWidth,
+                          int textEntryBoxHeight);
+
+    /** Returns the status of the text-box.
+        @see setTextBoxStyle
+    */
+    TextEntryBoxPosition getTextBoxPosition() const noexcept;
+
+    /** Returns the width used for the text-box.
+        @see setTextBoxStyle
+    */
+    int getTextBoxWidth() const noexcept;
+
+    /** Returns the height used for the text-box.
+        @see setTextBoxStyle
+    */
+    int getTextBoxHeight() const noexcept;
+
+    /** Makes the text-box editable.
+
+        By default this is true, and the user can enter values into the textbox,
+        but it can be turned off if that's not suitable.
+
+        @see setTextBoxStyle, getValueFromText, getTextFromValue
+    */
+    void setTextBoxIsEditable (bool shouldBeEditable);
+
+    /** Returns true if the text-box is read-only.
+        @see setTextBoxStyle
+    */
+    bool isTextBoxEditable() const noexcept;
+
+    /** If the text-box is editable, this will give it the focus so that the user can
+        type directly into it.
+        This is basically the effect as the user clicking on it.
+    */
+    void showTextBox();
+
+    /** If the text-box currently has focus and is being edited, this resets it and takes keyboard
+        focus away from it.
+
+        @param discardCurrentEditorContents     if true, the slider's value will be left
+                                                unchanged; if false, the current contents of the
+                                                text editor will be used to set the slider position
+                                                before it is hidden.
+    */
+    void hideTextBox (bool discardCurrentEditorContents);
+
+
+    //==============================================================================
+    /** Changes the slider's current value.
+
+        This will trigger a callback to Slider::Listener::sliderValueChanged() for any listeners
+        that are registered, and will synchronously call the valueChanged() method in case subclasses
+        want to handle it.
+
+        @param newValue         the new value to set - this will be restricted by the
+                                minimum and maximum range, and will be snapped to the
+                                nearest interval if one has been set
+        @param notification     can be one of the NotificationType values, to request
+                                a synchronous or asynchronous call to the valueChanged() method
+                                of any Slider::Listeners that are registered.
+    */
+    void setValue (double newValue, NotificationType notification = sendNotificationAsync);
+
+    /** Returns the slider's current value. */
+    double getValue() const;
+
+    /** Returns the Value object that represents the slider's current position.
+        You can use this Value object to connect the slider's position to external values or setters,
+        either by taking a copy of the Value, or by using Value::referTo() to make it point to
+        your own Value object.
+        @see Value, getMaxValue, getMinValueObject
+    */
+    Value& getValueObject() noexcept;
+
+    //==============================================================================
+    /** Sets the limits that the slider's value can take.
+
+        @param newMinimum   the lowest value allowed
+        @param newMaximum   the highest value allowed
+        @param newInterval  the steps in which the value is allowed to increase - if this
+                            is not zero, the value will always be (newMinimum + (newInterval * an integer)).
+    */
+    void setRange (double newMinimum,
+                   double newMaximum,
+                   double newInterval = 0);
+
+    /** Returns the current maximum value.
+        @see setRange
+    */
+    double getMaximum() const noexcept;
+
+    /** Returns the current minimum value.
+        @see setRange
+    */
+    double getMinimum() const noexcept;
+
+    /** Returns the current step-size for values.
+        @see setRange
+    */
+    double getInterval() const noexcept;
+
+    //==============================================================================
+    /** For a slider with two or three thumbs, this returns the lower of its values.
+
+        For a two-value slider, the values are controlled with getMinValue() and getMaxValue().
+        A slider with three values also uses the normal getValue() and setValue() methods to
+        control the middle value.
+
+        @see setMinValue, getMaxValue, TwoValueHorizontal, TwoValueVertical, ThreeValueHorizontal, ThreeValueVertical
+    */
+    double getMinValue() const;
+
+    /** For a slider with two or three thumbs, this returns the lower of its values.
+        You can use this Value object to connect the slider's position to external values or setters,
+        either by taking a copy of the Value, or by using Value::referTo() to make it point to
+        your own Value object.
+        @see Value, getMinValue, getMaxValueObject
+    */
+    Value& getMinValueObject() noexcept;
+
+    /** For a slider with two or three thumbs, this sets the lower of its values.
+
+        This will trigger a callback to Slider::Listener::sliderValueChanged() for any listeners
+        that are registered, and will synchronously call the valueChanged() method in case subclasses
+        want to handle it.
+
+        @param newValue         the new value to set - this will be restricted by the
+                                minimum and maximum range, and will be snapped to the nearest
+                                interval if one has been set.
+        @param notification     can be one of the NotificationType values, to request
+                                a synchronous or asynchronous call to the valueChanged() method
+                                of any Slider::Listeners that are registered.
+        @param allowNudgingOfOtherValues  if false, this value will be restricted to being below the
+                                        max value (in a two-value slider) or the mid value (in a three-value
+                                        slider). If true, then if this value goes beyond those values,
+                                        it will push them along with it.
+        @see getMinValue, setMaxValue, setValue
+    */
+    void setMinValue (double newValue,
+                      NotificationType notification = sendNotificationAsync,
+                      bool allowNudgingOfOtherValues = false);
+
+    /** For a slider with two or three thumbs, this returns the higher of its values.
+
+        For a two-value slider, the values are controlled with getMinValue() and getMaxValue().
+        A slider with three values also uses the normal getValue() and setValue() methods to
+        control the middle value.
+
+        @see getMinValue, TwoValueHorizontal, TwoValueVertical, ThreeValueHorizontal, ThreeValueVertical
+    */
+    double getMaxValue() const;
+
+    /** For a slider with two or three thumbs, this returns the higher of its values.
+        You can use this Value object to connect the slider's position to external values or setters,
+        either by taking a copy of the Value, or by using Value::referTo() to make it point to
+        your own Value object.
+        @see Value, getMaxValue, getMinValueObject
+    */
+    Value& getMaxValueObject() noexcept;
+
+    /** For a slider with two or three thumbs, this sets the lower of its values.
+
+        This will trigger a callback to Slider::Listener::sliderValueChanged() for any listeners
+        that are registered, and will synchronously call the valueChanged() method in case subclasses
+        want to handle it.
+
+        @param newValue         the new value to set - this will be restricted by the
+                                minimum and maximum range, and will be snapped to the nearest
+                                interval if one has been set.
+        @param notification     can be one of the NotificationType values, to request
+                                a synchronous or asynchronous call to the valueChanged() method
+                                of any Slider::Listeners that are registered.
+        @param allowNudgingOfOtherValues  if false, this value will be restricted to being above the
+                                        min value (in a two-value slider) or the mid value (in a three-value
+                                        slider). If true, then if this value goes beyond those values,
+                                        it will push them along with it.
+        @see getMaxValue, setMinValue, setValue
+    */
+    void setMaxValue (double newValue,
+                      NotificationType notification = sendNotificationAsync,
+                      bool allowNudgingOfOtherValues = false);
+
+    /** For a slider with two or three thumbs, this sets the minimum and maximum thumb positions.
+
+        This will trigger a callback to Slider::Listener::sliderValueChanged() for any listeners
+        that are registered, and will synchronously call the valueChanged() method in case subclasses
+        want to handle it.
+
+        @param newMinValue      the new minimum value to set - this will be snapped to the
+                                nearest interval if one has been set.
+        @param newMaxValue      the new minimum value to set - this will be snapped to the
+                                nearest interval if one has been set.
+        @param notification     can be one of the NotificationType values, to request
+                                a synchronous or asynchronous call to the valueChanged() method
+                                of any Slider::Listeners that are registered.
+        @see setMaxValue, setMinValue, setValue
+    */
+    void setMinAndMaxValues (double newMinValue, double newMaxValue,
+                             NotificationType notification = sendNotificationAsync);
+
+    //==============================================================================
+    /** A class for receiving callbacks from a Slider.
+
+        To be told when a slider's value changes, you can register a Slider::Listener
+        object using Slider::addListener().
+
+        @see Slider::addListener, Slider::removeListener
+    */
+    class JUCE_API  Listener
+    {
+    public:
+        //==============================================================================
+        /** Destructor. */
+        virtual ~Listener() {}
+
+        //==============================================================================
+        /** Called when the slider's value is changed.
+
+            This may be caused by dragging it, or by typing in its text entry box,
+            or by a call to Slider::setValue().
+
+            You can find out the new value using Slider::getValue().
+
+            @see Slider::valueChanged
+        */
+        virtual void sliderValueChanged (Slider* slider) = 0;
+
+        //==============================================================================
+        /** Called when the slider is about to be dragged.
+
+            This is called when a drag begins, then it's followed by multiple calls
+            to sliderValueChanged(), and then sliderDragEnded() is called after the
+            user lets go.
+
+            @see sliderDragEnded, Slider::startedDragging
+        */
+        virtual void sliderDragStarted (Slider*) {}
+
+        /** Called after a drag operation has finished.
+            @see sliderDragStarted, Slider::stoppedDragging
+        */
+        virtual void sliderDragEnded (Slider*) {}
+    };
+
+    /** Adds a listener to be called when this slider's value changes. */
+    void addListener (Listener* listener);
+
+    /** Removes a previously-registered listener. */
+    void removeListener (Listener* listener);
+
+    //==============================================================================
+    /** This lets you choose whether double-clicking moves the slider to a given position.
+
+        By default this is turned off, but it's handy if you want a double-click to act
+        as a quick way of resetting a slider. Just pass in the value you want it to
+        go to when double-clicked.
+
+        @see getDoubleClickReturnValue
+    */
+    void setDoubleClickReturnValue (bool shouldDoubleClickBeEnabled,
+                                    double valueToSetOnDoubleClick);
+
+    /** Returns the values last set by setDoubleClickReturnValue() method.
+        @see setDoubleClickReturnValue
+    */
+    double getDoubleClickReturnValue() const noexcept;
+
+    /** Returns true if double-clicking to reset to a default value is enabled.
+        @see setDoubleClickReturnValue
+    */
+    bool isDoubleClickReturnEnabled() const noexcept;
+
+    //==============================================================================
+    /** Tells the slider whether to keep sending change messages while the user
+        is dragging the slider.
+
+        If set to true, a change message will only be sent when the user has
+        dragged the slider and let go. If set to false (the default), then messages
+        will be continuously sent as they drag it while the mouse button is still
+        held down.
+    */
+    void setChangeNotificationOnlyOnRelease (bool onlyNotifyOnRelease);
+
+    /** This lets you change whether the slider thumb jumps to the mouse position
+        when you click.
+
+        By default, this is true. If it's false, then the slider moves with relative
+        motion when you drag it.
+
+        This only applies to linear bars, and won't affect two- or three- value
+        sliders.
+    */
+    void setSliderSnapsToMousePosition (bool shouldSnapToMouse);
+
+    /** Returns true if setSliderSnapsToMousePosition() has been enabled. */
+    bool getSliderSnapsToMousePosition() const noexcept;
+
+    /** If enabled, this gives the slider a pop-up bubble which appears while the
+        slider is being dragged.
+
+        This can be handy if your slider doesn't have a text-box, so that users can
+        see the value just when they're changing it.
+
+        If you pass a component as the parentComponentToUse parameter, the pop-up
+        bubble will be added as a child of that component when it's needed. If you
+        pass nullptr, the pop-up will be placed on the desktop instead (note that it's a
+        transparent window, so if you're using an OS that can't do transparent windows
+        you'll have to add it to a parent component instead).
+    */
+    void setPopupDisplayEnabled (bool isEnabled, Component* parentComponentToUse);
+
+    /** If a popup display is enabled and is currently visible, this returns the component
+        that is being shown, or nullptr if none is currently in use.
+        @see setPopupDisplayEnabled
+    */
+    Component* getCurrentPopupDisplay() const noexcept;
+
+    /** If this is set to true, then right-clicking on the slider will pop-up
+        a menu to let the user change the way it works.
+
+        By default this is turned off, but when turned on, the menu will include
+        things like velocity sensitivity, and for rotary sliders, whether they
+        use a linear or rotary mouse-drag to move them.
+    */
+    void setPopupMenuEnabled (bool menuEnabled);
+
+    /** This can be used to stop the mouse scroll-wheel from moving the slider.
+        By default it's enabled.
+    */
+    void setScrollWheelEnabled (bool enabled);
+
+    /** Returns a number to indicate which thumb is currently being dragged by the mouse.
+
+        This will return 0 for the main thumb, 1 for the minimum-value thumb, 2 for
+        the maximum-value thumb, or -1 if none is currently down.
+    */
+    int getThumbBeingDragged() const noexcept;
+
+    //==============================================================================
+    /** Callback to indicate that the user is about to start dragging the slider.
+        @see Slider::Listener::sliderDragStarted
+    */
+    virtual void startedDragging();
+
+    /** Callback to indicate that the user has just stopped dragging the slider.
+        @see Slider::Listener::sliderDragEnded
+    */
+    virtual void stoppedDragging();
+
+    /** Callback to indicate that the user has just moved the slider.
+        @see Slider::Listener::sliderValueChanged
+    */
+    virtual void valueChanged();
+
+    //==============================================================================
+    /** Subclasses can override this to convert a text string to a value.
+
+        When the user enters something into the text-entry box, this method is
+        called to convert it to a value.
+        The default implementation just tries to convert it to a double.
+
+        @see getTextFromValue
+    */
+    virtual double getValueFromText (const String& text);
+
+    /** Turns the slider's current value into a text string.
+
+        Subclasses can override this to customise the formatting of the text-entry box.
+
+        The default implementation just turns the value into a string, using
+        a number of decimal places based on the range interval. If a suffix string
+        has been set using setTextValueSuffix(), this will be appended to the text.
+
+        @see getValueFromText
+    */
+    virtual String getTextFromValue (double value);
+
+    /** Sets a suffix to append to the end of the numeric value when it's displayed as
+        a string.
+
+        This is used by the default implementation of getTextFromValue(), and is just
+        appended to the numeric value. For more advanced formatting, you can override
+        getTextFromValue() and do something else.
+    */
+    void setTextValueSuffix (const String& suffix);
+
+    /** Returns the suffix that was set by setTextValueSuffix(). */
+    String getTextValueSuffix() const;
+
+    /** Returns the best number of decimal places to use when displaying this
+        slider's value.
+        It calculates the fewest decimal places needed to represent numbers with
+        the slider's interval setting.
+    */
+    int getNumDecimalPlacesToDisplay() const noexcept;
+
+    //==============================================================================
+    /** Allows a user-defined mapping of distance along the slider to its value.
+
+        The default implementation for this performs the skewing operation that
+        can be set up in the setSkewFactor() method. Override it if you need
+        some kind of custom mapping instead, but make sure you also implement the
+        inverse function in valueToProportionOfLength().
+
+        @param proportion       a value 0 to 1.0, indicating a distance along the slider
+        @returns                the slider value that is represented by this position
+        @see valueToProportionOfLength
+    */
+    virtual double proportionOfLengthToValue (double proportion);
+
+    /** Allows a user-defined mapping of value to the position of the slider along its length.
+
+        The default implementation for this performs the skewing operation that
+        can be set up in the setSkewFactor() method. Override it if you need
+        some kind of custom mapping instead, but make sure you also implement the
+        inverse function in proportionOfLengthToValue().
+
+        @param value            a valid slider value, between the range of values specified in
+                                setRange()
+        @returns                a value 0 to 1.0 indicating the distance along the slider that
+                                represents this value
+        @see proportionOfLengthToValue
+    */
+    virtual double valueToProportionOfLength (double value);
+
+    /** Returns the X or Y coordinate of a value along the slider's length.
+
+        If the slider is horizontal, this will be the X coordinate of the given
+        value, relative to the left of the slider. If it's vertical, then this will
+        be the Y coordinate, relative to the top of the slider.
+
+        If the slider is rotary, this will throw an assertion and return 0. If the
+        value is out-of-range, it will be constrained to the length of the slider.
+    */
+    float getPositionOfValue (double value) const;
+
+    //==============================================================================
+    /** This can be overridden to allow the slider to snap to user-definable values.
+
+        If overridden, it will be called when the user tries to move the slider to
+        a given position, and allows a subclass to sanity-check this value, possibly
+        returning a different value to use instead.
+
+        @param attemptedValue   the value the user is trying to enter
+        @param dragMode         indicates whether the user is dragging with
+                                the mouse; notDragging if they are entering the value
+                                using the text box or other non-dragging interaction
+        @returns                the value to use instead
+    */
+    virtual double snapValue (double attemptedValue, DragMode dragMode);
+
+
+    //==============================================================================
+    /** This can be called to force the text box to update its contents.
+        (Not normally needed, as this is done automatically).
+    */
+    void updateText();
+
+    /** True if the slider moves horizontally. */
+    bool isHorizontal() const noexcept;
+    /** True if the slider moves vertically. */
+    bool isVertical() const noexcept;
+    /** True if the slider is in a rotary mode. */
+    bool isRotary() const noexcept;
+    /** True if the slider is in a linear bar mode. */
+    bool isBar() const noexcept;
+
+    //==============================================================================
+    /** A set of colour IDs to use to change the colour of various aspects of the slider.
+
+        These constants can be used either via the Component::setColour(), or LookAndFeel::setColour()
+        methods.
+
+        @see Component::setColour, Component::findColour, LookAndFeel::setColour, LookAndFeel::findColour
+    */
+    enum ColourIds
+    {
+        backgroundColourId          = 0x1001200,  /**< A colour to use to fill the slider's background. */
+        thumbColourId               = 0x1001300,  /**< The colour to draw the thumb with. It's up to the look
+                                                       and feel class how this is used. */
+        trackColourId               = 0x1001310,  /**< The colour to draw the groove that the thumb moves along. */
+        rotarySliderFillColourId    = 0x1001311,  /**< For rotary sliders, this colour fills the outer curve. */
+        rotarySliderOutlineColourId = 0x1001312,  /**< For rotary sliders, this colour is used to draw the outer curve's outline. */
+
+        textBoxTextColourId         = 0x1001400,  /**< The colour for the text in the text-editor box used for editing the value. */
+        textBoxBackgroundColourId   = 0x1001500,  /**< The background colour for the text-editor box. */
+        textBoxHighlightColourId    = 0x1001600,  /**< The text highlight colour for the text-editor box. */
+        textBoxOutlineColourId      = 0x1001700   /**< The colour to use for a border around the text-editor box. */
+    };
+
+    //==============================================================================
+    /** A struct defining the placement of the slider area and the text box area
+        relative to the bounds of the whole Slider component.
+     */
+    struct SliderLayout
+    {
+        Rectangle<int> sliderBounds;
+        Rectangle<int> textBoxBounds;
+    };
+
+    //==============================================================================
+    /** This abstract base class is implemented by LookAndFeel classes to provide
+        slider drawing functionality.
+    */
+    struct JUCE_API  LookAndFeelMethods
+    {
+        virtual ~LookAndFeelMethods() {}
+
+        //==============================================================================
+        virtual void drawLinearSlider (Graphics&,
+                                       int x, int y, int width, int height,
+                                       float sliderPos,
+                                       float minSliderPos,
+                                       float maxSliderPos,
+                                       const Slider::SliderStyle,
+                                       Slider&) = 0;
+
+        virtual void drawLinearSliderBackground (Graphics&,
+                                                 int x, int y, int width, int height,
+                                                 float sliderPos,
+                                                 float minSliderPos,
+                                                 float maxSliderPos,
+                                                 const Slider::SliderStyle style,
+                                                 Slider&) = 0;
+
+        virtual void drawLinearSliderThumb (Graphics&,
+                                            int x, int y, int width, int height,
+                                            float sliderPos,
+                                            float minSliderPos,
+                                            float maxSliderPos,
+                                            const Slider::SliderStyle,
+                                            Slider&) = 0;
+
+        virtual int getSliderThumbRadius (Slider&) = 0;
+
+        virtual void drawRotarySlider (Graphics&,
+                                       int x, int y, int width, int height,
+                                       float sliderPosProportional,
+                                       float rotaryStartAngle,
+                                       float rotaryEndAngle,
+                                       Slider&) = 0;
+
+        virtual Button* createSliderButton (Slider&, bool isIncrement) = 0;
+        virtual Label* createSliderTextBox (Slider&) = 0;
+
+        virtual ImageEffectFilter* getSliderEffect (Slider&) = 0;
+
+        virtual Font getSliderPopupFont (Slider&) = 0;
+        virtual int getSliderPopupPlacement (Slider&) = 0;
+
+        virtual SliderLayout getSliderLayout (Slider&) = 0;
+
+       #if JUCE_CATCH_DEPRECATED_CODE_MISUSE
+        // These methods' parameters have changed: see the new method signatures.
+        virtual void createSliderButton (bool) {}
+        virtual void getSliderEffect() {}
+        virtual void getSliderPopupFont() {}
+        virtual void getSliderPopupPlacement() {}
+       #endif
+    };
+
+    //==============================================================================
+    /** @internal */
+    void paint (Graphics&) override;
+    /** @internal */
+    void resized() override;
+    /** @internal */
+    void mouseDown (const MouseEvent&) override;
+    /** @internal */
+    void mouseUp (const MouseEvent&) override;
+    /** @internal */
+    void mouseDrag (const MouseEvent&) override;
+    /** @internal */
+    void mouseDoubleClick (const MouseEvent&) override;
+    /** @internal */
+    void mouseWheelMove (const MouseEvent&, const MouseWheelDetails&) override;
+    /** @internal */
+    void modifierKeysChanged (const ModifierKeys&) override;
+    /** @internal */
+    void lookAndFeelChanged() override;
+    /** @internal */
+    void enablementChanged() override;
+    /** @internal */
+    void focusOfChildComponentChanged (FocusChangeType) override;
+    /** @internal */
+    void colourChanged() override;
+
+private:
+    //==============================================================================
+    JUCE_PUBLIC_IN_DLL_BUILD (class Pimpl)
+    friend class Pimpl;
+    friend struct ContainerDeletePolicy<Pimpl>;
+    ScopedPointer<Pimpl> pimpl;
+
+    void init (SliderStyle, TextEntryBoxPosition);
+
+   #if JUCE_CATCH_DEPRECATED_CODE_MISUSE
+    // These methods' bool parameters have changed: see the new method signature.
+    JUCE_DEPRECATED (void setValue (double, bool));
+    JUCE_DEPRECATED (void setValue (double, bool, bool));
+    JUCE_DEPRECATED (void setMinValue (double, bool, bool, bool));
+    JUCE_DEPRECATED (void setMinValue (double, bool, bool));
+    JUCE_DEPRECATED (void setMinValue (double, bool));
+    JUCE_DEPRECATED (void setMaxValue (double, bool, bool, bool));
+    JUCE_DEPRECATED (void setMaxValue (double, bool, bool));
+    JUCE_DEPRECATED (void setMaxValue (double, bool));
+    JUCE_DEPRECATED (void setMinAndMaxValues (double, double, bool, bool));
+    JUCE_DEPRECATED (void setMinAndMaxValues (double, double, bool));
+    virtual void snapValue (double, bool) {}
+   #endif
+
+    JUCE_DECLARE_NON_COPYABLE_WITH_LEAK_DETECTOR (Slider)
+};
+
+/** This typedef is just for compatibility with old code - newer code should use the Slider::Listener class directly. */
+typedef Slider::Listener SliderListener;
+
+#endif   // JUCE_SLIDER_H_INCLUDED