--- conflicted
+++ resolved
@@ -1,163 +1,144 @@
-/*
-  ==============================================================================
-
-   This file is part of the JUCE library.
-   Copyright (c) 2020 - Raw Material Software Limited
-
-   JUCE is an open source library subject to commercial or open-source
-   licensing.
-
-   By using JUCE, you agree to the terms of both the JUCE 6 End-User License
-   Agreement and JUCE Privacy Policy (both effective as of the 16th June 2020).
-
-   End User License Agreement: www.juce.com/juce-6-licence
-   Privacy Policy: www.juce.com/juce-privacy-policy
-
-   Or: You may also use this code under the terms of the GPL v3 (see
-   www.gnu.org/licenses).
-
-   JUCE IS PROVIDED "AS IS" WITHOUT ANY WARRANTY, AND ALL WARRANTIES, WHETHER
-   EXPRESSED OR IMPLIED, INCLUDING MERCHANTABILITY AND FITNESS FOR PURPOSE, ARE
-   DISCLAIMED.
-
-  ==============================================================================
-*/
-
-namespace juce
-{
-
-/** @internal This macro contains a list of GL extension functions that need to be dynamically loaded on Windows/Linux.
-    @see OpenGLExtensionFunctions
-*/
-#define JUCE_GL_BASE_FUNCTIONS \
-    X (glActiveTexture) \
-    X (glBindBuffer) \
-    X (glDeleteBuffers) \
-    X (glGenBuffers) \
-    X (glBufferData) \
-    X (glBufferSubData) \
-    X (glCreateProgram) \
-    X (glDeleteProgram) \
-    X (glCreateShader) \
-    X (glDeleteShader) \
-    X (glShaderSource) \
-    X (glCompileShader) \
-    X (glAttachShader) \
-    X (glLinkProgram) \
-    X (glUseProgram) \
-    X (glGetShaderiv) \
-    X (glGetShaderInfoLog) \
-    X (glGetProgramInfoLog) \
-    X (glGetProgramiv) \
-    X (glGetUniformLocation) \
-    X (glGetAttribLocation) \
-    X (glVertexAttribPointer) \
-    X (glEnableVertexAttribArray) \
-    X (glDisableVertexAttribArray) \
-    X (glUniform1f) \
-    X (glUniform1i) \
-    X (glUniform2f) \
-    X (glUniform3f) \
-    X (glUniform4f) \
-    X (glUniform4i) \
-    X (glUniform1fv) \
-    X (glUniformMatrix2fv) \
-    X (glUniformMatrix3fv) \
-    X (glUniformMatrix4fv) \
-    X (glBindAttribLocation)
-
-/** @internal This macro contains a list of GL extension functions that need to be dynamically loaded on Windows/Linux.
-    @see OpenGLExtensionFunctions
-*/
-<<<<<<< HEAD
-#define JUCE_GL_EXTENSION_FUNCTIONS(USE_FUNCTION) \
-    USE_FUNCTION (glIsRenderbuffer,         GLboolean, (GLuint p1), (p1))\
-    USE_FUNCTION (glBindRenderbuffer,       void, (GLenum p1, GLuint p2), (p1, p2))\
-    USE_FUNCTION (glDeleteRenderbuffers,    void, (GLsizei p1, const GLuint* p2), (p1, p2))\
-    USE_FUNCTION (glDrawBuffers,            void, (GLsizei p1, const GLenum* p2), (p1, p2))\
-    USE_FUNCTION (glGenRenderbuffers,       void, (GLsizei p1, GLuint* p2), (p1, p2))\
-    USE_FUNCTION (glRenderbufferStorage,    void, (GLenum p1, GLenum p2, GLsizei p3, GLsizei p4), (p1, p2, p3, p4))\
-    USE_FUNCTION (glGenerateMipmap,         void, (GLenum p1), (p1))\
-    USE_FUNCTION (glGetRenderbufferParameteriv,  void, (GLenum p1, GLenum p2, GLint* p3), (p1, p2, p3))\
-    USE_FUNCTION (glIsFramebuffer,          GLboolean, (GLuint p1), (p1))\
-    USE_FUNCTION (glBindFramebuffer,        void, (GLenum p1, GLuint p2), (p1, p2))\
-    USE_FUNCTION (glDeleteFramebuffers,     void, (GLsizei p1, const GLuint* p2), (p1, p2))\
-    USE_FUNCTION (glGenFramebuffers,        void, (GLsizei p1, GLuint* p2), (p1, p2))\
-    USE_FUNCTION (glCheckFramebufferStatus, GLenum, (GLenum p1), (p1))\
-    USE_FUNCTION (glFramebufferTexture2D,   void, (GLenum p1, GLenum p2, GLenum p3, GLuint p4, GLint p5), (p1, p2, p3, p4, p5))\
-    USE_FUNCTION (glFramebufferRenderbuffer, void, (GLenum p1, GLenum p2, GLenum p3, GLuint p4), (p1, p2, p3, p4))\
-    USE_FUNCTION (glGetFramebufferAttachmentParameteriv, void, (GLenum p1, GLenum p2, GLenum p3, GLint* p4), (p1, p2, p3, p4))\
-    USE_FUNCTION (glBlendEquation,          void, (GLenum p1), (p1))\
-    USE_FUNCTION (glBlendEquationSeparate,  void, (GLenum p1, GLenum p2), (p1, p2))\
-    USE_FUNCTION (glBlendFuncSeparate,      void, (GLenum p1, GLenum p2, GLenum p3, GLenum p4), (p1, p2, p3, p4))
-
-=======
-#define JUCE_GL_EXTENSION_FUNCTIONS \
-    X (glIsRenderbuffer) \
-    X (glBindRenderbuffer) \
-    X (glDeleteRenderbuffers) \
-    X (glGenRenderbuffers) \
-    X (glRenderbufferStorage) \
-    X (glGetRenderbufferParameteriv) \
-    X (glIsFramebuffer) \
-    X (glBindFramebuffer) \
-    X (glDeleteFramebuffers) \
-    X (glGenFramebuffers) \
-    X (glCheckFramebufferStatus) \
-    X (glFramebufferTexture2D) \
-    X (glFramebufferRenderbuffer) \
-    X (glGetFramebufferAttachmentParameteriv)
->>>>>>> 54423f65
-
-/** @internal This macro contains a list of GL extension functions that need to be dynamically loaded on Windows/Linux.
-    @see OpenGLExtensionFunctions
-*/
-#define JUCE_GL_VERTEXBUFFER_FUNCTIONS \
-    X (glGenVertexArrays) \
-    X (glDeleteVertexArrays) \
-    X (glBindVertexArray)
-
-/** This class contains a generated list of OpenGL extension functions, which are either dynamically loaded
-    for a specific GL context, or simply call-through to the appropriate OS function where available.
-
-    This class is provided for backwards compatibility. In new code, you should prefer to use
-    functions from the juce::gl namespace. By importing all these symbols with
-    `using namespace ::juce::gl;`, all GL enumerations and functions will be made available at
-    global scope. This may be helpful if you need to write code with C source compatibility, or
-    which is compatible with a different extension-loading library.
-    All the normal guidance about `using namespace` should still apply - don't do this in a header,
-    or at all if you can possibly avoid it!
-
-    @tags{OpenGL}
-*/
-struct OpenGLExtensionFunctions
-{
-    /** A more complete set of GL commands can be found in the juce::gl namespace.
-
-        You should use juce::gl::loadFunctions() to load GL functions.
-    */
-    JUCE_DEPRECATED (static void initialise());
-
-   #if JUCE_WINDOWS && ! DOXYGEN
-    typedef char GLchar;
-    typedef pointer_sized_int GLsizeiptr;
-    typedef pointer_sized_int GLintptr;
-   #endif
-
-   #define X(name) static decltype (::juce::gl::name)& name;
-    JUCE_GL_BASE_FUNCTIONS
-    JUCE_GL_EXTENSION_FUNCTIONS
-    JUCE_GL_VERTEXBUFFER_FUNCTIONS
-   #undef X
-};
-
-enum MissingOpenGLDefinitions
-{
-   #if JUCE_ANDROID
-    JUCE_RGBA_FORMAT                = ::juce::gl::GL_RGBA,
-   #else
-    JUCE_RGBA_FORMAT                = ::juce::gl::GL_BGRA_EXT,
-   #endif
-};
-
-} // namespace juce
+/*
+  ==============================================================================
+
+   This file is part of the JUCE library.
+   Copyright (c) 2020 - Raw Material Software Limited
+
+   JUCE is an open source library subject to commercial or open-source
+   licensing.
+
+   By using JUCE, you agree to the terms of both the JUCE 6 End-User License
+   Agreement and JUCE Privacy Policy (both effective as of the 16th June 2020).
+
+   End User License Agreement: www.juce.com/juce-6-licence
+   Privacy Policy: www.juce.com/juce-privacy-policy
+
+   Or: You may also use this code under the terms of the GPL v3 (see
+   www.gnu.org/licenses).
+
+   JUCE IS PROVIDED "AS IS" WITHOUT ANY WARRANTY, AND ALL WARRANTIES, WHETHER
+   EXPRESSED OR IMPLIED, INCLUDING MERCHANTABILITY AND FITNESS FOR PURPOSE, ARE
+   DISCLAIMED.
+
+  ==============================================================================
+*/
+
+namespace juce
+{
+
+/** @internal This macro contains a list of GL extension functions that need to be dynamically loaded on Windows/Linux.
+    @see OpenGLExtensionFunctions
+*/
+#define JUCE_GL_BASE_FUNCTIONS \
+    X (glActiveTexture) \
+    X (glBindBuffer) \
+    X (glDeleteBuffers) \
+    X (glGenBuffers) \
+    X (glBufferData) \
+    X (glBufferSubData) \
+    X (glCreateProgram) \
+    X (glDeleteProgram) \
+    X (glCreateShader) \
+    X (glDeleteShader) \
+    X (glShaderSource) \
+    X (glCompileShader) \
+    X (glAttachShader) \
+    X (glLinkProgram) \
+    X (glUseProgram) \
+    X (glGetShaderiv) \
+    X (glGetShaderInfoLog) \
+    X (glGetProgramInfoLog) \
+    X (glGetProgramiv) \
+    X (glGetUniformLocation) \
+    X (glGetAttribLocation) \
+    X (glVertexAttribPointer) \
+    X (glEnableVertexAttribArray) \
+    X (glDisableVertexAttribArray) \
+    X (glUniform1f) \
+    X (glUniform1i) \
+    X (glUniform2f) \
+    X (glUniform3f) \
+    X (glUniform4f) \
+    X (glUniform4i) \
+    X (glUniform1fv) \
+    X (glUniformMatrix2fv) \
+    X (glUniformMatrix3fv) \
+    X (glUniformMatrix4fv) \
+    X (glBindAttribLocation)
+
+/** @internal This macro contains a list of GL extension functions that need to be dynamically loaded on Windows/Linux.
+    @see OpenGLExtensionFunctions
+*/
+#define JUCE_GL_EXTENSION_FUNCTIONS \
+    X (glIsRenderbuffer) \
+    X (glBindRenderbuffer) \
+    X (glDeleteRenderbuffers) \
+    X (glDrawBuffers) \
+    X (glGenRenderbuffers) \
+    X (glRenderbufferStorage) \
+    X (glGenerateMipmap) \
+    X (glGetRenderbufferParameteriv) \
+    X (glIsFramebuffer) \
+    X (glBindFramebuffer) \
+    X (glDeleteFramebuffers) \
+    X (glGenFramebuffers) \
+    X (glCheckFramebufferStatus) \
+    X (glFramebufferTexture2D) \
+    X (glFramebufferRenderbuffer) \
+    X (glGetFramebufferAttachmentParameteriv) \
+    X (glBlendEquation) \
+    X (glBlendEquationSeparate) \
+    X (glBlendFuncSeparate)
+
+/** @internal This macro contains a list of GL extension functions that need to be dynamically loaded on Windows/Linux.
+    @see OpenGLExtensionFunctions
+*/
+#define JUCE_GL_VERTEXBUFFER_FUNCTIONS \
+    X (glGenVertexArrays) \
+    X (glDeleteVertexArrays) \
+    X (glBindVertexArray)
+
+/** This class contains a generated list of OpenGL extension functions, which are either dynamically loaded
+    for a specific GL context, or simply call-through to the appropriate OS function where available.
+
+    This class is provided for backwards compatibility. In new code, you should prefer to use
+    functions from the juce::gl namespace. By importing all these symbols with
+    `using namespace ::juce::gl;`, all GL enumerations and functions will be made available at
+    global scope. This may be helpful if you need to write code with C source compatibility, or
+    which is compatible with a different extension-loading library.
+    All the normal guidance about `using namespace` should still apply - don't do this in a header,
+    or at all if you can possibly avoid it!
+
+    @tags{OpenGL}
+*/
+struct OpenGLExtensionFunctions
+{
+    /** A more complete set of GL commands can be found in the juce::gl namespace.
+
+        You should use juce::gl::loadFunctions() to load GL functions.
+    */
+    JUCE_DEPRECATED (static void initialise());
+
+   #if JUCE_WINDOWS && ! DOXYGEN
+    typedef char GLchar;
+    typedef pointer_sized_int GLsizeiptr;
+    typedef pointer_sized_int GLintptr;
+   #endif
+
+   #define X(name) static decltype (::juce::gl::name)& name;
+    JUCE_GL_BASE_FUNCTIONS
+    JUCE_GL_EXTENSION_FUNCTIONS
+    JUCE_GL_VERTEXBUFFER_FUNCTIONS
+   #undef X
+};
+
+enum MissingOpenGLDefinitions
+{
+   #if JUCE_ANDROID
+    JUCE_RGBA_FORMAT                = ::juce::gl::GL_RGBA,
+   #else
+    JUCE_RGBA_FORMAT                = ::juce::gl::GL_BGRA_EXT,
+   #endif
+};
+
+} // namespace juce