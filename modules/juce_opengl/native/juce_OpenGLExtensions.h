/*
  ==============================================================================

   This file is part of the JUCE library.
   Copyright (c) 2015 - ROLI Ltd.

   Permission is granted to use this software under the terms of either:
   a) the GPL v2 (or any later version)
   b) the Affero GPL v3

   Details of these licenses can be found at: www.gnu.org/licenses

   JUCE is distributed in the hope that it will be useful, but WITHOUT ANY
   WARRANTY; without even the implied warranty of MERCHANTABILITY or FITNESS FOR
   A PARTICULAR PURPOSE.  See the GNU General Public License for more details.

   ------------------------------------------------------------------------------

   To release a closed-source product which uses JUCE, commercial licenses are
   available: visit www.juce.com for more information.

  ==============================================================================
*/

#ifndef JUCE_OPENGLEXTENSIONS_H_INCLUDED
#define JUCE_OPENGLEXTENSIONS_H_INCLUDED


/** @internal This macro contains a list of GL extension functions that need to be dynamically loaded on Windows/Linux.
    @see OpenGLExtensionFunctions
*/
<<<<<<< HEAD
#define JUCE_GL_EXTENSION_FUNCTIONS_BASE(USE_FUNCTION) \
=======
#define JUCE_GL_BASE_FUNCTIONS(USE_FUNCTION) \
>>>>>>> c518877d
    USE_FUNCTION (glActiveTexture,          void, (GLenum p1), (p1))\
    USE_FUNCTION (glBindBuffer,             void, (GLenum p1, GLuint p2), (p1, p2))\
    USE_FUNCTION (glDeleteBuffers,          void, (GLsizei p1, const GLuint* p2), (p1, p2))\
    USE_FUNCTION (glGenBuffers,             void, (GLsizei p1, GLuint* p2), (p1, p2))\
    USE_FUNCTION (glBufferData,             void, (GLenum p1, GLsizeiptr p2, const GLvoid* p3, GLenum p4), (p1, p2, p3, p4))\
    USE_FUNCTION (glBufferSubData,          void, (GLenum p1, GLintptr p2, GLsizeiptr p3, const GLvoid* p4), (p1, p2, p3, p4))\
    USE_FUNCTION (glCreateProgram,          GLuint, (), ())\
    USE_FUNCTION (glDeleteProgram,          void, (GLuint p1), (p1))\
    USE_FUNCTION (glCreateShader,           GLuint, (GLenum p1), (p1))\
    USE_FUNCTION (glDeleteShader,           void, (GLuint p1), (p1))\
    USE_FUNCTION (glShaderSource,           void, (GLuint p1, GLsizei p2, const GLchar** p3, const GLint* p4), (p1, p2, p3, p4))\
    USE_FUNCTION (glCompileShader,          void, (GLuint p1), (p1))\
    USE_FUNCTION (glAttachShader,           void, (GLuint p1, GLuint p2), (p1, p2))\
    USE_FUNCTION (glLinkProgram,            void, (GLuint p1), (p1))\
    USE_FUNCTION (glUseProgram,             void, (GLuint p1), (p1))\
    USE_FUNCTION (glGetShaderiv,            void, (GLuint p1, GLenum p2, GLint* p3), (p1, p2, p3))\
    USE_FUNCTION (glGetShaderInfoLog,       void, (GLuint p1, GLsizei p2, GLsizei* p3, GLchar* p4), (p1, p2, p3, p4))\
    USE_FUNCTION (glGetProgramInfoLog,      void, (GLuint p1, GLsizei p2, GLsizei* p3, GLchar* p4), (p1, p2, p3, p4))\
    USE_FUNCTION (glGetProgramiv,           void, (GLuint p1, GLenum p2, GLint* p3), (p1, p2, p3))\
    USE_FUNCTION (glGetUniformLocation,     GLint, (GLuint p1, const GLchar* p2), (p1, p2))\
    USE_FUNCTION (glGetAttribLocation,      GLint, (GLuint p1, const GLchar* p2), (p1, p2))\
    USE_FUNCTION (glVertexAttribPointer,    void, (GLuint p1, GLint p2, GLenum p3, GLboolean p4, GLsizei p5, const GLvoid* p6), (p1, p2, p3, p4, p5, p6))\
    USE_FUNCTION (glEnableVertexAttribArray,  void, (GLuint p1), (p1))\
    USE_FUNCTION (glDisableVertexAttribArray, void, (GLuint p1), (p1))\
    USE_FUNCTION (glUniform1f,              void, (GLint p1, GLfloat p2), (p1, p2))\
    USE_FUNCTION (glUniform1i,              void, (GLint p1, GLint p2), (p1, p2))\
    USE_FUNCTION (glUniform2f,              void, (GLint p1, GLfloat p2, GLfloat p3), (p1, p2, p3))\
    USE_FUNCTION (glUniform3f,              void, (GLint p1, GLfloat p2, GLfloat p3, GLfloat p4), (p1, p2, p3, p4))\
    USE_FUNCTION (glUniform4f,              void, (GLint p1, GLfloat p2, GLfloat p3, GLfloat p4, GLfloat p5), (p1, p2, p3, p4, p5))\
    USE_FUNCTION (glUniform4i,              void, (GLint p1, GLint p2, GLint p3, GLint p4, GLint p5), (p1, p2, p3, p4, p5))\
    USE_FUNCTION (glUniform1fv,             void, (GLint p1, GLsizei p2, const GLfloat* p3), (p1, p2, p3))\
    USE_FUNCTION (glUniformMatrix2fv,       void, (GLint p1, GLsizei p2, GLboolean p3, const GLfloat* p4), (p1, p2, p3, p4))\
    USE_FUNCTION (glUniformMatrix3fv,       void, (GLint p1, GLsizei p2, GLboolean p3, const GLfloat* p4), (p1, p2, p3, p4))\
    USE_FUNCTION (glUniformMatrix4fv,       void, (GLint p1, GLsizei p2, GLboolean p3, const GLfloat* p4), (p1, p2, p3, p4))

<<<<<<< HEAD
#define JUCE_GL_EXTENSION_FUNCTIONS_EXT(USE_FUNCTION) \
=======
/** @internal This macro contains a list of GL extension functions that need to be dynamically loaded on Windows/Linux.
    @see OpenGLExtensionFunctions
*/
#define JUCE_GL_EXTENSION_FUNCTIONS(USE_FUNCTION) \
>>>>>>> c518877d
    USE_FUNCTION (glIsRenderbuffer,         GLboolean, (GLuint p1), (p1))\
    USE_FUNCTION (glBindRenderbuffer,       void, (GLenum p1, GLuint p2), (p1, p2))\
    USE_FUNCTION (glDeleteRenderbuffers,    void, (GLsizei p1, const GLuint* p2), (p1, p2))\
    USE_FUNCTION (glGenRenderbuffers,       void, (GLsizei p1, GLuint* p2), (p1, p2))\
    USE_FUNCTION (glRenderbufferStorage,    void, (GLenum p1, GLenum p2, GLsizei p3, GLsizei p4), (p1, p2, p3, p4))\
    USE_FUNCTION (glGetRenderbufferParameteriv,  void, (GLenum p1, GLenum p2, GLint* p3), (p1, p2, p3))\
    USE_FUNCTION (glIsFramebuffer,          GLboolean, (GLuint p1), (p1))\
    USE_FUNCTION (glBindFramebuffer,        void, (GLenum p1, GLuint p2), (p1, p2))\
    USE_FUNCTION (glDeleteFramebuffers,     void, (GLsizei p1, const GLuint* p2), (p1, p2))\
    USE_FUNCTION (glGenFramebuffers,        void, (GLsizei p1, GLuint* p2), (p1, p2))\
    USE_FUNCTION (glCheckFramebufferStatus, GLenum, (GLenum p1), (p1))\
    USE_FUNCTION (glFramebufferTexture2D,   void, (GLenum p1, GLenum p2, GLenum p3, GLuint p4, GLint p5), (p1, p2, p3, p4, p5))\
    USE_FUNCTION (glFramebufferRenderbuffer,  void, (GLenum p1, GLenum p2, GLenum p3, GLuint p4), (p1, p2, p3, p4))\
<<<<<<< HEAD
    USE_FUNCTION (glGetFramebufferAttachmentParameteriv, void, (GLenum p1, GLenum p2, GLenum p3, GLint* p4), (p1, p2, p3, p4))\
    USE_FUNCTION (glBlendEquation,          void, (GLenum p1), (p1))

#define JUCE_GL_EXTENSION_FUNCTIONS_VERTEX_ARRAYS(USE_FUNCTION) \
    USE_FUNCTION (glGenVertexArrays,        void, (GLsizei p1, GLuint* p2), (p1, p2))\
    USE_FUNCTION (glDeleteVertexArrays,     void, (GLsizei p1, const GLuint* p2), (p1, p2))\
    USE_FUNCTION (glBindVertexArray,        void, (GLuint p1), (p1))\

#define JUCE_GL_EXTENSION_FUNCTIONS(USE_FUNCTION) \
    JUCE_GL_EXTENSION_FUNCTIONS_BASE (USE_FUNCTION) \
    JUCE_GL_EXTENSION_FUNCTIONS_EXT (USE_FUNCTION) \
    JUCE_GL_EXTENSION_FUNCTIONS_VERTEX_ARRAYS (USE_FUNCTION)
=======
    USE_FUNCTION (glGetFramebufferAttachmentParameteriv, void, (GLenum p1, GLenum p2, GLenum p3, GLint* p4), (p1, p2, p3, p4))

/** @internal This macro contains a list of GL extension functions that need to be dynamically loaded on Windows/Linux.
    @see OpenGLExtensionFunctions
*/
#define JUCE_GL_VERTEXBUFFER_FUNCTIONS(USE_FUNCTION) \
    USE_FUNCTION (glGenVertexArrays,        void, (GLsizei p1, GLuint* p2), (p1, p2))\
    USE_FUNCTION (glDeleteVertexArrays,     void, (GLsizei p1, const GLuint* p2), (p1, p2))\
    USE_FUNCTION (glBindVertexArray,        void, (GLuint p1), (p1))

>>>>>>> c518877d

/** This class contains a generated list of OpenGL extension functions, which are either dynamically loaded
    for a specific GL context, or simply call-through to the appropriate OS function where available.
*/
struct OpenGLExtensionFunctions
{
    void initialise();

   #if JUCE_WINDOWS && ! DOXYGEN
    typedef char GLchar;
    typedef pointer_sized_int GLsizeiptr;
    typedef pointer_sized_int GLintptr;
   #endif

    //==============================================================================
   #if JUCE_WINDOWS
    #define JUCE_DECLARE_GL_FUNCTION(name, returnType, params, callparams)      typedef returnType (__stdcall *type_ ## name) params; type_ ## name name;
<<<<<<< HEAD
    JUCE_GL_EXTENSION_FUNCTIONS (JUCE_DECLARE_GL_FUNCTION)
    //==============================================================================
   #elif JUCE_LINUX
    #define JUCE_DECLARE_GL_FUNCTION(name, returnType, params, callparams)      typedef returnType (*type_ ## name) params; type_ ## name name;
    JUCE_GL_EXTENSION_FUNCTIONS (JUCE_DECLARE_GL_FUNCTION)
    //==============================================================================
   #elif JUCE_OPENGL_ES
    #define JUCE_DECLARE_GL_FUNCTION(name, returnType, params, callparams)      static returnType name params;
    JUCE_GL_EXTENSION_FUNCTIONS (JUCE_DECLARE_GL_FUNCTION)
=======
    JUCE_GL_BASE_FUNCTIONS (JUCE_DECLARE_GL_FUNCTION)
    JUCE_GL_EXTENSION_FUNCTIONS (JUCE_DECLARE_GL_FUNCTION)
    #if JUCE_OPENGL3
     JUCE_GL_VERTEXBUFFER_FUNCTIONS (JUCE_DECLARE_GL_FUNCTION)
    #endif

    //==============================================================================
   #elif JUCE_LINUX
    #define JUCE_DECLARE_GL_FUNCTION(name, returnType, params, callparams)      typedef returnType (*type_ ## name) params; type_ ## name name;
    JUCE_GL_BASE_FUNCTIONS (JUCE_DECLARE_GL_FUNCTION)
    JUCE_GL_EXTENSION_FUNCTIONS (JUCE_DECLARE_GL_FUNCTION)

    //==============================================================================
   #elif JUCE_OPENGL_ES
    #define JUCE_DECLARE_GL_FUNCTION(name, returnType, params, callparams)      static returnType name params noexcept;
    JUCE_GL_BASE_FUNCTIONS (JUCE_DECLARE_GL_FUNCTION)
    JUCE_GL_EXTENSION_FUNCTIONS (JUCE_DECLARE_GL_FUNCTION)
    JUCE_GL_VERTEXBUFFER_FUNCTIONS (JUCE_DECLARE_GL_FUNCTION)

>>>>>>> c518877d
    //==============================================================================
   #else
    #define JUCE_DECLARE_GL_FUNCTION(name, returnType, params, callparams)      inline static returnType name params noexcept { return ::name callparams; }
    JUCE_GL_BASE_FUNCTIONS (JUCE_DECLARE_GL_FUNCTION)

    #ifndef GL3_PROTOTYPES
     #undef JUCE_DECLARE_GL_FUNCTION
     #define JUCE_DECLARE_GL_FUNCTION(name, returnType, params, callparams)     inline static returnType name params noexcept { return ::name ## EXT callparams; }
    #endif
     JUCE_GL_EXTENSION_FUNCTIONS (JUCE_DECLARE_GL_FUNCTION)

    #if JUCE_OPENGL3
<<<<<<< HEAD
     JUCE_GL_EXTENSION_FUNCTIONS (JUCE_DECLARE_GL_FUNCTION)
    #else
     JUCE_GL_EXTENSION_FUNCTIONS_BASE (JUCE_DECLARE_GL_FUNCTION)
     #define JUCE_DECLARE_GL_FUNCTION_EXT(name, returnType, params, callparams)  inline static returnType name params { return ::name ## EXT callparams; }
     JUCE_GL_EXTENSION_FUNCTIONS_EXT (JUCE_DECLARE_GL_FUNCTION_EXT)
     #undef JUCE_DECLARE_GL_FUNCTION_EXT
     #define JUCE_DECLARE_GL_FUNCTION_APPLE(name, returnType, params, callparams)  inline static returnType name params { return ::name ## APPLE callparams; }
     JUCE_GL_EXTENSION_FUNCTIONS_VERTEX_ARRAYS (JUCE_DECLARE_GL_FUNCTION_APPLE)
     #undef JUCE_DECLARE_GL_FUNCTION_APPLE
=======
     #ifndef GL3_PROTOTYPES
      #undef JUCE_DECLARE_GL_FUNCTION
      #define JUCE_DECLARE_GL_FUNCTION(name, returnType, params, callparams)    inline static returnType name params noexcept { return ::name ## APPLE callparams; }
     #endif
     JUCE_GL_VERTEXBUFFER_FUNCTIONS (JUCE_DECLARE_GL_FUNCTION)
>>>>>>> c518877d
    #endif
   #endif

    #undef JUCE_DECLARE_GL_FUNCTION
};

#endif   // JUCE_OPENGLEXTENSIONS_H_INCLUDED
<|MERGE_RESOLUTION|>--- conflicted
+++ resolved
@@ -1,201 +1,155 @@
-/*
-  ==============================================================================
-
-   This file is part of the JUCE library.
-   Copyright (c) 2015 - ROLI Ltd.
-
-   Permission is granted to use this software under the terms of either:
-   a) the GPL v2 (or any later version)
-   b) the Affero GPL v3
-
-   Details of these licenses can be found at: www.gnu.org/licenses
-
-   JUCE is distributed in the hope that it will be useful, but WITHOUT ANY
-   WARRANTY; without even the implied warranty of MERCHANTABILITY or FITNESS FOR
-   A PARTICULAR PURPOSE.  See the GNU General Public License for more details.
-
-   ------------------------------------------------------------------------------
-
-   To release a closed-source product which uses JUCE, commercial licenses are
-   available: visit www.juce.com for more information.
-
-  ==============================================================================
-*/
-
-#ifndef JUCE_OPENGLEXTENSIONS_H_INCLUDED
-#define JUCE_OPENGLEXTENSIONS_H_INCLUDED
-
-
-/** @internal This macro contains a list of GL extension functions that need to be dynamically loaded on Windows/Linux.
-    @see OpenGLExtensionFunctions
-*/
-<<<<<<< HEAD
-#define JUCE_GL_EXTENSION_FUNCTIONS_BASE(USE_FUNCTION) \
-=======
-#define JUCE_GL_BASE_FUNCTIONS(USE_FUNCTION) \
->>>>>>> c518877d
-    USE_FUNCTION (glActiveTexture,          void, (GLenum p1), (p1))\
-    USE_FUNCTION (glBindBuffer,             void, (GLenum p1, GLuint p2), (p1, p2))\
-    USE_FUNCTION (glDeleteBuffers,          void, (GLsizei p1, const GLuint* p2), (p1, p2))\
-    USE_FUNCTION (glGenBuffers,             void, (GLsizei p1, GLuint* p2), (p1, p2))\
-    USE_FUNCTION (glBufferData,             void, (GLenum p1, GLsizeiptr p2, const GLvoid* p3, GLenum p4), (p1, p2, p3, p4))\
-    USE_FUNCTION (glBufferSubData,          void, (GLenum p1, GLintptr p2, GLsizeiptr p3, const GLvoid* p4), (p1, p2, p3, p4))\
-    USE_FUNCTION (glCreateProgram,          GLuint, (), ())\
-    USE_FUNCTION (glDeleteProgram,          void, (GLuint p1), (p1))\
-    USE_FUNCTION (glCreateShader,           GLuint, (GLenum p1), (p1))\
-    USE_FUNCTION (glDeleteShader,           void, (GLuint p1), (p1))\
-    USE_FUNCTION (glShaderSource,           void, (GLuint p1, GLsizei p2, const GLchar** p3, const GLint* p4), (p1, p2, p3, p4))\
-    USE_FUNCTION (glCompileShader,          void, (GLuint p1), (p1))\
-    USE_FUNCTION (glAttachShader,           void, (GLuint p1, GLuint p2), (p1, p2))\
-    USE_FUNCTION (glLinkProgram,            void, (GLuint p1), (p1))\
-    USE_FUNCTION (glUseProgram,             void, (GLuint p1), (p1))\
-    USE_FUNCTION (glGetShaderiv,            void, (GLuint p1, GLenum p2, GLint* p3), (p1, p2, p3))\
-    USE_FUNCTION (glGetShaderInfoLog,       void, (GLuint p1, GLsizei p2, GLsizei* p3, GLchar* p4), (p1, p2, p3, p4))\
-    USE_FUNCTION (glGetProgramInfoLog,      void, (GLuint p1, GLsizei p2, GLsizei* p3, GLchar* p4), (p1, p2, p3, p4))\
-    USE_FUNCTION (glGetProgramiv,           void, (GLuint p1, GLenum p2, GLint* p3), (p1, p2, p3))\
-    USE_FUNCTION (glGetUniformLocation,     GLint, (GLuint p1, const GLchar* p2), (p1, p2))\
-    USE_FUNCTION (glGetAttribLocation,      GLint, (GLuint p1, const GLchar* p2), (p1, p2))\
-    USE_FUNCTION (glVertexAttribPointer,    void, (GLuint p1, GLint p2, GLenum p3, GLboolean p4, GLsizei p5, const GLvoid* p6), (p1, p2, p3, p4, p5, p6))\
-    USE_FUNCTION (glEnableVertexAttribArray,  void, (GLuint p1), (p1))\
-    USE_FUNCTION (glDisableVertexAttribArray, void, (GLuint p1), (p1))\
-    USE_FUNCTION (glUniform1f,              void, (GLint p1, GLfloat p2), (p1, p2))\
-    USE_FUNCTION (glUniform1i,              void, (GLint p1, GLint p2), (p1, p2))\
-    USE_FUNCTION (glUniform2f,              void, (GLint p1, GLfloat p2, GLfloat p3), (p1, p2, p3))\
-    USE_FUNCTION (glUniform3f,              void, (GLint p1, GLfloat p2, GLfloat p3, GLfloat p4), (p1, p2, p3, p4))\
-    USE_FUNCTION (glUniform4f,              void, (GLint p1, GLfloat p2, GLfloat p3, GLfloat p4, GLfloat p5), (p1, p2, p3, p4, p5))\
-    USE_FUNCTION (glUniform4i,              void, (GLint p1, GLint p2, GLint p3, GLint p4, GLint p5), (p1, p2, p3, p4, p5))\
-    USE_FUNCTION (glUniform1fv,             void, (GLint p1, GLsizei p2, const GLfloat* p3), (p1, p2, p3))\
-    USE_FUNCTION (glUniformMatrix2fv,       void, (GLint p1, GLsizei p2, GLboolean p3, const GLfloat* p4), (p1, p2, p3, p4))\
-    USE_FUNCTION (glUniformMatrix3fv,       void, (GLint p1, GLsizei p2, GLboolean p3, const GLfloat* p4), (p1, p2, p3, p4))\
-    USE_FUNCTION (glUniformMatrix4fv,       void, (GLint p1, GLsizei p2, GLboolean p3, const GLfloat* p4), (p1, p2, p3, p4))
-
-<<<<<<< HEAD
-#define JUCE_GL_EXTENSION_FUNCTIONS_EXT(USE_FUNCTION) \
-=======
-/** @internal This macro contains a list of GL extension functions that need to be dynamically loaded on Windows/Linux.
-    @see OpenGLExtensionFunctions
-*/
-#define JUCE_GL_EXTENSION_FUNCTIONS(USE_FUNCTION) \
->>>>>>> c518877d
-    USE_FUNCTION (glIsRenderbuffer,         GLboolean, (GLuint p1), (p1))\
-    USE_FUNCTION (glBindRenderbuffer,       void, (GLenum p1, GLuint p2), (p1, p2))\
-    USE_FUNCTION (glDeleteRenderbuffers,    void, (GLsizei p1, const GLuint* p2), (p1, p2))\
-    USE_FUNCTION (glGenRenderbuffers,       void, (GLsizei p1, GLuint* p2), (p1, p2))\
-    USE_FUNCTION (glRenderbufferStorage,    void, (GLenum p1, GLenum p2, GLsizei p3, GLsizei p4), (p1, p2, p3, p4))\
-    USE_FUNCTION (glGetRenderbufferParameteriv,  void, (GLenum p1, GLenum p2, GLint* p3), (p1, p2, p3))\
-    USE_FUNCTION (glIsFramebuffer,          GLboolean, (GLuint p1), (p1))\
-    USE_FUNCTION (glBindFramebuffer,        void, (GLenum p1, GLuint p2), (p1, p2))\
-    USE_FUNCTION (glDeleteFramebuffers,     void, (GLsizei p1, const GLuint* p2), (p1, p2))\
-    USE_FUNCTION (glGenFramebuffers,        void, (GLsizei p1, GLuint* p2), (p1, p2))\
-    USE_FUNCTION (glCheckFramebufferStatus, GLenum, (GLenum p1), (p1))\
-    USE_FUNCTION (glFramebufferTexture2D,   void, (GLenum p1, GLenum p2, GLenum p3, GLuint p4, GLint p5), (p1, p2, p3, p4, p5))\
-    USE_FUNCTION (glFramebufferRenderbuffer,  void, (GLenum p1, GLenum p2, GLenum p3, GLuint p4), (p1, p2, p3, p4))\
-<<<<<<< HEAD
-    USE_FUNCTION (glGetFramebufferAttachmentParameteriv, void, (GLenum p1, GLenum p2, GLenum p3, GLint* p4), (p1, p2, p3, p4))\
-    USE_FUNCTION (glBlendEquation,          void, (GLenum p1), (p1))
-
-#define JUCE_GL_EXTENSION_FUNCTIONS_VERTEX_ARRAYS(USE_FUNCTION) \
-    USE_FUNCTION (glGenVertexArrays,        void, (GLsizei p1, GLuint* p2), (p1, p2))\
-    USE_FUNCTION (glDeleteVertexArrays,     void, (GLsizei p1, const GLuint* p2), (p1, p2))\
-    USE_FUNCTION (glBindVertexArray,        void, (GLuint p1), (p1))\
-
-#define JUCE_GL_EXTENSION_FUNCTIONS(USE_FUNCTION) \
-    JUCE_GL_EXTENSION_FUNCTIONS_BASE (USE_FUNCTION) \
-    JUCE_GL_EXTENSION_FUNCTIONS_EXT (USE_FUNCTION) \
-    JUCE_GL_EXTENSION_FUNCTIONS_VERTEX_ARRAYS (USE_FUNCTION)
-=======
-    USE_FUNCTION (glGetFramebufferAttachmentParameteriv, void, (GLenum p1, GLenum p2, GLenum p3, GLint* p4), (p1, p2, p3, p4))
-
-/** @internal This macro contains a list of GL extension functions that need to be dynamically loaded on Windows/Linux.
-    @see OpenGLExtensionFunctions
-*/
-#define JUCE_GL_VERTEXBUFFER_FUNCTIONS(USE_FUNCTION) \
-    USE_FUNCTION (glGenVertexArrays,        void, (GLsizei p1, GLuint* p2), (p1, p2))\
-    USE_FUNCTION (glDeleteVertexArrays,     void, (GLsizei p1, const GLuint* p2), (p1, p2))\
-    USE_FUNCTION (glBindVertexArray,        void, (GLuint p1), (p1))
-
->>>>>>> c518877d
-
-/** This class contains a generated list of OpenGL extension functions, which are either dynamically loaded
-    for a specific GL context, or simply call-through to the appropriate OS function where available.
-*/
-struct OpenGLExtensionFunctions
-{
-    void initialise();
-
-   #if JUCE_WINDOWS && ! DOXYGEN
-    typedef char GLchar;
-    typedef pointer_sized_int GLsizeiptr;
-    typedef pointer_sized_int GLintptr;
-   #endif
-
-    //==============================================================================
-   #if JUCE_WINDOWS
-    #define JUCE_DECLARE_GL_FUNCTION(name, returnType, params, callparams)      typedef returnType (__stdcall *type_ ## name) params; type_ ## name name;
-<<<<<<< HEAD
-    JUCE_GL_EXTENSION_FUNCTIONS (JUCE_DECLARE_GL_FUNCTION)
-    //==============================================================================
-   #elif JUCE_LINUX
-    #define JUCE_DECLARE_GL_FUNCTION(name, returnType, params, callparams)      typedef returnType (*type_ ## name) params; type_ ## name name;
-    JUCE_GL_EXTENSION_FUNCTIONS (JUCE_DECLARE_GL_FUNCTION)
-    //==============================================================================
-   #elif JUCE_OPENGL_ES
-    #define JUCE_DECLARE_GL_FUNCTION(name, returnType, params, callparams)      static returnType name params;
-    JUCE_GL_EXTENSION_FUNCTIONS (JUCE_DECLARE_GL_FUNCTION)
-=======
-    JUCE_GL_BASE_FUNCTIONS (JUCE_DECLARE_GL_FUNCTION)
-    JUCE_GL_EXTENSION_FUNCTIONS (JUCE_DECLARE_GL_FUNCTION)
-    #if JUCE_OPENGL3
-     JUCE_GL_VERTEXBUFFER_FUNCTIONS (JUCE_DECLARE_GL_FUNCTION)
-    #endif
-
-    //==============================================================================
-   #elif JUCE_LINUX
-    #define JUCE_DECLARE_GL_FUNCTION(name, returnType, params, callparams)      typedef returnType (*type_ ## name) params; type_ ## name name;
-    JUCE_GL_BASE_FUNCTIONS (JUCE_DECLARE_GL_FUNCTION)
-    JUCE_GL_EXTENSION_FUNCTIONS (JUCE_DECLARE_GL_FUNCTION)
-
-    //==============================================================================
-   #elif JUCE_OPENGL_ES
-    #define JUCE_DECLARE_GL_FUNCTION(name, returnType, params, callparams)      static returnType name params noexcept;
-    JUCE_GL_BASE_FUNCTIONS (JUCE_DECLARE_GL_FUNCTION)
-    JUCE_GL_EXTENSION_FUNCTIONS (JUCE_DECLARE_GL_FUNCTION)
-    JUCE_GL_VERTEXBUFFER_FUNCTIONS (JUCE_DECLARE_GL_FUNCTION)
-
->>>>>>> c518877d
-    //==============================================================================
-   #else
-    #define JUCE_DECLARE_GL_FUNCTION(name, returnType, params, callparams)      inline static returnType name params noexcept { return ::name callparams; }
-    JUCE_GL_BASE_FUNCTIONS (JUCE_DECLARE_GL_FUNCTION)
-
-    #ifndef GL3_PROTOTYPES
-     #undef JUCE_DECLARE_GL_FUNCTION
-     #define JUCE_DECLARE_GL_FUNCTION(name, returnType, params, callparams)     inline static returnType name params noexcept { return ::name ## EXT callparams; }
-    #endif
-     JUCE_GL_EXTENSION_FUNCTIONS (JUCE_DECLARE_GL_FUNCTION)
-
-    #if JUCE_OPENGL3
-<<<<<<< HEAD
-     JUCE_GL_EXTENSION_FUNCTIONS (JUCE_DECLARE_GL_FUNCTION)
-    #else
-     JUCE_GL_EXTENSION_FUNCTIONS_BASE (JUCE_DECLARE_GL_FUNCTION)
-     #define JUCE_DECLARE_GL_FUNCTION_EXT(name, returnType, params, callparams)  inline static returnType name params { return ::name ## EXT callparams; }
-     JUCE_GL_EXTENSION_FUNCTIONS_EXT (JUCE_DECLARE_GL_FUNCTION_EXT)
-     #undef JUCE_DECLARE_GL_FUNCTION_EXT
-     #define JUCE_DECLARE_GL_FUNCTION_APPLE(name, returnType, params, callparams)  inline static returnType name params { return ::name ## APPLE callparams; }
-     JUCE_GL_EXTENSION_FUNCTIONS_VERTEX_ARRAYS (JUCE_DECLARE_GL_FUNCTION_APPLE)
-     #undef JUCE_DECLARE_GL_FUNCTION_APPLE
-=======
-     #ifndef GL3_PROTOTYPES
-      #undef JUCE_DECLARE_GL_FUNCTION
-      #define JUCE_DECLARE_GL_FUNCTION(name, returnType, params, callparams)    inline static returnType name params noexcept { return ::name ## APPLE callparams; }
-     #endif
-     JUCE_GL_VERTEXBUFFER_FUNCTIONS (JUCE_DECLARE_GL_FUNCTION)
->>>>>>> c518877d
-    #endif
-   #endif
-
-    #undef JUCE_DECLARE_GL_FUNCTION
-};
-
-#endif   // JUCE_OPENGLEXTENSIONS_H_INCLUDED
+/*
+  ==============================================================================
+
+   This file is part of the JUCE library.
+   Copyright (c) 2015 - ROLI Ltd.
+
+   Permission is granted to use this software under the terms of either:
+   a) the GPL v2 (or any later version)
+   b) the Affero GPL v3
+
+   Details of these licenses can be found at: www.gnu.org/licenses
+
+   JUCE is distributed in the hope that it will be useful, but WITHOUT ANY
+   WARRANTY; without even the implied warranty of MERCHANTABILITY or FITNESS FOR
+   A PARTICULAR PURPOSE.  See the GNU General Public License for more details.
+
+   ------------------------------------------------------------------------------
+
+   To release a closed-source product which uses JUCE, commercial licenses are
+   available: visit www.juce.com for more information.
+
+  ==============================================================================
+*/
+
+#ifndef JUCE_OPENGLEXTENSIONS_H_INCLUDED
+#define JUCE_OPENGLEXTENSIONS_H_INCLUDED
+
+
+/** @internal This macro contains a list of GL extension functions that need to be dynamically loaded on Windows/Linux.
+    @see OpenGLExtensionFunctions
+*/
+#define JUCE_GL_BASE_FUNCTIONS(USE_FUNCTION) \
+    USE_FUNCTION (glActiveTexture,          void, (GLenum p1), (p1))\
+    USE_FUNCTION (glBindBuffer,             void, (GLenum p1, GLuint p2), (p1, p2))\
+    USE_FUNCTION (glDeleteBuffers,          void, (GLsizei p1, const GLuint* p2), (p1, p2))\
+    USE_FUNCTION (glGenBuffers,             void, (GLsizei p1, GLuint* p2), (p1, p2))\
+    USE_FUNCTION (glBufferData,             void, (GLenum p1, GLsizeiptr p2, const GLvoid* p3, GLenum p4), (p1, p2, p3, p4))\
+    USE_FUNCTION (glBufferSubData,          void, (GLenum p1, GLintptr p2, GLsizeiptr p3, const GLvoid* p4), (p1, p2, p3, p4))\
+    USE_FUNCTION (glCreateProgram,          GLuint, (), ())\
+    USE_FUNCTION (glDeleteProgram,          void, (GLuint p1), (p1))\
+    USE_FUNCTION (glCreateShader,           GLuint, (GLenum p1), (p1))\
+    USE_FUNCTION (glDeleteShader,           void, (GLuint p1), (p1))\
+    USE_FUNCTION (glShaderSource,           void, (GLuint p1, GLsizei p2, const GLchar** p3, const GLint* p4), (p1, p2, p3, p4))\
+    USE_FUNCTION (glCompileShader,          void, (GLuint p1), (p1))\
+    USE_FUNCTION (glAttachShader,           void, (GLuint p1, GLuint p2), (p1, p2))\
+    USE_FUNCTION (glLinkProgram,            void, (GLuint p1), (p1))\
+    USE_FUNCTION (glUseProgram,             void, (GLuint p1), (p1))\
+    USE_FUNCTION (glGetShaderiv,            void, (GLuint p1, GLenum p2, GLint* p3), (p1, p2, p3))\
+    USE_FUNCTION (glGetShaderInfoLog,       void, (GLuint p1, GLsizei p2, GLsizei* p3, GLchar* p4), (p1, p2, p3, p4))\
+    USE_FUNCTION (glGetProgramInfoLog,      void, (GLuint p1, GLsizei p2, GLsizei* p3, GLchar* p4), (p1, p2, p3, p4))\
+    USE_FUNCTION (glGetProgramiv,           void, (GLuint p1, GLenum p2, GLint* p3), (p1, p2, p3))\
+    USE_FUNCTION (glGetUniformLocation,     GLint, (GLuint p1, const GLchar* p2), (p1, p2))\
+    USE_FUNCTION (glGetAttribLocation,      GLint, (GLuint p1, const GLchar* p2), (p1, p2))\
+    USE_FUNCTION (glVertexAttribPointer,    void, (GLuint p1, GLint p2, GLenum p3, GLboolean p4, GLsizei p5, const GLvoid* p6), (p1, p2, p3, p4, p5, p6))\
+    USE_FUNCTION (glEnableVertexAttribArray,  void, (GLuint p1), (p1))\
+    USE_FUNCTION (glDisableVertexAttribArray, void, (GLuint p1), (p1))\
+    USE_FUNCTION (glUniform1f,              void, (GLint p1, GLfloat p2), (p1, p2))\
+    USE_FUNCTION (glUniform1i,              void, (GLint p1, GLint p2), (p1, p2))\
+    USE_FUNCTION (glUniform2f,              void, (GLint p1, GLfloat p2, GLfloat p3), (p1, p2, p3))\
+    USE_FUNCTION (glUniform3f,              void, (GLint p1, GLfloat p2, GLfloat p3, GLfloat p4), (p1, p2, p3, p4))\
+    USE_FUNCTION (glUniform4f,              void, (GLint p1, GLfloat p2, GLfloat p3, GLfloat p4, GLfloat p5), (p1, p2, p3, p4, p5))\
+    USE_FUNCTION (glUniform4i,              void, (GLint p1, GLint p2, GLint p3, GLint p4, GLint p5), (p1, p2, p3, p4, p5))\
+    USE_FUNCTION (glUniform1fv,             void, (GLint p1, GLsizei p2, const GLfloat* p3), (p1, p2, p3))\
+    USE_FUNCTION (glUniformMatrix2fv,       void, (GLint p1, GLsizei p2, GLboolean p3, const GLfloat* p4), (p1, p2, p3, p4))\
+    USE_FUNCTION (glUniformMatrix3fv,       void, (GLint p1, GLsizei p2, GLboolean p3, const GLfloat* p4), (p1, p2, p3, p4))\
+    USE_FUNCTION (glUniformMatrix4fv,       void, (GLint p1, GLsizei p2, GLboolean p3, const GLfloat* p4), (p1, p2, p3, p4))
+
+/** @internal This macro contains a list of GL extension functions that need to be dynamically loaded on Windows/Linux.
+    @see OpenGLExtensionFunctions
+*/
+#define JUCE_GL_EXTENSION_FUNCTIONS(USE_FUNCTION) \
+    USE_FUNCTION (glIsRenderbuffer,         GLboolean, (GLuint p1), (p1))\
+    USE_FUNCTION (glBindRenderbuffer,       void, (GLenum p1, GLuint p2), (p1, p2))\
+    USE_FUNCTION (glDeleteRenderbuffers,    void, (GLsizei p1, const GLuint* p2), (p1, p2))\
+    USE_FUNCTION (glGenRenderbuffers,       void, (GLsizei p1, GLuint* p2), (p1, p2))\
+    USE_FUNCTION (glRenderbufferStorage,    void, (GLenum p1, GLenum p2, GLsizei p3, GLsizei p4), (p1, p2, p3, p4))\
+    USE_FUNCTION (glGetRenderbufferParameteriv,  void, (GLenum p1, GLenum p2, GLint* p3), (p1, p2, p3))\
+    USE_FUNCTION (glIsFramebuffer,          GLboolean, (GLuint p1), (p1))\
+    USE_FUNCTION (glBindFramebuffer,        void, (GLenum p1, GLuint p2), (p1, p2))\
+    USE_FUNCTION (glDeleteFramebuffers,     void, (GLsizei p1, const GLuint* p2), (p1, p2))\
+    USE_FUNCTION (glGenFramebuffers,        void, (GLsizei p1, GLuint* p2), (p1, p2))\
+    USE_FUNCTION (glCheckFramebufferStatus, GLenum, (GLenum p1), (p1))\
+    USE_FUNCTION (glFramebufferTexture2D,   void, (GLenum p1, GLenum p2, GLenum p3, GLuint p4, GLint p5), (p1, p2, p3, p4, p5))\
+    USE_FUNCTION (glFramebufferRenderbuffer,  void, (GLenum p1, GLenum p2, GLenum p3, GLuint p4), (p1, p2, p3, p4))\
+    USE_FUNCTION (glGetFramebufferAttachmentParameteriv, void, (GLenum p1, GLenum p2, GLenum p3, GLint* p4), (p1, p2, p3, p4))\
+    USE_FUNCTION (glBlendEquation,          void, (GLenum p1), (p1))
+
+/** @internal This macro contains a list of GL extension functions that need to be dynamically loaded on Windows/Linux.
+    @see OpenGLExtensionFunctions
+*/
+#define JUCE_GL_VERTEXBUFFER_FUNCTIONS(USE_FUNCTION) \
+    USE_FUNCTION (glGenVertexArrays,        void, (GLsizei p1, GLuint* p2), (p1, p2))\
+    USE_FUNCTION (glDeleteVertexArrays,     void, (GLsizei p1, const GLuint* p2), (p1, p2))\
+    USE_FUNCTION (glBindVertexArray,        void, (GLuint p1), (p1))
+
+
+/** This class contains a generated list of OpenGL extension functions, which are either dynamically loaded
+    for a specific GL context, or simply call-through to the appropriate OS function where available.
+*/
+struct OpenGLExtensionFunctions
+{
+    void initialise();
+
+   #if JUCE_WINDOWS && ! DOXYGEN
+    typedef char GLchar;
+    typedef pointer_sized_int GLsizeiptr;
+    typedef pointer_sized_int GLintptr;
+   #endif
+
+    //==============================================================================
+   #if JUCE_WINDOWS
+    #define JUCE_DECLARE_GL_FUNCTION(name, returnType, params, callparams)      typedef returnType (__stdcall *type_ ## name) params; type_ ## name name;
+    JUCE_GL_BASE_FUNCTIONS (JUCE_DECLARE_GL_FUNCTION)
+    JUCE_GL_EXTENSION_FUNCTIONS (JUCE_DECLARE_GL_FUNCTION)
+    #if JUCE_OPENGL3
+     JUCE_GL_VERTEXBUFFER_FUNCTIONS (JUCE_DECLARE_GL_FUNCTION)
+    #endif
+
+    //==============================================================================
+   #elif JUCE_LINUX
+    #define JUCE_DECLARE_GL_FUNCTION(name, returnType, params, callparams)      typedef returnType (*type_ ## name) params; type_ ## name name;
+    JUCE_GL_BASE_FUNCTIONS (JUCE_DECLARE_GL_FUNCTION)
+    JUCE_GL_EXTENSION_FUNCTIONS (JUCE_DECLARE_GL_FUNCTION)
+
+    //==============================================================================
+   #elif JUCE_OPENGL_ES
+    #define JUCE_DECLARE_GL_FUNCTION(name, returnType, params, callparams)      static returnType name params noexcept;
+    JUCE_GL_BASE_FUNCTIONS (JUCE_DECLARE_GL_FUNCTION)
+    JUCE_GL_EXTENSION_FUNCTIONS (JUCE_DECLARE_GL_FUNCTION)
+    JUCE_GL_VERTEXBUFFER_FUNCTIONS (JUCE_DECLARE_GL_FUNCTION)
+
+    //==============================================================================
+   #else
+    #define JUCE_DECLARE_GL_FUNCTION(name, returnType, params, callparams)      inline static returnType name params noexcept { return ::name callparams; }
+    JUCE_GL_BASE_FUNCTIONS (JUCE_DECLARE_GL_FUNCTION)
+
+    #ifndef GL3_PROTOTYPES
+     #undef JUCE_DECLARE_GL_FUNCTION
+     #define JUCE_DECLARE_GL_FUNCTION(name, returnType, params, callparams)     inline static returnType name params noexcept { return ::name ## EXT callparams; }
+    #endif
+     JUCE_GL_EXTENSION_FUNCTIONS (JUCE_DECLARE_GL_FUNCTION)
+
+    #if JUCE_OPENGL3
+     #ifndef GL3_PROTOTYPES
+      #undef JUCE_DECLARE_GL_FUNCTION
+      #define JUCE_DECLARE_GL_FUNCTION(name, returnType, params, callparams)    inline static returnType name params noexcept { return ::name ## APPLE callparams; }
+     #endif
+     JUCE_GL_VERTEXBUFFER_FUNCTIONS (JUCE_DECLARE_GL_FUNCTION)
+    #endif
+   #endif
+
+    #undef JUCE_DECLARE_GL_FUNCTION
+};
+
+#endif   // JUCE_OPENGLEXTENSIONS_H_INCLUDED