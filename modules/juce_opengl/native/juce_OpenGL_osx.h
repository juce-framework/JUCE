/*
  ==============================================================================

   This file is part of the JUCE library.
   Copyright (c) 2013 - Raw Material Software Ltd.

   Permission is granted to use this software under the terms of either:
   a) the GPL v2 (or any later version)
   b) the Affero GPL v3

   Details of these licenses can be found at: www.gnu.org/licenses

   JUCE is distributed in the hope that it will be useful, but WITHOUT ANY
   WARRANTY; without even the implied warranty of MERCHANTABILITY or FITNESS FOR
   A PARTICULAR PURPOSE.  See the GNU General Public License for more details.

   ------------------------------------------------------------------------------

   To release a closed-source product which uses JUCE, commercial licenses are
   available: visit www.juce.com for more information.

  ==============================================================================
*/

class OpenGLContext::NativeContext
{
public:
    NativeContext (Component& component,
                   const OpenGLPixelFormat& pixFormat,
                   void* contextToShare,
                   bool /*useMultisampling*/,
                   OpenGLVersion version)
        : lastSwapTime (0), minSwapTimeMs (0), underrunCounter (0)
    {
        (void) version;

        NSOpenGLPixelFormatAttribute attribs[] =
        {
           #if JUCE_OPENGL3
            NSOpenGLPFAOpenGLProfile, version >= openGL3_2 ? NSOpenGLProfileVersion3_2Core : NSOpenGLProfileVersionLegacy,
           #endif
            NSOpenGLPFADoubleBuffer,
<<<<<<< HEAD
            /*NSOpenGLPFAMPSafe,*/
=======
>>>>>>> 2fc0de42
            NSOpenGLPFAClosestPolicy,
            NSOpenGLPFANoRecovery,
            NSOpenGLPFAColorSize,   (NSOpenGLPixelFormatAttribute) (pixFormat.redBits + pixFormat.greenBits + pixFormat.blueBits),
            NSOpenGLPFAAlphaSize,   (NSOpenGLPixelFormatAttribute) pixFormat.alphaBits,
            NSOpenGLPFADepthSize,   (NSOpenGLPixelFormatAttribute) pixFormat.depthBufferBits,
            NSOpenGLPFAStencilSize, (NSOpenGLPixelFormatAttribute) pixFormat.stencilBufferBits,
            NSOpenGLPFAAccumSize,   (NSOpenGLPixelFormatAttribute) (pixFormat.accumulationBufferRedBits + pixFormat.accumulationBufferGreenBits
                                        + pixFormat.accumulationBufferBlueBits + pixFormat.accumulationBufferAlphaBits),
            pixFormat.multisamplingLevel > 0 ? NSOpenGLPFASamples : (NSOpenGLPixelFormatAttribute) 0,
            (NSOpenGLPixelFormatAttribute) pixFormat.multisamplingLevel,
            0
        };

        NSOpenGLPixelFormat* format = [[NSOpenGLPixelFormat alloc] initWithAttributes: attribs];

        static MouseForwardingNSOpenGLViewClass cls;
        view = [cls.createInstance() initWithFrame: NSMakeRect (0, 0, 100.0f, 100.0f)
                                       pixelFormat: format];

       #if defined (MAC_OS_X_VERSION_10_7) && (MAC_OS_X_VERSION_MAX_ALLOWED >= MAC_OS_X_VERSION_10_7)
        if ([view respondsToSelector: @selector (setWantsBestResolutionOpenGLSurface:)])
            [view setWantsBestResolutionOpenGLSurface: YES];
       #endif

        [[NSNotificationCenter defaultCenter] addObserver: view
                                                 selector: @selector (_surfaceNeedsUpdate:)
                                                     name: NSViewGlobalFrameDidChangeNotification
                                                   object: view];

        renderContext = [[[NSOpenGLContext alloc] initWithFormat: format
                                                    shareContext: (NSOpenGLContext*) contextToShare] autorelease];

        [view setOpenGLContext: renderContext];
        [format release];

        viewAttachment = NSViewComponent::attachViewToComponent (component, view);
    }

    ~NativeContext()
    {
        [[NSNotificationCenter defaultCenter] removeObserver: view];
        [renderContext clearDrawable];
        [renderContext setView: nil];
        [view setOpenGLContext: nil];
        renderContext = nil;
    }

    void initialiseOnRenderThread (OpenGLContext&) {}
    void shutdownOnRenderThread()               { deactivateCurrentContext(); }

    bool createdOk() const noexcept             { return getRawContext() != nullptr; }
    void* getRawContext() const noexcept        { return static_cast <void*> (renderContext); }
    GLuint getFrameBufferID() const noexcept    { return 0; }

    bool makeActive() const noexcept
    {
        jassert (renderContext != nil);

        if ([renderContext view] != view)
            [renderContext setView: view];

        if (NSOpenGLContext* context = [view openGLContext])
        {
            [context makeCurrentContext];
            return true;
        }

        return false;
    }

    bool isActive() const noexcept
    {
        return [NSOpenGLContext currentContext] == renderContext;
    }

    static void deactivateCurrentContext()
    {
        [NSOpenGLContext clearCurrentContext];
    }

    struct Locker
    {
        Locker (NativeContext& nc) : cglContext ((CGLContextObj) [nc.renderContext CGLContextObj])
        {
            CGLLockContext (cglContext);
        }

        ~Locker()
        {
            CGLUnlockContext (cglContext);
        }

    private:
        CGLContextObj cglContext;
    };

    void swapBuffers()
    {
        [renderContext flushBuffer];

        sleepIfRenderingTooFast();
    }

    void updateWindowPosition (const Rectangle<int>&) {}

    bool setSwapInterval (int numFramesPerSwap)
    {
        minSwapTimeMs = (numFramesPerSwap * 1000) / 60;

        [renderContext setValues: (const GLint*) &numFramesPerSwap
                    forParameter: NSOpenGLCPSwapInterval];
        return true;
    }

    int getSwapInterval() const
    {
        GLint numFrames = 0;
        [renderContext getValues: &numFrames
                    forParameter: NSOpenGLCPSwapInterval];

        return numFrames;
    }

    void sleepIfRenderingTooFast()
    {
        // When our window is entirely occluded by other windows, the system
        // fails to correctly implement the swap interval time, so the render
        // loop spins at full speed, burning CPU. This hack detects when things
        // are going too fast and slows things down if necessary.

        if (minSwapTimeMs > 0)
        {
            const double now = Time::getMillisecondCounterHiRes();
            const int elapsed = (int) (now - lastSwapTime);
            lastSwapTime = now;

            if (isPositiveAndBelow (elapsed, minSwapTimeMs - 3))
            {
                if (underrunCounter > 3)
                    Thread::sleep (minSwapTimeMs - elapsed);
                else
                    ++underrunCounter;
            }
            else
            {
                underrunCounter = 0;
            }
        }
    }

    NSOpenGLContext* renderContext;
    NSOpenGLView* view;
    ReferenceCountedObjectPtr<ReferenceCountedObject> viewAttachment;
    double lastSwapTime;
    int minSwapTimeMs, underrunCounter;

    //==============================================================================
    struct MouseForwardingNSOpenGLViewClass  : public ObjCClass <NSOpenGLView>
    {
        MouseForwardingNSOpenGLViewClass()  : ObjCClass <NSOpenGLView> ("JUCEGLView_")
        {
            addMethod (@selector (rightMouseDown:),      rightMouseDown,     "v@:@");
            addMethod (@selector (rightMouseUp:),        rightMouseUp,       "v@:@");
            addMethod (@selector (acceptsFirstMouse:),   acceptsFirstMouse,  "v@:@");

            registerClass();
        }

    private:
        static void rightMouseDown (id self, SEL, NSEvent* ev)      { [[(NSOpenGLView*) self superview] rightMouseDown: ev]; }
        static void rightMouseUp   (id self, SEL, NSEvent* ev)      { [[(NSOpenGLView*) self superview] rightMouseUp:   ev]; }
        static BOOL acceptsFirstMouse (id, SEL, NSEvent*)           { return YES; }
    };


    JUCE_DECLARE_NON_COPYABLE_WITH_LEAK_DETECTOR (NativeContext)
};

//==============================================================================
bool OpenGLHelpers::isContextActive()
{
    return CGLGetCurrentContext() != 0;
}
<|MERGE_RESOLUTION|>--- conflicted
+++ resolved
@@ -1,229 +1,225 @@
-/*
-  ==============================================================================
-
-   This file is part of the JUCE library.
-   Copyright (c) 2013 - Raw Material Software Ltd.
-
-   Permission is granted to use this software under the terms of either:
-   a) the GPL v2 (or any later version)
-   b) the Affero GPL v3
-
-   Details of these licenses can be found at: www.gnu.org/licenses
-
-   JUCE is distributed in the hope that it will be useful, but WITHOUT ANY
-   WARRANTY; without even the implied warranty of MERCHANTABILITY or FITNESS FOR
-   A PARTICULAR PURPOSE.  See the GNU General Public License for more details.
-
-   ------------------------------------------------------------------------------
-
-   To release a closed-source product which uses JUCE, commercial licenses are
-   available: visit www.juce.com for more information.
-
-  ==============================================================================
-*/
-
-class OpenGLContext::NativeContext
-{
-public:
-    NativeContext (Component& component,
-                   const OpenGLPixelFormat& pixFormat,
-                   void* contextToShare,
-                   bool /*useMultisampling*/,
-                   OpenGLVersion version)
-        : lastSwapTime (0), minSwapTimeMs (0), underrunCounter (0)
-    {
-        (void) version;
-
-        NSOpenGLPixelFormatAttribute attribs[] =
-        {
-           #if JUCE_OPENGL3
-            NSOpenGLPFAOpenGLProfile, version >= openGL3_2 ? NSOpenGLProfileVersion3_2Core : NSOpenGLProfileVersionLegacy,
-           #endif
-            NSOpenGLPFADoubleBuffer,
-<<<<<<< HEAD
-            /*NSOpenGLPFAMPSafe,*/
-=======
->>>>>>> 2fc0de42
-            NSOpenGLPFAClosestPolicy,
-            NSOpenGLPFANoRecovery,
-            NSOpenGLPFAColorSize,   (NSOpenGLPixelFormatAttribute) (pixFormat.redBits + pixFormat.greenBits + pixFormat.blueBits),
-            NSOpenGLPFAAlphaSize,   (NSOpenGLPixelFormatAttribute) pixFormat.alphaBits,
-            NSOpenGLPFADepthSize,   (NSOpenGLPixelFormatAttribute) pixFormat.depthBufferBits,
-            NSOpenGLPFAStencilSize, (NSOpenGLPixelFormatAttribute) pixFormat.stencilBufferBits,
-            NSOpenGLPFAAccumSize,   (NSOpenGLPixelFormatAttribute) (pixFormat.accumulationBufferRedBits + pixFormat.accumulationBufferGreenBits
-                                        + pixFormat.accumulationBufferBlueBits + pixFormat.accumulationBufferAlphaBits),
-            pixFormat.multisamplingLevel > 0 ? NSOpenGLPFASamples : (NSOpenGLPixelFormatAttribute) 0,
-            (NSOpenGLPixelFormatAttribute) pixFormat.multisamplingLevel,
-            0
-        };
-
-        NSOpenGLPixelFormat* format = [[NSOpenGLPixelFormat alloc] initWithAttributes: attribs];
-
-        static MouseForwardingNSOpenGLViewClass cls;
-        view = [cls.createInstance() initWithFrame: NSMakeRect (0, 0, 100.0f, 100.0f)
-                                       pixelFormat: format];
-
-       #if defined (MAC_OS_X_VERSION_10_7) && (MAC_OS_X_VERSION_MAX_ALLOWED >= MAC_OS_X_VERSION_10_7)
-        if ([view respondsToSelector: @selector (setWantsBestResolutionOpenGLSurface:)])
-            [view setWantsBestResolutionOpenGLSurface: YES];
-       #endif
-
-        [[NSNotificationCenter defaultCenter] addObserver: view
-                                                 selector: @selector (_surfaceNeedsUpdate:)
-                                                     name: NSViewGlobalFrameDidChangeNotification
-                                                   object: view];
-
-        renderContext = [[[NSOpenGLContext alloc] initWithFormat: format
-                                                    shareContext: (NSOpenGLContext*) contextToShare] autorelease];
-
-        [view setOpenGLContext: renderContext];
-        [format release];
-
-        viewAttachment = NSViewComponent::attachViewToComponent (component, view);
-    }
-
-    ~NativeContext()
-    {
-        [[NSNotificationCenter defaultCenter] removeObserver: view];
-        [renderContext clearDrawable];
-        [renderContext setView: nil];
-        [view setOpenGLContext: nil];
-        renderContext = nil;
-    }
-
-    void initialiseOnRenderThread (OpenGLContext&) {}
-    void shutdownOnRenderThread()               { deactivateCurrentContext(); }
-
-    bool createdOk() const noexcept             { return getRawContext() != nullptr; }
-    void* getRawContext() const noexcept        { return static_cast <void*> (renderContext); }
-    GLuint getFrameBufferID() const noexcept    { return 0; }
-
-    bool makeActive() const noexcept
-    {
-        jassert (renderContext != nil);
-
-        if ([renderContext view] != view)
-            [renderContext setView: view];
-
-        if (NSOpenGLContext* context = [view openGLContext])
-        {
-            [context makeCurrentContext];
-            return true;
-        }
-
-        return false;
-    }
-
-    bool isActive() const noexcept
-    {
-        return [NSOpenGLContext currentContext] == renderContext;
-    }
-
-    static void deactivateCurrentContext()
-    {
-        [NSOpenGLContext clearCurrentContext];
-    }
-
-    struct Locker
-    {
-        Locker (NativeContext& nc) : cglContext ((CGLContextObj) [nc.renderContext CGLContextObj])
-        {
-            CGLLockContext (cglContext);
-        }
-
-        ~Locker()
-        {
-            CGLUnlockContext (cglContext);
-        }
-
-    private:
-        CGLContextObj cglContext;
-    };
-
-    void swapBuffers()
-    {
-        [renderContext flushBuffer];
-
-        sleepIfRenderingTooFast();
-    }
-
-    void updateWindowPosition (const Rectangle<int>&) {}
-
-    bool setSwapInterval (int numFramesPerSwap)
-    {
-        minSwapTimeMs = (numFramesPerSwap * 1000) / 60;
-
-        [renderContext setValues: (const GLint*) &numFramesPerSwap
-                    forParameter: NSOpenGLCPSwapInterval];
-        return true;
-    }
-
-    int getSwapInterval() const
-    {
-        GLint numFrames = 0;
-        [renderContext getValues: &numFrames
-                    forParameter: NSOpenGLCPSwapInterval];
-
-        return numFrames;
-    }
-
-    void sleepIfRenderingTooFast()
-    {
-        // When our window is entirely occluded by other windows, the system
-        // fails to correctly implement the swap interval time, so the render
-        // loop spins at full speed, burning CPU. This hack detects when things
-        // are going too fast and slows things down if necessary.
-
-        if (minSwapTimeMs > 0)
-        {
-            const double now = Time::getMillisecondCounterHiRes();
-            const int elapsed = (int) (now - lastSwapTime);
-            lastSwapTime = now;
-
-            if (isPositiveAndBelow (elapsed, minSwapTimeMs - 3))
-            {
-                if (underrunCounter > 3)
-                    Thread::sleep (minSwapTimeMs - elapsed);
-                else
-                    ++underrunCounter;
-            }
-            else
-            {
-                underrunCounter = 0;
-            }
-        }
-    }
-
-    NSOpenGLContext* renderContext;
-    NSOpenGLView* view;
-    ReferenceCountedObjectPtr<ReferenceCountedObject> viewAttachment;
-    double lastSwapTime;
-    int minSwapTimeMs, underrunCounter;
-
-    //==============================================================================
-    struct MouseForwardingNSOpenGLViewClass  : public ObjCClass <NSOpenGLView>
-    {
-        MouseForwardingNSOpenGLViewClass()  : ObjCClass <NSOpenGLView> ("JUCEGLView_")
-        {
-            addMethod (@selector (rightMouseDown:),      rightMouseDown,     "v@:@");
-            addMethod (@selector (rightMouseUp:),        rightMouseUp,       "v@:@");
-            addMethod (@selector (acceptsFirstMouse:),   acceptsFirstMouse,  "v@:@");
-
-            registerClass();
-        }
-
-    private:
-        static void rightMouseDown (id self, SEL, NSEvent* ev)      { [[(NSOpenGLView*) self superview] rightMouseDown: ev]; }
-        static void rightMouseUp   (id self, SEL, NSEvent* ev)      { [[(NSOpenGLView*) self superview] rightMouseUp:   ev]; }
-        static BOOL acceptsFirstMouse (id, SEL, NSEvent*)           { return YES; }
-    };
-
-
-    JUCE_DECLARE_NON_COPYABLE_WITH_LEAK_DETECTOR (NativeContext)
-};
-
-//==============================================================================
-bool OpenGLHelpers::isContextActive()
-{
-    return CGLGetCurrentContext() != 0;
-}
+/*
+  ==============================================================================
+
+   This file is part of the JUCE library.
+   Copyright (c) 2013 - Raw Material Software Ltd.
+
+   Permission is granted to use this software under the terms of either:
+   a) the GPL v2 (or any later version)
+   b) the Affero GPL v3
+
+   Details of these licenses can be found at: www.gnu.org/licenses
+
+   JUCE is distributed in the hope that it will be useful, but WITHOUT ANY
+   WARRANTY; without even the implied warranty of MERCHANTABILITY or FITNESS FOR
+   A PARTICULAR PURPOSE.  See the GNU General Public License for more details.
+
+   ------------------------------------------------------------------------------
+
+   To release a closed-source product which uses JUCE, commercial licenses are
+   available: visit www.juce.com for more information.
+
+  ==============================================================================
+*/
+
+class OpenGLContext::NativeContext
+{
+public:
+    NativeContext (Component& component,
+                   const OpenGLPixelFormat& pixFormat,
+                   void* contextToShare,
+                   bool /*useMultisampling*/,
+                   OpenGLVersion version)
+        : lastSwapTime (0), minSwapTimeMs (0), underrunCounter (0)
+    {
+        (void) version;
+
+        NSOpenGLPixelFormatAttribute attribs[] =
+        {
+           #if JUCE_OPENGL3
+            NSOpenGLPFAOpenGLProfile, version >= openGL3_2 ? NSOpenGLProfileVersion3_2Core : NSOpenGLProfileVersionLegacy,
+           #endif
+            NSOpenGLPFADoubleBuffer,
+            NSOpenGLPFAClosestPolicy,
+            NSOpenGLPFANoRecovery,
+            NSOpenGLPFAColorSize,   (NSOpenGLPixelFormatAttribute) (pixFormat.redBits + pixFormat.greenBits + pixFormat.blueBits),
+            NSOpenGLPFAAlphaSize,   (NSOpenGLPixelFormatAttribute) pixFormat.alphaBits,
+            NSOpenGLPFADepthSize,   (NSOpenGLPixelFormatAttribute) pixFormat.depthBufferBits,
+            NSOpenGLPFAStencilSize, (NSOpenGLPixelFormatAttribute) pixFormat.stencilBufferBits,
+            NSOpenGLPFAAccumSize,   (NSOpenGLPixelFormatAttribute) (pixFormat.accumulationBufferRedBits + pixFormat.accumulationBufferGreenBits
+                                        + pixFormat.accumulationBufferBlueBits + pixFormat.accumulationBufferAlphaBits),
+            pixFormat.multisamplingLevel > 0 ? NSOpenGLPFASamples : (NSOpenGLPixelFormatAttribute) 0,
+            (NSOpenGLPixelFormatAttribute) pixFormat.multisamplingLevel,
+            0
+        };
+
+        NSOpenGLPixelFormat* format = [[NSOpenGLPixelFormat alloc] initWithAttributes: attribs];
+
+        static MouseForwardingNSOpenGLViewClass cls;
+        view = [cls.createInstance() initWithFrame: NSMakeRect (0, 0, 100.0f, 100.0f)
+                                       pixelFormat: format];
+
+       #if defined (MAC_OS_X_VERSION_10_7) && (MAC_OS_X_VERSION_MAX_ALLOWED >= MAC_OS_X_VERSION_10_7)
+        if ([view respondsToSelector: @selector (setWantsBestResolutionOpenGLSurface:)])
+            [view setWantsBestResolutionOpenGLSurface: YES];
+       #endif
+
+        [[NSNotificationCenter defaultCenter] addObserver: view
+                                                 selector: @selector (_surfaceNeedsUpdate:)
+                                                     name: NSViewGlobalFrameDidChangeNotification
+                                                   object: view];
+
+        renderContext = [[[NSOpenGLContext alloc] initWithFormat: format
+                                                    shareContext: (NSOpenGLContext*) contextToShare] autorelease];
+
+        [view setOpenGLContext: renderContext];
+        [format release];
+
+        viewAttachment = NSViewComponent::attachViewToComponent (component, view);
+    }
+
+    ~NativeContext()
+    {
+        [[NSNotificationCenter defaultCenter] removeObserver: view];
+        [renderContext clearDrawable];
+        [renderContext setView: nil];
+        [view setOpenGLContext: nil];
+        renderContext = nil;
+    }
+
+    void initialiseOnRenderThread (OpenGLContext&) {}
+    void shutdownOnRenderThread()               { deactivateCurrentContext(); }
+
+    bool createdOk() const noexcept             { return getRawContext() != nullptr; }
+    void* getRawContext() const noexcept        { return static_cast <void*> (renderContext); }
+    GLuint getFrameBufferID() const noexcept    { return 0; }
+
+    bool makeActive() const noexcept
+    {
+        jassert (renderContext != nil);
+
+        if ([renderContext view] != view)
+            [renderContext setView: view];
+
+        if (NSOpenGLContext* context = [view openGLContext])
+        {
+            [context makeCurrentContext];
+            return true;
+        }
+
+        return false;
+    }
+
+    bool isActive() const noexcept
+    {
+        return [NSOpenGLContext currentContext] == renderContext;
+    }
+
+    static void deactivateCurrentContext()
+    {
+        [NSOpenGLContext clearCurrentContext];
+    }
+
+    struct Locker
+    {
+        Locker (NativeContext& nc) : cglContext ((CGLContextObj) [nc.renderContext CGLContextObj])
+        {
+            CGLLockContext (cglContext);
+        }
+
+        ~Locker()
+        {
+            CGLUnlockContext (cglContext);
+        }
+
+    private:
+        CGLContextObj cglContext;
+    };
+
+    void swapBuffers()
+    {
+        [renderContext flushBuffer];
+
+        sleepIfRenderingTooFast();
+    }
+
+    void updateWindowPosition (const Rectangle<int>&) {}
+
+    bool setSwapInterval (int numFramesPerSwap)
+    {
+        minSwapTimeMs = (numFramesPerSwap * 1000) / 60;
+
+        [renderContext setValues: (const GLint*) &numFramesPerSwap
+                    forParameter: NSOpenGLCPSwapInterval];
+        return true;
+    }
+
+    int getSwapInterval() const
+    {
+        GLint numFrames = 0;
+        [renderContext getValues: &numFrames
+                    forParameter: NSOpenGLCPSwapInterval];
+
+        return numFrames;
+    }
+
+    void sleepIfRenderingTooFast()
+    {
+        // When our window is entirely occluded by other windows, the system
+        // fails to correctly implement the swap interval time, so the render
+        // loop spins at full speed, burning CPU. This hack detects when things
+        // are going too fast and slows things down if necessary.
+
+        if (minSwapTimeMs > 0)
+        {
+            const double now = Time::getMillisecondCounterHiRes();
+            const int elapsed = (int) (now - lastSwapTime);
+            lastSwapTime = now;
+
+            if (isPositiveAndBelow (elapsed, minSwapTimeMs - 3))
+            {
+                if (underrunCounter > 3)
+                    Thread::sleep (minSwapTimeMs - elapsed);
+                else
+                    ++underrunCounter;
+            }
+            else
+            {
+                underrunCounter = 0;
+            }
+        }
+    }
+
+    NSOpenGLContext* renderContext;
+    NSOpenGLView* view;
+    ReferenceCountedObjectPtr<ReferenceCountedObject> viewAttachment;
+    double lastSwapTime;
+    int minSwapTimeMs, underrunCounter;
+
+    //==============================================================================
+    struct MouseForwardingNSOpenGLViewClass  : public ObjCClass <NSOpenGLView>
+    {
+        MouseForwardingNSOpenGLViewClass()  : ObjCClass <NSOpenGLView> ("JUCEGLView_")
+        {
+            addMethod (@selector (rightMouseDown:),      rightMouseDown,     "v@:@");
+            addMethod (@selector (rightMouseUp:),        rightMouseUp,       "v@:@");
+            addMethod (@selector (acceptsFirstMouse:),   acceptsFirstMouse,  "v@:@");
+
+            registerClass();
+        }
+
+    private:
+        static void rightMouseDown (id self, SEL, NSEvent* ev)      { [[(NSOpenGLView*) self superview] rightMouseDown: ev]; }
+        static void rightMouseUp   (id self, SEL, NSEvent* ev)      { [[(NSOpenGLView*) self superview] rightMouseUp:   ev]; }
+        static BOOL acceptsFirstMouse (id, SEL, NSEvent*)           { return YES; }
+    };
+
+
+    JUCE_DECLARE_NON_COPYABLE_WITH_LEAK_DETECTOR (NativeContext)
+};
+
+//==============================================================================
+bool OpenGLHelpers::isContextActive()
+{
+    return CGLGetCurrentContext() != 0;
+}