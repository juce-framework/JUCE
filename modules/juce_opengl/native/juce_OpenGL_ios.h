/*
  ==============================================================================

   This file is part of the JUCE library.
   Copyright (c) 2013 - Raw Material Software Ltd.

   Permission is granted to use this software under the terms of either:
   a) the GPL v2 (or any later version)
   b) the Affero GPL v3

   Details of these licenses can be found at: www.gnu.org/licenses

   JUCE is distributed in the hope that it will be useful, but WITHOUT ANY
   WARRANTY; without even the implied warranty of MERCHANTABILITY or FITNESS FOR
   A PARTICULAR PURPOSE.  See the GNU General Public License for more details.

   ------------------------------------------------------------------------------

   To release a closed-source product which uses JUCE, commercial licenses are
   available: visit www.juce.com for more information.

  ==============================================================================
*/

} // (juce namespace)

@interface JuceGLView   : UIView
{
}
+ (Class) layerClass;
@end

@implementation JuceGLView
+ (Class) layerClass
{
    return [CAEAGLLayer class];
}
@end

namespace juce
{

class OpenGLContext::NativeContext
{
public:
    NativeContext (Component& component,
                   const OpenGLPixelFormat& pixFormat,
                   void* contextToShare,
                   bool multisampling,
                   OpenGLVersion version)
<<<<<<< HEAD
        : frameBufferHandle (0), colorBufferHandle (0), depthBufferHandle (0),
          msaaColorHandle (0), msaaBufferHandle (0),
=======
        : context (nil), frameBufferHandle (0), colorBufferHandle (0),
          depthBufferHandle (0), msaaColorHandle (0), msaaBufferHandle (0),
>>>>>>> e5c556d3
          lastWidth (0), lastHeight (0), needToRebuildBuffers (false),
          swapFrames (0), useDepthBuffer (pixFormat.depthBufferBits > 0),
          useMSAA (multisampling)
    {
        JUCE_AUTORELEASEPOOL
        {
            ComponentPeer* const peer = component.getPeer();
            jassert (peer != nullptr);

            const Rectangle<int> bounds (peer->getComponent().getLocalArea (&component, component.getLocalBounds()));
            lastWidth  = bounds.getWidth();
            lastHeight = bounds.getHeight();

            view = [[JuceGLView alloc] initWithFrame: convertToCGRect (bounds)];
            view.opaque = YES;
            view.hidden = NO;
            view.backgroundColor = [UIColor blackColor];
            view.userInteractionEnabled = NO;

            glLayer = (CAEAGLLayer*) [view layer];
            glLayer.contentsScale = Desktop::getInstance().getDisplays().getMainDisplay().scale;
            glLayer.opaque = true;

            [((UIView*) peer->getNativeHandle()) addSubview: view];

           #if __IPHONE_OS_VERSION_MAX_ALLOWED >= __IPHONE_7_0
<<<<<<< HEAD
            bool useGLES3 = ([[UIDevice currentDevice].systemVersion floatValue] >= 7.0) && (OpenGLContext::openGL3_2 == version);
            const NSUInteger type = useGLES3 ? kEAGLRenderingAPIOpenGLES3 : kEAGLRenderingAPIOpenGLES2;
           #else
            const NSUInteger type = kEAGLRenderingAPIOpenGLES2;
           #endif

            if (contextToShare != nullptr)
                context = [[EAGLContext alloc] initWithAPI: type sharegroup: [(EAGLContext*) contextToShare sharegroup]];
            else
                context = [[EAGLContext alloc] initWithAPI: type];

            if (nil == context)
            {
               #if __IPHONE_OS_VERSION_MAX_ALLOWED >= __IPHONE_7_0
                if (kEAGLRenderingAPIOpenGLES3 == type)
                {
                    DBG ("OpenGL ES 3.0 is not supported, fallback to OpenGL ES 2.0");

                    if (contextToShare != nullptr)
                        context = [[EAGLContext alloc] initWithAPI: kEAGLRenderingAPIOpenGLES2 sharegroup: [(EAGLContext*) contextToShare sharegroup]];
                    else
                        context = [[EAGLContext alloc] initWithAPI: kEAGLRenderingAPIOpenGLES2];
                }
               #endif

                if (nil == context)
                {
                    // We are running on OpenGL ES 1.1 only devices
                    DBG ("Failed to initialize OpenGL ES Context");
                    jassertfalse
                }
            }
=======
            if (version == OpenGLContext::openGL3_2 && [[UIDevice currentDevice].systemVersion floatValue] >= 7.0)
            {
                if (! createContext (kEAGLRenderingAPIOpenGLES3, contextToShare))
                {
                    releaseContext();
                    createContext (kEAGLRenderingAPIOpenGLES2, contextToShare);
                }
            }
            else
           #endif
            {
                createContext (kEAGLRenderingAPIOpenGLES2, contextToShare);
            }

            jassert (context != nil);
>>>>>>> e5c556d3

            // I'd prefer to put this stuff in the initialiseOnRenderThread() call, but doing
            // so causes myserious timing-related failures.
            [EAGLContext setCurrentContext: context];
            createGLBuffers();
            deactivateCurrentContext();
        }
    }

    ~NativeContext()
    {
        releaseContext();
        [view removeFromSuperview];
        [view release];
    }

    void initialiseOnRenderThread (OpenGLContext&) {}

    void shutdownOnRenderThread()
    {
        JUCE_CHECK_OPENGL_ERROR
        freeGLBuffers();
        deactivateCurrentContext();
    }

    bool createdOk() const noexcept             { return getRawContext() != nullptr; }
    void* getRawContext() const noexcept        { return context; }
    GLuint getFrameBufferID() const noexcept    { return frameBufferHandle; }

    bool makeActive() const noexcept
    {
        if (! [EAGLContext setCurrentContext: context])
            return false;

        glBindFramebuffer (GL_FRAMEBUFFER, useMSAA ? msaaBufferHandle
                                                   : frameBufferHandle);
        return true;
    }

    bool isActive() const noexcept
    {
        return [EAGLContext currentContext] == context;
    }

    static void deactivateCurrentContext()
    {
        [EAGLContext setCurrentContext: nil];
    }

    void swapBuffers()
    {
        glBindRenderbuffer (GL_RENDERBUFFER, colorBufferHandle);
        [context presentRenderbuffer: GL_RENDERBUFFER];

        if (needToRebuildBuffers)
        {
            needToRebuildBuffers = false;

            freeGLBuffers();
            createGLBuffers();
            makeActive();
        }
    }

    void updateWindowPosition (const Rectangle<int>& bounds)
    {
        view.frame = convertToCGRect (bounds);

        if (lastWidth != bounds.getWidth() || lastHeight != bounds.getHeight())
        {
            lastWidth  = bounds.getWidth();
            lastHeight = bounds.getHeight();
            needToRebuildBuffers = true;
        }
    }

    bool setSwapInterval (const int numFramesPerSwap) noexcept
    {
        swapFrames = numFramesPerSwap;
        return false;
    }

    int getSwapInterval() const noexcept    { return swapFrames; }

    struct Locker { Locker (NativeContext&) {} };

private:
    JuceGLView* view;
    CAEAGLLayer* glLayer;
    EAGLContext* context;
    GLuint frameBufferHandle, colorBufferHandle, depthBufferHandle,
           msaaColorHandle, msaaBufferHandle;

    int volatile lastWidth, lastHeight;
    bool volatile needToRebuildBuffers;
    int swapFrames;
    bool useDepthBuffer, useMSAA;

    bool createContext (NSUInteger type, void* contextToShare)
    {
        jassert (context == nil);
        context = [EAGLContext alloc];

        context = contextToShare != nullptr
                    ? [context initWithAPI: type  sharegroup: [(EAGLContext*) contextToShare sharegroup]]
                    : [context initWithAPI: type];

        return context != nil;
    }

    void releaseContext()
    {
        [context release];
        context = nil;
    }

    //==============================================================================
    void createGLBuffers()
    {
        glGenFramebuffers (1, &frameBufferHandle);
        glGenRenderbuffers (1, &colorBufferHandle);

        glBindFramebuffer (GL_FRAMEBUFFER, frameBufferHandle);
        glBindRenderbuffer (GL_RENDERBUFFER, colorBufferHandle);

        glFramebufferRenderbuffer (GL_FRAMEBUFFER, GL_COLOR_ATTACHMENT0, GL_RENDERBUFFER, colorBufferHandle);

        bool ok = [context renderbufferStorage: GL_RENDERBUFFER fromDrawable: glLayer];
        jassert (ok); (void) ok;

        GLint width, height;
        glGetRenderbufferParameteriv (GL_RENDERBUFFER, GL_RENDERBUFFER_WIDTH, &width);
        glGetRenderbufferParameteriv (GL_RENDERBUFFER, GL_RENDERBUFFER_HEIGHT, &height);

        if (useMSAA)
        {
            glGenFramebuffers (1, &msaaBufferHandle);
            glGenRenderbuffers (1, &msaaColorHandle);

            glBindFramebuffer (GL_FRAMEBUFFER, msaaBufferHandle);
            glBindRenderbuffer (GL_RENDERBUFFER, msaaColorHandle);

            glRenderbufferStorageMultisampleAPPLE (GL_RENDERBUFFER, 4, GL_RGBA8_OES, width, height);

            glFramebufferRenderbuffer (GL_FRAMEBUFFER, GL_COLOR_ATTACHMENT0, GL_RENDERBUFFER, msaaColorHandle);
        }

        if (useDepthBuffer)
        {
            glGenRenderbuffers (1, &depthBufferHandle);
            glBindRenderbuffer (GL_RENDERBUFFER, depthBufferHandle);

            if (useMSAA)
                glRenderbufferStorageMultisampleAPPLE (GL_RENDERBUFFER, 4, GL_DEPTH_COMPONENT16, width, height);
            else
                glRenderbufferStorage (GL_RENDERBUFFER, GL_DEPTH_COMPONENT16, width, height);

            glFramebufferRenderbuffer (GL_FRAMEBUFFER, GL_DEPTH_ATTACHMENT, GL_RENDERBUFFER, depthBufferHandle);
        }

        jassert (glCheckFramebufferStatus (GL_FRAMEBUFFER) == GL_FRAMEBUFFER_COMPLETE);
        JUCE_CHECK_OPENGL_ERROR
    }

    void freeGLBuffers()
    {
        JUCE_CHECK_OPENGL_ERROR
        [context renderbufferStorage: GL_RENDERBUFFER fromDrawable: nil];

        deleteFrameBuffer (frameBufferHandle);
        deleteFrameBuffer (msaaBufferHandle);
        deleteRenderBuffer (colorBufferHandle);
        deleteRenderBuffer (depthBufferHandle);
        deleteRenderBuffer (msaaColorHandle);

        JUCE_CHECK_OPENGL_ERROR
    }

    static void deleteFrameBuffer  (GLuint& i)   { if (i != 0) glDeleteFramebuffers  (1, &i); i = 0; }
    static void deleteRenderBuffer (GLuint& i)   { if (i != 0) glDeleteRenderbuffers (1, &i); i = 0; }

    JUCE_DECLARE_NON_COPYABLE_WITH_LEAK_DETECTOR (NativeContext)
};

//==============================================================================
bool OpenGLHelpers::isContextActive()
{
    return [EAGLContext currentContext] != nil;
}
<|MERGE_RESOLUTION|>--- conflicted
+++ resolved
@@ -1,322 +1,282 @@
-/*
-  ==============================================================================
-
-   This file is part of the JUCE library.
-   Copyright (c) 2013 - Raw Material Software Ltd.
-
-   Permission is granted to use this software under the terms of either:
-   a) the GPL v2 (or any later version)
-   b) the Affero GPL v3
-
-   Details of these licenses can be found at: www.gnu.org/licenses
-
-   JUCE is distributed in the hope that it will be useful, but WITHOUT ANY
-   WARRANTY; without even the implied warranty of MERCHANTABILITY or FITNESS FOR
-   A PARTICULAR PURPOSE.  See the GNU General Public License for more details.
-
-   ------------------------------------------------------------------------------
-
-   To release a closed-source product which uses JUCE, commercial licenses are
-   available: visit www.juce.com for more information.
-
-  ==============================================================================
-*/
-
-} // (juce namespace)
-
-@interface JuceGLView   : UIView
-{
-}
-+ (Class) layerClass;
-@end
-
-@implementation JuceGLView
-+ (Class) layerClass
-{
-    return [CAEAGLLayer class];
-}
-@end
-
-namespace juce
-{
-
-class OpenGLContext::NativeContext
-{
-public:
-    NativeContext (Component& component,
-                   const OpenGLPixelFormat& pixFormat,
-                   void* contextToShare,
-                   bool multisampling,
-                   OpenGLVersion version)
-<<<<<<< HEAD
-        : frameBufferHandle (0), colorBufferHandle (0), depthBufferHandle (0),
-          msaaColorHandle (0), msaaBufferHandle (0),
-=======
-        : context (nil), frameBufferHandle (0), colorBufferHandle (0),
-          depthBufferHandle (0), msaaColorHandle (0), msaaBufferHandle (0),
->>>>>>> e5c556d3
-          lastWidth (0), lastHeight (0), needToRebuildBuffers (false),
-          swapFrames (0), useDepthBuffer (pixFormat.depthBufferBits > 0),
-          useMSAA (multisampling)
-    {
-        JUCE_AUTORELEASEPOOL
-        {
-            ComponentPeer* const peer = component.getPeer();
-            jassert (peer != nullptr);
-
-            const Rectangle<int> bounds (peer->getComponent().getLocalArea (&component, component.getLocalBounds()));
-            lastWidth  = bounds.getWidth();
-            lastHeight = bounds.getHeight();
-
-            view = [[JuceGLView alloc] initWithFrame: convertToCGRect (bounds)];
-            view.opaque = YES;
-            view.hidden = NO;
-            view.backgroundColor = [UIColor blackColor];
-            view.userInteractionEnabled = NO;
-
-            glLayer = (CAEAGLLayer*) [view layer];
-            glLayer.contentsScale = Desktop::getInstance().getDisplays().getMainDisplay().scale;
-            glLayer.opaque = true;
-
-            [((UIView*) peer->getNativeHandle()) addSubview: view];
-
-           #if __IPHONE_OS_VERSION_MAX_ALLOWED >= __IPHONE_7_0
-<<<<<<< HEAD
-            bool useGLES3 = ([[UIDevice currentDevice].systemVersion floatValue] >= 7.0) && (OpenGLContext::openGL3_2 == version);
-            const NSUInteger type = useGLES3 ? kEAGLRenderingAPIOpenGLES3 : kEAGLRenderingAPIOpenGLES2;
-           #else
-            const NSUInteger type = kEAGLRenderingAPIOpenGLES2;
-           #endif
-
-            if (contextToShare != nullptr)
-                context = [[EAGLContext alloc] initWithAPI: type sharegroup: [(EAGLContext*) contextToShare sharegroup]];
-            else
-                context = [[EAGLContext alloc] initWithAPI: type];
-
-            if (nil == context)
-            {
-               #if __IPHONE_OS_VERSION_MAX_ALLOWED >= __IPHONE_7_0
-                if (kEAGLRenderingAPIOpenGLES3 == type)
-                {
-                    DBG ("OpenGL ES 3.0 is not supported, fallback to OpenGL ES 2.0");
-
-                    if (contextToShare != nullptr)
-                        context = [[EAGLContext alloc] initWithAPI: kEAGLRenderingAPIOpenGLES2 sharegroup: [(EAGLContext*) contextToShare sharegroup]];
-                    else
-                        context = [[EAGLContext alloc] initWithAPI: kEAGLRenderingAPIOpenGLES2];
-                }
-               #endif
-
-                if (nil == context)
-                {
-                    // We are running on OpenGL ES 1.1 only devices
-                    DBG ("Failed to initialize OpenGL ES Context");
-                    jassertfalse
-                }
-            }
-=======
-            if (version == OpenGLContext::openGL3_2 && [[UIDevice currentDevice].systemVersion floatValue] >= 7.0)
-            {
-                if (! createContext (kEAGLRenderingAPIOpenGLES3, contextToShare))
-                {
-                    releaseContext();
-                    createContext (kEAGLRenderingAPIOpenGLES2, contextToShare);
-                }
-            }
-            else
-           #endif
-            {
-                createContext (kEAGLRenderingAPIOpenGLES2, contextToShare);
-            }
-
-            jassert (context != nil);
->>>>>>> e5c556d3
-
-            // I'd prefer to put this stuff in the initialiseOnRenderThread() call, but doing
-            // so causes myserious timing-related failures.
-            [EAGLContext setCurrentContext: context];
-            createGLBuffers();
-            deactivateCurrentContext();
-        }
-    }
-
-    ~NativeContext()
-    {
-        releaseContext();
-        [view removeFromSuperview];
-        [view release];
-    }
-
-    void initialiseOnRenderThread (OpenGLContext&) {}
-
-    void shutdownOnRenderThread()
-    {
-        JUCE_CHECK_OPENGL_ERROR
-        freeGLBuffers();
-        deactivateCurrentContext();
-    }
-
-    bool createdOk() const noexcept             { return getRawContext() != nullptr; }
-    void* getRawContext() const noexcept        { return context; }
-    GLuint getFrameBufferID() const noexcept    { return frameBufferHandle; }
-
-    bool makeActive() const noexcept
-    {
-        if (! [EAGLContext setCurrentContext: context])
-            return false;
-
-        glBindFramebuffer (GL_FRAMEBUFFER, useMSAA ? msaaBufferHandle
-                                                   : frameBufferHandle);
-        return true;
-    }
-
-    bool isActive() const noexcept
-    {
-        return [EAGLContext currentContext] == context;
-    }
-
-    static void deactivateCurrentContext()
-    {
-        [EAGLContext setCurrentContext: nil];
-    }
-
-    void swapBuffers()
-    {
-        glBindRenderbuffer (GL_RENDERBUFFER, colorBufferHandle);
-        [context presentRenderbuffer: GL_RENDERBUFFER];
-
-        if (needToRebuildBuffers)
-        {
-            needToRebuildBuffers = false;
-
-            freeGLBuffers();
-            createGLBuffers();
-            makeActive();
-        }
-    }
-
-    void updateWindowPosition (const Rectangle<int>& bounds)
-    {
-        view.frame = convertToCGRect (bounds);
-
-        if (lastWidth != bounds.getWidth() || lastHeight != bounds.getHeight())
-        {
-            lastWidth  = bounds.getWidth();
-            lastHeight = bounds.getHeight();
-            needToRebuildBuffers = true;
-        }
-    }
-
-    bool setSwapInterval (const int numFramesPerSwap) noexcept
-    {
-        swapFrames = numFramesPerSwap;
-        return false;
-    }
-
-    int getSwapInterval() const noexcept    { return swapFrames; }
-
-    struct Locker { Locker (NativeContext&) {} };
-
-private:
-    JuceGLView* view;
-    CAEAGLLayer* glLayer;
-    EAGLContext* context;
-    GLuint frameBufferHandle, colorBufferHandle, depthBufferHandle,
-           msaaColorHandle, msaaBufferHandle;
-
-    int volatile lastWidth, lastHeight;
-    bool volatile needToRebuildBuffers;
-    int swapFrames;
-    bool useDepthBuffer, useMSAA;
-
-    bool createContext (NSUInteger type, void* contextToShare)
-    {
-        jassert (context == nil);
-        context = [EAGLContext alloc];
-
-        context = contextToShare != nullptr
-                    ? [context initWithAPI: type  sharegroup: [(EAGLContext*) contextToShare sharegroup]]
-                    : [context initWithAPI: type];
-
-        return context != nil;
-    }
-
-    void releaseContext()
-    {
-        [context release];
-        context = nil;
-    }
-
-    //==============================================================================
-    void createGLBuffers()
-    {
-        glGenFramebuffers (1, &frameBufferHandle);
-        glGenRenderbuffers (1, &colorBufferHandle);
-
-        glBindFramebuffer (GL_FRAMEBUFFER, frameBufferHandle);
-        glBindRenderbuffer (GL_RENDERBUFFER, colorBufferHandle);
-
-        glFramebufferRenderbuffer (GL_FRAMEBUFFER, GL_COLOR_ATTACHMENT0, GL_RENDERBUFFER, colorBufferHandle);
-
-        bool ok = [context renderbufferStorage: GL_RENDERBUFFER fromDrawable: glLayer];
-        jassert (ok); (void) ok;
-
-        GLint width, height;
-        glGetRenderbufferParameteriv (GL_RENDERBUFFER, GL_RENDERBUFFER_WIDTH, &width);
-        glGetRenderbufferParameteriv (GL_RENDERBUFFER, GL_RENDERBUFFER_HEIGHT, &height);
-
-        if (useMSAA)
-        {
-            glGenFramebuffers (1, &msaaBufferHandle);
-            glGenRenderbuffers (1, &msaaColorHandle);
-
-            glBindFramebuffer (GL_FRAMEBUFFER, msaaBufferHandle);
-            glBindRenderbuffer (GL_RENDERBUFFER, msaaColorHandle);
-
-            glRenderbufferStorageMultisampleAPPLE (GL_RENDERBUFFER, 4, GL_RGBA8_OES, width, height);
-
-            glFramebufferRenderbuffer (GL_FRAMEBUFFER, GL_COLOR_ATTACHMENT0, GL_RENDERBUFFER, msaaColorHandle);
-        }
-
-        if (useDepthBuffer)
-        {
-            glGenRenderbuffers (1, &depthBufferHandle);
-            glBindRenderbuffer (GL_RENDERBUFFER, depthBufferHandle);
-
-            if (useMSAA)
-                glRenderbufferStorageMultisampleAPPLE (GL_RENDERBUFFER, 4, GL_DEPTH_COMPONENT16, width, height);
-            else
-                glRenderbufferStorage (GL_RENDERBUFFER, GL_DEPTH_COMPONENT16, width, height);
-
-            glFramebufferRenderbuffer (GL_FRAMEBUFFER, GL_DEPTH_ATTACHMENT, GL_RENDERBUFFER, depthBufferHandle);
-        }
-
-        jassert (glCheckFramebufferStatus (GL_FRAMEBUFFER) == GL_FRAMEBUFFER_COMPLETE);
-        JUCE_CHECK_OPENGL_ERROR
-    }
-
-    void freeGLBuffers()
-    {
-        JUCE_CHECK_OPENGL_ERROR
-        [context renderbufferStorage: GL_RENDERBUFFER fromDrawable: nil];
-
-        deleteFrameBuffer (frameBufferHandle);
-        deleteFrameBuffer (msaaBufferHandle);
-        deleteRenderBuffer (colorBufferHandle);
-        deleteRenderBuffer (depthBufferHandle);
-        deleteRenderBuffer (msaaColorHandle);
-
-        JUCE_CHECK_OPENGL_ERROR
-    }
-
-    static void deleteFrameBuffer  (GLuint& i)   { if (i != 0) glDeleteFramebuffers  (1, &i); i = 0; }
-    static void deleteRenderBuffer (GLuint& i)   { if (i != 0) glDeleteRenderbuffers (1, &i); i = 0; }
-
-    JUCE_DECLARE_NON_COPYABLE_WITH_LEAK_DETECTOR (NativeContext)
-};
-
-//==============================================================================
-bool OpenGLHelpers::isContextActive()
-{
-    return [EAGLContext currentContext] != nil;
-}
+/*
+  ==============================================================================
+
+   This file is part of the JUCE library.
+   Copyright (c) 2013 - Raw Material Software Ltd.
+
+   Permission is granted to use this software under the terms of either:
+   a) the GPL v2 (or any later version)
+   b) the Affero GPL v3
+
+   Details of these licenses can be found at: www.gnu.org/licenses
+
+   JUCE is distributed in the hope that it will be useful, but WITHOUT ANY
+   WARRANTY; without even the implied warranty of MERCHANTABILITY or FITNESS FOR
+   A PARTICULAR PURPOSE.  See the GNU General Public License for more details.
+
+   ------------------------------------------------------------------------------
+
+   To release a closed-source product which uses JUCE, commercial licenses are
+   available: visit www.juce.com for more information.
+
+  ==============================================================================
+*/
+
+} // (juce namespace)
+
+@interface JuceGLView   : UIView
+{
+}
++ (Class) layerClass;
+@end
+
+@implementation JuceGLView
++ (Class) layerClass
+{
+    return [CAEAGLLayer class];
+}
+@end
+
+namespace juce
+{
+
+class OpenGLContext::NativeContext
+{
+public:
+    NativeContext (Component& component,
+                   const OpenGLPixelFormat& pixFormat,
+                   void* contextToShare,
+                   bool multisampling,
+                   OpenGLVersion version)
+        : context (nil), frameBufferHandle (0), colorBufferHandle (0),
+          depthBufferHandle (0), msaaColorHandle (0), msaaBufferHandle (0),
+          lastWidth (0), lastHeight (0), needToRebuildBuffers (false),
+          swapFrames (0), useDepthBuffer (pixFormat.depthBufferBits > 0),
+          useMSAA (multisampling)
+    {
+        JUCE_AUTORELEASEPOOL
+        {
+            ComponentPeer* const peer = component.getPeer();
+            jassert (peer != nullptr);
+
+            const Rectangle<int> bounds (peer->getComponent().getLocalArea (&component, component.getLocalBounds()));
+            lastWidth  = bounds.getWidth();
+            lastHeight = bounds.getHeight();
+
+            view = [[JuceGLView alloc] initWithFrame: convertToCGRect (bounds)];
+            view.opaque = YES;
+            view.hidden = NO;
+            view.backgroundColor = [UIColor blackColor];
+            view.userInteractionEnabled = NO;
+
+            glLayer = (CAEAGLLayer*) [view layer];
+            glLayer.contentsScale = Desktop::getInstance().getDisplays().getMainDisplay().scale;
+            glLayer.opaque = true;
+
+            [((UIView*) peer->getNativeHandle()) addSubview: view];
+
+           #if __IPHONE_OS_VERSION_MAX_ALLOWED >= __IPHONE_7_0
+            if (version == OpenGLContext::openGL3_2 && [[UIDevice currentDevice].systemVersion floatValue] >= 7.0)
+            {
+                if (! createContext (kEAGLRenderingAPIOpenGLES3, contextToShare))
+                {
+                    releaseContext();
+                    createContext (kEAGLRenderingAPIOpenGLES2, contextToShare);
+                }
+            }
+            else
+           #endif
+            {
+                createContext (kEAGLRenderingAPIOpenGLES2, contextToShare);
+            }
+
+            jassert (context != nil);
+
+            // I'd prefer to put this stuff in the initialiseOnRenderThread() call, but doing
+            // so causes myserious timing-related failures.
+            [EAGLContext setCurrentContext: context];
+            createGLBuffers();
+            deactivateCurrentContext();
+        }
+    }
+
+    ~NativeContext()
+    {
+        releaseContext();
+        [view removeFromSuperview];
+        [view release];
+    }
+
+    void initialiseOnRenderThread (OpenGLContext&) {}
+
+    void shutdownOnRenderThread()
+    {
+        JUCE_CHECK_OPENGL_ERROR
+        freeGLBuffers();
+        deactivateCurrentContext();
+    }
+
+    bool createdOk() const noexcept             { return getRawContext() != nullptr; }
+    void* getRawContext() const noexcept        { return context; }
+    GLuint getFrameBufferID() const noexcept    { return frameBufferHandle; }
+
+    bool makeActive() const noexcept
+    {
+        if (! [EAGLContext setCurrentContext: context])
+            return false;
+
+        glBindFramebuffer (GL_FRAMEBUFFER, useMSAA ? msaaBufferHandle
+                                                   : frameBufferHandle);
+        return true;
+    }
+
+    bool isActive() const noexcept
+    {
+        return [EAGLContext currentContext] == context;
+    }
+
+    static void deactivateCurrentContext()
+    {
+        [EAGLContext setCurrentContext: nil];
+    }
+
+    void swapBuffers()
+    {
+        glBindRenderbuffer (GL_RENDERBUFFER, colorBufferHandle);
+        [context presentRenderbuffer: GL_RENDERBUFFER];
+
+        if (needToRebuildBuffers)
+        {
+            needToRebuildBuffers = false;
+
+            freeGLBuffers();
+            createGLBuffers();
+            makeActive();
+        }
+    }
+
+    void updateWindowPosition (const Rectangle<int>& bounds)
+    {
+        view.frame = convertToCGRect (bounds);
+
+        if (lastWidth != bounds.getWidth() || lastHeight != bounds.getHeight())
+        {
+            lastWidth  = bounds.getWidth();
+            lastHeight = bounds.getHeight();
+            needToRebuildBuffers = true;
+        }
+    }
+
+    bool setSwapInterval (const int numFramesPerSwap) noexcept
+    {
+        swapFrames = numFramesPerSwap;
+        return false;
+    }
+
+    int getSwapInterval() const noexcept    { return swapFrames; }
+
+    struct Locker { Locker (NativeContext&) {} };
+
+private:
+    JuceGLView* view;
+    CAEAGLLayer* glLayer;
+    EAGLContext* context;
+    GLuint frameBufferHandle, colorBufferHandle, depthBufferHandle,
+           msaaColorHandle, msaaBufferHandle;
+
+    int volatile lastWidth, lastHeight;
+    bool volatile needToRebuildBuffers;
+    int swapFrames;
+    bool useDepthBuffer, useMSAA;
+
+    bool createContext (NSUInteger type, void* contextToShare)
+    {
+        jassert (context == nil);
+        context = [EAGLContext alloc];
+
+        context = contextToShare != nullptr
+                    ? [context initWithAPI: type  sharegroup: [(EAGLContext*) contextToShare sharegroup]]
+                    : [context initWithAPI: type];
+
+        return context != nil;
+    }
+
+    void releaseContext()
+    {
+        [context release];
+        context = nil;
+    }
+
+    //==============================================================================
+    void createGLBuffers()
+    {
+        glGenFramebuffers (1, &frameBufferHandle);
+        glGenRenderbuffers (1, &colorBufferHandle);
+
+        glBindFramebuffer (GL_FRAMEBUFFER, frameBufferHandle);
+        glBindRenderbuffer (GL_RENDERBUFFER, colorBufferHandle);
+
+        glFramebufferRenderbuffer (GL_FRAMEBUFFER, GL_COLOR_ATTACHMENT0, GL_RENDERBUFFER, colorBufferHandle);
+
+        bool ok = [context renderbufferStorage: GL_RENDERBUFFER fromDrawable: glLayer];
+        jassert (ok); (void) ok;
+
+        GLint width, height;
+        glGetRenderbufferParameteriv (GL_RENDERBUFFER, GL_RENDERBUFFER_WIDTH, &width);
+        glGetRenderbufferParameteriv (GL_RENDERBUFFER, GL_RENDERBUFFER_HEIGHT, &height);
+
+        if (useMSAA)
+        {
+            glGenFramebuffers (1, &msaaBufferHandle);
+            glGenRenderbuffers (1, &msaaColorHandle);
+
+            glBindFramebuffer (GL_FRAMEBUFFER, msaaBufferHandle);
+            glBindRenderbuffer (GL_RENDERBUFFER, msaaColorHandle);
+
+            glRenderbufferStorageMultisampleAPPLE (GL_RENDERBUFFER, 4, GL_RGBA8_OES, width, height);
+
+            glFramebufferRenderbuffer (GL_FRAMEBUFFER, GL_COLOR_ATTACHMENT0, GL_RENDERBUFFER, msaaColorHandle);
+        }
+
+        if (useDepthBuffer)
+        {
+            glGenRenderbuffers (1, &depthBufferHandle);
+            glBindRenderbuffer (GL_RENDERBUFFER, depthBufferHandle);
+
+            if (useMSAA)
+                glRenderbufferStorageMultisampleAPPLE (GL_RENDERBUFFER, 4, GL_DEPTH_COMPONENT16, width, height);
+            else
+                glRenderbufferStorage (GL_RENDERBUFFER, GL_DEPTH_COMPONENT16, width, height);
+
+            glFramebufferRenderbuffer (GL_FRAMEBUFFER, GL_DEPTH_ATTACHMENT, GL_RENDERBUFFER, depthBufferHandle);
+        }
+
+        jassert (glCheckFramebufferStatus (GL_FRAMEBUFFER) == GL_FRAMEBUFFER_COMPLETE);
+        JUCE_CHECK_OPENGL_ERROR
+    }
+
+    void freeGLBuffers()
+    {
+        JUCE_CHECK_OPENGL_ERROR
+        [context renderbufferStorage: GL_RENDERBUFFER fromDrawable: nil];
+
+        deleteFrameBuffer (frameBufferHandle);
+        deleteFrameBuffer (msaaBufferHandle);
+        deleteRenderBuffer (colorBufferHandle);
+        deleteRenderBuffer (depthBufferHandle);
+        deleteRenderBuffer (msaaColorHandle);
+
+        JUCE_CHECK_OPENGL_ERROR
+    }
+
+    static void deleteFrameBuffer  (GLuint& i)   { if (i != 0) glDeleteFramebuffers  (1, &i); i = 0; }
+    static void deleteRenderBuffer (GLuint& i)   { if (i != 0) glDeleteRenderbuffers (1, &i); i = 0; }
+
+    JUCE_DECLARE_NON_COPYABLE_WITH_LEAK_DETECTOR (NativeContext)
+};
+
+//==============================================================================
+bool OpenGLHelpers::isContextActive()
+{
+    return [EAGLContext currentContext] != nil;
+}