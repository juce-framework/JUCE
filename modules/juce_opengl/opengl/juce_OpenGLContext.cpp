--- conflicted
+++ resolved
@@ -1,1284 +1,1274 @@
-/*
-  ==============================================================================
-
-   This file is part of the JUCE library.
-   Copyright (c) 2017 - ROLI Ltd.
-
-   JUCE is an open source library subject to commercial or open-source
-   licensing.
-
-   By using JUCE, you agree to the terms of both the JUCE 5 End-User License
-   Agreement and JUCE 5 Privacy Policy (both updated and effective as of the
-   27th April 2017).
-
-   End User License Agreement: www.juce.com/juce-5-licence
-   Privacy Policy: www.juce.com/juce-5-privacy-policy
-
-   Or: You may also use this code under the terms of the GPL v3 (see
-   www.gnu.org/licenses).
-
-   JUCE IS PROVIDED "AS IS" WITHOUT ANY WARRANTY, AND ALL WARRANTIES, WHETHER
-   EXPRESSED OR IMPLIED, INCLUDING MERCHANTABILITY AND FITNESS FOR PURPOSE, ARE
-   DISCLAIMED.
-
-  ==============================================================================
-*/
-
-namespace juce
-{
-
-#if JUCE_IOS
-struct AppInactivityCallback // NB: this is a duplicate of an internal declaration in juce_core
-{
-    virtual ~AppInactivityCallback() {}
-    virtual void appBecomingInactive() = 0;
-};
-
-extern Array<AppInactivityCallback*> appBecomingInactiveCallbacks;
-
-// On iOS, all GL calls will crash when the app is running in the background, so
-// this prevents them from happening (which some messy locking behaviour)
-struct iOSBackgroundProcessCheck  : public AppInactivityCallback
-{
-    iOSBackgroundProcessCheck()     { isBackgroundProcess(); appBecomingInactiveCallbacks.add (this); }
-    ~iOSBackgroundProcessCheck()    { appBecomingInactiveCallbacks.removeAllInstancesOf (this); }
-
-    bool isBackgroundProcess()
-    {
-        const bool b = Process::isForegroundProcess();
-        isForeground.set (b ? 1 : 0);
-        return ! b;
-    }
-
-    void appBecomingInactive() override
-    {
-        int counter = 2000;
-
-        while (--counter > 0 && isForeground.get() != 0)
-            Thread::sleep (1);
-    }
-
-private:
-    Atomic<int> isForeground;
-
-    JUCE_DECLARE_NON_COPYABLE_WITH_LEAK_DETECTOR (iOSBackgroundProcessCheck)
-};
-
-#endif
-
-//==============================================================================
-class OpenGLContext::CachedImage  : public CachedComponentImage,
-                                    private ThreadPoolJob
-{
-public:
-    CachedImage (OpenGLContext& c, Component& comp,
-                 const OpenGLPixelFormat& pixFormat, void* contextToShare)
-        : ThreadPoolJob ("OpenGL Rendering"),
-          context (c), component (comp)
-    {
-        nativeContext = new NativeContext (component, pixFormat, contextToShare,
-                                           c.useMultisampling, c.versionRequired);
-
-        if (nativeContext->createdOk())
-            context.nativeContext = nativeContext;
-        else
-            nativeContext = nullptr;
-    }
-
-    ~CachedImage()
-    {
-        stop();
-    }
-
-    //==============================================================================
-    void start()
-    {
-        if (nativeContext != nullptr)
-        {
-            renderThread = new ThreadPool (1);
-            resume();
-        }
-    }
-
-    void stop()
-    {
-        if (renderThread != nullptr)
-        {
-            // make sure everything has finished executing
-            destroying.set (1);
-
-            if (workQueue.size() > 0)
-            {
-                if (! renderThread->contains (this))
-                    resume();
-
-                while (workQueue.size() != 0)
-                    Thread::sleep (20);
-            }
-
-            pause();
-            renderThread = nullptr;
-        }
-
-        hasInitialised = false;
-    }
-
-    //==============================================================================
-    void pause()
-    {
-        signalJobShouldExit();
-        messageManagerLock.abort();
-
-        if (renderThread != nullptr)
-        {
-            repaintEvent.signal();
-            renderThread->removeJob (this, true, -1);
-        }
-    }
-
-    void resume()
-    {
-        if (renderThread != nullptr)
-            renderThread->addJob (this, false);
-    }
-
-   #if JUCE_MAC
-    static CVReturn displayLinkCallback (CVDisplayLinkRef, const CVTimeStamp*, const CVTimeStamp*, CVOptionFlags, CVOptionFlags*, void* displayLinkContext)
-    {
-        CachedImage* self = (CachedImage*) displayLinkContext;
-        self->renderFrame();
-        return kCVReturnSuccess;
-    }
-   #endif
-
-    //==============================================================================
-    void paint (Graphics&) override {}
-
-    bool invalidateAll() override
-    {
-        validArea.clear();
-        triggerRepaint();
-        return false;
-    }
-
-    bool invalidate (const Rectangle<int>& area) override
-    {
-        validArea.subtract (area.toFloat().transformedBy (transform).getSmallestIntegerContainer());
-        triggerRepaint();
-        return false;
-    }
-
-    void releaseResources() override
-    {
-        stop();
-    }
-
-    void triggerRepaint()
-    {
-        needsUpdate = 1;
-        repaintEvent.signal();
-    }
-
-    //==============================================================================
-    bool ensureFrameBufferSize()
-    {
-        auto fbW = cachedImageFrameBuffer.getWidth();
-        auto fbH = cachedImageFrameBuffer.getHeight();
-
-        if (fbW != viewportArea.getWidth() || fbH != viewportArea.getHeight() || ! cachedImageFrameBuffer.isValid())
-        {
-            if (! cachedImageFrameBuffer.initialise (context, viewportArea.getWidth(), viewportArea.getHeight()))
-                return false;
-
-            validArea.clear();
-            JUCE_CHECK_OPENGL_ERROR
-        }
-
-        return true;
-    }
-
-    void clearRegionInFrameBuffer (const RectangleList<int>& list)
-    {
-        glClearColor (0, 0, 0, 0);
-        glEnable (GL_SCISSOR_TEST);
-
-        auto previousFrameBufferTarget = OpenGLFrameBuffer::getCurrentFrameBufferTarget();
-        cachedImageFrameBuffer.makeCurrentRenderingTarget();
-        auto imageH = cachedImageFrameBuffer.getHeight();
-
-        for (auto& r : list)
-        {
-            glScissor (r.getX(), imageH - r.getBottom(), r.getWidth(), r.getHeight());
-            glClear (GL_COLOR_BUFFER_BIT | GL_DEPTH_BUFFER_BIT | GL_STENCIL_BUFFER_BIT);
-        }
-
-        glDisable (GL_SCISSOR_TEST);
-        context.extensions.glBindFramebuffer (GL_FRAMEBUFFER, previousFrameBufferTarget);
-        JUCE_CHECK_OPENGL_ERROR
-    }
-
-    bool renderFrame()
-    {
-        MessageManager::Lock::ScopedTryLockType mmLock (messageManagerLock, false);
-        const bool isUpdating = needsUpdate.compareAndSetBool (0, 1);
-
-        if (context.renderComponents && isUpdating)
-        {
-            // This avoids hogging the message thread when doing intensive rendering.
-            if (lastMMLockReleaseTime + 1 >= Time::getMillisecondCounter())
-                Thread::sleep (2);
-
-            while (! shouldExit())
-            {
-                doWorkWhileWaitingForLock (false);
-
-                if (mmLock.retryLock ())
-                    break;
-            }
-
-            if (shouldExit())
-                return false;
-
-            updateViewportSize (false);
-        }
-
-        if (! context.makeActive())
-            return false;
-
-        NativeContext::Locker locker (*nativeContext);
-
-        JUCE_CHECK_OPENGL_ERROR
-
-        doWorkWhileWaitingForLock (true);
-
-        if (context.renderer != nullptr)
-        {
-            glViewport (0, 0, viewportArea.getWidth(), viewportArea.getHeight());
-            context.currentRenderScale = scale;
-            context.renderer->renderOpenGL();
-            clearGLError();
-
-            bindVertexArray();
-        }
-
-        if (context.renderComponents)
-        {
-            if (isUpdating)
-            {
-                paintComponent();
-
-                if (! hasInitialised)
-                    return false;
-
-                messageManagerLock.exit();
-                lastMMLockReleaseTime = Time::getMillisecondCounter();
-            }
-
-            glViewport (0, 0, viewportArea.getWidth(), viewportArea.getHeight());
-            drawComponentBuffer();
-        }
-
-        context.swapBuffers();
-
-        OpenGLContext::deactivateCurrentContext();
-        return true;
-    }
-
-    void updateViewportSize (bool canTriggerUpdate)
-    {
-        if (auto* peer = component.getPeer())
-        {
-            lastScreenBounds = component.getTopLevelComponent()->getScreenBounds();
-
-            auto newScale = Desktop::getInstance().getDisplays()
-                              .getDisplayContaining (lastScreenBounds.getCentre()).scale;
-
-<<<<<<< HEAD
-            Rectangle<int> localBounds (component.getLocalBounds());
-            Rectangle<int> newArea (peer->getComponent().getLocalArea (&component, localBounds)
-                                                        .withZeroOrigin()
-                                     * newScale);
-=======
-            auto newArea = peer->getComponent().getLocalArea (&component, component.getLocalBounds())
-                                               .withZeroOrigin()
-                             * newScale;
->>>>>>> 1759d89e
-
-            if (scale != newScale || viewportArea != newArea)
-            {
-                scale = newScale;
-                viewportArea = newArea;
-                transform = AffineTransform::scale (
-                    (float) newArea.getRight() / (float) localBounds.getRight(),
-                    (float) newArea.getBottom() / (float) localBounds.getBottom());
-
-                if (canTriggerUpdate)
-                    invalidateAll();
-            }
-        }
-    }
-
-    void bindVertexArray() noexcept
-    {
-       #if JUCE_OPENGL3
-        if (vertexArrayObject != 0)
-            context.extensions.glBindVertexArray (vertexArrayObject);
-       #endif
-    }
-
-    void checkViewportBounds()
-    {
-        auto screenBounds = component.getTopLevelComponent()->getScreenBounds();
-
-        if (lastScreenBounds != screenBounds)
-            updateViewportSize (true);
-    }
-
-    void paintComponent()
-    {
-        // you mustn't set your own cached image object when attaching a GL context!
-        jassert (get (component) == this);
-
-        if (! ensureFrameBufferSize())
-            return;
-
-        RectangleList<int> invalid (viewportArea);
-        invalid.subtract (validArea);
-        validArea = viewportArea;
-
-        if (! invalid.isEmpty())
-        {
-            clearRegionInFrameBuffer (invalid);
-
-            {
-                ScopedPointer<LowLevelGraphicsContext> g (createOpenGLGraphicsContext (context, cachedImageFrameBuffer));
-                g->clipToRectangleList (invalid);
-                g->addTransform (transform);
-
-                paintOwner (*g);
-                JUCE_CHECK_OPENGL_ERROR
-            }
-
-            if (! context.isActive())
-                context.makeActive();
-        }
-
-        JUCE_CHECK_OPENGL_ERROR
-    }
-
-    void drawComponentBuffer()
-    {
-       #if ! JUCE_ANDROID
-        glEnable (GL_TEXTURE_2D);
-        clearGLError();
-       #endif
-
-       #if JUCE_WINDOWS
-        // some stupidly old drivers are missing this function, so try to at least avoid a crash here,
-        // but if you hit this assertion you may want to have your own version check before using the
-        // component rendering stuff on such old drivers.
-        jassert (context.extensions.glActiveTexture != nullptr);
-        if (context.extensions.glActiveTexture != nullptr)
-       #endif
-            context.extensions.glActiveTexture (GL_TEXTURE0);
-
-        glBindTexture (GL_TEXTURE_2D, cachedImageFrameBuffer.getTextureID());
-        bindVertexArray();
-
-        const Rectangle<int> cacheBounds (cachedImageFrameBuffer.getWidth(), cachedImageFrameBuffer.getHeight());
-        context.copyTexture (cacheBounds, cacheBounds, cacheBounds.getWidth(), cacheBounds.getHeight(), false);
-        glBindTexture (GL_TEXTURE_2D, 0);
-        JUCE_CHECK_OPENGL_ERROR
-    }
-
-    void paintOwner (LowLevelGraphicsContext& llgc)
-    {
-        Graphics g (llgc);
-
-      #if JUCE_ENABLE_REPAINT_DEBUGGING
-       #ifdef JUCE_IS_REPAINT_DEBUGGING_ACTIVE
-        if (JUCE_IS_REPAINT_DEBUGGING_ACTIVE)
-       #endif
-        {
-            g.saveState();
-        }
-       #endif
-
-        JUCE_TRY
-        {
-            component.paintEntireComponent (g, false);
-        }
-        JUCE_CATCH_EXCEPTION
-
-      #if JUCE_ENABLE_REPAINT_DEBUGGING
-       #ifdef JUCE_IS_REPAINT_DEBUGGING_ACTIVE
-        if (JUCE_IS_REPAINT_DEBUGGING_ACTIVE)
-       #endif
-        {
-            // enabling this code will fill all areas that get repainted with a colour overlay, to show
-            // clearly when things are being repainted.
-            g.restoreState();
-
-            static Random rng;
-            g.fillAll (Colour ((uint8) rng.nextInt (255),
-                               (uint8) rng.nextInt (255),
-                               (uint8) rng.nextInt (255),
-                               (uint8) 0x50));
-        }
-       #endif
-    }
-
-    void handleResize()
-    {
-        updateViewportSize (true);
-
-       #if JUCE_MAC
-        if (hasInitialised)
-        {
-            [nativeContext->view update];
-            renderFrame();
-        }
-       #endif
-    }
-
-    //==============================================================================
-    JobStatus runJob() override
-    {
-        {
-            // Allow the message thread to finish setting-up the context before using it..
-            MessageManager::Lock::ScopedTryLockType mmLock (messageManagerLock, false);
-
-            do
-            {
-                if (shouldExit())
-                    return ThreadPoolJob::jobHasFinished;
-
-            } while (! mmLock.retryLock ());
-        }
-
-        initialiseOnThread();
-        hasInitialised = true;
-
-        while (! shouldExit())
-        {
-           #if JUCE_IOS
-            if (backgroundProcessCheck.isBackgroundProcess())
-            {
-                repaintEvent.wait (300);
-                continue;
-            }
-           #endif
-
-            if (shouldExit())
-                break;
-
-           #if JUCE_MAC
-            repaintEvent.wait (1000);
-           #else
-            if (! renderFrame())
-                repaintEvent.wait (5); // failed to render, so avoid a tight fail-loop.
-            else if (! context.continuousRepaint && ! shouldExit())
-                repaintEvent.wait (-1);
-           #endif
-        }
-
-        hasInitialised = false;
-        context.makeActive();
-        shutdownOnThread();
-        OpenGLContext::deactivateCurrentContext();
-
-        return ThreadPoolJob::jobHasFinished;
-    }
-
-    void initialiseOnThread()
-    {
-        // On android, this can get called twice, so drop any previous state..
-        associatedObjectNames.clear();
-        associatedObjects.clear();
-        cachedImageFrameBuffer.release();
-
-        context.makeActive();
-        nativeContext->initialiseOnRenderThread (context);
-
-       #if JUCE_ANDROID
-        // On android the context may be created in initialiseOnRenderThread
-        // and we therefore need to call makeActive again
-        context.makeActive();
-       #endif
-
-        context.extensions.initialise();
-
-       #if JUCE_OPENGL3
-        if (OpenGLShaderProgram::getLanguageVersion() > 1.2)
-        {
-            context.extensions.glGenVertexArrays (1, &vertexArrayObject);
-            bindVertexArray();
-        }
-       #endif
-
-        glViewport (0, 0, component.getWidth(), component.getHeight());
-
-        nativeContext->setSwapInterval (1);
-
-       #if ! JUCE_OPENGL_ES
-        JUCE_CHECK_OPENGL_ERROR
-        shadersAvailable = OpenGLShaderProgram::getLanguageVersion() > 0;
-        clearGLError();
-       #endif
-
-        if (context.renderer != nullptr)
-            context.renderer->newOpenGLContextCreated();
-
-       #if JUCE_MAC
-        CVDisplayLinkCreateWithActiveCGDisplays (&displayLink);
-        CVDisplayLinkSetOutputCallback (displayLink, &displayLinkCallback, this);
-        CVDisplayLinkStart (displayLink);
-       #endif
-    }
-
-    void shutdownOnThread()
-    {
-       #if JUCE_MAC
-        CVDisplayLinkStop (displayLink);
-        CVDisplayLinkRelease (displayLink);
-       #endif
-
-        if (context.renderer != nullptr)
-            context.renderer->openGLContextClosing();
-
-       #if JUCE_OPENGL3
-        if (vertexArrayObject != 0)
-            context.extensions.glDeleteVertexArrays (1, &vertexArrayObject);
-       #endif
-
-        associatedObjectNames.clear();
-        associatedObjects.clear();
-        cachedImageFrameBuffer.release();
-        nativeContext->shutdownOnRenderThread();
-    }
-
-    //==============================================================================
-    struct BlockingWorker  : public OpenGLContext::AsyncWorker
-    {
-        BlockingWorker (OpenGLContext::AsyncWorker::Ptr && workerToUse)
-            : originalWorker (static_cast<OpenGLContext::AsyncWorker::Ptr&&> (workerToUse))
-        {}
-
-        void operator() (OpenGLContext& calleeContext)
-        {
-            if (originalWorker != nullptr)
-                (*originalWorker) (calleeContext);
-
-            finishedSignal.signal();
-        }
-
-        void block() noexcept  { finishedSignal.wait(); }
-
-        OpenGLContext::AsyncWorker::Ptr originalWorker;
-        WaitableEvent finishedSignal;
-    };
-
-    bool doWorkWhileWaitingForLock (bool contextIsAlreadyActive)
-    {
-        bool contextActivated = false;
-
-        for (OpenGLContext::AsyncWorker::Ptr work = workQueue.removeAndReturn (0);
-             work != nullptr && (! shouldExit()); work = workQueue.removeAndReturn (0))
-        {
-            if ((! contextActivated) && (! contextIsAlreadyActive))
-            {
-                if (! context.makeActive())
-                    break;
-
-                contextActivated = true;
-            }
-
-            NativeContext::Locker locker (*nativeContext);
-
-            (*work) (context);
-            clearGLError();
-        }
-
-        if (contextActivated)
-            OpenGLContext::deactivateCurrentContext();
-
-        return shouldExit();
-    }
-
-    void execute (OpenGLContext::AsyncWorker::Ptr workerToUse, bool shouldBlock, bool calledFromDestructor = false)
-    {
-        if (calledFromDestructor || destroying.get() == 0)
-        {
-            BlockingWorker* blocker = (shouldBlock ? new BlockingWorker (static_cast<OpenGLContext::AsyncWorker::Ptr&&> (workerToUse)) : nullptr);
-            OpenGLContext::AsyncWorker::Ptr worker = (blocker != nullptr ? blocker : static_cast<OpenGLContext::AsyncWorker::Ptr&&> (workerToUse));
-            workQueue.add (worker);
-
-            messageManagerLock.abort();
-            context.triggerRepaint();
-
-            if (blocker != nullptr)
-                blocker->block();
-        }
-        else
-        {
-            jassertfalse; // you called execute AFTER you detached your openglcontext
-        }
-    }
-
-    //==============================================================================
-    static CachedImage* get (Component& c) noexcept
-    {
-        return dynamic_cast<CachedImage*> (c.getCachedComponentImage());
-    }
-
-    //==============================================================================
-    friend class NativeContext;
-    ScopedPointer<NativeContext> nativeContext;
-
-    OpenGLContext& context;
-    Component& component;
-
-    OpenGLFrameBuffer cachedImageFrameBuffer;
-    RectangleList<int> validArea;
-    Rectangle<int> viewportArea, lastScreenBounds;
-<<<<<<< HEAD
-    double scale;
-    AffineTransform transform;
-=======
-    double scale = 1.0;
->>>>>>> 1759d89e
-   #if JUCE_OPENGL3
-    GLuint vertexArrayObject = 0;
-   #endif
-
-    StringArray associatedObjectNames;
-    ReferenceCountedArray<ReferenceCountedObject> associatedObjects;
-
-    WaitableEvent canPaintNowFlag, finishedPaintingFlag, repaintEvent;
-   #if JUCE_OPENGL_ES
-    bool shadersAvailable = true;
-   #else
-    bool shadersAvailable = false;
-   #endif
-    bool hasInitialised = false;
-    Atomic<int> needsUpdate { 1 }, destroying;
-    uint32 lastMMLockReleaseTime = 0;
-
-   #if JUCE_MAC
-    CVDisplayLinkRef displayLink;
-   #endif
-    ScopedPointer<ThreadPool> renderThread;
-    ReferenceCountedArray<OpenGLContext::AsyncWorker, CriticalSection> workQueue;
-    MessageManager::Lock messageManagerLock;
-
-   #if JUCE_IOS
-    iOSBackgroundProcessCheck backgroundProcessCheck;
-   #endif
-
-    JUCE_DECLARE_NON_COPYABLE_WITH_LEAK_DETECTOR (CachedImage)
-};
-
-//==============================================================================
-class OpenGLContext::Attachment  : public ComponentMovementWatcher,
-                                   private Timer
-{
-public:
-    Attachment (OpenGLContext& c, Component& comp)
-       : ComponentMovementWatcher (&comp), context (c)
-    {
-        if (canBeAttached (comp))
-            attach();
-    }
-
-    ~Attachment()
-    {
-        detach();
-    }
-
-    void detach()
-    {
-        auto& comp = *getComponent();
-        stop();
-        comp.setCachedComponentImage (nullptr);
-        context.nativeContext = nullptr;
-    }
-
-    void componentMovedOrResized (bool /*wasMoved*/, bool /*wasResized*/) override
-    {
-        auto& comp = *getComponent();
-
-        if (isAttached (comp) != canBeAttached (comp))
-            componentVisibilityChanged();
-
-        if (comp.getWidth() > 0 && comp.getHeight() > 0
-             && context.nativeContext != nullptr)
-        {
-            if (auto* c = CachedImage::get (comp))
-                c->handleResize();
-
-            if (auto* peer = comp.getTopLevelComponent()->getPeer())
-                context.nativeContext->updateWindowPosition (peer->getAreaCoveredBy (comp));
-        }
-    }
-
-    void componentPeerChanged() override
-    {
-        detach();
-        componentVisibilityChanged();
-    }
-
-    void componentVisibilityChanged() override
-    {
-        auto& comp = *getComponent();
-
-        if (canBeAttached (comp))
-        {
-            if (isAttached (comp))
-                comp.repaint(); // (needed when windows are un-minimised)
-            else
-                attach();
-        }
-        else
-        {
-            detach();
-        }
-    }
-
-   #if JUCE_DEBUG || JUCE_LOG_ASSERTIONS
-    void componentBeingDeleted (Component& c) override
-    {
-        /* You must call detach() or delete your OpenGLContext to remove it
-           from a component BEFORE deleting the component that it is using!
-        */
-        jassertfalse;
-
-        ComponentMovementWatcher::componentBeingDeleted (c);
-    }
-   #endif
-
-    void update()
-    {
-        auto& comp = *getComponent();
-
-        if (canBeAttached (comp))
-            start();
-        else
-            stop();
-    }
-
-private:
-    OpenGLContext& context;
-
-    bool canBeAttached (const Component& comp) noexcept
-    {
-        return (! context.overrideCanAttach) && comp.getWidth() > 0 && comp.getHeight() > 0 && isShowingOrMinimised (comp);
-    }
-
-    static bool isShowingOrMinimised (const Component& c)
-    {
-        if (! c.isVisible())
-            return false;
-
-        if (auto* p = c.getParentComponent())
-            return isShowingOrMinimised (*p);
-
-        return c.getPeer() != nullptr;
-    }
-
-    static bool isAttached (const Component& comp) noexcept
-    {
-        return comp.getCachedComponentImage() != nullptr;
-    }
-
-    void attach()
-    {
-        auto& comp = *getComponent();
-        auto* newCachedImage = new CachedImage (context, comp,
-                                                context.openGLPixelFormat,
-                                                context.contextToShareWith);
-        comp.setCachedComponentImage (newCachedImage);
-
-        start();
-    }
-
-    void stop()
-    {
-        stopTimer();
-
-        auto& comp = *getComponent();
-
-       #if JUCE_MAC
-        [[(NSView*) comp.getWindowHandle() window] disableScreenUpdatesUntilFlush];
-       #endif
-
-        if (auto* oldCachedImage = CachedImage::get (comp))
-            oldCachedImage->stop(); // (must stop this before detaching it from the component)
-    }
-
-    void start()
-    {
-        auto& comp = *getComponent();
-
-        if (auto* cachedImage = CachedImage::get (comp))
-        {
-            cachedImage->start(); // (must wait until this is attached before starting its thread)
-            cachedImage->updateViewportSize (true);
-
-            startTimer (400);
-        }
-    }
-
-    void timerCallback() override
-    {
-        if (auto* cachedImage = CachedImage::get (*getComponent()))
-            cachedImage->checkViewportBounds();
-    }
-};
-
-//==============================================================================
-OpenGLContext::OpenGLContext()
-{
-}
-
-OpenGLContext::~OpenGLContext()
-{
-    detach();
-}
-
-void OpenGLContext::setRenderer (OpenGLRenderer* rendererToUse) noexcept
-{
-    // This method must not be called when the context has already been attached!
-    // Call it before attaching your context, or use detach() first, before calling this!
-    jassert (nativeContext == nullptr);
-
-    renderer = rendererToUse;
-}
-
-void OpenGLContext::setComponentPaintingEnabled (bool shouldPaintComponent) noexcept
-{
-    // This method must not be called when the context has already been attached!
-    // Call it before attaching your context, or use detach() first, before calling this!
-    jassert (nativeContext == nullptr);
-
-    renderComponents = shouldPaintComponent;
-}
-
-void OpenGLContext::setContinuousRepainting (bool shouldContinuouslyRepaint) noexcept
-{
-    continuousRepaint = shouldContinuouslyRepaint;
-    triggerRepaint();
-}
-
-void OpenGLContext::setPixelFormat (const OpenGLPixelFormat& preferredPixelFormat) noexcept
-{
-    // This method must not be called when the context has already been attached!
-    // Call it before attaching your context, or use detach() first, before calling this!
-    jassert (nativeContext == nullptr);
-
-    openGLPixelFormat = preferredPixelFormat;
-}
-
-void OpenGLContext::setTextureMagnificationFilter (OpenGLContext::TextureMagnificationFilter magFilterMode) noexcept
-{
-    texMagFilter = magFilterMode;
-}
-
-void OpenGLContext::setNativeSharedContext (void* nativeContextToShareWith) noexcept
-{
-    // This method must not be called when the context has already been attached!
-    // Call it before attaching your context, or use detach() first, before calling this!
-    jassert (nativeContext == nullptr);
-
-    contextToShareWith = nativeContextToShareWith;
-}
-
-void OpenGLContext::setMultisamplingEnabled (bool b) noexcept
-{
-    // This method must not be called when the context has already been attached!
-    // Call it before attaching your context, or use detach() first, before calling this!
-    jassert (nativeContext == nullptr);
-
-    useMultisampling = b;
-}
-
-void OpenGLContext::setOpenGLVersionRequired (OpenGLVersion v) noexcept
-{
-    versionRequired = v;
-}
-
-void OpenGLContext::attachTo (Component& component)
-{
-    component.repaint();
-
-    if (getTargetComponent() != &component)
-    {
-        detach();
-        attachment = new Attachment (*this, component);
-    }
-}
-
-void OpenGLContext::detach()
-{
-    if (auto* a = attachment.get())
-    {
-        a->detach(); // must detach before nulling our pointer
-        attachment = nullptr;
-    }
-
-    nativeContext = nullptr;
-}
-
-bool OpenGLContext::isAttached() const noexcept
-{
-    return nativeContext != nullptr;
-}
-
-Component* OpenGLContext::getTargetComponent() const noexcept
-{
-    return attachment != nullptr ? attachment->getComponent() : nullptr;
-}
-
-OpenGLContext* OpenGLContext::getContextAttachedTo (Component& c) noexcept
-{
-    if (auto* ci = CachedImage::get (c))
-        return &(ci->context);
-
-    return nullptr;
-}
-
-static ThreadLocalValue<OpenGLContext*> currentThreadActiveContext;
-
-OpenGLContext* OpenGLContext::getCurrentContext()
-{
-    return currentThreadActiveContext.get();
-}
-
-bool OpenGLContext::makeActive() const noexcept
-{
-    auto& current = currentThreadActiveContext.get();
-
-    if (nativeContext != nullptr && nativeContext->makeActive())
-    {
-        current = const_cast<OpenGLContext*> (this);
-        return true;
-    }
-
-    current = nullptr;
-    return false;
-}
-
-bool OpenGLContext::isActive() const noexcept
-{
-    return nativeContext != nullptr && nativeContext->isActive();
-}
-
-void OpenGLContext::deactivateCurrentContext()
-{
-    NativeContext::deactivateCurrentContext();
-    currentThreadActiveContext.get() = nullptr;
-}
-
-void OpenGLContext::triggerRepaint()
-{
-    if (auto* cachedImage = getCachedImage())
-        cachedImage->triggerRepaint();
-}
-
-void OpenGLContext::swapBuffers()
-{
-    if (nativeContext != nullptr)
-        nativeContext->swapBuffers();
-}
-
-unsigned int OpenGLContext::getFrameBufferID() const noexcept
-{
-    return nativeContext != nullptr ? nativeContext->getFrameBufferID() : 0;
-}
-
-bool OpenGLContext::setSwapInterval (int numFramesPerSwap)
-{
-    return nativeContext != nullptr && nativeContext->setSwapInterval (numFramesPerSwap);
-}
-
-int OpenGLContext::getSwapInterval() const
-{
-    return nativeContext != nullptr ? nativeContext->getSwapInterval() : 0;
-}
-
-void* OpenGLContext::getRawContext() const noexcept
-{
-    return nativeContext != nullptr ? nativeContext->getRawContext() : nullptr;
-}
-
-OpenGLContext::CachedImage* OpenGLContext::getCachedImage() const noexcept
-{
-    if (auto* comp = getTargetComponent())
-        return CachedImage::get (*comp);
-
-    return nullptr;
-}
-
-bool OpenGLContext::areShadersAvailable() const
-{
-    auto* c = getCachedImage();
-    return c != nullptr && c->shadersAvailable;
-}
-
-ReferenceCountedObject* OpenGLContext::getAssociatedObject (const char* name) const
-{
-    jassert (name != nullptr);
-
-    auto* c = getCachedImage();
-
-    // This method must only be called from an openGL rendering callback.
-    jassert (c != nullptr && nativeContext != nullptr);
-    jassert (getCurrentContext() != nullptr);
-
-    const int index = c->associatedObjectNames.indexOf (name);
-    return index >= 0 ? c->associatedObjects.getUnchecked (index) : nullptr;
-}
-
-void OpenGLContext::setAssociatedObject (const char* name, ReferenceCountedObject* newObject)
-{
-    jassert (name != nullptr);
-
-    if (auto* c = getCachedImage())
-    {
-        // This method must only be called from an openGL rendering callback.
-        jassert (nativeContext != nullptr);
-        jassert (getCurrentContext() != nullptr);
-
-        const int index = c->associatedObjectNames.indexOf (name);
-
-        if (index >= 0)
-        {
-            if (newObject != nullptr)
-            {
-                c->associatedObjects.set (index, newObject);
-            }
-            else
-            {
-                c->associatedObjectNames.remove (index);
-                c->associatedObjects.remove (index);
-            }
-        }
-        else if (newObject != nullptr)
-        {
-            c->associatedObjectNames.add (name);
-            c->associatedObjects.add (newObject);
-        }
-    }
-}
-
-void OpenGLContext::setImageCacheSize (size_t newSize) noexcept     { imageCacheMaxSize = newSize; }
-size_t OpenGLContext::getImageCacheSize() const noexcept            { return imageCacheMaxSize; }
-
-void OpenGLContext::execute (OpenGLContext::AsyncWorker::Ptr workerToUse, bool shouldBlock)
-{
-    if (auto* c = getCachedImage())
-        c->execute (static_cast<OpenGLContext::AsyncWorker::Ptr&&> (workerToUse), shouldBlock);
-    else
-        jassertfalse; // You must have attached the context to a component
-}
-
-void OpenGLContext::overrideCanBeAttached (bool newCanAttach)
-{
-    if (overrideCanAttach != newCanAttach)
-    {
-        overrideCanAttach = newCanAttach;
-
-        if (auto* a = attachment.get())
-            a->update();
-    }
-}
-
-//==============================================================================
-struct DepthTestDisabler
-{
-    DepthTestDisabler() noexcept
-    {
-        glGetBooleanv (GL_DEPTH_TEST, &wasEnabled);
-
-        if (wasEnabled)
-            glDisable (GL_DEPTH_TEST);
-    }
-
-    ~DepthTestDisabler() noexcept
-    {
-        if (wasEnabled)
-            glEnable (GL_DEPTH_TEST);
-    }
-
-    GLboolean wasEnabled;
-};
-
-//==============================================================================
-void OpenGLContext::copyTexture (const Rectangle<int>& targetClipArea,
-                                 const Rectangle<int>& anchorPosAndTextureSize,
-                                 const int contextWidth, const int contextHeight,
-                                 bool flippedVertically)
-{
-    if (contextWidth <= 0 || contextHeight <= 0)
-        return;
-
-    JUCE_CHECK_OPENGL_ERROR
-    glBlendFunc (GL_ONE, GL_ONE_MINUS_SRC_ALPHA);
-    glEnable (GL_BLEND);
-
-    DepthTestDisabler depthDisabler;
-
-    if (areShadersAvailable())
-    {
-        struct OverlayShaderProgram  : public ReferenceCountedObject
-        {
-            OverlayShaderProgram (OpenGLContext& context)
-                : program (context), builder (program), params (program)
-            {}
-
-            static const OverlayShaderProgram& select (OpenGLContext& context)
-            {
-                static const char programValueID[] = "juceGLComponentOverlayShader";
-                OverlayShaderProgram* program = static_cast<OverlayShaderProgram*> (context.getAssociatedObject (programValueID));
-
-                if (program == nullptr)
-                {
-                    program = new OverlayShaderProgram (context);
-                    context.setAssociatedObject (programValueID, program);
-                }
-
-                program->program.use();
-                return *program;
-            }
-
-            struct ProgramBuilder
-            {
-                ProgramBuilder (OpenGLShaderProgram& prog)
-                {
-                    prog.addVertexShader (OpenGLHelpers::translateVertexShaderToV3 (
-                        "attribute " JUCE_HIGHP " vec2 position;"
-                        "uniform " JUCE_HIGHP " vec2 screenSize;"
-                        "uniform " JUCE_HIGHP " float textureBounds[4];"
-                        "uniform " JUCE_HIGHP " vec2 vOffsetAndScale;"
-                        "varying " JUCE_HIGHP " vec2 texturePos;"
-                        "void main()"
-                        "{"
-                          JUCE_HIGHP " vec2 scaled = position / (0.5 * screenSize.xy);"
-                          "gl_Position = vec4 (scaled.x - 1.0, 1.0 - scaled.y, 0, 1.0);"
-                          "texturePos = (position - vec2 (textureBounds[0], textureBounds[1])) / vec2 (textureBounds[2], textureBounds[3]);"
-                          "texturePos = vec2 (texturePos.x, vOffsetAndScale.x + vOffsetAndScale.y * texturePos.y);"
-                        "}"));
-
-                    prog.addFragmentShader (OpenGLHelpers::translateFragmentShaderToV3 (
-                        "uniform sampler2D imageTexture;"
-                        "varying " JUCE_HIGHP " vec2 texturePos;"
-                        "void main()"
-                        "{"
-                          "gl_FragColor = texture2D (imageTexture, texturePos);"
-                        "}"));
-
-                    prog.link();
-                }
-            };
-
-            struct Params
-            {
-                Params (OpenGLShaderProgram& prog)
-                    : positionAttribute (prog, "position"),
-                      screenSize (prog, "screenSize"),
-                      imageTexture (prog, "imageTexture"),
-                      textureBounds (prog, "textureBounds"),
-                      vOffsetAndScale (prog, "vOffsetAndScale")
-                {}
-
-                void set (const float targetWidth, const float targetHeight, const Rectangle<float>& bounds, bool flipVertically) const
-                {
-                    const GLfloat m[] = { bounds.getX(), bounds.getY(), bounds.getWidth(), bounds.getHeight() };
-                    textureBounds.set (m, 4);
-                    imageTexture.set (0);
-                    screenSize.set (targetWidth, targetHeight);
-
-                    vOffsetAndScale.set (flipVertically ? 0.0f : 1.0f,
-                                         flipVertically ? 1.0f : -1.0f);
-                }
-
-                OpenGLShaderProgram::Attribute positionAttribute;
-                OpenGLShaderProgram::Uniform screenSize, imageTexture, textureBounds, vOffsetAndScale;
-            };
-
-            OpenGLShaderProgram program;
-            ProgramBuilder builder;
-            Params params;
-        };
-
-        auto left   = (GLshort) targetClipArea.getX();
-        auto top    = (GLshort) targetClipArea.getY();
-        auto right  = (GLshort) targetClipArea.getRight();
-        auto bottom = (GLshort) targetClipArea.getBottom();
-        const GLshort vertices[] = { left, bottom, right, bottom, left, top, right, top };
-
-        auto& program = OverlayShaderProgram::select (*this);
-        program.params.set ((float) contextWidth, (float) contextHeight, anchorPosAndTextureSize.toFloat(), flippedVertically);
-
-        GLuint vertexBuffer = 0;
-        extensions.glGenBuffers (1, &vertexBuffer);
-        extensions.glBindBuffer (GL_ARRAY_BUFFER, vertexBuffer);
-        extensions.glBufferData (GL_ARRAY_BUFFER, sizeof (vertices), vertices, GL_STATIC_DRAW);
-
-        auto index = (GLuint) program.params.positionAttribute.attributeID;
-        extensions.glVertexAttribPointer (index, 2, GL_SHORT, GL_FALSE, 4, 0);
-        extensions.glEnableVertexAttribArray (index);
-        JUCE_CHECK_OPENGL_ERROR
-
-        glDrawArrays (GL_TRIANGLE_STRIP, 0, 4);
-
-        extensions.glBindBuffer (GL_ARRAY_BUFFER, 0);
-        extensions.glUseProgram (0);
-        extensions.glDisableVertexAttribArray (index);
-        extensions.glDeleteBuffers (1, &vertexBuffer);
-    }
-    else
-    {
-        jassert (attachment == nullptr); // Running on an old graphics card!
-    }
-
-    JUCE_CHECK_OPENGL_ERROR
-}
-
-#if JUCE_ANDROID
-EGLDisplay OpenGLContext::NativeContext::display = EGL_NO_DISPLAY;
-EGLDisplay OpenGLContext::NativeContext::config;
-
-void OpenGLContext::NativeContext::surfaceCreated (jobject holder)
-{
-    ignoreUnused (holder);
-
-    if (auto* cachedImage = CachedImage::get (component))
-    {
-        if (auto* pool = cachedImage->renderThread.get())
-        {
-            if (! pool->contains (cachedImage))
-            {
-                cachedImage->resume();
-                cachedImage->context.triggerRepaint();
-            }
-        }
-    }
-}
-
-void OpenGLContext::NativeContext::surfaceDestroyed (jobject holder)
-{
-    ignoreUnused (holder);
-
-    // unlike the name suggests this will be called just before the
-    // surface is destroyed. We need to pause the render thread.
-    if (auto* cachedImage = CachedImage::get (component))
-    {
-        cachedImage->pause();
-
-        if (auto* threadPool = cachedImage->renderThread.get())
-            threadPool->waitForJobToFinish (cachedImage, -1);
-    }
-}
-#endif
-
-} // namespace juce
+/*
+  ==============================================================================
+
+   This file is part of the JUCE library.
+   Copyright (c) 2017 - ROLI Ltd.
+
+   JUCE is an open source library subject to commercial or open-source
+   licensing.
+
+   By using JUCE, you agree to the terms of both the JUCE 5 End-User License
+   Agreement and JUCE 5 Privacy Policy (both updated and effective as of the
+   27th April 2017).
+
+   End User License Agreement: www.juce.com/juce-5-licence
+   Privacy Policy: www.juce.com/juce-5-privacy-policy
+
+   Or: You may also use this code under the terms of the GPL v3 (see
+   www.gnu.org/licenses).
+
+   JUCE IS PROVIDED "AS IS" WITHOUT ANY WARRANTY, AND ALL WARRANTIES, WHETHER
+   EXPRESSED OR IMPLIED, INCLUDING MERCHANTABILITY AND FITNESS FOR PURPOSE, ARE
+   DISCLAIMED.
+
+  ==============================================================================
+*/
+
+namespace juce
+{
+
+#if JUCE_IOS
+struct AppInactivityCallback // NB: this is a duplicate of an internal declaration in juce_core
+{
+    virtual ~AppInactivityCallback() {}
+    virtual void appBecomingInactive() = 0;
+};
+
+extern Array<AppInactivityCallback*> appBecomingInactiveCallbacks;
+
+// On iOS, all GL calls will crash when the app is running in the background, so
+// this prevents them from happening (which some messy locking behaviour)
+struct iOSBackgroundProcessCheck  : public AppInactivityCallback
+{
+    iOSBackgroundProcessCheck()     { isBackgroundProcess(); appBecomingInactiveCallbacks.add (this); }
+    ~iOSBackgroundProcessCheck()    { appBecomingInactiveCallbacks.removeAllInstancesOf (this); }
+
+    bool isBackgroundProcess()
+    {
+        const bool b = Process::isForegroundProcess();
+        isForeground.set (b ? 1 : 0);
+        return ! b;
+    }
+
+    void appBecomingInactive() override
+    {
+        int counter = 2000;
+
+        while (--counter > 0 && isForeground.get() != 0)
+            Thread::sleep (1);
+    }
+
+private:
+    Atomic<int> isForeground;
+
+    JUCE_DECLARE_NON_COPYABLE_WITH_LEAK_DETECTOR (iOSBackgroundProcessCheck)
+};
+
+#endif
+
+//==============================================================================
+class OpenGLContext::CachedImage  : public CachedComponentImage,
+                                    private ThreadPoolJob
+{
+public:
+    CachedImage (OpenGLContext& c, Component& comp,
+                 const OpenGLPixelFormat& pixFormat, void* contextToShare)
+        : ThreadPoolJob ("OpenGL Rendering"),
+          context (c), component (comp)
+    {
+        nativeContext = new NativeContext (component, pixFormat, contextToShare,
+                                           c.useMultisampling, c.versionRequired);
+
+        if (nativeContext->createdOk())
+            context.nativeContext = nativeContext;
+        else
+            nativeContext = nullptr;
+    }
+
+    ~CachedImage()
+    {
+        stop();
+    }
+
+    //==============================================================================
+    void start()
+    {
+        if (nativeContext != nullptr)
+        {
+            renderThread = new ThreadPool (1);
+            resume();
+        }
+    }
+
+    void stop()
+    {
+        if (renderThread != nullptr)
+        {
+            // make sure everything has finished executing
+            destroying.set (1);
+
+            if (workQueue.size() > 0)
+            {
+                if (! renderThread->contains (this))
+                    resume();
+
+                while (workQueue.size() != 0)
+                    Thread::sleep (20);
+            }
+
+            pause();
+            renderThread = nullptr;
+        }
+
+        hasInitialised = false;
+    }
+
+    //==============================================================================
+    void pause()
+    {
+        signalJobShouldExit();
+        messageManagerLock.abort();
+
+        if (renderThread != nullptr)
+        {
+            repaintEvent.signal();
+            renderThread->removeJob (this, true, -1);
+        }
+    }
+
+    void resume()
+    {
+        if (renderThread != nullptr)
+            renderThread->addJob (this, false);
+    }
+
+   #if JUCE_MAC
+    static CVReturn displayLinkCallback (CVDisplayLinkRef, const CVTimeStamp*, const CVTimeStamp*, CVOptionFlags, CVOptionFlags*, void* displayLinkContext)
+    {
+        CachedImage* self = (CachedImage*) displayLinkContext;
+        self->renderFrame();
+        return kCVReturnSuccess;
+    }
+   #endif
+
+    //==============================================================================
+    void paint (Graphics&) override {}
+
+    bool invalidateAll() override
+    {
+        validArea.clear();
+        triggerRepaint();
+        return false;
+    }
+
+    bool invalidate (const Rectangle<int>& area) override
+    {
+        validArea.subtract (area.toFloat().transformedBy (transform).getSmallestIntegerContainer());
+        triggerRepaint();
+        return false;
+    }
+
+    void releaseResources() override
+    {
+        stop();
+    }
+
+    void triggerRepaint()
+    {
+        needsUpdate = 1;
+        repaintEvent.signal();
+    }
+
+    //==============================================================================
+    bool ensureFrameBufferSize()
+    {
+        auto fbW = cachedImageFrameBuffer.getWidth();
+        auto fbH = cachedImageFrameBuffer.getHeight();
+
+        if (fbW != viewportArea.getWidth() || fbH != viewportArea.getHeight() || ! cachedImageFrameBuffer.isValid())
+        {
+            if (! cachedImageFrameBuffer.initialise (context, viewportArea.getWidth(), viewportArea.getHeight()))
+                return false;
+
+            validArea.clear();
+            JUCE_CHECK_OPENGL_ERROR
+        }
+
+        return true;
+    }
+
+    void clearRegionInFrameBuffer (const RectangleList<int>& list)
+    {
+        glClearColor (0, 0, 0, 0);
+        glEnable (GL_SCISSOR_TEST);
+
+        auto previousFrameBufferTarget = OpenGLFrameBuffer::getCurrentFrameBufferTarget();
+        cachedImageFrameBuffer.makeCurrentRenderingTarget();
+        auto imageH = cachedImageFrameBuffer.getHeight();
+
+        for (auto& r : list)
+        {
+            glScissor (r.getX(), imageH - r.getBottom(), r.getWidth(), r.getHeight());
+            glClear (GL_COLOR_BUFFER_BIT | GL_DEPTH_BUFFER_BIT | GL_STENCIL_BUFFER_BIT);
+        }
+
+        glDisable (GL_SCISSOR_TEST);
+        context.extensions.glBindFramebuffer (GL_FRAMEBUFFER, previousFrameBufferTarget);
+        JUCE_CHECK_OPENGL_ERROR
+    }
+
+    bool renderFrame()
+    {
+        MessageManager::Lock::ScopedTryLockType mmLock (messageManagerLock, false);
+        const bool isUpdating = needsUpdate.compareAndSetBool (0, 1);
+
+        if (context.renderComponents && isUpdating)
+        {
+            // This avoids hogging the message thread when doing intensive rendering.
+            if (lastMMLockReleaseTime + 1 >= Time::getMillisecondCounter())
+                Thread::sleep (2);
+
+            while (! shouldExit())
+            {
+                doWorkWhileWaitingForLock (false);
+
+                if (mmLock.retryLock ())
+                    break;
+            }
+
+            if (shouldExit())
+                return false;
+
+            updateViewportSize (false);
+        }
+
+        if (! context.makeActive())
+            return false;
+
+        NativeContext::Locker locker (*nativeContext);
+
+        JUCE_CHECK_OPENGL_ERROR
+
+        doWorkWhileWaitingForLock (true);
+
+        if (context.renderer != nullptr)
+        {
+            glViewport (0, 0, viewportArea.getWidth(), viewportArea.getHeight());
+            context.currentRenderScale = scale;
+            context.renderer->renderOpenGL();
+            clearGLError();
+
+            bindVertexArray();
+        }
+
+        if (context.renderComponents)
+        {
+            if (isUpdating)
+            {
+                paintComponent();
+
+                if (! hasInitialised)
+                    return false;
+
+                messageManagerLock.exit();
+                lastMMLockReleaseTime = Time::getMillisecondCounter();
+            }
+
+            glViewport (0, 0, viewportArea.getWidth(), viewportArea.getHeight());
+            drawComponentBuffer();
+        }
+
+        context.swapBuffers();
+
+        OpenGLContext::deactivateCurrentContext();
+        return true;
+    }
+
+    void updateViewportSize (bool canTriggerUpdate)
+    {
+        if (auto* peer = component.getPeer())
+        {
+            lastScreenBounds = component.getTopLevelComponent()->getScreenBounds();
+
+            auto newScale = Desktop::getInstance().getDisplays()
+                              .getDisplayContaining (lastScreenBounds.getCentre()).scale;
+
+            Rectangle<int> localBounds (component.getLocalBounds());
+            auto newArea = peer->getComponent().getLocalArea (&component, localBounds)
+                                               .withZeroOrigin()
+                             * newScale;
+
+            if (scale != newScale || viewportArea != newArea)
+            {
+                scale = newScale;
+                viewportArea = newArea;
+                transform = AffineTransform::scale (
+                    (float) newArea.getRight() / (float) localBounds.getRight(),
+                    (float) newArea.getBottom() / (float) localBounds.getBottom());
+
+                if (canTriggerUpdate)
+                    invalidateAll();
+            }
+        }
+    }
+
+    void bindVertexArray() noexcept
+    {
+       #if JUCE_OPENGL3
+        if (vertexArrayObject != 0)
+            context.extensions.glBindVertexArray (vertexArrayObject);
+       #endif
+    }
+
+    void checkViewportBounds()
+    {
+        auto screenBounds = component.getTopLevelComponent()->getScreenBounds();
+
+        if (lastScreenBounds != screenBounds)
+            updateViewportSize (true);
+    }
+
+    void paintComponent()
+    {
+        // you mustn't set your own cached image object when attaching a GL context!
+        jassert (get (component) == this);
+
+        if (! ensureFrameBufferSize())
+            return;
+
+        RectangleList<int> invalid (viewportArea);
+        invalid.subtract (validArea);
+        validArea = viewportArea;
+
+        if (! invalid.isEmpty())
+        {
+            clearRegionInFrameBuffer (invalid);
+
+            {
+                ScopedPointer<LowLevelGraphicsContext> g (createOpenGLGraphicsContext (context, cachedImageFrameBuffer));
+                g->clipToRectangleList (invalid);
+                g->addTransform (transform);
+
+                paintOwner (*g);
+                JUCE_CHECK_OPENGL_ERROR
+            }
+
+            if (! context.isActive())
+                context.makeActive();
+        }
+
+        JUCE_CHECK_OPENGL_ERROR
+    }
+
+    void drawComponentBuffer()
+    {
+       #if ! JUCE_ANDROID
+        glEnable (GL_TEXTURE_2D);
+        clearGLError();
+       #endif
+
+       #if JUCE_WINDOWS
+        // some stupidly old drivers are missing this function, so try to at least avoid a crash here,
+        // but if you hit this assertion you may want to have your own version check before using the
+        // component rendering stuff on such old drivers.
+        jassert (context.extensions.glActiveTexture != nullptr);
+        if (context.extensions.glActiveTexture != nullptr)
+       #endif
+            context.extensions.glActiveTexture (GL_TEXTURE0);
+
+        glBindTexture (GL_TEXTURE_2D, cachedImageFrameBuffer.getTextureID());
+        bindVertexArray();
+
+        const Rectangle<int> cacheBounds (cachedImageFrameBuffer.getWidth(), cachedImageFrameBuffer.getHeight());
+        context.copyTexture (cacheBounds, cacheBounds, cacheBounds.getWidth(), cacheBounds.getHeight(), false);
+        glBindTexture (GL_TEXTURE_2D, 0);
+        JUCE_CHECK_OPENGL_ERROR
+    }
+
+    void paintOwner (LowLevelGraphicsContext& llgc)
+    {
+        Graphics g (llgc);
+
+      #if JUCE_ENABLE_REPAINT_DEBUGGING
+       #ifdef JUCE_IS_REPAINT_DEBUGGING_ACTIVE
+        if (JUCE_IS_REPAINT_DEBUGGING_ACTIVE)
+       #endif
+        {
+            g.saveState();
+        }
+       #endif
+
+        JUCE_TRY
+        {
+            component.paintEntireComponent (g, false);
+        }
+        JUCE_CATCH_EXCEPTION
+
+      #if JUCE_ENABLE_REPAINT_DEBUGGING
+       #ifdef JUCE_IS_REPAINT_DEBUGGING_ACTIVE
+        if (JUCE_IS_REPAINT_DEBUGGING_ACTIVE)
+       #endif
+        {
+            // enabling this code will fill all areas that get repainted with a colour overlay, to show
+            // clearly when things are being repainted.
+            g.restoreState();
+
+            static Random rng;
+            g.fillAll (Colour ((uint8) rng.nextInt (255),
+                               (uint8) rng.nextInt (255),
+                               (uint8) rng.nextInt (255),
+                               (uint8) 0x50));
+        }
+       #endif
+    }
+
+    void handleResize()
+    {
+        updateViewportSize (true);
+
+       #if JUCE_MAC
+        if (hasInitialised)
+        {
+            [nativeContext->view update];
+            renderFrame();
+        }
+       #endif
+    }
+
+    //==============================================================================
+    JobStatus runJob() override
+    {
+        {
+            // Allow the message thread to finish setting-up the context before using it..
+            MessageManager::Lock::ScopedTryLockType mmLock (messageManagerLock, false);
+
+            do
+            {
+                if (shouldExit())
+                    return ThreadPoolJob::jobHasFinished;
+
+            } while (! mmLock.retryLock ());
+        }
+
+        initialiseOnThread();
+        hasInitialised = true;
+
+        while (! shouldExit())
+        {
+           #if JUCE_IOS
+            if (backgroundProcessCheck.isBackgroundProcess())
+            {
+                repaintEvent.wait (300);
+                continue;
+            }
+           #endif
+
+            if (shouldExit())
+                break;
+
+           #if JUCE_MAC
+            repaintEvent.wait (1000);
+           #else
+            if (! renderFrame())
+                repaintEvent.wait (5); // failed to render, so avoid a tight fail-loop.
+            else if (! context.continuousRepaint && ! shouldExit())
+                repaintEvent.wait (-1);
+           #endif
+        }
+
+        hasInitialised = false;
+        context.makeActive();
+        shutdownOnThread();
+        OpenGLContext::deactivateCurrentContext();
+
+        return ThreadPoolJob::jobHasFinished;
+    }
+
+    void initialiseOnThread()
+    {
+        // On android, this can get called twice, so drop any previous state..
+        associatedObjectNames.clear();
+        associatedObjects.clear();
+        cachedImageFrameBuffer.release();
+
+        context.makeActive();
+        nativeContext->initialiseOnRenderThread (context);
+
+       #if JUCE_ANDROID
+        // On android the context may be created in initialiseOnRenderThread
+        // and we therefore need to call makeActive again
+        context.makeActive();
+       #endif
+
+        context.extensions.initialise();
+
+       #if JUCE_OPENGL3
+        if (OpenGLShaderProgram::getLanguageVersion() > 1.2)
+        {
+            context.extensions.glGenVertexArrays (1, &vertexArrayObject);
+            bindVertexArray();
+        }
+       #endif
+
+        glViewport (0, 0, component.getWidth(), component.getHeight());
+
+        nativeContext->setSwapInterval (1);
+
+       #if ! JUCE_OPENGL_ES
+        JUCE_CHECK_OPENGL_ERROR
+        shadersAvailable = OpenGLShaderProgram::getLanguageVersion() > 0;
+        clearGLError();
+       #endif
+
+        if (context.renderer != nullptr)
+            context.renderer->newOpenGLContextCreated();
+
+       #if JUCE_MAC
+        CVDisplayLinkCreateWithActiveCGDisplays (&displayLink);
+        CVDisplayLinkSetOutputCallback (displayLink, &displayLinkCallback, this);
+        CVDisplayLinkStart (displayLink);
+       #endif
+    }
+
+    void shutdownOnThread()
+    {
+       #if JUCE_MAC
+        CVDisplayLinkStop (displayLink);
+        CVDisplayLinkRelease (displayLink);
+       #endif
+
+        if (context.renderer != nullptr)
+            context.renderer->openGLContextClosing();
+
+       #if JUCE_OPENGL3
+        if (vertexArrayObject != 0)
+            context.extensions.glDeleteVertexArrays (1, &vertexArrayObject);
+       #endif
+
+        associatedObjectNames.clear();
+        associatedObjects.clear();
+        cachedImageFrameBuffer.release();
+        nativeContext->shutdownOnRenderThread();
+    }
+
+    //==============================================================================
+    struct BlockingWorker  : public OpenGLContext::AsyncWorker
+    {
+        BlockingWorker (OpenGLContext::AsyncWorker::Ptr && workerToUse)
+            : originalWorker (static_cast<OpenGLContext::AsyncWorker::Ptr&&> (workerToUse))
+        {}
+
+        void operator() (OpenGLContext& calleeContext)
+        {
+            if (originalWorker != nullptr)
+                (*originalWorker) (calleeContext);
+
+            finishedSignal.signal();
+        }
+
+        void block() noexcept  { finishedSignal.wait(); }
+
+        OpenGLContext::AsyncWorker::Ptr originalWorker;
+        WaitableEvent finishedSignal;
+    };
+
+    bool doWorkWhileWaitingForLock (bool contextIsAlreadyActive)
+    {
+        bool contextActivated = false;
+
+        for (OpenGLContext::AsyncWorker::Ptr work = workQueue.removeAndReturn (0);
+             work != nullptr && (! shouldExit()); work = workQueue.removeAndReturn (0))
+        {
+            if ((! contextActivated) && (! contextIsAlreadyActive))
+            {
+                if (! context.makeActive())
+                    break;
+
+                contextActivated = true;
+            }
+
+            NativeContext::Locker locker (*nativeContext);
+
+            (*work) (context);
+            clearGLError();
+        }
+
+        if (contextActivated)
+            OpenGLContext::deactivateCurrentContext();
+
+        return shouldExit();
+    }
+
+    void execute (OpenGLContext::AsyncWorker::Ptr workerToUse, bool shouldBlock, bool calledFromDestructor = false)
+    {
+        if (calledFromDestructor || destroying.get() == 0)
+        {
+            BlockingWorker* blocker = (shouldBlock ? new BlockingWorker (static_cast<OpenGLContext::AsyncWorker::Ptr&&> (workerToUse)) : nullptr);
+            OpenGLContext::AsyncWorker::Ptr worker = (blocker != nullptr ? blocker : static_cast<OpenGLContext::AsyncWorker::Ptr&&> (workerToUse));
+            workQueue.add (worker);
+
+            messageManagerLock.abort();
+            context.triggerRepaint();
+
+            if (blocker != nullptr)
+                blocker->block();
+        }
+        else
+        {
+            jassertfalse; // you called execute AFTER you detached your openglcontext
+        }
+    }
+
+    //==============================================================================
+    static CachedImage* get (Component& c) noexcept
+    {
+        return dynamic_cast<CachedImage*> (c.getCachedComponentImage());
+    }
+
+    //==============================================================================
+    friend class NativeContext;
+    ScopedPointer<NativeContext> nativeContext;
+
+    OpenGLContext& context;
+    Component& component;
+
+    OpenGLFrameBuffer cachedImageFrameBuffer;
+    RectangleList<int> validArea;
+    Rectangle<int> viewportArea, lastScreenBounds;
+    double scale = 1.0;
+    AffineTransform transform;
+   #if JUCE_OPENGL3
+    GLuint vertexArrayObject = 0;
+   #endif
+
+    StringArray associatedObjectNames;
+    ReferenceCountedArray<ReferenceCountedObject> associatedObjects;
+
+    WaitableEvent canPaintNowFlag, finishedPaintingFlag, repaintEvent;
+   #if JUCE_OPENGL_ES
+    bool shadersAvailable = true;
+   #else
+    bool shadersAvailable = false;
+   #endif
+    bool hasInitialised = false;
+    Atomic<int> needsUpdate { 1 }, destroying;
+    uint32 lastMMLockReleaseTime = 0;
+
+   #if JUCE_MAC
+    CVDisplayLinkRef displayLink;
+   #endif
+    ScopedPointer<ThreadPool> renderThread;
+    ReferenceCountedArray<OpenGLContext::AsyncWorker, CriticalSection> workQueue;
+    MessageManager::Lock messageManagerLock;
+
+   #if JUCE_IOS
+    iOSBackgroundProcessCheck backgroundProcessCheck;
+   #endif
+
+    JUCE_DECLARE_NON_COPYABLE_WITH_LEAK_DETECTOR (CachedImage)
+};
+
+//==============================================================================
+class OpenGLContext::Attachment  : public ComponentMovementWatcher,
+                                   private Timer
+{
+public:
+    Attachment (OpenGLContext& c, Component& comp)
+       : ComponentMovementWatcher (&comp), context (c)
+    {
+        if (canBeAttached (comp))
+            attach();
+    }
+
+    ~Attachment()
+    {
+        detach();
+    }
+
+    void detach()
+    {
+        auto& comp = *getComponent();
+        stop();
+        comp.setCachedComponentImage (nullptr);
+        context.nativeContext = nullptr;
+    }
+
+    void componentMovedOrResized (bool /*wasMoved*/, bool /*wasResized*/) override
+    {
+        auto& comp = *getComponent();
+
+        if (isAttached (comp) != canBeAttached (comp))
+            componentVisibilityChanged();
+
+        if (comp.getWidth() > 0 && comp.getHeight() > 0
+             && context.nativeContext != nullptr)
+        {
+            if (auto* c = CachedImage::get (comp))
+                c->handleResize();
+
+            if (auto* peer = comp.getTopLevelComponent()->getPeer())
+                context.nativeContext->updateWindowPosition (peer->getAreaCoveredBy (comp));
+        }
+    }
+
+    void componentPeerChanged() override
+    {
+        detach();
+        componentVisibilityChanged();
+    }
+
+    void componentVisibilityChanged() override
+    {
+        auto& comp = *getComponent();
+
+        if (canBeAttached (comp))
+        {
+            if (isAttached (comp))
+                comp.repaint(); // (needed when windows are un-minimised)
+            else
+                attach();
+        }
+        else
+        {
+            detach();
+        }
+    }
+
+   #if JUCE_DEBUG || JUCE_LOG_ASSERTIONS
+    void componentBeingDeleted (Component& c) override
+    {
+        /* You must call detach() or delete your OpenGLContext to remove it
+           from a component BEFORE deleting the component that it is using!
+        */
+        jassertfalse;
+
+        ComponentMovementWatcher::componentBeingDeleted (c);
+    }
+   #endif
+
+    void update()
+    {
+        auto& comp = *getComponent();
+
+        if (canBeAttached (comp))
+            start();
+        else
+            stop();
+    }
+
+private:
+    OpenGLContext& context;
+
+    bool canBeAttached (const Component& comp) noexcept
+    {
+        return (! context.overrideCanAttach) && comp.getWidth() > 0 && comp.getHeight() > 0 && isShowingOrMinimised (comp);
+    }
+
+    static bool isShowingOrMinimised (const Component& c)
+    {
+        if (! c.isVisible())
+            return false;
+
+        if (auto* p = c.getParentComponent())
+            return isShowingOrMinimised (*p);
+
+        return c.getPeer() != nullptr;
+    }
+
+    static bool isAttached (const Component& comp) noexcept
+    {
+        return comp.getCachedComponentImage() != nullptr;
+    }
+
+    void attach()
+    {
+        auto& comp = *getComponent();
+        auto* newCachedImage = new CachedImage (context, comp,
+                                                context.openGLPixelFormat,
+                                                context.contextToShareWith);
+        comp.setCachedComponentImage (newCachedImage);
+
+        start();
+    }
+
+    void stop()
+    {
+        stopTimer();
+
+        auto& comp = *getComponent();
+
+       #if JUCE_MAC
+        [[(NSView*) comp.getWindowHandle() window] disableScreenUpdatesUntilFlush];
+       #endif
+
+        if (auto* oldCachedImage = CachedImage::get (comp))
+            oldCachedImage->stop(); // (must stop this before detaching it from the component)
+    }
+
+    void start()
+    {
+        auto& comp = *getComponent();
+
+        if (auto* cachedImage = CachedImage::get (comp))
+        {
+            cachedImage->start(); // (must wait until this is attached before starting its thread)
+            cachedImage->updateViewportSize (true);
+
+            startTimer (400);
+        }
+    }
+
+    void timerCallback() override
+    {
+        if (auto* cachedImage = CachedImage::get (*getComponent()))
+            cachedImage->checkViewportBounds();
+    }
+};
+
+//==============================================================================
+OpenGLContext::OpenGLContext()
+{
+}
+
+OpenGLContext::~OpenGLContext()
+{
+    detach();
+}
+
+void OpenGLContext::setRenderer (OpenGLRenderer* rendererToUse) noexcept
+{
+    // This method must not be called when the context has already been attached!
+    // Call it before attaching your context, or use detach() first, before calling this!
+    jassert (nativeContext == nullptr);
+
+    renderer = rendererToUse;
+}
+
+void OpenGLContext::setComponentPaintingEnabled (bool shouldPaintComponent) noexcept
+{
+    // This method must not be called when the context has already been attached!
+    // Call it before attaching your context, or use detach() first, before calling this!
+    jassert (nativeContext == nullptr);
+
+    renderComponents = shouldPaintComponent;
+}
+
+void OpenGLContext::setContinuousRepainting (bool shouldContinuouslyRepaint) noexcept
+{
+    continuousRepaint = shouldContinuouslyRepaint;
+    triggerRepaint();
+}
+
+void OpenGLContext::setPixelFormat (const OpenGLPixelFormat& preferredPixelFormat) noexcept
+{
+    // This method must not be called when the context has already been attached!
+    // Call it before attaching your context, or use detach() first, before calling this!
+    jassert (nativeContext == nullptr);
+
+    openGLPixelFormat = preferredPixelFormat;
+}
+
+void OpenGLContext::setTextureMagnificationFilter (OpenGLContext::TextureMagnificationFilter magFilterMode) noexcept
+{
+    texMagFilter = magFilterMode;
+}
+
+void OpenGLContext::setNativeSharedContext (void* nativeContextToShareWith) noexcept
+{
+    // This method must not be called when the context has already been attached!
+    // Call it before attaching your context, or use detach() first, before calling this!
+    jassert (nativeContext == nullptr);
+
+    contextToShareWith = nativeContextToShareWith;
+}
+
+void OpenGLContext::setMultisamplingEnabled (bool b) noexcept
+{
+    // This method must not be called when the context has already been attached!
+    // Call it before attaching your context, or use detach() first, before calling this!
+    jassert (nativeContext == nullptr);
+
+    useMultisampling = b;
+}
+
+void OpenGLContext::setOpenGLVersionRequired (OpenGLVersion v) noexcept
+{
+    versionRequired = v;
+}
+
+void OpenGLContext::attachTo (Component& component)
+{
+    component.repaint();
+
+    if (getTargetComponent() != &component)
+    {
+        detach();
+        attachment = new Attachment (*this, component);
+    }
+}
+
+void OpenGLContext::detach()
+{
+    if (auto* a = attachment.get())
+    {
+        a->detach(); // must detach before nulling our pointer
+        attachment = nullptr;
+    }
+
+    nativeContext = nullptr;
+}
+
+bool OpenGLContext::isAttached() const noexcept
+{
+    return nativeContext != nullptr;
+}
+
+Component* OpenGLContext::getTargetComponent() const noexcept
+{
+    return attachment != nullptr ? attachment->getComponent() : nullptr;
+}
+
+OpenGLContext* OpenGLContext::getContextAttachedTo (Component& c) noexcept
+{
+    if (auto* ci = CachedImage::get (c))
+        return &(ci->context);
+
+    return nullptr;
+}
+
+static ThreadLocalValue<OpenGLContext*> currentThreadActiveContext;
+
+OpenGLContext* OpenGLContext::getCurrentContext()
+{
+    return currentThreadActiveContext.get();
+}
+
+bool OpenGLContext::makeActive() const noexcept
+{
+    auto& current = currentThreadActiveContext.get();
+
+    if (nativeContext != nullptr && nativeContext->makeActive())
+    {
+        current = const_cast<OpenGLContext*> (this);
+        return true;
+    }
+
+    current = nullptr;
+    return false;
+}
+
+bool OpenGLContext::isActive() const noexcept
+{
+    return nativeContext != nullptr && nativeContext->isActive();
+}
+
+void OpenGLContext::deactivateCurrentContext()
+{
+    NativeContext::deactivateCurrentContext();
+    currentThreadActiveContext.get() = nullptr;
+}
+
+void OpenGLContext::triggerRepaint()
+{
+    if (auto* cachedImage = getCachedImage())
+        cachedImage->triggerRepaint();
+}
+
+void OpenGLContext::swapBuffers()
+{
+    if (nativeContext != nullptr)
+        nativeContext->swapBuffers();
+}
+
+unsigned int OpenGLContext::getFrameBufferID() const noexcept
+{
+    return nativeContext != nullptr ? nativeContext->getFrameBufferID() : 0;
+}
+
+bool OpenGLContext::setSwapInterval (int numFramesPerSwap)
+{
+    return nativeContext != nullptr && nativeContext->setSwapInterval (numFramesPerSwap);
+}
+
+int OpenGLContext::getSwapInterval() const
+{
+    return nativeContext != nullptr ? nativeContext->getSwapInterval() : 0;
+}
+
+void* OpenGLContext::getRawContext() const noexcept
+{
+    return nativeContext != nullptr ? nativeContext->getRawContext() : nullptr;
+}
+
+OpenGLContext::CachedImage* OpenGLContext::getCachedImage() const noexcept
+{
+    if (auto* comp = getTargetComponent())
+        return CachedImage::get (*comp);
+
+    return nullptr;
+}
+
+bool OpenGLContext::areShadersAvailable() const
+{
+    auto* c = getCachedImage();
+    return c != nullptr && c->shadersAvailable;
+}
+
+ReferenceCountedObject* OpenGLContext::getAssociatedObject (const char* name) const
+{
+    jassert (name != nullptr);
+
+    auto* c = getCachedImage();
+
+    // This method must only be called from an openGL rendering callback.
+    jassert (c != nullptr && nativeContext != nullptr);
+    jassert (getCurrentContext() != nullptr);
+
+    const int index = c->associatedObjectNames.indexOf (name);
+    return index >= 0 ? c->associatedObjects.getUnchecked (index) : nullptr;
+}
+
+void OpenGLContext::setAssociatedObject (const char* name, ReferenceCountedObject* newObject)
+{
+    jassert (name != nullptr);
+
+    if (auto* c = getCachedImage())
+    {
+        // This method must only be called from an openGL rendering callback.
+        jassert (nativeContext != nullptr);
+        jassert (getCurrentContext() != nullptr);
+
+        const int index = c->associatedObjectNames.indexOf (name);
+
+        if (index >= 0)
+        {
+            if (newObject != nullptr)
+            {
+                c->associatedObjects.set (index, newObject);
+            }
+            else
+            {
+                c->associatedObjectNames.remove (index);
+                c->associatedObjects.remove (index);
+            }
+        }
+        else if (newObject != nullptr)
+        {
+            c->associatedObjectNames.add (name);
+            c->associatedObjects.add (newObject);
+        }
+    }
+}
+
+void OpenGLContext::setImageCacheSize (size_t newSize) noexcept     { imageCacheMaxSize = newSize; }
+size_t OpenGLContext::getImageCacheSize() const noexcept            { return imageCacheMaxSize; }
+
+void OpenGLContext::execute (OpenGLContext::AsyncWorker::Ptr workerToUse, bool shouldBlock)
+{
+    if (auto* c = getCachedImage())
+        c->execute (static_cast<OpenGLContext::AsyncWorker::Ptr&&> (workerToUse), shouldBlock);
+    else
+        jassertfalse; // You must have attached the context to a component
+}
+
+void OpenGLContext::overrideCanBeAttached (bool newCanAttach)
+{
+    if (overrideCanAttach != newCanAttach)
+    {
+        overrideCanAttach = newCanAttach;
+
+        if (auto* a = attachment.get())
+            a->update();
+    }
+}
+
+//==============================================================================
+struct DepthTestDisabler
+{
+    DepthTestDisabler() noexcept
+    {
+        glGetBooleanv (GL_DEPTH_TEST, &wasEnabled);
+
+        if (wasEnabled)
+            glDisable (GL_DEPTH_TEST);
+    }
+
+    ~DepthTestDisabler() noexcept
+    {
+        if (wasEnabled)
+            glEnable (GL_DEPTH_TEST);
+    }
+
+    GLboolean wasEnabled;
+};
+
+//==============================================================================
+void OpenGLContext::copyTexture (const Rectangle<int>& targetClipArea,
+                                 const Rectangle<int>& anchorPosAndTextureSize,
+                                 const int contextWidth, const int contextHeight,
+                                 bool flippedVertically)
+{
+    if (contextWidth <= 0 || contextHeight <= 0)
+        return;
+
+    JUCE_CHECK_OPENGL_ERROR
+    glBlendFunc (GL_ONE, GL_ONE_MINUS_SRC_ALPHA);
+    glEnable (GL_BLEND);
+
+    DepthTestDisabler depthDisabler;
+
+    if (areShadersAvailable())
+    {
+        struct OverlayShaderProgram  : public ReferenceCountedObject
+        {
+            OverlayShaderProgram (OpenGLContext& context)
+                : program (context), builder (program), params (program)
+            {}
+
+            static const OverlayShaderProgram& select (OpenGLContext& context)
+            {
+                static const char programValueID[] = "juceGLComponentOverlayShader";
+                OverlayShaderProgram* program = static_cast<OverlayShaderProgram*> (context.getAssociatedObject (programValueID));
+
+                if (program == nullptr)
+                {
+                    program = new OverlayShaderProgram (context);
+                    context.setAssociatedObject (programValueID, program);
+                }
+
+                program->program.use();
+                return *program;
+            }
+
+            struct ProgramBuilder
+            {
+                ProgramBuilder (OpenGLShaderProgram& prog)
+                {
+                    prog.addVertexShader (OpenGLHelpers::translateVertexShaderToV3 (
+                        "attribute " JUCE_HIGHP " vec2 position;"
+                        "uniform " JUCE_HIGHP " vec2 screenSize;"
+                        "uniform " JUCE_HIGHP " float textureBounds[4];"
+                        "uniform " JUCE_HIGHP " vec2 vOffsetAndScale;"
+                        "varying " JUCE_HIGHP " vec2 texturePos;"
+                        "void main()"
+                        "{"
+                          JUCE_HIGHP " vec2 scaled = position / (0.5 * screenSize.xy);"
+                          "gl_Position = vec4 (scaled.x - 1.0, 1.0 - scaled.y, 0, 1.0);"
+                          "texturePos = (position - vec2 (textureBounds[0], textureBounds[1])) / vec2 (textureBounds[2], textureBounds[3]);"
+                          "texturePos = vec2 (texturePos.x, vOffsetAndScale.x + vOffsetAndScale.y * texturePos.y);"
+                        "}"));
+
+                    prog.addFragmentShader (OpenGLHelpers::translateFragmentShaderToV3 (
+                        "uniform sampler2D imageTexture;"
+                        "varying " JUCE_HIGHP " vec2 texturePos;"
+                        "void main()"
+                        "{"
+                          "gl_FragColor = texture2D (imageTexture, texturePos);"
+                        "}"));
+
+                    prog.link();
+                }
+            };
+
+            struct Params
+            {
+                Params (OpenGLShaderProgram& prog)
+                    : positionAttribute (prog, "position"),
+                      screenSize (prog, "screenSize"),
+                      imageTexture (prog, "imageTexture"),
+                      textureBounds (prog, "textureBounds"),
+                      vOffsetAndScale (prog, "vOffsetAndScale")
+                {}
+
+                void set (const float targetWidth, const float targetHeight, const Rectangle<float>& bounds, bool flipVertically) const
+                {
+                    const GLfloat m[] = { bounds.getX(), bounds.getY(), bounds.getWidth(), bounds.getHeight() };
+                    textureBounds.set (m, 4);
+                    imageTexture.set (0);
+                    screenSize.set (targetWidth, targetHeight);
+
+                    vOffsetAndScale.set (flipVertically ? 0.0f : 1.0f,
+                                         flipVertically ? 1.0f : -1.0f);
+                }
+
+                OpenGLShaderProgram::Attribute positionAttribute;
+                OpenGLShaderProgram::Uniform screenSize, imageTexture, textureBounds, vOffsetAndScale;
+            };
+
+            OpenGLShaderProgram program;
+            ProgramBuilder builder;
+            Params params;
+        };
+
+        auto left   = (GLshort) targetClipArea.getX();
+        auto top    = (GLshort) targetClipArea.getY();
+        auto right  = (GLshort) targetClipArea.getRight();
+        auto bottom = (GLshort) targetClipArea.getBottom();
+        const GLshort vertices[] = { left, bottom, right, bottom, left, top, right, top };
+
+        auto& program = OverlayShaderProgram::select (*this);
+        program.params.set ((float) contextWidth, (float) contextHeight, anchorPosAndTextureSize.toFloat(), flippedVertically);
+
+        GLuint vertexBuffer = 0;
+        extensions.glGenBuffers (1, &vertexBuffer);
+        extensions.glBindBuffer (GL_ARRAY_BUFFER, vertexBuffer);
+        extensions.glBufferData (GL_ARRAY_BUFFER, sizeof (vertices), vertices, GL_STATIC_DRAW);
+
+        auto index = (GLuint) program.params.positionAttribute.attributeID;
+        extensions.glVertexAttribPointer (index, 2, GL_SHORT, GL_FALSE, 4, 0);
+        extensions.glEnableVertexAttribArray (index);
+        JUCE_CHECK_OPENGL_ERROR
+
+        glDrawArrays (GL_TRIANGLE_STRIP, 0, 4);
+
+        extensions.glBindBuffer (GL_ARRAY_BUFFER, 0);
+        extensions.glUseProgram (0);
+        extensions.glDisableVertexAttribArray (index);
+        extensions.glDeleteBuffers (1, &vertexBuffer);
+    }
+    else
+    {
+        jassert (attachment == nullptr); // Running on an old graphics card!
+    }
+
+    JUCE_CHECK_OPENGL_ERROR
+}
+
+#if JUCE_ANDROID
+EGLDisplay OpenGLContext::NativeContext::display = EGL_NO_DISPLAY;
+EGLDisplay OpenGLContext::NativeContext::config;
+
+void OpenGLContext::NativeContext::surfaceCreated (jobject holder)
+{
+    ignoreUnused (holder);
+
+    if (auto* cachedImage = CachedImage::get (component))
+    {
+        if (auto* pool = cachedImage->renderThread.get())
+        {
+            if (! pool->contains (cachedImage))
+            {
+                cachedImage->resume();
+                cachedImage->context.triggerRepaint();
+            }
+        }
+    }
+}
+
+void OpenGLContext::NativeContext::surfaceDestroyed (jobject holder)
+{
+    ignoreUnused (holder);
+
+    // unlike the name suggests this will be called just before the
+    // surface is destroyed. We need to pause the render thread.
+    if (auto* cachedImage = CachedImage::get (component))
+    {
+        cachedImage->pause();
+
+        if (auto* threadPool = cachedImage->renderThread.get())
+            threadPool->waitForJobToFinish (cachedImage, -1);
+    }
+}
+#endif
+
+} // namespace juce