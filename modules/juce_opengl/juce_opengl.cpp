--- conflicted
+++ resolved
@@ -1,219 +1,211 @@
-/*
-  ==============================================================================
-
-   This file is part of the JUCE library.
-   Copyright (c) 2013 - Raw Material Software Ltd.
-
-   Permission is granted to use this software under the terms of either:
-   a) the GPL v2 (or any later version)
-   b) the Affero GPL v3
-
-   Details of these licenses can be found at: www.gnu.org/licenses
-
-   JUCE is distributed in the hope that it will be useful, but WITHOUT ANY
-   WARRANTY; without even the implied warranty of MERCHANTABILITY or FITNESS FOR
-   A PARTICULAR PURPOSE.  See the GNU General Public License for more details.
-
-   ------------------------------------------------------------------------------
-
-   To release a closed-source product which uses JUCE, commercial licenses are
-   available: visit www.juce.com for more information.
-
-  ==============================================================================
-*/
-
-#if defined (JUCE_OPENGL_H_INCLUDED) && ! JUCE_AMALGAMATED_INCLUDE
- /* When you add this cpp file to your project, you mustn't include it in a file where you've
-    already included any other headers - just put it inside a file on its own, possibly with your config
-    flags preceding it, but don't include anything else. That also includes avoiding any automatic prefix
-    header files that the compiler may be using.
- */
- #error "Incorrect use of JUCE cpp file"
-#endif
-
-// Your project must contain an AppConfig.h file with your project-specific settings in it,
-// and your header search path must make it accessible to the module's files.
-#include "AppConfig.h"
-
-#include "../juce_core/native/juce_BasicNativeHeaders.h"
-#include "juce_opengl.h"
-
-//==============================================================================
-#if JUCE_IOS
- #import <QuartzCore/QuartzCore.h>
-
-//==============================================================================
-#elif JUCE_WINDOWS
- #include <windowsx.h>
-
- #if JUCE_MSVC && ! JUCE_DONT_AUTOLINK_TO_WIN32_LIBRARIES
-  #pragma comment(lib, "OpenGL32.Lib")
- #endif
-
-//==============================================================================
-#elif JUCE_LINUX
- /* Got an include error here?
-
-    If you want to install OpenGL support, the packages to get are "mesa-common-dev"
-    and "freeglut3-dev".
- */
- #include <GL/glx.h>
-
-//==============================================================================
-#elif JUCE_MAC
- #include <OpenGL/CGLCurrent.h> // These are both just needed with the 10.5 SDK
- #include <OpenGL/OpenGL.h>
-
-//==============================================================================
-#elif JUCE_ANDROID
- #ifndef GL_GLEXT_PROTOTYPES
-  #define GL_GLEXT_PROTOTYPES 1
- #endif
- #include <GLES2/gl2.h>
-#endif
-
-namespace juce
-{
-
-//==============================================================================
-#include "native/juce_OpenGLExtensions.h"
-
-void OpenGLExtensionFunctions::initialise()
-{
-   #if JUCE_WINDOWS || JUCE_LINUX
-    #define JUCE_INIT_GL_FUNCTION(name, returnType, params, callparams) \
-        name = (type_ ## name) OpenGLHelpers::getExtensionFunction (#name);
-    #define JUCE_INIT_GL_FUNCTION_EXT(name, returnType, params, callparams) \
-        name = (type_ ## name) OpenGLHelpers::getExtensionFunction (#name); \
-        if (name == nullptr) \
-            name = (type_ ## name) OpenGLHelpers::getExtensionFunction (JUCE_STRINGIFY (name ## EXT));
-
-    JUCE_GL_EXTENSION_FUNCTIONS (JUCE_INIT_GL_FUNCTION, JUCE_INIT_GL_FUNCTION_EXT)
-    #undef JUCE_INIT_GL_FUNCTION
-    #undef JUCE_INIT_GL_FUNCTION_EXT
-   #endif
-}
-
-#if JUCE_OPENGL_ES
- #define JUCE_DECLARE_GL_FUNCTION(name, returnType, params, callparams) \
-    returnType OpenGLExtensionFunctions::name params { return ::name callparams; }
-
- JUCE_GL_EXTENSION_FUNCTIONS (JUCE_DECLARE_GL_FUNCTION, JUCE_DECLARE_GL_FUNCTION)
- #undef JUCE_DECLARE_GL_FUNCTION
-#endif
-
-#undef JUCE_GL_EXTENSION_FUNCTIONS
-
-#if JUCE_DEBUG && ! defined (JUCE_CHECK_OPENGL_ERROR)
-static const char* getGLErrorMessage (const GLenum e)
-{
-    switch (e)
-    {
-        case GL_INVALID_ENUM:                   return "GL_INVALID_ENUM";
-        case GL_INVALID_VALUE:                  return "GL_INVALID_VALUE";
-        case GL_INVALID_OPERATION:              return "GL_INVALID_OPERATION";
-        case GL_OUT_OF_MEMORY:                  return "GL_OUT_OF_MEMORY";
-       #ifdef GL_STACK_OVERFLOW
-        case GL_STACK_OVERFLOW:                 return "GL_STACK_OVERFLOW";
-       #endif
-       #ifdef GL_STACK_UNDERFLOW
-        case GL_STACK_UNDERFLOW:                return "GL_STACK_UNDERFLOW";
-       #endif
-<<<<<<< HEAD
-        case GL_OUT_OF_MEMORY:      return "GL_OUT_OF_MEMORY";
-       #if GL_VERSION_3_2 || GL_ES_VERSION_3_0
-        case GL_INVALID_FRAMEBUFFER_OPERATION: return "GL_INVALID_FRAMEBUFFER_OPERATION";
-       #endif
-        default:                    break;
-=======
-       #ifdef GL_INVALID_FRAMEBUFFER_OPERATION
-        case GL_INVALID_FRAMEBUFFER_OPERATION:  return "GL_INVALID_FRAMEBUFFER_OPERATION";
-       #endif
-        default: break;
->>>>>>> e5c556d3
-    }
-
-    return "Unknown error";
-}
-
-static void checkGLError (const char* file, const int line)
-{
-    for (;;)
-    {
-        const GLenum e = glGetError();
-
-        if (e == GL_NO_ERROR)
-            break;
-
-        DBG ("***** " << getGLErrorMessage (e) << "  at " << file << " : " << line);
-        jassertfalse;
-    }
-}
-
- #define JUCE_CHECK_OPENGL_ERROR checkGLError (__FILE__, __LINE__);
-#else
- #define JUCE_CHECK_OPENGL_ERROR ;
-#endif
-
-static void clearGLError()
-{
-    while (glGetError() != GL_NO_ERROR) {}
-}
-
-struct OpenGLTargetSaver
-{
-    OpenGLTargetSaver (const OpenGLContext& c)
-        : context (c), oldFramebuffer (OpenGLFrameBuffer::getCurrentFrameBufferTarget())
-    {
-        glGetIntegerv (GL_VIEWPORT, oldViewport);
-    }
-
-    ~OpenGLTargetSaver()
-    {
-        context.extensions.glBindFramebuffer (GL_FRAMEBUFFER, oldFramebuffer);
-        glViewport (oldViewport[0], oldViewport[1], oldViewport[2], oldViewport[3]);
-    }
-
-private:
-    const OpenGLContext& context;
-    GLuint oldFramebuffer;
-    GLint oldViewport[4];
-
-    OpenGLTargetSaver& operator= (const OpenGLTargetSaver&);
-};
-
-//==============================================================================
-#include "opengl/juce_OpenGLFrameBuffer.cpp"
-#include "opengl/juce_OpenGLGraphicsContext.cpp"
-#include "opengl/juce_OpenGLHelpers.cpp"
-#include "opengl/juce_OpenGLImage.cpp"
-#include "opengl/juce_OpenGLPixelFormat.cpp"
-#include "opengl/juce_OpenGLShaderProgram.cpp"
-#include "opengl/juce_OpenGLTexture.cpp"
-
-//==============================================================================
-#if JUCE_MAC || JUCE_IOS
- #include "../juce_core/native/juce_osx_ObjCHelpers.h"
- #include "../juce_graphics/native/juce_mac_CoreGraphicsHelpers.h"
-
- #if JUCE_MAC
-  #include "native/juce_OpenGL_osx.h"
- #else
-  #include "native/juce_OpenGL_ios.h"
- #endif
-
-#elif JUCE_WINDOWS
- #include "native/juce_OpenGL_win32.h"
-
-#elif JUCE_LINUX
- #include "native/juce_OpenGL_linux.h"
-
-#elif JUCE_ANDROID
- #include "../juce_core/native/juce_android_JNIHelpers.h"
- #include "native/juce_OpenGL_android.h"
-
-#endif
-
-#include "opengl/juce_OpenGLContext.cpp"
-
-}
+/*
+  ==============================================================================
+
+   This file is part of the JUCE library.
+   Copyright (c) 2013 - Raw Material Software Ltd.
+
+   Permission is granted to use this software under the terms of either:
+   a) the GPL v2 (or any later version)
+   b) the Affero GPL v3
+
+   Details of these licenses can be found at: www.gnu.org/licenses
+
+   JUCE is distributed in the hope that it will be useful, but WITHOUT ANY
+   WARRANTY; without even the implied warranty of MERCHANTABILITY or FITNESS FOR
+   A PARTICULAR PURPOSE.  See the GNU General Public License for more details.
+
+   ------------------------------------------------------------------------------
+
+   To release a closed-source product which uses JUCE, commercial licenses are
+   available: visit www.juce.com for more information.
+
+  ==============================================================================
+*/
+
+#if defined (JUCE_OPENGL_H_INCLUDED) && ! JUCE_AMALGAMATED_INCLUDE
+ /* When you add this cpp file to your project, you mustn't include it in a file where you've
+    already included any other headers - just put it inside a file on its own, possibly with your config
+    flags preceding it, but don't include anything else. That also includes avoiding any automatic prefix
+    header files that the compiler may be using.
+ */
+ #error "Incorrect use of JUCE cpp file"
+#endif
+
+// Your project must contain an AppConfig.h file with your project-specific settings in it,
+// and your header search path must make it accessible to the module's files.
+#include "AppConfig.h"
+
+#include "../juce_core/native/juce_BasicNativeHeaders.h"
+#include "juce_opengl.h"
+
+//==============================================================================
+#if JUCE_IOS
+ #import <QuartzCore/QuartzCore.h>
+
+//==============================================================================
+#elif JUCE_WINDOWS
+ #include <windowsx.h>
+
+ #if JUCE_MSVC && ! JUCE_DONT_AUTOLINK_TO_WIN32_LIBRARIES
+  #pragma comment(lib, "OpenGL32.Lib")
+ #endif
+
+//==============================================================================
+#elif JUCE_LINUX
+ /* Got an include error here?
+
+    If you want to install OpenGL support, the packages to get are "mesa-common-dev"
+    and "freeglut3-dev".
+ */
+ #include <GL/glx.h>
+
+//==============================================================================
+#elif JUCE_MAC
+ #include <OpenGL/CGLCurrent.h> // These are both just needed with the 10.5 SDK
+ #include <OpenGL/OpenGL.h>
+
+//==============================================================================
+#elif JUCE_ANDROID
+ #ifndef GL_GLEXT_PROTOTYPES
+  #define GL_GLEXT_PROTOTYPES 1
+ #endif
+ #include <GLES2/gl2.h>
+#endif
+
+namespace juce
+{
+
+//==============================================================================
+#include "native/juce_OpenGLExtensions.h"
+
+void OpenGLExtensionFunctions::initialise()
+{
+   #if JUCE_WINDOWS || JUCE_LINUX
+    #define JUCE_INIT_GL_FUNCTION(name, returnType, params, callparams) \
+        name = (type_ ## name) OpenGLHelpers::getExtensionFunction (#name);
+    #define JUCE_INIT_GL_FUNCTION_EXT(name, returnType, params, callparams) \
+        name = (type_ ## name) OpenGLHelpers::getExtensionFunction (#name); \
+        if (name == nullptr) \
+            name = (type_ ## name) OpenGLHelpers::getExtensionFunction (JUCE_STRINGIFY (name ## EXT));
+
+    JUCE_GL_EXTENSION_FUNCTIONS (JUCE_INIT_GL_FUNCTION, JUCE_INIT_GL_FUNCTION_EXT)
+    #undef JUCE_INIT_GL_FUNCTION
+    #undef JUCE_INIT_GL_FUNCTION_EXT
+   #endif
+}
+
+#if JUCE_OPENGL_ES
+ #define JUCE_DECLARE_GL_FUNCTION(name, returnType, params, callparams) \
+    returnType OpenGLExtensionFunctions::name params { return ::name callparams; }
+
+ JUCE_GL_EXTENSION_FUNCTIONS (JUCE_DECLARE_GL_FUNCTION, JUCE_DECLARE_GL_FUNCTION)
+ #undef JUCE_DECLARE_GL_FUNCTION
+#endif
+
+#undef JUCE_GL_EXTENSION_FUNCTIONS
+
+#if JUCE_DEBUG && ! defined (JUCE_CHECK_OPENGL_ERROR)
+static const char* getGLErrorMessage (const GLenum e)
+{
+    switch (e)
+    {
+        case GL_INVALID_ENUM:                   return "GL_INVALID_ENUM";
+        case GL_INVALID_VALUE:                  return "GL_INVALID_VALUE";
+        case GL_INVALID_OPERATION:              return "GL_INVALID_OPERATION";
+        case GL_OUT_OF_MEMORY:                  return "GL_OUT_OF_MEMORY";
+       #ifdef GL_STACK_OVERFLOW
+        case GL_STACK_OVERFLOW:                 return "GL_STACK_OVERFLOW";
+       #endif
+       #ifdef GL_STACK_UNDERFLOW
+        case GL_STACK_UNDERFLOW:                return "GL_STACK_UNDERFLOW";
+       #endif
+       #ifdef GL_INVALID_FRAMEBUFFER_OPERATION
+        case GL_INVALID_FRAMEBUFFER_OPERATION:  return "GL_INVALID_FRAMEBUFFER_OPERATION";
+       #endif
+        default: break;
+    }
+
+    return "Unknown error";
+}
+
+static void checkGLError (const char* file, const int line)
+{
+    for (;;)
+    {
+        const GLenum e = glGetError();
+
+        if (e == GL_NO_ERROR)
+            break;
+
+        DBG ("***** " << getGLErrorMessage (e) << "  at " << file << " : " << line);
+        jassertfalse;
+    }
+}
+
+ #define JUCE_CHECK_OPENGL_ERROR checkGLError (__FILE__, __LINE__);
+#else
+ #define JUCE_CHECK_OPENGL_ERROR ;
+#endif
+
+static void clearGLError()
+{
+    while (glGetError() != GL_NO_ERROR) {}
+}
+
+struct OpenGLTargetSaver
+{
+    OpenGLTargetSaver (const OpenGLContext& c)
+        : context (c), oldFramebuffer (OpenGLFrameBuffer::getCurrentFrameBufferTarget())
+    {
+        glGetIntegerv (GL_VIEWPORT, oldViewport);
+    }
+
+    ~OpenGLTargetSaver()
+    {
+        context.extensions.glBindFramebuffer (GL_FRAMEBUFFER, oldFramebuffer);
+        glViewport (oldViewport[0], oldViewport[1], oldViewport[2], oldViewport[3]);
+    }
+
+private:
+    const OpenGLContext& context;
+    GLuint oldFramebuffer;
+    GLint oldViewport[4];
+
+    OpenGLTargetSaver& operator= (const OpenGLTargetSaver&);
+};
+
+//==============================================================================
+#include "opengl/juce_OpenGLFrameBuffer.cpp"
+#include "opengl/juce_OpenGLGraphicsContext.cpp"
+#include "opengl/juce_OpenGLHelpers.cpp"
+#include "opengl/juce_OpenGLImage.cpp"
+#include "opengl/juce_OpenGLPixelFormat.cpp"
+#include "opengl/juce_OpenGLShaderProgram.cpp"
+#include "opengl/juce_OpenGLTexture.cpp"
+
+//==============================================================================
+#if JUCE_MAC || JUCE_IOS
+ #include "../juce_core/native/juce_osx_ObjCHelpers.h"
+ #include "../juce_graphics/native/juce_mac_CoreGraphicsHelpers.h"
+
+ #if JUCE_MAC
+  #include "native/juce_OpenGL_osx.h"
+ #else
+  #include "native/juce_OpenGL_ios.h"
+ #endif
+
+#elif JUCE_WINDOWS
+ #include "native/juce_OpenGL_win32.h"
+
+#elif JUCE_LINUX
+ #include "native/juce_OpenGL_linux.h"
+
+#elif JUCE_ANDROID
+ #include "../juce_core/native/juce_android_JNIHelpers.h"
+ #include "native/juce_OpenGL_android.h"
+
+#endif
+
+#include "opengl/juce_OpenGLContext.cpp"
+
+}