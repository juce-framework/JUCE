/*
  ==============================================================================

   This file is part of the JUCE library.
   Copyright (c) 2020 - Raw Material Software Limited

   JUCE is an open source library subject to commercial or open-source
   licensing.

   By using JUCE, you agree to the terms of both the JUCE 6 End-User License
   Agreement and JUCE Privacy Policy (both effective as of the 16th June 2020).

   End User License Agreement: www.juce.com/juce-6-licence
   Privacy Policy: www.juce.com/juce-privacy-policy

   Or: You may also use this code under the terms of the GPL v3 (see
   www.gnu.org/licenses).

   JUCE IS PROVIDED "AS IS" WITHOUT ANY WARRANTY, AND ALL WARRANTIES, WHETHER
   EXPRESSED OR IMPLIED, INCLUDING MERCHANTABILITY AND FITNESS FOR PURPOSE, ARE
   DISCLAIMED.

  ==============================================================================
*/


/*******************************************************************************
 The block below describes the properties of this module, and is read by
 the Projucer to automatically generate project code that uses it.
 For details about the syntax and how to create or use a module, see the
 JUCE Module Format.md file.


 BEGIN_JUCE_MODULE_DECLARATION

  ID:                 juce_opengl
  vendor:             juce
<<<<<<< HEAD
  version:            6.1.3
=======
  version:            6.1.4
>>>>>>> 185af339
  name:               JUCE OpenGL classes
  description:        Classes for rendering OpenGL in a JUCE window.
  website:            http://www.juce.com/juce
  license:            GPL/Commercial
  minimumCppStandard: 14

  dependencies:       juce_gui_extra
  OSXFrameworks:      OpenGL
  iOSFrameworks:      OpenGLES
  linuxLibs:          GL
  mingwLibs:          opengl32

 END_JUCE_MODULE_DECLARATION

*******************************************************************************/


#pragma once
#define JUCE_OPENGL_H_INCLUDED

#include <juce_core/system/juce_TargetPlatform.h>

#undef JUCE_OPENGL
#define JUCE_OPENGL 1

#if JUCE_IOS || JUCE_ANDROID
 #define JUCE_OPENGL_ES 1
 #include "opengl/juce_gles2.h"
#else
 #include "opengl/juce_gl.h"
#endif

#include <juce_gui_extra/juce_gui_extra.h>

//==============================================================================
#if JUCE_OPENGL_ES || DOXYGEN
 /** This macro is a helper for use in GLSL shader code which needs to compile on both GLES and desktop GL.
     Since it's mandatory in GLES to mark a variable with a precision, but the keywords don't exist in normal GLSL,
     these macros define the various precision keywords only on GLES.
 */
 #define JUCE_MEDIUMP  "mediump"

 /** This macro is a helper for use in GLSL shader code which needs to compile on both GLES and desktop GL.
     Since it's mandatory in GLES to mark a variable with a precision, but the keywords don't exist in normal GLSL,
     these macros define the various precision keywords only on GLES.
 */
 #define JUCE_HIGHP    "highp"

 /** This macro is a helper for use in GLSL shader code which needs to compile on both GLES and desktop GL.
     Since it's mandatory in GLES to mark a variable with a precision, but the keywords don't exist in normal GLSL,
     these macros define the various precision keywords only on GLES.
 */
 #define JUCE_LOWP     "lowp"
#else
 #define JUCE_MEDIUMP
 #define JUCE_HIGHP
 #define JUCE_LOWP
#endif

//==============================================================================
namespace juce
{
    class OpenGLTexture;
    class OpenGLFrameBuffer;
    class OpenGLShaderProgram;
}

#include "geometry/juce_Vector3D.h"
#include "geometry/juce_Matrix3D.h"
#include "geometry/juce_Quaternion.h"
#include "geometry/juce_Draggable3DOrientation.h"
#include "opengl/juce_OpenGLHelpers.h"
#include "opengl/juce_OpenGLPixelFormat.h"
#include "native/juce_OpenGLExtensions.h"
#include "opengl/juce_OpenGLRenderer.h"
#include "opengl/juce_OpenGLContext.h"
#include "opengl/juce_OpenGLFrameBuffer.h"
#include "opengl/juce_OpenGLGraphicsContext.h"
#include "opengl/juce_OpenGLImage.h"
#include "opengl/juce_OpenGLShaderProgram.h"
#include "opengl/juce_OpenGLTexture.h"
#include "utils/juce_OpenGLAppComponent.h"
<|MERGE_RESOLUTION|>--- conflicted
+++ resolved
@@ -1,124 +1,120 @@
-/*
-  ==============================================================================
-
-   This file is part of the JUCE library.
-   Copyright (c) 2020 - Raw Material Software Limited
-
-   JUCE is an open source library subject to commercial or open-source
-   licensing.
-
-   By using JUCE, you agree to the terms of both the JUCE 6 End-User License
-   Agreement and JUCE Privacy Policy (both effective as of the 16th June 2020).
-
-   End User License Agreement: www.juce.com/juce-6-licence
-   Privacy Policy: www.juce.com/juce-privacy-policy
-
-   Or: You may also use this code under the terms of the GPL v3 (see
-   www.gnu.org/licenses).
-
-   JUCE IS PROVIDED "AS IS" WITHOUT ANY WARRANTY, AND ALL WARRANTIES, WHETHER
-   EXPRESSED OR IMPLIED, INCLUDING MERCHANTABILITY AND FITNESS FOR PURPOSE, ARE
-   DISCLAIMED.
-
-  ==============================================================================
-*/
-
-
-/*******************************************************************************
- The block below describes the properties of this module, and is read by
- the Projucer to automatically generate project code that uses it.
- For details about the syntax and how to create or use a module, see the
- JUCE Module Format.md file.
-
-
- BEGIN_JUCE_MODULE_DECLARATION
-
-  ID:                 juce_opengl
-  vendor:             juce
-<<<<<<< HEAD
-  version:            6.1.3
-=======
-  version:            6.1.4
->>>>>>> 185af339
-  name:               JUCE OpenGL classes
-  description:        Classes for rendering OpenGL in a JUCE window.
-  website:            http://www.juce.com/juce
-  license:            GPL/Commercial
-  minimumCppStandard: 14
-
-  dependencies:       juce_gui_extra
-  OSXFrameworks:      OpenGL
-  iOSFrameworks:      OpenGLES
-  linuxLibs:          GL
-  mingwLibs:          opengl32
-
- END_JUCE_MODULE_DECLARATION
-
-*******************************************************************************/
-
-
-#pragma once
-#define JUCE_OPENGL_H_INCLUDED
-
-#include <juce_core/system/juce_TargetPlatform.h>
-
-#undef JUCE_OPENGL
-#define JUCE_OPENGL 1
-
-#if JUCE_IOS || JUCE_ANDROID
- #define JUCE_OPENGL_ES 1
- #include "opengl/juce_gles2.h"
-#else
- #include "opengl/juce_gl.h"
-#endif
-
-#include <juce_gui_extra/juce_gui_extra.h>
-
-//==============================================================================
-#if JUCE_OPENGL_ES || DOXYGEN
- /** This macro is a helper for use in GLSL shader code which needs to compile on both GLES and desktop GL.
-     Since it's mandatory in GLES to mark a variable with a precision, but the keywords don't exist in normal GLSL,
-     these macros define the various precision keywords only on GLES.
- */
- #define JUCE_MEDIUMP  "mediump"
-
- /** This macro is a helper for use in GLSL shader code which needs to compile on both GLES and desktop GL.
-     Since it's mandatory in GLES to mark a variable with a precision, but the keywords don't exist in normal GLSL,
-     these macros define the various precision keywords only on GLES.
- */
- #define JUCE_HIGHP    "highp"
-
- /** This macro is a helper for use in GLSL shader code which needs to compile on both GLES and desktop GL.
-     Since it's mandatory in GLES to mark a variable with a precision, but the keywords don't exist in normal GLSL,
-     these macros define the various precision keywords only on GLES.
- */
- #define JUCE_LOWP     "lowp"
-#else
- #define JUCE_MEDIUMP
- #define JUCE_HIGHP
- #define JUCE_LOWP
-#endif
-
-//==============================================================================
-namespace juce
-{
-    class OpenGLTexture;
-    class OpenGLFrameBuffer;
-    class OpenGLShaderProgram;
-}
-
-#include "geometry/juce_Vector3D.h"
-#include "geometry/juce_Matrix3D.h"
-#include "geometry/juce_Quaternion.h"
-#include "geometry/juce_Draggable3DOrientation.h"
-#include "opengl/juce_OpenGLHelpers.h"
-#include "opengl/juce_OpenGLPixelFormat.h"
-#include "native/juce_OpenGLExtensions.h"
-#include "opengl/juce_OpenGLRenderer.h"
-#include "opengl/juce_OpenGLContext.h"
-#include "opengl/juce_OpenGLFrameBuffer.h"
-#include "opengl/juce_OpenGLGraphicsContext.h"
-#include "opengl/juce_OpenGLImage.h"
-#include "opengl/juce_OpenGLShaderProgram.h"
-#include "opengl/juce_OpenGLTexture.h"
-#include "utils/juce_OpenGLAppComponent.h"
+/*
+  ==============================================================================
+
+   This file is part of the JUCE library.
+   Copyright (c) 2020 - Raw Material Software Limited
+
+   JUCE is an open source library subject to commercial or open-source
+   licensing.
+
+   By using JUCE, you agree to the terms of both the JUCE 6 End-User License
+   Agreement and JUCE Privacy Policy (both effective as of the 16th June 2020).
+
+   End User License Agreement: www.juce.com/juce-6-licence
+   Privacy Policy: www.juce.com/juce-privacy-policy
+
+   Or: You may also use this code under the terms of the GPL v3 (see
+   www.gnu.org/licenses).
+
+   JUCE IS PROVIDED "AS IS" WITHOUT ANY WARRANTY, AND ALL WARRANTIES, WHETHER
+   EXPRESSED OR IMPLIED, INCLUDING MERCHANTABILITY AND FITNESS FOR PURPOSE, ARE
+   DISCLAIMED.
+
+  ==============================================================================
+*/
+
+
+/*******************************************************************************
+ The block below describes the properties of this module, and is read by
+ the Projucer to automatically generate project code that uses it.
+ For details about the syntax and how to create or use a module, see the
+ JUCE Module Format.md file.
+
+
+ BEGIN_JUCE_MODULE_DECLARATION
+
+  ID:                 juce_opengl
+  vendor:             juce
+  version:            6.1.4
+  name:               JUCE OpenGL classes
+  description:        Classes for rendering OpenGL in a JUCE window.
+  website:            http://www.juce.com/juce
+  license:            GPL/Commercial
+  minimumCppStandard: 14
+
+  dependencies:       juce_gui_extra
+  OSXFrameworks:      OpenGL
+  iOSFrameworks:      OpenGLES
+  linuxLibs:          GL
+  mingwLibs:          opengl32
+
+ END_JUCE_MODULE_DECLARATION
+
+*******************************************************************************/
+
+
+#pragma once
+#define JUCE_OPENGL_H_INCLUDED
+
+#include <juce_core/system/juce_TargetPlatform.h>
+
+#undef JUCE_OPENGL
+#define JUCE_OPENGL 1
+
+#if JUCE_IOS || JUCE_ANDROID
+ #define JUCE_OPENGL_ES 1
+ #include "opengl/juce_gles2.h"
+#else
+ #include "opengl/juce_gl.h"
+#endif
+
+#include <juce_gui_extra/juce_gui_extra.h>
+
+//==============================================================================
+#if JUCE_OPENGL_ES || DOXYGEN
+ /** This macro is a helper for use in GLSL shader code which needs to compile on both GLES and desktop GL.
+     Since it's mandatory in GLES to mark a variable with a precision, but the keywords don't exist in normal GLSL,
+     these macros define the various precision keywords only on GLES.
+ */
+ #define JUCE_MEDIUMP  "mediump"
+
+ /** This macro is a helper for use in GLSL shader code which needs to compile on both GLES and desktop GL.
+     Since it's mandatory in GLES to mark a variable with a precision, but the keywords don't exist in normal GLSL,
+     these macros define the various precision keywords only on GLES.
+ */
+ #define JUCE_HIGHP    "highp"
+
+ /** This macro is a helper for use in GLSL shader code which needs to compile on both GLES and desktop GL.
+     Since it's mandatory in GLES to mark a variable with a precision, but the keywords don't exist in normal GLSL,
+     these macros define the various precision keywords only on GLES.
+ */
+ #define JUCE_LOWP     "lowp"
+#else
+ #define JUCE_MEDIUMP
+ #define JUCE_HIGHP
+ #define JUCE_LOWP
+#endif
+
+//==============================================================================
+namespace juce
+{
+    class OpenGLTexture;
+    class OpenGLFrameBuffer;
+    class OpenGLShaderProgram;
+}
+
+#include "geometry/juce_Vector3D.h"
+#include "geometry/juce_Matrix3D.h"
+#include "geometry/juce_Quaternion.h"
+#include "geometry/juce_Draggable3DOrientation.h"
+#include "opengl/juce_OpenGLHelpers.h"
+#include "opengl/juce_OpenGLPixelFormat.h"
+#include "native/juce_OpenGLExtensions.h"
+#include "opengl/juce_OpenGLRenderer.h"
+#include "opengl/juce_OpenGLContext.h"
+#include "opengl/juce_OpenGLFrameBuffer.h"
+#include "opengl/juce_OpenGLGraphicsContext.h"
+#include "opengl/juce_OpenGLImage.h"
+#include "opengl/juce_OpenGLShaderProgram.h"
+#include "opengl/juce_OpenGLTexture.h"
+#include "utils/juce_OpenGLAppComponent.h"