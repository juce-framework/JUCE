/*
  ==============================================================================

   This file is part of the JUCE library.
   Copyright (c) 2015 - ROLI Ltd.

   Permission is granted to use this software under the terms of either:
   a) the GPL v2 (or any later version)
   b) the Affero GPL v3

   Details of these licenses can be found at: www.gnu.org/licenses

   JUCE is distributed in the hope that it will be useful, but WITHOUT ANY
   WARRANTY; without even the implied warranty of MERCHANTABILITY or FITNESS FOR
   A PARTICULAR PURPOSE.  See the GNU General Public License for more details.

   ------------------------------------------------------------------------------

   To release a closed-source product which uses JUCE, commercial licenses are
   available: visit www.juce.com for more information.

  ==============================================================================
*/

#ifndef JUCE_OPENGL_H_INCLUDED
#define JUCE_OPENGL_H_INCLUDED

#include "../juce_gui_extra/juce_gui_extra.h"

#undef JUCE_OPENGL
#define JUCE_OPENGL 1

#if JUCE_IOS || JUCE_ANDROID
 #define JUCE_OPENGL_ES 1
#endif

#if JUCE_WINDOWS
 #ifndef APIENTRY
  #define APIENTRY __stdcall
  #define CLEAR_TEMP_APIENTRY 1
 #endif
 #ifndef WINGDIAPI
  #define WINGDIAPI __declspec(dllimport)
  #define CLEAR_TEMP_WINGDIAPI 1
 #endif
 #include <gl/GL.h>
 #ifdef CLEAR_TEMP_WINGDIAPI
  #undef WINGDIAPI
  #undef CLEAR_TEMP_WINGDIAPI
 #endif
 #ifdef CLEAR_TEMP_APIENTRY
  #undef APIENTRY
  #undef CLEAR_TEMP_APIENTRY
 #endif
#elif JUCE_LINUX
 #include <GL/gl.h>
 #undef KeyPress
#elif JUCE_IOS
 #if defined (__IPHONE_7_0) && __IPHONE_OS_VERSION_MAX_ALLOWED >= __IPHONE_7_0
  #include <OpenGLES/ES3/gl.h>
 #else
  #include <OpenGLES/ES2/gl.h>
 #endif
#elif JUCE_MAC
 #if defined (MAC_OS_X_VERSION_10_7) && (MAC_OS_X_VERSION_MIN_REQUIRED >= MAC_OS_X_VERSION_10_7)
  #define JUCE_OPENGL3 1
  #include <OpenGL/gl3.h>
  #include <OpenGL/gl3ext.h>
 #else
  #include <OpenGL/gl.h>
  #include <OpenGL/glext.h>
 #endif
#elif JUCE_ANDROID
 #include <android/native_window.h>
 #include <android/native_window_jni.h>
 #include <GLES2/gl2.h>
 #include <EGL/egl.h>
#endif

#if GL_ES_VERSION_3_0
 #define JUCE_OPENGL3 1
#endif

//==============================================================================
/** This macro is a helper for use in GLSL shader code which needs to compile on both OpenGL 2.1 and OpenGL 3.0.
    It's mandatory in OpenGL 3.0 to specify the GLSL version.
*/
#if JUCE_OPENGL3
 #if JUCE_OPENGL_ES
  #define JUCE_GLSL_VERSION "#version 300 es"
 #else
  #define JUCE_GLSL_VERSION "#version 150"
 #endif
#else
 #define JUCE_GLSL_VERSION ""
#endif

//==============================================================================
#if JUCE_OPENGL_ES || defined (DOXYGEN)
 /** This macro is a helper for use in GLSL shader code which needs to compile on both GLES and desktop GL.
     Since it's mandatory in GLES to mark a variable with a precision, but the keywords don't exist in normal GLSL,
     these macros define the various precision keywords only on GLES.
 */
 #define JUCE_MEDIUMP  "mediump"

 /** This macro is a helper for use in GLSL shader code which needs to compile on both GLES and desktop GL.
     Since it's mandatory in GLES to mark a variable with a precision, but the keywords don't exist in normal GLSL,
     these macros define the various precision keywords only on GLES.
 */
 #define JUCE_HIGHP    "highp"

 /** This macro is a helper for use in GLSL shader code which needs to compile on both GLES and desktop GL.
     Since it's mandatory in GLES to mark a variable with a precision, but the keywords don't exist in normal GLSL,
     these macros define the various precision keywords only on GLES.
 */
 #define JUCE_LOWP     "lowp"
#else
 #define JUCE_MEDIUMP
 #define JUCE_HIGHP
 #define JUCE_LOWP
#endif

<<<<<<< HEAD
//=============================================================================
#include <mutex>
#include <memory>
=======
//==============================================================================
>>>>>>> 5cdd5606
namespace juce
{

class OpenGLTexture;
class OpenGLFrameBuffer;
class OpenGLShaderProgram;

#include "geometry/juce_Quaternion.h"
#include "geometry/juce_Matrix3D.h"
#include "geometry/juce_Vector3D.h"
#include "geometry/juce_Draggable3DOrientation.h"
#include "native/juce_MissingGLDefinitions.h"
#include "opengl/juce_OpenGLHelpers.h"
#include "opengl/juce_OpenGLPixelFormat.h"
#include "native/juce_OpenGLExtensions.h"
#include "opengl/juce_OpenGLRenderer.h"
#include "opengl/juce_OpenGLContext.h"
#include "opengl/juce_OpenGLFrameBuffer.h"
#include "opengl/juce_OpenGLGraphicsContext.h"
#include "opengl/juce_OpenGLHelpers.h"
#include "opengl/juce_OpenGLImage.h"
#include "opengl/juce_OpenGLRenderer.h"
#include "opengl/juce_OpenGLShaderProgram.h"
#include "opengl/juce_OpenGLTexture.h"
#include "utils/juce_OpenGLAppComponent.h"
#include "utils/GlSubView.h"

}

#endif   // JUCE_OPENGL_H_INCLUDED
<|MERGE_RESOLUTION|>--- conflicted
+++ resolved
@@ -1,159 +1,158 @@
-/*
-  ==============================================================================
-
-   This file is part of the JUCE library.
-   Copyright (c) 2015 - ROLI Ltd.
-
-   Permission is granted to use this software under the terms of either:
-   a) the GPL v2 (or any later version)
-   b) the Affero GPL v3
-
-   Details of these licenses can be found at: www.gnu.org/licenses
-
-   JUCE is distributed in the hope that it will be useful, but WITHOUT ANY
-   WARRANTY; without even the implied warranty of MERCHANTABILITY or FITNESS FOR
-   A PARTICULAR PURPOSE.  See the GNU General Public License for more details.
-
-   ------------------------------------------------------------------------------
-
-   To release a closed-source product which uses JUCE, commercial licenses are
-   available: visit www.juce.com for more information.
-
-  ==============================================================================
-*/
-
-#ifndef JUCE_OPENGL_H_INCLUDED
-#define JUCE_OPENGL_H_INCLUDED
-
-#include "../juce_gui_extra/juce_gui_extra.h"
-
-#undef JUCE_OPENGL
-#define JUCE_OPENGL 1
-
-#if JUCE_IOS || JUCE_ANDROID
- #define JUCE_OPENGL_ES 1
-#endif
-
-#if JUCE_WINDOWS
- #ifndef APIENTRY
-  #define APIENTRY __stdcall
-  #define CLEAR_TEMP_APIENTRY 1
- #endif
- #ifndef WINGDIAPI
-  #define WINGDIAPI __declspec(dllimport)
-  #define CLEAR_TEMP_WINGDIAPI 1
- #endif
- #include <gl/GL.h>
- #ifdef CLEAR_TEMP_WINGDIAPI
-  #undef WINGDIAPI
-  #undef CLEAR_TEMP_WINGDIAPI
- #endif
- #ifdef CLEAR_TEMP_APIENTRY
-  #undef APIENTRY
-  #undef CLEAR_TEMP_APIENTRY
- #endif
-#elif JUCE_LINUX
- #include <GL/gl.h>
- #undef KeyPress
-#elif JUCE_IOS
- #if defined (__IPHONE_7_0) && __IPHONE_OS_VERSION_MAX_ALLOWED >= __IPHONE_7_0
-  #include <OpenGLES/ES3/gl.h>
- #else
-  #include <OpenGLES/ES2/gl.h>
- #endif
-#elif JUCE_MAC
- #if defined (MAC_OS_X_VERSION_10_7) && (MAC_OS_X_VERSION_MIN_REQUIRED >= MAC_OS_X_VERSION_10_7)
-  #define JUCE_OPENGL3 1
-  #include <OpenGL/gl3.h>
-  #include <OpenGL/gl3ext.h>
- #else
-  #include <OpenGL/gl.h>
-  #include <OpenGL/glext.h>
- #endif
-#elif JUCE_ANDROID
- #include <android/native_window.h>
- #include <android/native_window_jni.h>
- #include <GLES2/gl2.h>
- #include <EGL/egl.h>
-#endif
-
-#if GL_ES_VERSION_3_0
- #define JUCE_OPENGL3 1
-#endif
-
-//==============================================================================
-/** This macro is a helper for use in GLSL shader code which needs to compile on both OpenGL 2.1 and OpenGL 3.0.
-    It's mandatory in OpenGL 3.0 to specify the GLSL version.
-*/
-#if JUCE_OPENGL3
- #if JUCE_OPENGL_ES
-  #define JUCE_GLSL_VERSION "#version 300 es"
- #else
-  #define JUCE_GLSL_VERSION "#version 150"
- #endif
-#else
- #define JUCE_GLSL_VERSION ""
-#endif
-
-//==============================================================================
-#if JUCE_OPENGL_ES || defined (DOXYGEN)
- /** This macro is a helper for use in GLSL shader code which needs to compile on both GLES and desktop GL.
-     Since it's mandatory in GLES to mark a variable with a precision, but the keywords don't exist in normal GLSL,
-     these macros define the various precision keywords only on GLES.
- */
- #define JUCE_MEDIUMP  "mediump"
-
- /** This macro is a helper for use in GLSL shader code which needs to compile on both GLES and desktop GL.
-     Since it's mandatory in GLES to mark a variable with a precision, but the keywords don't exist in normal GLSL,
-     these macros define the various precision keywords only on GLES.
- */
- #define JUCE_HIGHP    "highp"
-
- /** This macro is a helper for use in GLSL shader code which needs to compile on both GLES and desktop GL.
-     Since it's mandatory in GLES to mark a variable with a precision, but the keywords don't exist in normal GLSL,
-     these macros define the various precision keywords only on GLES.
- */
- #define JUCE_LOWP     "lowp"
-#else
- #define JUCE_MEDIUMP
- #define JUCE_HIGHP
- #define JUCE_LOWP
-#endif
-
-<<<<<<< HEAD
-//=============================================================================
-#include <mutex>
-#include <memory>
-=======
-//==============================================================================
->>>>>>> 5cdd5606
-namespace juce
-{
-
-class OpenGLTexture;
-class OpenGLFrameBuffer;
-class OpenGLShaderProgram;
-
-#include "geometry/juce_Quaternion.h"
-#include "geometry/juce_Matrix3D.h"
-#include "geometry/juce_Vector3D.h"
-#include "geometry/juce_Draggable3DOrientation.h"
-#include "native/juce_MissingGLDefinitions.h"
-#include "opengl/juce_OpenGLHelpers.h"
-#include "opengl/juce_OpenGLPixelFormat.h"
-#include "native/juce_OpenGLExtensions.h"
-#include "opengl/juce_OpenGLRenderer.h"
-#include "opengl/juce_OpenGLContext.h"
-#include "opengl/juce_OpenGLFrameBuffer.h"
-#include "opengl/juce_OpenGLGraphicsContext.h"
-#include "opengl/juce_OpenGLHelpers.h"
-#include "opengl/juce_OpenGLImage.h"
-#include "opengl/juce_OpenGLRenderer.h"
-#include "opengl/juce_OpenGLShaderProgram.h"
-#include "opengl/juce_OpenGLTexture.h"
-#include "utils/juce_OpenGLAppComponent.h"
-#include "utils/GlSubView.h"
-
-}
-
-#endif   // JUCE_OPENGL_H_INCLUDED
+/*
+  ==============================================================================
+
+   This file is part of the JUCE library.
+   Copyright (c) 2015 - ROLI Ltd.
+
+   Permission is granted to use this software under the terms of either:
+   a) the GPL v2 (or any later version)
+   b) the Affero GPL v3
+
+   Details of these licenses can be found at: www.gnu.org/licenses
+
+   JUCE is distributed in the hope that it will be useful, but WITHOUT ANY
+   WARRANTY; without even the implied warranty of MERCHANTABILITY or FITNESS FOR
+   A PARTICULAR PURPOSE.  See the GNU General Public License for more details.
+
+   ------------------------------------------------------------------------------
+
+   To release a closed-source product which uses JUCE, commercial licenses are
+   available: visit www.juce.com for more information.
+
+  ==============================================================================
+*/
+
+#ifndef JUCE_OPENGL_H_INCLUDED
+#define JUCE_OPENGL_H_INCLUDED
+
+#include "../juce_gui_extra/juce_gui_extra.h"
+
+#undef JUCE_OPENGL
+#define JUCE_OPENGL 1
+
+#if JUCE_IOS || JUCE_ANDROID
+ #define JUCE_OPENGL_ES 1
+#endif
+
+#if JUCE_WINDOWS
+ #ifndef APIENTRY
+  #define APIENTRY __stdcall
+  #define CLEAR_TEMP_APIENTRY 1
+ #endif
+ #ifndef WINGDIAPI
+  #define WINGDIAPI __declspec(dllimport)
+  #define CLEAR_TEMP_WINGDIAPI 1
+ #endif
+ #include <gl/GL.h>
+ #ifdef CLEAR_TEMP_WINGDIAPI
+  #undef WINGDIAPI
+  #undef CLEAR_TEMP_WINGDIAPI
+ #endif
+ #ifdef CLEAR_TEMP_APIENTRY
+  #undef APIENTRY
+  #undef CLEAR_TEMP_APIENTRY
+ #endif
+#elif JUCE_LINUX
+ #include <GL/gl.h>
+ #undef KeyPress
+#elif JUCE_IOS
+ #if defined (__IPHONE_7_0) && __IPHONE_OS_VERSION_MAX_ALLOWED >= __IPHONE_7_0
+  #include <OpenGLES/ES3/gl.h>
+ #else
+  #include <OpenGLES/ES2/gl.h>
+ #endif
+#elif JUCE_MAC
+ #if defined (MAC_OS_X_VERSION_10_7) && (MAC_OS_X_VERSION_MIN_REQUIRED >= MAC_OS_X_VERSION_10_7)
+  #define JUCE_OPENGL3 1
+  #include <OpenGL/gl3.h>
+  #include <OpenGL/gl3ext.h>
+ #else
+  #include <OpenGL/gl.h>
+  #include <OpenGL/glext.h>
+ #endif
+#elif JUCE_ANDROID
+ #include <android/native_window.h>
+ #include <android/native_window_jni.h>
+ #include <GLES2/gl2.h>
+ #include <EGL/egl.h>
+#endif
+
+#if GL_ES_VERSION_3_0
+ #define JUCE_OPENGL3 1
+#endif
+
+//==============================================================================
+/** This macro is a helper for use in GLSL shader code which needs to compile on both OpenGL 2.1 and OpenGL 3.0.
+    It's mandatory in OpenGL 3.0 to specify the GLSL version.
+*/
+#if JUCE_OPENGL3
+ #if JUCE_OPENGL_ES
+  #define JUCE_GLSL_VERSION "#version 300 es"
+ #else
+  #define JUCE_GLSL_VERSION "#version 150"
+ #endif
+#else
+ #define JUCE_GLSL_VERSION ""
+#endif
+
+//==============================================================================
+#if JUCE_OPENGL_ES || defined (DOXYGEN)
+ /** This macro is a helper for use in GLSL shader code which needs to compile on both GLES and desktop GL.
+     Since it's mandatory in GLES to mark a variable with a precision, but the keywords don't exist in normal GLSL,
+     these macros define the various precision keywords only on GLES.
+ */
+ #define JUCE_MEDIUMP  "mediump"
+
+ /** This macro is a helper for use in GLSL shader code which needs to compile on both GLES and desktop GL.
+     Since it's mandatory in GLES to mark a variable with a precision, but the keywords don't exist in normal GLSL,
+     these macros define the various precision keywords only on GLES.
+ */
+ #define JUCE_HIGHP    "highp"
+
+ /** This macro is a helper for use in GLSL shader code which needs to compile on both GLES and desktop GL.
+     Since it's mandatory in GLES to mark a variable with a precision, but the keywords don't exist in normal GLSL,
+     these macros define the various precision keywords only on GLES.
+ */
+ #define JUCE_LOWP     "lowp"
+#else
+ #define JUCE_MEDIUMP
+ #define JUCE_HIGHP
+ #define JUCE_LOWP
+#endif
+
+
+//=============================================================================
+#include <mutex>
+#include <memory>
+//==============================================================================
+
+namespace juce
+{
+
+class OpenGLTexture;
+class OpenGLFrameBuffer;
+class OpenGLShaderProgram;
+
+#include "geometry/juce_Quaternion.h"
+#include "geometry/juce_Matrix3D.h"
+#include "geometry/juce_Vector3D.h"
+#include "geometry/juce_Draggable3DOrientation.h"
+#include "native/juce_MissingGLDefinitions.h"
+#include "opengl/juce_OpenGLHelpers.h"
+#include "opengl/juce_OpenGLPixelFormat.h"
+#include "native/juce_OpenGLExtensions.h"
+#include "opengl/juce_OpenGLRenderer.h"
+#include "opengl/juce_OpenGLContext.h"
+#include "opengl/juce_OpenGLFrameBuffer.h"
+#include "opengl/juce_OpenGLGraphicsContext.h"
+#include "opengl/juce_OpenGLHelpers.h"
+#include "opengl/juce_OpenGLImage.h"
+#include "opengl/juce_OpenGLRenderer.h"
+#include "opengl/juce_OpenGLShaderProgram.h"
+#include "opengl/juce_OpenGLTexture.h"
+#include "utils/juce_OpenGLAppComponent.h"
+#include "utils/GlSubView.h"
+
+}
+
+#endif   // JUCE_OPENGL_H_INCLUDED