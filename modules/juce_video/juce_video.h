/*
  ==============================================================================

   This file is part of the JUCE library.
   Copyright (c) 2020 - Raw Material Software Limited

   JUCE is an open source library subject to commercial or open-source
   licensing.

   By using JUCE, you agree to the terms of both the JUCE 6 End-User License
   Agreement and JUCE Privacy Policy (both effective as of the 16th June 2020).

   End User License Agreement: www.juce.com/juce-6-licence
   Privacy Policy: www.juce.com/juce-privacy-policy

   Or: You may also use this code under the terms of the GPL v3 (see
   www.gnu.org/licenses).

   JUCE IS PROVIDED "AS IS" WITHOUT ANY WARRANTY, AND ALL WARRANTIES, WHETHER
   EXPRESSED OR IMPLIED, INCLUDING MERCHANTABILITY AND FITNESS FOR PURPOSE, ARE
   DISCLAIMED.

  ==============================================================================
*/


/*******************************************************************************
 The block below describes the properties of this module, and is read by
 the Projucer to automatically generate project code that uses it.
 For details about the syntax and how to create or use a module, see the
 JUCE Module Format.md file.


 BEGIN_JUCE_MODULE_DECLARATION

  ID:                 juce_video
  vendor:             juce
<<<<<<< HEAD
  version:            6.1.3
=======
  version:            6.1.4
>>>>>>> 185af339
  name:               JUCE video playback and capture classes
  description:        Classes for playing video and capturing camera input.
  website:            http://www.juce.com/juce
  license:            GPL/Commercial
  minimumCppStandard: 14

  dependencies:       juce_gui_extra
  OSXFrameworks:      AVKit AVFoundation CoreMedia
  iOSFrameworks:      AVKit AVFoundation CoreMedia

 END_JUCE_MODULE_DECLARATION

*******************************************************************************/


#pragma once
#define JUCE_VIDEO_H_INCLUDED

//==============================================================================
#include <juce_gui_extra/juce_gui_extra.h>

//==============================================================================
/** Config: JUCE_USE_CAMERA
    Enables camera support using the CameraDevice class (Mac, Windows, iOS, Android).
*/
#ifndef JUCE_USE_CAMERA
 #define JUCE_USE_CAMERA 0
#endif

#ifndef JUCE_CAMERA_LOG_ENABLED
 #define JUCE_CAMERA_LOG_ENABLED 0
#endif

#if JUCE_CAMERA_LOG_ENABLED
 #define JUCE_CAMERA_LOG(x) DBG(x)
#else
 #define JUCE_CAMERA_LOG(x) {}
#endif

#if ! (JUCE_MAC || JUCE_WINDOWS || JUCE_IOS || JUCE_ANDROID)
 #undef JUCE_USE_CAMERA
#endif

//==============================================================================
/** Config: JUCE_SYNC_VIDEO_VOLUME_WITH_OS_MEDIA_VOLUME
    Enables synchronisation between video playback volume and OS media volume.
    Currently supported on Android only.
 */
#ifndef JUCE_SYNC_VIDEO_VOLUME_WITH_OS_MEDIA_VOLUME
 #define JUCE_SYNC_VIDEO_VOLUME_WITH_OS_MEDIA_VOLUME 1
#endif

#ifndef JUCE_VIDEO_LOG_ENABLED
 #define JUCE_VIDEO_LOG_ENABLED 1
#endif

#if JUCE_VIDEO_LOG_ENABLED
 #define JUCE_VIDEO_LOG(x) DBG(x)
#else
 #define JUCE_VIDEO_LOG(x) {}
#endif

//==============================================================================
#include "playback/juce_VideoComponent.h"
#include "capture/juce_CameraDevice.h"
<|MERGE_RESOLUTION|>--- conflicted
+++ resolved
@@ -1,107 +1,103 @@
-/*
-  ==============================================================================
-
-   This file is part of the JUCE library.
-   Copyright (c) 2020 - Raw Material Software Limited
-
-   JUCE is an open source library subject to commercial or open-source
-   licensing.
-
-   By using JUCE, you agree to the terms of both the JUCE 6 End-User License
-   Agreement and JUCE Privacy Policy (both effective as of the 16th June 2020).
-
-   End User License Agreement: www.juce.com/juce-6-licence
-   Privacy Policy: www.juce.com/juce-privacy-policy
-
-   Or: You may also use this code under the terms of the GPL v3 (see
-   www.gnu.org/licenses).
-
-   JUCE IS PROVIDED "AS IS" WITHOUT ANY WARRANTY, AND ALL WARRANTIES, WHETHER
-   EXPRESSED OR IMPLIED, INCLUDING MERCHANTABILITY AND FITNESS FOR PURPOSE, ARE
-   DISCLAIMED.
-
-  ==============================================================================
-*/
-
-
-/*******************************************************************************
- The block below describes the properties of this module, and is read by
- the Projucer to automatically generate project code that uses it.
- For details about the syntax and how to create or use a module, see the
- JUCE Module Format.md file.
-
-
- BEGIN_JUCE_MODULE_DECLARATION
-
-  ID:                 juce_video
-  vendor:             juce
-<<<<<<< HEAD
-  version:            6.1.3
-=======
-  version:            6.1.4
->>>>>>> 185af339
-  name:               JUCE video playback and capture classes
-  description:        Classes for playing video and capturing camera input.
-  website:            http://www.juce.com/juce
-  license:            GPL/Commercial
-  minimumCppStandard: 14
-
-  dependencies:       juce_gui_extra
-  OSXFrameworks:      AVKit AVFoundation CoreMedia
-  iOSFrameworks:      AVKit AVFoundation CoreMedia
-
- END_JUCE_MODULE_DECLARATION
-
-*******************************************************************************/
-
-
-#pragma once
-#define JUCE_VIDEO_H_INCLUDED
-
-//==============================================================================
-#include <juce_gui_extra/juce_gui_extra.h>
-
-//==============================================================================
-/** Config: JUCE_USE_CAMERA
-    Enables camera support using the CameraDevice class (Mac, Windows, iOS, Android).
-*/
-#ifndef JUCE_USE_CAMERA
- #define JUCE_USE_CAMERA 0
-#endif
-
-#ifndef JUCE_CAMERA_LOG_ENABLED
- #define JUCE_CAMERA_LOG_ENABLED 0
-#endif
-
-#if JUCE_CAMERA_LOG_ENABLED
- #define JUCE_CAMERA_LOG(x) DBG(x)
-#else
- #define JUCE_CAMERA_LOG(x) {}
-#endif
-
-#if ! (JUCE_MAC || JUCE_WINDOWS || JUCE_IOS || JUCE_ANDROID)
- #undef JUCE_USE_CAMERA
-#endif
-
-//==============================================================================
-/** Config: JUCE_SYNC_VIDEO_VOLUME_WITH_OS_MEDIA_VOLUME
-    Enables synchronisation between video playback volume and OS media volume.
-    Currently supported on Android only.
- */
-#ifndef JUCE_SYNC_VIDEO_VOLUME_WITH_OS_MEDIA_VOLUME
- #define JUCE_SYNC_VIDEO_VOLUME_WITH_OS_MEDIA_VOLUME 1
-#endif
-
-#ifndef JUCE_VIDEO_LOG_ENABLED
- #define JUCE_VIDEO_LOG_ENABLED 1
-#endif
-
-#if JUCE_VIDEO_LOG_ENABLED
- #define JUCE_VIDEO_LOG(x) DBG(x)
-#else
- #define JUCE_VIDEO_LOG(x) {}
-#endif
-
-//==============================================================================
-#include "playback/juce_VideoComponent.h"
-#include "capture/juce_CameraDevice.h"
+/*
+  ==============================================================================
+
+   This file is part of the JUCE library.
+   Copyright (c) 2020 - Raw Material Software Limited
+
+   JUCE is an open source library subject to commercial or open-source
+   licensing.
+
+   By using JUCE, you agree to the terms of both the JUCE 6 End-User License
+   Agreement and JUCE Privacy Policy (both effective as of the 16th June 2020).
+
+   End User License Agreement: www.juce.com/juce-6-licence
+   Privacy Policy: www.juce.com/juce-privacy-policy
+
+   Or: You may also use this code under the terms of the GPL v3 (see
+   www.gnu.org/licenses).
+
+   JUCE IS PROVIDED "AS IS" WITHOUT ANY WARRANTY, AND ALL WARRANTIES, WHETHER
+   EXPRESSED OR IMPLIED, INCLUDING MERCHANTABILITY AND FITNESS FOR PURPOSE, ARE
+   DISCLAIMED.
+
+  ==============================================================================
+*/
+
+
+/*******************************************************************************
+ The block below describes the properties of this module, and is read by
+ the Projucer to automatically generate project code that uses it.
+ For details about the syntax and how to create or use a module, see the
+ JUCE Module Format.md file.
+
+
+ BEGIN_JUCE_MODULE_DECLARATION
+
+  ID:                 juce_video
+  vendor:             juce
+  version:            6.1.4
+  name:               JUCE video playback and capture classes
+  description:        Classes for playing video and capturing camera input.
+  website:            http://www.juce.com/juce
+  license:            GPL/Commercial
+  minimumCppStandard: 14
+
+  dependencies:       juce_gui_extra
+  OSXFrameworks:      AVKit AVFoundation CoreMedia
+  iOSFrameworks:      AVKit AVFoundation CoreMedia
+
+ END_JUCE_MODULE_DECLARATION
+
+*******************************************************************************/
+
+
+#pragma once
+#define JUCE_VIDEO_H_INCLUDED
+
+//==============================================================================
+#include <juce_gui_extra/juce_gui_extra.h>
+
+//==============================================================================
+/** Config: JUCE_USE_CAMERA
+    Enables camera support using the CameraDevice class (Mac, Windows, iOS, Android).
+*/
+#ifndef JUCE_USE_CAMERA
+ #define JUCE_USE_CAMERA 0
+#endif
+
+#ifndef JUCE_CAMERA_LOG_ENABLED
+ #define JUCE_CAMERA_LOG_ENABLED 0
+#endif
+
+#if JUCE_CAMERA_LOG_ENABLED
+ #define JUCE_CAMERA_LOG(x) DBG(x)
+#else
+ #define JUCE_CAMERA_LOG(x) {}
+#endif
+
+#if ! (JUCE_MAC || JUCE_WINDOWS || JUCE_IOS || JUCE_ANDROID)
+ #undef JUCE_USE_CAMERA
+#endif
+
+//==============================================================================
+/** Config: JUCE_SYNC_VIDEO_VOLUME_WITH_OS_MEDIA_VOLUME
+    Enables synchronisation between video playback volume and OS media volume.
+    Currently supported on Android only.
+ */
+#ifndef JUCE_SYNC_VIDEO_VOLUME_WITH_OS_MEDIA_VOLUME
+ #define JUCE_SYNC_VIDEO_VOLUME_WITH_OS_MEDIA_VOLUME 1
+#endif
+
+#ifndef JUCE_VIDEO_LOG_ENABLED
+ #define JUCE_VIDEO_LOG_ENABLED 1
+#endif
+
+#if JUCE_VIDEO_LOG_ENABLED
+ #define JUCE_VIDEO_LOG(x) DBG(x)
+#else
+ #define JUCE_VIDEO_LOG(x) {}
+#endif
+
+//==============================================================================
+#include "playback/juce_VideoComponent.h"
+#include "capture/juce_CameraDevice.h"