/*
  ==============================================================================

   This file is part of the JUCE framework.
   Copyright (c) Raw Material Software Limited

   JUCE is an open source framework subject to commercial or open source
   licensing.

   By downloading, installing, or using the JUCE framework, or combining the
   JUCE framework with any other source code, object code, content or any other
   copyrightable work, you agree to the terms of the JUCE End User Licence
   Agreement, and all incorporated terms including the JUCE Privacy Policy and
   the JUCE Website Terms of Service, as applicable, which will bind you. If you
   do not agree to the terms of these agreements, we will not license the JUCE
   framework to you, and you must discontinue the installation or download
   process and cease use of the JUCE framework.

   JUCE End User Licence Agreement: https://juce.com/legal/juce-8-licence/
   JUCE Privacy Policy: https://juce.com/juce-privacy-policy
   JUCE Website Terms of Service: https://juce.com/juce-website-terms-of-service/

   Or:

   You may also use this code under the terms of the AGPLv3:
   https://www.gnu.org/licenses/agpl-3.0.en.html

   THE JUCE FRAMEWORK IS PROVIDED "AS IS" WITHOUT ANY WARRANTY, AND ALL
   WARRANTIES, WHETHER EXPRESSED OR IMPLIED, INCLUDING WARRANTY OF
   MERCHANTABILITY OR FITNESS FOR A PARTICULAR PURPOSE, ARE DISCLAIMED.

  ==============================================================================
*/

// This type isn't in the headers until v2.36
#if ! WEBKIT_CHECK_VERSION (2, 36, 0)
struct WebKitURISchemeResponse;
#endif

namespace juce
{

//==============================================================================
class WebKitSymbols final : public DeletedAtShutdown
{
public:
    //==============================================================================
    bool isWebKitAvailable() const noexcept  { return webKitIsAvailable; }

    //==============================================================================
    JUCE_GENERATE_FUNCTION_WITH_DEFAULT (webkit_settings_new, juce_webkit_settings_new,
                                         (), WebKitSettings*)

    JUCE_GENERATE_FUNCTION_WITH_DEFAULT (webkit_settings_set_hardware_acceleration_policy, juce_webkit_settings_set_hardware_acceleration_policy,
                                         (WebKitSettings*, int), void)

    JUCE_GENERATE_FUNCTION_WITH_DEFAULT (webkit_settings_set_user_agent, juce_webkit_settings_set_user_agent,
                                         (WebKitSettings*, const gchar*), void)

    JUCE_GENERATE_FUNCTION_WITH_DEFAULT (webkit_web_view_new_with_settings, juce_webkit_web_view_new_with_settings,
                                         (WebKitSettings*), GtkWidget*)

    JUCE_GENERATE_FUNCTION_WITH_DEFAULT (webkit_web_view_load_request, juce_webkit_web_view_load_request,
                                         (WebKitWebView*, const WebKitURIRequest*), void)

    JUCE_GENERATE_FUNCTION_WITH_DEFAULT (webkit_uri_request_new, juce_webkit_uri_request_new,
                                         (const gchar*), WebKitURIRequest*)

    JUCE_GENERATE_FUNCTION_WITH_DEFAULT (webkit_uri_request_get_http_headers, juce_webkit_uri_request_get_http_headers,
                                         (WebKitURIRequest*), SoupMessageHeaders*)

    JUCE_GENERATE_FUNCTION_WITH_DEFAULT (webkit_policy_decision_use, juce_webkit_policy_decision_use,
                                         (WebKitPolicyDecision*), void)

    JUCE_GENERATE_FUNCTION_WITH_DEFAULT (webkit_policy_decision_ignore, juce_webkit_policy_decision_ignore,
                                         (WebKitPolicyDecision*), void)

    JUCE_GENERATE_FUNCTION_WITH_DEFAULT (webkit_web_view_go_back, juce_webkit_web_view_go_back,
                                         (WebKitWebView*), void)

    JUCE_GENERATE_FUNCTION_WITH_DEFAULT (webkit_web_view_go_forward, juce_webkit_web_view_go_forward,
                                         (WebKitWebView*), void)

    JUCE_GENERATE_FUNCTION_WITH_DEFAULT (webkit_web_view_reload, juce_webkit_web_view_reload,
                                         (WebKitWebView*), void)

    JUCE_GENERATE_FUNCTION_WITH_DEFAULT (webkit_web_view_stop_loading, juce_webkit_web_view_stop_loading,
                                         (WebKitWebView*), void)

    JUCE_GENERATE_FUNCTION_WITH_DEFAULT (webkit_uri_request_get_uri, juce_webkit_uri_request_get_uri,
                                         (WebKitURIRequest*), const gchar*)

    JUCE_GENERATE_FUNCTION_WITH_DEFAULT (webkit_navigation_action_get_request, juce_webkit_navigation_action_get_request,
                                         (WebKitNavigationAction*), WebKitURIRequest*)

    JUCE_GENERATE_FUNCTION_WITH_DEFAULT (webkit_navigation_policy_decision_get_frame_name, juce_webkit_navigation_policy_decision_get_frame_name,
                                         (WebKitNavigationPolicyDecision*), const gchar*)

    JUCE_GENERATE_FUNCTION_WITH_DEFAULT (webkit_navigation_policy_decision_get_navigation_action, juce_webkit_navigation_policy_decision_get_navigation_action,
                                         (WebKitNavigationPolicyDecision*), WebKitNavigationAction*)

    JUCE_GENERATE_FUNCTION_WITH_DEFAULT (webkit_web_view_get_uri, juce_webkit_web_view_get_uri,
                                         (WebKitWebView*), const gchar*)

    JUCE_GENERATE_FUNCTION_WITH_DEFAULT (webkit_web_view_run_javascript, juce_webkit_web_view_run_javascript,
                                         (WebKitWebView*, const gchar*, GCancellable*, GAsyncReadyCallback, gpointer), void)

    JUCE_GENERATE_FUNCTION_WITH_DEFAULT (webkit_javascript_result_unref, juce_webkit_javascript_result_unref,
                                         (WebKitJavascriptResult*), void)

    JUCE_GENERATE_FUNCTION_WITH_DEFAULT (webkit_web_view_run_javascript_finish, juce_webkit_web_view_run_javascript_finish,
                                         (WebKitWebView*, GAsyncResult*, GError**), WebKitJavascriptResult*)

    JUCE_GENERATE_FUNCTION_WITH_DEFAULT (webkit_javascript_result_get_js_value, juce_webkit_javascript_result_get_js_value,
                                         (WebKitJavascriptResult*), JSCValue*)

    JUCE_GENERATE_FUNCTION_WITH_DEFAULT (jsc_value_to_string, juce_jsc_value_to_string,
                                         (JSCValue*), char*)

    JUCE_GENERATE_FUNCTION_WITH_DEFAULT (webkit_web_view_get_user_content_manager,
                                         juce_webkit_web_view_get_user_content_manager,
                                         (WebKitWebView*), WebKitUserContentManager*)

    JUCE_GENERATE_FUNCTION_WITH_DEFAULT (webkit_settings_set_javascript_can_access_clipboard,
                                         juce_webkit_settings_set_javascript_can_access_clipboard,
                                         (WebKitSettings*, gboolean), void)

    JUCE_GENERATE_FUNCTION_WITH_DEFAULT (webkit_settings_set_enable_write_console_messages_to_stdout,
                                         juce_webkit_settings_set_enable_write_console_messages_to_stdout,
                                         (WebKitSettings*, gboolean), void)

    JUCE_GENERATE_FUNCTION_WITH_DEFAULT (webkit_settings_set_enable_developer_extras,
                                         juce_webkit_settings_set_enable_developer_extras,
                                         (WebKitSettings*, gboolean), void)

    JUCE_GENERATE_FUNCTION_WITH_DEFAULT (webkit_user_content_manager_register_script_message_handler,
                                         juce_webkit_user_content_manager_register_script_message_handler,
                                         (WebKitUserContentManager*, const gchar*), void)

    JUCE_GENERATE_FUNCTION_WITH_DEFAULT (webkit_user_script_new,
                                         juce_webkit_user_script_new,
                                         (const gchar*,
                                          WebKitUserContentInjectedFrames,
                                          WebKitUserScriptInjectionTime,
                                          const gchar* const*,
                                          const gchar* const*),
                                         WebKitUserScript*)

    JUCE_GENERATE_FUNCTION_WITH_DEFAULT (webkit_user_content_manager_add_script,
                                         juce_webkit_user_content_manager_add_script,
                                         (WebKitUserContentManager*, WebKitUserScript*), void)

    JUCE_GENERATE_FUNCTION_WITH_DEFAULT (webkit_web_context_register_uri_scheme,
                                         juce_webkit_web_context_register_uri_scheme,
                                         (WebKitWebContext*,
                                          const gchar*,
                                          WebKitURISchemeRequestCallback,
                                          gpointer,
                                          GDestroyNotify),
                                         void)

    JUCE_GENERATE_FUNCTION_WITH_DEFAULT (webkit_web_view_get_context,
                                         juce_webkit_web_view_get_context,
                                         (WebKitWebView*),
                                         WebKitWebContext*)

    JUCE_GENERATE_FUNCTION_WITH_DEFAULT (webkit_uri_scheme_request_get_path,
                                         juce_webkit_uri_scheme_request_get_path,
                                         (WebKitURISchemeRequest*),
                                         const gchar*)

    JUCE_GENERATE_FUNCTION_WITH_DEFAULT (webkit_uri_scheme_response_new,
                                         juce_webkit_uri_scheme_response_new,
                                         (GInputStream*, gint64),
                                         WebKitURISchemeResponse*)

    JUCE_GENERATE_FUNCTION_WITH_DEFAULT (webkit_uri_scheme_response_set_http_headers,
                                         juce_webkit_uri_scheme_response_set_http_headers,
                                         (WebKitURISchemeResponse*, SoupMessageHeaders*),
                                         void)

    JUCE_GENERATE_FUNCTION_WITH_DEFAULT (webkit_uri_scheme_response_set_status,
                                         juce_webkit_uri_scheme_response_set_status,
                                         (WebKitURISchemeResponse*, guint, const gchar*),
                                         void)

    JUCE_GENERATE_FUNCTION_WITH_DEFAULT (webkit_uri_scheme_request_finish_with_response,
                                         juce_webkit_uri_scheme_request_finish_with_response,
                                         (WebKitURISchemeRequest*, WebKitURISchemeResponse*),
                                         void)

    //==============================================================================
    JUCE_GENERATE_FUNCTION_WITH_DEFAULT (gtk_init, juce_gtk_init,
                                         (int*, char***), void)

    JUCE_GENERATE_FUNCTION_WITH_DEFAULT (gtk_plug_new, juce_gtk_plug_new,
                                         (::Window), GtkWidget*)

    JUCE_GENERATE_FUNCTION_WITH_DEFAULT (gtk_scrolled_window_new, juce_gtk_scrolled_window_new,
                                         (GtkAdjustment*, GtkAdjustment*), GtkWidget*)

    JUCE_GENERATE_FUNCTION_WITH_DEFAULT (gtk_container_add, juce_gtk_container_add,
                                         (GtkContainer*, GtkWidget*), void)

    JUCE_GENERATE_FUNCTION_WITH_DEFAULT (gtk_widget_show_all, juce_gtk_widget_show_all,
                                         (GtkWidget*), void)

    JUCE_GENERATE_FUNCTION_WITH_DEFAULT (gtk_plug_get_id, juce_gtk_plug_get_id,
                                         (GtkPlug*), ::Window)

    JUCE_GENERATE_FUNCTION_WITH_DEFAULT (gtk_main, juce_gtk_main,
                                         (), void)

    JUCE_GENERATE_FUNCTION_WITH_DEFAULT (gtk_main_quit, juce_gtk_main_quit,
                                         (), void)

    JUCE_GENERATE_FUNCTION_WITH_DEFAULT (g_unix_fd_add, juce_g_unix_fd_add,
                                         (gint, GIOCondition, GUnixFDSourceFunc, gpointer), guint)

    JUCE_GENERATE_FUNCTION_WITH_DEFAULT (g_object_ref, juce_g_object_ref,
                                         (gpointer), gpointer)

    JUCE_GENERATE_FUNCTION_WITH_DEFAULT (g_object_unref, juce_g_object_unref,
                                         (gpointer), void)

    JUCE_GENERATE_FUNCTION_WITH_DEFAULT (g_memory_input_stream_new, juce_g_memory_input_stream_new,
                                         (), GInputStream*)

    JUCE_GENERATE_FUNCTION_WITH_DEFAULT (g_memory_input_stream_new_from_bytes, juce_g_memory_input_stream_new_from_bytes,
                                         (GBytes*), GInputStream*)

    JUCE_GENERATE_FUNCTION_WITH_DEFAULT (g_bytes_new, juce_g_bytes_new,
                                         (gconstpointer, gsize), GBytes*)

    JUCE_GENERATE_FUNCTION_WITH_DEFAULT (g_bytes_unref, juce_g_bytes_unref,
                                         (GBytes*), void)

    JUCE_GENERATE_FUNCTION_WITH_DEFAULT (g_error_free, juce_g_error_free,
                                         (GError*), void)

    JUCE_GENERATE_FUNCTION_WITH_DEFAULT (g_signal_connect_data, juce_g_signal_connect_data,
                                         (gpointer, const gchar*, GCallback, gpointer, GClosureNotify, GConnectFlags), gulong)

    //==============================================================================
    JUCE_GENERATE_FUNCTION_WITH_DEFAULT (gdk_set_allowed_backends, juce_gdk_set_allowed_backends,
                                         (const char*), void)

    //==============================================================================
    JUCE_GENERATE_FUNCTION_WITH_DEFAULT (jsc_value_to_json, juce_jsc_value_to_json,
                                         (JSCValue*, guint), char*)

    //==============================================================================
    JUCE_GENERATE_FUNCTION_WITH_DEFAULT (soup_message_headers_new, juce_soup_message_headers_new,
                                         (SoupMessageHeadersType), SoupMessageHeaders*)

    JUCE_GENERATE_FUNCTION_WITH_DEFAULT (soup_message_headers_append, juce_soup_message_headers_append,
                                         (SoupMessageHeaders*, const char*, const char*), void)

    //==============================================================================
    JUCE_GENERATE_FUNCTION_WITH_DEFAULT (g_free, juce_g_free,
                                         (gpointer), void)

    //==============================================================================
    JUCE_DECLARE_SINGLETON_SINGLETHREADED_MINIMAL_INLINE (WebKitSymbols)

private:
    struct DylibHandle
    {
        DylibHandle() = default;

        explicit DylibHandle (const char* str)
            : DylibHandle (str, RTLD_NOW | RTLD_LOCAL) {}

        DylibHandle (const char* str, int flags)
            : handle (dlopen (str, flags)) {}

        ~DylibHandle()
        {
            if (handle != nullptr)
                dlclose (handle);
        }

        DylibHandle (DylibHandle&& other) noexcept
            : handle (std::exchange (other.handle, nullptr)) {}

        DylibHandle& operator= (DylibHandle&& other) noexcept
        {
            auto local = std::move (other);
            std::swap (local.handle, handle);
            return *this;
        }

        void* getFunction (const char* name) const
        {
            jassert (handle != nullptr);
            return dlsym (handle, name);
        }

        explicit operator bool() const { return handle != nullptr; }

    private:
        void* handle = nullptr;
    };

    WebKitSymbols() = default;

    ~WebKitSymbols()
    {
        clearSingletonInstance();
    }

    template <typename FuncPtr>
    struct SymbolBinding
    {
        FuncPtr& func;
        const char* name;
    };

    template <typename FuncPtr>
    SymbolBinding<FuncPtr> makeSymbolBinding (FuncPtr& func, const char* name)
    {
        return { func, name };
    }

    template <typename FuncPtr>
    bool loadSymbols (DylibHandle& lib, SymbolBinding<FuncPtr> binding)
    {
        if (auto* func = lib.getFunction (binding.name))
        {
            binding.func = reinterpret_cast<FuncPtr> (func);
            return true;
        }

        return false;
    }

    template <typename FuncPtr, typename... Args>
    bool loadSymbols (DylibHandle& lib, SymbolBinding<FuncPtr> binding, Args... args)
    {
        return loadSymbols (lib, binding) && loadSymbols (lib, args...);
    }

    //==============================================================================
    bool loadWebkitSymbols()
    {
        return loadSymbols (webkitLib,
                            makeSymbolBinding (juce_webkit_settings_new,                                         "webkit_settings_new"),
                            makeSymbolBinding (juce_webkit_settings_set_hardware_acceleration_policy,            "webkit_settings_set_hardware_acceleration_policy"),
                            makeSymbolBinding (juce_webkit_settings_set_user_agent,                              "webkit_settings_set_user_agent"),
                            makeSymbolBinding (juce_webkit_web_view_new_with_settings,                           "webkit_web_view_new_with_settings"),
                            makeSymbolBinding (juce_webkit_policy_decision_use,                                  "webkit_policy_decision_use"),
                            makeSymbolBinding (juce_webkit_policy_decision_ignore,                               "webkit_policy_decision_ignore"),
                            makeSymbolBinding (juce_webkit_web_view_go_back,                                     "webkit_web_view_go_back"),
                            makeSymbolBinding (juce_webkit_web_view_go_forward,                                  "webkit_web_view_go_forward"),
                            makeSymbolBinding (juce_webkit_web_view_reload,                                      "webkit_web_view_reload"),
                            makeSymbolBinding (juce_webkit_web_view_stop_loading,                                "webkit_web_view_stop_loading"),
                            makeSymbolBinding (juce_webkit_uri_request_get_uri,                                  "webkit_uri_request_get_uri"),
                            makeSymbolBinding (juce_webkit_web_view_load_request,                                "webkit_web_view_load_request"),
                            makeSymbolBinding (juce_webkit_uri_request_new,                                      "webkit_uri_request_new"),
                            makeSymbolBinding (juce_webkit_uri_request_get_http_headers,                         "webkit_uri_request_get_http_headers"),
                            makeSymbolBinding (juce_webkit_navigation_action_get_request,                        "webkit_navigation_action_get_request"),
                            makeSymbolBinding (juce_webkit_navigation_policy_decision_get_frame_name,            "webkit_navigation_policy_decision_get_frame_name"),
                            makeSymbolBinding (juce_webkit_navigation_policy_decision_get_navigation_action,     "webkit_navigation_policy_decision_get_navigation_action"),
                            makeSymbolBinding (juce_webkit_web_view_get_uri,                                     "webkit_web_view_get_uri"),
                            makeSymbolBinding (juce_webkit_web_view_run_javascript,                              "webkit_web_view_run_javascript"),
                            makeSymbolBinding (juce_webkit_javascript_result_unref,                              "webkit_javascript_result_unref"),
                            makeSymbolBinding (juce_webkit_web_view_get_user_content_manager,                    "webkit_web_view_get_user_content_manager"),
                            makeSymbolBinding (juce_webkit_settings_set_javascript_can_access_clipboard,         "webkit_settings_set_javascript_can_access_clipboard"),
                            makeSymbolBinding (juce_webkit_settings_set_enable_write_console_messages_to_stdout, "webkit_settings_set_enable_write_console_messages_to_stdout"),
                            makeSymbolBinding (juce_webkit_settings_set_enable_developer_extras,                 "webkit_settings_set_enable_developer_extras"),
                            makeSymbolBinding (juce_webkit_user_content_manager_register_script_message_handler, "webkit_user_content_manager_register_script_message_handler"),
                            makeSymbolBinding (juce_webkit_user_script_new,                                      "webkit_user_script_new"),
                            makeSymbolBinding (juce_webkit_user_content_manager_add_script,                      "webkit_user_content_manager_add_script"),
                            makeSymbolBinding (juce_webkit_javascript_result_get_js_value,                       "webkit_javascript_result_get_js_value"),
                            makeSymbolBinding (juce_jsc_value_to_string,                                         "jsc_value_to_string"),
                            makeSymbolBinding (juce_webkit_web_view_run_javascript_finish,                       "webkit_web_view_run_javascript_finish"),
                            makeSymbolBinding (juce_webkit_web_context_register_uri_scheme,                      "webkit_web_context_register_uri_scheme"),
                            makeSymbolBinding (juce_webkit_web_view_get_context,                                 "webkit_web_view_get_context"),
                            makeSymbolBinding (juce_webkit_uri_scheme_request_get_path,                          "webkit_uri_scheme_request_get_path"),
                            makeSymbolBinding (juce_webkit_uri_scheme_response_new,                              "webkit_uri_scheme_response_new"),
                            makeSymbolBinding (juce_webkit_uri_scheme_response_set_http_headers,                 "webkit_uri_scheme_response_set_http_headers"),
                            makeSymbolBinding (juce_webkit_uri_scheme_response_set_status,                       "webkit_uri_scheme_response_set_status"),
                            makeSymbolBinding (juce_webkit_uri_scheme_request_finish_with_response,              "webkit_uri_scheme_request_finish_with_response"));
    }

    bool loadGtkSymbols()
    {
        return loadSymbols (gtkLib,
                            makeSymbolBinding (juce_gtk_init,                             "gtk_init"),
                            makeSymbolBinding (juce_gtk_plug_new,                         "gtk_plug_new"),
                            makeSymbolBinding (juce_gtk_scrolled_window_new,              "gtk_scrolled_window_new"),
                            makeSymbolBinding (juce_gtk_container_add,                    "gtk_container_add"),
                            makeSymbolBinding (juce_gtk_widget_show_all,                  "gtk_widget_show_all"),
                            makeSymbolBinding (juce_gtk_plug_get_id,                      "gtk_plug_get_id"),
                            makeSymbolBinding (juce_gtk_main,                             "gtk_main"),
                            makeSymbolBinding (juce_gtk_main_quit,                        "gtk_main_quit"),
                            makeSymbolBinding (juce_g_unix_fd_add,                        "g_unix_fd_add"),
                            makeSymbolBinding (juce_g_object_ref,                         "g_object_ref"),
                            makeSymbolBinding (juce_g_object_unref,                       "g_object_unref"),
                            makeSymbolBinding (juce_g_bytes_new,                          "g_bytes_new"),
                            makeSymbolBinding (juce_g_bytes_unref,                        "g_bytes_unref"),
                            makeSymbolBinding (juce_g_signal_connect_data,                "g_signal_connect_data"),
                            makeSymbolBinding (juce_gdk_set_allowed_backends,             "gdk_set_allowed_backends"),
                            makeSymbolBinding (juce_g_memory_input_stream_new,            "g_memory_input_stream_new"),
                            makeSymbolBinding (juce_g_memory_input_stream_new_from_bytes, "g_memory_input_stream_new_from_bytes"));
    }

    bool loadJsLibSymbols()
    {
        return loadSymbols (jsLib,
                            makeSymbolBinding (juce_jsc_value_to_json, "jsc_value_to_json"));
    }

    bool loadSoupLibSymbols()
    {
        return loadSymbols (soupLib,
                            makeSymbolBinding (juce_soup_message_headers_new, "soup_message_headers_new"),
                            makeSymbolBinding (juce_soup_message_headers_append, "soup_message_headers_append"));
    }

    bool loadGlibSymbols()
    {
        return loadSymbols (glib,
                            makeSymbolBinding (juce_g_free, "g_free"));
    }

    struct WebKitAndDependencyLibraryNames
    {
        const char* webkitLib;
        const char* jsLib;
        const char* soupLib;
    };

    bool openWebKitAndDependencyLibraries (const WebKitAndDependencyLibraryNames& names)
    {
        if (   (webkitLib = DylibHandle (names.webkitLib, RTLD_NOW | RTLD_LOCAL | RTLD_NODELETE))
            && (jsLib = DylibHandle (names.jsLib))
            && (soupLib = DylibHandle (names.soupLib)))
        {
            return true;
        }

        for (auto* l : { &webkitLib, &jsLib, &soupLib })
            *l = {};

        return false;
    }

    //==============================================================================
    DylibHandle webkitLib, jsLib, soupLib;

    DylibHandle gtkLib    { "libgtk-3.so" },
                glib      { "libglib-2.0.so" };

    const bool webKitIsAvailable =    (   openWebKitAndDependencyLibraries ({ "libwebkit2gtk-4.1.so",
                                                                              "libjavascriptcoregtk-4.1.so",
                                                                              "libsoup-3.0.so" })
                                       || openWebKitAndDependencyLibraries ({ "libwebkit2gtk-4.0.so",
                                                                              "libjavascriptcoregtk-4.0.so",
                                                                              "libsoup-2.4.so" }))
                                   && loadWebkitSymbols()
                                   && loadGtkSymbols()
                                   && loadJsLibSymbols()
                                   && loadSoupLibSymbols()
                                   && loadGlibSymbols();

    JUCE_DECLARE_NON_COPYABLE_WITH_LEAK_DETECTOR (WebKitSymbols)
};

//==============================================================================
extern "C" int juce_gtkWebkitMain (int argc, const char* const* argv);

class CommandReceiver
{
public:
    struct Responder
    {
        virtual ~Responder() = default;

        virtual void handleCommand (const String& cmd, const var& param) = 0;
        virtual void receiverHadError() = 0;
    };

    enum class ReturnAfterMessageReceived
    {
        no,
        yes
    };

    CommandReceiver (Responder* responderToUse, int inputChannelToUse)
        : responder (responderToUse), inChannel (inputChannelToUse)
    {
        setBlocking (inChannel, false);
    }

    static void setBlocking (int fd, bool shouldBlock)
    {
        auto flags = fcntl (fd, F_GETFL);
        fcntl (fd, F_SETFL, (shouldBlock ? (flags & ~O_NONBLOCK)
                                         : (flags | O_NONBLOCK)));
    }

    int getFd() const     { return inChannel; }

    void tryNextRead (ReturnAfterMessageReceived ret = ReturnAfterMessageReceived::no)
    {
        for (;;)
        {
            auto len = (receivingLength ? sizeof (size_t) : bufferLength.len);

            if (! receivingLength)
                buffer.realloc (len);

            auto* dst = (receivingLength ? bufferLength.data : buffer.getData());

            auto actual = read (inChannel, &dst[pos], static_cast<size_t> (len - pos));

            if (actual <= 0)
            {
                if (errno == EINTR)
                    continue;

                // This isn't an abort condition. The transfer of the same file can continue after
                // the next call to tryNextRead.
                break;
            }

            pos += static_cast<size_t> (actual);

            if (pos == len)
            {
                pos = 0;

                if (! std::exchange (receivingLength, ! receivingLength))
                {
                    parseJSON (String (buffer.getData(), bufferLength.len));

                    if (ret == ReturnAfterMessageReceived::yes)
                        return;
                }
            }
        }

        if (errno != EAGAIN && errno != EWOULDBLOCK && responder != nullptr)
            responder->receiverHadError();
    }

    static void sendCommand (int outChannel, const String& cmd, const var& params)
    {
        DynamicObject::Ptr obj = new DynamicObject;

        obj->setProperty (getCmdIdentifier(), cmd);

        if (! params.isVoid())
            obj->setProperty (getParamIdentifier(), params);

        auto json = JSON::toString (var (obj.get()));

        auto jsonLength = static_cast<size_t> (json.length());
        auto len        = sizeof (size_t) + jsonLength;

        HeapBlock<char> buffer (len);
        auto* dst = buffer.getData();

        memcpy (dst, &jsonLength, sizeof (size_t));
        dst += sizeof (size_t);

        memcpy (dst, json.toRawUTF8(), jsonLength);

        ssize_t ret;

        for (;;)
        {
            ret = write (outChannel, buffer.getData(), len);

            if (ret != -1 || errno != EINTR)
                break;
        }
    }

private:
    void parseJSON (StringRef json)
    {
        auto object = JSON::fromString (json);

        if (! object.isVoid())
        {
            auto cmd    = object.getProperty (getCmdIdentifier(),   {}).toString();
            auto params = object.getProperty (getParamIdentifier(), {});

            if (responder != nullptr)
                responder->handleCommand (cmd, params);
        }
    }

    static Identifier getCmdIdentifier()    { static Identifier Id ("cmd");    return Id; }
    static Identifier getParamIdentifier()  { static Identifier Id ("params"); return Id; }

    Responder* responder = nullptr;
    int inChannel = 0;
    size_t pos = 0;
    bool receivingLength = true;
    union { char data [sizeof (size_t)]; size_t len; } bufferLength;
    HeapBlock<char> buffer;
};

#define juce_g_signal_connect(instance, detailed_signal, c_handler, data) \
    WebKitSymbols::getInstance()->juce_g_signal_connect_data (instance, detailed_signal, c_handler, data, nullptr, (GConnectFlags) 0)

static constexpr const char* platformSpecificIntegrationScript = R"(
window.__JUCE__ = {
  postMessage: function (object) {
    window.webkit.messageHandlers.__JUCE__.postMessage(object);
  },
};
)";

struct InitialisationData
{
    bool nativeIntegrationsEnabled;
    String userAgent;
    String userScript;
    String allowedOrigin;

    static constexpr std::optional<int> marshallingVersion = std::nullopt;

    template <typename Archive, typename Item>
    static void serialise (Archive& archive, Item& item)
    {
        archive (named ("nativeIntegrationsEnabled", item.nativeIntegrationsEnabled),
                 named ("userAgent", item.userAgent),
                 named ("userScript", item.userScript),
                 named ("allowedOrigin", item.allowedOrigin));
    }
};

struct EvaluateJavascriptParams
{
    String script;
    bool requireCallback;

    static constexpr std::optional<int> marshallingVersion = std::nullopt;

    template <typename Archive, typename Item>
    static void serialise (Archive& archive, Item& item)
    {
        archive (named ("script", item.script),
                 named ("requireCallback", item.requireCallback));
    }
};

struct EvaluateJavascriptCallbackParams
{
    bool success;

    // This is necessary because a DynamicObject with a property value of var::undefined()
    // cannot be unserialised. So we need to signal this case with an extra variable.
    bool hasPayload;

    var payload;
    String error;

    static constexpr std::optional<int> marshallingVersion = std::nullopt;

    template <typename Archive, typename Item>
    static void serialise (Archive& archive, Item& item)
    {
        archive(named ("success", item.success),
                named ("hasPayload", item.hasPayload),
                named ("payload", item.payload),
                named ("error", item.error));
    }

    static inline String key { "evaluateJavascriptCallbackParams" };
};

struct ResourceRequest
{
    int64 requestId;
    String path;

    static constexpr std::optional<int> marshallingVersion = std::nullopt;

    template <typename Archive, typename Item>
    static void serialise (Archive& archive, Item& item)
    {
        archive (named ("requestId", item.requestId),
                 named ("path", item.path));
    }

    static inline const String key { "resourceRequest" };
};

template <>
struct SerialisationTraits<WebBrowserComponent::Resource>
{
    static constexpr auto marshallingVersion = std::nullopt;

    template <typename Archive, typename T>
    static void serialise (Archive& archive, T& item)
    {
        archive (named ("data", item.data),
                 named ("mimeType", item.mimeType));
    }
};

struct ResourceRequestResponse
{
    int64 requestId;
    std::optional<WebBrowserComponent::Resource> resource;

    static constexpr std::optional<int> marshallingVersion = std::nullopt;

    template <typename Archive, typename T>
    static void serialise (Archive& archive, T& item)
    {
        archive (named ("requestId", item.requestId),
                 named ("resource", item.resource));
    }

    static inline const String key { "resourceRequestResponse" };
};

//==============================================================================
class GtkChildProcess final : private CommandReceiver::Responder
{
public:
    //==============================================================================
    GtkChildProcess (int inChannel, int outChannelToUse, const String& userAgentToUse)
        : outChannel (outChannelToUse),
          receiver (this, inChannel),
          userAgent (userAgentToUse)
    {}

    int entry()
    {
        CommandReceiver::setBlocking (outChannel, true);

        {
            const ScopeGuard scope { [this] { CommandReceiver::setBlocking (receiver.getFd(), false); } };
            CommandReceiver::setBlocking (receiver.getFd(), true);
            receiver.tryNextRead (CommandReceiver::ReturnAfterMessageReceived::yes);

            if (! initialisationData.has_value())
            {
                std::cerr << "The first message received by GtkChildProcess should have been "
                             "the initialisationData, but it wasn't." << std::endl;

                return 1;
            }
        }

        auto& wk = *WebKitSymbols::getInstance();

        // webkit2gtk crashes when using the wayland backend embedded into an x11 window
        wk.juce_gdk_set_allowed_backends ("x11");

        wk.juce_gtk_init (nullptr, nullptr);

        auto* settings = wk.juce_webkit_settings_new();

        static constexpr int webkitHadwareAccelerationPolicyNeverFlag = 2;

        WebKitSymbols::getInstance()->juce_webkit_settings_set_hardware_acceleration_policy (settings,
                                                                                             webkitHadwareAccelerationPolicyNeverFlag);
        if (initialisationData->userAgent.isNotEmpty())
            WebKitSymbols::getInstance()->juce_webkit_settings_set_user_agent (settings,
                                                                               initialisationData->userAgent.toRawUTF8());

        auto* plug      = WebKitSymbols::getInstance()->juce_gtk_plug_new (0);
        auto* container = WebKitSymbols::getInstance()->juce_gtk_scrolled_window_new (nullptr, nullptr);

       #if JUCE_DEBUG
        wk.juce_webkit_settings_set_enable_write_console_messages_to_stdout (settings, true);
        wk.juce_webkit_settings_set_enable_developer_extras (settings, true);
       #endif

        auto* webviewWidget = WebKitSymbols::getInstance()->juce_webkit_web_view_new_with_settings (settings);
        webview = (WebKitWebView*) webviewWidget;

        if (initialisationData->nativeIntegrationsEnabled)
        {
            manager = wk.juce_webkit_web_view_get_user_content_manager (webview);

            // It's probably fine to not disconnect these signals, given that upon closing the
            // WebBrowserComponent the entire subprocess is cleaned up with the manager and
            // everything.
            juce_g_signal_connect (manager,
                                   "script-message-received::__JUCE__",
                                   G_CALLBACK (+[] (WebKitUserContentManager*, WebKitJavascriptResult* r, gpointer arg)
                                   {
                                       static_cast<GtkChildProcess*> (arg)->invokeCallback (r);
                                   }),
                                   this);

            wk.juce_webkit_user_content_manager_register_script_message_handler (manager, "__JUCE__");

            auto* context = wk.juce_webkit_web_view_get_context (webview);
            wk.juce_webkit_web_context_register_uri_scheme (context, "juce", resourceRequestedCallback, this, nullptr);

            const StringArray userScripts { platformSpecificIntegrationScript,
                                            initialisationData->userScript };

            wk.juce_webkit_user_content_manager_add_script (manager, wk.juce_webkit_user_script_new (userScripts.joinIntoString ("\n").toRawUTF8(),
                                                                                                           WEBKIT_USER_CONTENT_INJECT_TOP_FRAME,
                                                                                                           WEBKIT_USER_SCRIPT_INJECT_AT_DOCUMENT_START,
                                                                                                           nullptr, nullptr));
        }

        WebKitSymbols::getInstance()->juce_gtk_container_add ((GtkContainer*) container, webviewWidget);
        WebKitSymbols::getInstance()->juce_gtk_container_add ((GtkContainer*) plug,      container);

        goToURLWithHeaders ("about:blank", {});

        juce_g_signal_connect (webview, "decide-policy",
                               (GCallback) decidePolicyCallback, this);

        juce_g_signal_connect (webview, "load-changed",
                               (GCallback) loadChangedCallback, this);

        juce_g_signal_connect (webview, "load-failed",
                               (GCallback) loadFailedCallback, this);

        WebKitSymbols::getInstance()->juce_gtk_widget_show_all (plug);
        auto wID = (unsigned long) WebKitSymbols::getInstance()->juce_gtk_plug_get_id ((GtkPlug*) plug);

        ssize_t ret;

        for (;;)
        {
            ret = write (outChannel, &wID, sizeof (wID));

            if (ret != -1 || errno != EINTR)
                break;
        }

        WebKitSymbols::getInstance()->juce_g_unix_fd_add (receiver.getFd(), G_IO_IN, pipeReadyStatic, this);
        receiver.tryNextRead();

        WebKitSymbols::getInstance()->juce_gtk_main();

        WebKitSymbols::getInstance()->deleteInstance();
        return 0;
    }

    void invokeCallback (WebKitJavascriptResult* r)
    {
        auto& wk = *WebKitSymbols::getInstance();

        auto s = wk.juce_jsc_value_to_string (wk.juce_webkit_javascript_result_get_js_value (r));
        CommandReceiver::sendCommand (outChannel, "invokeCallback", var (s));
        wk.juce_g_free (s);
    }

    void goToURLWithHeaders (StringRef url, Span<const var> headers)
    {
        auto& wk = *WebKitSymbols::getInstance();

        auto* request = wk.juce_webkit_uri_request_new (url.text.getAddress());
        const ScopeGuard requestScope { [&] { wk.juce_g_object_unref (request); } };

        if (! headers.empty())
        {
            if (auto* soupHeaders = wk.juce_webkit_uri_request_get_http_headers (request))
            {
                for (const String item : headers)
                {
                    const auto key   = item.upToFirstOccurrenceOf (":", false, false);
                    const auto value = item.fromFirstOccurrenceOf (":", false, false);

                    if (key.isNotEmpty() && value.isNotEmpty())
                        wk.juce_soup_message_headers_append (soupHeaders, key.toRawUTF8(), value.toRawUTF8());
                    else
                        jassertfalse; // malformed headers?
                }
            }
        }

        wk.juce_webkit_web_view_load_request (webview, request);
    }

    void goToURL (const var& params)
    {
        static const Identifier urlIdentifier ("url");
        const String url = params[urlIdentifier];

        if (url.isEmpty())
            return;

        static const Identifier headersIdentifier ("headers");
        const auto* headers = params[headersIdentifier].getArray();

        static const Identifier postDataIdentifier ("postData");
        [[maybe_unused]] const auto* postData = params[postDataIdentifier].getBinaryData();
        // post data is not currently sent
        jassert (postData == nullptr);

        goToURLWithHeaders (url,
                            headers != nullptr ? Span { headers->getRawDataPointer(), (size_t) headers->size() }
                                               : Span<const var>{});
    }

    void handleDecisionResponse (const var& params)
    {
        auto* decision = (WebKitPolicyDecision*) ((int64) params.getProperty ("decision_id", var (0)));
        bool allow = params.getProperty ("allow", var (false));

        if (decision != nullptr && decisions.contains (decision))
        {
            if (allow)
                WebKitSymbols::getInstance()->juce_webkit_policy_decision_use (decision);
            else
                WebKitSymbols::getInstance()->juce_webkit_policy_decision_ignore (decision);

            decisions.removeAllInstancesOf (decision);
            WebKitSymbols::getInstance()->juce_g_object_unref (decision);
        }
    }

    void evaluateJavascript (const var& params)
    {
        const auto jsParams = FromVar::convert<EvaluateJavascriptParams> (params);

        if (! jsParams.has_value())
        {
            std::cerr << "Wrong params received by evaluateJavascript()" << std::endl;
            return;
        }

        WebKitSymbols::getInstance()->juce_webkit_web_view_run_javascript (webview,
                                                                           jsParams->script.toRawUTF8(),
                                                                           nullptr,
                                                                           javascriptFinishedCallback,
                                                                           this);
    }

    void handleResourceRequestedResponse (const var& params)
    {
        auto& wk = *WebKitSymbols::getInstance();

        const auto response = FromVar::convert<ResourceRequestResponse> (params);

        if (! response.has_value())
        {
            std::cerr << "Bad request response received" << std::endl;
            return;
        }

        auto* request = requestIds.remove (response->requestId);

        // The WebKitURISchemeResponse object will take ownership of the headers
        auto* headers = wk.juce_soup_message_headers_new (SoupMessageHeadersType::SOUP_MESSAGE_HEADERS_RESPONSE);

        if (initialisationData->allowedOrigin.isNotEmpty())
            wk.juce_soup_message_headers_append (headers, "Access-Control-Allow-Origin", initialisationData->allowedOrigin.toRawUTF8());

        if (response->resource.has_value())
        {
            auto* streamBytes = wk.juce_g_bytes_new (response->resource->data.data(),
                                                     static_cast<gsize> (response->resource->data.size()));
            ScopeGuard bytesScope { [&] { wk.juce_g_bytes_unref (streamBytes); } };

            auto* stream = wk.juce_g_memory_input_stream_new_from_bytes (streamBytes);
            ScopeGuard streamScope { [&] { wk.juce_g_object_unref (stream); } };

            auto* webkitResponse = wk.juce_webkit_uri_scheme_response_new (stream,
                                                                           static_cast<gint64> (response->resource->data.size()));
            ScopeGuard webkitResponseScope { [&] { wk.juce_g_object_unref (webkitResponse); } };

            wk.juce_soup_message_headers_append (headers, "Content-Type", response->resource->mimeType.toRawUTF8());

            wk.juce_webkit_uri_scheme_response_set_http_headers (webkitResponse, headers);
            wk.juce_webkit_uri_scheme_response_set_status (webkitResponse, 200, nullptr);
            wk.juce_webkit_uri_scheme_request_finish_with_response (request, webkitResponse);

            return;
        }

        auto* stream = wk.juce_g_memory_input_stream_new();
        ScopeGuard streamScope { [&] { wk.juce_g_object_unref (stream); } };

        auto* webkitResponse = wk.juce_webkit_uri_scheme_response_new (stream, 0);
        ScopeGuard webkitResponseScope { [&] { wk.juce_g_object_unref (webkitResponse); } };

        wk.juce_webkit_uri_scheme_response_set_http_headers (webkitResponse, headers);
        wk.juce_webkit_uri_scheme_response_set_status (webkitResponse, 404, nullptr);
        wk.juce_webkit_uri_scheme_request_finish_with_response (request, webkitResponse);
    }

    //==============================================================================
    void handleCommand (const String& cmd, const var& params) override
    {
        auto& wk = *WebKitSymbols::getInstance();

        if      (cmd == "quit")                       quit();
        else if (cmd == "goToURL")                    goToURL (params);
        else if (cmd == "goBack")                     wk.juce_webkit_web_view_go_back      (webview);
        else if (cmd == "goForward")                  wk.juce_webkit_web_view_go_forward   (webview);
        else if (cmd == "refresh")                    wk.juce_webkit_web_view_reload       (webview);
        else if (cmd == "stop")                       wk.juce_webkit_web_view_stop_loading (webview);
        else if (cmd == "decision")                   handleDecisionResponse (params);
        else if (cmd == "init")                       initialisationData = FromVar::convert<InitialisationData> (params);
        else if (cmd == "evaluateJavascript")         evaluateJavascript (params);
        else if (cmd == ResourceRequestResponse::key) handleResourceRequestedResponse (params);
    }

    void receiverHadError() override
    {
        exit (-1);
    }

    //==============================================================================
    bool pipeReady (gint fd, GIOCondition)
    {
        if (fd == receiver.getFd())
        {
            receiver.tryNextRead();
            return true;
        }

        return false;
    }

    void quit()
    {
        WebKitSymbols::getInstance()->juce_gtk_main_quit();
    }

    String getURIStringForAction (WebKitNavigationAction* action)
    {
        auto* request = WebKitSymbols::getInstance()->juce_webkit_navigation_action_get_request (action);
        return WebKitSymbols::getInstance()->juce_webkit_uri_request_get_uri (request);
    }

    bool onNavigation (String frameName,
                       WebKitNavigationAction* action,
                       WebKitPolicyDecision* decision)
    {
        if (decision == nullptr || ! frameName.isEmpty())
            return false;

        WebKitSymbols::getInstance()->juce_g_object_ref (decision);
        decisions.add (decision);

        DynamicObject::Ptr params = new DynamicObject;

        params->setProperty ("url", getURIStringForAction (action));
        params->setProperty ("decision_id", (int64) decision);
        CommandReceiver::sendCommand (outChannel, "pageAboutToLoad", var (params.get()));

        return true;
    }

    bool onNewWindow (String /*frameName*/,
                      WebKitNavigationAction* action,
                      WebKitPolicyDecision* decision)
    {
        if (decision == nullptr)
            return false;

        DynamicObject::Ptr params = new DynamicObject;

        params->setProperty ("url", getURIStringForAction (action));
        CommandReceiver::sendCommand (outChannel, "newWindowAttemptingToLoad", var (params.get()));

        // never allow new windows
        WebKitSymbols::getInstance()->juce_webkit_policy_decision_ignore (decision);

        return true;
    }

    void onLoadChanged (WebKitLoadEvent loadEvent)
    {
        if (loadEvent != WEBKIT_LOAD_FINISHED)
            return;

        DynamicObject::Ptr params = new DynamicObject;

        params->setProperty ("url", String (WebKitSymbols::getInstance()->juce_webkit_web_view_get_uri (webview)));
        CommandReceiver::sendCommand (outChannel, "pageFinishedLoading", var (params.get()));
    }

    bool onDecidePolicy (WebKitPolicyDecision*    decision,
                         WebKitPolicyDecisionType decisionType)
    {
        switch (decisionType)
        {
        case WEBKIT_POLICY_DECISION_TYPE_NAVIGATION_ACTION:
            {
                auto* navigationDecision = (WebKitNavigationPolicyDecision*) decision;
                auto* frameName = WebKitSymbols::getInstance()->juce_webkit_navigation_policy_decision_get_frame_name (navigationDecision);

                return onNavigation (String (frameName != nullptr ? frameName : ""),
                                     WebKitSymbols::getInstance()->juce_webkit_navigation_policy_decision_get_navigation_action (navigationDecision),
                                     decision);
            }
            break;
        case WEBKIT_POLICY_DECISION_TYPE_NEW_WINDOW_ACTION:
            {
                auto* navigationDecision = (WebKitNavigationPolicyDecision*) decision;
                auto* frameName = WebKitSymbols::getInstance()->juce_webkit_navigation_policy_decision_get_frame_name (navigationDecision);

                return onNewWindow  (String (frameName != nullptr ? frameName : ""),
                                     WebKitSymbols::getInstance()->juce_webkit_navigation_policy_decision_get_navigation_action (navigationDecision),
                                     decision);
            }
            break;
        case WEBKIT_POLICY_DECISION_TYPE_RESPONSE:
            {
                [[maybe_unused]] auto* response = (WebKitNavigationPolicyDecision*) decision;

                // for now just always allow response requests
                WebKitSymbols::getInstance()->juce_webkit_policy_decision_use (decision);
                return true;
            }
            break;
        default:
            break;
        }

        return false;
    }

    void onLoadFailed (GError* error)
    {
        DynamicObject::Ptr params = new DynamicObject;

        params->setProperty ("error", String (error != nullptr ? error->message : "unknown error"));
        CommandReceiver::sendCommand (outChannel, "pageLoadHadNetworkError", var (params.get()));
    }

private:
    void handleEvaluationCallback (const std::optional<var>& value, const String& error)
    {
        const auto success = value.has_value();
        const auto hasPayload = success && ! value->isUndefined();

        CommandReceiver::sendCommand (outChannel,
                                      EvaluateJavascriptCallbackParams::key,
                                      *ToVar::convert (EvaluateJavascriptCallbackParams { success,
                                                                                          hasPayload,
                                                                                          hasPayload ? *value : var{},
                                                                                          error }));
    }

    void handleResourceRequestedCallback (WebKitURISchemeRequest* request, const String& path)
    {
        const auto requestId = requestIds.insert (request);
        CommandReceiver::sendCommand (outChannel,
                                      ResourceRequest::key,
                                      *ToVar::convert (ResourceRequest { requestId, path }));
    }

    static gboolean pipeReadyStatic (gint fd, GIOCondition condition, gpointer user)
    {
        return (reinterpret_cast<GtkChildProcess*> (user)->pipeReady (fd, condition) ? TRUE : FALSE);
    }

    static gboolean decidePolicyCallback (WebKitWebView*,
                                          WebKitPolicyDecision*    decision,
                                          WebKitPolicyDecisionType decisionType,
                                          gpointer user)
    {
        auto& owner = *reinterpret_cast<GtkChildProcess*> (user);
        return (owner.onDecidePolicy (decision, decisionType) ? TRUE : FALSE);
    }

    static void loadChangedCallback (WebKitWebView*,
                                     WebKitLoadEvent loadEvent,
                                     gpointer        user)
    {
        auto& owner = *reinterpret_cast<GtkChildProcess*> (user);
        owner.onLoadChanged (loadEvent);
    }

    static void loadFailedCallback (WebKitWebView*,
                                    WebKitLoadEvent /*loadEvent*/,
                                    gchar*          /*failing_uri*/,
                                    GError*         error,
                                    gpointer        user)
    {
        auto& owner = *reinterpret_cast<GtkChildProcess*> (user);
        owner.onLoadFailed (error);
    }

    static var fromJSCValue (JSCValue* value)
    {
        auto* json = WebKitSymbols::getInstance()->juce_jsc_value_to_json (value, 0);
        ScopeGuard jsonFreeGuard { [&json]
                                   {
                                       if (json != nullptr)
                                           WebKitSymbols::getInstance()->juce_g_free (json);
                                   } };

        if (json == nullptr)
            return var::undefined();

        return JSON::fromString (CharPointer_UTF8 { json });
    }

    struct WebKitJavascriptResultDeleter
    {
        void operator() (WebKitJavascriptResult* ptr) const noexcept
        {
            if (ptr != nullptr)
                WebKitSymbols::getInstance()->juce_webkit_javascript_result_unref (ptr);
        }
    };

    using WebKitJavascriptResultUniquePtr = std::unique_ptr<WebKitJavascriptResult, WebKitJavascriptResultDeleter>;

    static void javascriptFinishedCallback (GObject*, GAsyncResult* result, gpointer user)
    {
        auto& wk = *WebKitSymbols::getInstance();

        GError* error = nullptr;
        ScopeGuard errorFreeGuard { [&error, &wk]
                                    {
                                        if (error != nullptr)
                                            wk.juce_g_error_free (error);
                                    } };

        auto* owner = reinterpret_cast<GtkChildProcess*> (user);

        // Using the non-deprecated webkit_javascript_result_get_js_value() functions seems easier
        // but returned values fail the JS_IS_VALUE() internal assertion. The example code from the
        // documentation doesn't seem to work either.
        JUCE_BEGIN_IGNORE_DEPRECATION_WARNINGS
        WebKitJavascriptResultUniquePtr jsResult { wk.juce_webkit_web_view_run_javascript_finish (owner->webview,
                                                                                                     result,
                                                                                                     &error) };
        JUCE_END_IGNORE_DEPRECATION_WARNINGS

        if (jsResult == nullptr)
        {
            owner->handleEvaluationCallback (std::nullopt,
                                             error != nullptr ? String { CharPointer_UTF8 { error->message } }
                                                              : String{});

            return;
        }

        const auto jsValueResult = std::invoke ([&]() -> std::tuple<std::optional<var>, String>
        {
            auto* jsValue = wk.juce_webkit_javascript_result_get_js_value (jsResult.get());

            if (jsValue == nullptr)
                return { std::nullopt, String{} };

            return { fromJSCValue (jsValue), String{} };
        });

        owner->handleEvaluationCallback (std::get<0> (jsValueResult), std::get<1> (jsValueResult));
    }

    static void resourceRequestedCallback (WebKitURISchemeRequest* request, gpointer user)
    {
        String path { CharPointer_UTF8 { WebKitSymbols::getInstance()->juce_webkit_uri_scheme_request_get_path (request) } };
        reinterpret_cast<GtkChildProcess*> (user)->handleResourceRequestedCallback (request, path);
    }

    class RequestIds
    {
    public:
        int64 insert (WebKitURISchemeRequest* request)
        {
            const auto requestId = nextRequestId++;

            if (nextRequestId == std::numeric_limits<int64>::max())
                nextRequestId = 0;

            requests[requestId] = request;
            return requestId;
        }

        WebKitURISchemeRequest* remove (int64 requestId)
        {
            auto it = requests.find (requestId);

            if (it == requests.end())
            {
                std::cerr << "Outstanding request not found for id " << requestId << std::endl;
                return nullptr;
            }

            auto r = it->second;
            requests.erase (it);

            return r;
        }

    private:
        std::map<int64, WebKitURISchemeRequest*> requests;
        int64 nextRequestId = 0;
    };

    int outChannel = 0;
    CommandReceiver receiver;
    String userAgent;
    WebKitWebView* webview = nullptr;
    Array<WebKitPolicyDecision*> decisions;
    WebKitUserContentManager* manager = nullptr;
    std::optional<InitialisationData> initialisationData;
    RequestIds requestIds;
};

//==============================================================================
struct WebBrowserComponent::Impl::Platform  : public PlatformInterface,
                                              private Thread,
                                              private CommandReceiver::Responder
{
public:
    Platform (WebBrowserComponent& browserIn,
              const WebBrowserComponent::Options& optionsIn,
              const StringArray& userStrings)
        : Thread (SystemStats::getJUCEVersion() + ": Webview"), browser (browserIn), userAgent (optionsIn.getUserAgent())
    {
        webKitIsAvailable = WebKitSymbols::getInstance()->isWebKitAvailable();
        init (InitialisationData { optionsIn.getNativeIntegrationsEnabled(),
                                   userAgent,
                                   userStrings.joinIntoString ("\n"),
                                   optionsIn.getAllowedOrigin() ? *optionsIn.getAllowedOrigin() : "" });
    }

    ~Platform() override
    {
        quit();
    }

    void fallbackPaint (Graphics& g) override
    {
        g.fillAll (Colours::white);
    }

    void evaluateJavascript (const String& script, WebBrowserComponent::EvaluationCallback callback) override
    {
        if (callback != nullptr)
            evaluationCallbacks.push_back (std::move (callback));

        CommandReceiver::sendCommand (outChannel,
                                      "evaluateJavascript",
                                      *ToVar::convert (EvaluateJavascriptParams { script, callback != nullptr }));
    }

    void handleJavascriptEvaluationCallback (const var& paramsIn)
    {
        const auto params = FromVar::convert<EvaluateJavascriptCallbackParams> (paramsIn);

        if (! params.has_value())
        {
            jassertfalse;
            return;
        }

<<<<<<< HEAD
        // do nothing if there are no evaluation callbacks
        if (evaluationCallbacks.empty()) 
        {
            return;
        }

        const auto result = [&]
=======
        const auto result = std::invoke ([&]
>>>>>>> ea5cffcb
        {
            using Error = EvaluationResult::Error;

            if (! params->success)
            {
                if (params->error.isNotEmpty())
                    return EvaluationResult { Error { Error::Type::javascriptException, params->error } };

                return EvaluationResult { Error { Error::Type::unknown, {} } };
            }

            return EvaluationResult { params->hasPayload ? params->payload : var::undefined() };
        });

        auto& cb = evaluationCallbacks.front();
        cb (result);
        evaluationCallbacks.pop_front();
    }

    void handleResourceRequest (const var& paramsIn)
    {
        const auto params = FromVar::convert<ResourceRequest> (paramsIn);

        if (! params.has_value())
        {
            jassertfalse;
            return;
        }

        const auto response = browser.impl->handleResourceRequest (params->path);

        CommandReceiver::sendCommand (outChannel,
                                      ResourceRequestResponse::key,
                                      *ToVar::convert (ResourceRequestResponse { params->requestId, response }));
    }

    void setWebViewSize (int, int) override
    {
        resized();
    }

    void checkWindowAssociation() override
    {
    }

    //==============================================================================
    void init (const InitialisationData& initialisationData)
    {
        if (! webKitIsAvailable)
            return;

        launchChild();

        [[maybe_unused]] auto ret = pipe (threadControl);

        jassert (ret == 0);

        CommandReceiver::setBlocking (inChannel,        true);
        CommandReceiver::setBlocking (outChannel,       true);
        CommandReceiver::setBlocking (threadControl[0], false);
        CommandReceiver::setBlocking (threadControl[1], true);

        CommandReceiver::sendCommand (outChannel, "init", *ToVar::convert (initialisationData));

        unsigned long windowHandle;
        auto actual = read (inChannel, &windowHandle, sizeof (windowHandle));

        if (actual != (ssize_t) sizeof (windowHandle))
        {
            killChild();
            return;
        }

        receiver = std::make_unique<CommandReceiver> (static_cast<Responder*> (this), inChannel);

        pfds.push_back ({ threadControl[0],  POLLIN, 0 });
        pfds.push_back ({ receiver->getFd(), POLLIN, 0 });

        startThread();

        xembed = std::make_unique<XEmbedComponent> (windowHandle);
        browser.addAndMakeVisible (xembed.get());
    }

    void quit()
    {
        if (! webKitIsAvailable)
            return;

        if (isThreadRunning())
        {
            signalThreadShouldExit();

            char ignore = 0;
            ssize_t ret;

            for (;;)
            {
                ret = write (threadControl[1], &ignore, 1);

                if (ret != -1 || errno != EINTR)
                    break;
            }

            waitForThreadToExit (-1);
            receiver = nullptr;
        }

        if (childProcess != 0)
        {
            CommandReceiver::sendCommand (outChannel, "quit", {});
            killChild();
        }
    }

    //==============================================================================
    void goToURL (const String& url, const StringArray* headers, const MemoryBlock* postData) override
    {
        if (! webKitIsAvailable)
            return;

        DynamicObject::Ptr params = new DynamicObject;

        params->setProperty ("url", url);

        if (headers != nullptr)
            params->setProperty ("headers", var (*headers));

        if (postData != nullptr)
            params->setProperty ("postData", var (*postData));

        CommandReceiver::sendCommand (outChannel, "goToURL", var (params.get()));
    }

    void goBack() override    { if (webKitIsAvailable) CommandReceiver::sendCommand (outChannel, "goBack",    {}); }
    void goForward() override { if (webKitIsAvailable) CommandReceiver::sendCommand (outChannel, "goForward", {}); }
    void refresh() override   { if (webKitIsAvailable) CommandReceiver::sendCommand (outChannel, "refresh",   {}); }
    void stop() override      { if (webKitIsAvailable) CommandReceiver::sendCommand (outChannel, "stop",      {}); }

    void resized()
    {
        if (xembed != nullptr)
            xembed->setBounds (browser.getLocalBounds());
    }

private:
    //==============================================================================
    void killChild()
    {
        if (childProcess != 0)
        {
            xembed = nullptr;

            int status = 0, result = 0;

            result = waitpid (childProcess, &status, WNOHANG);
            for (int i = 0; i < 15 && (! WIFEXITED (status) || result != childProcess); ++i)
            {
                Thread::sleep (100);
                result = waitpid (childProcess, &status, WNOHANG);
            }

            // clean-up any zombies
            status = 0;
            if (! WIFEXITED (status) || result != childProcess)
            {
                for (;;)
                {
                    kill (childProcess, SIGTERM);
                    waitpid (childProcess, &status, 0);

                    if (WIFEXITED (status) || WIFSIGNALED (status) || WIFSTOPPED (status))
                        break;
                }
            }

            childProcess = 0;
        }
    }

    void launchChild()
    {
        int inPipe[2], outPipe[2];

        [[maybe_unused]] auto ret = pipe (inPipe);
        jassert (ret == 0);

        ret = pipe (outPipe);
        jassert (ret == 0);

        std::vector<String> arguments;

       #if JUCE_USE_EXTERNAL_TEMPORARY_SUBPROCESS
        if (! JUCEApplicationBase::isStandaloneApp())
        {
            subprocessFile.emplace ("_juce_linux_subprocess");

            const auto externalSubprocessAvailable = subprocessFile->getFile().replaceWithData (LinuxSubprocessHelperBinaryData::juce_linux_subprocess_helper,
                                                                                                LinuxSubprocessHelperBinaryData::juce_linux_subprocess_helperSize)
                                                     && subprocessFile->getFile().setExecutePermission (true);

            ignoreUnused (externalSubprocessAvailable);
            jassert (externalSubprocessAvailable);

            /*  The external subprocess will load the .so specified as its first argument and execute
                the function specified by the second. The remaining arguments will be passed on to
                the function.
            */
            arguments.emplace_back (subprocessFile->getFile().getFullPathName());
            arguments.emplace_back (File::getSpecialLocation (File::currentExecutableFile).getFullPathName());
            arguments.emplace_back ("juce_gtkWebkitMain");
        }
       #endif

        arguments.emplace_back (File::getSpecialLocation (File::currentExecutableFile).getFullPathName());
        arguments.emplace_back ("--juce-gtkwebkitfork-child");
        arguments.emplace_back (outPipe[0]);
        arguments.emplace_back (inPipe [1]);

        if (userAgent.isNotEmpty())
            arguments.emplace_back (userAgent);

        std::vector<const char*> argv (arguments.size() + 1, nullptr);
        std::transform (arguments.begin(), arguments.end(), argv.begin(), [] (const auto& arg)
        {
            return arg.toRawUTF8();
        });

        auto pid = fork();

        if (pid == 0)
        {
            close (inPipe[0]);
            close (outPipe[1]);

            if (JUCEApplicationBase::isStandaloneApp())
            {
                execv (arguments[0].toRawUTF8(), (char**) argv.data());
            }
            else
            {
               #if JUCE_USE_EXTERNAL_TEMPORARY_SUBPROCESS
                execv (arguments[0].toRawUTF8(), (char**) argv.data());
               #else
                // After a fork in a multithreaded program, the child can only safely call
                // async-signal-safe functions until it calls execv, but if we reached this point
                // then execv won't be called at all! The following call is unsafe, and is very
                // likely to lead to unexpected behaviour.
                jassertfalse;
                juce_gtkWebkitMain ((int) arguments.size(), argv.data());
               #endif
            }

            exit (0);
        }

        close (inPipe[1]);
        close (outPipe[0]);

        inChannel  = inPipe[0];
        outChannel = outPipe[1];

        childProcess = pid;
    }

    void run() override
    {
        while (! threadShouldExit())
        {
            if (shouldExit())
                return;

            receiver->tryNextRead();

            int result = 0;

            while (result == 0 || (result < 0 && errno == EINTR))
                result = poll (&pfds.front(), static_cast<nfds_t> (pfds.size()), 10);

            if (result < 0)
                break;
        }
    }

    bool shouldExit()
    {
        char ignore;
        auto result = read (threadControl[0], &ignore, 1);

        return (result != -1 || (errno != EAGAIN && errno != EWOULDBLOCK));
    }

    //==============================================================================
    void handleCommandOnMessageThread (const String& cmd, const var& params)
    {
        auto url = params.getProperty ("url", var()).toString();

        if      (cmd == "pageAboutToLoad")                      handlePageAboutToLoad (url, params);
        else if (cmd == "pageFinishedLoading")                  browser.pageFinishedLoading (url);
        else if (cmd == "windowCloseRequest")                   browser.windowCloseRequest();
        else if (cmd == "newWindowAttemptingToLoad")            browser.newWindowAttemptingToLoad (url);
        else if (cmd == "pageLoadHadNetworkError")              handlePageLoadHadNetworkError (params);
        else if (cmd == "invokeCallback")                       invokeCallback (params);
        else if (cmd == EvaluateJavascriptCallbackParams::key)  handleJavascriptEvaluationCallback (params);
        else if (cmd == ResourceRequest::key)                   handleResourceRequest (params);
    }

    void invokeCallback (const var& params)
    {
        browser.impl->handleNativeEvent (JSON::fromString (params.toString()));
    }

    void handlePageAboutToLoad (const String& url, const var& inputParams)
    {
        int64 decision_id = inputParams.getProperty ("decision_id", var (0));

        if (decision_id != 0)
        {
            DynamicObject::Ptr params = new DynamicObject;

            params->setProperty ("decision_id", decision_id);
            params->setProperty ("allow", browser.pageAboutToLoad (url));

            CommandReceiver::sendCommand (outChannel, "decision", var (params.get()));
        }
    }

    void handlePageLoadHadNetworkError (const var& params)
    {
        String error = params.getProperty ("error", "Unknown error");

        if (browser.pageLoadHadNetworkError (error))
            goToURL (String ("data:text/plain,") + error, nullptr, nullptr);
    }

    void handleCommand (const String& cmd, const var& params) override
    {
        MessageManager::callAsync ([liveness = std::weak_ptr (livenessProbe), this, cmd, params]
                                   {
                                       if (liveness.lock() != nullptr)
                                           handleCommandOnMessageThread (cmd, params);
                                   });
    }

    void receiverHadError() override {}

    //==============================================================================
    bool webKitIsAvailable = false;

    WebBrowserComponent& browser;
    String userAgent;
    std::unique_ptr<CommandReceiver> receiver;
    int childProcess = 0, inChannel = 0, outChannel = 0;
    int threadControl[2];
    std::unique_ptr<XEmbedComponent> xembed;
    std::shared_ptr<int> livenessProbe = std::make_shared<int> (0);
    std::vector<pollfd> pfds;
    std::optional<TemporaryFile> subprocessFile;
    std::deque<EvaluationCallback> evaluationCallbacks;
};

//==============================================================================
auto WebBrowserComponent::Impl::createAndInitPlatformDependentPart (WebBrowserComponent::Impl& impl,
                                                                    const WebBrowserComponent::Options& options,
                                                                    const StringArray& userStrings)
    -> std::unique_ptr<PlatformInterface>
{
    return std::make_unique<Platform> (impl.owner, options, userStrings);
}

void WebBrowserComponent::clearCookies()
{
    // Currently not implemented on linux as WebBrowserComponent currently does not
    // store cookies on linux
    jassertfalse;
}

bool WebBrowserComponent::areOptionsSupported (const Options& options)
{
    return (options.getBackend() == Options::Backend::defaultBackend);
}

extern "C" __attribute__ ((visibility ("default"))) int juce_gtkWebkitMain (int argc, const char* const* argv)
{
    if (argc < 4)
        return -1;

    GtkChildProcess child (String (argv[2]).getIntValue(),
                           String (argv[3]).getIntValue(),
                           argc >= 5 ? String (argv[4]) : String());

    return child.entry();
}

} // namespace juce
<|MERGE_RESOLUTION|>--- conflicted
+++ resolved
@@ -1,1760 +1,1756 @@
-/*
-  ==============================================================================
-
-   This file is part of the JUCE framework.
-   Copyright (c) Raw Material Software Limited
-
-   JUCE is an open source framework subject to commercial or open source
-   licensing.
-
-   By downloading, installing, or using the JUCE framework, or combining the
-   JUCE framework with any other source code, object code, content or any other
-   copyrightable work, you agree to the terms of the JUCE End User Licence
-   Agreement, and all incorporated terms including the JUCE Privacy Policy and
-   the JUCE Website Terms of Service, as applicable, which will bind you. If you
-   do not agree to the terms of these agreements, we will not license the JUCE
-   framework to you, and you must discontinue the installation or download
-   process and cease use of the JUCE framework.
-
-   JUCE End User Licence Agreement: https://juce.com/legal/juce-8-licence/
-   JUCE Privacy Policy: https://juce.com/juce-privacy-policy
-   JUCE Website Terms of Service: https://juce.com/juce-website-terms-of-service/
-
-   Or:
-
-   You may also use this code under the terms of the AGPLv3:
-   https://www.gnu.org/licenses/agpl-3.0.en.html
-
-   THE JUCE FRAMEWORK IS PROVIDED "AS IS" WITHOUT ANY WARRANTY, AND ALL
-   WARRANTIES, WHETHER EXPRESSED OR IMPLIED, INCLUDING WARRANTY OF
-   MERCHANTABILITY OR FITNESS FOR A PARTICULAR PURPOSE, ARE DISCLAIMED.
-
-  ==============================================================================
-*/
-
-// This type isn't in the headers until v2.36
-#if ! WEBKIT_CHECK_VERSION (2, 36, 0)
-struct WebKitURISchemeResponse;
-#endif
-
-namespace juce
-{
-
-//==============================================================================
-class WebKitSymbols final : public DeletedAtShutdown
-{
-public:
-    //==============================================================================
-    bool isWebKitAvailable() const noexcept  { return webKitIsAvailable; }
-
-    //==============================================================================
-    JUCE_GENERATE_FUNCTION_WITH_DEFAULT (webkit_settings_new, juce_webkit_settings_new,
-                                         (), WebKitSettings*)
-
-    JUCE_GENERATE_FUNCTION_WITH_DEFAULT (webkit_settings_set_hardware_acceleration_policy, juce_webkit_settings_set_hardware_acceleration_policy,
-                                         (WebKitSettings*, int), void)
-
-    JUCE_GENERATE_FUNCTION_WITH_DEFAULT (webkit_settings_set_user_agent, juce_webkit_settings_set_user_agent,
-                                         (WebKitSettings*, const gchar*), void)
-
-    JUCE_GENERATE_FUNCTION_WITH_DEFAULT (webkit_web_view_new_with_settings, juce_webkit_web_view_new_with_settings,
-                                         (WebKitSettings*), GtkWidget*)
-
-    JUCE_GENERATE_FUNCTION_WITH_DEFAULT (webkit_web_view_load_request, juce_webkit_web_view_load_request,
-                                         (WebKitWebView*, const WebKitURIRequest*), void)
-
-    JUCE_GENERATE_FUNCTION_WITH_DEFAULT (webkit_uri_request_new, juce_webkit_uri_request_new,
-                                         (const gchar*), WebKitURIRequest*)
-
-    JUCE_GENERATE_FUNCTION_WITH_DEFAULT (webkit_uri_request_get_http_headers, juce_webkit_uri_request_get_http_headers,
-                                         (WebKitURIRequest*), SoupMessageHeaders*)
-
-    JUCE_GENERATE_FUNCTION_WITH_DEFAULT (webkit_policy_decision_use, juce_webkit_policy_decision_use,
-                                         (WebKitPolicyDecision*), void)
-
-    JUCE_GENERATE_FUNCTION_WITH_DEFAULT (webkit_policy_decision_ignore, juce_webkit_policy_decision_ignore,
-                                         (WebKitPolicyDecision*), void)
-
-    JUCE_GENERATE_FUNCTION_WITH_DEFAULT (webkit_web_view_go_back, juce_webkit_web_view_go_back,
-                                         (WebKitWebView*), void)
-
-    JUCE_GENERATE_FUNCTION_WITH_DEFAULT (webkit_web_view_go_forward, juce_webkit_web_view_go_forward,
-                                         (WebKitWebView*), void)
-
-    JUCE_GENERATE_FUNCTION_WITH_DEFAULT (webkit_web_view_reload, juce_webkit_web_view_reload,
-                                         (WebKitWebView*), void)
-
-    JUCE_GENERATE_FUNCTION_WITH_DEFAULT (webkit_web_view_stop_loading, juce_webkit_web_view_stop_loading,
-                                         (WebKitWebView*), void)
-
-    JUCE_GENERATE_FUNCTION_WITH_DEFAULT (webkit_uri_request_get_uri, juce_webkit_uri_request_get_uri,
-                                         (WebKitURIRequest*), const gchar*)
-
-    JUCE_GENERATE_FUNCTION_WITH_DEFAULT (webkit_navigation_action_get_request, juce_webkit_navigation_action_get_request,
-                                         (WebKitNavigationAction*), WebKitURIRequest*)
-
-    JUCE_GENERATE_FUNCTION_WITH_DEFAULT (webkit_navigation_policy_decision_get_frame_name, juce_webkit_navigation_policy_decision_get_frame_name,
-                                         (WebKitNavigationPolicyDecision*), const gchar*)
-
-    JUCE_GENERATE_FUNCTION_WITH_DEFAULT (webkit_navigation_policy_decision_get_navigation_action, juce_webkit_navigation_policy_decision_get_navigation_action,
-                                         (WebKitNavigationPolicyDecision*), WebKitNavigationAction*)
-
-    JUCE_GENERATE_FUNCTION_WITH_DEFAULT (webkit_web_view_get_uri, juce_webkit_web_view_get_uri,
-                                         (WebKitWebView*), const gchar*)
-
-    JUCE_GENERATE_FUNCTION_WITH_DEFAULT (webkit_web_view_run_javascript, juce_webkit_web_view_run_javascript,
-                                         (WebKitWebView*, const gchar*, GCancellable*, GAsyncReadyCallback, gpointer), void)
-
-    JUCE_GENERATE_FUNCTION_WITH_DEFAULT (webkit_javascript_result_unref, juce_webkit_javascript_result_unref,
-                                         (WebKitJavascriptResult*), void)
-
-    JUCE_GENERATE_FUNCTION_WITH_DEFAULT (webkit_web_view_run_javascript_finish, juce_webkit_web_view_run_javascript_finish,
-                                         (WebKitWebView*, GAsyncResult*, GError**), WebKitJavascriptResult*)
-
-    JUCE_GENERATE_FUNCTION_WITH_DEFAULT (webkit_javascript_result_get_js_value, juce_webkit_javascript_result_get_js_value,
-                                         (WebKitJavascriptResult*), JSCValue*)
-
-    JUCE_GENERATE_FUNCTION_WITH_DEFAULT (jsc_value_to_string, juce_jsc_value_to_string,
-                                         (JSCValue*), char*)
-
-    JUCE_GENERATE_FUNCTION_WITH_DEFAULT (webkit_web_view_get_user_content_manager,
-                                         juce_webkit_web_view_get_user_content_manager,
-                                         (WebKitWebView*), WebKitUserContentManager*)
-
-    JUCE_GENERATE_FUNCTION_WITH_DEFAULT (webkit_settings_set_javascript_can_access_clipboard,
-                                         juce_webkit_settings_set_javascript_can_access_clipboard,
-                                         (WebKitSettings*, gboolean), void)
-
-    JUCE_GENERATE_FUNCTION_WITH_DEFAULT (webkit_settings_set_enable_write_console_messages_to_stdout,
-                                         juce_webkit_settings_set_enable_write_console_messages_to_stdout,
-                                         (WebKitSettings*, gboolean), void)
-
-    JUCE_GENERATE_FUNCTION_WITH_DEFAULT (webkit_settings_set_enable_developer_extras,
-                                         juce_webkit_settings_set_enable_developer_extras,
-                                         (WebKitSettings*, gboolean), void)
-
-    JUCE_GENERATE_FUNCTION_WITH_DEFAULT (webkit_user_content_manager_register_script_message_handler,
-                                         juce_webkit_user_content_manager_register_script_message_handler,
-                                         (WebKitUserContentManager*, const gchar*), void)
-
-    JUCE_GENERATE_FUNCTION_WITH_DEFAULT (webkit_user_script_new,
-                                         juce_webkit_user_script_new,
-                                         (const gchar*,
-                                          WebKitUserContentInjectedFrames,
-                                          WebKitUserScriptInjectionTime,
-                                          const gchar* const*,
-                                          const gchar* const*),
-                                         WebKitUserScript*)
-
-    JUCE_GENERATE_FUNCTION_WITH_DEFAULT (webkit_user_content_manager_add_script,
-                                         juce_webkit_user_content_manager_add_script,
-                                         (WebKitUserContentManager*, WebKitUserScript*), void)
-
-    JUCE_GENERATE_FUNCTION_WITH_DEFAULT (webkit_web_context_register_uri_scheme,
-                                         juce_webkit_web_context_register_uri_scheme,
-                                         (WebKitWebContext*,
-                                          const gchar*,
-                                          WebKitURISchemeRequestCallback,
-                                          gpointer,
-                                          GDestroyNotify),
-                                         void)
-
-    JUCE_GENERATE_FUNCTION_WITH_DEFAULT (webkit_web_view_get_context,
-                                         juce_webkit_web_view_get_context,
-                                         (WebKitWebView*),
-                                         WebKitWebContext*)
-
-    JUCE_GENERATE_FUNCTION_WITH_DEFAULT (webkit_uri_scheme_request_get_path,
-                                         juce_webkit_uri_scheme_request_get_path,
-                                         (WebKitURISchemeRequest*),
-                                         const gchar*)
-
-    JUCE_GENERATE_FUNCTION_WITH_DEFAULT (webkit_uri_scheme_response_new,
-                                         juce_webkit_uri_scheme_response_new,
-                                         (GInputStream*, gint64),
-                                         WebKitURISchemeResponse*)
-
-    JUCE_GENERATE_FUNCTION_WITH_DEFAULT (webkit_uri_scheme_response_set_http_headers,
-                                         juce_webkit_uri_scheme_response_set_http_headers,
-                                         (WebKitURISchemeResponse*, SoupMessageHeaders*),
-                                         void)
-
-    JUCE_GENERATE_FUNCTION_WITH_DEFAULT (webkit_uri_scheme_response_set_status,
-                                         juce_webkit_uri_scheme_response_set_status,
-                                         (WebKitURISchemeResponse*, guint, const gchar*),
-                                         void)
-
-    JUCE_GENERATE_FUNCTION_WITH_DEFAULT (webkit_uri_scheme_request_finish_with_response,
-                                         juce_webkit_uri_scheme_request_finish_with_response,
-                                         (WebKitURISchemeRequest*, WebKitURISchemeResponse*),
-                                         void)
-
-    //==============================================================================
-    JUCE_GENERATE_FUNCTION_WITH_DEFAULT (gtk_init, juce_gtk_init,
-                                         (int*, char***), void)
-
-    JUCE_GENERATE_FUNCTION_WITH_DEFAULT (gtk_plug_new, juce_gtk_plug_new,
-                                         (::Window), GtkWidget*)
-
-    JUCE_GENERATE_FUNCTION_WITH_DEFAULT (gtk_scrolled_window_new, juce_gtk_scrolled_window_new,
-                                         (GtkAdjustment*, GtkAdjustment*), GtkWidget*)
-
-    JUCE_GENERATE_FUNCTION_WITH_DEFAULT (gtk_container_add, juce_gtk_container_add,
-                                         (GtkContainer*, GtkWidget*), void)
-
-    JUCE_GENERATE_FUNCTION_WITH_DEFAULT (gtk_widget_show_all, juce_gtk_widget_show_all,
-                                         (GtkWidget*), void)
-
-    JUCE_GENERATE_FUNCTION_WITH_DEFAULT (gtk_plug_get_id, juce_gtk_plug_get_id,
-                                         (GtkPlug*), ::Window)
-
-    JUCE_GENERATE_FUNCTION_WITH_DEFAULT (gtk_main, juce_gtk_main,
-                                         (), void)
-
-    JUCE_GENERATE_FUNCTION_WITH_DEFAULT (gtk_main_quit, juce_gtk_main_quit,
-                                         (), void)
-
-    JUCE_GENERATE_FUNCTION_WITH_DEFAULT (g_unix_fd_add, juce_g_unix_fd_add,
-                                         (gint, GIOCondition, GUnixFDSourceFunc, gpointer), guint)
-
-    JUCE_GENERATE_FUNCTION_WITH_DEFAULT (g_object_ref, juce_g_object_ref,
-                                         (gpointer), gpointer)
-
-    JUCE_GENERATE_FUNCTION_WITH_DEFAULT (g_object_unref, juce_g_object_unref,
-                                         (gpointer), void)
-
-    JUCE_GENERATE_FUNCTION_WITH_DEFAULT (g_memory_input_stream_new, juce_g_memory_input_stream_new,
-                                         (), GInputStream*)
-
-    JUCE_GENERATE_FUNCTION_WITH_DEFAULT (g_memory_input_stream_new_from_bytes, juce_g_memory_input_stream_new_from_bytes,
-                                         (GBytes*), GInputStream*)
-
-    JUCE_GENERATE_FUNCTION_WITH_DEFAULT (g_bytes_new, juce_g_bytes_new,
-                                         (gconstpointer, gsize), GBytes*)
-
-    JUCE_GENERATE_FUNCTION_WITH_DEFAULT (g_bytes_unref, juce_g_bytes_unref,
-                                         (GBytes*), void)
-
-    JUCE_GENERATE_FUNCTION_WITH_DEFAULT (g_error_free, juce_g_error_free,
-                                         (GError*), void)
-
-    JUCE_GENERATE_FUNCTION_WITH_DEFAULT (g_signal_connect_data, juce_g_signal_connect_data,
-                                         (gpointer, const gchar*, GCallback, gpointer, GClosureNotify, GConnectFlags), gulong)
-
-    //==============================================================================
-    JUCE_GENERATE_FUNCTION_WITH_DEFAULT (gdk_set_allowed_backends, juce_gdk_set_allowed_backends,
-                                         (const char*), void)
-
-    //==============================================================================
-    JUCE_GENERATE_FUNCTION_WITH_DEFAULT (jsc_value_to_json, juce_jsc_value_to_json,
-                                         (JSCValue*, guint), char*)
-
-    //==============================================================================
-    JUCE_GENERATE_FUNCTION_WITH_DEFAULT (soup_message_headers_new, juce_soup_message_headers_new,
-                                         (SoupMessageHeadersType), SoupMessageHeaders*)
-
-    JUCE_GENERATE_FUNCTION_WITH_DEFAULT (soup_message_headers_append, juce_soup_message_headers_append,
-                                         (SoupMessageHeaders*, const char*, const char*), void)
-
-    //==============================================================================
-    JUCE_GENERATE_FUNCTION_WITH_DEFAULT (g_free, juce_g_free,
-                                         (gpointer), void)
-
-    //==============================================================================
-    JUCE_DECLARE_SINGLETON_SINGLETHREADED_MINIMAL_INLINE (WebKitSymbols)
-
-private:
-    struct DylibHandle
-    {
-        DylibHandle() = default;
-
-        explicit DylibHandle (const char* str)
-            : DylibHandle (str, RTLD_NOW | RTLD_LOCAL) {}
-
-        DylibHandle (const char* str, int flags)
-            : handle (dlopen (str, flags)) {}
-
-        ~DylibHandle()
-        {
-            if (handle != nullptr)
-                dlclose (handle);
-        }
-
-        DylibHandle (DylibHandle&& other) noexcept
-            : handle (std::exchange (other.handle, nullptr)) {}
-
-        DylibHandle& operator= (DylibHandle&& other) noexcept
-        {
-            auto local = std::move (other);
-            std::swap (local.handle, handle);
-            return *this;
-        }
-
-        void* getFunction (const char* name) const
-        {
-            jassert (handle != nullptr);
-            return dlsym (handle, name);
-        }
-
-        explicit operator bool() const { return handle != nullptr; }
-
-    private:
-        void* handle = nullptr;
-    };
-
-    WebKitSymbols() = default;
-
-    ~WebKitSymbols()
-    {
-        clearSingletonInstance();
-    }
-
-    template <typename FuncPtr>
-    struct SymbolBinding
-    {
-        FuncPtr& func;
-        const char* name;
-    };
-
-    template <typename FuncPtr>
-    SymbolBinding<FuncPtr> makeSymbolBinding (FuncPtr& func, const char* name)
-    {
-        return { func, name };
-    }
-
-    template <typename FuncPtr>
-    bool loadSymbols (DylibHandle& lib, SymbolBinding<FuncPtr> binding)
-    {
-        if (auto* func = lib.getFunction (binding.name))
-        {
-            binding.func = reinterpret_cast<FuncPtr> (func);
-            return true;
-        }
-
-        return false;
-    }
-
-    template <typename FuncPtr, typename... Args>
-    bool loadSymbols (DylibHandle& lib, SymbolBinding<FuncPtr> binding, Args... args)
-    {
-        return loadSymbols (lib, binding) && loadSymbols (lib, args...);
-    }
-
-    //==============================================================================
-    bool loadWebkitSymbols()
-    {
-        return loadSymbols (webkitLib,
-                            makeSymbolBinding (juce_webkit_settings_new,                                         "webkit_settings_new"),
-                            makeSymbolBinding (juce_webkit_settings_set_hardware_acceleration_policy,            "webkit_settings_set_hardware_acceleration_policy"),
-                            makeSymbolBinding (juce_webkit_settings_set_user_agent,                              "webkit_settings_set_user_agent"),
-                            makeSymbolBinding (juce_webkit_web_view_new_with_settings,                           "webkit_web_view_new_with_settings"),
-                            makeSymbolBinding (juce_webkit_policy_decision_use,                                  "webkit_policy_decision_use"),
-                            makeSymbolBinding (juce_webkit_policy_decision_ignore,                               "webkit_policy_decision_ignore"),
-                            makeSymbolBinding (juce_webkit_web_view_go_back,                                     "webkit_web_view_go_back"),
-                            makeSymbolBinding (juce_webkit_web_view_go_forward,                                  "webkit_web_view_go_forward"),
-                            makeSymbolBinding (juce_webkit_web_view_reload,                                      "webkit_web_view_reload"),
-                            makeSymbolBinding (juce_webkit_web_view_stop_loading,                                "webkit_web_view_stop_loading"),
-                            makeSymbolBinding (juce_webkit_uri_request_get_uri,                                  "webkit_uri_request_get_uri"),
-                            makeSymbolBinding (juce_webkit_web_view_load_request,                                "webkit_web_view_load_request"),
-                            makeSymbolBinding (juce_webkit_uri_request_new,                                      "webkit_uri_request_new"),
-                            makeSymbolBinding (juce_webkit_uri_request_get_http_headers,                         "webkit_uri_request_get_http_headers"),
-                            makeSymbolBinding (juce_webkit_navigation_action_get_request,                        "webkit_navigation_action_get_request"),
-                            makeSymbolBinding (juce_webkit_navigation_policy_decision_get_frame_name,            "webkit_navigation_policy_decision_get_frame_name"),
-                            makeSymbolBinding (juce_webkit_navigation_policy_decision_get_navigation_action,     "webkit_navigation_policy_decision_get_navigation_action"),
-                            makeSymbolBinding (juce_webkit_web_view_get_uri,                                     "webkit_web_view_get_uri"),
-                            makeSymbolBinding (juce_webkit_web_view_run_javascript,                              "webkit_web_view_run_javascript"),
-                            makeSymbolBinding (juce_webkit_javascript_result_unref,                              "webkit_javascript_result_unref"),
-                            makeSymbolBinding (juce_webkit_web_view_get_user_content_manager,                    "webkit_web_view_get_user_content_manager"),
-                            makeSymbolBinding (juce_webkit_settings_set_javascript_can_access_clipboard,         "webkit_settings_set_javascript_can_access_clipboard"),
-                            makeSymbolBinding (juce_webkit_settings_set_enable_write_console_messages_to_stdout, "webkit_settings_set_enable_write_console_messages_to_stdout"),
-                            makeSymbolBinding (juce_webkit_settings_set_enable_developer_extras,                 "webkit_settings_set_enable_developer_extras"),
-                            makeSymbolBinding (juce_webkit_user_content_manager_register_script_message_handler, "webkit_user_content_manager_register_script_message_handler"),
-                            makeSymbolBinding (juce_webkit_user_script_new,                                      "webkit_user_script_new"),
-                            makeSymbolBinding (juce_webkit_user_content_manager_add_script,                      "webkit_user_content_manager_add_script"),
-                            makeSymbolBinding (juce_webkit_javascript_result_get_js_value,                       "webkit_javascript_result_get_js_value"),
-                            makeSymbolBinding (juce_jsc_value_to_string,                                         "jsc_value_to_string"),
-                            makeSymbolBinding (juce_webkit_web_view_run_javascript_finish,                       "webkit_web_view_run_javascript_finish"),
-                            makeSymbolBinding (juce_webkit_web_context_register_uri_scheme,                      "webkit_web_context_register_uri_scheme"),
-                            makeSymbolBinding (juce_webkit_web_view_get_context,                                 "webkit_web_view_get_context"),
-                            makeSymbolBinding (juce_webkit_uri_scheme_request_get_path,                          "webkit_uri_scheme_request_get_path"),
-                            makeSymbolBinding (juce_webkit_uri_scheme_response_new,                              "webkit_uri_scheme_response_new"),
-                            makeSymbolBinding (juce_webkit_uri_scheme_response_set_http_headers,                 "webkit_uri_scheme_response_set_http_headers"),
-                            makeSymbolBinding (juce_webkit_uri_scheme_response_set_status,                       "webkit_uri_scheme_response_set_status"),
-                            makeSymbolBinding (juce_webkit_uri_scheme_request_finish_with_response,              "webkit_uri_scheme_request_finish_with_response"));
-    }
-
-    bool loadGtkSymbols()
-    {
-        return loadSymbols (gtkLib,
-                            makeSymbolBinding (juce_gtk_init,                             "gtk_init"),
-                            makeSymbolBinding (juce_gtk_plug_new,                         "gtk_plug_new"),
-                            makeSymbolBinding (juce_gtk_scrolled_window_new,              "gtk_scrolled_window_new"),
-                            makeSymbolBinding (juce_gtk_container_add,                    "gtk_container_add"),
-                            makeSymbolBinding (juce_gtk_widget_show_all,                  "gtk_widget_show_all"),
-                            makeSymbolBinding (juce_gtk_plug_get_id,                      "gtk_plug_get_id"),
-                            makeSymbolBinding (juce_gtk_main,                             "gtk_main"),
-                            makeSymbolBinding (juce_gtk_main_quit,                        "gtk_main_quit"),
-                            makeSymbolBinding (juce_g_unix_fd_add,                        "g_unix_fd_add"),
-                            makeSymbolBinding (juce_g_object_ref,                         "g_object_ref"),
-                            makeSymbolBinding (juce_g_object_unref,                       "g_object_unref"),
-                            makeSymbolBinding (juce_g_bytes_new,                          "g_bytes_new"),
-                            makeSymbolBinding (juce_g_bytes_unref,                        "g_bytes_unref"),
-                            makeSymbolBinding (juce_g_signal_connect_data,                "g_signal_connect_data"),
-                            makeSymbolBinding (juce_gdk_set_allowed_backends,             "gdk_set_allowed_backends"),
-                            makeSymbolBinding (juce_g_memory_input_stream_new,            "g_memory_input_stream_new"),
-                            makeSymbolBinding (juce_g_memory_input_stream_new_from_bytes, "g_memory_input_stream_new_from_bytes"));
-    }
-
-    bool loadJsLibSymbols()
-    {
-        return loadSymbols (jsLib,
-                            makeSymbolBinding (juce_jsc_value_to_json, "jsc_value_to_json"));
-    }
-
-    bool loadSoupLibSymbols()
-    {
-        return loadSymbols (soupLib,
-                            makeSymbolBinding (juce_soup_message_headers_new, "soup_message_headers_new"),
-                            makeSymbolBinding (juce_soup_message_headers_append, "soup_message_headers_append"));
-    }
-
-    bool loadGlibSymbols()
-    {
-        return loadSymbols (glib,
-                            makeSymbolBinding (juce_g_free, "g_free"));
-    }
-
-    struct WebKitAndDependencyLibraryNames
-    {
-        const char* webkitLib;
-        const char* jsLib;
-        const char* soupLib;
-    };
-
-    bool openWebKitAndDependencyLibraries (const WebKitAndDependencyLibraryNames& names)
-    {
-        if (   (webkitLib = DylibHandle (names.webkitLib, RTLD_NOW | RTLD_LOCAL | RTLD_NODELETE))
-            && (jsLib = DylibHandle (names.jsLib))
-            && (soupLib = DylibHandle (names.soupLib)))
-        {
-            return true;
-        }
-
-        for (auto* l : { &webkitLib, &jsLib, &soupLib })
-            *l = {};
-
-        return false;
-    }
-
-    //==============================================================================
-    DylibHandle webkitLib, jsLib, soupLib;
-
-    DylibHandle gtkLib    { "libgtk-3.so" },
-                glib      { "libglib-2.0.so" };
-
-    const bool webKitIsAvailable =    (   openWebKitAndDependencyLibraries ({ "libwebkit2gtk-4.1.so",
-                                                                              "libjavascriptcoregtk-4.1.so",
-                                                                              "libsoup-3.0.so" })
-                                       || openWebKitAndDependencyLibraries ({ "libwebkit2gtk-4.0.so",
-                                                                              "libjavascriptcoregtk-4.0.so",
-                                                                              "libsoup-2.4.so" }))
-                                   && loadWebkitSymbols()
-                                   && loadGtkSymbols()
-                                   && loadJsLibSymbols()
-                                   && loadSoupLibSymbols()
-                                   && loadGlibSymbols();
-
-    JUCE_DECLARE_NON_COPYABLE_WITH_LEAK_DETECTOR (WebKitSymbols)
-};
-
-//==============================================================================
-extern "C" int juce_gtkWebkitMain (int argc, const char* const* argv);
-
-class CommandReceiver
-{
-public:
-    struct Responder
-    {
-        virtual ~Responder() = default;
-
-        virtual void handleCommand (const String& cmd, const var& param) = 0;
-        virtual void receiverHadError() = 0;
-    };
-
-    enum class ReturnAfterMessageReceived
-    {
-        no,
-        yes
-    };
-
-    CommandReceiver (Responder* responderToUse, int inputChannelToUse)
-        : responder (responderToUse), inChannel (inputChannelToUse)
-    {
-        setBlocking (inChannel, false);
-    }
-
-    static void setBlocking (int fd, bool shouldBlock)
-    {
-        auto flags = fcntl (fd, F_GETFL);
-        fcntl (fd, F_SETFL, (shouldBlock ? (flags & ~O_NONBLOCK)
-                                         : (flags | O_NONBLOCK)));
-    }
-
-    int getFd() const     { return inChannel; }
-
-    void tryNextRead (ReturnAfterMessageReceived ret = ReturnAfterMessageReceived::no)
-    {
-        for (;;)
-        {
-            auto len = (receivingLength ? sizeof (size_t) : bufferLength.len);
-
-            if (! receivingLength)
-                buffer.realloc (len);
-
-            auto* dst = (receivingLength ? bufferLength.data : buffer.getData());
-
-            auto actual = read (inChannel, &dst[pos], static_cast<size_t> (len - pos));
-
-            if (actual <= 0)
-            {
-                if (errno == EINTR)
-                    continue;
-
-                // This isn't an abort condition. The transfer of the same file can continue after
-                // the next call to tryNextRead.
-                break;
-            }
-
-            pos += static_cast<size_t> (actual);
-
-            if (pos == len)
-            {
-                pos = 0;
-
-                if (! std::exchange (receivingLength, ! receivingLength))
-                {
-                    parseJSON (String (buffer.getData(), bufferLength.len));
-
-                    if (ret == ReturnAfterMessageReceived::yes)
-                        return;
-                }
-            }
-        }
-
-        if (errno != EAGAIN && errno != EWOULDBLOCK && responder != nullptr)
-            responder->receiverHadError();
-    }
-
-    static void sendCommand (int outChannel, const String& cmd, const var& params)
-    {
-        DynamicObject::Ptr obj = new DynamicObject;
-
-        obj->setProperty (getCmdIdentifier(), cmd);
-
-        if (! params.isVoid())
-            obj->setProperty (getParamIdentifier(), params);
-
-        auto json = JSON::toString (var (obj.get()));
-
-        auto jsonLength = static_cast<size_t> (json.length());
-        auto len        = sizeof (size_t) + jsonLength;
-
-        HeapBlock<char> buffer (len);
-        auto* dst = buffer.getData();
-
-        memcpy (dst, &jsonLength, sizeof (size_t));
-        dst += sizeof (size_t);
-
-        memcpy (dst, json.toRawUTF8(), jsonLength);
-
-        ssize_t ret;
-
-        for (;;)
-        {
-            ret = write (outChannel, buffer.getData(), len);
-
-            if (ret != -1 || errno != EINTR)
-                break;
-        }
-    }
-
-private:
-    void parseJSON (StringRef json)
-    {
-        auto object = JSON::fromString (json);
-
-        if (! object.isVoid())
-        {
-            auto cmd    = object.getProperty (getCmdIdentifier(),   {}).toString();
-            auto params = object.getProperty (getParamIdentifier(), {});
-
-            if (responder != nullptr)
-                responder->handleCommand (cmd, params);
-        }
-    }
-
-    static Identifier getCmdIdentifier()    { static Identifier Id ("cmd");    return Id; }
-    static Identifier getParamIdentifier()  { static Identifier Id ("params"); return Id; }
-
-    Responder* responder = nullptr;
-    int inChannel = 0;
-    size_t pos = 0;
-    bool receivingLength = true;
-    union { char data [sizeof (size_t)]; size_t len; } bufferLength;
-    HeapBlock<char> buffer;
-};
-
-#define juce_g_signal_connect(instance, detailed_signal, c_handler, data) \
-    WebKitSymbols::getInstance()->juce_g_signal_connect_data (instance, detailed_signal, c_handler, data, nullptr, (GConnectFlags) 0)
-
-static constexpr const char* platformSpecificIntegrationScript = R"(
-window.__JUCE__ = {
-  postMessage: function (object) {
-    window.webkit.messageHandlers.__JUCE__.postMessage(object);
-  },
-};
-)";
-
-struct InitialisationData
-{
-    bool nativeIntegrationsEnabled;
-    String userAgent;
-    String userScript;
-    String allowedOrigin;
-
-    static constexpr std::optional<int> marshallingVersion = std::nullopt;
-
-    template <typename Archive, typename Item>
-    static void serialise (Archive& archive, Item& item)
-    {
-        archive (named ("nativeIntegrationsEnabled", item.nativeIntegrationsEnabled),
-                 named ("userAgent", item.userAgent),
-                 named ("userScript", item.userScript),
-                 named ("allowedOrigin", item.allowedOrigin));
-    }
-};
-
-struct EvaluateJavascriptParams
-{
-    String script;
-    bool requireCallback;
-
-    static constexpr std::optional<int> marshallingVersion = std::nullopt;
-
-    template <typename Archive, typename Item>
-    static void serialise (Archive& archive, Item& item)
-    {
-        archive (named ("script", item.script),
-                 named ("requireCallback", item.requireCallback));
-    }
-};
-
-struct EvaluateJavascriptCallbackParams
-{
-    bool success;
-
-    // This is necessary because a DynamicObject with a property value of var::undefined()
-    // cannot be unserialised. So we need to signal this case with an extra variable.
-    bool hasPayload;
-
-    var payload;
-    String error;
-
-    static constexpr std::optional<int> marshallingVersion = std::nullopt;
-
-    template <typename Archive, typename Item>
-    static void serialise (Archive& archive, Item& item)
-    {
-        archive(named ("success", item.success),
-                named ("hasPayload", item.hasPayload),
-                named ("payload", item.payload),
-                named ("error", item.error));
-    }
-
-    static inline String key { "evaluateJavascriptCallbackParams" };
-};
-
-struct ResourceRequest
-{
-    int64 requestId;
-    String path;
-
-    static constexpr std::optional<int> marshallingVersion = std::nullopt;
-
-    template <typename Archive, typename Item>
-    static void serialise (Archive& archive, Item& item)
-    {
-        archive (named ("requestId", item.requestId),
-                 named ("path", item.path));
-    }
-
-    static inline const String key { "resourceRequest" };
-};
-
-template <>
-struct SerialisationTraits<WebBrowserComponent::Resource>
-{
-    static constexpr auto marshallingVersion = std::nullopt;
-
-    template <typename Archive, typename T>
-    static void serialise (Archive& archive, T& item)
-    {
-        archive (named ("data", item.data),
-                 named ("mimeType", item.mimeType));
-    }
-};
-
-struct ResourceRequestResponse
-{
-    int64 requestId;
-    std::optional<WebBrowserComponent::Resource> resource;
-
-    static constexpr std::optional<int> marshallingVersion = std::nullopt;
-
-    template <typename Archive, typename T>
-    static void serialise (Archive& archive, T& item)
-    {
-        archive (named ("requestId", item.requestId),
-                 named ("resource", item.resource));
-    }
-
-    static inline const String key { "resourceRequestResponse" };
-};
-
-//==============================================================================
-class GtkChildProcess final : private CommandReceiver::Responder
-{
-public:
-    //==============================================================================
-    GtkChildProcess (int inChannel, int outChannelToUse, const String& userAgentToUse)
-        : outChannel (outChannelToUse),
-          receiver (this, inChannel),
-          userAgent (userAgentToUse)
-    {}
-
-    int entry()
-    {
-        CommandReceiver::setBlocking (outChannel, true);
-
-        {
-            const ScopeGuard scope { [this] { CommandReceiver::setBlocking (receiver.getFd(), false); } };
-            CommandReceiver::setBlocking (receiver.getFd(), true);
-            receiver.tryNextRead (CommandReceiver::ReturnAfterMessageReceived::yes);
-
-            if (! initialisationData.has_value())
-            {
-                std::cerr << "The first message received by GtkChildProcess should have been "
-                             "the initialisationData, but it wasn't." << std::endl;
-
-                return 1;
-            }
-        }
-
-        auto& wk = *WebKitSymbols::getInstance();
-
-        // webkit2gtk crashes when using the wayland backend embedded into an x11 window
-        wk.juce_gdk_set_allowed_backends ("x11");
-
-        wk.juce_gtk_init (nullptr, nullptr);
-
-        auto* settings = wk.juce_webkit_settings_new();
-
-        static constexpr int webkitHadwareAccelerationPolicyNeverFlag = 2;
-
-        WebKitSymbols::getInstance()->juce_webkit_settings_set_hardware_acceleration_policy (settings,
-                                                                                             webkitHadwareAccelerationPolicyNeverFlag);
-        if (initialisationData->userAgent.isNotEmpty())
-            WebKitSymbols::getInstance()->juce_webkit_settings_set_user_agent (settings,
-                                                                               initialisationData->userAgent.toRawUTF8());
-
-        auto* plug      = WebKitSymbols::getInstance()->juce_gtk_plug_new (0);
-        auto* container = WebKitSymbols::getInstance()->juce_gtk_scrolled_window_new (nullptr, nullptr);
-
-       #if JUCE_DEBUG
-        wk.juce_webkit_settings_set_enable_write_console_messages_to_stdout (settings, true);
-        wk.juce_webkit_settings_set_enable_developer_extras (settings, true);
-       #endif
-
-        auto* webviewWidget = WebKitSymbols::getInstance()->juce_webkit_web_view_new_with_settings (settings);
-        webview = (WebKitWebView*) webviewWidget;
-
-        if (initialisationData->nativeIntegrationsEnabled)
-        {
-            manager = wk.juce_webkit_web_view_get_user_content_manager (webview);
-
-            // It's probably fine to not disconnect these signals, given that upon closing the
-            // WebBrowserComponent the entire subprocess is cleaned up with the manager and
-            // everything.
-            juce_g_signal_connect (manager,
-                                   "script-message-received::__JUCE__",
-                                   G_CALLBACK (+[] (WebKitUserContentManager*, WebKitJavascriptResult* r, gpointer arg)
-                                   {
-                                       static_cast<GtkChildProcess*> (arg)->invokeCallback (r);
-                                   }),
-                                   this);
-
-            wk.juce_webkit_user_content_manager_register_script_message_handler (manager, "__JUCE__");
-
-            auto* context = wk.juce_webkit_web_view_get_context (webview);
-            wk.juce_webkit_web_context_register_uri_scheme (context, "juce", resourceRequestedCallback, this, nullptr);
-
-            const StringArray userScripts { platformSpecificIntegrationScript,
-                                            initialisationData->userScript };
-
-            wk.juce_webkit_user_content_manager_add_script (manager, wk.juce_webkit_user_script_new (userScripts.joinIntoString ("\n").toRawUTF8(),
-                                                                                                           WEBKIT_USER_CONTENT_INJECT_TOP_FRAME,
-                                                                                                           WEBKIT_USER_SCRIPT_INJECT_AT_DOCUMENT_START,
-                                                                                                           nullptr, nullptr));
-        }
-
-        WebKitSymbols::getInstance()->juce_gtk_container_add ((GtkContainer*) container, webviewWidget);
-        WebKitSymbols::getInstance()->juce_gtk_container_add ((GtkContainer*) plug,      container);
-
-        goToURLWithHeaders ("about:blank", {});
-
-        juce_g_signal_connect (webview, "decide-policy",
-                               (GCallback) decidePolicyCallback, this);
-
-        juce_g_signal_connect (webview, "load-changed",
-                               (GCallback) loadChangedCallback, this);
-
-        juce_g_signal_connect (webview, "load-failed",
-                               (GCallback) loadFailedCallback, this);
-
-        WebKitSymbols::getInstance()->juce_gtk_widget_show_all (plug);
-        auto wID = (unsigned long) WebKitSymbols::getInstance()->juce_gtk_plug_get_id ((GtkPlug*) plug);
-
-        ssize_t ret;
-
-        for (;;)
-        {
-            ret = write (outChannel, &wID, sizeof (wID));
-
-            if (ret != -1 || errno != EINTR)
-                break;
-        }
-
-        WebKitSymbols::getInstance()->juce_g_unix_fd_add (receiver.getFd(), G_IO_IN, pipeReadyStatic, this);
-        receiver.tryNextRead();
-
-        WebKitSymbols::getInstance()->juce_gtk_main();
-
-        WebKitSymbols::getInstance()->deleteInstance();
-        return 0;
-    }
-
-    void invokeCallback (WebKitJavascriptResult* r)
-    {
-        auto& wk = *WebKitSymbols::getInstance();
-
-        auto s = wk.juce_jsc_value_to_string (wk.juce_webkit_javascript_result_get_js_value (r));
-        CommandReceiver::sendCommand (outChannel, "invokeCallback", var (s));
-        wk.juce_g_free (s);
-    }
-
-    void goToURLWithHeaders (StringRef url, Span<const var> headers)
-    {
-        auto& wk = *WebKitSymbols::getInstance();
-
-        auto* request = wk.juce_webkit_uri_request_new (url.text.getAddress());
-        const ScopeGuard requestScope { [&] { wk.juce_g_object_unref (request); } };
-
-        if (! headers.empty())
-        {
-            if (auto* soupHeaders = wk.juce_webkit_uri_request_get_http_headers (request))
-            {
-                for (const String item : headers)
-                {
-                    const auto key   = item.upToFirstOccurrenceOf (":", false, false);
-                    const auto value = item.fromFirstOccurrenceOf (":", false, false);
-
-                    if (key.isNotEmpty() && value.isNotEmpty())
-                        wk.juce_soup_message_headers_append (soupHeaders, key.toRawUTF8(), value.toRawUTF8());
-                    else
-                        jassertfalse; // malformed headers?
-                }
-            }
-        }
-
-        wk.juce_webkit_web_view_load_request (webview, request);
-    }
-
-    void goToURL (const var& params)
-    {
-        static const Identifier urlIdentifier ("url");
-        const String url = params[urlIdentifier];
-
-        if (url.isEmpty())
-            return;
-
-        static const Identifier headersIdentifier ("headers");
-        const auto* headers = params[headersIdentifier].getArray();
-
-        static const Identifier postDataIdentifier ("postData");
-        [[maybe_unused]] const auto* postData = params[postDataIdentifier].getBinaryData();
-        // post data is not currently sent
-        jassert (postData == nullptr);
-
-        goToURLWithHeaders (url,
-                            headers != nullptr ? Span { headers->getRawDataPointer(), (size_t) headers->size() }
-                                               : Span<const var>{});
-    }
-
-    void handleDecisionResponse (const var& params)
-    {
-        auto* decision = (WebKitPolicyDecision*) ((int64) params.getProperty ("decision_id", var (0)));
-        bool allow = params.getProperty ("allow", var (false));
-
-        if (decision != nullptr && decisions.contains (decision))
-        {
-            if (allow)
-                WebKitSymbols::getInstance()->juce_webkit_policy_decision_use (decision);
-            else
-                WebKitSymbols::getInstance()->juce_webkit_policy_decision_ignore (decision);
-
-            decisions.removeAllInstancesOf (decision);
-            WebKitSymbols::getInstance()->juce_g_object_unref (decision);
-        }
-    }
-
-    void evaluateJavascript (const var& params)
-    {
-        const auto jsParams = FromVar::convert<EvaluateJavascriptParams> (params);
-
-        if (! jsParams.has_value())
-        {
-            std::cerr << "Wrong params received by evaluateJavascript()" << std::endl;
-            return;
-        }
-
-        WebKitSymbols::getInstance()->juce_webkit_web_view_run_javascript (webview,
-                                                                           jsParams->script.toRawUTF8(),
-                                                                           nullptr,
-                                                                           javascriptFinishedCallback,
-                                                                           this);
-    }
-
-    void handleResourceRequestedResponse (const var& params)
-    {
-        auto& wk = *WebKitSymbols::getInstance();
-
-        const auto response = FromVar::convert<ResourceRequestResponse> (params);
-
-        if (! response.has_value())
-        {
-            std::cerr << "Bad request response received" << std::endl;
-            return;
-        }
-
-        auto* request = requestIds.remove (response->requestId);
-
-        // The WebKitURISchemeResponse object will take ownership of the headers
-        auto* headers = wk.juce_soup_message_headers_new (SoupMessageHeadersType::SOUP_MESSAGE_HEADERS_RESPONSE);
-
-        if (initialisationData->allowedOrigin.isNotEmpty())
-            wk.juce_soup_message_headers_append (headers, "Access-Control-Allow-Origin", initialisationData->allowedOrigin.toRawUTF8());
-
-        if (response->resource.has_value())
-        {
-            auto* streamBytes = wk.juce_g_bytes_new (response->resource->data.data(),
-                                                     static_cast<gsize> (response->resource->data.size()));
-            ScopeGuard bytesScope { [&] { wk.juce_g_bytes_unref (streamBytes); } };
-
-            auto* stream = wk.juce_g_memory_input_stream_new_from_bytes (streamBytes);
-            ScopeGuard streamScope { [&] { wk.juce_g_object_unref (stream); } };
-
-            auto* webkitResponse = wk.juce_webkit_uri_scheme_response_new (stream,
-                                                                           static_cast<gint64> (response->resource->data.size()));
-            ScopeGuard webkitResponseScope { [&] { wk.juce_g_object_unref (webkitResponse); } };
-
-            wk.juce_soup_message_headers_append (headers, "Content-Type", response->resource->mimeType.toRawUTF8());
-
-            wk.juce_webkit_uri_scheme_response_set_http_headers (webkitResponse, headers);
-            wk.juce_webkit_uri_scheme_response_set_status (webkitResponse, 200, nullptr);
-            wk.juce_webkit_uri_scheme_request_finish_with_response (request, webkitResponse);
-
-            return;
-        }
-
-        auto* stream = wk.juce_g_memory_input_stream_new();
-        ScopeGuard streamScope { [&] { wk.juce_g_object_unref (stream); } };
-
-        auto* webkitResponse = wk.juce_webkit_uri_scheme_response_new (stream, 0);
-        ScopeGuard webkitResponseScope { [&] { wk.juce_g_object_unref (webkitResponse); } };
-
-        wk.juce_webkit_uri_scheme_response_set_http_headers (webkitResponse, headers);
-        wk.juce_webkit_uri_scheme_response_set_status (webkitResponse, 404, nullptr);
-        wk.juce_webkit_uri_scheme_request_finish_with_response (request, webkitResponse);
-    }
-
-    //==============================================================================
-    void handleCommand (const String& cmd, const var& params) override
-    {
-        auto& wk = *WebKitSymbols::getInstance();
-
-        if      (cmd == "quit")                       quit();
-        else if (cmd == "goToURL")                    goToURL (params);
-        else if (cmd == "goBack")                     wk.juce_webkit_web_view_go_back      (webview);
-        else if (cmd == "goForward")                  wk.juce_webkit_web_view_go_forward   (webview);
-        else if (cmd == "refresh")                    wk.juce_webkit_web_view_reload       (webview);
-        else if (cmd == "stop")                       wk.juce_webkit_web_view_stop_loading (webview);
-        else if (cmd == "decision")                   handleDecisionResponse (params);
-        else if (cmd == "init")                       initialisationData = FromVar::convert<InitialisationData> (params);
-        else if (cmd == "evaluateJavascript")         evaluateJavascript (params);
-        else if (cmd == ResourceRequestResponse::key) handleResourceRequestedResponse (params);
-    }
-
-    void receiverHadError() override
-    {
-        exit (-1);
-    }
-
-    //==============================================================================
-    bool pipeReady (gint fd, GIOCondition)
-    {
-        if (fd == receiver.getFd())
-        {
-            receiver.tryNextRead();
-            return true;
-        }
-
-        return false;
-    }
-
-    void quit()
-    {
-        WebKitSymbols::getInstance()->juce_gtk_main_quit();
-    }
-
-    String getURIStringForAction (WebKitNavigationAction* action)
-    {
-        auto* request = WebKitSymbols::getInstance()->juce_webkit_navigation_action_get_request (action);
-        return WebKitSymbols::getInstance()->juce_webkit_uri_request_get_uri (request);
-    }
-
-    bool onNavigation (String frameName,
-                       WebKitNavigationAction* action,
-                       WebKitPolicyDecision* decision)
-    {
-        if (decision == nullptr || ! frameName.isEmpty())
-            return false;
-
-        WebKitSymbols::getInstance()->juce_g_object_ref (decision);
-        decisions.add (decision);
-
-        DynamicObject::Ptr params = new DynamicObject;
-
-        params->setProperty ("url", getURIStringForAction (action));
-        params->setProperty ("decision_id", (int64) decision);
-        CommandReceiver::sendCommand (outChannel, "pageAboutToLoad", var (params.get()));
-
-        return true;
-    }
-
-    bool onNewWindow (String /*frameName*/,
-                      WebKitNavigationAction* action,
-                      WebKitPolicyDecision* decision)
-    {
-        if (decision == nullptr)
-            return false;
-
-        DynamicObject::Ptr params = new DynamicObject;
-
-        params->setProperty ("url", getURIStringForAction (action));
-        CommandReceiver::sendCommand (outChannel, "newWindowAttemptingToLoad", var (params.get()));
-
-        // never allow new windows
-        WebKitSymbols::getInstance()->juce_webkit_policy_decision_ignore (decision);
-
-        return true;
-    }
-
-    void onLoadChanged (WebKitLoadEvent loadEvent)
-    {
-        if (loadEvent != WEBKIT_LOAD_FINISHED)
-            return;
-
-        DynamicObject::Ptr params = new DynamicObject;
-
-        params->setProperty ("url", String (WebKitSymbols::getInstance()->juce_webkit_web_view_get_uri (webview)));
-        CommandReceiver::sendCommand (outChannel, "pageFinishedLoading", var (params.get()));
-    }
-
-    bool onDecidePolicy (WebKitPolicyDecision*    decision,
-                         WebKitPolicyDecisionType decisionType)
-    {
-        switch (decisionType)
-        {
-        case WEBKIT_POLICY_DECISION_TYPE_NAVIGATION_ACTION:
-            {
-                auto* navigationDecision = (WebKitNavigationPolicyDecision*) decision;
-                auto* frameName = WebKitSymbols::getInstance()->juce_webkit_navigation_policy_decision_get_frame_name (navigationDecision);
-
-                return onNavigation (String (frameName != nullptr ? frameName : ""),
-                                     WebKitSymbols::getInstance()->juce_webkit_navigation_policy_decision_get_navigation_action (navigationDecision),
-                                     decision);
-            }
-            break;
-        case WEBKIT_POLICY_DECISION_TYPE_NEW_WINDOW_ACTION:
-            {
-                auto* navigationDecision = (WebKitNavigationPolicyDecision*) decision;
-                auto* frameName = WebKitSymbols::getInstance()->juce_webkit_navigation_policy_decision_get_frame_name (navigationDecision);
-
-                return onNewWindow  (String (frameName != nullptr ? frameName : ""),
-                                     WebKitSymbols::getInstance()->juce_webkit_navigation_policy_decision_get_navigation_action (navigationDecision),
-                                     decision);
-            }
-            break;
-        case WEBKIT_POLICY_DECISION_TYPE_RESPONSE:
-            {
-                [[maybe_unused]] auto* response = (WebKitNavigationPolicyDecision*) decision;
-
-                // for now just always allow response requests
-                WebKitSymbols::getInstance()->juce_webkit_policy_decision_use (decision);
-                return true;
-            }
-            break;
-        default:
-            break;
-        }
-
-        return false;
-    }
-
-    void onLoadFailed (GError* error)
-    {
-        DynamicObject::Ptr params = new DynamicObject;
-
-        params->setProperty ("error", String (error != nullptr ? error->message : "unknown error"));
-        CommandReceiver::sendCommand (outChannel, "pageLoadHadNetworkError", var (params.get()));
-    }
-
-private:
-    void handleEvaluationCallback (const std::optional<var>& value, const String& error)
-    {
-        const auto success = value.has_value();
-        const auto hasPayload = success && ! value->isUndefined();
-
-        CommandReceiver::sendCommand (outChannel,
-                                      EvaluateJavascriptCallbackParams::key,
-                                      *ToVar::convert (EvaluateJavascriptCallbackParams { success,
-                                                                                          hasPayload,
-                                                                                          hasPayload ? *value : var{},
-                                                                                          error }));
-    }
-
-    void handleResourceRequestedCallback (WebKitURISchemeRequest* request, const String& path)
-    {
-        const auto requestId = requestIds.insert (request);
-        CommandReceiver::sendCommand (outChannel,
-                                      ResourceRequest::key,
-                                      *ToVar::convert (ResourceRequest { requestId, path }));
-    }
-
-    static gboolean pipeReadyStatic (gint fd, GIOCondition condition, gpointer user)
-    {
-        return (reinterpret_cast<GtkChildProcess*> (user)->pipeReady (fd, condition) ? TRUE : FALSE);
-    }
-
-    static gboolean decidePolicyCallback (WebKitWebView*,
-                                          WebKitPolicyDecision*    decision,
-                                          WebKitPolicyDecisionType decisionType,
-                                          gpointer user)
-    {
-        auto& owner = *reinterpret_cast<GtkChildProcess*> (user);
-        return (owner.onDecidePolicy (decision, decisionType) ? TRUE : FALSE);
-    }
-
-    static void loadChangedCallback (WebKitWebView*,
-                                     WebKitLoadEvent loadEvent,
-                                     gpointer        user)
-    {
-        auto& owner = *reinterpret_cast<GtkChildProcess*> (user);
-        owner.onLoadChanged (loadEvent);
-    }
-
-    static void loadFailedCallback (WebKitWebView*,
-                                    WebKitLoadEvent /*loadEvent*/,
-                                    gchar*          /*failing_uri*/,
-                                    GError*         error,
-                                    gpointer        user)
-    {
-        auto& owner = *reinterpret_cast<GtkChildProcess*> (user);
-        owner.onLoadFailed (error);
-    }
-
-    static var fromJSCValue (JSCValue* value)
-    {
-        auto* json = WebKitSymbols::getInstance()->juce_jsc_value_to_json (value, 0);
-        ScopeGuard jsonFreeGuard { [&json]
-                                   {
-                                       if (json != nullptr)
-                                           WebKitSymbols::getInstance()->juce_g_free (json);
-                                   } };
-
-        if (json == nullptr)
-            return var::undefined();
-
-        return JSON::fromString (CharPointer_UTF8 { json });
-    }
-
-    struct WebKitJavascriptResultDeleter
-    {
-        void operator() (WebKitJavascriptResult* ptr) const noexcept
-        {
-            if (ptr != nullptr)
-                WebKitSymbols::getInstance()->juce_webkit_javascript_result_unref (ptr);
-        }
-    };
-
-    using WebKitJavascriptResultUniquePtr = std::unique_ptr<WebKitJavascriptResult, WebKitJavascriptResultDeleter>;
-
-    static void javascriptFinishedCallback (GObject*, GAsyncResult* result, gpointer user)
-    {
-        auto& wk = *WebKitSymbols::getInstance();
-
-        GError* error = nullptr;
-        ScopeGuard errorFreeGuard { [&error, &wk]
-                                    {
-                                        if (error != nullptr)
-                                            wk.juce_g_error_free (error);
-                                    } };
-
-        auto* owner = reinterpret_cast<GtkChildProcess*> (user);
-
-        // Using the non-deprecated webkit_javascript_result_get_js_value() functions seems easier
-        // but returned values fail the JS_IS_VALUE() internal assertion. The example code from the
-        // documentation doesn't seem to work either.
-        JUCE_BEGIN_IGNORE_DEPRECATION_WARNINGS
-        WebKitJavascriptResultUniquePtr jsResult { wk.juce_webkit_web_view_run_javascript_finish (owner->webview,
-                                                                                                     result,
-                                                                                                     &error) };
-        JUCE_END_IGNORE_DEPRECATION_WARNINGS
-
-        if (jsResult == nullptr)
-        {
-            owner->handleEvaluationCallback (std::nullopt,
-                                             error != nullptr ? String { CharPointer_UTF8 { error->message } }
-                                                              : String{});
-
-            return;
-        }
-
-        const auto jsValueResult = std::invoke ([&]() -> std::tuple<std::optional<var>, String>
-        {
-            auto* jsValue = wk.juce_webkit_javascript_result_get_js_value (jsResult.get());
-
-            if (jsValue == nullptr)
-                return { std::nullopt, String{} };
-
-            return { fromJSCValue (jsValue), String{} };
-        });
-
-        owner->handleEvaluationCallback (std::get<0> (jsValueResult), std::get<1> (jsValueResult));
-    }
-
-    static void resourceRequestedCallback (WebKitURISchemeRequest* request, gpointer user)
-    {
-        String path { CharPointer_UTF8 { WebKitSymbols::getInstance()->juce_webkit_uri_scheme_request_get_path (request) } };
-        reinterpret_cast<GtkChildProcess*> (user)->handleResourceRequestedCallback (request, path);
-    }
-
-    class RequestIds
-    {
-    public:
-        int64 insert (WebKitURISchemeRequest* request)
-        {
-            const auto requestId = nextRequestId++;
-
-            if (nextRequestId == std::numeric_limits<int64>::max())
-                nextRequestId = 0;
-
-            requests[requestId] = request;
-            return requestId;
-        }
-
-        WebKitURISchemeRequest* remove (int64 requestId)
-        {
-            auto it = requests.find (requestId);
-
-            if (it == requests.end())
-            {
-                std::cerr << "Outstanding request not found for id " << requestId << std::endl;
-                return nullptr;
-            }
-
-            auto r = it->second;
-            requests.erase (it);
-
-            return r;
-        }
-
-    private:
-        std::map<int64, WebKitURISchemeRequest*> requests;
-        int64 nextRequestId = 0;
-    };
-
-    int outChannel = 0;
-    CommandReceiver receiver;
-    String userAgent;
-    WebKitWebView* webview = nullptr;
-    Array<WebKitPolicyDecision*> decisions;
-    WebKitUserContentManager* manager = nullptr;
-    std::optional<InitialisationData> initialisationData;
-    RequestIds requestIds;
-};
-
-//==============================================================================
-struct WebBrowserComponent::Impl::Platform  : public PlatformInterface,
-                                              private Thread,
-                                              private CommandReceiver::Responder
-{
-public:
-    Platform (WebBrowserComponent& browserIn,
-              const WebBrowserComponent::Options& optionsIn,
-              const StringArray& userStrings)
-        : Thread (SystemStats::getJUCEVersion() + ": Webview"), browser (browserIn), userAgent (optionsIn.getUserAgent())
-    {
-        webKitIsAvailable = WebKitSymbols::getInstance()->isWebKitAvailable();
-        init (InitialisationData { optionsIn.getNativeIntegrationsEnabled(),
-                                   userAgent,
-                                   userStrings.joinIntoString ("\n"),
-                                   optionsIn.getAllowedOrigin() ? *optionsIn.getAllowedOrigin() : "" });
-    }
-
-    ~Platform() override
-    {
-        quit();
-    }
-
-    void fallbackPaint (Graphics& g) override
-    {
-        g.fillAll (Colours::white);
-    }
-
-    void evaluateJavascript (const String& script, WebBrowserComponent::EvaluationCallback callback) override
-    {
-        if (callback != nullptr)
-            evaluationCallbacks.push_back (std::move (callback));
-
-        CommandReceiver::sendCommand (outChannel,
-                                      "evaluateJavascript",
-                                      *ToVar::convert (EvaluateJavascriptParams { script, callback != nullptr }));
-    }
-
-    void handleJavascriptEvaluationCallback (const var& paramsIn)
-    {
-        const auto params = FromVar::convert<EvaluateJavascriptCallbackParams> (paramsIn);
-
-        if (! params.has_value())
-        {
-            jassertfalse;
-            return;
-        }
-
-<<<<<<< HEAD
-        // do nothing if there are no evaluation callbacks
-        if (evaluationCallbacks.empty()) 
-        {
-            return;
-        }
-
-        const auto result = [&]
-=======
-        const auto result = std::invoke ([&]
->>>>>>> ea5cffcb
-        {
-            using Error = EvaluationResult::Error;
-
-            if (! params->success)
-            {
-                if (params->error.isNotEmpty())
-                    return EvaluationResult { Error { Error::Type::javascriptException, params->error } };
-
-                return EvaluationResult { Error { Error::Type::unknown, {} } };
-            }
-
-            return EvaluationResult { params->hasPayload ? params->payload : var::undefined() };
-        });
-
-        auto& cb = evaluationCallbacks.front();
-        cb (result);
-        evaluationCallbacks.pop_front();
-    }
-
-    void handleResourceRequest (const var& paramsIn)
-    {
-        const auto params = FromVar::convert<ResourceRequest> (paramsIn);
-
-        if (! params.has_value())
-        {
-            jassertfalse;
-            return;
-        }
-
-        const auto response = browser.impl->handleResourceRequest (params->path);
-
-        CommandReceiver::sendCommand (outChannel,
-                                      ResourceRequestResponse::key,
-                                      *ToVar::convert (ResourceRequestResponse { params->requestId, response }));
-    }
-
-    void setWebViewSize (int, int) override
-    {
-        resized();
-    }
-
-    void checkWindowAssociation() override
-    {
-    }
-
-    //==============================================================================
-    void init (const InitialisationData& initialisationData)
-    {
-        if (! webKitIsAvailable)
-            return;
-
-        launchChild();
-
-        [[maybe_unused]] auto ret = pipe (threadControl);
-
-        jassert (ret == 0);
-
-        CommandReceiver::setBlocking (inChannel,        true);
-        CommandReceiver::setBlocking (outChannel,       true);
-        CommandReceiver::setBlocking (threadControl[0], false);
-        CommandReceiver::setBlocking (threadControl[1], true);
-
-        CommandReceiver::sendCommand (outChannel, "init", *ToVar::convert (initialisationData));
-
-        unsigned long windowHandle;
-        auto actual = read (inChannel, &windowHandle, sizeof (windowHandle));
-
-        if (actual != (ssize_t) sizeof (windowHandle))
-        {
-            killChild();
-            return;
-        }
-
-        receiver = std::make_unique<CommandReceiver> (static_cast<Responder*> (this), inChannel);
-
-        pfds.push_back ({ threadControl[0],  POLLIN, 0 });
-        pfds.push_back ({ receiver->getFd(), POLLIN, 0 });
-
-        startThread();
-
-        xembed = std::make_unique<XEmbedComponent> (windowHandle);
-        browser.addAndMakeVisible (xembed.get());
-    }
-
-    void quit()
-    {
-        if (! webKitIsAvailable)
-            return;
-
-        if (isThreadRunning())
-        {
-            signalThreadShouldExit();
-
-            char ignore = 0;
-            ssize_t ret;
-
-            for (;;)
-            {
-                ret = write (threadControl[1], &ignore, 1);
-
-                if (ret != -1 || errno != EINTR)
-                    break;
-            }
-
-            waitForThreadToExit (-1);
-            receiver = nullptr;
-        }
-
-        if (childProcess != 0)
-        {
-            CommandReceiver::sendCommand (outChannel, "quit", {});
-            killChild();
-        }
-    }
-
-    //==============================================================================
-    void goToURL (const String& url, const StringArray* headers, const MemoryBlock* postData) override
-    {
-        if (! webKitIsAvailable)
-            return;
-
-        DynamicObject::Ptr params = new DynamicObject;
-
-        params->setProperty ("url", url);
-
-        if (headers != nullptr)
-            params->setProperty ("headers", var (*headers));
-
-        if (postData != nullptr)
-            params->setProperty ("postData", var (*postData));
-
-        CommandReceiver::sendCommand (outChannel, "goToURL", var (params.get()));
-    }
-
-    void goBack() override    { if (webKitIsAvailable) CommandReceiver::sendCommand (outChannel, "goBack",    {}); }
-    void goForward() override { if (webKitIsAvailable) CommandReceiver::sendCommand (outChannel, "goForward", {}); }
-    void refresh() override   { if (webKitIsAvailable) CommandReceiver::sendCommand (outChannel, "refresh",   {}); }
-    void stop() override      { if (webKitIsAvailable) CommandReceiver::sendCommand (outChannel, "stop",      {}); }
-
-    void resized()
-    {
-        if (xembed != nullptr)
-            xembed->setBounds (browser.getLocalBounds());
-    }
-
-private:
-    //==============================================================================
-    void killChild()
-    {
-        if (childProcess != 0)
-        {
-            xembed = nullptr;
-
-            int status = 0, result = 0;
-
-            result = waitpid (childProcess, &status, WNOHANG);
-            for (int i = 0; i < 15 && (! WIFEXITED (status) || result != childProcess); ++i)
-            {
-                Thread::sleep (100);
-                result = waitpid (childProcess, &status, WNOHANG);
-            }
-
-            // clean-up any zombies
-            status = 0;
-            if (! WIFEXITED (status) || result != childProcess)
-            {
-                for (;;)
-                {
-                    kill (childProcess, SIGTERM);
-                    waitpid (childProcess, &status, 0);
-
-                    if (WIFEXITED (status) || WIFSIGNALED (status) || WIFSTOPPED (status))
-                        break;
-                }
-            }
-
-            childProcess = 0;
-        }
-    }
-
-    void launchChild()
-    {
-        int inPipe[2], outPipe[2];
-
-        [[maybe_unused]] auto ret = pipe (inPipe);
-        jassert (ret == 0);
-
-        ret = pipe (outPipe);
-        jassert (ret == 0);
-
-        std::vector<String> arguments;
-
-       #if JUCE_USE_EXTERNAL_TEMPORARY_SUBPROCESS
-        if (! JUCEApplicationBase::isStandaloneApp())
-        {
-            subprocessFile.emplace ("_juce_linux_subprocess");
-
-            const auto externalSubprocessAvailable = subprocessFile->getFile().replaceWithData (LinuxSubprocessHelperBinaryData::juce_linux_subprocess_helper,
-                                                                                                LinuxSubprocessHelperBinaryData::juce_linux_subprocess_helperSize)
-                                                     && subprocessFile->getFile().setExecutePermission (true);
-
-            ignoreUnused (externalSubprocessAvailable);
-            jassert (externalSubprocessAvailable);
-
-            /*  The external subprocess will load the .so specified as its first argument and execute
-                the function specified by the second. The remaining arguments will be passed on to
-                the function.
-            */
-            arguments.emplace_back (subprocessFile->getFile().getFullPathName());
-            arguments.emplace_back (File::getSpecialLocation (File::currentExecutableFile).getFullPathName());
-            arguments.emplace_back ("juce_gtkWebkitMain");
-        }
-       #endif
-
-        arguments.emplace_back (File::getSpecialLocation (File::currentExecutableFile).getFullPathName());
-        arguments.emplace_back ("--juce-gtkwebkitfork-child");
-        arguments.emplace_back (outPipe[0]);
-        arguments.emplace_back (inPipe [1]);
-
-        if (userAgent.isNotEmpty())
-            arguments.emplace_back (userAgent);
-
-        std::vector<const char*> argv (arguments.size() + 1, nullptr);
-        std::transform (arguments.begin(), arguments.end(), argv.begin(), [] (const auto& arg)
-        {
-            return arg.toRawUTF8();
-        });
-
-        auto pid = fork();
-
-        if (pid == 0)
-        {
-            close (inPipe[0]);
-            close (outPipe[1]);
-
-            if (JUCEApplicationBase::isStandaloneApp())
-            {
-                execv (arguments[0].toRawUTF8(), (char**) argv.data());
-            }
-            else
-            {
-               #if JUCE_USE_EXTERNAL_TEMPORARY_SUBPROCESS
-                execv (arguments[0].toRawUTF8(), (char**) argv.data());
-               #else
-                // After a fork in a multithreaded program, the child can only safely call
-                // async-signal-safe functions until it calls execv, but if we reached this point
-                // then execv won't be called at all! The following call is unsafe, and is very
-                // likely to lead to unexpected behaviour.
-                jassertfalse;
-                juce_gtkWebkitMain ((int) arguments.size(), argv.data());
-               #endif
-            }
-
-            exit (0);
-        }
-
-        close (inPipe[1]);
-        close (outPipe[0]);
-
-        inChannel  = inPipe[0];
-        outChannel = outPipe[1];
-
-        childProcess = pid;
-    }
-
-    void run() override
-    {
-        while (! threadShouldExit())
-        {
-            if (shouldExit())
-                return;
-
-            receiver->tryNextRead();
-
-            int result = 0;
-
-            while (result == 0 || (result < 0 && errno == EINTR))
-                result = poll (&pfds.front(), static_cast<nfds_t> (pfds.size()), 10);
-
-            if (result < 0)
-                break;
-        }
-    }
-
-    bool shouldExit()
-    {
-        char ignore;
-        auto result = read (threadControl[0], &ignore, 1);
-
-        return (result != -1 || (errno != EAGAIN && errno != EWOULDBLOCK));
-    }
-
-    //==============================================================================
-    void handleCommandOnMessageThread (const String& cmd, const var& params)
-    {
-        auto url = params.getProperty ("url", var()).toString();
-
-        if      (cmd == "pageAboutToLoad")                      handlePageAboutToLoad (url, params);
-        else if (cmd == "pageFinishedLoading")                  browser.pageFinishedLoading (url);
-        else if (cmd == "windowCloseRequest")                   browser.windowCloseRequest();
-        else if (cmd == "newWindowAttemptingToLoad")            browser.newWindowAttemptingToLoad (url);
-        else if (cmd == "pageLoadHadNetworkError")              handlePageLoadHadNetworkError (params);
-        else if (cmd == "invokeCallback")                       invokeCallback (params);
-        else if (cmd == EvaluateJavascriptCallbackParams::key)  handleJavascriptEvaluationCallback (params);
-        else if (cmd == ResourceRequest::key)                   handleResourceRequest (params);
-    }
-
-    void invokeCallback (const var& params)
-    {
-        browser.impl->handleNativeEvent (JSON::fromString (params.toString()));
-    }
-
-    void handlePageAboutToLoad (const String& url, const var& inputParams)
-    {
-        int64 decision_id = inputParams.getProperty ("decision_id", var (0));
-
-        if (decision_id != 0)
-        {
-            DynamicObject::Ptr params = new DynamicObject;
-
-            params->setProperty ("decision_id", decision_id);
-            params->setProperty ("allow", browser.pageAboutToLoad (url));
-
-            CommandReceiver::sendCommand (outChannel, "decision", var (params.get()));
-        }
-    }
-
-    void handlePageLoadHadNetworkError (const var& params)
-    {
-        String error = params.getProperty ("error", "Unknown error");
-
-        if (browser.pageLoadHadNetworkError (error))
-            goToURL (String ("data:text/plain,") + error, nullptr, nullptr);
-    }
-
-    void handleCommand (const String& cmd, const var& params) override
-    {
-        MessageManager::callAsync ([liveness = std::weak_ptr (livenessProbe), this, cmd, params]
-                                   {
-                                       if (liveness.lock() != nullptr)
-                                           handleCommandOnMessageThread (cmd, params);
-                                   });
-    }
-
-    void receiverHadError() override {}
-
-    //==============================================================================
-    bool webKitIsAvailable = false;
-
-    WebBrowserComponent& browser;
-    String userAgent;
-    std::unique_ptr<CommandReceiver> receiver;
-    int childProcess = 0, inChannel = 0, outChannel = 0;
-    int threadControl[2];
-    std::unique_ptr<XEmbedComponent> xembed;
-    std::shared_ptr<int> livenessProbe = std::make_shared<int> (0);
-    std::vector<pollfd> pfds;
-    std::optional<TemporaryFile> subprocessFile;
-    std::deque<EvaluationCallback> evaluationCallbacks;
-};
-
-//==============================================================================
-auto WebBrowserComponent::Impl::createAndInitPlatformDependentPart (WebBrowserComponent::Impl& impl,
-                                                                    const WebBrowserComponent::Options& options,
-                                                                    const StringArray& userStrings)
-    -> std::unique_ptr<PlatformInterface>
-{
-    return std::make_unique<Platform> (impl.owner, options, userStrings);
-}
-
-void WebBrowserComponent::clearCookies()
-{
-    // Currently not implemented on linux as WebBrowserComponent currently does not
-    // store cookies on linux
-    jassertfalse;
-}
-
-bool WebBrowserComponent::areOptionsSupported (const Options& options)
-{
-    return (options.getBackend() == Options::Backend::defaultBackend);
-}
-
-extern "C" __attribute__ ((visibility ("default"))) int juce_gtkWebkitMain (int argc, const char* const* argv)
-{
-    if (argc < 4)
-        return -1;
-
-    GtkChildProcess child (String (argv[2]).getIntValue(),
-                           String (argv[3]).getIntValue(),
-                           argc >= 5 ? String (argv[4]) : String());
-
-    return child.entry();
-}
-
-} // namespace juce
+/*
+  ==============================================================================
+
+   This file is part of the JUCE framework.
+   Copyright (c) Raw Material Software Limited
+
+   JUCE is an open source framework subject to commercial or open source
+   licensing.
+
+   By downloading, installing, or using the JUCE framework, or combining the
+   JUCE framework with any other source code, object code, content or any other
+   copyrightable work, you agree to the terms of the JUCE End User Licence
+   Agreement, and all incorporated terms including the JUCE Privacy Policy and
+   the JUCE Website Terms of Service, as applicable, which will bind you. If you
+   do not agree to the terms of these agreements, we will not license the JUCE
+   framework to you, and you must discontinue the installation or download
+   process and cease use of the JUCE framework.
+
+   JUCE End User Licence Agreement: https://juce.com/legal/juce-8-licence/
+   JUCE Privacy Policy: https://juce.com/juce-privacy-policy
+   JUCE Website Terms of Service: https://juce.com/juce-website-terms-of-service/
+
+   Or:
+
+   You may also use this code under the terms of the AGPLv3:
+   https://www.gnu.org/licenses/agpl-3.0.en.html
+
+   THE JUCE FRAMEWORK IS PROVIDED "AS IS" WITHOUT ANY WARRANTY, AND ALL
+   WARRANTIES, WHETHER EXPRESSED OR IMPLIED, INCLUDING WARRANTY OF
+   MERCHANTABILITY OR FITNESS FOR A PARTICULAR PURPOSE, ARE DISCLAIMED.
+
+  ==============================================================================
+*/
+
+// This type isn't in the headers until v2.36
+#if ! WEBKIT_CHECK_VERSION (2, 36, 0)
+struct WebKitURISchemeResponse;
+#endif
+
+namespace juce
+{
+
+//==============================================================================
+class WebKitSymbols final : public DeletedAtShutdown
+{
+public:
+    //==============================================================================
+    bool isWebKitAvailable() const noexcept  { return webKitIsAvailable; }
+
+    //==============================================================================
+    JUCE_GENERATE_FUNCTION_WITH_DEFAULT (webkit_settings_new, juce_webkit_settings_new,
+                                         (), WebKitSettings*)
+
+    JUCE_GENERATE_FUNCTION_WITH_DEFAULT (webkit_settings_set_hardware_acceleration_policy, juce_webkit_settings_set_hardware_acceleration_policy,
+                                         (WebKitSettings*, int), void)
+
+    JUCE_GENERATE_FUNCTION_WITH_DEFAULT (webkit_settings_set_user_agent, juce_webkit_settings_set_user_agent,
+                                         (WebKitSettings*, const gchar*), void)
+
+    JUCE_GENERATE_FUNCTION_WITH_DEFAULT (webkit_web_view_new_with_settings, juce_webkit_web_view_new_with_settings,
+                                         (WebKitSettings*), GtkWidget*)
+
+    JUCE_GENERATE_FUNCTION_WITH_DEFAULT (webkit_web_view_load_request, juce_webkit_web_view_load_request,
+                                         (WebKitWebView*, const WebKitURIRequest*), void)
+
+    JUCE_GENERATE_FUNCTION_WITH_DEFAULT (webkit_uri_request_new, juce_webkit_uri_request_new,
+                                         (const gchar*), WebKitURIRequest*)
+
+    JUCE_GENERATE_FUNCTION_WITH_DEFAULT (webkit_uri_request_get_http_headers, juce_webkit_uri_request_get_http_headers,
+                                         (WebKitURIRequest*), SoupMessageHeaders*)
+
+    JUCE_GENERATE_FUNCTION_WITH_DEFAULT (webkit_policy_decision_use, juce_webkit_policy_decision_use,
+                                         (WebKitPolicyDecision*), void)
+
+    JUCE_GENERATE_FUNCTION_WITH_DEFAULT (webkit_policy_decision_ignore, juce_webkit_policy_decision_ignore,
+                                         (WebKitPolicyDecision*), void)
+
+    JUCE_GENERATE_FUNCTION_WITH_DEFAULT (webkit_web_view_go_back, juce_webkit_web_view_go_back,
+                                         (WebKitWebView*), void)
+
+    JUCE_GENERATE_FUNCTION_WITH_DEFAULT (webkit_web_view_go_forward, juce_webkit_web_view_go_forward,
+                                         (WebKitWebView*), void)
+
+    JUCE_GENERATE_FUNCTION_WITH_DEFAULT (webkit_web_view_reload, juce_webkit_web_view_reload,
+                                         (WebKitWebView*), void)
+
+    JUCE_GENERATE_FUNCTION_WITH_DEFAULT (webkit_web_view_stop_loading, juce_webkit_web_view_stop_loading,
+                                         (WebKitWebView*), void)
+
+    JUCE_GENERATE_FUNCTION_WITH_DEFAULT (webkit_uri_request_get_uri, juce_webkit_uri_request_get_uri,
+                                         (WebKitURIRequest*), const gchar*)
+
+    JUCE_GENERATE_FUNCTION_WITH_DEFAULT (webkit_navigation_action_get_request, juce_webkit_navigation_action_get_request,
+                                         (WebKitNavigationAction*), WebKitURIRequest*)
+
+    JUCE_GENERATE_FUNCTION_WITH_DEFAULT (webkit_navigation_policy_decision_get_frame_name, juce_webkit_navigation_policy_decision_get_frame_name,
+                                         (WebKitNavigationPolicyDecision*), const gchar*)
+
+    JUCE_GENERATE_FUNCTION_WITH_DEFAULT (webkit_navigation_policy_decision_get_navigation_action, juce_webkit_navigation_policy_decision_get_navigation_action,
+                                         (WebKitNavigationPolicyDecision*), WebKitNavigationAction*)
+
+    JUCE_GENERATE_FUNCTION_WITH_DEFAULT (webkit_web_view_get_uri, juce_webkit_web_view_get_uri,
+                                         (WebKitWebView*), const gchar*)
+
+    JUCE_GENERATE_FUNCTION_WITH_DEFAULT (webkit_web_view_run_javascript, juce_webkit_web_view_run_javascript,
+                                         (WebKitWebView*, const gchar*, GCancellable*, GAsyncReadyCallback, gpointer), void)
+
+    JUCE_GENERATE_FUNCTION_WITH_DEFAULT (webkit_javascript_result_unref, juce_webkit_javascript_result_unref,
+                                         (WebKitJavascriptResult*), void)
+
+    JUCE_GENERATE_FUNCTION_WITH_DEFAULT (webkit_web_view_run_javascript_finish, juce_webkit_web_view_run_javascript_finish,
+                                         (WebKitWebView*, GAsyncResult*, GError**), WebKitJavascriptResult*)
+
+    JUCE_GENERATE_FUNCTION_WITH_DEFAULT (webkit_javascript_result_get_js_value, juce_webkit_javascript_result_get_js_value,
+                                         (WebKitJavascriptResult*), JSCValue*)
+
+    JUCE_GENERATE_FUNCTION_WITH_DEFAULT (jsc_value_to_string, juce_jsc_value_to_string,
+                                         (JSCValue*), char*)
+
+    JUCE_GENERATE_FUNCTION_WITH_DEFAULT (webkit_web_view_get_user_content_manager,
+                                         juce_webkit_web_view_get_user_content_manager,
+                                         (WebKitWebView*), WebKitUserContentManager*)
+
+    JUCE_GENERATE_FUNCTION_WITH_DEFAULT (webkit_settings_set_javascript_can_access_clipboard,
+                                         juce_webkit_settings_set_javascript_can_access_clipboard,
+                                         (WebKitSettings*, gboolean), void)
+
+    JUCE_GENERATE_FUNCTION_WITH_DEFAULT (webkit_settings_set_enable_write_console_messages_to_stdout,
+                                         juce_webkit_settings_set_enable_write_console_messages_to_stdout,
+                                         (WebKitSettings*, gboolean), void)
+
+    JUCE_GENERATE_FUNCTION_WITH_DEFAULT (webkit_settings_set_enable_developer_extras,
+                                         juce_webkit_settings_set_enable_developer_extras,
+                                         (WebKitSettings*, gboolean), void)
+
+    JUCE_GENERATE_FUNCTION_WITH_DEFAULT (webkit_user_content_manager_register_script_message_handler,
+                                         juce_webkit_user_content_manager_register_script_message_handler,
+                                         (WebKitUserContentManager*, const gchar*), void)
+
+    JUCE_GENERATE_FUNCTION_WITH_DEFAULT (webkit_user_script_new,
+                                         juce_webkit_user_script_new,
+                                         (const gchar*,
+                                          WebKitUserContentInjectedFrames,
+                                          WebKitUserScriptInjectionTime,
+                                          const gchar* const*,
+                                          const gchar* const*),
+                                         WebKitUserScript*)
+
+    JUCE_GENERATE_FUNCTION_WITH_DEFAULT (webkit_user_content_manager_add_script,
+                                         juce_webkit_user_content_manager_add_script,
+                                         (WebKitUserContentManager*, WebKitUserScript*), void)
+
+    JUCE_GENERATE_FUNCTION_WITH_DEFAULT (webkit_web_context_register_uri_scheme,
+                                         juce_webkit_web_context_register_uri_scheme,
+                                         (WebKitWebContext*,
+                                          const gchar*,
+                                          WebKitURISchemeRequestCallback,
+                                          gpointer,
+                                          GDestroyNotify),
+                                         void)
+
+    JUCE_GENERATE_FUNCTION_WITH_DEFAULT (webkit_web_view_get_context,
+                                         juce_webkit_web_view_get_context,
+                                         (WebKitWebView*),
+                                         WebKitWebContext*)
+
+    JUCE_GENERATE_FUNCTION_WITH_DEFAULT (webkit_uri_scheme_request_get_path,
+                                         juce_webkit_uri_scheme_request_get_path,
+                                         (WebKitURISchemeRequest*),
+                                         const gchar*)
+
+    JUCE_GENERATE_FUNCTION_WITH_DEFAULT (webkit_uri_scheme_response_new,
+                                         juce_webkit_uri_scheme_response_new,
+                                         (GInputStream*, gint64),
+                                         WebKitURISchemeResponse*)
+
+    JUCE_GENERATE_FUNCTION_WITH_DEFAULT (webkit_uri_scheme_response_set_http_headers,
+                                         juce_webkit_uri_scheme_response_set_http_headers,
+                                         (WebKitURISchemeResponse*, SoupMessageHeaders*),
+                                         void)
+
+    JUCE_GENERATE_FUNCTION_WITH_DEFAULT (webkit_uri_scheme_response_set_status,
+                                         juce_webkit_uri_scheme_response_set_status,
+                                         (WebKitURISchemeResponse*, guint, const gchar*),
+                                         void)
+
+    JUCE_GENERATE_FUNCTION_WITH_DEFAULT (webkit_uri_scheme_request_finish_with_response,
+                                         juce_webkit_uri_scheme_request_finish_with_response,
+                                         (WebKitURISchemeRequest*, WebKitURISchemeResponse*),
+                                         void)
+
+    //==============================================================================
+    JUCE_GENERATE_FUNCTION_WITH_DEFAULT (gtk_init, juce_gtk_init,
+                                         (int*, char***), void)
+
+    JUCE_GENERATE_FUNCTION_WITH_DEFAULT (gtk_plug_new, juce_gtk_plug_new,
+                                         (::Window), GtkWidget*)
+
+    JUCE_GENERATE_FUNCTION_WITH_DEFAULT (gtk_scrolled_window_new, juce_gtk_scrolled_window_new,
+                                         (GtkAdjustment*, GtkAdjustment*), GtkWidget*)
+
+    JUCE_GENERATE_FUNCTION_WITH_DEFAULT (gtk_container_add, juce_gtk_container_add,
+                                         (GtkContainer*, GtkWidget*), void)
+
+    JUCE_GENERATE_FUNCTION_WITH_DEFAULT (gtk_widget_show_all, juce_gtk_widget_show_all,
+                                         (GtkWidget*), void)
+
+    JUCE_GENERATE_FUNCTION_WITH_DEFAULT (gtk_plug_get_id, juce_gtk_plug_get_id,
+                                         (GtkPlug*), ::Window)
+
+    JUCE_GENERATE_FUNCTION_WITH_DEFAULT (gtk_main, juce_gtk_main,
+                                         (), void)
+
+    JUCE_GENERATE_FUNCTION_WITH_DEFAULT (gtk_main_quit, juce_gtk_main_quit,
+                                         (), void)
+
+    JUCE_GENERATE_FUNCTION_WITH_DEFAULT (g_unix_fd_add, juce_g_unix_fd_add,
+                                         (gint, GIOCondition, GUnixFDSourceFunc, gpointer), guint)
+
+    JUCE_GENERATE_FUNCTION_WITH_DEFAULT (g_object_ref, juce_g_object_ref,
+                                         (gpointer), gpointer)
+
+    JUCE_GENERATE_FUNCTION_WITH_DEFAULT (g_object_unref, juce_g_object_unref,
+                                         (gpointer), void)
+
+    JUCE_GENERATE_FUNCTION_WITH_DEFAULT (g_memory_input_stream_new, juce_g_memory_input_stream_new,
+                                         (), GInputStream*)
+
+    JUCE_GENERATE_FUNCTION_WITH_DEFAULT (g_memory_input_stream_new_from_bytes, juce_g_memory_input_stream_new_from_bytes,
+                                         (GBytes*), GInputStream*)
+
+    JUCE_GENERATE_FUNCTION_WITH_DEFAULT (g_bytes_new, juce_g_bytes_new,
+                                         (gconstpointer, gsize), GBytes*)
+
+    JUCE_GENERATE_FUNCTION_WITH_DEFAULT (g_bytes_unref, juce_g_bytes_unref,
+                                         (GBytes*), void)
+
+    JUCE_GENERATE_FUNCTION_WITH_DEFAULT (g_error_free, juce_g_error_free,
+                                         (GError*), void)
+
+    JUCE_GENERATE_FUNCTION_WITH_DEFAULT (g_signal_connect_data, juce_g_signal_connect_data,
+                                         (gpointer, const gchar*, GCallback, gpointer, GClosureNotify, GConnectFlags), gulong)
+
+    //==============================================================================
+    JUCE_GENERATE_FUNCTION_WITH_DEFAULT (gdk_set_allowed_backends, juce_gdk_set_allowed_backends,
+                                         (const char*), void)
+
+    //==============================================================================
+    JUCE_GENERATE_FUNCTION_WITH_DEFAULT (jsc_value_to_json, juce_jsc_value_to_json,
+                                         (JSCValue*, guint), char*)
+
+    //==============================================================================
+    JUCE_GENERATE_FUNCTION_WITH_DEFAULT (soup_message_headers_new, juce_soup_message_headers_new,
+                                         (SoupMessageHeadersType), SoupMessageHeaders*)
+
+    JUCE_GENERATE_FUNCTION_WITH_DEFAULT (soup_message_headers_append, juce_soup_message_headers_append,
+                                         (SoupMessageHeaders*, const char*, const char*), void)
+
+    //==============================================================================
+    JUCE_GENERATE_FUNCTION_WITH_DEFAULT (g_free, juce_g_free,
+                                         (gpointer), void)
+
+    //==============================================================================
+    JUCE_DECLARE_SINGLETON_SINGLETHREADED_MINIMAL_INLINE (WebKitSymbols)
+
+private:
+    struct DylibHandle
+    {
+        DylibHandle() = default;
+
+        explicit DylibHandle (const char* str)
+            : DylibHandle (str, RTLD_NOW | RTLD_LOCAL) {}
+
+        DylibHandle (const char* str, int flags)
+            : handle (dlopen (str, flags)) {}
+
+        ~DylibHandle()
+        {
+            if (handle != nullptr)
+                dlclose (handle);
+        }
+
+        DylibHandle (DylibHandle&& other) noexcept
+            : handle (std::exchange (other.handle, nullptr)) {}
+
+        DylibHandle& operator= (DylibHandle&& other) noexcept
+        {
+            auto local = std::move (other);
+            std::swap (local.handle, handle);
+            return *this;
+        }
+
+        void* getFunction (const char* name) const
+        {
+            jassert (handle != nullptr);
+            return dlsym (handle, name);
+        }
+
+        explicit operator bool() const { return handle != nullptr; }
+
+    private:
+        void* handle = nullptr;
+    };
+
+    WebKitSymbols() = default;
+
+    ~WebKitSymbols()
+    {
+        clearSingletonInstance();
+    }
+
+    template <typename FuncPtr>
+    struct SymbolBinding
+    {
+        FuncPtr& func;
+        const char* name;
+    };
+
+    template <typename FuncPtr>
+    SymbolBinding<FuncPtr> makeSymbolBinding (FuncPtr& func, const char* name)
+    {
+        return { func, name };
+    }
+
+    template <typename FuncPtr>
+    bool loadSymbols (DylibHandle& lib, SymbolBinding<FuncPtr> binding)
+    {
+        if (auto* func = lib.getFunction (binding.name))
+        {
+            binding.func = reinterpret_cast<FuncPtr> (func);
+            return true;
+        }
+
+        return false;
+    }
+
+    template <typename FuncPtr, typename... Args>
+    bool loadSymbols (DylibHandle& lib, SymbolBinding<FuncPtr> binding, Args... args)
+    {
+        return loadSymbols (lib, binding) && loadSymbols (lib, args...);
+    }
+
+    //==============================================================================
+    bool loadWebkitSymbols()
+    {
+        return loadSymbols (webkitLib,
+                            makeSymbolBinding (juce_webkit_settings_new,                                         "webkit_settings_new"),
+                            makeSymbolBinding (juce_webkit_settings_set_hardware_acceleration_policy,            "webkit_settings_set_hardware_acceleration_policy"),
+                            makeSymbolBinding (juce_webkit_settings_set_user_agent,                              "webkit_settings_set_user_agent"),
+                            makeSymbolBinding (juce_webkit_web_view_new_with_settings,                           "webkit_web_view_new_with_settings"),
+                            makeSymbolBinding (juce_webkit_policy_decision_use,                                  "webkit_policy_decision_use"),
+                            makeSymbolBinding (juce_webkit_policy_decision_ignore,                               "webkit_policy_decision_ignore"),
+                            makeSymbolBinding (juce_webkit_web_view_go_back,                                     "webkit_web_view_go_back"),
+                            makeSymbolBinding (juce_webkit_web_view_go_forward,                                  "webkit_web_view_go_forward"),
+                            makeSymbolBinding (juce_webkit_web_view_reload,                                      "webkit_web_view_reload"),
+                            makeSymbolBinding (juce_webkit_web_view_stop_loading,                                "webkit_web_view_stop_loading"),
+                            makeSymbolBinding (juce_webkit_uri_request_get_uri,                                  "webkit_uri_request_get_uri"),
+                            makeSymbolBinding (juce_webkit_web_view_load_request,                                "webkit_web_view_load_request"),
+                            makeSymbolBinding (juce_webkit_uri_request_new,                                      "webkit_uri_request_new"),
+                            makeSymbolBinding (juce_webkit_uri_request_get_http_headers,                         "webkit_uri_request_get_http_headers"),
+                            makeSymbolBinding (juce_webkit_navigation_action_get_request,                        "webkit_navigation_action_get_request"),
+                            makeSymbolBinding (juce_webkit_navigation_policy_decision_get_frame_name,            "webkit_navigation_policy_decision_get_frame_name"),
+                            makeSymbolBinding (juce_webkit_navigation_policy_decision_get_navigation_action,     "webkit_navigation_policy_decision_get_navigation_action"),
+                            makeSymbolBinding (juce_webkit_web_view_get_uri,                                     "webkit_web_view_get_uri"),
+                            makeSymbolBinding (juce_webkit_web_view_run_javascript,                              "webkit_web_view_run_javascript"),
+                            makeSymbolBinding (juce_webkit_javascript_result_unref,                              "webkit_javascript_result_unref"),
+                            makeSymbolBinding (juce_webkit_web_view_get_user_content_manager,                    "webkit_web_view_get_user_content_manager"),
+                            makeSymbolBinding (juce_webkit_settings_set_javascript_can_access_clipboard,         "webkit_settings_set_javascript_can_access_clipboard"),
+                            makeSymbolBinding (juce_webkit_settings_set_enable_write_console_messages_to_stdout, "webkit_settings_set_enable_write_console_messages_to_stdout"),
+                            makeSymbolBinding (juce_webkit_settings_set_enable_developer_extras,                 "webkit_settings_set_enable_developer_extras"),
+                            makeSymbolBinding (juce_webkit_user_content_manager_register_script_message_handler, "webkit_user_content_manager_register_script_message_handler"),
+                            makeSymbolBinding (juce_webkit_user_script_new,                                      "webkit_user_script_new"),
+                            makeSymbolBinding (juce_webkit_user_content_manager_add_script,                      "webkit_user_content_manager_add_script"),
+                            makeSymbolBinding (juce_webkit_javascript_result_get_js_value,                       "webkit_javascript_result_get_js_value"),
+                            makeSymbolBinding (juce_jsc_value_to_string,                                         "jsc_value_to_string"),
+                            makeSymbolBinding (juce_webkit_web_view_run_javascript_finish,                       "webkit_web_view_run_javascript_finish"),
+                            makeSymbolBinding (juce_webkit_web_context_register_uri_scheme,                      "webkit_web_context_register_uri_scheme"),
+                            makeSymbolBinding (juce_webkit_web_view_get_context,                                 "webkit_web_view_get_context"),
+                            makeSymbolBinding (juce_webkit_uri_scheme_request_get_path,                          "webkit_uri_scheme_request_get_path"),
+                            makeSymbolBinding (juce_webkit_uri_scheme_response_new,                              "webkit_uri_scheme_response_new"),
+                            makeSymbolBinding (juce_webkit_uri_scheme_response_set_http_headers,                 "webkit_uri_scheme_response_set_http_headers"),
+                            makeSymbolBinding (juce_webkit_uri_scheme_response_set_status,                       "webkit_uri_scheme_response_set_status"),
+                            makeSymbolBinding (juce_webkit_uri_scheme_request_finish_with_response,              "webkit_uri_scheme_request_finish_with_response"));
+    }
+
+    bool loadGtkSymbols()
+    {
+        return loadSymbols (gtkLib,
+                            makeSymbolBinding (juce_gtk_init,                             "gtk_init"),
+                            makeSymbolBinding (juce_gtk_plug_new,                         "gtk_plug_new"),
+                            makeSymbolBinding (juce_gtk_scrolled_window_new,              "gtk_scrolled_window_new"),
+                            makeSymbolBinding (juce_gtk_container_add,                    "gtk_container_add"),
+                            makeSymbolBinding (juce_gtk_widget_show_all,                  "gtk_widget_show_all"),
+                            makeSymbolBinding (juce_gtk_plug_get_id,                      "gtk_plug_get_id"),
+                            makeSymbolBinding (juce_gtk_main,                             "gtk_main"),
+                            makeSymbolBinding (juce_gtk_main_quit,                        "gtk_main_quit"),
+                            makeSymbolBinding (juce_g_unix_fd_add,                        "g_unix_fd_add"),
+                            makeSymbolBinding (juce_g_object_ref,                         "g_object_ref"),
+                            makeSymbolBinding (juce_g_object_unref,                       "g_object_unref"),
+                            makeSymbolBinding (juce_g_bytes_new,                          "g_bytes_new"),
+                            makeSymbolBinding (juce_g_bytes_unref,                        "g_bytes_unref"),
+                            makeSymbolBinding (juce_g_signal_connect_data,                "g_signal_connect_data"),
+                            makeSymbolBinding (juce_gdk_set_allowed_backends,             "gdk_set_allowed_backends"),
+                            makeSymbolBinding (juce_g_memory_input_stream_new,            "g_memory_input_stream_new"),
+                            makeSymbolBinding (juce_g_memory_input_stream_new_from_bytes, "g_memory_input_stream_new_from_bytes"));
+    }
+
+    bool loadJsLibSymbols()
+    {
+        return loadSymbols (jsLib,
+                            makeSymbolBinding (juce_jsc_value_to_json, "jsc_value_to_json"));
+    }
+
+    bool loadSoupLibSymbols()
+    {
+        return loadSymbols (soupLib,
+                            makeSymbolBinding (juce_soup_message_headers_new, "soup_message_headers_new"),
+                            makeSymbolBinding (juce_soup_message_headers_append, "soup_message_headers_append"));
+    }
+
+    bool loadGlibSymbols()
+    {
+        return loadSymbols (glib,
+                            makeSymbolBinding (juce_g_free, "g_free"));
+    }
+
+    struct WebKitAndDependencyLibraryNames
+    {
+        const char* webkitLib;
+        const char* jsLib;
+        const char* soupLib;
+    };
+
+    bool openWebKitAndDependencyLibraries (const WebKitAndDependencyLibraryNames& names)
+    {
+        if (   (webkitLib = DylibHandle (names.webkitLib, RTLD_NOW | RTLD_LOCAL | RTLD_NODELETE))
+            && (jsLib = DylibHandle (names.jsLib))
+            && (soupLib = DylibHandle (names.soupLib)))
+        {
+            return true;
+        }
+
+        for (auto* l : { &webkitLib, &jsLib, &soupLib })
+            *l = {};
+
+        return false;
+    }
+
+    //==============================================================================
+    DylibHandle webkitLib, jsLib, soupLib;
+
+    DylibHandle gtkLib    { "libgtk-3.so" },
+                glib      { "libglib-2.0.so" };
+
+    const bool webKitIsAvailable =    (   openWebKitAndDependencyLibraries ({ "libwebkit2gtk-4.1.so",
+                                                                              "libjavascriptcoregtk-4.1.so",
+                                                                              "libsoup-3.0.so" })
+                                       || openWebKitAndDependencyLibraries ({ "libwebkit2gtk-4.0.so",
+                                                                              "libjavascriptcoregtk-4.0.so",
+                                                                              "libsoup-2.4.so" }))
+                                   && loadWebkitSymbols()
+                                   && loadGtkSymbols()
+                                   && loadJsLibSymbols()
+                                   && loadSoupLibSymbols()
+                                   && loadGlibSymbols();
+
+    JUCE_DECLARE_NON_COPYABLE_WITH_LEAK_DETECTOR (WebKitSymbols)
+};
+
+//==============================================================================
+extern "C" int juce_gtkWebkitMain (int argc, const char* const* argv);
+
+class CommandReceiver
+{
+public:
+    struct Responder
+    {
+        virtual ~Responder() = default;
+
+        virtual void handleCommand (const String& cmd, const var& param) = 0;
+        virtual void receiverHadError() = 0;
+    };
+
+    enum class ReturnAfterMessageReceived
+    {
+        no,
+        yes
+    };
+
+    CommandReceiver (Responder* responderToUse, int inputChannelToUse)
+        : responder (responderToUse), inChannel (inputChannelToUse)
+    {
+        setBlocking (inChannel, false);
+    }
+
+    static void setBlocking (int fd, bool shouldBlock)
+    {
+        auto flags = fcntl (fd, F_GETFL);
+        fcntl (fd, F_SETFL, (shouldBlock ? (flags & ~O_NONBLOCK)
+                                         : (flags | O_NONBLOCK)));
+    }
+
+    int getFd() const     { return inChannel; }
+
+    void tryNextRead (ReturnAfterMessageReceived ret = ReturnAfterMessageReceived::no)
+    {
+        for (;;)
+        {
+            auto len = (receivingLength ? sizeof (size_t) : bufferLength.len);
+
+            if (! receivingLength)
+                buffer.realloc (len);
+
+            auto* dst = (receivingLength ? bufferLength.data : buffer.getData());
+
+            auto actual = read (inChannel, &dst[pos], static_cast<size_t> (len - pos));
+
+            if (actual <= 0)
+            {
+                if (errno == EINTR)
+                    continue;
+
+                // This isn't an abort condition. The transfer of the same file can continue after
+                // the next call to tryNextRead.
+                break;
+            }
+
+            pos += static_cast<size_t> (actual);
+
+            if (pos == len)
+            {
+                pos = 0;
+
+                if (! std::exchange (receivingLength, ! receivingLength))
+                {
+                    parseJSON (String (buffer.getData(), bufferLength.len));
+
+                    if (ret == ReturnAfterMessageReceived::yes)
+                        return;
+                }
+            }
+        }
+
+        if (errno != EAGAIN && errno != EWOULDBLOCK && responder != nullptr)
+            responder->receiverHadError();
+    }
+
+    static void sendCommand (int outChannel, const String& cmd, const var& params)
+    {
+        DynamicObject::Ptr obj = new DynamicObject;
+
+        obj->setProperty (getCmdIdentifier(), cmd);
+
+        if (! params.isVoid())
+            obj->setProperty (getParamIdentifier(), params);
+
+        auto json = JSON::toString (var (obj.get()));
+
+        auto jsonLength = static_cast<size_t> (json.length());
+        auto len        = sizeof (size_t) + jsonLength;
+
+        HeapBlock<char> buffer (len);
+        auto* dst = buffer.getData();
+
+        memcpy (dst, &jsonLength, sizeof (size_t));
+        dst += sizeof (size_t);
+
+        memcpy (dst, json.toRawUTF8(), jsonLength);
+
+        ssize_t ret;
+
+        for (;;)
+        {
+            ret = write (outChannel, buffer.getData(), len);
+
+            if (ret != -1 || errno != EINTR)
+                break;
+        }
+    }
+
+private:
+    void parseJSON (StringRef json)
+    {
+        auto object = JSON::fromString (json);
+
+        if (! object.isVoid())
+        {
+            auto cmd    = object.getProperty (getCmdIdentifier(),   {}).toString();
+            auto params = object.getProperty (getParamIdentifier(), {});
+
+            if (responder != nullptr)
+                responder->handleCommand (cmd, params);
+        }
+    }
+
+    static Identifier getCmdIdentifier()    { static Identifier Id ("cmd");    return Id; }
+    static Identifier getParamIdentifier()  { static Identifier Id ("params"); return Id; }
+
+    Responder* responder = nullptr;
+    int inChannel = 0;
+    size_t pos = 0;
+    bool receivingLength = true;
+    union { char data [sizeof (size_t)]; size_t len; } bufferLength;
+    HeapBlock<char> buffer;
+};
+
+#define juce_g_signal_connect(instance, detailed_signal, c_handler, data) \
+    WebKitSymbols::getInstance()->juce_g_signal_connect_data (instance, detailed_signal, c_handler, data, nullptr, (GConnectFlags) 0)
+
+static constexpr const char* platformSpecificIntegrationScript = R"(
+window.__JUCE__ = {
+  postMessage: function (object) {
+    window.webkit.messageHandlers.__JUCE__.postMessage(object);
+  },
+};
+)";
+
+struct InitialisationData
+{
+    bool nativeIntegrationsEnabled;
+    String userAgent;
+    String userScript;
+    String allowedOrigin;
+
+    static constexpr std::optional<int> marshallingVersion = std::nullopt;
+
+    template <typename Archive, typename Item>
+    static void serialise (Archive& archive, Item& item)
+    {
+        archive (named ("nativeIntegrationsEnabled", item.nativeIntegrationsEnabled),
+                 named ("userAgent", item.userAgent),
+                 named ("userScript", item.userScript),
+                 named ("allowedOrigin", item.allowedOrigin));
+    }
+};
+
+struct EvaluateJavascriptParams
+{
+    String script;
+    bool requireCallback;
+
+    static constexpr std::optional<int> marshallingVersion = std::nullopt;
+
+    template <typename Archive, typename Item>
+    static void serialise (Archive& archive, Item& item)
+    {
+        archive (named ("script", item.script),
+                 named ("requireCallback", item.requireCallback));
+    }
+};
+
+struct EvaluateJavascriptCallbackParams
+{
+    bool success;
+
+    // This is necessary because a DynamicObject with a property value of var::undefined()
+    // cannot be unserialised. So we need to signal this case with an extra variable.
+    bool hasPayload;
+
+    var payload;
+    String error;
+
+    static constexpr std::optional<int> marshallingVersion = std::nullopt;
+
+    template <typename Archive, typename Item>
+    static void serialise (Archive& archive, Item& item)
+    {
+        archive(named ("success", item.success),
+                named ("hasPayload", item.hasPayload),
+                named ("payload", item.payload),
+                named ("error", item.error));
+    }
+
+    static inline String key { "evaluateJavascriptCallbackParams" };
+};
+
+struct ResourceRequest
+{
+    int64 requestId;
+    String path;
+
+    static constexpr std::optional<int> marshallingVersion = std::nullopt;
+
+    template <typename Archive, typename Item>
+    static void serialise (Archive& archive, Item& item)
+    {
+        archive (named ("requestId", item.requestId),
+                 named ("path", item.path));
+    }
+
+    static inline const String key { "resourceRequest" };
+};
+
+template <>
+struct SerialisationTraits<WebBrowserComponent::Resource>
+{
+    static constexpr auto marshallingVersion = std::nullopt;
+
+    template <typename Archive, typename T>
+    static void serialise (Archive& archive, T& item)
+    {
+        archive (named ("data", item.data),
+                 named ("mimeType", item.mimeType));
+    }
+};
+
+struct ResourceRequestResponse
+{
+    int64 requestId;
+    std::optional<WebBrowserComponent::Resource> resource;
+
+    static constexpr std::optional<int> marshallingVersion = std::nullopt;
+
+    template <typename Archive, typename T>
+    static void serialise (Archive& archive, T& item)
+    {
+        archive (named ("requestId", item.requestId),
+                 named ("resource", item.resource));
+    }
+
+    static inline const String key { "resourceRequestResponse" };
+};
+
+//==============================================================================
+class GtkChildProcess final : private CommandReceiver::Responder
+{
+public:
+    //==============================================================================
+    GtkChildProcess (int inChannel, int outChannelToUse, const String& userAgentToUse)
+        : outChannel (outChannelToUse),
+          receiver (this, inChannel),
+          userAgent (userAgentToUse)
+    {}
+
+    int entry()
+    {
+        CommandReceiver::setBlocking (outChannel, true);
+
+        {
+            const ScopeGuard scope { [this] { CommandReceiver::setBlocking (receiver.getFd(), false); } };
+            CommandReceiver::setBlocking (receiver.getFd(), true);
+            receiver.tryNextRead (CommandReceiver::ReturnAfterMessageReceived::yes);
+
+            if (! initialisationData.has_value())
+            {
+                std::cerr << "The first message received by GtkChildProcess should have been "
+                             "the initialisationData, but it wasn't." << std::endl;
+
+                return 1;
+            }
+        }
+
+        auto& wk = *WebKitSymbols::getInstance();
+
+        // webkit2gtk crashes when using the wayland backend embedded into an x11 window
+        wk.juce_gdk_set_allowed_backends ("x11");
+
+        wk.juce_gtk_init (nullptr, nullptr);
+
+        auto* settings = wk.juce_webkit_settings_new();
+
+        static constexpr int webkitHadwareAccelerationPolicyNeverFlag = 2;
+
+        WebKitSymbols::getInstance()->juce_webkit_settings_set_hardware_acceleration_policy (settings,
+                                                                                             webkitHadwareAccelerationPolicyNeverFlag);
+        if (initialisationData->userAgent.isNotEmpty())
+            WebKitSymbols::getInstance()->juce_webkit_settings_set_user_agent (settings,
+                                                                               initialisationData->userAgent.toRawUTF8());
+
+        auto* plug      = WebKitSymbols::getInstance()->juce_gtk_plug_new (0);
+        auto* container = WebKitSymbols::getInstance()->juce_gtk_scrolled_window_new (nullptr, nullptr);
+
+       #if JUCE_DEBUG
+        wk.juce_webkit_settings_set_enable_write_console_messages_to_stdout (settings, true);
+        wk.juce_webkit_settings_set_enable_developer_extras (settings, true);
+       #endif
+
+        auto* webviewWidget = WebKitSymbols::getInstance()->juce_webkit_web_view_new_with_settings (settings);
+        webview = (WebKitWebView*) webviewWidget;
+
+        if (initialisationData->nativeIntegrationsEnabled)
+        {
+            manager = wk.juce_webkit_web_view_get_user_content_manager (webview);
+
+            // It's probably fine to not disconnect these signals, given that upon closing the
+            // WebBrowserComponent the entire subprocess is cleaned up with the manager and
+            // everything.
+            juce_g_signal_connect (manager,
+                                   "script-message-received::__JUCE__",
+                                   G_CALLBACK (+[] (WebKitUserContentManager*, WebKitJavascriptResult* r, gpointer arg)
+                                   {
+                                       static_cast<GtkChildProcess*> (arg)->invokeCallback (r);
+                                   }),
+                                   this);
+
+            wk.juce_webkit_user_content_manager_register_script_message_handler (manager, "__JUCE__");
+
+            auto* context = wk.juce_webkit_web_view_get_context (webview);
+            wk.juce_webkit_web_context_register_uri_scheme (context, "juce", resourceRequestedCallback, this, nullptr);
+
+            const StringArray userScripts { platformSpecificIntegrationScript,
+                                            initialisationData->userScript };
+
+            wk.juce_webkit_user_content_manager_add_script (manager, wk.juce_webkit_user_script_new (userScripts.joinIntoString ("\n").toRawUTF8(),
+                                                                                                           WEBKIT_USER_CONTENT_INJECT_TOP_FRAME,
+                                                                                                           WEBKIT_USER_SCRIPT_INJECT_AT_DOCUMENT_START,
+                                                                                                           nullptr, nullptr));
+        }
+
+        WebKitSymbols::getInstance()->juce_gtk_container_add ((GtkContainer*) container, webviewWidget);
+        WebKitSymbols::getInstance()->juce_gtk_container_add ((GtkContainer*) plug,      container);
+
+        goToURLWithHeaders ("about:blank", {});
+
+        juce_g_signal_connect (webview, "decide-policy",
+                               (GCallback) decidePolicyCallback, this);
+
+        juce_g_signal_connect (webview, "load-changed",
+                               (GCallback) loadChangedCallback, this);
+
+        juce_g_signal_connect (webview, "load-failed",
+                               (GCallback) loadFailedCallback, this);
+
+        WebKitSymbols::getInstance()->juce_gtk_widget_show_all (plug);
+        auto wID = (unsigned long) WebKitSymbols::getInstance()->juce_gtk_plug_get_id ((GtkPlug*) plug);
+
+        ssize_t ret;
+
+        for (;;)
+        {
+            ret = write (outChannel, &wID, sizeof (wID));
+
+            if (ret != -1 || errno != EINTR)
+                break;
+        }
+
+        WebKitSymbols::getInstance()->juce_g_unix_fd_add (receiver.getFd(), G_IO_IN, pipeReadyStatic, this);
+        receiver.tryNextRead();
+
+        WebKitSymbols::getInstance()->juce_gtk_main();
+
+        WebKitSymbols::getInstance()->deleteInstance();
+        return 0;
+    }
+
+    void invokeCallback (WebKitJavascriptResult* r)
+    {
+        auto& wk = *WebKitSymbols::getInstance();
+
+        auto s = wk.juce_jsc_value_to_string (wk.juce_webkit_javascript_result_get_js_value (r));
+        CommandReceiver::sendCommand (outChannel, "invokeCallback", var (s));
+        wk.juce_g_free (s);
+    }
+
+    void goToURLWithHeaders (StringRef url, Span<const var> headers)
+    {
+        auto& wk = *WebKitSymbols::getInstance();
+
+        auto* request = wk.juce_webkit_uri_request_new (url.text.getAddress());
+        const ScopeGuard requestScope { [&] { wk.juce_g_object_unref (request); } };
+
+        if (! headers.empty())
+        {
+            if (auto* soupHeaders = wk.juce_webkit_uri_request_get_http_headers (request))
+            {
+                for (const String item : headers)
+                {
+                    const auto key   = item.upToFirstOccurrenceOf (":", false, false);
+                    const auto value = item.fromFirstOccurrenceOf (":", false, false);
+
+                    if (key.isNotEmpty() && value.isNotEmpty())
+                        wk.juce_soup_message_headers_append (soupHeaders, key.toRawUTF8(), value.toRawUTF8());
+                    else
+                        jassertfalse; // malformed headers?
+                }
+            }
+        }
+
+        wk.juce_webkit_web_view_load_request (webview, request);
+    }
+
+    void goToURL (const var& params)
+    {
+        static const Identifier urlIdentifier ("url");
+        const String url = params[urlIdentifier];
+
+        if (url.isEmpty())
+            return;
+
+        static const Identifier headersIdentifier ("headers");
+        const auto* headers = params[headersIdentifier].getArray();
+
+        static const Identifier postDataIdentifier ("postData");
+        [[maybe_unused]] const auto* postData = params[postDataIdentifier].getBinaryData();
+        // post data is not currently sent
+        jassert (postData == nullptr);
+
+        goToURLWithHeaders (url,
+                            headers != nullptr ? Span { headers->getRawDataPointer(), (size_t) headers->size() }
+                                               : Span<const var>{});
+    }
+
+    void handleDecisionResponse (const var& params)
+    {
+        auto* decision = (WebKitPolicyDecision*) ((int64) params.getProperty ("decision_id", var (0)));
+        bool allow = params.getProperty ("allow", var (false));
+
+        if (decision != nullptr && decisions.contains (decision))
+        {
+            if (allow)
+                WebKitSymbols::getInstance()->juce_webkit_policy_decision_use (decision);
+            else
+                WebKitSymbols::getInstance()->juce_webkit_policy_decision_ignore (decision);
+
+            decisions.removeAllInstancesOf (decision);
+            WebKitSymbols::getInstance()->juce_g_object_unref (decision);
+        }
+    }
+
+    void evaluateJavascript (const var& params)
+    {
+        const auto jsParams = FromVar::convert<EvaluateJavascriptParams> (params);
+
+        if (! jsParams.has_value())
+        {
+            std::cerr << "Wrong params received by evaluateJavascript()" << std::endl;
+            return;
+        }
+
+        WebKitSymbols::getInstance()->juce_webkit_web_view_run_javascript (webview,
+                                                                           jsParams->script.toRawUTF8(),
+                                                                           nullptr,
+                                                                           javascriptFinishedCallback,
+                                                                           this);
+    }
+
+    void handleResourceRequestedResponse (const var& params)
+    {
+        auto& wk = *WebKitSymbols::getInstance();
+
+        const auto response = FromVar::convert<ResourceRequestResponse> (params);
+
+        if (! response.has_value())
+        {
+            std::cerr << "Bad request response received" << std::endl;
+            return;
+        }
+
+        auto* request = requestIds.remove (response->requestId);
+
+        // The WebKitURISchemeResponse object will take ownership of the headers
+        auto* headers = wk.juce_soup_message_headers_new (SoupMessageHeadersType::SOUP_MESSAGE_HEADERS_RESPONSE);
+
+        if (initialisationData->allowedOrigin.isNotEmpty())
+            wk.juce_soup_message_headers_append (headers, "Access-Control-Allow-Origin", initialisationData->allowedOrigin.toRawUTF8());
+
+        if (response->resource.has_value())
+        {
+            auto* streamBytes = wk.juce_g_bytes_new (response->resource->data.data(),
+                                                     static_cast<gsize> (response->resource->data.size()));
+            ScopeGuard bytesScope { [&] { wk.juce_g_bytes_unref (streamBytes); } };
+
+            auto* stream = wk.juce_g_memory_input_stream_new_from_bytes (streamBytes);
+            ScopeGuard streamScope { [&] { wk.juce_g_object_unref (stream); } };
+
+            auto* webkitResponse = wk.juce_webkit_uri_scheme_response_new (stream,
+                                                                           static_cast<gint64> (response->resource->data.size()));
+            ScopeGuard webkitResponseScope { [&] { wk.juce_g_object_unref (webkitResponse); } };
+
+            wk.juce_soup_message_headers_append (headers, "Content-Type", response->resource->mimeType.toRawUTF8());
+
+            wk.juce_webkit_uri_scheme_response_set_http_headers (webkitResponse, headers);
+            wk.juce_webkit_uri_scheme_response_set_status (webkitResponse, 200, nullptr);
+            wk.juce_webkit_uri_scheme_request_finish_with_response (request, webkitResponse);
+
+            return;
+        }
+
+        auto* stream = wk.juce_g_memory_input_stream_new();
+        ScopeGuard streamScope { [&] { wk.juce_g_object_unref (stream); } };
+
+        auto* webkitResponse = wk.juce_webkit_uri_scheme_response_new (stream, 0);
+        ScopeGuard webkitResponseScope { [&] { wk.juce_g_object_unref (webkitResponse); } };
+
+        wk.juce_webkit_uri_scheme_response_set_http_headers (webkitResponse, headers);
+        wk.juce_webkit_uri_scheme_response_set_status (webkitResponse, 404, nullptr);
+        wk.juce_webkit_uri_scheme_request_finish_with_response (request, webkitResponse);
+    }
+
+    //==============================================================================
+    void handleCommand (const String& cmd, const var& params) override
+    {
+        auto& wk = *WebKitSymbols::getInstance();
+
+        if      (cmd == "quit")                       quit();
+        else if (cmd == "goToURL")                    goToURL (params);
+        else if (cmd == "goBack")                     wk.juce_webkit_web_view_go_back      (webview);
+        else if (cmd == "goForward")                  wk.juce_webkit_web_view_go_forward   (webview);
+        else if (cmd == "refresh")                    wk.juce_webkit_web_view_reload       (webview);
+        else if (cmd == "stop")                       wk.juce_webkit_web_view_stop_loading (webview);
+        else if (cmd == "decision")                   handleDecisionResponse (params);
+        else if (cmd == "init")                       initialisationData = FromVar::convert<InitialisationData> (params);
+        else if (cmd == "evaluateJavascript")         evaluateJavascript (params);
+        else if (cmd == ResourceRequestResponse::key) handleResourceRequestedResponse (params);
+    }
+
+    void receiverHadError() override
+    {
+        exit (-1);
+    }
+
+    //==============================================================================
+    bool pipeReady (gint fd, GIOCondition)
+    {
+        if (fd == receiver.getFd())
+        {
+            receiver.tryNextRead();
+            return true;
+        }
+
+        return false;
+    }
+
+    void quit()
+    {
+        WebKitSymbols::getInstance()->juce_gtk_main_quit();
+    }
+
+    String getURIStringForAction (WebKitNavigationAction* action)
+    {
+        auto* request = WebKitSymbols::getInstance()->juce_webkit_navigation_action_get_request (action);
+        return WebKitSymbols::getInstance()->juce_webkit_uri_request_get_uri (request);
+    }
+
+    bool onNavigation (String frameName,
+                       WebKitNavigationAction* action,
+                       WebKitPolicyDecision* decision)
+    {
+        if (decision == nullptr || ! frameName.isEmpty())
+            return false;
+
+        WebKitSymbols::getInstance()->juce_g_object_ref (decision);
+        decisions.add (decision);
+
+        DynamicObject::Ptr params = new DynamicObject;
+
+        params->setProperty ("url", getURIStringForAction (action));
+        params->setProperty ("decision_id", (int64) decision);
+        CommandReceiver::sendCommand (outChannel, "pageAboutToLoad", var (params.get()));
+
+        return true;
+    }
+
+    bool onNewWindow (String /*frameName*/,
+                      WebKitNavigationAction* action,
+                      WebKitPolicyDecision* decision)
+    {
+        if (decision == nullptr)
+            return false;
+
+        DynamicObject::Ptr params = new DynamicObject;
+
+        params->setProperty ("url", getURIStringForAction (action));
+        CommandReceiver::sendCommand (outChannel, "newWindowAttemptingToLoad", var (params.get()));
+
+        // never allow new windows
+        WebKitSymbols::getInstance()->juce_webkit_policy_decision_ignore (decision);
+
+        return true;
+    }
+
+    void onLoadChanged (WebKitLoadEvent loadEvent)
+    {
+        if (loadEvent != WEBKIT_LOAD_FINISHED)
+            return;
+
+        DynamicObject::Ptr params = new DynamicObject;
+
+        params->setProperty ("url", String (WebKitSymbols::getInstance()->juce_webkit_web_view_get_uri (webview)));
+        CommandReceiver::sendCommand (outChannel, "pageFinishedLoading", var (params.get()));
+    }
+
+    bool onDecidePolicy (WebKitPolicyDecision*    decision,
+                         WebKitPolicyDecisionType decisionType)
+    {
+        switch (decisionType)
+        {
+        case WEBKIT_POLICY_DECISION_TYPE_NAVIGATION_ACTION:
+            {
+                auto* navigationDecision = (WebKitNavigationPolicyDecision*) decision;
+                auto* frameName = WebKitSymbols::getInstance()->juce_webkit_navigation_policy_decision_get_frame_name (navigationDecision);
+
+                return onNavigation (String (frameName != nullptr ? frameName : ""),
+                                     WebKitSymbols::getInstance()->juce_webkit_navigation_policy_decision_get_navigation_action (navigationDecision),
+                                     decision);
+            }
+            break;
+        case WEBKIT_POLICY_DECISION_TYPE_NEW_WINDOW_ACTION:
+            {
+                auto* navigationDecision = (WebKitNavigationPolicyDecision*) decision;
+                auto* frameName = WebKitSymbols::getInstance()->juce_webkit_navigation_policy_decision_get_frame_name (navigationDecision);
+
+                return onNewWindow  (String (frameName != nullptr ? frameName : ""),
+                                     WebKitSymbols::getInstance()->juce_webkit_navigation_policy_decision_get_navigation_action (navigationDecision),
+                                     decision);
+            }
+            break;
+        case WEBKIT_POLICY_DECISION_TYPE_RESPONSE:
+            {
+                [[maybe_unused]] auto* response = (WebKitNavigationPolicyDecision*) decision;
+
+                // for now just always allow response requests
+                WebKitSymbols::getInstance()->juce_webkit_policy_decision_use (decision);
+                return true;
+            }
+            break;
+        default:
+            break;
+        }
+
+        return false;
+    }
+
+    void onLoadFailed (GError* error)
+    {
+        DynamicObject::Ptr params = new DynamicObject;
+
+        params->setProperty ("error", String (error != nullptr ? error->message : "unknown error"));
+        CommandReceiver::sendCommand (outChannel, "pageLoadHadNetworkError", var (params.get()));
+    }
+
+private:
+    void handleEvaluationCallback (const std::optional<var>& value, const String& error)
+    {
+        const auto success = value.has_value();
+        const auto hasPayload = success && ! value->isUndefined();
+
+        CommandReceiver::sendCommand (outChannel,
+                                      EvaluateJavascriptCallbackParams::key,
+                                      *ToVar::convert (EvaluateJavascriptCallbackParams { success,
+                                                                                          hasPayload,
+                                                                                          hasPayload ? *value : var{},
+                                                                                          error }));
+    }
+
+    void handleResourceRequestedCallback (WebKitURISchemeRequest* request, const String& path)
+    {
+        const auto requestId = requestIds.insert (request);
+        CommandReceiver::sendCommand (outChannel,
+                                      ResourceRequest::key,
+                                      *ToVar::convert (ResourceRequest { requestId, path }));
+    }
+
+    static gboolean pipeReadyStatic (gint fd, GIOCondition condition, gpointer user)
+    {
+        return (reinterpret_cast<GtkChildProcess*> (user)->pipeReady (fd, condition) ? TRUE : FALSE);
+    }
+
+    static gboolean decidePolicyCallback (WebKitWebView*,
+                                          WebKitPolicyDecision*    decision,
+                                          WebKitPolicyDecisionType decisionType,
+                                          gpointer user)
+    {
+        auto& owner = *reinterpret_cast<GtkChildProcess*> (user);
+        return (owner.onDecidePolicy (decision, decisionType) ? TRUE : FALSE);
+    }
+
+    static void loadChangedCallback (WebKitWebView*,
+                                     WebKitLoadEvent loadEvent,
+                                     gpointer        user)
+    {
+        auto& owner = *reinterpret_cast<GtkChildProcess*> (user);
+        owner.onLoadChanged (loadEvent);
+    }
+
+    static void loadFailedCallback (WebKitWebView*,
+                                    WebKitLoadEvent /*loadEvent*/,
+                                    gchar*          /*failing_uri*/,
+                                    GError*         error,
+                                    gpointer        user)
+    {
+        auto& owner = *reinterpret_cast<GtkChildProcess*> (user);
+        owner.onLoadFailed (error);
+    }
+
+    static var fromJSCValue (JSCValue* value)
+    {
+        auto* json = WebKitSymbols::getInstance()->juce_jsc_value_to_json (value, 0);
+        ScopeGuard jsonFreeGuard { [&json]
+                                   {
+                                       if (json != nullptr)
+                                           WebKitSymbols::getInstance()->juce_g_free (json);
+                                   } };
+
+        if (json == nullptr)
+            return var::undefined();
+
+        return JSON::fromString (CharPointer_UTF8 { json });
+    }
+
+    struct WebKitJavascriptResultDeleter
+    {
+        void operator() (WebKitJavascriptResult* ptr) const noexcept
+        {
+            if (ptr != nullptr)
+                WebKitSymbols::getInstance()->juce_webkit_javascript_result_unref (ptr);
+        }
+    };
+
+    using WebKitJavascriptResultUniquePtr = std::unique_ptr<WebKitJavascriptResult, WebKitJavascriptResultDeleter>;
+
+    static void javascriptFinishedCallback (GObject*, GAsyncResult* result, gpointer user)
+    {
+        auto& wk = *WebKitSymbols::getInstance();
+
+        GError* error = nullptr;
+        ScopeGuard errorFreeGuard { [&error, &wk]
+                                    {
+                                        if (error != nullptr)
+                                            wk.juce_g_error_free (error);
+                                    } };
+
+        auto* owner = reinterpret_cast<GtkChildProcess*> (user);
+
+        // Using the non-deprecated webkit_javascript_result_get_js_value() functions seems easier
+        // but returned values fail the JS_IS_VALUE() internal assertion. The example code from the
+        // documentation doesn't seem to work either.
+        JUCE_BEGIN_IGNORE_DEPRECATION_WARNINGS
+        WebKitJavascriptResultUniquePtr jsResult { wk.juce_webkit_web_view_run_javascript_finish (owner->webview,
+                                                                                                     result,
+                                                                                                     &error) };
+        JUCE_END_IGNORE_DEPRECATION_WARNINGS
+
+        if (jsResult == nullptr)
+        {
+            owner->handleEvaluationCallback (std::nullopt,
+                                             error != nullptr ? String { CharPointer_UTF8 { error->message } }
+                                                              : String{});
+
+            return;
+        }
+
+        const auto jsValueResult = std::invoke ([&]() -> std::tuple<std::optional<var>, String>
+        {
+            auto* jsValue = wk.juce_webkit_javascript_result_get_js_value (jsResult.get());
+
+            if (jsValue == nullptr)
+                return { std::nullopt, String{} };
+
+            return { fromJSCValue (jsValue), String{} };
+        });
+
+        owner->handleEvaluationCallback (std::get<0> (jsValueResult), std::get<1> (jsValueResult));
+    }
+
+    static void resourceRequestedCallback (WebKitURISchemeRequest* request, gpointer user)
+    {
+        String path { CharPointer_UTF8 { WebKitSymbols::getInstance()->juce_webkit_uri_scheme_request_get_path (request) } };
+        reinterpret_cast<GtkChildProcess*> (user)->handleResourceRequestedCallback (request, path);
+    }
+
+    class RequestIds
+    {
+    public:
+        int64 insert (WebKitURISchemeRequest* request)
+        {
+            const auto requestId = nextRequestId++;
+
+            if (nextRequestId == std::numeric_limits<int64>::max())
+                nextRequestId = 0;
+
+            requests[requestId] = request;
+            return requestId;
+        }
+
+        WebKitURISchemeRequest* remove (int64 requestId)
+        {
+            auto it = requests.find (requestId);
+
+            if (it == requests.end())
+            {
+                std::cerr << "Outstanding request not found for id " << requestId << std::endl;
+                return nullptr;
+            }
+
+            auto r = it->second;
+            requests.erase (it);
+
+            return r;
+        }
+
+    private:
+        std::map<int64, WebKitURISchemeRequest*> requests;
+        int64 nextRequestId = 0;
+    };
+
+    int outChannel = 0;
+    CommandReceiver receiver;
+    String userAgent;
+    WebKitWebView* webview = nullptr;
+    Array<WebKitPolicyDecision*> decisions;
+    WebKitUserContentManager* manager = nullptr;
+    std::optional<InitialisationData> initialisationData;
+    RequestIds requestIds;
+};
+
+//==============================================================================
+struct WebBrowserComponent::Impl::Platform  : public PlatformInterface,
+                                              private Thread,
+                                              private CommandReceiver::Responder
+{
+public:
+    Platform (WebBrowserComponent& browserIn,
+              const WebBrowserComponent::Options& optionsIn,
+              const StringArray& userStrings)
+        : Thread (SystemStats::getJUCEVersion() + ": Webview"), browser (browserIn), userAgent (optionsIn.getUserAgent())
+    {
+        webKitIsAvailable = WebKitSymbols::getInstance()->isWebKitAvailable();
+        init (InitialisationData { optionsIn.getNativeIntegrationsEnabled(),
+                                   userAgent,
+                                   userStrings.joinIntoString ("\n"),
+                                   optionsIn.getAllowedOrigin() ? *optionsIn.getAllowedOrigin() : "" });
+    }
+
+    ~Platform() override
+    {
+        quit();
+    }
+
+    void fallbackPaint (Graphics& g) override
+    {
+        g.fillAll (Colours::white);
+    }
+
+    void evaluateJavascript (const String& script, WebBrowserComponent::EvaluationCallback callback) override
+    {
+        if (callback != nullptr)
+            evaluationCallbacks.push_back (std::move (callback));
+
+        CommandReceiver::sendCommand (outChannel,
+                                      "evaluateJavascript",
+                                      *ToVar::convert (EvaluateJavascriptParams { script, callback != nullptr }));
+    }
+
+    void handleJavascriptEvaluationCallback (const var& paramsIn)
+    {
+        const auto params = FromVar::convert<EvaluateJavascriptCallbackParams> (paramsIn);
+
+        if (! params.has_value())
+        {
+            jassertfalse;
+            return;
+        }
+
+        // do nothing if there are no evaluation callbacks
+        if (evaluationCallbacks.empty()) 
+        {
+            return;
+        }
+
+        const auto result = std::invoke ([&]
+        {
+            using Error = EvaluationResult::Error;
+
+            if (! params->success)
+            {
+                if (params->error.isNotEmpty())
+                    return EvaluationResult { Error { Error::Type::javascriptException, params->error } };
+
+                return EvaluationResult { Error { Error::Type::unknown, {} } };
+            }
+
+            return EvaluationResult { params->hasPayload ? params->payload : var::undefined() };
+        });
+
+        auto& cb = evaluationCallbacks.front();
+        cb (result);
+        evaluationCallbacks.pop_front();
+    }
+
+    void handleResourceRequest (const var& paramsIn)
+    {
+        const auto params = FromVar::convert<ResourceRequest> (paramsIn);
+
+        if (! params.has_value())
+        {
+            jassertfalse;
+            return;
+        }
+
+        const auto response = browser.impl->handleResourceRequest (params->path);
+
+        CommandReceiver::sendCommand (outChannel,
+                                      ResourceRequestResponse::key,
+                                      *ToVar::convert (ResourceRequestResponse { params->requestId, response }));
+    }
+
+    void setWebViewSize (int, int) override
+    {
+        resized();
+    }
+
+    void checkWindowAssociation() override
+    {
+    }
+
+    //==============================================================================
+    void init (const InitialisationData& initialisationData)
+    {
+        if (! webKitIsAvailable)
+            return;
+
+        launchChild();
+
+        [[maybe_unused]] auto ret = pipe (threadControl);
+
+        jassert (ret == 0);
+
+        CommandReceiver::setBlocking (inChannel,        true);
+        CommandReceiver::setBlocking (outChannel,       true);
+        CommandReceiver::setBlocking (threadControl[0], false);
+        CommandReceiver::setBlocking (threadControl[1], true);
+
+        CommandReceiver::sendCommand (outChannel, "init", *ToVar::convert (initialisationData));
+
+        unsigned long windowHandle;
+        auto actual = read (inChannel, &windowHandle, sizeof (windowHandle));
+
+        if (actual != (ssize_t) sizeof (windowHandle))
+        {
+            killChild();
+            return;
+        }
+
+        receiver = std::make_unique<CommandReceiver> (static_cast<Responder*> (this), inChannel);
+
+        pfds.push_back ({ threadControl[0],  POLLIN, 0 });
+        pfds.push_back ({ receiver->getFd(), POLLIN, 0 });
+
+        startThread();
+
+        xembed = std::make_unique<XEmbedComponent> (windowHandle);
+        browser.addAndMakeVisible (xembed.get());
+    }
+
+    void quit()
+    {
+        if (! webKitIsAvailable)
+            return;
+
+        if (isThreadRunning())
+        {
+            signalThreadShouldExit();
+
+            char ignore = 0;
+            ssize_t ret;
+
+            for (;;)
+            {
+                ret = write (threadControl[1], &ignore, 1);
+
+                if (ret != -1 || errno != EINTR)
+                    break;
+            }
+
+            waitForThreadToExit (-1);
+            receiver = nullptr;
+        }
+
+        if (childProcess != 0)
+        {
+            CommandReceiver::sendCommand (outChannel, "quit", {});
+            killChild();
+        }
+    }
+
+    //==============================================================================
+    void goToURL (const String& url, const StringArray* headers, const MemoryBlock* postData) override
+    {
+        if (! webKitIsAvailable)
+            return;
+
+        DynamicObject::Ptr params = new DynamicObject;
+
+        params->setProperty ("url", url);
+
+        if (headers != nullptr)
+            params->setProperty ("headers", var (*headers));
+
+        if (postData != nullptr)
+            params->setProperty ("postData", var (*postData));
+
+        CommandReceiver::sendCommand (outChannel, "goToURL", var (params.get()));
+    }
+
+    void goBack() override    { if (webKitIsAvailable) CommandReceiver::sendCommand (outChannel, "goBack",    {}); }
+    void goForward() override { if (webKitIsAvailable) CommandReceiver::sendCommand (outChannel, "goForward", {}); }
+    void refresh() override   { if (webKitIsAvailable) CommandReceiver::sendCommand (outChannel, "refresh",   {}); }
+    void stop() override      { if (webKitIsAvailable) CommandReceiver::sendCommand (outChannel, "stop",      {}); }
+
+    void resized()
+    {
+        if (xembed != nullptr)
+            xembed->setBounds (browser.getLocalBounds());
+    }
+
+private:
+    //==============================================================================
+    void killChild()
+    {
+        if (childProcess != 0)
+        {
+            xembed = nullptr;
+
+            int status = 0, result = 0;
+
+            result = waitpid (childProcess, &status, WNOHANG);
+            for (int i = 0; i < 15 && (! WIFEXITED (status) || result != childProcess); ++i)
+            {
+                Thread::sleep (100);
+                result = waitpid (childProcess, &status, WNOHANG);
+            }
+
+            // clean-up any zombies
+            status = 0;
+            if (! WIFEXITED (status) || result != childProcess)
+            {
+                for (;;)
+                {
+                    kill (childProcess, SIGTERM);
+                    waitpid (childProcess, &status, 0);
+
+                    if (WIFEXITED (status) || WIFSIGNALED (status) || WIFSTOPPED (status))
+                        break;
+                }
+            }
+
+            childProcess = 0;
+        }
+    }
+
+    void launchChild()
+    {
+        int inPipe[2], outPipe[2];
+
+        [[maybe_unused]] auto ret = pipe (inPipe);
+        jassert (ret == 0);
+
+        ret = pipe (outPipe);
+        jassert (ret == 0);
+
+        std::vector<String> arguments;
+
+       #if JUCE_USE_EXTERNAL_TEMPORARY_SUBPROCESS
+        if (! JUCEApplicationBase::isStandaloneApp())
+        {
+            subprocessFile.emplace ("_juce_linux_subprocess");
+
+            const auto externalSubprocessAvailable = subprocessFile->getFile().replaceWithData (LinuxSubprocessHelperBinaryData::juce_linux_subprocess_helper,
+                                                                                                LinuxSubprocessHelperBinaryData::juce_linux_subprocess_helperSize)
+                                                     && subprocessFile->getFile().setExecutePermission (true);
+
+            ignoreUnused (externalSubprocessAvailable);
+            jassert (externalSubprocessAvailable);
+
+            /*  The external subprocess will load the .so specified as its first argument and execute
+                the function specified by the second. The remaining arguments will be passed on to
+                the function.
+            */
+            arguments.emplace_back (subprocessFile->getFile().getFullPathName());
+            arguments.emplace_back (File::getSpecialLocation (File::currentExecutableFile).getFullPathName());
+            arguments.emplace_back ("juce_gtkWebkitMain");
+        }
+       #endif
+
+        arguments.emplace_back (File::getSpecialLocation (File::currentExecutableFile).getFullPathName());
+        arguments.emplace_back ("--juce-gtkwebkitfork-child");
+        arguments.emplace_back (outPipe[0]);
+        arguments.emplace_back (inPipe [1]);
+
+        if (userAgent.isNotEmpty())
+            arguments.emplace_back (userAgent);
+
+        std::vector<const char*> argv (arguments.size() + 1, nullptr);
+        std::transform (arguments.begin(), arguments.end(), argv.begin(), [] (const auto& arg)
+        {
+            return arg.toRawUTF8();
+        });
+
+        auto pid = fork();
+
+        if (pid == 0)
+        {
+            close (inPipe[0]);
+            close (outPipe[1]);
+
+            if (JUCEApplicationBase::isStandaloneApp())
+            {
+                execv (arguments[0].toRawUTF8(), (char**) argv.data());
+            }
+            else
+            {
+               #if JUCE_USE_EXTERNAL_TEMPORARY_SUBPROCESS
+                execv (arguments[0].toRawUTF8(), (char**) argv.data());
+               #else
+                // After a fork in a multithreaded program, the child can only safely call
+                // async-signal-safe functions until it calls execv, but if we reached this point
+                // then execv won't be called at all! The following call is unsafe, and is very
+                // likely to lead to unexpected behaviour.
+                jassertfalse;
+                juce_gtkWebkitMain ((int) arguments.size(), argv.data());
+               #endif
+            }
+
+            exit (0);
+        }
+
+        close (inPipe[1]);
+        close (outPipe[0]);
+
+        inChannel  = inPipe[0];
+        outChannel = outPipe[1];
+
+        childProcess = pid;
+    }
+
+    void run() override
+    {
+        while (! threadShouldExit())
+        {
+            if (shouldExit())
+                return;
+
+            receiver->tryNextRead();
+
+            int result = 0;
+
+            while (result == 0 || (result < 0 && errno == EINTR))
+                result = poll (&pfds.front(), static_cast<nfds_t> (pfds.size()), 10);
+
+            if (result < 0)
+                break;
+        }
+    }
+
+    bool shouldExit()
+    {
+        char ignore;
+        auto result = read (threadControl[0], &ignore, 1);
+
+        return (result != -1 || (errno != EAGAIN && errno != EWOULDBLOCK));
+    }
+
+    //==============================================================================
+    void handleCommandOnMessageThread (const String& cmd, const var& params)
+    {
+        auto url = params.getProperty ("url", var()).toString();
+
+        if      (cmd == "pageAboutToLoad")                      handlePageAboutToLoad (url, params);
+        else if (cmd == "pageFinishedLoading")                  browser.pageFinishedLoading (url);
+        else if (cmd == "windowCloseRequest")                   browser.windowCloseRequest();
+        else if (cmd == "newWindowAttemptingToLoad")            browser.newWindowAttemptingToLoad (url);
+        else if (cmd == "pageLoadHadNetworkError")              handlePageLoadHadNetworkError (params);
+        else if (cmd == "invokeCallback")                       invokeCallback (params);
+        else if (cmd == EvaluateJavascriptCallbackParams::key)  handleJavascriptEvaluationCallback (params);
+        else if (cmd == ResourceRequest::key)                   handleResourceRequest (params);
+    }
+
+    void invokeCallback (const var& params)
+    {
+        browser.impl->handleNativeEvent (JSON::fromString (params.toString()));
+    }
+
+    void handlePageAboutToLoad (const String& url, const var& inputParams)
+    {
+        int64 decision_id = inputParams.getProperty ("decision_id", var (0));
+
+        if (decision_id != 0)
+        {
+            DynamicObject::Ptr params = new DynamicObject;
+
+            params->setProperty ("decision_id", decision_id);
+            params->setProperty ("allow", browser.pageAboutToLoad (url));
+
+            CommandReceiver::sendCommand (outChannel, "decision", var (params.get()));
+        }
+    }
+
+    void handlePageLoadHadNetworkError (const var& params)
+    {
+        String error = params.getProperty ("error", "Unknown error");
+
+        if (browser.pageLoadHadNetworkError (error))
+            goToURL (String ("data:text/plain,") + error, nullptr, nullptr);
+    }
+
+    void handleCommand (const String& cmd, const var& params) override
+    {
+        MessageManager::callAsync ([liveness = std::weak_ptr (livenessProbe), this, cmd, params]
+                                   {
+                                       if (liveness.lock() != nullptr)
+                                           handleCommandOnMessageThread (cmd, params);
+                                   });
+    }
+
+    void receiverHadError() override {}
+
+    //==============================================================================
+    bool webKitIsAvailable = false;
+
+    WebBrowserComponent& browser;
+    String userAgent;
+    std::unique_ptr<CommandReceiver> receiver;
+    int childProcess = 0, inChannel = 0, outChannel = 0;
+    int threadControl[2];
+    std::unique_ptr<XEmbedComponent> xembed;
+    std::shared_ptr<int> livenessProbe = std::make_shared<int> (0);
+    std::vector<pollfd> pfds;
+    std::optional<TemporaryFile> subprocessFile;
+    std::deque<EvaluationCallback> evaluationCallbacks;
+};
+
+//==============================================================================
+auto WebBrowserComponent::Impl::createAndInitPlatformDependentPart (WebBrowserComponent::Impl& impl,
+                                                                    const WebBrowserComponent::Options& options,
+                                                                    const StringArray& userStrings)
+    -> std::unique_ptr<PlatformInterface>
+{
+    return std::make_unique<Platform> (impl.owner, options, userStrings);
+}
+
+void WebBrowserComponent::clearCookies()
+{
+    // Currently not implemented on linux as WebBrowserComponent currently does not
+    // store cookies on linux
+    jassertfalse;
+}
+
+bool WebBrowserComponent::areOptionsSupported (const Options& options)
+{
+    return (options.getBackend() == Options::Backend::defaultBackend);
+}
+
+extern "C" __attribute__ ((visibility ("default"))) int juce_gtkWebkitMain (int argc, const char* const* argv)
+{
+    if (argc < 4)
+        return -1;
+
+    GtkChildProcess child (String (argv[2]).getIntValue(),
+                           String (argv[3]).getIntValue(),
+                           argc >= 5 ? String (argv[4]) : String());
+
+    return child.entry();
+}
+
+} // namespace juce