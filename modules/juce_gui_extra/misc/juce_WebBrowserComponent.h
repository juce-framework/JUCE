/*
  ==============================================================================

   This file is part of the JUCE library.
   Copyright (c) 2017 - ROLI Ltd.

   JUCE is an open source library subject to commercial or open-source
   licensing.

   By using JUCE, you agree to the terms of both the JUCE 5 End-User License
   Agreement and JUCE 5 Privacy Policy (both updated and effective as of the
   27th April 2017).

   End User License Agreement: www.juce.com/juce-5-licence
   Privacy Policy: www.juce.com/juce-5-privacy-policy

   Or: You may also use this code under the terms of the GPL v3 (see
   www.gnu.org/licenses).

   JUCE IS PROVIDED "AS IS" WITHOUT ANY WARRANTY, AND ALL WARRANTIES, WHETHER
   EXPRESSED OR IMPLIED, INCLUDING MERCHANTABILITY AND FITNESS FOR PURPOSE, ARE
   DISCLAIMED.

  ==============================================================================
*/

namespace juce
{

#if JUCE_WEB_BROWSER || DOXYGEN

//==============================================================================
/**
    A component that displays an embedded web browser.

    The browser itself will be platform-dependent. On the Mac, probably Safari, on
    Windows, probably IE.


    @tags{GUI}
*/
class JUCE_API  WebBrowserComponent      : public Component
{
public:
    //==============================================================================
    /** Creates a WebBrowserComponent.

        Once it's created and visible, send the browser to a URL using goToURL().

        @param unloadPageWhenBrowserIsHidden  if this is true, then when the browser
                            component is taken offscreen, it'll clear the current page
                            and replace it with a blank page - this can be handy to stop
                            the browser using resources in the background when it's not
                            actually being used.
    */
    explicit WebBrowserComponent (bool unloadPageWhenBrowserIsHidden = true);

    /** Destructor. */
<<<<<<< HEAD
    ~WebBrowserComponent();

    //==============================================================================
    /** Sets the main page contents and base URL.

        @param htmlString       The string to use as the main page for the document
        @param baseUrlString    A file that is used to resolve relative URLs within the document.
    */
    void loadHTMLString (const String& htmlString, const String& baseURLString);

=======
    ~WebBrowserComponent() override;
>>>>>>> dc1cf29c

    //==============================================================================
    /** Sends the browser to a particular URL.

        @param url      the URL to go to.
        @param headers  an optional set of parameters to put in the HTTP header. If
                        you supply this, it should be a set of string in the form
                        "HeaderKey: HeaderValue"
        @param postData an optional block of data that will be attached to the HTTP
                        POST request
    */
    void goToURL (const String& url,
                  const StringArray* headers = nullptr,
                  const MemoryBlock* postData = nullptr);

    /** Stops the current page loading. */
    void stop();

    /** Sends the browser back one page. */
    void goBack();

    /** Sends the browser forward one page. */
    void goForward();

    /** Refreshes the browser. */
    void refresh();

    /** Clear cookies that the OS has stored for the WebComponents of this application */
    static void clearCookies();

    //==============================================================================
    /** This callback is called when the browser is about to navigate
        to a new location.

        You can override this method to perform some action when the user
        tries to go to a particular URL. To allow the operation to carry on,
        return true, or return false to stop the navigation happening.
    */
    virtual bool pageAboutToLoad (const String& newURL);

    /** This callback happens when the browser has finished loading a page. */
    virtual void pageFinishedLoading (const String& url);

    /** This callback happens when a network error was encountered while
        trying to load a page.

        You can override this method to show some other error page by calling
        goToURL. Return true to allow the browser to carry on to the internal
        browser error page.

        The errorInfo contains some platform dependent string describing the
        error.
    */
    virtual bool pageLoadHadNetworkError (const String& errorInfo);

    /** This callback occurs when a script or other activity in the browser asks for
        the window to be closed.
    */
    virtual void windowCloseRequest();

    /** This callback occurs when the browser attempts to load a URL in a new window.
        This won't actually load the window but gives you a chance to either launch a
        new window yourself or just load the URL into the current window with goToURL().
     */
    virtual void newWindowAttemptingToLoad (const String& newURL);

    //==============================================================================
    /** @internal */
    void paint (Graphics&) override;
    /** @internal */
    void resized() override;
    /** @internal */
    void parentHierarchyChanged() override;
    /** @internal */
    void visibilityChanged() override;
    /** @internal */
    void focusGained (FocusChangeType) override;
    /** @internal */
    class Pimpl;
private:
    //==============================================================================
    std::unique_ptr<Pimpl> browser;
    bool blankPageShown = false, unloadPageWhenBrowserIsHidden;
    String lastURL;
    StringArray lastHeaders;
    MemoryBlock lastPostData;

    void reloadLastURL();
    void checkWindowAssociation();

    JUCE_DECLARE_NON_COPYABLE_WITH_LEAK_DETECTOR (WebBrowserComponent)
};


#endif

} // namespace juce
<|MERGE_RESOLUTION|>--- conflicted
+++ resolved
@@ -1,169 +1,164 @@
-/*
-  ==============================================================================
-
-   This file is part of the JUCE library.
-   Copyright (c) 2017 - ROLI Ltd.
-
-   JUCE is an open source library subject to commercial or open-source
-   licensing.
-
-   By using JUCE, you agree to the terms of both the JUCE 5 End-User License
-   Agreement and JUCE 5 Privacy Policy (both updated and effective as of the
-   27th April 2017).
-
-   End User License Agreement: www.juce.com/juce-5-licence
-   Privacy Policy: www.juce.com/juce-5-privacy-policy
-
-   Or: You may also use this code under the terms of the GPL v3 (see
-   www.gnu.org/licenses).
-
-   JUCE IS PROVIDED "AS IS" WITHOUT ANY WARRANTY, AND ALL WARRANTIES, WHETHER
-   EXPRESSED OR IMPLIED, INCLUDING MERCHANTABILITY AND FITNESS FOR PURPOSE, ARE
-   DISCLAIMED.
-
-  ==============================================================================
-*/
-
-namespace juce
-{
-
-#if JUCE_WEB_BROWSER || DOXYGEN
-
-//==============================================================================
-/**
-    A component that displays an embedded web browser.
-
-    The browser itself will be platform-dependent. On the Mac, probably Safari, on
-    Windows, probably IE.
-
-
-    @tags{GUI}
-*/
-class JUCE_API  WebBrowserComponent      : public Component
-{
-public:
-    //==============================================================================
-    /** Creates a WebBrowserComponent.
-
-        Once it's created and visible, send the browser to a URL using goToURL().
-
-        @param unloadPageWhenBrowserIsHidden  if this is true, then when the browser
-                            component is taken offscreen, it'll clear the current page
-                            and replace it with a blank page - this can be handy to stop
-                            the browser using resources in the background when it's not
-                            actually being used.
-    */
-    explicit WebBrowserComponent (bool unloadPageWhenBrowserIsHidden = true);
-
-    /** Destructor. */
-<<<<<<< HEAD
-    ~WebBrowserComponent();
-
-    //==============================================================================
-    /** Sets the main page contents and base URL.
-
-        @param htmlString       The string to use as the main page for the document
-        @param baseUrlString    A file that is used to resolve relative URLs within the document.
-    */
-    void loadHTMLString (const String& htmlString, const String& baseURLString);
-
-=======
-    ~WebBrowserComponent() override;
->>>>>>> dc1cf29c
-
-    //==============================================================================
-    /** Sends the browser to a particular URL.
-
-        @param url      the URL to go to.
-        @param headers  an optional set of parameters to put in the HTTP header. If
-                        you supply this, it should be a set of string in the form
-                        "HeaderKey: HeaderValue"
-        @param postData an optional block of data that will be attached to the HTTP
-                        POST request
-    */
-    void goToURL (const String& url,
-                  const StringArray* headers = nullptr,
-                  const MemoryBlock* postData = nullptr);
-
-    /** Stops the current page loading. */
-    void stop();
-
-    /** Sends the browser back one page. */
-    void goBack();
-
-    /** Sends the browser forward one page. */
-    void goForward();
-
-    /** Refreshes the browser. */
-    void refresh();
-
-    /** Clear cookies that the OS has stored for the WebComponents of this application */
-    static void clearCookies();
-
-    //==============================================================================
-    /** This callback is called when the browser is about to navigate
-        to a new location.
-
-        You can override this method to perform some action when the user
-        tries to go to a particular URL. To allow the operation to carry on,
-        return true, or return false to stop the navigation happening.
-    */
-    virtual bool pageAboutToLoad (const String& newURL);
-
-    /** This callback happens when the browser has finished loading a page. */
-    virtual void pageFinishedLoading (const String& url);
-
-    /** This callback happens when a network error was encountered while
-        trying to load a page.
-
-        You can override this method to show some other error page by calling
-        goToURL. Return true to allow the browser to carry on to the internal
-        browser error page.
-
-        The errorInfo contains some platform dependent string describing the
-        error.
-    */
-    virtual bool pageLoadHadNetworkError (const String& errorInfo);
-
-    /** This callback occurs when a script or other activity in the browser asks for
-        the window to be closed.
-    */
-    virtual void windowCloseRequest();
-
-    /** This callback occurs when the browser attempts to load a URL in a new window.
-        This won't actually load the window but gives you a chance to either launch a
-        new window yourself or just load the URL into the current window with goToURL().
-     */
-    virtual void newWindowAttemptingToLoad (const String& newURL);
-
-    //==============================================================================
-    /** @internal */
-    void paint (Graphics&) override;
-    /** @internal */
-    void resized() override;
-    /** @internal */
-    void parentHierarchyChanged() override;
-    /** @internal */
-    void visibilityChanged() override;
-    /** @internal */
-    void focusGained (FocusChangeType) override;
-    /** @internal */
-    class Pimpl;
-private:
-    //==============================================================================
-    std::unique_ptr<Pimpl> browser;
-    bool blankPageShown = false, unloadPageWhenBrowserIsHidden;
-    String lastURL;
-    StringArray lastHeaders;
-    MemoryBlock lastPostData;
-
-    void reloadLastURL();
-    void checkWindowAssociation();
-
-    JUCE_DECLARE_NON_COPYABLE_WITH_LEAK_DETECTOR (WebBrowserComponent)
-};
-
-
-#endif
-
-} // namespace juce
+/*
+  ==============================================================================
+
+   This file is part of the JUCE library.
+   Copyright (c) 2017 - ROLI Ltd.
+
+   JUCE is an open source library subject to commercial or open-source
+   licensing.
+
+   By using JUCE, you agree to the terms of both the JUCE 5 End-User License
+   Agreement and JUCE 5 Privacy Policy (both updated and effective as of the
+   27th April 2017).
+
+   End User License Agreement: www.juce.com/juce-5-licence
+   Privacy Policy: www.juce.com/juce-5-privacy-policy
+
+   Or: You may also use this code under the terms of the GPL v3 (see
+   www.gnu.org/licenses).
+
+   JUCE IS PROVIDED "AS IS" WITHOUT ANY WARRANTY, AND ALL WARRANTIES, WHETHER
+   EXPRESSED OR IMPLIED, INCLUDING MERCHANTABILITY AND FITNESS FOR PURPOSE, ARE
+   DISCLAIMED.
+
+  ==============================================================================
+*/
+
+namespace juce
+{
+
+#if JUCE_WEB_BROWSER || DOXYGEN
+
+//==============================================================================
+/**
+    A component that displays an embedded web browser.
+
+    The browser itself will be platform-dependent. On the Mac, probably Safari, on
+    Windows, probably IE.
+
+
+    @tags{GUI}
+*/
+class JUCE_API  WebBrowserComponent      : public Component
+{
+public:
+    //==============================================================================
+    /** Creates a WebBrowserComponent.
+
+        Once it's created and visible, send the browser to a URL using goToURL().
+
+        @param unloadPageWhenBrowserIsHidden  if this is true, then when the browser
+                            component is taken offscreen, it'll clear the current page
+                            and replace it with a blank page - this can be handy to stop
+                            the browser using resources in the background when it's not
+                            actually being used.
+    */
+    explicit WebBrowserComponent (bool unloadPageWhenBrowserIsHidden = true);
+
+    /** Destructor. */
+    ~WebBrowserComponent();
+
+    //==============================================================================
+    /** Sets the main page contents and base URL.
+
+        @param htmlString       The string to use as the main page for the document
+        @param baseUrlString    A file that is used to resolve relative URLs within the document.
+    */
+    void loadHTMLString (const String& htmlString, const String& baseURLString);
+
+    //==============================================================================
+    /** Sends the browser to a particular URL.
+
+        @param url      the URL to go to.
+        @param headers  an optional set of parameters to put in the HTTP header. If
+                        you supply this, it should be a set of string in the form
+                        "HeaderKey: HeaderValue"
+        @param postData an optional block of data that will be attached to the HTTP
+                        POST request
+    */
+    void goToURL (const String& url,
+                  const StringArray* headers = nullptr,
+                  const MemoryBlock* postData = nullptr);
+
+    /** Stops the current page loading. */
+    void stop();
+
+    /** Sends the browser back one page. */
+    void goBack();
+
+    /** Sends the browser forward one page. */
+    void goForward();
+
+    /** Refreshes the browser. */
+    void refresh();
+
+    /** Clear cookies that the OS has stored for the WebComponents of this application */
+    static void clearCookies();
+
+    //==============================================================================
+    /** This callback is called when the browser is about to navigate
+        to a new location.
+
+        You can override this method to perform some action when the user
+        tries to go to a particular URL. To allow the operation to carry on,
+        return true, or return false to stop the navigation happening.
+    */
+    virtual bool pageAboutToLoad (const String& newURL);
+
+    /** This callback happens when the browser has finished loading a page. */
+    virtual void pageFinishedLoading (const String& url);
+
+    /** This callback happens when a network error was encountered while
+        trying to load a page.
+
+        You can override this method to show some other error page by calling
+        goToURL. Return true to allow the browser to carry on to the internal
+        browser error page.
+
+        The errorInfo contains some platform dependent string describing the
+        error.
+    */
+    virtual bool pageLoadHadNetworkError (const String& errorInfo);
+
+    /** This callback occurs when a script or other activity in the browser asks for
+        the window to be closed.
+    */
+    virtual void windowCloseRequest();
+
+    /** This callback occurs when the browser attempts to load a URL in a new window.
+        This won't actually load the window but gives you a chance to either launch a
+        new window yourself or just load the URL into the current window with goToURL().
+     */
+    virtual void newWindowAttemptingToLoad (const String& newURL);
+
+    //==============================================================================
+    /** @internal */
+    void paint (Graphics&) override;
+    /** @internal */
+    void resized() override;
+    /** @internal */
+    void parentHierarchyChanged() override;
+    /** @internal */
+    void visibilityChanged() override;
+    /** @internal */
+    void focusGained (FocusChangeType) override;
+    /** @internal */
+    class Pimpl;
+private:
+    //==============================================================================
+    std::unique_ptr<Pimpl> browser;
+    bool blankPageShown = false, unloadPageWhenBrowserIsHidden;
+    String lastURL;
+    StringArray lastHeaders;
+    MemoryBlock lastPostData;
+
+    void reloadLastURL();
+    void checkWindowAssociation();
+
+    JUCE_DECLARE_NON_COPYABLE_WITH_LEAK_DETECTOR (WebBrowserComponent)
+};
+
+
+#endif
+
+} // namespace juce