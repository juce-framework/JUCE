--- conflicted
+++ resolved
@@ -1,198 +1,183 @@
-/*
-  ==============================================================================
-
-   This file is part of the JUCE library.
-   Copyright (c) 2017 - ROLI Ltd.
-
-   JUCE is an open source library subject to commercial or open-source
-   licensing.
-
-   By using JUCE, you agree to the terms of both the JUCE 5 End-User License
-   Agreement and JUCE 5 Privacy Policy (both updated and effective as of the
-   27th April 2017).
-
-   End User License Agreement: www.juce.com/juce-5-licence
-   Privacy Policy: www.juce.com/juce-5-privacy-policy
-
-   Or: You may also use this code under the terms of the GPL v3 (see
-   www.gnu.org/licenses).
-
-   JUCE IS PROVIDED "AS IS" WITHOUT ANY WARRANTY, AND ALL WARRANTIES, WHETHER
-   EXPRESSED OR IMPLIED, INCLUDING MERCHANTABILITY AND FITNESS FOR PURPOSE, ARE
-   DISCLAIMED.
-
-  ==============================================================================
-*/
-
-namespace juce
-{
-
-//==============================================================================
-/**
-    A component that lets the user choose a colour.
-
-    This shows RGB sliders and a colourspace that the user can pick colours from.
-
-    This class is also a ChangeBroadcaster, so listeners can register to be told
-    when the colour changes.
-
-    @tags{GUI}
-*/
-class JUCE_API  ColourSelector  : public Component,
-                                  public ChangeBroadcaster,
-								  public Label::Listener
-{
-public:
-    //==============================================================================
-    /** Options for the type of selector to show. These are passed into the constructor. */
-    enum ColourSelectorOptions
-    {
-        showAlphaChannel    = 1 << 0,   /**< if set, the colour's alpha channel can be changed as well as its RGB. */
-
-        showColourAtTop     = 1 << 1,   /**< if set, a swatch of the colour is shown at the top of the component. */
-<<<<<<< HEAD
-        showSliders         = 1 << 2,   /**< if set, RGB sliders are shown at the bottom of the component. */
-		showColourspace		= 1 << 3,  /**< if set, a big HSV selector is shown. */
-		showHexSliderValues	= 1 << 4,  /**< if set, slider values are shown in Hex instead of decimal. */
-		showHexColorValue   = 1 << 5   /**< if set, a field with the hex value of the colour is shown. */
-=======
-        editableColour      = 1 << 2,   /**< if set, the colour shows at the top of the component is editable. */
-        showSliders         = 1 << 3,   /**< if set, RGB sliders are shown at the bottom of the component. */
-        showColourspace     = 1 << 4    /**< if set, a big HSV selector is shown. */
->>>>>>> 6e2fdedb
-    };
-
-    //==============================================================================
-    /** Creates a ColourSelector object.
-
-        The flags are a combination of values from the ColourSelectorOptions enum, specifying
-        which of the selector's features should be visible.
-
-        The edgeGap value specifies the amount of space to leave around the edge.
-
-        gapAroundColourSpaceComponent indicates how much of a gap to put around the
-        colourspace and hue selector components.
-    */
-    ColourSelector (int flags = (showAlphaChannel | showColourAtTop | showSliders | showColourspace | showHexSliderValues | showHexColorValue),
-                    int edgeGap = 4,
-                    int gapAroundColourSpaceComponent = 7);
-
-    /** Destructor. */
-    ~ColourSelector() override;
-
-    //==============================================================================
-    /** Returns the colour that the user has currently selected.
-
-        The ColourSelector class is also a ChangeBroadcaster, so listeners can
-        register to be told when the colour changes.
-
-        @see setCurrentColour
-    */
-    Colour getCurrentColour() const;
-
-    /** Changes the colour that is currently being shown.
-
-        @param newColour           the new colour to show
-        @param notificationType    whether to send a notification of the change to listeners.
-                                   A notification will only be sent if the colour has changed.
-    */
-    void setCurrentColour (Colour newColour, NotificationType notificationType = sendNotification);
-
-    //==============================================================================
-    /** Tells the selector how many preset colour swatches you want to have on the component.
-
-        To enable swatches, you'll need to override getNumSwatches(), getSwatchColour(), and
-        setSwatchColour(), to return the number of colours you want, and to set and retrieve
-        their values.
-    */
-    virtual int getNumSwatches() const;
-
-    /** Called by the selector to find out the colour of one of the swatches.
-
-        Your subclass should return the colour of the swatch with the given index.
-
-        To enable swatches, you'll need to override getNumSwatches(), getSwatchColour(), and
-        setSwatchColour(), to return the number of colours you want, and to set and retrieve
-        their values.
-    */
-    virtual Colour getSwatchColour (int index) const;
-
-    /** Called by the selector when the user puts a new colour into one of the swatches.
-
-        Your subclass should change the colour of the swatch with the given index.
-
-        To enable swatches, you'll need to override getNumSwatches(), getSwatchColour(), and
-        setSwatchColour(), to return the number of colours you want, and to set and retrieve
-        their values.
-    */
-    virtual void setSwatchColour (int index, const Colour& newColour);
-
-
-    //==============================================================================
-    /** A set of colour IDs to use to change the colour of various aspects of the keyboard.
-
-        These constants can be used either via the Component::setColour(), or LookAndFeel::setColour()
-        methods.
-
-        @see Component::setColour, Component::findColour, LookAndFeel::setColour, LookAndFeel::findColour
-    */
-    enum ColourIds
-    {
-        backgroundColourId              = 0x1007000,    /**< the colour used to fill the component's background. */
-        labelTextColourId               = 0x1007001     /**< the colour used for the labels next to the sliders. */
-    };
-
-    //==============================================================================
-    // These need to be public otherwise the Projucer's live-build engine will complain
-    class ColourSpaceView;
-<<<<<<< HEAD
-	class HueSelectorComp;
-	class ValueSelectorComp;
-=======
-    class HueSelectorComp;
-    class ColourPreviewComp;
->>>>>>> 6e2fdedb
-
-private:
-    //==============================================================================
-    class SwatchComponent;
-
-    Colour colour;
-    float h, s, v;
-    std::unique_ptr<Slider> sliders[4];
-	std::unique_ptr<Label> hexColorLabel;
-    std::unique_ptr<ColourSpaceView> colourSpace;
-<<<<<<< HEAD
-    //std::unique_ptr<HueSelectorComp> hueSelector;
-	std::unique_ptr<ValueSelectorComp> valueSelector; 
-	OwnedArray<SwatchComponent> swatchComponents;
-=======
-    std::unique_ptr<HueSelectorComp> hueSelector;
-    std::unique_ptr<ColourPreviewComp> previewComponent;
-    OwnedArray<SwatchComponent> swatchComponents;
->>>>>>> 6e2fdedb
-    const int flags;
-    int edgeGap;
-
-	void setHue(float newH);
-	void setValue (float newV);
-	void setSV(float newS, float newV);
-	void setSH (float newS, float newH);
-    void updateHSV();
-    void update (NotificationType);
-    void changeColour();
-    void paint (Graphics&) override;
-    void resized() override;
-
-	void labelTextChanged(Label* label) override;
-
-    JUCE_DECLARE_NON_COPYABLE_WITH_LEAK_DETECTOR (ColourSelector)
-
-   #if JUCE_CATCH_DEPRECATED_CODE_MISUSE
-    // This constructor is here temporarily to prevent old code compiling, because the parameters
-    // have changed - if you get an error here, update your code to use the new constructor instead..
-    ColourSelector (bool);
-   #endif
-};
-
-} // namespace juce
+/*
+  ==============================================================================
+
+   This file is part of the JUCE library.
+   Copyright (c) 2017 - ROLI Ltd.
+
+   JUCE is an open source library subject to commercial or open-source
+   licensing.
+
+   By using JUCE, you agree to the terms of both the JUCE 5 End-User License
+   Agreement and JUCE 5 Privacy Policy (both updated and effective as of the
+   27th April 2017).
+
+   End User License Agreement: www.juce.com/juce-5-licence
+   Privacy Policy: www.juce.com/juce-5-privacy-policy
+
+   Or: You may also use this code under the terms of the GPL v3 (see
+   www.gnu.org/licenses).
+
+   JUCE IS PROVIDED "AS IS" WITHOUT ANY WARRANTY, AND ALL WARRANTIES, WHETHER
+   EXPRESSED OR IMPLIED, INCLUDING MERCHANTABILITY AND FITNESS FOR PURPOSE, ARE
+   DISCLAIMED.
+
+  ==============================================================================
+*/
+
+namespace juce
+{
+
+//==============================================================================
+/**
+    A component that lets the user choose a colour.
+
+    This shows RGB sliders and a colourspace that the user can pick colours from.
+
+    This class is also a ChangeBroadcaster, so listeners can register to be told
+    when the colour changes.
+
+    @tags{GUI}
+*/
+class JUCE_API  ColourSelector  : public Component,
+                                  public ChangeBroadcaster,
+								  public Label::Listener
+{
+public:
+    //==============================================================================
+    /** Options for the type of selector to show. These are passed into the constructor. */
+    enum ColourSelectorOptions
+    {
+        showAlphaChannel    = 1 << 0,   /**< if set, the colour's alpha channel can be changed as well as its RGB. */
+
+        showColourAtTop     = 1 << 1,   /**< if set, a swatch of the colour is shown at the top of the component. */
+        editableColour      = 1 << 2,   /**< if set, the colour shows at the top of the component is editable. */
+        showSliders         = 1 << 3,   /**< if set, RGB sliders are shown at the bottom of the component. */
+        showColourspace     = 1 << 4,   /**< if set, a big HSV selector is shown. */
+		showHexSliderValues	= 1 << 5,  /**< if set, slider values are shown in Hex instead of decimal. */
+		showHexColorValue   = 1 << 6   /**< if set, a field with the hex value of the colour is shown. */
+    };
+
+    //==============================================================================
+    /** Creates a ColourSelector object.
+
+        The flags are a combination of values from the ColourSelectorOptions enum, specifying
+        which of the selector's features should be visible.
+
+        The edgeGap value specifies the amount of space to leave around the edge.
+
+        gapAroundColourSpaceComponent indicates how much of a gap to put around the
+        colourspace and hue selector components.
+    */
+    ColourSelector (int flags = (showAlphaChannel | showColourAtTop | showSliders | showColourspace | showHexSliderValues | showHexColorValue),
+                    int edgeGap = 4,
+                    int gapAroundColourSpaceComponent = 7);
+
+    /** Destructor. */
+    ~ColourSelector() override;
+
+    //==============================================================================
+    /** Returns the colour that the user has currently selected.
+
+        The ColourSelector class is also a ChangeBroadcaster, so listeners can
+        register to be told when the colour changes.
+
+        @see setCurrentColour
+    */
+    Colour getCurrentColour() const;
+
+    /** Changes the colour that is currently being shown.
+
+        @param newColour           the new colour to show
+        @param notificationType    whether to send a notification of the change to listeners.
+                                   A notification will only be sent if the colour has changed.
+    */
+    void setCurrentColour (Colour newColour, NotificationType notificationType = sendNotification);
+
+    //==============================================================================
+    /** Tells the selector how many preset colour swatches you want to have on the component.
+
+        To enable swatches, you'll need to override getNumSwatches(), getSwatchColour(), and
+        setSwatchColour(), to return the number of colours you want, and to set and retrieve
+        their values.
+    */
+    virtual int getNumSwatches() const;
+
+    /** Called by the selector to find out the colour of one of the swatches.
+
+        Your subclass should return the colour of the swatch with the given index.
+
+        To enable swatches, you'll need to override getNumSwatches(), getSwatchColour(), and
+        setSwatchColour(), to return the number of colours you want, and to set and retrieve
+        their values.
+    */
+    virtual Colour getSwatchColour (int index) const;
+
+    /** Called by the selector when the user puts a new colour into one of the swatches.
+
+        Your subclass should change the colour of the swatch with the given index.
+
+        To enable swatches, you'll need to override getNumSwatches(), getSwatchColour(), and
+        setSwatchColour(), to return the number of colours you want, and to set and retrieve
+        their values.
+    */
+    virtual void setSwatchColour (int index, const Colour& newColour);
+
+
+    //==============================================================================
+    /** A set of colour IDs to use to change the colour of various aspects of the keyboard.
+
+        These constants can be used either via the Component::setColour(), or LookAndFeel::setColour()
+        methods.
+
+        @see Component::setColour, Component::findColour, LookAndFeel::setColour, LookAndFeel::findColour
+    */
+    enum ColourIds
+    {
+        backgroundColourId              = 0x1007000,    /**< the colour used to fill the component's background. */
+        labelTextColourId               = 0x1007001     /**< the colour used for the labels next to the sliders. */
+    };
+
+    //==============================================================================
+    // These need to be public otherwise the Projucer's live-build engine will complain
+    class ColourSpaceView;
+    class HueSelectorComp;
+	class ValueSelectorComp;
+	class ColourPreviewComp;
+
+private:
+    //==============================================================================
+    class SwatchComponent;
+
+    Colour colour;
+    float h, s, v;
+    std::unique_ptr<Slider> sliders[4];
+	std::unique_ptr<Label> hexColorLabel;
+    std::unique_ptr<ColourSpaceView> colourSpace;
+    std::unique_ptr<ValueSelectorComp> valueSelector;
+	std::unique_ptr<ColourPreviewComp> previewComponent;
+	OwnedArray<SwatchComponent> swatchComponents;
+	const int flags;
+    int edgeGap;
+
+	void setHue(float newH);
+	void setValue (float newV);
+	void setSV(float newS, float newV);
+	void setSH (float newS, float newH);
+    void updateHSV();
+    void update (NotificationType);
+    void changeColour();
+    void paint (Graphics&) override;
+    void resized() override;
+
+	void labelTextChanged(Label* label) override;
+
+    JUCE_DECLARE_NON_COPYABLE_WITH_LEAK_DETECTOR (ColourSelector)
+
+   #if JUCE_CATCH_DEPRECATED_CODE_MISUSE
+    // This constructor is here temporarily to prevent old code compiling, because the parameters
+    // have changed - if you get an error here, update your code to use the new constructor instead..
+    ColourSelector (bool);
+   #endif
+};
+
+} // namespace juce