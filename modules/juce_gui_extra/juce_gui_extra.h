--- conflicted
+++ resolved
@@ -1,125 +1,121 @@
-/*
-  ==============================================================================
-
-   This file is part of the JUCE library.
-   Copyright (c) 2020 - Raw Material Software Limited
-
-   JUCE is an open source library subject to commercial or open-source
-   licensing.
-
-   By using JUCE, you agree to the terms of both the JUCE 6 End-User License
-   Agreement and JUCE Privacy Policy (both effective as of the 16th June 2020).
-
-   End User License Agreement: www.juce.com/juce-6-licence
-   Privacy Policy: www.juce.com/juce-privacy-policy
-
-   Or: You may also use this code under the terms of the GPL v3 (see
-   www.gnu.org/licenses).
-
-   JUCE IS PROVIDED "AS IS" WITHOUT ANY WARRANTY, AND ALL WARRANTIES, WHETHER
-   EXPRESSED OR IMPLIED, INCLUDING MERCHANTABILITY AND FITNESS FOR PURPOSE, ARE
-   DISCLAIMED.
-
-  ==============================================================================
-*/
-
-
-/*******************************************************************************
- The block below describes the properties of this module, and is read by
- the Projucer to automatically generate project code that uses it.
- For details about the syntax and how to create or use a module, see the
- JUCE Module Format.md file.
-
-
- BEGIN_JUCE_MODULE_DECLARATION
-
-  ID:                 juce_gui_extra
-  vendor:             juce
-<<<<<<< HEAD
-  version:            6.1.3
-=======
-  version:            6.1.4
->>>>>>> 185af339
-  name:               JUCE extended GUI classes
-  description:        Miscellaneous GUI classes for specialised tasks.
-  website:            http://www.juce.com/juce
-  license:            GPL/Commercial
-  minimumCppStandard: 14
-
-  dependencies:       juce_gui_basics
-  OSXFrameworks:      WebKit
-  iOSFrameworks:      WebKit
-
- END_JUCE_MODULE_DECLARATION
-
-*******************************************************************************/
-
-
-#pragma once
-#define JUCE_GUI_EXTRA_H_INCLUDED
-
-#include <juce_gui_basics/juce_gui_basics.h>
-
-//==============================================================================
-/** Config: JUCE_WEB_BROWSER
-    This lets you disable the WebBrowserComponent class.
-    If you're not using any embedded web-pages, turning this off may reduce your code size.
-*/
-#ifndef JUCE_WEB_BROWSER
- #define JUCE_WEB_BROWSER 1
-#endif
-
-/** Config: JUCE_USE_WIN_WEBVIEW2
-    Enables the use of the Microsoft Edge (Chromium) WebView2 browser on Windows,
-    currently in developer preview.
-
-    If using the Projucer, the Microsoft.Web.WebView2 package will be added to the
-    project solution if this flag is enabled. If you are building using CMake you
-    will need to manually add the package via the Visual Studio package manager.
-
-    In addition to enabling this macro, you will need to use the
-    WindowsWebView2WebBrowserComponent wrapper - see the documentation of that
-    class for more details.
-*/
-#ifndef JUCE_USE_WIN_WEBVIEW2
- #define JUCE_USE_WIN_WEBVIEW2 0
-#endif
-
-/** Config: JUCE_ENABLE_LIVE_CONSTANT_EDITOR
-    This lets you turn on the JUCE_ENABLE_LIVE_CONSTANT_EDITOR support (desktop only). By default
-    this will be enabled for debug builds and disabled for release builds. See the documentation
-    for that macro for more details.
-*/
-#ifndef JUCE_ENABLE_LIVE_CONSTANT_EDITOR
- #if JUCE_DEBUG && ! (JUCE_IOS || JUCE_ANDROID)
-  #define JUCE_ENABLE_LIVE_CONSTANT_EDITOR 1
- #endif
-#endif
-
-//==============================================================================
-#include "documents/juce_FileBasedDocument.h"
-#include "code_editor/juce_CodeDocument.h"
-#include "code_editor/juce_CodeEditorComponent.h"
-#include "code_editor/juce_CodeTokeniser.h"
-#include "code_editor/juce_CPlusPlusCodeTokeniser.h"
-#include "code_editor/juce_CPlusPlusCodeTokeniserFunctions.h"
-#include "code_editor/juce_XMLCodeTokeniser.h"
-#include "code_editor/juce_LuaCodeTokeniser.h"
-#include "embedding/juce_ActiveXControlComponent.h"
-#include "embedding/juce_AndroidViewComponent.h"
-#include "embedding/juce_NSViewComponent.h"
-#include "embedding/juce_UIViewComponent.h"
-#include "embedding/juce_XEmbedComponent.h"
-#include "embedding/juce_HWNDComponent.h"
-#include "misc/juce_AppleRemote.h"
-#include "misc/juce_BubbleMessageComponent.h"
-#include "misc/juce_ColourSelector.h"
-#include "misc/juce_KeyMappingEditorComponent.h"
-#include "misc/juce_PreferencesPanel.h"
-#include "misc/juce_PushNotifications.h"
-#include "misc/juce_RecentlyOpenedFilesList.h"
-#include "misc/juce_SplashScreen.h"
-#include "misc/juce_SystemTrayIconComponent.h"
-#include "misc/juce_WebBrowserComponent.h"
-#include "misc/juce_LiveConstantEditor.h"
-#include "misc/juce_AnimatedAppComponent.h"
+/*
+  ==============================================================================
+
+   This file is part of the JUCE library.
+   Copyright (c) 2020 - Raw Material Software Limited
+
+   JUCE is an open source library subject to commercial or open-source
+   licensing.
+
+   By using JUCE, you agree to the terms of both the JUCE 6 End-User License
+   Agreement and JUCE Privacy Policy (both effective as of the 16th June 2020).
+
+   End User License Agreement: www.juce.com/juce-6-licence
+   Privacy Policy: www.juce.com/juce-privacy-policy
+
+   Or: You may also use this code under the terms of the GPL v3 (see
+   www.gnu.org/licenses).
+
+   JUCE IS PROVIDED "AS IS" WITHOUT ANY WARRANTY, AND ALL WARRANTIES, WHETHER
+   EXPRESSED OR IMPLIED, INCLUDING MERCHANTABILITY AND FITNESS FOR PURPOSE, ARE
+   DISCLAIMED.
+
+  ==============================================================================
+*/
+
+
+/*******************************************************************************
+ The block below describes the properties of this module, and is read by
+ the Projucer to automatically generate project code that uses it.
+ For details about the syntax and how to create or use a module, see the
+ JUCE Module Format.md file.
+
+
+ BEGIN_JUCE_MODULE_DECLARATION
+
+  ID:                 juce_gui_extra
+  vendor:             juce
+  version:            6.1.4
+  name:               JUCE extended GUI classes
+  description:        Miscellaneous GUI classes for specialised tasks.
+  website:            http://www.juce.com/juce
+  license:            GPL/Commercial
+  minimumCppStandard: 14
+
+  dependencies:       juce_gui_basics
+  OSXFrameworks:      WebKit
+  iOSFrameworks:      WebKit
+
+ END_JUCE_MODULE_DECLARATION
+
+*******************************************************************************/
+
+
+#pragma once
+#define JUCE_GUI_EXTRA_H_INCLUDED
+
+#include <juce_gui_basics/juce_gui_basics.h>
+
+//==============================================================================
+/** Config: JUCE_WEB_BROWSER
+    This lets you disable the WebBrowserComponent class.
+    If you're not using any embedded web-pages, turning this off may reduce your code size.
+*/
+#ifndef JUCE_WEB_BROWSER
+ #define JUCE_WEB_BROWSER 1
+#endif
+
+/** Config: JUCE_USE_WIN_WEBVIEW2
+    Enables the use of the Microsoft Edge (Chromium) WebView2 browser on Windows,
+    currently in developer preview.
+
+    If using the Projucer, the Microsoft.Web.WebView2 package will be added to the
+    project solution if this flag is enabled. If you are building using CMake you
+    will need to manually add the package via the Visual Studio package manager.
+
+    In addition to enabling this macro, you will need to use the
+    WindowsWebView2WebBrowserComponent wrapper - see the documentation of that
+    class for more details.
+*/
+#ifndef JUCE_USE_WIN_WEBVIEW2
+ #define JUCE_USE_WIN_WEBVIEW2 0
+#endif
+
+/** Config: JUCE_ENABLE_LIVE_CONSTANT_EDITOR
+    This lets you turn on the JUCE_ENABLE_LIVE_CONSTANT_EDITOR support (desktop only). By default
+    this will be enabled for debug builds and disabled for release builds. See the documentation
+    for that macro for more details.
+*/
+#ifndef JUCE_ENABLE_LIVE_CONSTANT_EDITOR
+ #if JUCE_DEBUG && ! (JUCE_IOS || JUCE_ANDROID)
+  #define JUCE_ENABLE_LIVE_CONSTANT_EDITOR 1
+ #endif
+#endif
+
+//==============================================================================
+#include "documents/juce_FileBasedDocument.h"
+#include "code_editor/juce_CodeDocument.h"
+#include "code_editor/juce_CodeEditorComponent.h"
+#include "code_editor/juce_CodeTokeniser.h"
+#include "code_editor/juce_CPlusPlusCodeTokeniser.h"
+#include "code_editor/juce_CPlusPlusCodeTokeniserFunctions.h"
+#include "code_editor/juce_XMLCodeTokeniser.h"
+#include "code_editor/juce_LuaCodeTokeniser.h"
+#include "embedding/juce_ActiveXControlComponent.h"
+#include "embedding/juce_AndroidViewComponent.h"
+#include "embedding/juce_NSViewComponent.h"
+#include "embedding/juce_UIViewComponent.h"
+#include "embedding/juce_XEmbedComponent.h"
+#include "embedding/juce_HWNDComponent.h"
+#include "misc/juce_AppleRemote.h"
+#include "misc/juce_BubbleMessageComponent.h"
+#include "misc/juce_ColourSelector.h"
+#include "misc/juce_KeyMappingEditorComponent.h"
+#include "misc/juce_PreferencesPanel.h"
+#include "misc/juce_PushNotifications.h"
+#include "misc/juce_RecentlyOpenedFilesList.h"
+#include "misc/juce_SplashScreen.h"
+#include "misc/juce_SystemTrayIconComponent.h"
+#include "misc/juce_WebBrowserComponent.h"
+#include "misc/juce_LiveConstantEditor.h"
+#include "misc/juce_AnimatedAppComponent.h"