--- conflicted
+++ resolved
@@ -1,159 +1,151 @@
-/*
-  ==============================================================================
-
-   This file is part of the JUCE library.
-   Copyright (c) 2020 - Raw Material Software Limited
-
-   JUCE is an open source library subject to commercial or open-source
-   licensing.
-
-   By using JUCE, you agree to the terms of both the JUCE 6 End-User License
-   Agreement and JUCE Privacy Policy (both effective as of the 16th June 2020).
-
-   End User License Agreement: www.juce.com/juce-6-licence
-   Privacy Policy: www.juce.com/juce-privacy-policy
-
-   Or: You may also use this code under the terms of the GPL v3 (see
-   www.gnu.org/licenses).
-
-   JUCE IS PROVIDED "AS IS" WITHOUT ANY WARRANTY, AND ALL WARRANTIES, WHETHER
-   EXPRESSED OR IMPLIED, INCLUDING MERCHANTABILITY AND FITNESS FOR PURPOSE, ARE
-   DISCLAIMED.
-
-  ==============================================================================
-*/
-
-namespace juce
-{
-
-AudioPluginFormatManager::AudioPluginFormatManager() {}
-AudioPluginFormatManager::~AudioPluginFormatManager() {}
-
-//==============================================================================
-void AudioPluginFormatManager::addDefaultFormats()
-{
-   #if JUCE_DEBUG
-    // you should only call this method once!
-    for (auto* format : formats)
-    {
-        ignoreUnused (format);
-
-<<<<<<< HEAD
-       #if JUCE_PLUGINHOST_VST && (JUCE_MAC || JUCE_WINDOWS || JUCE_LINUX)
-=======
-       #if JUCE_PLUGINHOST_VST && (JUCE_MAC || JUCE_WINDOWS || JUCE_LINUX || JUCE_BSD || JUCE_IOS)
->>>>>>> c507ec9e
-        jassert (dynamic_cast<VSTPluginFormat*> (format) == nullptr);
-       #endif
-
-       #if JUCE_PLUGINHOST_VST3 && (JUCE_MAC || JUCE_WINDOWS || JUCE_LINUX || JUCE_BSD)
-        jassert (dynamic_cast<VST3PluginFormat*> (format) == nullptr);
-       #endif
-
-       #if JUCE_PLUGINHOST_AU && (JUCE_MAC || JUCE_IOS)
-        jassert (dynamic_cast<AudioUnitPluginFormat*> (format) == nullptr);
-       #endif
-
-       #if JUCE_PLUGINHOST_LADSPA && (JUCE_LINUX || JUCE_BSD)
-        jassert (dynamic_cast<LADSPAPluginFormat*> (format) == nullptr);
-       #endif
-    }
-   #endif
-
-   #if JUCE_PLUGINHOST_AU && (JUCE_MAC || JUCE_IOS)
-    formats.add (new AudioUnitPluginFormat());
-   #endif
-
-<<<<<<< HEAD
-   #if JUCE_PLUGINHOST_VST && (JUCE_MAC || JUCE_WINDOWS || JUCE_LINUX)
-=======
-   #if JUCE_PLUGINHOST_VST && (JUCE_MAC || JUCE_WINDOWS || JUCE_LINUX || JUCE_BSD || JUCE_IOS)
->>>>>>> c507ec9e
-    formats.add (new VSTPluginFormat());
-   #endif
-
-   #if JUCE_PLUGINHOST_VST3 && (JUCE_MAC || JUCE_WINDOWS || JUCE_LINUX || JUCE_BSD)
-    formats.add (new VST3PluginFormat());
-   #endif
-
-   #if JUCE_PLUGINHOST_LADSPA && (JUCE_LINUX || JUCE_BSD)
-    formats.add (new LADSPAPluginFormat());
-   #endif
-}
-
-int AudioPluginFormatManager::getNumFormats() const                         { return formats.size(); }
-AudioPluginFormat* AudioPluginFormatManager::getFormat (int index) const    { return formats[index]; }
-
-Array<AudioPluginFormat*> AudioPluginFormatManager::getFormats() const
-{
-    Array<AudioPluginFormat*> a;
-    a.addArray (formats);
-    return a;
-}
-
-void AudioPluginFormatManager::addFormat (AudioPluginFormat* format)
-{
-    formats.add (format);
-}
-
-std::unique_ptr<AudioPluginInstance> AudioPluginFormatManager::createPluginInstance (const PluginDescription& description,
-                                                                                     double rate, int blockSize,
-                                                                                     String& errorMessage) const
-{
-    if (auto* format = findFormatForDescription (description, errorMessage))
-        return format->createInstanceFromDescription (description, rate, blockSize, errorMessage);
-
-    return {};
-}
-
-void AudioPluginFormatManager::createPluginInstanceAsync (const PluginDescription& description,
-                                                          double initialSampleRate, int initialBufferSize,
-                                                          AudioPluginFormat::PluginCreationCallback callback)
-{
-    String error;
-
-    if (auto* format = findFormatForDescription (description, error))
-        return format->createPluginInstanceAsync (description, initialSampleRate, initialBufferSize, std::move (callback));
-
-    struct DeliverError  : public CallbackMessage
-    {
-        DeliverError (AudioPluginFormat::PluginCreationCallback c, const String& e)
-            : call (std::move (c)), error (e)
-        {
-            post();
-        }
-
-        void messageCallback() override          { call (nullptr, error); }
-
-        AudioPluginFormat::PluginCreationCallback call;
-        String error;
-    };
-
-    new DeliverError (std::move (callback), error);
-}
-
-AudioPluginFormat* AudioPluginFormatManager::findFormatForDescription (const PluginDescription& description,
-                                                                       String& errorMessage) const
-{
-    errorMessage = {};
-
-    for (auto* format : formats)
-        if (format->getName() == description.pluginFormatName
-              && format->fileMightContainThisPluginType (description.fileOrIdentifier))
-            return format;
-
-    errorMessage = NEEDS_TRANS ("No compatible plug-in format exists for this plug-in");
-
-    return {};
-}
-
-bool AudioPluginFormatManager::doesPluginStillExist (const PluginDescription& description) const
-{
-    for (auto* format : formats)
-        if (format->getName() == description.pluginFormatName)
-            return format->doesPluginStillExist (description);
-
-    return false;
-}
-
-} // namespace juce
+/*
+  ==============================================================================
+
+   This file is part of the JUCE library.
+   Copyright (c) 2020 - Raw Material Software Limited
+
+   JUCE is an open source library subject to commercial or open-source
+   licensing.
+
+   By using JUCE, you agree to the terms of both the JUCE 6 End-User License
+   Agreement and JUCE Privacy Policy (both effective as of the 16th June 2020).
+
+   End User License Agreement: www.juce.com/juce-6-licence
+   Privacy Policy: www.juce.com/juce-privacy-policy
+
+   Or: You may also use this code under the terms of the GPL v3 (see
+   www.gnu.org/licenses).
+
+   JUCE IS PROVIDED "AS IS" WITHOUT ANY WARRANTY, AND ALL WARRANTIES, WHETHER
+   EXPRESSED OR IMPLIED, INCLUDING MERCHANTABILITY AND FITNESS FOR PURPOSE, ARE
+   DISCLAIMED.
+
+  ==============================================================================
+*/
+
+namespace juce
+{
+
+AudioPluginFormatManager::AudioPluginFormatManager() {}
+AudioPluginFormatManager::~AudioPluginFormatManager() {}
+
+//==============================================================================
+void AudioPluginFormatManager::addDefaultFormats()
+{
+   #if JUCE_DEBUG
+    // you should only call this method once!
+    for (auto* format : formats)
+    {
+        ignoreUnused (format);
+
+       #if JUCE_PLUGINHOST_VST && (JUCE_MAC || JUCE_WINDOWS || JUCE_LINUX || JUCE_BSD)
+        jassert (dynamic_cast<VSTPluginFormat*> (format) == nullptr);
+       #endif
+
+       #if JUCE_PLUGINHOST_VST3 && (JUCE_MAC || JUCE_WINDOWS || JUCE_LINUX || JUCE_BSD)
+        jassert (dynamic_cast<VST3PluginFormat*> (format) == nullptr);
+       #endif
+
+       #if JUCE_PLUGINHOST_AU && (JUCE_MAC || JUCE_IOS)
+        jassert (dynamic_cast<AudioUnitPluginFormat*> (format) == nullptr);
+       #endif
+
+       #if JUCE_PLUGINHOST_LADSPA && (JUCE_LINUX || JUCE_BSD)
+        jassert (dynamic_cast<LADSPAPluginFormat*> (format) == nullptr);
+       #endif
+    }
+   #endif
+
+   #if JUCE_PLUGINHOST_AU && (JUCE_MAC || JUCE_IOS)
+    formats.add (new AudioUnitPluginFormat());
+   #endif
+
+   #if JUCE_PLUGINHOST_VST && (JUCE_MAC || JUCE_WINDOWS || JUCE_LINUX || JUCE_BSD)
+    formats.add (new VSTPluginFormat());
+   #endif
+
+   #if JUCE_PLUGINHOST_VST3 && (JUCE_MAC || JUCE_WINDOWS || JUCE_LINUX || JUCE_BSD)
+    formats.add (new VST3PluginFormat());
+   #endif
+
+   #if JUCE_PLUGINHOST_LADSPA && (JUCE_LINUX || JUCE_BSD)
+    formats.add (new LADSPAPluginFormat());
+   #endif
+}
+
+int AudioPluginFormatManager::getNumFormats() const                         { return formats.size(); }
+AudioPluginFormat* AudioPluginFormatManager::getFormat (int index) const    { return formats[index]; }
+
+Array<AudioPluginFormat*> AudioPluginFormatManager::getFormats() const
+{
+    Array<AudioPluginFormat*> a;
+    a.addArray (formats);
+    return a;
+}
+
+void AudioPluginFormatManager::addFormat (AudioPluginFormat* format)
+{
+    formats.add (format);
+}
+
+std::unique_ptr<AudioPluginInstance> AudioPluginFormatManager::createPluginInstance (const PluginDescription& description,
+                                                                                     double rate, int blockSize,
+                                                                                     String& errorMessage) const
+{
+    if (auto* format = findFormatForDescription (description, errorMessage))
+        return format->createInstanceFromDescription (description, rate, blockSize, errorMessage);
+
+    return {};
+}
+
+void AudioPluginFormatManager::createPluginInstanceAsync (const PluginDescription& description,
+                                                          double initialSampleRate, int initialBufferSize,
+                                                          AudioPluginFormat::PluginCreationCallback callback)
+{
+    String error;
+
+    if (auto* format = findFormatForDescription (description, error))
+        return format->createPluginInstanceAsync (description, initialSampleRate, initialBufferSize, std::move (callback));
+
+    struct DeliverError  : public CallbackMessage
+    {
+        DeliverError (AudioPluginFormat::PluginCreationCallback c, const String& e)
+            : call (std::move (c)), error (e)
+        {
+            post();
+        }
+
+        void messageCallback() override          { call (nullptr, error); }
+
+        AudioPluginFormat::PluginCreationCallback call;
+        String error;
+    };
+
+    new DeliverError (std::move (callback), error);
+}
+
+AudioPluginFormat* AudioPluginFormatManager::findFormatForDescription (const PluginDescription& description,
+                                                                       String& errorMessage) const
+{
+    errorMessage = {};
+
+    for (auto* format : formats)
+        if (format->getName() == description.pluginFormatName
+              && format->fileMightContainThisPluginType (description.fileOrIdentifier))
+            return format;
+
+    errorMessage = NEEDS_TRANS ("No compatible plug-in format exists for this plug-in");
+
+    return {};
+}
+
+bool AudioPluginFormatManager::doesPluginStillExist (const PluginDescription& description) const
+{
+    for (auto* format : formats)
+        if (format->getName() == description.pluginFormatName)
+            return format->doesPluginStillExist (description);
+
+    return false;
+}
+
+} // namespace juce