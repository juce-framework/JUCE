/*
  ==============================================================================

   This file is part of the JUCE library.
   Copyright (c) 2015 - ROLI Ltd.

   Permission is granted to use this software under the terms of either:
   a) the GPL v2 (or any later version)
   b) the Affero GPL v3

   Details of these licenses can be found at: www.gnu.org/licenses

   JUCE is distributed in the hope that it will be useful, but WITHOUT ANY
   WARRANTY; without even the implied warranty of MERCHANTABILITY or FITNESS FOR
   A PARTICULAR PURPOSE.  See the GNU General Public License for more details.

   ------------------------------------------------------------------------------

   To release a closed-source product which uses JUCE, commercial licenses are
   available: visit www.juce.com for more information.

  ==============================================================================
*/

const int AudioProcessorGraph::midiChannelIndex = 0x1000;

//==============================================================================
template <typename FloatType, typename Impl> struct FloatDoubleUtil {};
template <typename Tag, typename Type> struct FloatDoubleType {};

template <typename Tag>
struct FloatAndDoubleComposition
{
    typedef typename FloatDoubleType<Tag, float>::Type  FloatType;
    typedef typename FloatDoubleType<Tag, double>::Type DoubleType;

    template <typename FloatingType>
    inline typename FloatDoubleType<Tag, FloatingType>::Type& get() noexcept
    {
        return FloatDoubleUtil<FloatingType, FloatAndDoubleComposition<Tag> >::get (*this);
    }

    FloatType floatVersion;
    DoubleType doubleVersion;
};

template <typename Impl> struct FloatDoubleUtil<float,  Impl> { static inline typename Impl::FloatType&  get (Impl& i) noexcept { return i.floatVersion; } };
template <typename Impl> struct FloatDoubleUtil<double, Impl> { static inline typename Impl::DoubleType& get (Impl& i) noexcept { return i.doubleVersion; } };

struct FloatPlaceholder;

template <typename FloatingType> struct FloatDoubleType<HeapBlock<FloatPlaceholder>,    FloatingType>  { typedef HeapBlock<FloatingType> Type; };
template <typename FloatingType> struct FloatDoubleType<HeapBlock<FloatPlaceholder*>,   FloatingType>  { typedef HeapBlock<FloatingType*> Type; };
template <typename FloatingType> struct FloatDoubleType<AudioBuffer<FloatPlaceholder>,  FloatingType>  { typedef AudioBuffer<FloatingType> Type; };
template <typename FloatingType> struct FloatDoubleType<AudioBuffer<FloatPlaceholder>*, FloatingType>  { typedef AudioBuffer<FloatingType>* Type; };

//==============================================================================
namespace GraphRenderingOps
{

struct AudioGraphRenderingOpBase
{
    AudioGraphRenderingOpBase() noexcept {}
    virtual ~AudioGraphRenderingOpBase() {}

    virtual void perform (AudioBuffer<float>& sharedBufferChans,
                          const OwnedArray<MidiBuffer>& sharedMidiBuffers,
                          const int numSamples) = 0;

    virtual void perform (AudioBuffer<double>& sharedBufferChans,
                          const OwnedArray<MidiBuffer>& sharedMidiBuffers,
                          const int numSamples) = 0;

    JUCE_LEAK_DETECTOR (AudioGraphRenderingOpBase)
};

// use CRTP
template <class Child>
struct AudioGraphRenderingOp  : public AudioGraphRenderingOpBase
{
    void perform (AudioBuffer<float>& sharedBufferChans,
                  const OwnedArray<MidiBuffer>& sharedMidiBuffers,
                  const int numSamples) override
    {
        static_cast<Child*> (this)->perform (sharedBufferChans, sharedMidiBuffers, numSamples);
    }

    void perform (AudioBuffer<double>& sharedBufferChans,
                  const OwnedArray<MidiBuffer>& sharedMidiBuffers,
                  const int numSamples) override
    {
        static_cast<Child*> (this)->perform (sharedBufferChans, sharedMidiBuffers, numSamples);
    }
};

//==============================================================================
struct ClearChannelOp  : public AudioGraphRenderingOp<ClearChannelOp>
{
    ClearChannelOp (const int channel) noexcept  : channelNum (channel)  {}

    template <typename FloatType>
    void perform (AudioBuffer<FloatType>& sharedBufferChans, const OwnedArray<MidiBuffer>&, const int numSamples)
    {
        sharedBufferChans.clear (channelNum, 0, numSamples);
    }

    const int channelNum;

    JUCE_DECLARE_NON_COPYABLE (ClearChannelOp)
};

//==============================================================================
struct CopyChannelOp  : public AudioGraphRenderingOp<CopyChannelOp>
{
    CopyChannelOp (const int srcChan, const int dstChan) noexcept
        : srcChannelNum (srcChan), dstChannelNum (dstChan)
    {}

    template <typename FloatType>
    void perform (AudioBuffer<FloatType>& sharedBufferChans, const OwnedArray<MidiBuffer>&, const int numSamples)
    {
        sharedBufferChans.copyFrom (dstChannelNum, 0, sharedBufferChans, srcChannelNum, 0, numSamples);
    }

    const int srcChannelNum, dstChannelNum;

    JUCE_DECLARE_NON_COPYABLE (CopyChannelOp)
};

//==============================================================================
struct AddChannelOp  : public AudioGraphRenderingOp<AddChannelOp>
{
    AddChannelOp (const int srcChan, const int dstChan) noexcept
        : srcChannelNum (srcChan), dstChannelNum (dstChan)
    {}

    template <typename FloatType>
    void perform (AudioBuffer<FloatType>& sharedBufferChans, const OwnedArray<MidiBuffer>&, const int numSamples)
    {
        sharedBufferChans.addFrom (dstChannelNum, 0, sharedBufferChans, srcChannelNum, 0, numSamples);
    }

    const int srcChannelNum, dstChannelNum;

    JUCE_DECLARE_NON_COPYABLE (AddChannelOp)
};

//==============================================================================
struct ClearMidiBufferOp  : public AudioGraphRenderingOp<ClearMidiBufferOp>
{
    ClearMidiBufferOp (const int buffer) noexcept  : bufferNum (buffer)  {}

    template <typename FloatType>
    void perform (AudioBuffer<FloatType>&, const OwnedArray<MidiBuffer>& sharedMidiBuffers, const int)
    {
        sharedMidiBuffers.getUnchecked (bufferNum)->clear();
    }

    const int bufferNum;

    JUCE_DECLARE_NON_COPYABLE (ClearMidiBufferOp)
};

//==============================================================================
struct CopyMidiBufferOp  : public AudioGraphRenderingOp<CopyMidiBufferOp>
{
    CopyMidiBufferOp (const int srcBuffer, const int dstBuffer) noexcept
        : srcBufferNum (srcBuffer), dstBufferNum (dstBuffer)
    {}

    template <typename FloatType>
    void perform (AudioBuffer<FloatType>&, const OwnedArray<MidiBuffer>& sharedMidiBuffers, const int)
    {
        *sharedMidiBuffers.getUnchecked (dstBufferNum) = *sharedMidiBuffers.getUnchecked (srcBufferNum);
    }

    const int srcBufferNum, dstBufferNum;

    JUCE_DECLARE_NON_COPYABLE (CopyMidiBufferOp)
};

//==============================================================================
struct AddMidiBufferOp  : public AudioGraphRenderingOp<AddMidiBufferOp>
{
    AddMidiBufferOp (const int srcBuffer, const int dstBuffer)
        : srcBufferNum (srcBuffer), dstBufferNum (dstBuffer)
    {}

    template <typename FloatType>
    void perform (AudioBuffer<FloatType>&, const OwnedArray<MidiBuffer>& sharedMidiBuffers, const int numSamples)
    {
        sharedMidiBuffers.getUnchecked (dstBufferNum)
            ->addEvents (*sharedMidiBuffers.getUnchecked (srcBufferNum), 0, numSamples, 0);
    }

    const int srcBufferNum, dstBufferNum;

    JUCE_DECLARE_NON_COPYABLE (AddMidiBufferOp)
};

//==============================================================================
struct DelayChannelOp  : public AudioGraphRenderingOp<DelayChannelOp>
{
    DelayChannelOp (const int chan, const int delaySize)
        : channel (chan),
          bufferSize (delaySize + 1),
          readIndex (0), writeIndex (delaySize)
    {
        buffer.floatVersion. calloc ((size_t) bufferSize);
        buffer.doubleVersion.calloc ((size_t) bufferSize);
    }

    template <typename FloatType>
    void perform (AudioBuffer<FloatType>& sharedBufferChans, const OwnedArray<MidiBuffer>&, const int numSamples)
    {
        FloatType* data = sharedBufferChans.getWritePointer (channel, 0);
        HeapBlock<FloatType>& block = buffer.get<FloatType>();

        for (int i = numSamples; --i >= 0;)
        {
            block [writeIndex] = *data;
            *data++ = block [readIndex];

            if (++readIndex  >= bufferSize) readIndex = 0;
            if (++writeIndex >= bufferSize) writeIndex = 0;
        }
    }

private:
    FloatAndDoubleComposition<HeapBlock<FloatPlaceholder> > buffer;
    const int channel, bufferSize;
    int readIndex, writeIndex;

    JUCE_DECLARE_NON_COPYABLE (DelayChannelOp)
};

//==============================================================================
struct ProcessBufferOp   : public AudioGraphRenderingOp<ProcessBufferOp>
{
    ProcessBufferOp (const AudioProcessorGraph::Node::Ptr& n,
                     const Array<int>& audioChannelsUsed,
                     const int totalNumChans,
                     const int midiBuffer)
        : node (n),
          processor (n->getProcessor()),
          audioChannelsToUse (audioChannelsUsed),
          totalChans (jmax (1, totalNumChans)),
          midiBufferToUse (midiBuffer)
    {
        audioChannels.floatVersion. calloc ((size_t) totalChans);
        audioChannels.doubleVersion.calloc ((size_t) totalChans);

        while (audioChannelsToUse.size() < totalChans)
            audioChannelsToUse.add (0);
    }

    template <typename FloatType>
    void perform (AudioBuffer<FloatType>& sharedBufferChans, const OwnedArray<MidiBuffer>& sharedMidiBuffers, const int numSamples)
    {
        HeapBlock<FloatType*>& channels = audioChannels.get<FloatType>();

        for (int i = totalChans; --i >= 0;)
            channels[i] = sharedBufferChans.getWritePointer (audioChannelsToUse.getUnchecked (i), 0);

        AudioBuffer<FloatType> buffer (channels, totalChans, numSamples);

        callProcess (buffer, *sharedMidiBuffers.getUnchecked (midiBufferToUse));
    }

    void callProcess (AudioBuffer<float>& buffer, MidiBuffer& midiMessages)
    {
        processor->processBlock (buffer, midiMessages);
    }

    void callProcess (AudioBuffer<double>& buffer, MidiBuffer& midiMessages)
    {
        if (processor->isUsingDoublePrecision())
        {
            processor->processBlock (buffer, midiMessages);
        }
        else
        {
            // if the processor is in single precision mode but the graph in double
            // precision then we need to convert between buffer formats. Note, that
            // this will only happen if the processor does not support double
            // precision processing.
            tempBuffer.makeCopyOf (buffer);
            processor->processBlock (tempBuffer, midiMessages);
            buffer.makeCopyOf (tempBuffer);
        }
    }

    const AudioProcessorGraph::Node::Ptr node;
    AudioProcessor* const processor;

private:
    Array<int> audioChannelsToUse;
    FloatAndDoubleComposition<HeapBlock<FloatPlaceholder*> > audioChannels;
    AudioBuffer<float> tempBuffer;
    const int totalChans;
    const int midiBufferToUse;

    JUCE_DECLARE_NON_COPYABLE (ProcessBufferOp)
};

//==============================================================================
/** Used to calculate the correct sequence of rendering ops needed, based on
    the best re-use of shared buffers at each stage.
*/
struct RenderingOpSequenceCalculator
{
    RenderingOpSequenceCalculator (AudioProcessorGraph& g,
                                   const Array<AudioProcessorGraph::Node*>& nodes,
                                   Array<void*>& renderingOps)
        : graph (g),
          orderedNodes (nodes),
          totalLatency (0)
    {
        nodeIds.add ((uint32) zeroNodeID); // first buffer is read-only zeros
        channels.add (0);

        midiNodeIds.add ((uint32) zeroNodeID);

        for (int i = 0; i < orderedNodes.size(); ++i)
        {
            createRenderingOpsForNode (*orderedNodes.getUnchecked(i), renderingOps, i);
            markAnyUnusedBuffersAsFree (i);
        }

        graph.setLatencySamples (totalLatency);
    }

    int getNumBuffersNeeded() const noexcept         { return nodeIds.size(); }
    int getNumMidiBuffersNeeded() const noexcept     { return midiNodeIds.size(); }

private:
    //==============================================================================
    AudioProcessorGraph& graph;
    const Array<AudioProcessorGraph::Node*>& orderedNodes;
    Array<int> channels;
    Array<uint32> nodeIds, midiNodeIds;

    enum { freeNodeID = 0xffffffff, zeroNodeID = 0xfffffffe };

    static bool isNodeBusy (uint32 nodeID) noexcept     { return nodeID != freeNodeID && nodeID != zeroNodeID; }

    Array<uint32> nodeDelayIDs;
    Array<int> nodeDelays;
    int totalLatency;

    int getNodeDelay (const uint32 nodeID) const        { return nodeDelays [nodeDelayIDs.indexOf (nodeID)]; }

    void setNodeDelay (const uint32 nodeID, const int latency)
    {
        const int index = nodeDelayIDs.indexOf (nodeID);

        if (index >= 0)
        {
            nodeDelays.set (index, latency);
        }
        else
        {
            nodeDelayIDs.add (nodeID);
            nodeDelays.add (latency);
        }
    }

    int getInputLatencyForNode (const uint32 nodeID) const
    {
        int maxLatency = 0;

        for (int i = graph.getNumConnections(); --i >= 0;)
        {
            const AudioProcessorGraph::Connection* const c = graph.getConnection (i);

            if (c->destNodeId == nodeID)
                maxLatency = jmax (maxLatency, getNodeDelay (c->sourceNodeId));
        }

        return maxLatency;
    }

    //==============================================================================
    void createRenderingOpsForNode (AudioProcessorGraph::Node& node,
                                    Array<void*>& renderingOps,
                                    const int ourRenderingIndex)
    {
        AudioProcessor& processor = *node.getProcessor();
        const int numIns  = processor.getNumInputChannelsTotal(false);
        const int numOuts = processor.getNumOutputChannelsTotal();
        const int totalChans = jmax (numIns, numOuts);

        Array<int> audioChannelsToUse;
        int midiBufferToUse = -1;

        int maxLatency = getInputLatencyForNode (node.nodeId);

        for (int inputChan = 0; inputChan < numIns; ++inputChan)
        {
            // get a list of all the inputs to this node
            Array<uint32> sourceNodes;
            Array<int> sourceOutputChans;

            for (int i = graph.getNumConnections(); --i >= 0;)
            {
                const AudioProcessorGraph::Connection* const c = graph.getConnection (i);

                if (c->destNodeId == node.nodeId && c->destChannelIndex == inputChan)
                {
                    sourceNodes.add (c->sourceNodeId);
                    sourceOutputChans.add (c->sourceChannelIndex);
                }
            }

            int bufIndex = -1;

            if (sourceNodes.size() == 0)
            {
                // unconnected input channel

                if (inputChan >= numOuts)
                {
                    bufIndex = getReadOnlyEmptyBuffer();
                    jassert (bufIndex >= 0);
                }
                else
                {
                    bufIndex = getFreeBuffer (false);
                    renderingOps.add (new ClearChannelOp (bufIndex));
                }
            }
            else if (sourceNodes.size() == 1)
            {
                // channel with a straightforward single input..
                const uint32 srcNode = sourceNodes.getUnchecked(0);
                const int srcChan = sourceOutputChans.getUnchecked(0);

                bufIndex = getBufferContaining (srcNode, srcChan);

                if (bufIndex < 0)
                {
                    // if not found, this is probably a feedback loop
                    bufIndex = getReadOnlyEmptyBuffer();
                    jassert (bufIndex >= 0);
                }

                if (inputChan < numOuts
                     && isBufferNeededLater (ourRenderingIndex,
                                             inputChan,
                                             srcNode, srcChan))
                {
                    // can't mess up this channel because it's needed later by another node, so we
                    // need to use a copy of it..
                    const int newFreeBuffer = getFreeBuffer (false);

                    renderingOps.add (new CopyChannelOp (bufIndex, newFreeBuffer));

                    bufIndex = newFreeBuffer;
                }

                const int nodeDelay = getNodeDelay (srcNode);

                if (nodeDelay < maxLatency)
                    renderingOps.add (new DelayChannelOp (bufIndex, maxLatency - nodeDelay));
            }
            else
            {
                // channel with a mix of several inputs..

                // try to find a re-usable channel from our inputs..
                int reusableInputIndex = -1;

                for (int i = 0; i < sourceNodes.size(); ++i)
                {
                    const int sourceBufIndex = getBufferContaining (sourceNodes.getUnchecked(i),
                                                                    sourceOutputChans.getUnchecked(i));

                    if (sourceBufIndex >= 0
                        && ! isBufferNeededLater (ourRenderingIndex,
                                                  inputChan,
                                                  sourceNodes.getUnchecked(i),
                                                  sourceOutputChans.getUnchecked(i)))
                    {
                        // we've found one of our input chans that can be re-used..
                        reusableInputIndex = i;
                        bufIndex = sourceBufIndex;

                        const int nodeDelay = getNodeDelay (sourceNodes.getUnchecked (i));
                        if (nodeDelay < maxLatency)
                            renderingOps.add (new DelayChannelOp (sourceBufIndex, maxLatency - nodeDelay));

                        break;
                    }
                }

                if (reusableInputIndex < 0)
                {
                    // can't re-use any of our input chans, so get a new one and copy everything into it..
                    bufIndex = getFreeBuffer (false);
                    jassert (bufIndex != 0);

                    const int srcIndex = getBufferContaining (sourceNodes.getUnchecked (0),
                                                              sourceOutputChans.getUnchecked (0));
                    if (srcIndex < 0)
                    {
                        // if not found, this is probably a feedback loop
                        renderingOps.add (new ClearChannelOp (bufIndex));
                    }
                    else
                    {
                        renderingOps.add (new CopyChannelOp (srcIndex, bufIndex));
                    }

                    reusableInputIndex = 0;
                    const int nodeDelay = getNodeDelay (sourceNodes.getFirst());

                    if (nodeDelay < maxLatency)
                        renderingOps.add (new DelayChannelOp (bufIndex, maxLatency - nodeDelay));
                }

                for (int j = 0; j < sourceNodes.size(); ++j)
                {
                    if (j != reusableInputIndex)
                    {
                        int srcIndex = getBufferContaining (sourceNodes.getUnchecked(j),
                                                            sourceOutputChans.getUnchecked(j));
                        if (srcIndex >= 0)
                        {
                            const int nodeDelay = getNodeDelay (sourceNodes.getUnchecked (j));

                            if (nodeDelay < maxLatency)
                            {
                                if (! isBufferNeededLater (ourRenderingIndex, inputChan,
                                                           sourceNodes.getUnchecked(j),
                                                           sourceOutputChans.getUnchecked(j)))
                                {
                                    renderingOps.add (new DelayChannelOp (srcIndex, maxLatency - nodeDelay));
                                }
                                else // buffer is reused elsewhere, can't be delayed
                                {
                                    const int bufferToDelay = getFreeBuffer (false);
                                    renderingOps.add (new CopyChannelOp (srcIndex, bufferToDelay));
                                    renderingOps.add (new DelayChannelOp (bufferToDelay, maxLatency - nodeDelay));
                                    srcIndex = bufferToDelay;
                                }
                            }

                            renderingOps.add (new AddChannelOp (srcIndex, bufIndex));
                        }
                    }
                }
            }

            jassert (bufIndex >= 0);
            audioChannelsToUse.add (bufIndex);

            if (inputChan < numOuts)
                markBufferAsContaining (bufIndex, node.nodeId, inputChan);
        }

        for (int outputChan = numIns; outputChan < numOuts; ++outputChan)
        {
            const int bufIndex = getFreeBuffer (false);
            jassert (bufIndex != 0);
            audioChannelsToUse.add (bufIndex);

            markBufferAsContaining (bufIndex, node.nodeId, outputChan);
        }

        // Now the same thing for midi..
        Array<uint32> midiSourceNodes;

        for (int i = graph.getNumConnections(); --i >= 0;)
        {
            const AudioProcessorGraph::Connection* const c = graph.getConnection (i);

            if (c->destNodeId == node.nodeId && c->destChannelIndex == AudioProcessorGraph::midiChannelIndex)
                midiSourceNodes.add (c->sourceNodeId);
        }

        if (midiSourceNodes.size() == 0)
        {
            // No midi inputs..
            midiBufferToUse = getFreeBuffer (true); // need to pick a buffer even if the processor doesn't use midi

            if (processor.acceptsMidi() || processor.producesMidi())
                renderingOps.add (new ClearMidiBufferOp (midiBufferToUse));
        }
        else if (midiSourceNodes.size() == 1)
        {
            // One midi input..
            midiBufferToUse = getBufferContaining (midiSourceNodes.getUnchecked(0),
                                                   AudioProcessorGraph::midiChannelIndex);

            if (midiBufferToUse >= 0)
            {
                if (isBufferNeededLater (ourRenderingIndex,
                                         AudioProcessorGraph::midiChannelIndex,
                                         midiSourceNodes.getUnchecked(0),
                                         AudioProcessorGraph::midiChannelIndex))
                {
                    // can't mess up this channel because it's needed later by another node, so we
                    // need to use a copy of it..
                    const int newFreeBuffer = getFreeBuffer (true);
                    renderingOps.add (new CopyMidiBufferOp (midiBufferToUse, newFreeBuffer));
                    midiBufferToUse = newFreeBuffer;
                }
            }
            else
            {
                // probably a feedback loop, so just use an empty one..
                midiBufferToUse = getFreeBuffer (true); // need to pick a buffer even if the processor doesn't use midi
            }
        }
        else
        {
            // More than one midi input being mixed..
            int reusableInputIndex = -1;

            for (int i = 0; i < midiSourceNodes.size(); ++i)
            {
                const int sourceBufIndex = getBufferContaining (midiSourceNodes.getUnchecked(i),
                                                                AudioProcessorGraph::midiChannelIndex);

                if (sourceBufIndex >= 0
                     && ! isBufferNeededLater (ourRenderingIndex,
                                               AudioProcessorGraph::midiChannelIndex,
                                               midiSourceNodes.getUnchecked(i),
                                               AudioProcessorGraph::midiChannelIndex))
                {
                    // we've found one of our input buffers that can be re-used..
                    reusableInputIndex = i;
                    midiBufferToUse = sourceBufIndex;
                    break;
                }
            }

            if (reusableInputIndex < 0)
            {
                // can't re-use any of our input buffers, so get a new one and copy everything into it..
                midiBufferToUse = getFreeBuffer (true);
                jassert (midiBufferToUse >= 0);

                const int srcIndex = getBufferContaining (midiSourceNodes.getUnchecked(0),
                                                          AudioProcessorGraph::midiChannelIndex);
                if (srcIndex >= 0)
                    renderingOps.add (new CopyMidiBufferOp (srcIndex, midiBufferToUse));
                else
                    renderingOps.add (new ClearMidiBufferOp (midiBufferToUse));

                reusableInputIndex = 0;
            }

            for (int j = 0; j < midiSourceNodes.size(); ++j)
            {
                if (j != reusableInputIndex)
                {
                    const int srcIndex = getBufferContaining (midiSourceNodes.getUnchecked(j),
                                                              AudioProcessorGraph::midiChannelIndex);
                    if (srcIndex >= 0)
                        renderingOps.add (new AddMidiBufferOp (srcIndex, midiBufferToUse));
                }
            }
        }

        if (processor.producesMidi())
            markBufferAsContaining (midiBufferToUse, node.nodeId,
                                    AudioProcessorGraph::midiChannelIndex);

        setNodeDelay (node.nodeId, maxLatency + processor.getLatencySamples());

        if (numOuts == 0)
            totalLatency = maxLatency;

        renderingOps.add (new ProcessBufferOp (&node, audioChannelsToUse,
                                               totalChans, midiBufferToUse));
    }

    //==============================================================================
    int getFreeBuffer (const bool forMidi)
    {
        if (forMidi)
        {
            for (int i = 1; i < midiNodeIds.size(); ++i)
                if (midiNodeIds.getUnchecked(i) == freeNodeID)
                    return i;

            midiNodeIds.add ((uint32) freeNodeID);
            return midiNodeIds.size() - 1;
        }
        else
        {
            for (int i = 1; i < nodeIds.size(); ++i)
                if (nodeIds.getUnchecked(i) == freeNodeID)
                    return i;

            nodeIds.add ((uint32) freeNodeID);
            channels.add (0);
            return nodeIds.size() - 1;
        }
    }

    int getReadOnlyEmptyBuffer() const noexcept
    {
        return 0;
    }

    int getBufferContaining (const uint32 nodeId, const int outputChannel) const noexcept
    {
        if (outputChannel == AudioProcessorGraph::midiChannelIndex)
        {
            for (int i = midiNodeIds.size(); --i >= 0;)
                if (midiNodeIds.getUnchecked(i) == nodeId)
                    return i;
        }
        else
        {
            for (int i = nodeIds.size(); --i >= 0;)
                if (nodeIds.getUnchecked(i) == nodeId
                     && channels.getUnchecked(i) == outputChannel)
                    return i;
        }

        return -1;
    }

    void markAnyUnusedBuffersAsFree (const int stepIndex)
    {
        for (int i = 0; i < nodeIds.size(); ++i)
        {
            if (isNodeBusy (nodeIds.getUnchecked(i))
                 && ! isBufferNeededLater (stepIndex, -1,
                                           nodeIds.getUnchecked(i),
                                           channels.getUnchecked(i)))
            {
                nodeIds.set (i, (uint32) freeNodeID);
            }
        }

        for (int i = 0; i < midiNodeIds.size(); ++i)
        {
            if (isNodeBusy (midiNodeIds.getUnchecked(i))
                 && ! isBufferNeededLater (stepIndex, -1,
                                           midiNodeIds.getUnchecked(i),
                                           AudioProcessorGraph::midiChannelIndex))
            {
                midiNodeIds.set (i, (uint32) freeNodeID);
            }
        }
    }

    bool isBufferNeededLater (int stepIndexToSearchFrom,
                              int inputChannelOfIndexToIgnore,
                              const uint32 nodeId,
                              const int outputChanIndex) const
    {
        while (stepIndexToSearchFrom < orderedNodes.size())
        {
            const AudioProcessorGraph::Node* const node = (const AudioProcessorGraph::Node*) orderedNodes.getUnchecked (stepIndexToSearchFrom);

            if (outputChanIndex == AudioProcessorGraph::midiChannelIndex)
            {
                if (inputChannelOfIndexToIgnore != AudioProcessorGraph::midiChannelIndex
                     && graph.getConnectionBetween (nodeId, AudioProcessorGraph::midiChannelIndex,
                                                    node->nodeId, AudioProcessorGraph::midiChannelIndex) != nullptr)
                    return true;
            }
            else
            {
                for (int i = 0; i < node->getProcessor()->getNumInputChannelsTotal(false); ++i)
                    if (i != inputChannelOfIndexToIgnore
                         && graph.getConnectionBetween (nodeId, outputChanIndex,
                                                        node->nodeId, i) != nullptr)
                        return true;
            }

            inputChannelOfIndexToIgnore = -1;
            ++stepIndexToSearchFrom;
        }

        return false;
    }

    void markBufferAsContaining (int bufferNum, uint32 nodeId, int outputIndex)
    {
        if (outputIndex == AudioProcessorGraph::midiChannelIndex)
        {
            jassert (bufferNum > 0 && bufferNum < midiNodeIds.size());

            midiNodeIds.set (bufferNum, nodeId);
        }
        else
        {
            jassert (bufferNum >= 0 && bufferNum < nodeIds.size());

            nodeIds.set (bufferNum, nodeId);
            channels.set (bufferNum, outputIndex);
        }
    }

    JUCE_DECLARE_NON_COPYABLE_WITH_LEAK_DETECTOR (RenderingOpSequenceCalculator)
};

//==============================================================================
// Holds a fast lookup table for checking which nodes are inputs to others.
class ConnectionLookupTable
{
public:
    explicit ConnectionLookupTable (const OwnedArray<AudioProcessorGraph::Connection>& connections)
    {
        for (int i = 0; i < connections.size(); ++i)
        {
            const AudioProcessorGraph::Connection* const c = connections.getUnchecked(i);

            int index;
            Entry* entry = findEntry (c->destNodeId, index);

            if (entry == nullptr)
            {
                entry = new Entry (c->destNodeId);
                entries.insert (index, entry);
            }

            entry->srcNodes.add (c->sourceNodeId);
        }
    }

    bool isAnInputTo (const uint32 possibleInputId,
                      const uint32 possibleDestinationId) const noexcept
    {
        return isAnInputToRecursive (possibleInputId, possibleDestinationId, entries.size());
    }

private:
    //==============================================================================
    struct Entry
    {
        explicit Entry (const uint32 destNodeId_) noexcept : destNodeId (destNodeId_) {}

        const uint32 destNodeId;
        SortedSet<uint32> srcNodes;

        JUCE_DECLARE_NON_COPYABLE (Entry)
    };

    OwnedArray<Entry> entries;

    bool isAnInputToRecursive (const uint32 possibleInputId,
                               const uint32 possibleDestinationId,
                               int recursionCheck) const noexcept
    {
        int index;

        if (const Entry* const entry = findEntry (possibleDestinationId, index))
        {
            const SortedSet<uint32>& srcNodes = entry->srcNodes;

            if (srcNodes.contains (possibleInputId))
                return true;

            if (--recursionCheck >= 0)
            {
                for (int i = 0; i < srcNodes.size(); ++i)
                    if (isAnInputToRecursive (possibleInputId, srcNodes.getUnchecked(i), recursionCheck))
                        return true;
            }
        }

        return false;
    }

    Entry* findEntry (const uint32 destNodeId, int& insertIndex) const noexcept
    {
        Entry* result = nullptr;

        int start = 0;
        int end = entries.size();

        for (;;)
        {
            if (start >= end)
            {
                break;
            }
            else if (destNodeId == entries.getUnchecked (start)->destNodeId)
            {
                result = entries.getUnchecked (start);
                break;
            }
            else
            {
                const int halfway = (start + end) / 2;

                if (halfway == start)
                {
                    if (destNodeId >= entries.getUnchecked (halfway)->destNodeId)
                        ++start;

                    break;
                }
                else if (destNodeId >= entries.getUnchecked (halfway)->destNodeId)
                    start = halfway;
                else
                    end = halfway;
            }
        }

        insertIndex = start;
        return result;
    }

    JUCE_DECLARE_NON_COPYABLE (ConnectionLookupTable)
};

//==============================================================================
struct ConnectionSorter
{
    static int compareElements (const AudioProcessorGraph::Connection* const first,
                                const AudioProcessorGraph::Connection* const second) noexcept
    {
        if (first->sourceNodeId < second->sourceNodeId)                return -1;
        if (first->sourceNodeId > second->sourceNodeId)                return 1;
        if (first->destNodeId < second->destNodeId)                    return -1;
        if (first->destNodeId > second->destNodeId)                    return 1;
        if (first->sourceChannelIndex < second->sourceChannelIndex)    return -1;
        if (first->sourceChannelIndex > second->sourceChannelIndex)    return 1;
        if (first->destChannelIndex < second->destChannelIndex)        return -1;
        if (first->destChannelIndex > second->destChannelIndex)        return 1;

        return 0;
    }
};

}

//==============================================================================
AudioProcessorGraph::Connection::Connection (const uint32 sourceID, const int sourceChannel,
                                             const uint32 destID, const int destChannel) noexcept
    : sourceNodeId (sourceID), sourceChannelIndex (sourceChannel),
      destNodeId (destID), destChannelIndex (destChannel)
{
}

//==============================================================================
AudioProcessorGraph::Node::Node (const uint32 nodeID, AudioProcessor* const p) noexcept
    : nodeId (nodeID), processor (p), isPrepared (false)
{
    jassert (processor != nullptr);
}

void AudioProcessorGraph::Node::prepare (const double newSampleRate, const int newBlockSize,
                                         AudioProcessorGraph* const graph, ProcessingPrecision precision)
{
    if (! isPrepared)
    {
        isPrepared = true;
        setParentGraph (graph);

<<<<<<< HEAD
        processor->setPlayConfigDetails (processor->getNumChannelsPerInputElement(),
                                         processor->getNumChannelsPerOutputElement(),
=======
        // try to align the precision of the processor and the graph
        processor->setProcessingPrecision (processor->supportsDoublePrecisionProcessing() ? precision
                                                                                          : singlePrecision);

        processor->setPlayConfigDetails (processor->getNumInputChannels(),
                                         processor->getNumOutputChannels(),
>>>>>>> c562cfc3
                                         newSampleRate, newBlockSize);

        processor->prepareToPlay (newSampleRate, newBlockSize);
    }
}

void AudioProcessorGraph::Node::unprepare()
{
    if (isPrepared)
    {
        isPrepared = false;
        processor->releaseResources();
    }
}

void AudioProcessorGraph::Node::setParentGraph (AudioProcessorGraph* const graph) const
{
    if (AudioProcessorGraph::AudioGraphIOProcessor* const ioProc
            = dynamic_cast<AudioProcessorGraph::AudioGraphIOProcessor*> (processor.get()))
        ioProc->setParentGraph (graph);
}

//==============================================================================
struct AudioProcessorGraph::AudioProcessorGraphBufferHelpers
{
    AudioProcessorGraphBufferHelpers()
    {
        currentAudioInputBuffer.floatVersion  = nullptr;
        currentAudioInputBuffer.doubleVersion = nullptr;
    }

    void setRenderingBufferSize (int newNumChannels, int newNumSamples)
    {
        renderingBuffers.floatVersion. setSize (newNumChannels, newNumSamples);
        renderingBuffers.doubleVersion.setSize (newNumChannels, newNumSamples);

        renderingBuffers.floatVersion. clear();
        renderingBuffers.doubleVersion.clear();
    }

    void release()
    {
        renderingBuffers.floatVersion. setSize (1, 1);
        renderingBuffers.doubleVersion.setSize (1, 1);

        currentAudioInputBuffer.floatVersion  = nullptr;
        currentAudioInputBuffer.doubleVersion = nullptr;

        currentAudioOutputBuffer.floatVersion. setSize (1, 1);
        currentAudioOutputBuffer.doubleVersion.setSize (1, 1);
    }

    void prepareInOutBuffers(int newNumChannels, int newNumSamples)
    {
        currentAudioInputBuffer.floatVersion  = nullptr;
        currentAudioInputBuffer.doubleVersion = nullptr;

        currentAudioOutputBuffer.floatVersion. setSize (newNumChannels, newNumSamples);
        currentAudioOutputBuffer.doubleVersion.setSize (newNumChannels, newNumSamples);
    }

    FloatAndDoubleComposition<AudioBuffer<FloatPlaceholder> > renderingBuffers;
    FloatAndDoubleComposition<AudioBuffer<FloatPlaceholder>*> currentAudioInputBuffer;
    FloatAndDoubleComposition<AudioBuffer<FloatPlaceholder> > currentAudioOutputBuffer;
};

//==============================================================================
AudioProcessorGraph::AudioProcessorGraph()
    : lastNodeId (0), audioBuffers (new AudioProcessorGraphBufferHelpers),
      currentMidiInputBuffer (nullptr)
{
}

AudioProcessorGraph::~AudioProcessorGraph()
{
    clearRenderingSequence();
    clear();
}

const String AudioProcessorGraph::getName() const
{
    return "Audio Graph";
}

//==============================================================================
void AudioProcessorGraph::clear()
{
    nodes.clear();
    connections.clear();
    triggerAsyncUpdate();
}

AudioProcessorGraph::Node* AudioProcessorGraph::getNodeForId (const uint32 nodeId) const
{
    for (int i = nodes.size(); --i >= 0;)
        if (nodes.getUnchecked(i)->nodeId == nodeId)
            return nodes.getUnchecked(i);

    return nullptr;
}

AudioProcessorGraph::Node* AudioProcessorGraph::addNode (AudioProcessor* const newProcessor, uint32 nodeId)
{
    if (newProcessor == nullptr || newProcessor == this)
    {
        jassertfalse;
        return nullptr;
    }

    for (int i = nodes.size(); --i >= 0;)
    {
        if (nodes.getUnchecked(i)->getProcessor() == newProcessor)
        {
            jassertfalse; // Cannot add the same object to the graph twice!
            return nullptr;
        }
    }

    if (nodeId == 0)
    {
        nodeId = ++lastNodeId;
    }
    else
    {
        // you can't add a node with an id that already exists in the graph..
        jassert (getNodeForId (nodeId) == nullptr);
        removeNode (nodeId);

        if (nodeId > lastNodeId)
            lastNodeId = nodeId;
    }

    newProcessor->setPlayHead (getPlayHead());

    Node* const n = new Node (nodeId, newProcessor);
    nodes.add (n);
    triggerAsyncUpdate();

    n->setParentGraph (this);
    return n;
}

bool AudioProcessorGraph::removeNode (const uint32 nodeId)
{
    disconnectNode (nodeId);

    for (int i = nodes.size(); --i >= 0;)
    {
        if (nodes.getUnchecked(i)->nodeId == nodeId)
        {
            nodes.remove (i);
            triggerAsyncUpdate();

            return true;
        }
    }

    return false;
}

//==============================================================================
const AudioProcessorGraph::Connection* AudioProcessorGraph::getConnectionBetween (const uint32 sourceNodeId,
                                                                                  const int sourceChannelIndex,
                                                                                  const uint32 destNodeId,
                                                                                  const int destChannelIndex) const
{
    const Connection c (sourceNodeId, sourceChannelIndex, destNodeId, destChannelIndex);
    GraphRenderingOps::ConnectionSorter sorter;
    return connections [connections.indexOfSorted (sorter, &c)];
}

bool AudioProcessorGraph::isConnected (const uint32 possibleSourceNodeId,
                                       const uint32 possibleDestNodeId) const
{
    for (int i = connections.size(); --i >= 0;)
    {
        const Connection* const c = connections.getUnchecked(i);

        if (c->sourceNodeId == possibleSourceNodeId
             && c->destNodeId == possibleDestNodeId)
        {
            return true;
        }
    }

    return false;
}

bool AudioProcessorGraph::canConnect (const uint32 sourceNodeId,
                                      const int sourceChannelIndex,
                                      const uint32 destNodeId,
                                      const int destChannelIndex) const
{
    if (sourceChannelIndex < 0
         || destChannelIndex < 0
         || sourceNodeId == destNodeId
         || (destChannelIndex == midiChannelIndex) != (sourceChannelIndex == midiChannelIndex))
        return false;

    const Node* const source = getNodeForId (sourceNodeId);

    if (source == nullptr
         || (sourceChannelIndex != midiChannelIndex && sourceChannelIndex >= source->processor->getNumOutputChannelsTotal())
         || (sourceChannelIndex == midiChannelIndex && ! source->processor->producesMidi()))
        return false;

    const Node* const dest = getNodeForId (destNodeId);

    if (dest == nullptr
         || (destChannelIndex != midiChannelIndex && destChannelIndex >= dest->processor->getNumInputChannelsTotal(false))
         || (destChannelIndex == midiChannelIndex && ! dest->processor->acceptsMidi()))
        return false;

    return getConnectionBetween (sourceNodeId, sourceChannelIndex,
                                 destNodeId, destChannelIndex) == nullptr;
}

bool AudioProcessorGraph::addConnection (const uint32 sourceNodeId,
                                         const int sourceChannelIndex,
                                         const uint32 destNodeId,
                                         const int destChannelIndex)
{
    if (! canConnect (sourceNodeId, sourceChannelIndex, destNodeId, destChannelIndex))
        return false;

    GraphRenderingOps::ConnectionSorter sorter;
    connections.addSorted (sorter, new Connection (sourceNodeId, sourceChannelIndex,
                                                   destNodeId, destChannelIndex));
    triggerAsyncUpdate();
    return true;
}

void AudioProcessorGraph::removeConnection (const int index)
{
    connections.remove (index);
    triggerAsyncUpdate();
}

bool AudioProcessorGraph::removeConnection (const uint32 sourceNodeId, const int sourceChannelIndex,
                                            const uint32 destNodeId, const int destChannelIndex)
{
    bool doneAnything = false;

    for (int i = connections.size(); --i >= 0;)
    {
        const Connection* const c = connections.getUnchecked(i);

        if (c->sourceNodeId == sourceNodeId
             && c->destNodeId == destNodeId
             && c->sourceChannelIndex == sourceChannelIndex
             && c->destChannelIndex == destChannelIndex)
        {
            removeConnection (i);
            doneAnything = true;
        }
    }

    return doneAnything;
}

bool AudioProcessorGraph::disconnectNode (const uint32 nodeId)
{
    bool doneAnything = false;

    for (int i = connections.size(); --i >= 0;)
    {
        const Connection* const c = connections.getUnchecked(i);

        if (c->sourceNodeId == nodeId || c->destNodeId == nodeId)
        {
            removeConnection (i);
            doneAnything = true;
        }
    }

    return doneAnything;
}

bool AudioProcessorGraph::isConnectionLegal (const Connection* const c) const
{
    jassert (c != nullptr);

    const Node* const source = getNodeForId (c->sourceNodeId);
    const Node* const dest   = getNodeForId (c->destNodeId);

    return source != nullptr
        && dest != nullptr
        && (c->sourceChannelIndex != midiChannelIndex ? isPositiveAndBelow (c->sourceChannelIndex, source->processor->getNumOutputChannelsTotal())
                                                      : source->processor->producesMidi())
        && (c->destChannelIndex   != midiChannelIndex ? isPositiveAndBelow (c->destChannelIndex, dest->processor->getNumInputChannelsTotal(false))
                                                      : dest->processor->acceptsMidi());
}

bool AudioProcessorGraph::removeIllegalConnections()
{
    bool doneAnything = false;

    for (int i = connections.size(); --i >= 0;)
    {
        if (! isConnectionLegal (connections.getUnchecked(i)))
        {
            removeConnection (i);
            doneAnything = true;
        }
    }

    return doneAnything;
}

//==============================================================================
static void deleteRenderOpArray (Array<void*>& ops)
{
    for (int i = ops.size(); --i >= 0;)
        delete static_cast<GraphRenderingOps::AudioGraphRenderingOpBase*> (ops.getUnchecked(i));
}

void AudioProcessorGraph::clearRenderingSequence()
{
    Array<void*> oldOps;

    {
        const ScopedLock sl (getCallbackLock());
        renderingOps.swapWith (oldOps);
    }

    deleteRenderOpArray (oldOps);
}

bool AudioProcessorGraph::isAnInputTo (const uint32 possibleInputId,
                                       const uint32 possibleDestinationId,
                                       const int recursionCheck) const
{
    if (recursionCheck > 0)
    {
        for (int i = connections.size(); --i >= 0;)
        {
            const AudioProcessorGraph::Connection* const c = connections.getUnchecked (i);

            if (c->destNodeId == possibleDestinationId
                 && (c->sourceNodeId == possibleInputId
                      || isAnInputTo (possibleInputId, c->sourceNodeId, recursionCheck - 1)))
                return true;
        }
    }

    return false;
}

void AudioProcessorGraph::buildRenderingSequence()
{
    Array<void*> newRenderingOps;
    int numRenderingBuffersNeeded = 2;
    int numMidiBuffersNeeded = 1;

    {
        MessageManagerLock mml;

        Array<Node*> orderedNodes;

        {
            const GraphRenderingOps::ConnectionLookupTable table (connections);

            for (int i = 0; i < nodes.size(); ++i)
            {
                Node* const node = nodes.getUnchecked(i);

                node->prepare (getSampleRate(), getBlockSize(), this, getProcessingPrecision());

                int j = 0;
                for (; j < orderedNodes.size(); ++j)
                    if (table.isAnInputTo (node->nodeId, ((Node*) orderedNodes.getUnchecked(j))->nodeId))
                      break;

                orderedNodes.insert (j, node);
            }
        }

        GraphRenderingOps::RenderingOpSequenceCalculator calculator (*this, orderedNodes, newRenderingOps);

        numRenderingBuffersNeeded = calculator.getNumBuffersNeeded();
        numMidiBuffersNeeded = calculator.getNumMidiBuffersNeeded();
    }

    {
        // swap over to the new rendering sequence..
        const ScopedLock sl (getCallbackLock());

        audioBuffers->setRenderingBufferSize (numRenderingBuffersNeeded, getBlockSize());

        for (int i = midiBuffers.size(); --i >= 0;)
            midiBuffers.getUnchecked(i)->clear();

        while (midiBuffers.size() < numMidiBuffersNeeded)
            midiBuffers.add (new MidiBuffer());

        renderingOps.swapWith (newRenderingOps);
    }

    // delete the old ones..
    deleteRenderOpArray (newRenderingOps);
}

void AudioProcessorGraph::handleAsyncUpdate()
{
    buildRenderingSequence();
}

//==============================================================================
void AudioProcessorGraph::prepareToPlay (double /*sampleRate*/, int estimatedSamplesPerBlock)
{
<<<<<<< HEAD
    currentAudioInputBuffer = nullptr;
    currentAudioOutputBuffer.setSize (jmax (1, getNumOutputChannelsTotal()), estimatedSamplesPerBlock);
=======
    audioBuffers->prepareInOutBuffers (jmax (1, getNumOutputChannels()), estimatedSamplesPerBlock);

>>>>>>> c562cfc3
    currentMidiInputBuffer = nullptr;
    currentMidiOutputBuffer.clear();

    clearRenderingSequence();
    buildRenderingSequence();
}

bool AudioProcessorGraph::supportsDoublePrecisionProcessing() const
{
    return true;
}

void AudioProcessorGraph::releaseResources()
{
    for (int i = 0; i < nodes.size(); ++i)
        nodes.getUnchecked(i)->unprepare();

    audioBuffers->release();
    midiBuffers.clear();

    currentMidiInputBuffer = nullptr;
    currentMidiOutputBuffer.clear();
}

void AudioProcessorGraph::reset()
{
    const ScopedLock sl (getCallbackLock());

    for (int i = 0; i < nodes.size(); ++i)
        nodes.getUnchecked(i)->getProcessor()->reset();
}

void AudioProcessorGraph::setNonRealtime (bool isProcessingNonRealtime) noexcept
{
    const ScopedLock sl (getCallbackLock());

    for (int i = 0; i < nodes.size(); ++i)
        nodes.getUnchecked(i)->getProcessor()->setNonRealtime (isProcessingNonRealtime);
}

void AudioProcessorGraph::setPlayHead (AudioPlayHead* audioPlayHead)
{
    const ScopedLock sl (getCallbackLock());

    AudioProcessor::setPlayHead (audioPlayHead);

    for (int i = 0; i < nodes.size(); ++i)
        nodes.getUnchecked(i)->getProcessor()->setPlayHead (audioPlayHead);
}

template <typename FloatType>
void AudioProcessorGraph::processAudio (AudioBuffer<FloatType>& buffer, MidiBuffer& midiMessages)
{
    AudioBuffer<FloatType>&  renderingBuffers         = audioBuffers->renderingBuffers.get<FloatType>();
    AudioBuffer<FloatType>*& currentAudioInputBuffer  = audioBuffers->currentAudioInputBuffer.get<FloatType>();
    AudioBuffer<FloatType>&  currentAudioOutputBuffer = audioBuffers->currentAudioOutputBuffer.get<FloatType>();

    const int numSamples = buffer.getNumSamples();

    currentAudioInputBuffer = &buffer;
    currentAudioOutputBuffer.setSize (jmax (1, buffer.getNumChannels()), numSamples);
    currentAudioOutputBuffer.clear();
    currentMidiInputBuffer = &midiMessages;
    currentMidiOutputBuffer.clear();

    for (int i = 0; i < renderingOps.size(); ++i)
    {
        GraphRenderingOps::AudioGraphRenderingOpBase* const op
            = (GraphRenderingOps::AudioGraphRenderingOpBase*) renderingOps.getUnchecked(i);

        op->perform (renderingBuffers, midiBuffers, numSamples);
    }

    for (int i = 0; i < buffer.getNumChannels(); ++i)
        buffer.copyFrom (i, 0, currentAudioOutputBuffer, i, 0, numSamples);

    midiMessages.clear();
    midiMessages.addEvents (currentMidiOutputBuffer, 0, buffer.getNumSamples(), 0);
}

const String AudioProcessorGraph::getInputChannelName (int channelIndex, int elementIndex) const
{
    return "Input " + String (channelIndex + 1) + (elementIndex > 0 ?
                                                   String(" (element %d)", elementIndex) :
                                                   String::empty);
}

const String AudioProcessorGraph::getOutputChannelName (int channelIndex, int elementIndex) const
{
    return "Output " + String (channelIndex + 1) + (elementIndex > 0 ?
                                                    String(" (element %d)", elementIndex) :
                                                    String::empty);
}

bool AudioProcessorGraph::isInputChannelStereoPair (int, int) const      { return true; }
bool AudioProcessorGraph::isOutputChannelStereoPair (int, int) const     { return true; }
bool AudioProcessorGraph::silenceInProducesSilenceOut() const       { return false; }
double AudioProcessorGraph::getTailLengthSeconds() const            { return 0; }
bool AudioProcessorGraph::acceptsMidi() const                       { return true; }
bool AudioProcessorGraph::producesMidi() const                      { return true; }
void AudioProcessorGraph::getStateInformation (juce::MemoryBlock&)  {}
void AudioProcessorGraph::setStateInformation (const void*, int)    {}

void AudioProcessorGraph::processBlock (AudioBuffer<float>& buffer, MidiBuffer& midiMessages)
{
    processAudio (buffer, midiMessages);
}

void AudioProcessorGraph::processBlock (AudioBuffer<double>& buffer, MidiBuffer& midiMessages)
{
    processAudio (buffer, midiMessages);
}

// explicit template instantiation
template void AudioProcessorGraph::processAudio<float> ( AudioBuffer<float>& buffer,
                                                         MidiBuffer& midiMessages);
template void AudioProcessorGraph::processAudio<double> (AudioBuffer<double>& buffer,
                                                         MidiBuffer& midiMessages);

//==============================================================================
AudioProcessorGraph::AudioGraphIOProcessor::AudioGraphIOProcessor (const IODeviceType deviceType)
    : type (deviceType), graph (nullptr)
{
}

AudioProcessorGraph::AudioGraphIOProcessor::~AudioGraphIOProcessor()
{
}

const String AudioProcessorGraph::AudioGraphIOProcessor::getName() const
{
    switch (type)
    {
        case audioOutputNode:   return "Audio Output";
        case audioInputNode:    return "Audio Input";
        case midiOutputNode:    return "Midi Output";
        case midiInputNode:     return "Midi Input";
        default:                break;
    }

    return String();
}

void AudioProcessorGraph::AudioGraphIOProcessor::fillInPluginDescription (PluginDescription& d) const
{
    d.name = getName();
    d.uid = d.name.hashCode();
    d.category = "I/O devices";
    d.pluginFormatName = "Internal";
    d.manufacturerName = "ROLI Ltd.";
    d.version = "1.0";
    d.isInstrument = false;

    d.numInputChannels = getNumInputChannelsTotal(false);
    if (type == audioOutputNode && graph != nullptr)
        d.numInputChannels = graph->getNumInputChannelsTotal(false);

    d.numOutputChannels = getNumOutputChannelsTotal();
    if (type == audioInputNode && graph != nullptr)
        d.numOutputChannels = graph->getNumOutputChannelsTotal();
}

void AudioProcessorGraph::AudioGraphIOProcessor::prepareToPlay (double, int)
{
    jassert (graph != nullptr);
}

void AudioProcessorGraph::AudioGraphIOProcessor::releaseResources()
{
}

bool AudioProcessorGraph::AudioGraphIOProcessor::supportsDoublePrecisionProcessing() const
{
    return true;
}

template <typename FloatType>
void AudioProcessorGraph::AudioGraphIOProcessor::processAudio (AudioBuffer<FloatType>& buffer,
                                                               MidiBuffer& midiMessages)
{
    AudioBuffer<FloatType>*& currentAudioInputBuffer =
        graph->audioBuffers->currentAudioInputBuffer.get<FloatType>();

    AudioBuffer<FloatType>&  currentAudioOutputBuffer =
        graph->audioBuffers->currentAudioOutputBuffer.get<FloatType>();

    jassert (graph != nullptr);

    switch (type)
    {
        case audioOutputNode:
        {
            for (int i = jmin (currentAudioOutputBuffer.getNumChannels(),
                               buffer.getNumChannels()); --i >= 0;)
            {
                currentAudioOutputBuffer.addFrom (i, 0, buffer, i, 0, buffer.getNumSamples());
            }

            break;
        }

        case audioInputNode:
        {
            for (int i = jmin (currentAudioInputBuffer->getNumChannels(),
                               buffer.getNumChannels()); --i >= 0;)
            {
                buffer.copyFrom (i, 0, *currentAudioInputBuffer, i, 0, buffer.getNumSamples());
            }

            break;
        }

        case midiOutputNode:
            graph->currentMidiOutputBuffer.addEvents (midiMessages, 0, buffer.getNumSamples(), 0);
            break;

        case midiInputNode:
            midiMessages.addEvents (*graph->currentMidiInputBuffer, 0, buffer.getNumSamples(), 0);
            break;

        default:
            break;
    }
}

void AudioProcessorGraph::AudioGraphIOProcessor::processBlock (AudioBuffer<float>& buffer,
                                                               MidiBuffer& midiMessages)
{
    processAudio (buffer, midiMessages);
}

void AudioProcessorGraph::AudioGraphIOProcessor::processBlock (AudioBuffer<double>& buffer,
                                                               MidiBuffer& midiMessages)
{
    processAudio (buffer, midiMessages);
}

bool AudioProcessorGraph::AudioGraphIOProcessor::silenceInProducesSilenceOut() const
{
    return isOutput();
}

double AudioProcessorGraph::AudioGraphIOProcessor::getTailLengthSeconds() const
{
    return 0;
}

bool AudioProcessorGraph::AudioGraphIOProcessor::acceptsMidi() const
{
    return type == midiOutputNode;
}

bool AudioProcessorGraph::AudioGraphIOProcessor::producesMidi() const
{
    return type == midiInputNode;
}

const String AudioProcessorGraph::AudioGraphIOProcessor::getInputChannelName (int channelIndex, int elementIndex) const
{
    switch (type)
    {
        case audioOutputNode:   return "Output " + String (channelIndex + 1) + (elementIndex > 0 ?
                                                                                String(" (element %d)", elementIndex) :
                                                                                String::empty);
        case midiOutputNode:    return "Midi Output";
        default:                break;
    }

    return String();
}

const String AudioProcessorGraph::AudioGraphIOProcessor::getOutputChannelName (int channelIndex, int elementIndex) const
{
    switch (type)
    {
        case audioInputNode:    return "Input " + String (channelIndex + 1) + (elementIndex > 0 ?
                                                                               String(" (element %d)", elementIndex) :
                                                                               String::empty);
        case midiInputNode:     return "Midi Input";
        default:                break;
    }

    return String();
}

bool AudioProcessorGraph::AudioGraphIOProcessor::isInputChannelStereoPair (int /*channelIndex*/, int /*elementIndex*/) const
{
    return type == audioInputNode || type == audioOutputNode;
}

bool AudioProcessorGraph::AudioGraphIOProcessor::isOutputChannelStereoPair (int channelIndex, int elementIndex) const
{
    return isInputChannelStereoPair (channelIndex, elementIndex);
}

bool AudioProcessorGraph::AudioGraphIOProcessor::isInput() const noexcept           { return type == audioInputNode  || type == midiInputNode; }
bool AudioProcessorGraph::AudioGraphIOProcessor::isOutput() const noexcept          { return type == audioOutputNode || type == midiOutputNode; }

bool AudioProcessorGraph::AudioGraphIOProcessor::hasEditor() const                  { return false; }
AudioProcessorEditor* AudioProcessorGraph::AudioGraphIOProcessor::createEditor()    { return nullptr; }

int AudioProcessorGraph::AudioGraphIOProcessor::getNumPrograms()                    { return 0; }
int AudioProcessorGraph::AudioGraphIOProcessor::getCurrentProgram()                 { return 0; }
void AudioProcessorGraph::AudioGraphIOProcessor::setCurrentProgram (int)            { }

const String AudioProcessorGraph::AudioGraphIOProcessor::getProgramName (int)       { return String(); }
void AudioProcessorGraph::AudioGraphIOProcessor::changeProgramName (int, const String&) {}

void AudioProcessorGraph::AudioGraphIOProcessor::getStateInformation (juce::MemoryBlock&) {}
void AudioProcessorGraph::AudioGraphIOProcessor::setStateInformation (const void*, int) {}

void AudioProcessorGraph::AudioGraphIOProcessor::setParentGraph (AudioProcessorGraph* const newGraph)
{
    graph = newGraph;

    if (graph != nullptr)
    {
        setPlayConfigDetails (type == audioOutputNode ? graph->getNumChannelsPerOutputElement() : Array<int>(),
                              type == audioInputNode  ? graph->getNumChannelsPerInputElement() : Array<int>(),
                              getSampleRate(),
                              getBlockSize());

        updateHostDisplay();
    }
}
<|MERGE_RESOLUTION|>--- conflicted
+++ resolved
@@ -1,1711 +1,1701 @@
-/*
-  ==============================================================================
-
-   This file is part of the JUCE library.
-   Copyright (c) 2015 - ROLI Ltd.
-
-   Permission is granted to use this software under the terms of either:
-   a) the GPL v2 (or any later version)
-   b) the Affero GPL v3
-
-   Details of these licenses can be found at: www.gnu.org/licenses
-
-   JUCE is distributed in the hope that it will be useful, but WITHOUT ANY
-   WARRANTY; without even the implied warranty of MERCHANTABILITY or FITNESS FOR
-   A PARTICULAR PURPOSE.  See the GNU General Public License for more details.
-
-   ------------------------------------------------------------------------------
-
-   To release a closed-source product which uses JUCE, commercial licenses are
-   available: visit www.juce.com for more information.
-
-  ==============================================================================
-*/
-
-const int AudioProcessorGraph::midiChannelIndex = 0x1000;
-
-//==============================================================================
-template <typename FloatType, typename Impl> struct FloatDoubleUtil {};
-template <typename Tag, typename Type> struct FloatDoubleType {};
-
-template <typename Tag>
-struct FloatAndDoubleComposition
-{
-    typedef typename FloatDoubleType<Tag, float>::Type  FloatType;
-    typedef typename FloatDoubleType<Tag, double>::Type DoubleType;
-
-    template <typename FloatingType>
-    inline typename FloatDoubleType<Tag, FloatingType>::Type& get() noexcept
-    {
-        return FloatDoubleUtil<FloatingType, FloatAndDoubleComposition<Tag> >::get (*this);
-    }
-
-    FloatType floatVersion;
-    DoubleType doubleVersion;
-};
-
-template <typename Impl> struct FloatDoubleUtil<float,  Impl> { static inline typename Impl::FloatType&  get (Impl& i) noexcept { return i.floatVersion; } };
-template <typename Impl> struct FloatDoubleUtil<double, Impl> { static inline typename Impl::DoubleType& get (Impl& i) noexcept { return i.doubleVersion; } };
-
-struct FloatPlaceholder;
-
-template <typename FloatingType> struct FloatDoubleType<HeapBlock<FloatPlaceholder>,    FloatingType>  { typedef HeapBlock<FloatingType> Type; };
-template <typename FloatingType> struct FloatDoubleType<HeapBlock<FloatPlaceholder*>,   FloatingType>  { typedef HeapBlock<FloatingType*> Type; };
-template <typename FloatingType> struct FloatDoubleType<AudioBuffer<FloatPlaceholder>,  FloatingType>  { typedef AudioBuffer<FloatingType> Type; };
-template <typename FloatingType> struct FloatDoubleType<AudioBuffer<FloatPlaceholder>*, FloatingType>  { typedef AudioBuffer<FloatingType>* Type; };
-
-//==============================================================================
-namespace GraphRenderingOps
-{
-
-struct AudioGraphRenderingOpBase
-{
-    AudioGraphRenderingOpBase() noexcept {}
-    virtual ~AudioGraphRenderingOpBase() {}
-
-    virtual void perform (AudioBuffer<float>& sharedBufferChans,
-                          const OwnedArray<MidiBuffer>& sharedMidiBuffers,
-                          const int numSamples) = 0;
-
-    virtual void perform (AudioBuffer<double>& sharedBufferChans,
-                          const OwnedArray<MidiBuffer>& sharedMidiBuffers,
-                          const int numSamples) = 0;
-
-    JUCE_LEAK_DETECTOR (AudioGraphRenderingOpBase)
-};
-
-// use CRTP
-template <class Child>
-struct AudioGraphRenderingOp  : public AudioGraphRenderingOpBase
-{
-    void perform (AudioBuffer<float>& sharedBufferChans,
-                  const OwnedArray<MidiBuffer>& sharedMidiBuffers,
-                  const int numSamples) override
-    {
-        static_cast<Child*> (this)->perform (sharedBufferChans, sharedMidiBuffers, numSamples);
-    }
-
-    void perform (AudioBuffer<double>& sharedBufferChans,
-                  const OwnedArray<MidiBuffer>& sharedMidiBuffers,
-                  const int numSamples) override
-    {
-        static_cast<Child*> (this)->perform (sharedBufferChans, sharedMidiBuffers, numSamples);
-    }
-};
-
-//==============================================================================
-struct ClearChannelOp  : public AudioGraphRenderingOp<ClearChannelOp>
-{
-    ClearChannelOp (const int channel) noexcept  : channelNum (channel)  {}
-
-    template <typename FloatType>
-    void perform (AudioBuffer<FloatType>& sharedBufferChans, const OwnedArray<MidiBuffer>&, const int numSamples)
-    {
-        sharedBufferChans.clear (channelNum, 0, numSamples);
-    }
-
-    const int channelNum;
-
-    JUCE_DECLARE_NON_COPYABLE (ClearChannelOp)
-};
-
-//==============================================================================
-struct CopyChannelOp  : public AudioGraphRenderingOp<CopyChannelOp>
-{
-    CopyChannelOp (const int srcChan, const int dstChan) noexcept
-        : srcChannelNum (srcChan), dstChannelNum (dstChan)
-    {}
-
-    template <typename FloatType>
-    void perform (AudioBuffer<FloatType>& sharedBufferChans, const OwnedArray<MidiBuffer>&, const int numSamples)
-    {
-        sharedBufferChans.copyFrom (dstChannelNum, 0, sharedBufferChans, srcChannelNum, 0, numSamples);
-    }
-
-    const int srcChannelNum, dstChannelNum;
-
-    JUCE_DECLARE_NON_COPYABLE (CopyChannelOp)
-};
-
-//==============================================================================
-struct AddChannelOp  : public AudioGraphRenderingOp<AddChannelOp>
-{
-    AddChannelOp (const int srcChan, const int dstChan) noexcept
-        : srcChannelNum (srcChan), dstChannelNum (dstChan)
-    {}
-
-    template <typename FloatType>
-    void perform (AudioBuffer<FloatType>& sharedBufferChans, const OwnedArray<MidiBuffer>&, const int numSamples)
-    {
-        sharedBufferChans.addFrom (dstChannelNum, 0, sharedBufferChans, srcChannelNum, 0, numSamples);
-    }
-
-    const int srcChannelNum, dstChannelNum;
-
-    JUCE_DECLARE_NON_COPYABLE (AddChannelOp)
-};
-
-//==============================================================================
-struct ClearMidiBufferOp  : public AudioGraphRenderingOp<ClearMidiBufferOp>
-{
-    ClearMidiBufferOp (const int buffer) noexcept  : bufferNum (buffer)  {}
-
-    template <typename FloatType>
-    void perform (AudioBuffer<FloatType>&, const OwnedArray<MidiBuffer>& sharedMidiBuffers, const int)
-    {
-        sharedMidiBuffers.getUnchecked (bufferNum)->clear();
-    }
-
-    const int bufferNum;
-
-    JUCE_DECLARE_NON_COPYABLE (ClearMidiBufferOp)
-};
-
-//==============================================================================
-struct CopyMidiBufferOp  : public AudioGraphRenderingOp<CopyMidiBufferOp>
-{
-    CopyMidiBufferOp (const int srcBuffer, const int dstBuffer) noexcept
-        : srcBufferNum (srcBuffer), dstBufferNum (dstBuffer)
-    {}
-
-    template <typename FloatType>
-    void perform (AudioBuffer<FloatType>&, const OwnedArray<MidiBuffer>& sharedMidiBuffers, const int)
-    {
-        *sharedMidiBuffers.getUnchecked (dstBufferNum) = *sharedMidiBuffers.getUnchecked (srcBufferNum);
-    }
-
-    const int srcBufferNum, dstBufferNum;
-
-    JUCE_DECLARE_NON_COPYABLE (CopyMidiBufferOp)
-};
-
-//==============================================================================
-struct AddMidiBufferOp  : public AudioGraphRenderingOp<AddMidiBufferOp>
-{
-    AddMidiBufferOp (const int srcBuffer, const int dstBuffer)
-        : srcBufferNum (srcBuffer), dstBufferNum (dstBuffer)
-    {}
-
-    template <typename FloatType>
-    void perform (AudioBuffer<FloatType>&, const OwnedArray<MidiBuffer>& sharedMidiBuffers, const int numSamples)
-    {
-        sharedMidiBuffers.getUnchecked (dstBufferNum)
-            ->addEvents (*sharedMidiBuffers.getUnchecked (srcBufferNum), 0, numSamples, 0);
-    }
-
-    const int srcBufferNum, dstBufferNum;
-
-    JUCE_DECLARE_NON_COPYABLE (AddMidiBufferOp)
-};
-
-//==============================================================================
-struct DelayChannelOp  : public AudioGraphRenderingOp<DelayChannelOp>
-{
-    DelayChannelOp (const int chan, const int delaySize)
-        : channel (chan),
-          bufferSize (delaySize + 1),
-          readIndex (0), writeIndex (delaySize)
-    {
-        buffer.floatVersion. calloc ((size_t) bufferSize);
-        buffer.doubleVersion.calloc ((size_t) bufferSize);
-    }
-
-    template <typename FloatType>
-    void perform (AudioBuffer<FloatType>& sharedBufferChans, const OwnedArray<MidiBuffer>&, const int numSamples)
-    {
-        FloatType* data = sharedBufferChans.getWritePointer (channel, 0);
-        HeapBlock<FloatType>& block = buffer.get<FloatType>();
-
-        for (int i = numSamples; --i >= 0;)
-        {
-            block [writeIndex] = *data;
-            *data++ = block [readIndex];
-
-            if (++readIndex  >= bufferSize) readIndex = 0;
-            if (++writeIndex >= bufferSize) writeIndex = 0;
-        }
-    }
-
-private:
-    FloatAndDoubleComposition<HeapBlock<FloatPlaceholder> > buffer;
-    const int channel, bufferSize;
-    int readIndex, writeIndex;
-
-    JUCE_DECLARE_NON_COPYABLE (DelayChannelOp)
-};
-
-//==============================================================================
-struct ProcessBufferOp   : public AudioGraphRenderingOp<ProcessBufferOp>
-{
-    ProcessBufferOp (const AudioProcessorGraph::Node::Ptr& n,
-                     const Array<int>& audioChannelsUsed,
-                     const int totalNumChans,
-                     const int midiBuffer)
-        : node (n),
-          processor (n->getProcessor()),
-          audioChannelsToUse (audioChannelsUsed),
-          totalChans (jmax (1, totalNumChans)),
-          midiBufferToUse (midiBuffer)
-    {
-        audioChannels.floatVersion. calloc ((size_t) totalChans);
-        audioChannels.doubleVersion.calloc ((size_t) totalChans);
-
-        while (audioChannelsToUse.size() < totalChans)
-            audioChannelsToUse.add (0);
-    }
-
-    template <typename FloatType>
-    void perform (AudioBuffer<FloatType>& sharedBufferChans, const OwnedArray<MidiBuffer>& sharedMidiBuffers, const int numSamples)
-    {
-        HeapBlock<FloatType*>& channels = audioChannels.get<FloatType>();
-
-        for (int i = totalChans; --i >= 0;)
-            channels[i] = sharedBufferChans.getWritePointer (audioChannelsToUse.getUnchecked (i), 0);
-
-        AudioBuffer<FloatType> buffer (channels, totalChans, numSamples);
-
-        callProcess (buffer, *sharedMidiBuffers.getUnchecked (midiBufferToUse));
-    }
-
-    void callProcess (AudioBuffer<float>& buffer, MidiBuffer& midiMessages)
-    {
-        processor->processBlock (buffer, midiMessages);
-    }
-
-    void callProcess (AudioBuffer<double>& buffer, MidiBuffer& midiMessages)
-    {
-        if (processor->isUsingDoublePrecision())
-        {
-            processor->processBlock (buffer, midiMessages);
-        }
-        else
-        {
-            // if the processor is in single precision mode but the graph in double
-            // precision then we need to convert between buffer formats. Note, that
-            // this will only happen if the processor does not support double
-            // precision processing.
-            tempBuffer.makeCopyOf (buffer);
-            processor->processBlock (tempBuffer, midiMessages);
-            buffer.makeCopyOf (tempBuffer);
-        }
-    }
-
-    const AudioProcessorGraph::Node::Ptr node;
-    AudioProcessor* const processor;
-
-private:
-    Array<int> audioChannelsToUse;
-    FloatAndDoubleComposition<HeapBlock<FloatPlaceholder*> > audioChannels;
-    AudioBuffer<float> tempBuffer;
-    const int totalChans;
-    const int midiBufferToUse;
-
-    JUCE_DECLARE_NON_COPYABLE (ProcessBufferOp)
-};
-
-//==============================================================================
-/** Used to calculate the correct sequence of rendering ops needed, based on
-    the best re-use of shared buffers at each stage.
-*/
-struct RenderingOpSequenceCalculator
-{
-    RenderingOpSequenceCalculator (AudioProcessorGraph& g,
-                                   const Array<AudioProcessorGraph::Node*>& nodes,
-                                   Array<void*>& renderingOps)
-        : graph (g),
-          orderedNodes (nodes),
-          totalLatency (0)
-    {
-        nodeIds.add ((uint32) zeroNodeID); // first buffer is read-only zeros
-        channels.add (0);
-
-        midiNodeIds.add ((uint32) zeroNodeID);
-
-        for (int i = 0; i < orderedNodes.size(); ++i)
-        {
-            createRenderingOpsForNode (*orderedNodes.getUnchecked(i), renderingOps, i);
-            markAnyUnusedBuffersAsFree (i);
-        }
-
-        graph.setLatencySamples (totalLatency);
-    }
-
-    int getNumBuffersNeeded() const noexcept         { return nodeIds.size(); }
-    int getNumMidiBuffersNeeded() const noexcept     { return midiNodeIds.size(); }
-
-private:
-    //==============================================================================
-    AudioProcessorGraph& graph;
-    const Array<AudioProcessorGraph::Node*>& orderedNodes;
-    Array<int> channels;
-    Array<uint32> nodeIds, midiNodeIds;
-
-    enum { freeNodeID = 0xffffffff, zeroNodeID = 0xfffffffe };
-
-    static bool isNodeBusy (uint32 nodeID) noexcept     { return nodeID != freeNodeID && nodeID != zeroNodeID; }
-
-    Array<uint32> nodeDelayIDs;
-    Array<int> nodeDelays;
-    int totalLatency;
-
-    int getNodeDelay (const uint32 nodeID) const        { return nodeDelays [nodeDelayIDs.indexOf (nodeID)]; }
-
-    void setNodeDelay (const uint32 nodeID, const int latency)
-    {
-        const int index = nodeDelayIDs.indexOf (nodeID);
-
-        if (index >= 0)
-        {
-            nodeDelays.set (index, latency);
-        }
-        else
-        {
-            nodeDelayIDs.add (nodeID);
-            nodeDelays.add (latency);
-        }
-    }
-
-    int getInputLatencyForNode (const uint32 nodeID) const
-    {
-        int maxLatency = 0;
-
-        for (int i = graph.getNumConnections(); --i >= 0;)
-        {
-            const AudioProcessorGraph::Connection* const c = graph.getConnection (i);
-
-            if (c->destNodeId == nodeID)
-                maxLatency = jmax (maxLatency, getNodeDelay (c->sourceNodeId));
-        }
-
-        return maxLatency;
-    }
-
-    //==============================================================================
-    void createRenderingOpsForNode (AudioProcessorGraph::Node& node,
-                                    Array<void*>& renderingOps,
-                                    const int ourRenderingIndex)
-    {
-        AudioProcessor& processor = *node.getProcessor();
-        const int numIns  = processor.getNumInputChannelsTotal(false);
-        const int numOuts = processor.getNumOutputChannelsTotal();
-        const int totalChans = jmax (numIns, numOuts);
-
-        Array<int> audioChannelsToUse;
-        int midiBufferToUse = -1;
-
-        int maxLatency = getInputLatencyForNode (node.nodeId);
-
-        for (int inputChan = 0; inputChan < numIns; ++inputChan)
-        {
-            // get a list of all the inputs to this node
-            Array<uint32> sourceNodes;
-            Array<int> sourceOutputChans;
-
-            for (int i = graph.getNumConnections(); --i >= 0;)
-            {
-                const AudioProcessorGraph::Connection* const c = graph.getConnection (i);
-
-                if (c->destNodeId == node.nodeId && c->destChannelIndex == inputChan)
-                {
-                    sourceNodes.add (c->sourceNodeId);
-                    sourceOutputChans.add (c->sourceChannelIndex);
-                }
-            }
-
-            int bufIndex = -1;
-
-            if (sourceNodes.size() == 0)
-            {
-                // unconnected input channel
-
-                if (inputChan >= numOuts)
-                {
-                    bufIndex = getReadOnlyEmptyBuffer();
-                    jassert (bufIndex >= 0);
-                }
-                else
-                {
-                    bufIndex = getFreeBuffer (false);
-                    renderingOps.add (new ClearChannelOp (bufIndex));
-                }
-            }
-            else if (sourceNodes.size() == 1)
-            {
-                // channel with a straightforward single input..
-                const uint32 srcNode = sourceNodes.getUnchecked(0);
-                const int srcChan = sourceOutputChans.getUnchecked(0);
-
-                bufIndex = getBufferContaining (srcNode, srcChan);
-
-                if (bufIndex < 0)
-                {
-                    // if not found, this is probably a feedback loop
-                    bufIndex = getReadOnlyEmptyBuffer();
-                    jassert (bufIndex >= 0);
-                }
-
-                if (inputChan < numOuts
-                     && isBufferNeededLater (ourRenderingIndex,
-                                             inputChan,
-                                             srcNode, srcChan))
-                {
-                    // can't mess up this channel because it's needed later by another node, so we
-                    // need to use a copy of it..
-                    const int newFreeBuffer = getFreeBuffer (false);
-
-                    renderingOps.add (new CopyChannelOp (bufIndex, newFreeBuffer));
-
-                    bufIndex = newFreeBuffer;
-                }
-
-                const int nodeDelay = getNodeDelay (srcNode);
-
-                if (nodeDelay < maxLatency)
-                    renderingOps.add (new DelayChannelOp (bufIndex, maxLatency - nodeDelay));
-            }
-            else
-            {
-                // channel with a mix of several inputs..
-
-                // try to find a re-usable channel from our inputs..
-                int reusableInputIndex = -1;
-
-                for (int i = 0; i < sourceNodes.size(); ++i)
-                {
-                    const int sourceBufIndex = getBufferContaining (sourceNodes.getUnchecked(i),
-                                                                    sourceOutputChans.getUnchecked(i));
-
-                    if (sourceBufIndex >= 0
-                        && ! isBufferNeededLater (ourRenderingIndex,
-                                                  inputChan,
-                                                  sourceNodes.getUnchecked(i),
-                                                  sourceOutputChans.getUnchecked(i)))
-                    {
-                        // we've found one of our input chans that can be re-used..
-                        reusableInputIndex = i;
-                        bufIndex = sourceBufIndex;
-
-                        const int nodeDelay = getNodeDelay (sourceNodes.getUnchecked (i));
-                        if (nodeDelay < maxLatency)
-                            renderingOps.add (new DelayChannelOp (sourceBufIndex, maxLatency - nodeDelay));
-
-                        break;
-                    }
-                }
-
-                if (reusableInputIndex < 0)
-                {
-                    // can't re-use any of our input chans, so get a new one and copy everything into it..
-                    bufIndex = getFreeBuffer (false);
-                    jassert (bufIndex != 0);
-
-                    const int srcIndex = getBufferContaining (sourceNodes.getUnchecked (0),
-                                                              sourceOutputChans.getUnchecked (0));
-                    if (srcIndex < 0)
-                    {
-                        // if not found, this is probably a feedback loop
-                        renderingOps.add (new ClearChannelOp (bufIndex));
-                    }
-                    else
-                    {
-                        renderingOps.add (new CopyChannelOp (srcIndex, bufIndex));
-                    }
-
-                    reusableInputIndex = 0;
-                    const int nodeDelay = getNodeDelay (sourceNodes.getFirst());
-
-                    if (nodeDelay < maxLatency)
-                        renderingOps.add (new DelayChannelOp (bufIndex, maxLatency - nodeDelay));
-                }
-
-                for (int j = 0; j < sourceNodes.size(); ++j)
-                {
-                    if (j != reusableInputIndex)
-                    {
-                        int srcIndex = getBufferContaining (sourceNodes.getUnchecked(j),
-                                                            sourceOutputChans.getUnchecked(j));
-                        if (srcIndex >= 0)
-                        {
-                            const int nodeDelay = getNodeDelay (sourceNodes.getUnchecked (j));
-
-                            if (nodeDelay < maxLatency)
-                            {
-                                if (! isBufferNeededLater (ourRenderingIndex, inputChan,
-                                                           sourceNodes.getUnchecked(j),
-                                                           sourceOutputChans.getUnchecked(j)))
-                                {
-                                    renderingOps.add (new DelayChannelOp (srcIndex, maxLatency - nodeDelay));
-                                }
-                                else // buffer is reused elsewhere, can't be delayed
-                                {
-                                    const int bufferToDelay = getFreeBuffer (false);
-                                    renderingOps.add (new CopyChannelOp (srcIndex, bufferToDelay));
-                                    renderingOps.add (new DelayChannelOp (bufferToDelay, maxLatency - nodeDelay));
-                                    srcIndex = bufferToDelay;
-                                }
-                            }
-
-                            renderingOps.add (new AddChannelOp (srcIndex, bufIndex));
-                        }
-                    }
-                }
-            }
-
-            jassert (bufIndex >= 0);
-            audioChannelsToUse.add (bufIndex);
-
-            if (inputChan < numOuts)
-                markBufferAsContaining (bufIndex, node.nodeId, inputChan);
-        }
-
-        for (int outputChan = numIns; outputChan < numOuts; ++outputChan)
-        {
-            const int bufIndex = getFreeBuffer (false);
-            jassert (bufIndex != 0);
-            audioChannelsToUse.add (bufIndex);
-
-            markBufferAsContaining (bufIndex, node.nodeId, outputChan);
-        }
-
-        // Now the same thing for midi..
-        Array<uint32> midiSourceNodes;
-
-        for (int i = graph.getNumConnections(); --i >= 0;)
-        {
-            const AudioProcessorGraph::Connection* const c = graph.getConnection (i);
-
-            if (c->destNodeId == node.nodeId && c->destChannelIndex == AudioProcessorGraph::midiChannelIndex)
-                midiSourceNodes.add (c->sourceNodeId);
-        }
-
-        if (midiSourceNodes.size() == 0)
-        {
-            // No midi inputs..
-            midiBufferToUse = getFreeBuffer (true); // need to pick a buffer even if the processor doesn't use midi
-
-            if (processor.acceptsMidi() || processor.producesMidi())
-                renderingOps.add (new ClearMidiBufferOp (midiBufferToUse));
-        }
-        else if (midiSourceNodes.size() == 1)
-        {
-            // One midi input..
-            midiBufferToUse = getBufferContaining (midiSourceNodes.getUnchecked(0),
-                                                   AudioProcessorGraph::midiChannelIndex);
-
-            if (midiBufferToUse >= 0)
-            {
-                if (isBufferNeededLater (ourRenderingIndex,
-                                         AudioProcessorGraph::midiChannelIndex,
-                                         midiSourceNodes.getUnchecked(0),
-                                         AudioProcessorGraph::midiChannelIndex))
-                {
-                    // can't mess up this channel because it's needed later by another node, so we
-                    // need to use a copy of it..
-                    const int newFreeBuffer = getFreeBuffer (true);
-                    renderingOps.add (new CopyMidiBufferOp (midiBufferToUse, newFreeBuffer));
-                    midiBufferToUse = newFreeBuffer;
-                }
-            }
-            else
-            {
-                // probably a feedback loop, so just use an empty one..
-                midiBufferToUse = getFreeBuffer (true); // need to pick a buffer even if the processor doesn't use midi
-            }
-        }
-        else
-        {
-            // More than one midi input being mixed..
-            int reusableInputIndex = -1;
-
-            for (int i = 0; i < midiSourceNodes.size(); ++i)
-            {
-                const int sourceBufIndex = getBufferContaining (midiSourceNodes.getUnchecked(i),
-                                                                AudioProcessorGraph::midiChannelIndex);
-
-                if (sourceBufIndex >= 0
-                     && ! isBufferNeededLater (ourRenderingIndex,
-                                               AudioProcessorGraph::midiChannelIndex,
-                                               midiSourceNodes.getUnchecked(i),
-                                               AudioProcessorGraph::midiChannelIndex))
-                {
-                    // we've found one of our input buffers that can be re-used..
-                    reusableInputIndex = i;
-                    midiBufferToUse = sourceBufIndex;
-                    break;
-                }
-            }
-
-            if (reusableInputIndex < 0)
-            {
-                // can't re-use any of our input buffers, so get a new one and copy everything into it..
-                midiBufferToUse = getFreeBuffer (true);
-                jassert (midiBufferToUse >= 0);
-
-                const int srcIndex = getBufferContaining (midiSourceNodes.getUnchecked(0),
-                                                          AudioProcessorGraph::midiChannelIndex);
-                if (srcIndex >= 0)
-                    renderingOps.add (new CopyMidiBufferOp (srcIndex, midiBufferToUse));
-                else
-                    renderingOps.add (new ClearMidiBufferOp (midiBufferToUse));
-
-                reusableInputIndex = 0;
-            }
-
-            for (int j = 0; j < midiSourceNodes.size(); ++j)
-            {
-                if (j != reusableInputIndex)
-                {
-                    const int srcIndex = getBufferContaining (midiSourceNodes.getUnchecked(j),
-                                                              AudioProcessorGraph::midiChannelIndex);
-                    if (srcIndex >= 0)
-                        renderingOps.add (new AddMidiBufferOp (srcIndex, midiBufferToUse));
-                }
-            }
-        }
-
-        if (processor.producesMidi())
-            markBufferAsContaining (midiBufferToUse, node.nodeId,
-                                    AudioProcessorGraph::midiChannelIndex);
-
-        setNodeDelay (node.nodeId, maxLatency + processor.getLatencySamples());
-
-        if (numOuts == 0)
-            totalLatency = maxLatency;
-
-        renderingOps.add (new ProcessBufferOp (&node, audioChannelsToUse,
-                                               totalChans, midiBufferToUse));
-    }
-
-    //==============================================================================
-    int getFreeBuffer (const bool forMidi)
-    {
-        if (forMidi)
-        {
-            for (int i = 1; i < midiNodeIds.size(); ++i)
-                if (midiNodeIds.getUnchecked(i) == freeNodeID)
-                    return i;
-
-            midiNodeIds.add ((uint32) freeNodeID);
-            return midiNodeIds.size() - 1;
-        }
-        else
-        {
-            for (int i = 1; i < nodeIds.size(); ++i)
-                if (nodeIds.getUnchecked(i) == freeNodeID)
-                    return i;
-
-            nodeIds.add ((uint32) freeNodeID);
-            channels.add (0);
-            return nodeIds.size() - 1;
-        }
-    }
-
-    int getReadOnlyEmptyBuffer() const noexcept
-    {
-        return 0;
-    }
-
-    int getBufferContaining (const uint32 nodeId, const int outputChannel) const noexcept
-    {
-        if (outputChannel == AudioProcessorGraph::midiChannelIndex)
-        {
-            for (int i = midiNodeIds.size(); --i >= 0;)
-                if (midiNodeIds.getUnchecked(i) == nodeId)
-                    return i;
-        }
-        else
-        {
-            for (int i = nodeIds.size(); --i >= 0;)
-                if (nodeIds.getUnchecked(i) == nodeId
-                     && channels.getUnchecked(i) == outputChannel)
-                    return i;
-        }
-
-        return -1;
-    }
-
-    void markAnyUnusedBuffersAsFree (const int stepIndex)
-    {
-        for (int i = 0; i < nodeIds.size(); ++i)
-        {
-            if (isNodeBusy (nodeIds.getUnchecked(i))
-                 && ! isBufferNeededLater (stepIndex, -1,
-                                           nodeIds.getUnchecked(i),
-                                           channels.getUnchecked(i)))
-            {
-                nodeIds.set (i, (uint32) freeNodeID);
-            }
-        }
-
-        for (int i = 0; i < midiNodeIds.size(); ++i)
-        {
-            if (isNodeBusy (midiNodeIds.getUnchecked(i))
-                 && ! isBufferNeededLater (stepIndex, -1,
-                                           midiNodeIds.getUnchecked(i),
-                                           AudioProcessorGraph::midiChannelIndex))
-            {
-                midiNodeIds.set (i, (uint32) freeNodeID);
-            }
-        }
-    }
-
-    bool isBufferNeededLater (int stepIndexToSearchFrom,
-                              int inputChannelOfIndexToIgnore,
-                              const uint32 nodeId,
-                              const int outputChanIndex) const
-    {
-        while (stepIndexToSearchFrom < orderedNodes.size())
-        {
-            const AudioProcessorGraph::Node* const node = (const AudioProcessorGraph::Node*) orderedNodes.getUnchecked (stepIndexToSearchFrom);
-
-            if (outputChanIndex == AudioProcessorGraph::midiChannelIndex)
-            {
-                if (inputChannelOfIndexToIgnore != AudioProcessorGraph::midiChannelIndex
-                     && graph.getConnectionBetween (nodeId, AudioProcessorGraph::midiChannelIndex,
-                                                    node->nodeId, AudioProcessorGraph::midiChannelIndex) != nullptr)
-                    return true;
-            }
-            else
-            {
-                for (int i = 0; i < node->getProcessor()->getNumInputChannelsTotal(false); ++i)
-                    if (i != inputChannelOfIndexToIgnore
-                         && graph.getConnectionBetween (nodeId, outputChanIndex,
-                                                        node->nodeId, i) != nullptr)
-                        return true;
-            }
-
-            inputChannelOfIndexToIgnore = -1;
-            ++stepIndexToSearchFrom;
-        }
-
-        return false;
-    }
-
-    void markBufferAsContaining (int bufferNum, uint32 nodeId, int outputIndex)
-    {
-        if (outputIndex == AudioProcessorGraph::midiChannelIndex)
-        {
-            jassert (bufferNum > 0 && bufferNum < midiNodeIds.size());
-
-            midiNodeIds.set (bufferNum, nodeId);
-        }
-        else
-        {
-            jassert (bufferNum >= 0 && bufferNum < nodeIds.size());
-
-            nodeIds.set (bufferNum, nodeId);
-            channels.set (bufferNum, outputIndex);
-        }
-    }
-
-    JUCE_DECLARE_NON_COPYABLE_WITH_LEAK_DETECTOR (RenderingOpSequenceCalculator)
-};
-
-//==============================================================================
-// Holds a fast lookup table for checking which nodes are inputs to others.
-class ConnectionLookupTable
-{
-public:
-    explicit ConnectionLookupTable (const OwnedArray<AudioProcessorGraph::Connection>& connections)
-    {
-        for (int i = 0; i < connections.size(); ++i)
-        {
-            const AudioProcessorGraph::Connection* const c = connections.getUnchecked(i);
-
-            int index;
-            Entry* entry = findEntry (c->destNodeId, index);
-
-            if (entry == nullptr)
-            {
-                entry = new Entry (c->destNodeId);
-                entries.insert (index, entry);
-            }
-
-            entry->srcNodes.add (c->sourceNodeId);
-        }
-    }
-
-    bool isAnInputTo (const uint32 possibleInputId,
-                      const uint32 possibleDestinationId) const noexcept
-    {
-        return isAnInputToRecursive (possibleInputId, possibleDestinationId, entries.size());
-    }
-
-private:
-    //==============================================================================
-    struct Entry
-    {
-        explicit Entry (const uint32 destNodeId_) noexcept : destNodeId (destNodeId_) {}
-
-        const uint32 destNodeId;
-        SortedSet<uint32> srcNodes;
-
-        JUCE_DECLARE_NON_COPYABLE (Entry)
-    };
-
-    OwnedArray<Entry> entries;
-
-    bool isAnInputToRecursive (const uint32 possibleInputId,
-                               const uint32 possibleDestinationId,
-                               int recursionCheck) const noexcept
-    {
-        int index;
-
-        if (const Entry* const entry = findEntry (possibleDestinationId, index))
-        {
-            const SortedSet<uint32>& srcNodes = entry->srcNodes;
-
-            if (srcNodes.contains (possibleInputId))
-                return true;
-
-            if (--recursionCheck >= 0)
-            {
-                for (int i = 0; i < srcNodes.size(); ++i)
-                    if (isAnInputToRecursive (possibleInputId, srcNodes.getUnchecked(i), recursionCheck))
-                        return true;
-            }
-        }
-
-        return false;
-    }
-
-    Entry* findEntry (const uint32 destNodeId, int& insertIndex) const noexcept
-    {
-        Entry* result = nullptr;
-
-        int start = 0;
-        int end = entries.size();
-
-        for (;;)
-        {
-            if (start >= end)
-            {
-                break;
-            }
-            else if (destNodeId == entries.getUnchecked (start)->destNodeId)
-            {
-                result = entries.getUnchecked (start);
-                break;
-            }
-            else
-            {
-                const int halfway = (start + end) / 2;
-
-                if (halfway == start)
-                {
-                    if (destNodeId >= entries.getUnchecked (halfway)->destNodeId)
-                        ++start;
-
-                    break;
-                }
-                else if (destNodeId >= entries.getUnchecked (halfway)->destNodeId)
-                    start = halfway;
-                else
-                    end = halfway;
-            }
-        }
-
-        insertIndex = start;
-        return result;
-    }
-
-    JUCE_DECLARE_NON_COPYABLE (ConnectionLookupTable)
-};
-
-//==============================================================================
-struct ConnectionSorter
-{
-    static int compareElements (const AudioProcessorGraph::Connection* const first,
-                                const AudioProcessorGraph::Connection* const second) noexcept
-    {
-        if (first->sourceNodeId < second->sourceNodeId)                return -1;
-        if (first->sourceNodeId > second->sourceNodeId)                return 1;
-        if (first->destNodeId < second->destNodeId)                    return -1;
-        if (first->destNodeId > second->destNodeId)                    return 1;
-        if (first->sourceChannelIndex < second->sourceChannelIndex)    return -1;
-        if (first->sourceChannelIndex > second->sourceChannelIndex)    return 1;
-        if (first->destChannelIndex < second->destChannelIndex)        return -1;
-        if (first->destChannelIndex > second->destChannelIndex)        return 1;
-
-        return 0;
-    }
-};
-
-}
-
-//==============================================================================
-AudioProcessorGraph::Connection::Connection (const uint32 sourceID, const int sourceChannel,
-                                             const uint32 destID, const int destChannel) noexcept
-    : sourceNodeId (sourceID), sourceChannelIndex (sourceChannel),
-      destNodeId (destID), destChannelIndex (destChannel)
-{
-}
-
-//==============================================================================
-AudioProcessorGraph::Node::Node (const uint32 nodeID, AudioProcessor* const p) noexcept
-    : nodeId (nodeID), processor (p), isPrepared (false)
-{
-    jassert (processor != nullptr);
-}
-
-void AudioProcessorGraph::Node::prepare (const double newSampleRate, const int newBlockSize,
-                                         AudioProcessorGraph* const graph, ProcessingPrecision precision)
-{
-    if (! isPrepared)
-    {
-        isPrepared = true;
-        setParentGraph (graph);
-
-<<<<<<< HEAD
-        processor->setPlayConfigDetails (processor->getNumChannelsPerInputElement(),
-                                         processor->getNumChannelsPerOutputElement(),
-=======
-        // try to align the precision of the processor and the graph
-        processor->setProcessingPrecision (processor->supportsDoublePrecisionProcessing() ? precision
-                                                                                          : singlePrecision);
-
-        processor->setPlayConfigDetails (processor->getNumInputChannels(),
-                                         processor->getNumOutputChannels(),
->>>>>>> c562cfc3
-                                         newSampleRate, newBlockSize);
-
-        processor->prepareToPlay (newSampleRate, newBlockSize);
-    }
-}
-
-void AudioProcessorGraph::Node::unprepare()
-{
-    if (isPrepared)
-    {
-        isPrepared = false;
-        processor->releaseResources();
-    }
-}
-
-void AudioProcessorGraph::Node::setParentGraph (AudioProcessorGraph* const graph) const
-{
-    if (AudioProcessorGraph::AudioGraphIOProcessor* const ioProc
-            = dynamic_cast<AudioProcessorGraph::AudioGraphIOProcessor*> (processor.get()))
-        ioProc->setParentGraph (graph);
-}
-
-//==============================================================================
-struct AudioProcessorGraph::AudioProcessorGraphBufferHelpers
-{
-    AudioProcessorGraphBufferHelpers()
-    {
-        currentAudioInputBuffer.floatVersion  = nullptr;
-        currentAudioInputBuffer.doubleVersion = nullptr;
-    }
-
-    void setRenderingBufferSize (int newNumChannels, int newNumSamples)
-    {
-        renderingBuffers.floatVersion. setSize (newNumChannels, newNumSamples);
-        renderingBuffers.doubleVersion.setSize (newNumChannels, newNumSamples);
-
-        renderingBuffers.floatVersion. clear();
-        renderingBuffers.doubleVersion.clear();
-    }
-
-    void release()
-    {
-        renderingBuffers.floatVersion. setSize (1, 1);
-        renderingBuffers.doubleVersion.setSize (1, 1);
-
-        currentAudioInputBuffer.floatVersion  = nullptr;
-        currentAudioInputBuffer.doubleVersion = nullptr;
-
-        currentAudioOutputBuffer.floatVersion. setSize (1, 1);
-        currentAudioOutputBuffer.doubleVersion.setSize (1, 1);
-    }
-
-    void prepareInOutBuffers(int newNumChannels, int newNumSamples)
-    {
-        currentAudioInputBuffer.floatVersion  = nullptr;
-        currentAudioInputBuffer.doubleVersion = nullptr;
-
-        currentAudioOutputBuffer.floatVersion. setSize (newNumChannels, newNumSamples);
-        currentAudioOutputBuffer.doubleVersion.setSize (newNumChannels, newNumSamples);
-    }
-
-    FloatAndDoubleComposition<AudioBuffer<FloatPlaceholder> > renderingBuffers;
-    FloatAndDoubleComposition<AudioBuffer<FloatPlaceholder>*> currentAudioInputBuffer;
-    FloatAndDoubleComposition<AudioBuffer<FloatPlaceholder> > currentAudioOutputBuffer;
-};
-
-//==============================================================================
-AudioProcessorGraph::AudioProcessorGraph()
-    : lastNodeId (0), audioBuffers (new AudioProcessorGraphBufferHelpers),
-      currentMidiInputBuffer (nullptr)
-{
-}
-
-AudioProcessorGraph::~AudioProcessorGraph()
-{
-    clearRenderingSequence();
-    clear();
-}
-
-const String AudioProcessorGraph::getName() const
-{
-    return "Audio Graph";
-}
-
-//==============================================================================
-void AudioProcessorGraph::clear()
-{
-    nodes.clear();
-    connections.clear();
-    triggerAsyncUpdate();
-}
-
-AudioProcessorGraph::Node* AudioProcessorGraph::getNodeForId (const uint32 nodeId) const
-{
-    for (int i = nodes.size(); --i >= 0;)
-        if (nodes.getUnchecked(i)->nodeId == nodeId)
-            return nodes.getUnchecked(i);
-
-    return nullptr;
-}
-
-AudioProcessorGraph::Node* AudioProcessorGraph::addNode (AudioProcessor* const newProcessor, uint32 nodeId)
-{
-    if (newProcessor == nullptr || newProcessor == this)
-    {
-        jassertfalse;
-        return nullptr;
-    }
-
-    for (int i = nodes.size(); --i >= 0;)
-    {
-        if (nodes.getUnchecked(i)->getProcessor() == newProcessor)
-        {
-            jassertfalse; // Cannot add the same object to the graph twice!
-            return nullptr;
-        }
-    }
-
-    if (nodeId == 0)
-    {
-        nodeId = ++lastNodeId;
-    }
-    else
-    {
-        // you can't add a node with an id that already exists in the graph..
-        jassert (getNodeForId (nodeId) == nullptr);
-        removeNode (nodeId);
-
-        if (nodeId > lastNodeId)
-            lastNodeId = nodeId;
-    }
-
-    newProcessor->setPlayHead (getPlayHead());
-
-    Node* const n = new Node (nodeId, newProcessor);
-    nodes.add (n);
-    triggerAsyncUpdate();
-
-    n->setParentGraph (this);
-    return n;
-}
-
-bool AudioProcessorGraph::removeNode (const uint32 nodeId)
-{
-    disconnectNode (nodeId);
-
-    for (int i = nodes.size(); --i >= 0;)
-    {
-        if (nodes.getUnchecked(i)->nodeId == nodeId)
-        {
-            nodes.remove (i);
-            triggerAsyncUpdate();
-
-            return true;
-        }
-    }
-
-    return false;
-}
-
-//==============================================================================
-const AudioProcessorGraph::Connection* AudioProcessorGraph::getConnectionBetween (const uint32 sourceNodeId,
-                                                                                  const int sourceChannelIndex,
-                                                                                  const uint32 destNodeId,
-                                                                                  const int destChannelIndex) const
-{
-    const Connection c (sourceNodeId, sourceChannelIndex, destNodeId, destChannelIndex);
-    GraphRenderingOps::ConnectionSorter sorter;
-    return connections [connections.indexOfSorted (sorter, &c)];
-}
-
-bool AudioProcessorGraph::isConnected (const uint32 possibleSourceNodeId,
-                                       const uint32 possibleDestNodeId) const
-{
-    for (int i = connections.size(); --i >= 0;)
-    {
-        const Connection* const c = connections.getUnchecked(i);
-
-        if (c->sourceNodeId == possibleSourceNodeId
-             && c->destNodeId == possibleDestNodeId)
-        {
-            return true;
-        }
-    }
-
-    return false;
-}
-
-bool AudioProcessorGraph::canConnect (const uint32 sourceNodeId,
-                                      const int sourceChannelIndex,
-                                      const uint32 destNodeId,
-                                      const int destChannelIndex) const
-{
-    if (sourceChannelIndex < 0
-         || destChannelIndex < 0
-         || sourceNodeId == destNodeId
-         || (destChannelIndex == midiChannelIndex) != (sourceChannelIndex == midiChannelIndex))
-        return false;
-
-    const Node* const source = getNodeForId (sourceNodeId);
-
-    if (source == nullptr
-         || (sourceChannelIndex != midiChannelIndex && sourceChannelIndex >= source->processor->getNumOutputChannelsTotal())
-         || (sourceChannelIndex == midiChannelIndex && ! source->processor->producesMidi()))
-        return false;
-
-    const Node* const dest = getNodeForId (destNodeId);
-
-    if (dest == nullptr
-         || (destChannelIndex != midiChannelIndex && destChannelIndex >= dest->processor->getNumInputChannelsTotal(false))
-         || (destChannelIndex == midiChannelIndex && ! dest->processor->acceptsMidi()))
-        return false;
-
-    return getConnectionBetween (sourceNodeId, sourceChannelIndex,
-                                 destNodeId, destChannelIndex) == nullptr;
-}
-
-bool AudioProcessorGraph::addConnection (const uint32 sourceNodeId,
-                                         const int sourceChannelIndex,
-                                         const uint32 destNodeId,
-                                         const int destChannelIndex)
-{
-    if (! canConnect (sourceNodeId, sourceChannelIndex, destNodeId, destChannelIndex))
-        return false;
-
-    GraphRenderingOps::ConnectionSorter sorter;
-    connections.addSorted (sorter, new Connection (sourceNodeId, sourceChannelIndex,
-                                                   destNodeId, destChannelIndex));
-    triggerAsyncUpdate();
-    return true;
-}
-
-void AudioProcessorGraph::removeConnection (const int index)
-{
-    connections.remove (index);
-    triggerAsyncUpdate();
-}
-
-bool AudioProcessorGraph::removeConnection (const uint32 sourceNodeId, const int sourceChannelIndex,
-                                            const uint32 destNodeId, const int destChannelIndex)
-{
-    bool doneAnything = false;
-
-    for (int i = connections.size(); --i >= 0;)
-    {
-        const Connection* const c = connections.getUnchecked(i);
-
-        if (c->sourceNodeId == sourceNodeId
-             && c->destNodeId == destNodeId
-             && c->sourceChannelIndex == sourceChannelIndex
-             && c->destChannelIndex == destChannelIndex)
-        {
-            removeConnection (i);
-            doneAnything = true;
-        }
-    }
-
-    return doneAnything;
-}
-
-bool AudioProcessorGraph::disconnectNode (const uint32 nodeId)
-{
-    bool doneAnything = false;
-
-    for (int i = connections.size(); --i >= 0;)
-    {
-        const Connection* const c = connections.getUnchecked(i);
-
-        if (c->sourceNodeId == nodeId || c->destNodeId == nodeId)
-        {
-            removeConnection (i);
-            doneAnything = true;
-        }
-    }
-
-    return doneAnything;
-}
-
-bool AudioProcessorGraph::isConnectionLegal (const Connection* const c) const
-{
-    jassert (c != nullptr);
-
-    const Node* const source = getNodeForId (c->sourceNodeId);
-    const Node* const dest   = getNodeForId (c->destNodeId);
-
-    return source != nullptr
-        && dest != nullptr
-        && (c->sourceChannelIndex != midiChannelIndex ? isPositiveAndBelow (c->sourceChannelIndex, source->processor->getNumOutputChannelsTotal())
-                                                      : source->processor->producesMidi())
-        && (c->destChannelIndex   != midiChannelIndex ? isPositiveAndBelow (c->destChannelIndex, dest->processor->getNumInputChannelsTotal(false))
-                                                      : dest->processor->acceptsMidi());
-}
-
-bool AudioProcessorGraph::removeIllegalConnections()
-{
-    bool doneAnything = false;
-
-    for (int i = connections.size(); --i >= 0;)
-    {
-        if (! isConnectionLegal (connections.getUnchecked(i)))
-        {
-            removeConnection (i);
-            doneAnything = true;
-        }
-    }
-
-    return doneAnything;
-}
-
-//==============================================================================
-static void deleteRenderOpArray (Array<void*>& ops)
-{
-    for (int i = ops.size(); --i >= 0;)
-        delete static_cast<GraphRenderingOps::AudioGraphRenderingOpBase*> (ops.getUnchecked(i));
-}
-
-void AudioProcessorGraph::clearRenderingSequence()
-{
-    Array<void*> oldOps;
-
-    {
-        const ScopedLock sl (getCallbackLock());
-        renderingOps.swapWith (oldOps);
-    }
-
-    deleteRenderOpArray (oldOps);
-}
-
-bool AudioProcessorGraph::isAnInputTo (const uint32 possibleInputId,
-                                       const uint32 possibleDestinationId,
-                                       const int recursionCheck) const
-{
-    if (recursionCheck > 0)
-    {
-        for (int i = connections.size(); --i >= 0;)
-        {
-            const AudioProcessorGraph::Connection* const c = connections.getUnchecked (i);
-
-            if (c->destNodeId == possibleDestinationId
-                 && (c->sourceNodeId == possibleInputId
-                      || isAnInputTo (possibleInputId, c->sourceNodeId, recursionCheck - 1)))
-                return true;
-        }
-    }
-
-    return false;
-}
-
-void AudioProcessorGraph::buildRenderingSequence()
-{
-    Array<void*> newRenderingOps;
-    int numRenderingBuffersNeeded = 2;
-    int numMidiBuffersNeeded = 1;
-
-    {
-        MessageManagerLock mml;
-
-        Array<Node*> orderedNodes;
-
-        {
-            const GraphRenderingOps::ConnectionLookupTable table (connections);
-
-            for (int i = 0; i < nodes.size(); ++i)
-            {
-                Node* const node = nodes.getUnchecked(i);
-
-                node->prepare (getSampleRate(), getBlockSize(), this, getProcessingPrecision());
-
-                int j = 0;
-                for (; j < orderedNodes.size(); ++j)
-                    if (table.isAnInputTo (node->nodeId, ((Node*) orderedNodes.getUnchecked(j))->nodeId))
-                      break;
-
-                orderedNodes.insert (j, node);
-            }
-        }
-
-        GraphRenderingOps::RenderingOpSequenceCalculator calculator (*this, orderedNodes, newRenderingOps);
-
-        numRenderingBuffersNeeded = calculator.getNumBuffersNeeded();
-        numMidiBuffersNeeded = calculator.getNumMidiBuffersNeeded();
-    }
-
-    {
-        // swap over to the new rendering sequence..
-        const ScopedLock sl (getCallbackLock());
-
-        audioBuffers->setRenderingBufferSize (numRenderingBuffersNeeded, getBlockSize());
-
-        for (int i = midiBuffers.size(); --i >= 0;)
-            midiBuffers.getUnchecked(i)->clear();
-
-        while (midiBuffers.size() < numMidiBuffersNeeded)
-            midiBuffers.add (new MidiBuffer());
-
-        renderingOps.swapWith (newRenderingOps);
-    }
-
-    // delete the old ones..
-    deleteRenderOpArray (newRenderingOps);
-}
-
-void AudioProcessorGraph::handleAsyncUpdate()
-{
-    buildRenderingSequence();
-}
-
-//==============================================================================
-void AudioProcessorGraph::prepareToPlay (double /*sampleRate*/, int estimatedSamplesPerBlock)
-{
-<<<<<<< HEAD
-    currentAudioInputBuffer = nullptr;
-    currentAudioOutputBuffer.setSize (jmax (1, getNumOutputChannelsTotal()), estimatedSamplesPerBlock);
-=======
-    audioBuffers->prepareInOutBuffers (jmax (1, getNumOutputChannels()), estimatedSamplesPerBlock);
-
->>>>>>> c562cfc3
-    currentMidiInputBuffer = nullptr;
-    currentMidiOutputBuffer.clear();
-
-    clearRenderingSequence();
-    buildRenderingSequence();
-}
-
-bool AudioProcessorGraph::supportsDoublePrecisionProcessing() const
-{
-    return true;
-}
-
-void AudioProcessorGraph::releaseResources()
-{
-    for (int i = 0; i < nodes.size(); ++i)
-        nodes.getUnchecked(i)->unprepare();
-
-    audioBuffers->release();
-    midiBuffers.clear();
-
-    currentMidiInputBuffer = nullptr;
-    currentMidiOutputBuffer.clear();
-}
-
-void AudioProcessorGraph::reset()
-{
-    const ScopedLock sl (getCallbackLock());
-
-    for (int i = 0; i < nodes.size(); ++i)
-        nodes.getUnchecked(i)->getProcessor()->reset();
-}
-
-void AudioProcessorGraph::setNonRealtime (bool isProcessingNonRealtime) noexcept
-{
-    const ScopedLock sl (getCallbackLock());
-
-    for (int i = 0; i < nodes.size(); ++i)
-        nodes.getUnchecked(i)->getProcessor()->setNonRealtime (isProcessingNonRealtime);
-}
-
-void AudioProcessorGraph::setPlayHead (AudioPlayHead* audioPlayHead)
-{
-    const ScopedLock sl (getCallbackLock());
-
-    AudioProcessor::setPlayHead (audioPlayHead);
-
-    for (int i = 0; i < nodes.size(); ++i)
-        nodes.getUnchecked(i)->getProcessor()->setPlayHead (audioPlayHead);
-}
-
-template <typename FloatType>
-void AudioProcessorGraph::processAudio (AudioBuffer<FloatType>& buffer, MidiBuffer& midiMessages)
-{
-    AudioBuffer<FloatType>&  renderingBuffers         = audioBuffers->renderingBuffers.get<FloatType>();
-    AudioBuffer<FloatType>*& currentAudioInputBuffer  = audioBuffers->currentAudioInputBuffer.get<FloatType>();
-    AudioBuffer<FloatType>&  currentAudioOutputBuffer = audioBuffers->currentAudioOutputBuffer.get<FloatType>();
-
-    const int numSamples = buffer.getNumSamples();
-
-    currentAudioInputBuffer = &buffer;
-    currentAudioOutputBuffer.setSize (jmax (1, buffer.getNumChannels()), numSamples);
-    currentAudioOutputBuffer.clear();
-    currentMidiInputBuffer = &midiMessages;
-    currentMidiOutputBuffer.clear();
-
-    for (int i = 0; i < renderingOps.size(); ++i)
-    {
-        GraphRenderingOps::AudioGraphRenderingOpBase* const op
-            = (GraphRenderingOps::AudioGraphRenderingOpBase*) renderingOps.getUnchecked(i);
-
-        op->perform (renderingBuffers, midiBuffers, numSamples);
-    }
-
-    for (int i = 0; i < buffer.getNumChannels(); ++i)
-        buffer.copyFrom (i, 0, currentAudioOutputBuffer, i, 0, numSamples);
-
-    midiMessages.clear();
-    midiMessages.addEvents (currentMidiOutputBuffer, 0, buffer.getNumSamples(), 0);
-}
-
-const String AudioProcessorGraph::getInputChannelName (int channelIndex, int elementIndex) const
-{
-    return "Input " + String (channelIndex + 1) + (elementIndex > 0 ?
-                                                   String(" (element %d)", elementIndex) :
-                                                   String::empty);
-}
-
-const String AudioProcessorGraph::getOutputChannelName (int channelIndex, int elementIndex) const
-{
-    return "Output " + String (channelIndex + 1) + (elementIndex > 0 ?
-                                                    String(" (element %d)", elementIndex) :
-                                                    String::empty);
-}
-
-bool AudioProcessorGraph::isInputChannelStereoPair (int, int) const      { return true; }
-bool AudioProcessorGraph::isOutputChannelStereoPair (int, int) const     { return true; }
-bool AudioProcessorGraph::silenceInProducesSilenceOut() const       { return false; }
-double AudioProcessorGraph::getTailLengthSeconds() const            { return 0; }
-bool AudioProcessorGraph::acceptsMidi() const                       { return true; }
-bool AudioProcessorGraph::producesMidi() const                      { return true; }
-void AudioProcessorGraph::getStateInformation (juce::MemoryBlock&)  {}
-void AudioProcessorGraph::setStateInformation (const void*, int)    {}
-
-void AudioProcessorGraph::processBlock (AudioBuffer<float>& buffer, MidiBuffer& midiMessages)
-{
-    processAudio (buffer, midiMessages);
-}
-
-void AudioProcessorGraph::processBlock (AudioBuffer<double>& buffer, MidiBuffer& midiMessages)
-{
-    processAudio (buffer, midiMessages);
-}
-
-// explicit template instantiation
-template void AudioProcessorGraph::processAudio<float> ( AudioBuffer<float>& buffer,
-                                                         MidiBuffer& midiMessages);
-template void AudioProcessorGraph::processAudio<double> (AudioBuffer<double>& buffer,
-                                                         MidiBuffer& midiMessages);
-
-//==============================================================================
-AudioProcessorGraph::AudioGraphIOProcessor::AudioGraphIOProcessor (const IODeviceType deviceType)
-    : type (deviceType), graph (nullptr)
-{
-}
-
-AudioProcessorGraph::AudioGraphIOProcessor::~AudioGraphIOProcessor()
-{
-}
-
-const String AudioProcessorGraph::AudioGraphIOProcessor::getName() const
-{
-    switch (type)
-    {
-        case audioOutputNode:   return "Audio Output";
-        case audioInputNode:    return "Audio Input";
-        case midiOutputNode:    return "Midi Output";
-        case midiInputNode:     return "Midi Input";
-        default:                break;
-    }
-
-    return String();
-}
-
-void AudioProcessorGraph::AudioGraphIOProcessor::fillInPluginDescription (PluginDescription& d) const
-{
-    d.name = getName();
-    d.uid = d.name.hashCode();
-    d.category = "I/O devices";
-    d.pluginFormatName = "Internal";
-    d.manufacturerName = "ROLI Ltd.";
-    d.version = "1.0";
-    d.isInstrument = false;
-
-    d.numInputChannels = getNumInputChannelsTotal(false);
-    if (type == audioOutputNode && graph != nullptr)
-        d.numInputChannels = graph->getNumInputChannelsTotal(false);
-
-    d.numOutputChannels = getNumOutputChannelsTotal();
-    if (type == audioInputNode && graph != nullptr)
-        d.numOutputChannels = graph->getNumOutputChannelsTotal();
-}
-
-void AudioProcessorGraph::AudioGraphIOProcessor::prepareToPlay (double, int)
-{
-    jassert (graph != nullptr);
-}
-
-void AudioProcessorGraph::AudioGraphIOProcessor::releaseResources()
-{
-}
-
-bool AudioProcessorGraph::AudioGraphIOProcessor::supportsDoublePrecisionProcessing() const
-{
-    return true;
-}
-
-template <typename FloatType>
-void AudioProcessorGraph::AudioGraphIOProcessor::processAudio (AudioBuffer<FloatType>& buffer,
-                                                               MidiBuffer& midiMessages)
-{
-    AudioBuffer<FloatType>*& currentAudioInputBuffer =
-        graph->audioBuffers->currentAudioInputBuffer.get<FloatType>();
-
-    AudioBuffer<FloatType>&  currentAudioOutputBuffer =
-        graph->audioBuffers->currentAudioOutputBuffer.get<FloatType>();
-
-    jassert (graph != nullptr);
-
-    switch (type)
-    {
-        case audioOutputNode:
-        {
-            for (int i = jmin (currentAudioOutputBuffer.getNumChannels(),
-                               buffer.getNumChannels()); --i >= 0;)
-            {
-                currentAudioOutputBuffer.addFrom (i, 0, buffer, i, 0, buffer.getNumSamples());
-            }
-
-            break;
-        }
-
-        case audioInputNode:
-        {
-            for (int i = jmin (currentAudioInputBuffer->getNumChannels(),
-                               buffer.getNumChannels()); --i >= 0;)
-            {
-                buffer.copyFrom (i, 0, *currentAudioInputBuffer, i, 0, buffer.getNumSamples());
-            }
-
-            break;
-        }
-
-        case midiOutputNode:
-            graph->currentMidiOutputBuffer.addEvents (midiMessages, 0, buffer.getNumSamples(), 0);
-            break;
-
-        case midiInputNode:
-            midiMessages.addEvents (*graph->currentMidiInputBuffer, 0, buffer.getNumSamples(), 0);
-            break;
-
-        default:
-            break;
-    }
-}
-
-void AudioProcessorGraph::AudioGraphIOProcessor::processBlock (AudioBuffer<float>& buffer,
-                                                               MidiBuffer& midiMessages)
-{
-    processAudio (buffer, midiMessages);
-}
-
-void AudioProcessorGraph::AudioGraphIOProcessor::processBlock (AudioBuffer<double>& buffer,
-                                                               MidiBuffer& midiMessages)
-{
-    processAudio (buffer, midiMessages);
-}
-
-bool AudioProcessorGraph::AudioGraphIOProcessor::silenceInProducesSilenceOut() const
-{
-    return isOutput();
-}
-
-double AudioProcessorGraph::AudioGraphIOProcessor::getTailLengthSeconds() const
-{
-    return 0;
-}
-
-bool AudioProcessorGraph::AudioGraphIOProcessor::acceptsMidi() const
-{
-    return type == midiOutputNode;
-}
-
-bool AudioProcessorGraph::AudioGraphIOProcessor::producesMidi() const
-{
-    return type == midiInputNode;
-}
-
-const String AudioProcessorGraph::AudioGraphIOProcessor::getInputChannelName (int channelIndex, int elementIndex) const
-{
-    switch (type)
-    {
-        case audioOutputNode:   return "Output " + String (channelIndex + 1) + (elementIndex > 0 ?
-                                                                                String(" (element %d)", elementIndex) :
-                                                                                String::empty);
-        case midiOutputNode:    return "Midi Output";
-        default:                break;
-    }
-
-    return String();
-}
-
-const String AudioProcessorGraph::AudioGraphIOProcessor::getOutputChannelName (int channelIndex, int elementIndex) const
-{
-    switch (type)
-    {
-        case audioInputNode:    return "Input " + String (channelIndex + 1) + (elementIndex > 0 ?
-                                                                               String(" (element %d)", elementIndex) :
-                                                                               String::empty);
-        case midiInputNode:     return "Midi Input";
-        default:                break;
-    }
-
-    return String();
-}
-
-bool AudioProcessorGraph::AudioGraphIOProcessor::isInputChannelStereoPair (int /*channelIndex*/, int /*elementIndex*/) const
-{
-    return type == audioInputNode || type == audioOutputNode;
-}
-
-bool AudioProcessorGraph::AudioGraphIOProcessor::isOutputChannelStereoPair (int channelIndex, int elementIndex) const
-{
-    return isInputChannelStereoPair (channelIndex, elementIndex);
-}
-
-bool AudioProcessorGraph::AudioGraphIOProcessor::isInput() const noexcept           { return type == audioInputNode  || type == midiInputNode; }
-bool AudioProcessorGraph::AudioGraphIOProcessor::isOutput() const noexcept          { return type == audioOutputNode || type == midiOutputNode; }
-
-bool AudioProcessorGraph::AudioGraphIOProcessor::hasEditor() const                  { return false; }
-AudioProcessorEditor* AudioProcessorGraph::AudioGraphIOProcessor::createEditor()    { return nullptr; }
-
-int AudioProcessorGraph::AudioGraphIOProcessor::getNumPrograms()                    { return 0; }
-int AudioProcessorGraph::AudioGraphIOProcessor::getCurrentProgram()                 { return 0; }
-void AudioProcessorGraph::AudioGraphIOProcessor::setCurrentProgram (int)            { }
-
-const String AudioProcessorGraph::AudioGraphIOProcessor::getProgramName (int)       { return String(); }
-void AudioProcessorGraph::AudioGraphIOProcessor::changeProgramName (int, const String&) {}
-
-void AudioProcessorGraph::AudioGraphIOProcessor::getStateInformation (juce::MemoryBlock&) {}
-void AudioProcessorGraph::AudioGraphIOProcessor::setStateInformation (const void*, int) {}
-
-void AudioProcessorGraph::AudioGraphIOProcessor::setParentGraph (AudioProcessorGraph* const newGraph)
-{
-    graph = newGraph;
-
-    if (graph != nullptr)
-    {
-        setPlayConfigDetails (type == audioOutputNode ? graph->getNumChannelsPerOutputElement() : Array<int>(),
-                              type == audioInputNode  ? graph->getNumChannelsPerInputElement() : Array<int>(),
-                              getSampleRate(),
-                              getBlockSize());
-
-        updateHostDisplay();
-    }
-}
+/*
+  ==============================================================================
+
+   This file is part of the JUCE library.
+   Copyright (c) 2015 - ROLI Ltd.
+
+   Permission is granted to use this software under the terms of either:
+   a) the GPL v2 (or any later version)
+   b) the Affero GPL v3
+
+   Details of these licenses can be found at: www.gnu.org/licenses
+
+   JUCE is distributed in the hope that it will be useful, but WITHOUT ANY
+   WARRANTY; without even the implied warranty of MERCHANTABILITY or FITNESS FOR
+   A PARTICULAR PURPOSE.  See the GNU General Public License for more details.
+
+   ------------------------------------------------------------------------------
+
+   To release a closed-source product which uses JUCE, commercial licenses are
+   available: visit www.juce.com for more information.
+
+  ==============================================================================
+*/
+
+const int AudioProcessorGraph::midiChannelIndex = 0x1000;
+
+//==============================================================================
+template <typename FloatType, typename Impl> struct FloatDoubleUtil {};
+template <typename Tag, typename Type> struct FloatDoubleType {};
+
+template <typename Tag>
+struct FloatAndDoubleComposition
+{
+    typedef typename FloatDoubleType<Tag, float>::Type  FloatType;
+    typedef typename FloatDoubleType<Tag, double>::Type DoubleType;
+
+    template <typename FloatingType>
+    inline typename FloatDoubleType<Tag, FloatingType>::Type& get() noexcept
+    {
+        return FloatDoubleUtil<FloatingType, FloatAndDoubleComposition<Tag> >::get (*this);
+    }
+
+    FloatType floatVersion;
+    DoubleType doubleVersion;
+};
+
+template <typename Impl> struct FloatDoubleUtil<float,  Impl> { static inline typename Impl::FloatType&  get (Impl& i) noexcept { return i.floatVersion; } };
+template <typename Impl> struct FloatDoubleUtil<double, Impl> { static inline typename Impl::DoubleType& get (Impl& i) noexcept { return i.doubleVersion; } };
+
+struct FloatPlaceholder;
+
+template <typename FloatingType> struct FloatDoubleType<HeapBlock<FloatPlaceholder>,    FloatingType>  { typedef HeapBlock<FloatingType> Type; };
+template <typename FloatingType> struct FloatDoubleType<HeapBlock<FloatPlaceholder*>,   FloatingType>  { typedef HeapBlock<FloatingType*> Type; };
+template <typename FloatingType> struct FloatDoubleType<AudioBuffer<FloatPlaceholder>,  FloatingType>  { typedef AudioBuffer<FloatingType> Type; };
+template <typename FloatingType> struct FloatDoubleType<AudioBuffer<FloatPlaceholder>*, FloatingType>  { typedef AudioBuffer<FloatingType>* Type; };
+
+//==============================================================================
+namespace GraphRenderingOps
+{
+
+struct AudioGraphRenderingOpBase
+{
+    AudioGraphRenderingOpBase() noexcept {}
+    virtual ~AudioGraphRenderingOpBase() {}
+
+    virtual void perform (AudioBuffer<float>& sharedBufferChans,
+                          const OwnedArray<MidiBuffer>& sharedMidiBuffers,
+                          const int numSamples) = 0;
+
+    virtual void perform (AudioBuffer<double>& sharedBufferChans,
+                          const OwnedArray<MidiBuffer>& sharedMidiBuffers,
+                          const int numSamples) = 0;
+
+    JUCE_LEAK_DETECTOR (AudioGraphRenderingOpBase)
+};
+
+// use CRTP
+template <class Child>
+struct AudioGraphRenderingOp  : public AudioGraphRenderingOpBase
+{
+    void perform (AudioBuffer<float>& sharedBufferChans,
+                  const OwnedArray<MidiBuffer>& sharedMidiBuffers,
+                  const int numSamples) override
+    {
+        static_cast<Child*> (this)->perform (sharedBufferChans, sharedMidiBuffers, numSamples);
+    }
+
+    void perform (AudioBuffer<double>& sharedBufferChans,
+                  const OwnedArray<MidiBuffer>& sharedMidiBuffers,
+                  const int numSamples) override
+    {
+        static_cast<Child*> (this)->perform (sharedBufferChans, sharedMidiBuffers, numSamples);
+    }
+};
+
+//==============================================================================
+struct ClearChannelOp  : public AudioGraphRenderingOp<ClearChannelOp>
+{
+    ClearChannelOp (const int channel) noexcept  : channelNum (channel)  {}
+
+    template <typename FloatType>
+    void perform (AudioBuffer<FloatType>& sharedBufferChans, const OwnedArray<MidiBuffer>&, const int numSamples)
+    {
+        sharedBufferChans.clear (channelNum, 0, numSamples);
+    }
+
+    const int channelNum;
+
+    JUCE_DECLARE_NON_COPYABLE (ClearChannelOp)
+};
+
+//==============================================================================
+struct CopyChannelOp  : public AudioGraphRenderingOp<CopyChannelOp>
+{
+    CopyChannelOp (const int srcChan, const int dstChan) noexcept
+        : srcChannelNum (srcChan), dstChannelNum (dstChan)
+    {}
+
+    template <typename FloatType>
+    void perform (AudioBuffer<FloatType>& sharedBufferChans, const OwnedArray<MidiBuffer>&, const int numSamples)
+    {
+        sharedBufferChans.copyFrom (dstChannelNum, 0, sharedBufferChans, srcChannelNum, 0, numSamples);
+    }
+
+    const int srcChannelNum, dstChannelNum;
+
+    JUCE_DECLARE_NON_COPYABLE (CopyChannelOp)
+};
+
+//==============================================================================
+struct AddChannelOp  : public AudioGraphRenderingOp<AddChannelOp>
+{
+    AddChannelOp (const int srcChan, const int dstChan) noexcept
+        : srcChannelNum (srcChan), dstChannelNum (dstChan)
+    {}
+
+    template <typename FloatType>
+    void perform (AudioBuffer<FloatType>& sharedBufferChans, const OwnedArray<MidiBuffer>&, const int numSamples)
+    {
+        sharedBufferChans.addFrom (dstChannelNum, 0, sharedBufferChans, srcChannelNum, 0, numSamples);
+    }
+
+    const int srcChannelNum, dstChannelNum;
+
+    JUCE_DECLARE_NON_COPYABLE (AddChannelOp)
+};
+
+//==============================================================================
+struct ClearMidiBufferOp  : public AudioGraphRenderingOp<ClearMidiBufferOp>
+{
+    ClearMidiBufferOp (const int buffer) noexcept  : bufferNum (buffer)  {}
+
+    template <typename FloatType>
+    void perform (AudioBuffer<FloatType>&, const OwnedArray<MidiBuffer>& sharedMidiBuffers, const int)
+    {
+        sharedMidiBuffers.getUnchecked (bufferNum)->clear();
+    }
+
+    const int bufferNum;
+
+    JUCE_DECLARE_NON_COPYABLE (ClearMidiBufferOp)
+};
+
+//==============================================================================
+struct CopyMidiBufferOp  : public AudioGraphRenderingOp<CopyMidiBufferOp>
+{
+    CopyMidiBufferOp (const int srcBuffer, const int dstBuffer) noexcept
+        : srcBufferNum (srcBuffer), dstBufferNum (dstBuffer)
+    {}
+
+    template <typename FloatType>
+    void perform (AudioBuffer<FloatType>&, const OwnedArray<MidiBuffer>& sharedMidiBuffers, const int)
+    {
+        *sharedMidiBuffers.getUnchecked (dstBufferNum) = *sharedMidiBuffers.getUnchecked (srcBufferNum);
+    }
+
+    const int srcBufferNum, dstBufferNum;
+
+    JUCE_DECLARE_NON_COPYABLE (CopyMidiBufferOp)
+};
+
+//==============================================================================
+struct AddMidiBufferOp  : public AudioGraphRenderingOp<AddMidiBufferOp>
+{
+    AddMidiBufferOp (const int srcBuffer, const int dstBuffer)
+        : srcBufferNum (srcBuffer), dstBufferNum (dstBuffer)
+    {}
+
+    template <typename FloatType>
+    void perform (AudioBuffer<FloatType>&, const OwnedArray<MidiBuffer>& sharedMidiBuffers, const int numSamples)
+    {
+        sharedMidiBuffers.getUnchecked (dstBufferNum)
+            ->addEvents (*sharedMidiBuffers.getUnchecked (srcBufferNum), 0, numSamples, 0);
+    }
+
+    const int srcBufferNum, dstBufferNum;
+
+    JUCE_DECLARE_NON_COPYABLE (AddMidiBufferOp)
+};
+
+//==============================================================================
+struct DelayChannelOp  : public AudioGraphRenderingOp<DelayChannelOp>
+{
+    DelayChannelOp (const int chan, const int delaySize)
+        : channel (chan),
+          bufferSize (delaySize + 1),
+          readIndex (0), writeIndex (delaySize)
+    {
+        buffer.floatVersion. calloc ((size_t) bufferSize);
+        buffer.doubleVersion.calloc ((size_t) bufferSize);
+    }
+
+    template <typename FloatType>
+    void perform (AudioBuffer<FloatType>& sharedBufferChans, const OwnedArray<MidiBuffer>&, const int numSamples)
+    {
+        FloatType* data = sharedBufferChans.getWritePointer (channel, 0);
+        HeapBlock<FloatType>& block = buffer.get<FloatType>();
+
+        for (int i = numSamples; --i >= 0;)
+        {
+            block [writeIndex] = *data;
+            *data++ = block [readIndex];
+
+            if (++readIndex  >= bufferSize) readIndex = 0;
+            if (++writeIndex >= bufferSize) writeIndex = 0;
+        }
+    }
+
+private:
+    FloatAndDoubleComposition<HeapBlock<FloatPlaceholder> > buffer;
+    const int channel, bufferSize;
+    int readIndex, writeIndex;
+
+    JUCE_DECLARE_NON_COPYABLE (DelayChannelOp)
+};
+
+//==============================================================================
+struct ProcessBufferOp   : public AudioGraphRenderingOp<ProcessBufferOp>
+{
+    ProcessBufferOp (const AudioProcessorGraph::Node::Ptr& n,
+                     const Array<int>& audioChannelsUsed,
+                     const int totalNumChans,
+                     const int midiBuffer)
+        : node (n),
+          processor (n->getProcessor()),
+          audioChannelsToUse (audioChannelsUsed),
+          totalChans (jmax (1, totalNumChans)),
+          midiBufferToUse (midiBuffer)
+    {
+        audioChannels.floatVersion. calloc ((size_t) totalChans);
+        audioChannels.doubleVersion.calloc ((size_t) totalChans);
+
+        while (audioChannelsToUse.size() < totalChans)
+            audioChannelsToUse.add (0);
+    }
+
+    template <typename FloatType>
+    void perform (AudioBuffer<FloatType>& sharedBufferChans, const OwnedArray<MidiBuffer>& sharedMidiBuffers, const int numSamples)
+    {
+        HeapBlock<FloatType*>& channels = audioChannels.get<FloatType>();
+
+        for (int i = totalChans; --i >= 0;)
+            channels[i] = sharedBufferChans.getWritePointer (audioChannelsToUse.getUnchecked (i), 0);
+
+        AudioBuffer<FloatType> buffer (channels, totalChans, numSamples);
+
+        callProcess (buffer, *sharedMidiBuffers.getUnchecked (midiBufferToUse));
+    }
+
+    void callProcess (AudioBuffer<float>& buffer, MidiBuffer& midiMessages)
+    {
+        processor->processBlock (buffer, midiMessages);
+    }
+
+    void callProcess (AudioBuffer<double>& buffer, MidiBuffer& midiMessages)
+    {
+        if (processor->isUsingDoublePrecision())
+        {
+            processor->processBlock (buffer, midiMessages);
+        }
+        else
+        {
+            // if the processor is in single precision mode but the graph in double
+            // precision then we need to convert between buffer formats. Note, that
+            // this will only happen if the processor does not support double
+            // precision processing.
+            tempBuffer.makeCopyOf (buffer);
+            processor->processBlock (tempBuffer, midiMessages);
+            buffer.makeCopyOf (tempBuffer);
+        }
+    }
+
+    const AudioProcessorGraph::Node::Ptr node;
+    AudioProcessor* const processor;
+
+private:
+    Array<int> audioChannelsToUse;
+    FloatAndDoubleComposition<HeapBlock<FloatPlaceholder*> > audioChannels;
+    AudioBuffer<float> tempBuffer;
+    const int totalChans;
+    const int midiBufferToUse;
+
+    JUCE_DECLARE_NON_COPYABLE (ProcessBufferOp)
+};
+
+//==============================================================================
+/** Used to calculate the correct sequence of rendering ops needed, based on
+    the best re-use of shared buffers at each stage.
+*/
+struct RenderingOpSequenceCalculator
+{
+    RenderingOpSequenceCalculator (AudioProcessorGraph& g,
+                                   const Array<AudioProcessorGraph::Node*>& nodes,
+                                   Array<void*>& renderingOps)
+        : graph (g),
+          orderedNodes (nodes),
+          totalLatency (0)
+    {
+        nodeIds.add ((uint32) zeroNodeID); // first buffer is read-only zeros
+        channels.add (0);
+
+        midiNodeIds.add ((uint32) zeroNodeID);
+
+        for (int i = 0; i < orderedNodes.size(); ++i)
+        {
+            createRenderingOpsForNode (*orderedNodes.getUnchecked(i), renderingOps, i);
+            markAnyUnusedBuffersAsFree (i);
+        }
+
+        graph.setLatencySamples (totalLatency);
+    }
+
+    int getNumBuffersNeeded() const noexcept         { return nodeIds.size(); }
+    int getNumMidiBuffersNeeded() const noexcept     { return midiNodeIds.size(); }
+
+private:
+    //==============================================================================
+    AudioProcessorGraph& graph;
+    const Array<AudioProcessorGraph::Node*>& orderedNodes;
+    Array<int> channels;
+    Array<uint32> nodeIds, midiNodeIds;
+
+    enum { freeNodeID = 0xffffffff, zeroNodeID = 0xfffffffe };
+
+    static bool isNodeBusy (uint32 nodeID) noexcept     { return nodeID != freeNodeID && nodeID != zeroNodeID; }
+
+    Array<uint32> nodeDelayIDs;
+    Array<int> nodeDelays;
+    int totalLatency;
+
+    int getNodeDelay (const uint32 nodeID) const        { return nodeDelays [nodeDelayIDs.indexOf (nodeID)]; }
+
+    void setNodeDelay (const uint32 nodeID, const int latency)
+    {
+        const int index = nodeDelayIDs.indexOf (nodeID);
+
+        if (index >= 0)
+        {
+            nodeDelays.set (index, latency);
+        }
+        else
+        {
+            nodeDelayIDs.add (nodeID);
+            nodeDelays.add (latency);
+        }
+    }
+
+    int getInputLatencyForNode (const uint32 nodeID) const
+    {
+        int maxLatency = 0;
+
+        for (int i = graph.getNumConnections(); --i >= 0;)
+        {
+            const AudioProcessorGraph::Connection* const c = graph.getConnection (i);
+
+            if (c->destNodeId == nodeID)
+                maxLatency = jmax (maxLatency, getNodeDelay (c->sourceNodeId));
+        }
+
+        return maxLatency;
+    }
+
+    //==============================================================================
+    void createRenderingOpsForNode (AudioProcessorGraph::Node& node,
+                                    Array<void*>& renderingOps,
+                                    const int ourRenderingIndex)
+    {
+        AudioProcessor& processor = *node.getProcessor();
+        const int numIns  = processor.getNumInputChannelsTotal(false);
+        const int numOuts = processor.getNumOutputChannelsTotal();
+        const int totalChans = jmax (numIns, numOuts);
+
+        Array<int> audioChannelsToUse;
+        int midiBufferToUse = -1;
+
+        int maxLatency = getInputLatencyForNode (node.nodeId);
+
+        for (int inputChan = 0; inputChan < numIns; ++inputChan)
+        {
+            // get a list of all the inputs to this node
+            Array<uint32> sourceNodes;
+            Array<int> sourceOutputChans;
+
+            for (int i = graph.getNumConnections(); --i >= 0;)
+            {
+                const AudioProcessorGraph::Connection* const c = graph.getConnection (i);
+
+                if (c->destNodeId == node.nodeId && c->destChannelIndex == inputChan)
+                {
+                    sourceNodes.add (c->sourceNodeId);
+                    sourceOutputChans.add (c->sourceChannelIndex);
+                }
+            }
+
+            int bufIndex = -1;
+
+            if (sourceNodes.size() == 0)
+            {
+                // unconnected input channel
+
+                if (inputChan >= numOuts)
+                {
+                    bufIndex = getReadOnlyEmptyBuffer();
+                    jassert (bufIndex >= 0);
+                }
+                else
+                {
+                    bufIndex = getFreeBuffer (false);
+                    renderingOps.add (new ClearChannelOp (bufIndex));
+                }
+            }
+            else if (sourceNodes.size() == 1)
+            {
+                // channel with a straightforward single input..
+                const uint32 srcNode = sourceNodes.getUnchecked(0);
+                const int srcChan = sourceOutputChans.getUnchecked(0);
+
+                bufIndex = getBufferContaining (srcNode, srcChan);
+
+                if (bufIndex < 0)
+                {
+                    // if not found, this is probably a feedback loop
+                    bufIndex = getReadOnlyEmptyBuffer();
+                    jassert (bufIndex >= 0);
+                }
+
+                if (inputChan < numOuts
+                     && isBufferNeededLater (ourRenderingIndex,
+                                             inputChan,
+                                             srcNode, srcChan))
+                {
+                    // can't mess up this channel because it's needed later by another node, so we
+                    // need to use a copy of it..
+                    const int newFreeBuffer = getFreeBuffer (false);
+
+                    renderingOps.add (new CopyChannelOp (bufIndex, newFreeBuffer));
+
+                    bufIndex = newFreeBuffer;
+                }
+
+                const int nodeDelay = getNodeDelay (srcNode);
+
+                if (nodeDelay < maxLatency)
+                    renderingOps.add (new DelayChannelOp (bufIndex, maxLatency - nodeDelay));
+            }
+            else
+            {
+                // channel with a mix of several inputs..
+
+                // try to find a re-usable channel from our inputs..
+                int reusableInputIndex = -1;
+
+                for (int i = 0; i < sourceNodes.size(); ++i)
+                {
+                    const int sourceBufIndex = getBufferContaining (sourceNodes.getUnchecked(i),
+                                                                    sourceOutputChans.getUnchecked(i));
+
+                    if (sourceBufIndex >= 0
+                        && ! isBufferNeededLater (ourRenderingIndex,
+                                                  inputChan,
+                                                  sourceNodes.getUnchecked(i),
+                                                  sourceOutputChans.getUnchecked(i)))
+                    {
+                        // we've found one of our input chans that can be re-used..
+                        reusableInputIndex = i;
+                        bufIndex = sourceBufIndex;
+
+                        const int nodeDelay = getNodeDelay (sourceNodes.getUnchecked (i));
+                        if (nodeDelay < maxLatency)
+                            renderingOps.add (new DelayChannelOp (sourceBufIndex, maxLatency - nodeDelay));
+
+                        break;
+                    }
+                }
+
+                if (reusableInputIndex < 0)
+                {
+                    // can't re-use any of our input chans, so get a new one and copy everything into it..
+                    bufIndex = getFreeBuffer (false);
+                    jassert (bufIndex != 0);
+
+                    const int srcIndex = getBufferContaining (sourceNodes.getUnchecked (0),
+                                                              sourceOutputChans.getUnchecked (0));
+                    if (srcIndex < 0)
+                    {
+                        // if not found, this is probably a feedback loop
+                        renderingOps.add (new ClearChannelOp (bufIndex));
+                    }
+                    else
+                    {
+                        renderingOps.add (new CopyChannelOp (srcIndex, bufIndex));
+                    }
+
+                    reusableInputIndex = 0;
+                    const int nodeDelay = getNodeDelay (sourceNodes.getFirst());
+
+                    if (nodeDelay < maxLatency)
+                        renderingOps.add (new DelayChannelOp (bufIndex, maxLatency - nodeDelay));
+                }
+
+                for (int j = 0; j < sourceNodes.size(); ++j)
+                {
+                    if (j != reusableInputIndex)
+                    {
+                        int srcIndex = getBufferContaining (sourceNodes.getUnchecked(j),
+                                                            sourceOutputChans.getUnchecked(j));
+                        if (srcIndex >= 0)
+                        {
+                            const int nodeDelay = getNodeDelay (sourceNodes.getUnchecked (j));
+
+                            if (nodeDelay < maxLatency)
+                            {
+                                if (! isBufferNeededLater (ourRenderingIndex, inputChan,
+                                                           sourceNodes.getUnchecked(j),
+                                                           sourceOutputChans.getUnchecked(j)))
+                                {
+                                    renderingOps.add (new DelayChannelOp (srcIndex, maxLatency - nodeDelay));
+                                }
+                                else // buffer is reused elsewhere, can't be delayed
+                                {
+                                    const int bufferToDelay = getFreeBuffer (false);
+                                    renderingOps.add (new CopyChannelOp (srcIndex, bufferToDelay));
+                                    renderingOps.add (new DelayChannelOp (bufferToDelay, maxLatency - nodeDelay));
+                                    srcIndex = bufferToDelay;
+                                }
+                            }
+
+                            renderingOps.add (new AddChannelOp (srcIndex, bufIndex));
+                        }
+                    }
+                }
+            }
+
+            jassert (bufIndex >= 0);
+            audioChannelsToUse.add (bufIndex);
+
+            if (inputChan < numOuts)
+                markBufferAsContaining (bufIndex, node.nodeId, inputChan);
+        }
+
+        for (int outputChan = numIns; outputChan < numOuts; ++outputChan)
+        {
+            const int bufIndex = getFreeBuffer (false);
+            jassert (bufIndex != 0);
+            audioChannelsToUse.add (bufIndex);
+
+            markBufferAsContaining (bufIndex, node.nodeId, outputChan);
+        }
+
+        // Now the same thing for midi..
+        Array<uint32> midiSourceNodes;
+
+        for (int i = graph.getNumConnections(); --i >= 0;)
+        {
+            const AudioProcessorGraph::Connection* const c = graph.getConnection (i);
+
+            if (c->destNodeId == node.nodeId && c->destChannelIndex == AudioProcessorGraph::midiChannelIndex)
+                midiSourceNodes.add (c->sourceNodeId);
+        }
+
+        if (midiSourceNodes.size() == 0)
+        {
+            // No midi inputs..
+            midiBufferToUse = getFreeBuffer (true); // need to pick a buffer even if the processor doesn't use midi
+
+            if (processor.acceptsMidi() || processor.producesMidi())
+                renderingOps.add (new ClearMidiBufferOp (midiBufferToUse));
+        }
+        else if (midiSourceNodes.size() == 1)
+        {
+            // One midi input..
+            midiBufferToUse = getBufferContaining (midiSourceNodes.getUnchecked(0),
+                                                   AudioProcessorGraph::midiChannelIndex);
+
+            if (midiBufferToUse >= 0)
+            {
+                if (isBufferNeededLater (ourRenderingIndex,
+                                         AudioProcessorGraph::midiChannelIndex,
+                                         midiSourceNodes.getUnchecked(0),
+                                         AudioProcessorGraph::midiChannelIndex))
+                {
+                    // can't mess up this channel because it's needed later by another node, so we
+                    // need to use a copy of it..
+                    const int newFreeBuffer = getFreeBuffer (true);
+                    renderingOps.add (new CopyMidiBufferOp (midiBufferToUse, newFreeBuffer));
+                    midiBufferToUse = newFreeBuffer;
+                }
+            }
+            else
+            {
+                // probably a feedback loop, so just use an empty one..
+                midiBufferToUse = getFreeBuffer (true); // need to pick a buffer even if the processor doesn't use midi
+            }
+        }
+        else
+        {
+            // More than one midi input being mixed..
+            int reusableInputIndex = -1;
+
+            for (int i = 0; i < midiSourceNodes.size(); ++i)
+            {
+                const int sourceBufIndex = getBufferContaining (midiSourceNodes.getUnchecked(i),
+                                                                AudioProcessorGraph::midiChannelIndex);
+
+                if (sourceBufIndex >= 0
+                     && ! isBufferNeededLater (ourRenderingIndex,
+                                               AudioProcessorGraph::midiChannelIndex,
+                                               midiSourceNodes.getUnchecked(i),
+                                               AudioProcessorGraph::midiChannelIndex))
+                {
+                    // we've found one of our input buffers that can be re-used..
+                    reusableInputIndex = i;
+                    midiBufferToUse = sourceBufIndex;
+                    break;
+                }
+            }
+
+            if (reusableInputIndex < 0)
+            {
+                // can't re-use any of our input buffers, so get a new one and copy everything into it..
+                midiBufferToUse = getFreeBuffer (true);
+                jassert (midiBufferToUse >= 0);
+
+                const int srcIndex = getBufferContaining (midiSourceNodes.getUnchecked(0),
+                                                          AudioProcessorGraph::midiChannelIndex);
+                if (srcIndex >= 0)
+                    renderingOps.add (new CopyMidiBufferOp (srcIndex, midiBufferToUse));
+                else
+                    renderingOps.add (new ClearMidiBufferOp (midiBufferToUse));
+
+                reusableInputIndex = 0;
+            }
+
+            for (int j = 0; j < midiSourceNodes.size(); ++j)
+            {
+                if (j != reusableInputIndex)
+                {
+                    const int srcIndex = getBufferContaining (midiSourceNodes.getUnchecked(j),
+                                                              AudioProcessorGraph::midiChannelIndex);
+                    if (srcIndex >= 0)
+                        renderingOps.add (new AddMidiBufferOp (srcIndex, midiBufferToUse));
+                }
+            }
+        }
+
+        if (processor.producesMidi())
+            markBufferAsContaining (midiBufferToUse, node.nodeId,
+                                    AudioProcessorGraph::midiChannelIndex);
+
+        setNodeDelay (node.nodeId, maxLatency + processor.getLatencySamples());
+
+        if (numOuts == 0)
+            totalLatency = maxLatency;
+
+        renderingOps.add (new ProcessBufferOp (&node, audioChannelsToUse,
+                                               totalChans, midiBufferToUse));
+    }
+
+    //==============================================================================
+    int getFreeBuffer (const bool forMidi)
+    {
+        if (forMidi)
+        {
+            for (int i = 1; i < midiNodeIds.size(); ++i)
+                if (midiNodeIds.getUnchecked(i) == freeNodeID)
+                    return i;
+
+            midiNodeIds.add ((uint32) freeNodeID);
+            return midiNodeIds.size() - 1;
+        }
+        else
+        {
+            for (int i = 1; i < nodeIds.size(); ++i)
+                if (nodeIds.getUnchecked(i) == freeNodeID)
+                    return i;
+
+            nodeIds.add ((uint32) freeNodeID);
+            channels.add (0);
+            return nodeIds.size() - 1;
+        }
+    }
+
+    int getReadOnlyEmptyBuffer() const noexcept
+    {
+        return 0;
+    }
+
+    int getBufferContaining (const uint32 nodeId, const int outputChannel) const noexcept
+    {
+        if (outputChannel == AudioProcessorGraph::midiChannelIndex)
+        {
+            for (int i = midiNodeIds.size(); --i >= 0;)
+                if (midiNodeIds.getUnchecked(i) == nodeId)
+                    return i;
+        }
+        else
+        {
+            for (int i = nodeIds.size(); --i >= 0;)
+                if (nodeIds.getUnchecked(i) == nodeId
+                     && channels.getUnchecked(i) == outputChannel)
+                    return i;
+        }
+
+        return -1;
+    }
+
+    void markAnyUnusedBuffersAsFree (const int stepIndex)
+    {
+        for (int i = 0; i < nodeIds.size(); ++i)
+        {
+            if (isNodeBusy (nodeIds.getUnchecked(i))
+                 && ! isBufferNeededLater (stepIndex, -1,
+                                           nodeIds.getUnchecked(i),
+                                           channels.getUnchecked(i)))
+            {
+                nodeIds.set (i, (uint32) freeNodeID);
+            }
+        }
+
+        for (int i = 0; i < midiNodeIds.size(); ++i)
+        {
+            if (isNodeBusy (midiNodeIds.getUnchecked(i))
+                 && ! isBufferNeededLater (stepIndex, -1,
+                                           midiNodeIds.getUnchecked(i),
+                                           AudioProcessorGraph::midiChannelIndex))
+            {
+                midiNodeIds.set (i, (uint32) freeNodeID);
+            }
+        }
+    }
+
+    bool isBufferNeededLater (int stepIndexToSearchFrom,
+                              int inputChannelOfIndexToIgnore,
+                              const uint32 nodeId,
+                              const int outputChanIndex) const
+    {
+        while (stepIndexToSearchFrom < orderedNodes.size())
+        {
+            const AudioProcessorGraph::Node* const node = (const AudioProcessorGraph::Node*) orderedNodes.getUnchecked (stepIndexToSearchFrom);
+
+            if (outputChanIndex == AudioProcessorGraph::midiChannelIndex)
+            {
+                if (inputChannelOfIndexToIgnore != AudioProcessorGraph::midiChannelIndex
+                     && graph.getConnectionBetween (nodeId, AudioProcessorGraph::midiChannelIndex,
+                                                    node->nodeId, AudioProcessorGraph::midiChannelIndex) != nullptr)
+                    return true;
+            }
+            else
+            {
+                for (int i = 0; i < node->getProcessor()->getNumInputChannelsTotal(false); ++i)
+                    if (i != inputChannelOfIndexToIgnore
+                         && graph.getConnectionBetween (nodeId, outputChanIndex,
+                                                        node->nodeId, i) != nullptr)
+                        return true;
+            }
+
+            inputChannelOfIndexToIgnore = -1;
+            ++stepIndexToSearchFrom;
+        }
+
+        return false;
+    }
+
+    void markBufferAsContaining (int bufferNum, uint32 nodeId, int outputIndex)
+    {
+        if (outputIndex == AudioProcessorGraph::midiChannelIndex)
+        {
+            jassert (bufferNum > 0 && bufferNum < midiNodeIds.size());
+
+            midiNodeIds.set (bufferNum, nodeId);
+        }
+        else
+        {
+            jassert (bufferNum >= 0 && bufferNum < nodeIds.size());
+
+            nodeIds.set (bufferNum, nodeId);
+            channels.set (bufferNum, outputIndex);
+        }
+    }
+
+    JUCE_DECLARE_NON_COPYABLE_WITH_LEAK_DETECTOR (RenderingOpSequenceCalculator)
+};
+
+//==============================================================================
+// Holds a fast lookup table for checking which nodes are inputs to others.
+class ConnectionLookupTable
+{
+public:
+    explicit ConnectionLookupTable (const OwnedArray<AudioProcessorGraph::Connection>& connections)
+    {
+        for (int i = 0; i < connections.size(); ++i)
+        {
+            const AudioProcessorGraph::Connection* const c = connections.getUnchecked(i);
+
+            int index;
+            Entry* entry = findEntry (c->destNodeId, index);
+
+            if (entry == nullptr)
+            {
+                entry = new Entry (c->destNodeId);
+                entries.insert (index, entry);
+            }
+
+            entry->srcNodes.add (c->sourceNodeId);
+        }
+    }
+
+    bool isAnInputTo (const uint32 possibleInputId,
+                      const uint32 possibleDestinationId) const noexcept
+    {
+        return isAnInputToRecursive (possibleInputId, possibleDestinationId, entries.size());
+    }
+
+private:
+    //==============================================================================
+    struct Entry
+    {
+        explicit Entry (const uint32 destNodeId_) noexcept : destNodeId (destNodeId_) {}
+
+        const uint32 destNodeId;
+        SortedSet<uint32> srcNodes;
+
+        JUCE_DECLARE_NON_COPYABLE (Entry)
+    };
+
+    OwnedArray<Entry> entries;
+
+    bool isAnInputToRecursive (const uint32 possibleInputId,
+                               const uint32 possibleDestinationId,
+                               int recursionCheck) const noexcept
+    {
+        int index;
+
+        if (const Entry* const entry = findEntry (possibleDestinationId, index))
+        {
+            const SortedSet<uint32>& srcNodes = entry->srcNodes;
+
+            if (srcNodes.contains (possibleInputId))
+                return true;
+
+            if (--recursionCheck >= 0)
+            {
+                for (int i = 0; i < srcNodes.size(); ++i)
+                    if (isAnInputToRecursive (possibleInputId, srcNodes.getUnchecked(i), recursionCheck))
+                        return true;
+            }
+        }
+
+        return false;
+    }
+
+    Entry* findEntry (const uint32 destNodeId, int& insertIndex) const noexcept
+    {
+        Entry* result = nullptr;
+
+        int start = 0;
+        int end = entries.size();
+
+        for (;;)
+        {
+            if (start >= end)
+            {
+                break;
+            }
+            else if (destNodeId == entries.getUnchecked (start)->destNodeId)
+            {
+                result = entries.getUnchecked (start);
+                break;
+            }
+            else
+            {
+                const int halfway = (start + end) / 2;
+
+                if (halfway == start)
+                {
+                    if (destNodeId >= entries.getUnchecked (halfway)->destNodeId)
+                        ++start;
+
+                    break;
+                }
+                else if (destNodeId >= entries.getUnchecked (halfway)->destNodeId)
+                    start = halfway;
+                else
+                    end = halfway;
+            }
+        }
+
+        insertIndex = start;
+        return result;
+    }
+
+    JUCE_DECLARE_NON_COPYABLE (ConnectionLookupTable)
+};
+
+//==============================================================================
+struct ConnectionSorter
+{
+    static int compareElements (const AudioProcessorGraph::Connection* const first,
+                                const AudioProcessorGraph::Connection* const second) noexcept
+    {
+        if (first->sourceNodeId < second->sourceNodeId)                return -1;
+        if (first->sourceNodeId > second->sourceNodeId)                return 1;
+        if (first->destNodeId < second->destNodeId)                    return -1;
+        if (first->destNodeId > second->destNodeId)                    return 1;
+        if (first->sourceChannelIndex < second->sourceChannelIndex)    return -1;
+        if (first->sourceChannelIndex > second->sourceChannelIndex)    return 1;
+        if (first->destChannelIndex < second->destChannelIndex)        return -1;
+        if (first->destChannelIndex > second->destChannelIndex)        return 1;
+
+        return 0;
+    }
+};
+
+}
+
+//==============================================================================
+AudioProcessorGraph::Connection::Connection (const uint32 sourceID, const int sourceChannel,
+                                             const uint32 destID, const int destChannel) noexcept
+    : sourceNodeId (sourceID), sourceChannelIndex (sourceChannel),
+      destNodeId (destID), destChannelIndex (destChannel)
+{
+}
+
+//==============================================================================
+AudioProcessorGraph::Node::Node (const uint32 nodeID, AudioProcessor* const p) noexcept
+    : nodeId (nodeID), processor (p), isPrepared (false)
+{
+    jassert (processor != nullptr);
+}
+
+void AudioProcessorGraph::Node::prepare (const double newSampleRate, const int newBlockSize,
+                                         AudioProcessorGraph* const graph, ProcessingPrecision precision)
+{
+    if (! isPrepared)
+    {
+        isPrepared = true;
+        setParentGraph (graph);
+
+        // try to align the precision of the processor and the graph
+        processor->setProcessingPrecision (processor->supportsDoublePrecisionProcessing() ? precision
+                                                                                          : singlePrecision);
+
+        processor->setPlayConfigDetails (processor->getNumChannelsPerInputElement(),
+                                         processor->getNumChannelsPerOutputElement(),
+                                         newSampleRate, newBlockSize);
+
+        processor->prepareToPlay (newSampleRate, newBlockSize);
+    }
+}
+
+void AudioProcessorGraph::Node::unprepare()
+{
+    if (isPrepared)
+    {
+        isPrepared = false;
+        processor->releaseResources();
+    }
+}
+
+void AudioProcessorGraph::Node::setParentGraph (AudioProcessorGraph* const graph) const
+{
+    if (AudioProcessorGraph::AudioGraphIOProcessor* const ioProc
+            = dynamic_cast<AudioProcessorGraph::AudioGraphIOProcessor*> (processor.get()))
+        ioProc->setParentGraph (graph);
+}
+
+//==============================================================================
+struct AudioProcessorGraph::AudioProcessorGraphBufferHelpers
+{
+    AudioProcessorGraphBufferHelpers()
+    {
+        currentAudioInputBuffer.floatVersion  = nullptr;
+        currentAudioInputBuffer.doubleVersion = nullptr;
+    }
+
+    void setRenderingBufferSize (int newNumChannels, int newNumSamples)
+    {
+        renderingBuffers.floatVersion. setSize (newNumChannels, newNumSamples);
+        renderingBuffers.doubleVersion.setSize (newNumChannels, newNumSamples);
+
+        renderingBuffers.floatVersion. clear();
+        renderingBuffers.doubleVersion.clear();
+    }
+
+    void release()
+    {
+        renderingBuffers.floatVersion. setSize (1, 1);
+        renderingBuffers.doubleVersion.setSize (1, 1);
+
+        currentAudioInputBuffer.floatVersion  = nullptr;
+        currentAudioInputBuffer.doubleVersion = nullptr;
+
+        currentAudioOutputBuffer.floatVersion. setSize (1, 1);
+        currentAudioOutputBuffer.doubleVersion.setSize (1, 1);
+    }
+
+    void prepareInOutBuffers(int newNumChannels, int newNumSamples)
+    {
+        currentAudioInputBuffer.floatVersion  = nullptr;
+        currentAudioInputBuffer.doubleVersion = nullptr;
+
+        currentAudioOutputBuffer.floatVersion. setSize (newNumChannels, newNumSamples);
+        currentAudioOutputBuffer.doubleVersion.setSize (newNumChannels, newNumSamples);
+    }
+
+    FloatAndDoubleComposition<AudioBuffer<FloatPlaceholder> > renderingBuffers;
+    FloatAndDoubleComposition<AudioBuffer<FloatPlaceholder>*> currentAudioInputBuffer;
+    FloatAndDoubleComposition<AudioBuffer<FloatPlaceholder> > currentAudioOutputBuffer;
+};
+
+//==============================================================================
+AudioProcessorGraph::AudioProcessorGraph()
+    : lastNodeId (0), audioBuffers (new AudioProcessorGraphBufferHelpers),
+      currentMidiInputBuffer (nullptr)
+{
+}
+
+AudioProcessorGraph::~AudioProcessorGraph()
+{
+    clearRenderingSequence();
+    clear();
+}
+
+const String AudioProcessorGraph::getName() const
+{
+    return "Audio Graph";
+}
+
+//==============================================================================
+void AudioProcessorGraph::clear()
+{
+    nodes.clear();
+    connections.clear();
+    triggerAsyncUpdate();
+}
+
+AudioProcessorGraph::Node* AudioProcessorGraph::getNodeForId (const uint32 nodeId) const
+{
+    for (int i = nodes.size(); --i >= 0;)
+        if (nodes.getUnchecked(i)->nodeId == nodeId)
+            return nodes.getUnchecked(i);
+
+    return nullptr;
+}
+
+AudioProcessorGraph::Node* AudioProcessorGraph::addNode (AudioProcessor* const newProcessor, uint32 nodeId)
+{
+    if (newProcessor == nullptr || newProcessor == this)
+    {
+        jassertfalse;
+        return nullptr;
+    }
+
+    for (int i = nodes.size(); --i >= 0;)
+    {
+        if (nodes.getUnchecked(i)->getProcessor() == newProcessor)
+        {
+            jassertfalse; // Cannot add the same object to the graph twice!
+            return nullptr;
+        }
+    }
+
+    if (nodeId == 0)
+    {
+        nodeId = ++lastNodeId;
+    }
+    else
+    {
+        // you can't add a node with an id that already exists in the graph..
+        jassert (getNodeForId (nodeId) == nullptr);
+        removeNode (nodeId);
+
+        if (nodeId > lastNodeId)
+            lastNodeId = nodeId;
+    }
+
+    newProcessor->setPlayHead (getPlayHead());
+
+    Node* const n = new Node (nodeId, newProcessor);
+    nodes.add (n);
+    triggerAsyncUpdate();
+
+    n->setParentGraph (this);
+    return n;
+}
+
+bool AudioProcessorGraph::removeNode (const uint32 nodeId)
+{
+    disconnectNode (nodeId);
+
+    for (int i = nodes.size(); --i >= 0;)
+    {
+        if (nodes.getUnchecked(i)->nodeId == nodeId)
+        {
+            nodes.remove (i);
+            triggerAsyncUpdate();
+
+            return true;
+        }
+    }
+
+    return false;
+}
+
+//==============================================================================
+const AudioProcessorGraph::Connection* AudioProcessorGraph::getConnectionBetween (const uint32 sourceNodeId,
+                                                                                  const int sourceChannelIndex,
+                                                                                  const uint32 destNodeId,
+                                                                                  const int destChannelIndex) const
+{
+    const Connection c (sourceNodeId, sourceChannelIndex, destNodeId, destChannelIndex);
+    GraphRenderingOps::ConnectionSorter sorter;
+    return connections [connections.indexOfSorted (sorter, &c)];
+}
+
+bool AudioProcessorGraph::isConnected (const uint32 possibleSourceNodeId,
+                                       const uint32 possibleDestNodeId) const
+{
+    for (int i = connections.size(); --i >= 0;)
+    {
+        const Connection* const c = connections.getUnchecked(i);
+
+        if (c->sourceNodeId == possibleSourceNodeId
+             && c->destNodeId == possibleDestNodeId)
+        {
+            return true;
+        }
+    }
+
+    return false;
+}
+
+bool AudioProcessorGraph::canConnect (const uint32 sourceNodeId,
+                                      const int sourceChannelIndex,
+                                      const uint32 destNodeId,
+                                      const int destChannelIndex) const
+{
+    if (sourceChannelIndex < 0
+         || destChannelIndex < 0
+         || sourceNodeId == destNodeId
+         || (destChannelIndex == midiChannelIndex) != (sourceChannelIndex == midiChannelIndex))
+        return false;
+
+    const Node* const source = getNodeForId (sourceNodeId);
+
+    if (source == nullptr
+         || (sourceChannelIndex != midiChannelIndex && sourceChannelIndex >= source->processor->getNumOutputChannelsTotal())
+         || (sourceChannelIndex == midiChannelIndex && ! source->processor->producesMidi()))
+        return false;
+
+    const Node* const dest = getNodeForId (destNodeId);
+
+    if (dest == nullptr
+         || (destChannelIndex != midiChannelIndex && destChannelIndex >= dest->processor->getNumInputChannelsTotal(false))
+         || (destChannelIndex == midiChannelIndex && ! dest->processor->acceptsMidi()))
+        return false;
+
+    return getConnectionBetween (sourceNodeId, sourceChannelIndex,
+                                 destNodeId, destChannelIndex) == nullptr;
+}
+
+bool AudioProcessorGraph::addConnection (const uint32 sourceNodeId,
+                                         const int sourceChannelIndex,
+                                         const uint32 destNodeId,
+                                         const int destChannelIndex)
+{
+    if (! canConnect (sourceNodeId, sourceChannelIndex, destNodeId, destChannelIndex))
+        return false;
+
+    GraphRenderingOps::ConnectionSorter sorter;
+    connections.addSorted (sorter, new Connection (sourceNodeId, sourceChannelIndex,
+                                                   destNodeId, destChannelIndex));
+    triggerAsyncUpdate();
+    return true;
+}
+
+void AudioProcessorGraph::removeConnection (const int index)
+{
+    connections.remove (index);
+    triggerAsyncUpdate();
+}
+
+bool AudioProcessorGraph::removeConnection (const uint32 sourceNodeId, const int sourceChannelIndex,
+                                            const uint32 destNodeId, const int destChannelIndex)
+{
+    bool doneAnything = false;
+
+    for (int i = connections.size(); --i >= 0;)
+    {
+        const Connection* const c = connections.getUnchecked(i);
+
+        if (c->sourceNodeId == sourceNodeId
+             && c->destNodeId == destNodeId
+             && c->sourceChannelIndex == sourceChannelIndex
+             && c->destChannelIndex == destChannelIndex)
+        {
+            removeConnection (i);
+            doneAnything = true;
+        }
+    }
+
+    return doneAnything;
+}
+
+bool AudioProcessorGraph::disconnectNode (const uint32 nodeId)
+{
+    bool doneAnything = false;
+
+    for (int i = connections.size(); --i >= 0;)
+    {
+        const Connection* const c = connections.getUnchecked(i);
+
+        if (c->sourceNodeId == nodeId || c->destNodeId == nodeId)
+        {
+            removeConnection (i);
+            doneAnything = true;
+        }
+    }
+
+    return doneAnything;
+}
+
+bool AudioProcessorGraph::isConnectionLegal (const Connection* const c) const
+{
+    jassert (c != nullptr);
+
+    const Node* const source = getNodeForId (c->sourceNodeId);
+    const Node* const dest   = getNodeForId (c->destNodeId);
+
+    return source != nullptr
+        && dest != nullptr
+        && (c->sourceChannelIndex != midiChannelIndex ? isPositiveAndBelow (c->sourceChannelIndex, source->processor->getNumOutputChannelsTotal())
+                                                      : source->processor->producesMidi())
+        && (c->destChannelIndex   != midiChannelIndex ? isPositiveAndBelow (c->destChannelIndex, dest->processor->getNumInputChannelsTotal(false))
+                                                      : dest->processor->acceptsMidi());
+}
+
+bool AudioProcessorGraph::removeIllegalConnections()
+{
+    bool doneAnything = false;
+
+    for (int i = connections.size(); --i >= 0;)
+    {
+        if (! isConnectionLegal (connections.getUnchecked(i)))
+        {
+            removeConnection (i);
+            doneAnything = true;
+        }
+    }
+
+    return doneAnything;
+}
+
+//==============================================================================
+static void deleteRenderOpArray (Array<void*>& ops)
+{
+    for (int i = ops.size(); --i >= 0;)
+        delete static_cast<GraphRenderingOps::AudioGraphRenderingOpBase*> (ops.getUnchecked(i));
+}
+
+void AudioProcessorGraph::clearRenderingSequence()
+{
+    Array<void*> oldOps;
+
+    {
+        const ScopedLock sl (getCallbackLock());
+        renderingOps.swapWith (oldOps);
+    }
+
+    deleteRenderOpArray (oldOps);
+}
+
+bool AudioProcessorGraph::isAnInputTo (const uint32 possibleInputId,
+                                       const uint32 possibleDestinationId,
+                                       const int recursionCheck) const
+{
+    if (recursionCheck > 0)
+    {
+        for (int i = connections.size(); --i >= 0;)
+        {
+            const AudioProcessorGraph::Connection* const c = connections.getUnchecked (i);
+
+            if (c->destNodeId == possibleDestinationId
+                 && (c->sourceNodeId == possibleInputId
+                      || isAnInputTo (possibleInputId, c->sourceNodeId, recursionCheck - 1)))
+                return true;
+        }
+    }
+
+    return false;
+}
+
+void AudioProcessorGraph::buildRenderingSequence()
+{
+    Array<void*> newRenderingOps;
+    int numRenderingBuffersNeeded = 2;
+    int numMidiBuffersNeeded = 1;
+
+    {
+        MessageManagerLock mml;
+
+        Array<Node*> orderedNodes;
+
+        {
+            const GraphRenderingOps::ConnectionLookupTable table (connections);
+
+            for (int i = 0; i < nodes.size(); ++i)
+            {
+                Node* const node = nodes.getUnchecked(i);
+
+                node->prepare (getSampleRate(), getBlockSize(), this, getProcessingPrecision());
+
+                int j = 0;
+                for (; j < orderedNodes.size(); ++j)
+                    if (table.isAnInputTo (node->nodeId, ((Node*) orderedNodes.getUnchecked(j))->nodeId))
+                      break;
+
+                orderedNodes.insert (j, node);
+            }
+        }
+
+        GraphRenderingOps::RenderingOpSequenceCalculator calculator (*this, orderedNodes, newRenderingOps);
+
+        numRenderingBuffersNeeded = calculator.getNumBuffersNeeded();
+        numMidiBuffersNeeded = calculator.getNumMidiBuffersNeeded();
+    }
+
+    {
+        // swap over to the new rendering sequence..
+        const ScopedLock sl (getCallbackLock());
+
+        audioBuffers->setRenderingBufferSize (numRenderingBuffersNeeded, getBlockSize());
+
+        for (int i = midiBuffers.size(); --i >= 0;)
+            midiBuffers.getUnchecked(i)->clear();
+
+        while (midiBuffers.size() < numMidiBuffersNeeded)
+            midiBuffers.add (new MidiBuffer());
+
+        renderingOps.swapWith (newRenderingOps);
+    }
+
+    // delete the old ones..
+    deleteRenderOpArray (newRenderingOps);
+}
+
+void AudioProcessorGraph::handleAsyncUpdate()
+{
+    buildRenderingSequence();
+}
+
+//==============================================================================
+void AudioProcessorGraph::prepareToPlay (double /*sampleRate*/, int estimatedSamplesPerBlock)
+{
+    audioBuffers->prepareInOutBuffers (jmax (1, getNumOutputChannelsTotal()), estimatedSamplesPerBlock);
+
+    currentMidiInputBuffer = nullptr;
+    currentMidiOutputBuffer.clear();
+
+    clearRenderingSequence();
+    buildRenderingSequence();
+}
+
+bool AudioProcessorGraph::supportsDoublePrecisionProcessing() const
+{
+    return true;
+}
+
+void AudioProcessorGraph::releaseResources()
+{
+    for (int i = 0; i < nodes.size(); ++i)
+        nodes.getUnchecked(i)->unprepare();
+
+    audioBuffers->release();
+    midiBuffers.clear();
+
+    currentMidiInputBuffer = nullptr;
+    currentMidiOutputBuffer.clear();
+}
+
+void AudioProcessorGraph::reset()
+{
+    const ScopedLock sl (getCallbackLock());
+
+    for (int i = 0; i < nodes.size(); ++i)
+        nodes.getUnchecked(i)->getProcessor()->reset();
+}
+
+void AudioProcessorGraph::setNonRealtime (bool isProcessingNonRealtime) noexcept
+{
+    const ScopedLock sl (getCallbackLock());
+
+    for (int i = 0; i < nodes.size(); ++i)
+        nodes.getUnchecked(i)->getProcessor()->setNonRealtime (isProcessingNonRealtime);
+}
+
+void AudioProcessorGraph::setPlayHead (AudioPlayHead* audioPlayHead)
+{
+    const ScopedLock sl (getCallbackLock());
+
+    AudioProcessor::setPlayHead (audioPlayHead);
+
+    for (int i = 0; i < nodes.size(); ++i)
+        nodes.getUnchecked(i)->getProcessor()->setPlayHead (audioPlayHead);
+}
+
+template <typename FloatType>
+void AudioProcessorGraph::processAudio (AudioBuffer<FloatType>& buffer, MidiBuffer& midiMessages)
+{
+    AudioBuffer<FloatType>&  renderingBuffers         = audioBuffers->renderingBuffers.get<FloatType>();
+    AudioBuffer<FloatType>*& currentAudioInputBuffer  = audioBuffers->currentAudioInputBuffer.get<FloatType>();
+    AudioBuffer<FloatType>&  currentAudioOutputBuffer = audioBuffers->currentAudioOutputBuffer.get<FloatType>();
+
+    const int numSamples = buffer.getNumSamples();
+
+    currentAudioInputBuffer = &buffer;
+    currentAudioOutputBuffer.setSize (jmax (1, buffer.getNumChannels()), numSamples);
+    currentAudioOutputBuffer.clear();
+    currentMidiInputBuffer = &midiMessages;
+    currentMidiOutputBuffer.clear();
+
+    for (int i = 0; i < renderingOps.size(); ++i)
+    {
+        GraphRenderingOps::AudioGraphRenderingOpBase* const op
+            = (GraphRenderingOps::AudioGraphRenderingOpBase*) renderingOps.getUnchecked(i);
+
+        op->perform (renderingBuffers, midiBuffers, numSamples);
+    }
+
+    for (int i = 0; i < buffer.getNumChannels(); ++i)
+        buffer.copyFrom (i, 0, currentAudioOutputBuffer, i, 0, numSamples);
+
+    midiMessages.clear();
+    midiMessages.addEvents (currentMidiOutputBuffer, 0, buffer.getNumSamples(), 0);
+}
+
+const String AudioProcessorGraph::getInputChannelName (int channelIndex, int elementIndex) const
+{
+    return "Input " + String (channelIndex + 1) + (elementIndex > 0 ?
+                                                   String(" (element %d)", elementIndex) :
+                                                   String::empty);
+}
+
+const String AudioProcessorGraph::getOutputChannelName (int channelIndex, int elementIndex) const
+{
+    return "Output " + String (channelIndex + 1) + (elementIndex > 0 ?
+                                                    String(" (element %d)", elementIndex) :
+                                                    String::empty);
+}
+
+bool AudioProcessorGraph::isInputChannelStereoPair (int, int) const      { return true; }
+bool AudioProcessorGraph::isOutputChannelStereoPair (int, int) const     { return true; }
+bool AudioProcessorGraph::silenceInProducesSilenceOut() const       { return false; }
+double AudioProcessorGraph::getTailLengthSeconds() const            { return 0; }
+bool AudioProcessorGraph::acceptsMidi() const                       { return true; }
+bool AudioProcessorGraph::producesMidi() const                      { return true; }
+void AudioProcessorGraph::getStateInformation (juce::MemoryBlock&)  {}
+void AudioProcessorGraph::setStateInformation (const void*, int)    {}
+
+void AudioProcessorGraph::processBlock (AudioBuffer<float>& buffer, MidiBuffer& midiMessages)
+{
+    processAudio (buffer, midiMessages);
+}
+
+void AudioProcessorGraph::processBlock (AudioBuffer<double>& buffer, MidiBuffer& midiMessages)
+{
+    processAudio (buffer, midiMessages);
+}
+
+// explicit template instantiation
+template void AudioProcessorGraph::processAudio<float> ( AudioBuffer<float>& buffer,
+                                                         MidiBuffer& midiMessages);
+template void AudioProcessorGraph::processAudio<double> (AudioBuffer<double>& buffer,
+                                                         MidiBuffer& midiMessages);
+
+//==============================================================================
+AudioProcessorGraph::AudioGraphIOProcessor::AudioGraphIOProcessor (const IODeviceType deviceType)
+    : type (deviceType), graph (nullptr)
+{
+}
+
+AudioProcessorGraph::AudioGraphIOProcessor::~AudioGraphIOProcessor()
+{
+}
+
+const String AudioProcessorGraph::AudioGraphIOProcessor::getName() const
+{
+    switch (type)
+    {
+        case audioOutputNode:   return "Audio Output";
+        case audioInputNode:    return "Audio Input";
+        case midiOutputNode:    return "Midi Output";
+        case midiInputNode:     return "Midi Input";
+        default:                break;
+    }
+
+    return String();
+}
+
+void AudioProcessorGraph::AudioGraphIOProcessor::fillInPluginDescription (PluginDescription& d) const
+{
+    d.name = getName();
+    d.uid = d.name.hashCode();
+    d.category = "I/O devices";
+    d.pluginFormatName = "Internal";
+    d.manufacturerName = "ROLI Ltd.";
+    d.version = "1.0";
+    d.isInstrument = false;
+
+    d.numInputChannels = getNumInputChannelsTotal(false);
+    if (type == audioOutputNode && graph != nullptr)
+        d.numInputChannels = graph->getNumInputChannelsTotal(false);
+
+    d.numOutputChannels = getNumOutputChannelsTotal();
+    if (type == audioInputNode && graph != nullptr)
+        d.numOutputChannels = graph->getNumOutputChannelsTotal();
+}
+
+void AudioProcessorGraph::AudioGraphIOProcessor::prepareToPlay (double, int)
+{
+    jassert (graph != nullptr);
+}
+
+void AudioProcessorGraph::AudioGraphIOProcessor::releaseResources()
+{
+}
+
+bool AudioProcessorGraph::AudioGraphIOProcessor::supportsDoublePrecisionProcessing() const
+{
+    return true;
+}
+
+template <typename FloatType>
+void AudioProcessorGraph::AudioGraphIOProcessor::processAudio (AudioBuffer<FloatType>& buffer,
+                                                               MidiBuffer& midiMessages)
+{
+    AudioBuffer<FloatType>*& currentAudioInputBuffer =
+        graph->audioBuffers->currentAudioInputBuffer.get<FloatType>();
+
+    AudioBuffer<FloatType>&  currentAudioOutputBuffer =
+        graph->audioBuffers->currentAudioOutputBuffer.get<FloatType>();
+
+    jassert (graph != nullptr);
+
+    switch (type)
+    {
+        case audioOutputNode:
+        {
+            for (int i = jmin (currentAudioOutputBuffer.getNumChannels(),
+                               buffer.getNumChannels()); --i >= 0;)
+            {
+                currentAudioOutputBuffer.addFrom (i, 0, buffer, i, 0, buffer.getNumSamples());
+            }
+
+            break;
+        }
+
+        case audioInputNode:
+        {
+            for (int i = jmin (currentAudioInputBuffer->getNumChannels(),
+                               buffer.getNumChannels()); --i >= 0;)
+            {
+                buffer.copyFrom (i, 0, *currentAudioInputBuffer, i, 0, buffer.getNumSamples());
+            }
+
+            break;
+        }
+
+        case midiOutputNode:
+            graph->currentMidiOutputBuffer.addEvents (midiMessages, 0, buffer.getNumSamples(), 0);
+            break;
+
+        case midiInputNode:
+            midiMessages.addEvents (*graph->currentMidiInputBuffer, 0, buffer.getNumSamples(), 0);
+            break;
+
+        default:
+            break;
+    }
+}
+
+void AudioProcessorGraph::AudioGraphIOProcessor::processBlock (AudioBuffer<float>& buffer,
+                                                               MidiBuffer& midiMessages)
+{
+    processAudio (buffer, midiMessages);
+}
+
+void AudioProcessorGraph::AudioGraphIOProcessor::processBlock (AudioBuffer<double>& buffer,
+                                                               MidiBuffer& midiMessages)
+{
+    processAudio (buffer, midiMessages);
+}
+
+bool AudioProcessorGraph::AudioGraphIOProcessor::silenceInProducesSilenceOut() const
+{
+    return isOutput();
+}
+
+double AudioProcessorGraph::AudioGraphIOProcessor::getTailLengthSeconds() const
+{
+    return 0;
+}
+
+bool AudioProcessorGraph::AudioGraphIOProcessor::acceptsMidi() const
+{
+    return type == midiOutputNode;
+}
+
+bool AudioProcessorGraph::AudioGraphIOProcessor::producesMidi() const
+{
+    return type == midiInputNode;
+}
+
+const String AudioProcessorGraph::AudioGraphIOProcessor::getInputChannelName (int channelIndex, int elementIndex) const
+{
+    switch (type)
+    {
+        case audioOutputNode:   return "Output " + String (channelIndex + 1) + (elementIndex > 0 ?
+                                                                                String(" (element %d)", elementIndex) :
+                                                                                String::empty);
+        case midiOutputNode:    return "Midi Output";
+        default:                break;
+    }
+
+    return String();
+}
+
+const String AudioProcessorGraph::AudioGraphIOProcessor::getOutputChannelName (int channelIndex, int elementIndex) const
+{
+    switch (type)
+    {
+        case audioInputNode:    return "Input " + String (channelIndex + 1) + (elementIndex > 0 ?
+                                                                               String(" (element %d)", elementIndex) :
+                                                                               String::empty);
+        case midiInputNode:     return "Midi Input";
+        default:                break;
+    }
+
+    return String();
+}
+
+bool AudioProcessorGraph::AudioGraphIOProcessor::isInputChannelStereoPair (int /*channelIndex*/, int /*elementIndex*/) const
+{
+    return type == audioInputNode || type == audioOutputNode;
+}
+
+bool AudioProcessorGraph::AudioGraphIOProcessor::isOutputChannelStereoPair (int channelIndex, int elementIndex) const
+{
+    return isInputChannelStereoPair (channelIndex, elementIndex);
+}
+
+bool AudioProcessorGraph::AudioGraphIOProcessor::isInput() const noexcept           { return type == audioInputNode  || type == midiInputNode; }
+bool AudioProcessorGraph::AudioGraphIOProcessor::isOutput() const noexcept          { return type == audioOutputNode || type == midiOutputNode; }
+
+bool AudioProcessorGraph::AudioGraphIOProcessor::hasEditor() const                  { return false; }
+AudioProcessorEditor* AudioProcessorGraph::AudioGraphIOProcessor::createEditor()    { return nullptr; }
+
+int AudioProcessorGraph::AudioGraphIOProcessor::getNumPrograms()                    { return 0; }
+int AudioProcessorGraph::AudioGraphIOProcessor::getCurrentProgram()                 { return 0; }
+void AudioProcessorGraph::AudioGraphIOProcessor::setCurrentProgram (int)            { }
+
+const String AudioProcessorGraph::AudioGraphIOProcessor::getProgramName (int)       { return String(); }
+void AudioProcessorGraph::AudioGraphIOProcessor::changeProgramName (int, const String&) {}
+
+void AudioProcessorGraph::AudioGraphIOProcessor::getStateInformation (juce::MemoryBlock&) {}
+void AudioProcessorGraph::AudioGraphIOProcessor::setStateInformation (const void*, int) {}
+
+void AudioProcessorGraph::AudioGraphIOProcessor::setParentGraph (AudioProcessorGraph* const newGraph)
+{
+    graph = newGraph;
+
+    if (graph != nullptr)
+    {
+        setPlayConfigDetails (type == audioOutputNode ? graph->getNumChannelsPerOutputElement() : Array<int>(),
+                              type == audioInputNode  ? graph->getNumChannelsPerInputElement() : Array<int>(),
+                              getSampleRate(),
+                              getBlockSize());
+
+        updateHostDisplay();
+    }
+}