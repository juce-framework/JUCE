/*
  ==============================================================================

   This file is part of the JUCE library.
   Copyright (c) 2015 - ROLI Ltd.

   Permission is granted to use this software under the terms of either:
   a) the GPL v2 (or any later version)
   b) the Affero GPL v3

   Details of these licenses can be found at: www.gnu.org/licenses

   JUCE is distributed in the hope that it will be useful, but WITHOUT ANY
   WARRANTY; without even the implied warranty of MERCHANTABILITY or FITNESS FOR
   A PARTICULAR PURPOSE.  See the GNU General Public License for more details.

   ------------------------------------------------------------------------------

   To release a closed-source product which uses JUCE, commercial licenses are
   available: visit www.juce.com for more information.

  ==============================================================================
*/

static ThreadLocalValue<AudioProcessor::WrapperType> wrapperTypeBeingCreated;

void JUCE_CALLTYPE AudioProcessor::setTypeOfNextNewPlugin (AudioProcessor::WrapperType type)
{
    wrapperTypeBeingCreated = type;
}

AudioProcessor::AudioProcessor()
    : wrapperType (wrapperTypeBeingCreated.get()),
      playHead (nullptr),
      sampleRate (0),
      blockSize (0),
      latencySamples (0),
     #if JUCE_DEBUG
      textRecursionCheck (false),
     #endif
      suspended (false),
      nonRealtime (false),
      processingPrecision (singlePrecision)
{
  #if ! JucePlugin_IsMidiEffect
   #ifdef JucePlugin_PreferredChannelConfigurations
    const short channelConfigs[][2] = { JucePlugin_PreferredChannelConfigurations };
   #else
    const short channelConfigs[][2] = { {2, 2} };
   #endif
    int numChannelConfigs = sizeof (channelConfigs) / sizeof (*channelConfigs);

    if (numChannelConfigs > 0)
    {
       #if ! JucePlugin_IsSynth
        busArrangement.inputBuses.add  (AudioProcessorBus ("Input",    AudioChannelSet::canonicalChannelSet (channelConfigs[0][0])));
       #endif
        busArrangement.outputBuses.add (AudioProcessorBus ("Output",   AudioChannelSet::canonicalChannelSet (channelConfigs[0][1])));
    }
  #endif

    updateSpeakerFormatStrings();
}

AudioProcessor::~AudioProcessor()
{
    // ooh, nasty - the editor should have been deleted before the filter
    // that it refers to is deleted..
    jassert (activeEditor == nullptr);

   #if JUCE_DEBUG && ! JUCE_DISABLE_AUDIOPROCESSOR_BEGIN_END_GESTURE_CHECKING
    // This will fail if you've called beginParameterChangeGesture() for one
    // or more parameters without having made a corresponding call to endParameterChangeGesture...
    jassert (changingParams.countNumberOfSetBits() == 0);
   #endif
}

int AudioProcessor::getTotalNumInputChannels (bool onlyActive) const noexcept
{
    int totalNumChannels = 0;
    for (int i = 0; i < numChannelsPerInputElement.size(); ++i)
    {
        if (!onlyActive || getInputElementActive (i))
        {
            totalNumChannels += numChannelsPerInputElement[i];
        }
    }
    return totalNumChannels;
}

int AudioProcessor::getTotalNumOutputChannels() const noexcept
{
    int totalNumChannels = 0;
    for (int i = 0; i < numChannelsPerOutputElement.size(); ++i)
    {
        totalNumChannels += numChannelsPerOutputElement[i];
    }
    return totalNumChannels;
}

void AudioProcessor::setPlayHead (AudioPlayHead* const newPlayHead)
{
    playHead = newPlayHead;
}

void AudioProcessor::addListener (AudioProcessorListener* const newListener)
{
    const ScopedLock sl (listenerLock);
    listeners.addIfNotAlreadyThere (newListener);
}

void AudioProcessor::removeListener (AudioProcessorListener* const listenerToRemove)
{
    const ScopedLock sl (listenerLock);
    listeners.removeFirstMatchingValue (listenerToRemove);
}

void AudioProcessor::setPlayConfigDetails (const Array<int>& newNumChannelsPerInputElement,
                                           const Array<int>& newNumChannelsPerOutputElement,
                                           const double newSampleRate,
                                           const int newBlockSize)
{
    const int oldNumInputs  = getTotalNumInputChannels();
    const int oldNumOutputs = getTotalNumOutputChannels();

<<<<<<< HEAD
    bool layoutChanged = false;
    
    if (newNumChannelsPerInputElement != numChannelsPerInputElement) {
        numChannelsPerInputElement = newNumChannelsPerInputElement;
        const int newNumInputElements = numChannelsPerInputElement.size();
        inputSpeakerArrangements.resize(newNumInputElements);
        inputElementsActive.resize(newNumInputElements);
        layoutChanged = true;
    }
    
    if (newNumChannelsPerOutputElement != numChannelsPerOutputElement) {
        numChannelsPerOutputElement = newNumChannelsPerOutputElement;
        outputSpeakerArrangements.resize(numChannelsPerOutputElement.size());
        layoutChanged = true;
    }
    
    if (layoutChanged) {
        inputOutputLayoutChanged();
=======
    // if the user is using this method then they do not want any side-buses or aux outputs
    disableNonMainBuses (true);
    disableNonMainBuses (false);

    if (getTotalNumInputChannels()  != newNumIns)  setPreferredBusArrangement (true,  0, AudioChannelSet::canonicalChannelSet (newNumIns));
    if (getTotalNumOutputChannels() != newNumOuts) setPreferredBusArrangement (false, 0, AudioChannelSet::canonicalChannelSet (newNumOuts));

    // the processor may not support this arrangement at all
    jassert (newNumIns == getTotalNumInputChannels() && newNumOuts == getTotalNumOutputChannels());

    setRateAndBufferSizeDetails (newSampleRate, newBlockSize);

    if (oldNumInputs != newNumIns || oldNumOutputs != newNumOuts)
    {
        updateSpeakerFormatStrings();
>>>>>>> 4fef661a
        numChannelsChanged();
    }
}

<<<<<<< HEAD
void AudioProcessor::setPlayConfigDetails (const int newNumInputElements,
                                           const int newNumInputChannelsEachElement,
                                           const int newNumOutputElements,
                                           const int newNumOutputChannelsEachElement,
                                           const double newSampleRate,
                                           const int newBlockSize) noexcept
{
    Array<int> newNumChannelsPerInputElement;
    newNumChannelsPerInputElement.insertMultiple(0, newNumInputChannelsEachElement, newNumInputElements);
    
    Array<int> newNumChannelsPerOutputElement;
    newNumChannelsPerOutputElement.insertMultiple(0, newNumOutputChannelsEachElement, newNumOutputElements);
    
    return setPlayConfigDetails(newNumChannelsPerInputElement, newNumChannelsPerOutputElement, newSampleRate, newBlockSize);
}

void AudioProcessor::inputOutputLayoutChanged() {}

void AudioProcessor::numChannelsChanged() {}

void AudioProcessor::setInputSpeakerArrangement (const String& inputs, int elementIndex)
{
    inputSpeakerArrangements[elementIndex] = inputs;
}

void AudioProcessor::setOutputSpeakerArrangement (const String& outputs, int elementIndex)
{
    outputSpeakerArrangements[elementIndex] = outputs;
=======
void AudioProcessor::setRateAndBufferSizeDetails (double newSampleRate, int newBlockSize) noexcept
{
    sampleRate = newSampleRate;
    blockSize = newBlockSize;
}

int AudioProcessor::getMainBusNumInputChannels()  const noexcept
{
    const Array<AudioProcessorBus>& buses = busArrangement.inputBuses;
    return buses.size() > 0 ? buses.getReference (0).channels.size() : 0;
>>>>>>> 4fef661a
}

int AudioProcessor::getMainBusNumOutputChannels() const noexcept
{
    const Array<AudioProcessorBus>& buses = busArrangement.outputBuses;
    return buses.size() > 0 ? buses.getReference (0).channels.size() : 0;
}

void AudioProcessor::numChannelsChanged() {}

void AudioProcessor::setNonRealtime (const bool newNonRealtime) noexcept
{
    nonRealtime = newNonRealtime;
}

void AudioProcessor::setLatencySamples (const int newLatency)
{
    if (latencySamples != newLatency)
    {
        latencySamples = newLatency;
        updateHostDisplay();
    }
}

void AudioProcessor::setParameterNotifyingHost (const int parameterIndex,
                                                const float newValue)
{
    setParameter (parameterIndex, newValue);
    sendParamChangeMessageToListeners (parameterIndex, newValue);
}

AudioProcessorListener* AudioProcessor::getListenerLocked (const int index) const noexcept
{
    const ScopedLock sl (listenerLock);
    return listeners [index];
}

void AudioProcessor::sendParamChangeMessageToListeners (const int parameterIndex, const float newValue)
{
    if (isPositiveAndBelow (parameterIndex, getNumParameters()))
    {
        for (int i = listeners.size(); --i >= 0;)
            if (AudioProcessorListener* l = getListenerLocked (i))
                l->audioProcessorParameterChanged (this, parameterIndex, newValue);
    }
    else
    {
        jassertfalse; // called with an out-of-range parameter index!
    }
}

void AudioProcessor::beginParameterChangeGesture (int parameterIndex)
{
    if (isPositiveAndBelow (parameterIndex, getNumParameters()))
    {
       #if JUCE_DEBUG && ! JUCE_DISABLE_AUDIOPROCESSOR_BEGIN_END_GESTURE_CHECKING
        // This means you've called beginParameterChangeGesture twice in succession without a matching
        // call to endParameterChangeGesture. That might be fine in most hosts, but better to avoid doing it.
        jassert (! changingParams [parameterIndex]);
        changingParams.setBit (parameterIndex);
       #endif

        for (int i = listeners.size(); --i >= 0;)
            if (AudioProcessorListener* l = getListenerLocked (i))
                l->audioProcessorParameterChangeGestureBegin (this, parameterIndex);
    }
    else
    {
        jassertfalse; // called with an out-of-range parameter index!
    }
}

void AudioProcessor::endParameterChangeGesture (int parameterIndex)
{
    if (isPositiveAndBelow (parameterIndex, getNumParameters()))
    {
       #if JUCE_DEBUG && ! JUCE_DISABLE_AUDIOPROCESSOR_BEGIN_END_GESTURE_CHECKING
        // This means you've called endParameterChangeGesture without having previously called
        // beginParameterChangeGesture. That might be fine in most hosts, but better to keep the
        // calls matched correctly.
        jassert (changingParams [parameterIndex]);
        changingParams.clearBit (parameterIndex);
       #endif

        for (int i = listeners.size(); --i >= 0;)
            if (AudioProcessorListener* l = getListenerLocked (i))
                l->audioProcessorParameterChangeGestureEnd (this, parameterIndex);
    }
    else
    {
        jassertfalse; // called with an out-of-range parameter index!
    }
}

void AudioProcessor::updateHostDisplay()
{
    for (int i = listeners.size(); --i >= 0;)
        if (AudioProcessorListener* l = getListenerLocked (i))
            l->audioProcessorChanged (this);
}

const OwnedArray<AudioProcessorParameter>& AudioProcessor::getParameters() const noexcept
{
    return managedParameters;
}

int AudioProcessor::getNumParameters()
{
    return managedParameters.size();
}

float AudioProcessor::getParameter (int index)
{
    if (AudioProcessorParameter* p = getParamChecked (index))
        return p->getValue();

    return 0;
}

void AudioProcessor::setParameter (int index, float newValue)
{
    if (AudioProcessorParameter* p = getParamChecked (index))
        p->setValue (newValue);
}

float AudioProcessor::getParameterDefaultValue (int index)
{
    if (AudioProcessorParameter* p = managedParameters[index])
        return p->getDefaultValue();

    return 0;
}

const String AudioProcessor::getParameterName (int index)
{
    if (AudioProcessorParameter* p = getParamChecked (index))
        return p->getName (512);

    return String();
}

String AudioProcessor::getParameterName (int index, int maximumStringLength)
{
    if (AudioProcessorParameter* p = managedParameters[index])
        return p->getName (maximumStringLength);

    return getParameterName (index).substring (0, maximumStringLength);
}

const String AudioProcessor::getParameterText (int index)
{
   #if JUCE_DEBUG
    // if you hit this, then you're probably using the old parameter control methods,
    // but have forgotten to implement either of the getParameterText() methods.
    jassert (! textRecursionCheck);
    ScopedValueSetter<bool> sv (textRecursionCheck, true, false);
   #endif

    return getParameterText (index, 1024);
}

String AudioProcessor::getParameterText (int index, int maximumStringLength)
{
    if (AudioProcessorParameter* p = managedParameters[index])
        return p->getText (p->getValue(), maximumStringLength);

    return getParameterText (index).substring (0, maximumStringLength);
}

int AudioProcessor::getParameterNumSteps (int index)
{
    if (AudioProcessorParameter* p = managedParameters[index])
        return p->getNumSteps();

    return AudioProcessor::getDefaultNumParameterSteps();
}

int AudioProcessor::getDefaultNumParameterSteps() noexcept
{
    return 0x7fffffff;
}

String AudioProcessor::getParameterLabel (int index) const
{
    if (AudioProcessorParameter* p = managedParameters[index])
        return p->getLabel();

    return String();
}

bool AudioProcessor::isParameterAutomatable (int index) const
{
    if (AudioProcessorParameter* p = managedParameters[index])
        return p->isAutomatable();

    return true;
}

bool AudioProcessor::isParameterOrientationInverted (int index) const
{
    if (AudioProcessorParameter* p = managedParameters[index])
        return p->isOrientationInverted();

    return false;
}

bool AudioProcessor::isMetaParameter (int index) const
{
    if (AudioProcessorParameter* p = managedParameters[index])
        return p->isMetaParameter();

    return false;
}

AudioProcessorParameter* AudioProcessor::getParamChecked (int index) const noexcept
{
    AudioProcessorParameter* p = managedParameters[index];

    // If you hit this, then you're either trying to access parameters that are out-of-range,
    // or you're not using addParameter and the managed parameter list, but have failed
    // to override some essential virtual methods and implement them appropriately.
    jassert (p != nullptr);
    return p;
}

void AudioProcessor::addParameter (AudioProcessorParameter* p)
{
    p->processor = this;
    p->parameterIndex = managedParameters.size();
    managedParameters.add (p);

    // if you're using parameter objects, then you must not override the
    // deprecated getNumParameters() method!
    jassert (getNumParameters() == AudioProcessor::getNumParameters());
}

void AudioProcessor::suspendProcessing (const bool shouldBeSuspended)
{
    const ScopedLock sl (callbackLock);
    suspended = shouldBeSuspended;
}

void AudioProcessor::reset() {}
void AudioProcessor::processBlockBypassed (AudioBuffer<float>&, MidiBuffer&) {}
void AudioProcessor::processBlockBypassed (AudioBuffer<double>&, MidiBuffer&) {}

void AudioProcessor::processBlock (AudioBuffer<double>& buffer, MidiBuffer& midiMessages)
{
    ignoreUnused (buffer, midiMessages);

    // If you hit this assertion then either the caller called the double
    // precision version of processBlock on a processor which does not support it
    // (i.e. supportsDoublePrecisionProcessing() returns false), or the implementation
    // of the AudioProcessor forgot to override the double precision version of this method
    jassertfalse;
}

void AudioProcessor::setProcessingPrecision (ProcessingPrecision precision) noexcept
{
    // If you hit this assertion then you're trying to use double precision
    // processing on a processor which does not support it!
    jassert (precision != doublePrecision || supportsDoublePrecisionProcessing());

    processingPrecision = precision;
}

bool AudioProcessor::supportsDoublePrecisionProcessing() const
{
    return false;
}

//==============================================================================
const String AudioProcessor::getInputChannelName (int channelIndex) const
{
    // this is deprecated! Assume the user wants the name of the channel index in the first input bus
    if (busArrangement.outputBuses.size() > 0)
        return AudioChannelSet::getChannelTypeName (busArrangement.inputBuses.getReference(0)
                                                      .channels.getTypeOfChannel (channelIndex));

    return String();
}

const String AudioProcessor::getOutputChannelName (int channelIndex) const
{
    // this is deprecated! Assume the user wants the name of the channel index in the first output bus
    if (busArrangement.outputBuses.size() > 0)
        return AudioChannelSet::getChannelTypeName (busArrangement.outputBuses.getReference(0)
                                                      .channels.getTypeOfChannel (channelIndex));

    return String();
}

bool AudioProcessor::isInputChannelStereoPair (int index) const
{
    const Array<AudioProcessorBus>& buses = busArrangement.inputBuses;

    return index < 2
            && buses.size() > 0
            && buses.getReference(0).channels == AudioChannelSet::stereo();
}

bool AudioProcessor::isOutputChannelStereoPair (int index) const
{
    const Array<AudioProcessorBus>& buses = busArrangement.outputBuses;

    return index < 2
            && buses.size() > 0
            && buses.getReference(0).channels == AudioChannelSet::stereo();
}

bool AudioProcessor::setPreferredBusArrangement (bool isInput, int busIndex, const AudioChannelSet& preferredSet)
{

    const int oldNumInputs  = getTotalNumInputChannels();
    const int oldNumOutputs = getTotalNumOutputChannels();

    Array<AudioProcessorBus>& buses = isInput ? busArrangement.inputBuses  : busArrangement.outputBuses;

    const int numBuses  = buses.size();

    if (! isPositiveAndBelow (busIndex, numBuses))
        return false;

    AudioProcessorBus& bus = buses.getReference (busIndex);

   #ifdef JucePlugin_PreferredChannelConfigurations
    // the user is using the deprecated way to specify channel configurations
    if (numBuses > 0 && busIndex == 0)
    {
        const short channelConfigs[][2] = { JucePlugin_PreferredChannelConfigurations };
        const int numChannelConfigs = sizeof (channelConfigs) / sizeof (*channelConfigs);

        // we need the main bus in the opposite direction
        Array<AudioProcessorBus>& oppositeBuses = isInput ? busArrangement.outputBuses : busArrangement.inputBuses;
        AudioProcessorBus* oppositeBus = (busIndex < oppositeBuses.size()) ? &oppositeBuses.getReference (0) : nullptr;

        // get the target number of channels
        const int mainBusNumChannels  = preferredSet.size();
        const int mainBusOppositeChannels = (oppositeBus != nullptr) ? oppositeBus->channels.size() : 0;
        const int dir = isInput ? 0 : 1;

        // find a compatible channel configuration on the opposite bus which is the closest match
        // to the current number of channels on that bus
        int distance = std::numeric_limits<int>::max();
        int bestConfiguration = -1;

        for (int i = 0; i < numChannelConfigs; ++i)
        {
            // is the configuration compatible with the preferred set
            if (channelConfigs[i][dir] == mainBusNumChannels)
            {
                const int configChannels = channelConfigs[i][dir^1];
                const int channelDifference = std::abs (configChannels - mainBusOppositeChannels);

                if (channelDifference < distance)
                {
                    distance = channelDifference;
                    bestConfiguration = configChannels;

                    // we can exit if we found a perfect match
                    if (distance == 0)
                        break;
                }
            }
        }

        // unable to find a good configuration
        if (bestConfiguration == -1)
            return false;

        // did the number of channels change on the opposite bus?
        if (mainBusOppositeChannels != bestConfiguration && oppositeBus != nullptr)
        {
            // if the channels on the opposite bus are the same as the preferred set
            // then also copy over the layout information. If not, then assume
            // a cononical channel layout
            if (bestConfiguration == mainBusNumChannels)
                oppositeBus->channels = preferredSet;
            else
                oppositeBus->channels = AudioChannelSet::canonicalChannelSet (bestConfiguration);
        }
    }
   #endif

    bus.channels = preferredSet;

    if (oldNumInputs != getTotalNumInputChannels() || oldNumOutputs != getTotalNumOutputChannels())
    {
        updateSpeakerFormatStrings();
        numChannelsChanged();
    }

    return true;
}

void AudioProcessor::disableNonMainBuses (bool isInput)
{
    const Array<AudioProcessorBus>& buses = (isInput ? busArrangement.inputBuses : busArrangement.outputBuses);

    for (int busIdx = 1; busIdx < buses.size(); ++busIdx)
    {
        if (buses.getReference (busIdx).channels != AudioChannelSet::disabled())
        {
            bool success = setPreferredBusArrangement (isInput, busIdx, AudioChannelSet::disabled());

            ignoreUnused (success);
            // You are using the setPlayConfigDetails method which should only be used on processors
            // with no aux outputs and sidechains. Please use setRateAndBufferSizeDetails and
            // setPreferredBusArrangement instead.
            jassert (success);
        }
    }
}

// Unfortunately the deprecated getInputSpeakerArrangement/getOutputSpeakerArrangement return
// references to strings. Therefore we need to keep a copy. Once getInputSpeakerArrangement is
// removed, we can also remove this function
void AudioProcessor::updateSpeakerFormatStrings()
{
    cachedInputSpeakerArrString.clear();
    cachedOutputSpeakerArrString.clear();

    if (busArrangement.inputBuses.size() > 0)
        cachedInputSpeakerArrString  = busArrangement.inputBuses. getReference (0).channels.getSpeakerArrangementAsString();

    if (busArrangement.outputBuses.size() > 0)
        cachedOutputSpeakerArrString = busArrangement.outputBuses.getReference (0).channels.getSpeakerArrangementAsString();
}

//==============================================================================
void AudioProcessor::editorBeingDeleted (AudioProcessorEditor* const editor) noexcept
{
    const ScopedLock sl (callbackLock);

    if (activeEditor == editor)
        activeEditor = nullptr;
}

AudioProcessorEditor* AudioProcessor::createEditorIfNeeded()
{
    if (activeEditor != nullptr)
        return activeEditor;

    AudioProcessorEditor* const ed = createEditor();

    if (ed != nullptr)
    {
        // you must give your editor comp a size before returning it..
        jassert (ed->getWidth() > 0 && ed->getHeight() > 0);

        const ScopedLock sl (callbackLock);
        activeEditor = ed;
    }

    // You must make your hasEditor() method return a consistent result!
    jassert (hasEditor() == (ed != nullptr));

    return ed;
}

//==============================================================================
void AudioProcessor::getCurrentProgramStateInformation (juce::MemoryBlock& destData)
{
    getStateInformation (destData);
}

void AudioProcessor::setCurrentProgramStateInformation (const void* data, int sizeInBytes)
{
    setStateInformation (data, sizeInBytes);
}

//==============================================================================
// magic number to identify memory blocks that we've stored as XML
const uint32 magicXmlNumber = 0x21324356;

void AudioProcessor::copyXmlToBinary (const XmlElement& xml, juce::MemoryBlock& destData)
{
    {
        MemoryOutputStream out (destData, false);
        out.writeInt (magicXmlNumber);
        out.writeInt (0);
        xml.writeToStream (out, String(), true, false);
        out.writeByte (0);
    }

    // go back and write the string length..
    static_cast<uint32*> (destData.getData())[1]
        = ByteOrder::swapIfBigEndian ((uint32) destData.getSize() - 9);
}

XmlElement* AudioProcessor::getXmlFromBinary (const void* data, const int sizeInBytes)
{
    if (sizeInBytes > 8
         && ByteOrder::littleEndianInt (data) == magicXmlNumber)
    {
        const int stringLength = (int) ByteOrder::littleEndianInt (addBytesToPointer (data, 4));

        if (stringLength > 0)
            return XmlDocument::parse (String::fromUTF8 (static_cast<const char*> (data) + 8,
                                                         jmin ((sizeInBytes - 8), stringLength)));
    }

    return nullptr;
}

//==============================================================================
int AudioProcessor::AudioBusArrangement::getChannelIndexInProcessBlockBuffer (bool isInput, int busIndex, int channelIndex) const noexcept
{
    const Array<AudioProcessorBus>& ioBus = isInput ? inputBuses : outputBuses;
    jassert (busIndex < ioBus.size());

    for (int i = 0; i < ioBus.size() && i < busIndex; ++i)
        channelIndex += ioBus.getReference(i).channels.size();

    return channelIndex;
}

static int countTotalChannels (const Array<AudioProcessor::AudioProcessorBus>& buses) noexcept
{
    int n = 0;

    for (int i = 0; i < buses.size(); ++i)
        n += buses.getReference(i).channels.size();

    return n;
}

int AudioProcessor::AudioBusArrangement::getTotalNumInputChannels() const noexcept   { return countTotalChannels (inputBuses); }
int AudioProcessor::AudioBusArrangement::getTotalNumOutputChannels() const noexcept  { return countTotalChannels (outputBuses); }

AudioProcessor::AudioProcessorBus::AudioProcessorBus (const String& nm, const AudioChannelSet& chans)
   : name (nm), channels (chans)
{
}

//==============================================================================
void AudioProcessorListener::audioProcessorParameterChangeGestureBegin (AudioProcessor*, int) {}
void AudioProcessorListener::audioProcessorParameterChangeGestureEnd   (AudioProcessor*, int) {}

//==============================================================================
AudioProcessorParameter::AudioProcessorParameter() noexcept
    : processor (nullptr), parameterIndex (-1)
{}

AudioProcessorParameter::~AudioProcessorParameter() {}

void AudioProcessorParameter::setValueNotifyingHost (float newValue)
{
    // This method can't be used until the parameter has been attached to a processor!
    jassert (processor != nullptr && parameterIndex >= 0);

    return processor->setParameterNotifyingHost (parameterIndex, newValue);
}

void AudioProcessorParameter::beginChangeGesture()
{
    // This method can't be used until the parameter has been attached to a processor!
    jassert (processor != nullptr && parameterIndex >= 0);

    processor->beginParameterChangeGesture (parameterIndex);
}

void AudioProcessorParameter::endChangeGesture()
{
    // This method can't be used until the parameter has been attached to a processor!
    jassert (processor != nullptr && parameterIndex >= 0);

    processor->endParameterChangeGesture (parameterIndex);
}

bool AudioProcessorParameter::isOrientationInverted() const { return false; }
bool AudioProcessorParameter::isAutomatable() const         { return true; }
bool AudioProcessorParameter::isMetaParameter() const       { return false; }
int AudioProcessorParameter::getNumSteps() const            { return AudioProcessor::getDefaultNumParameterSteps(); }

String AudioProcessorParameter::getText (float value, int /*maximumStringLength*/) const
{
    return String (value, 2);
}

//==============================================================================
bool AudioPlayHead::CurrentPositionInfo::operator== (const CurrentPositionInfo& other) const noexcept
{
    return timeInSamples == other.timeInSamples
        && ppqPosition == other.ppqPosition
        && editOriginTime == other.editOriginTime
        && ppqPositionOfLastBarStart == other.ppqPositionOfLastBarStart
        && frameRate == other.frameRate
        && isPlaying == other.isPlaying
        && isRecording == other.isRecording
        && bpm == other.bpm
        && timeSigNumerator == other.timeSigNumerator
        && timeSigDenominator == other.timeSigDenominator
        && ppqLoopStart == other.ppqLoopStart
        && ppqLoopEnd == other.ppqLoopEnd
        && isLooping == other.isLooping;
}

bool AudioPlayHead::CurrentPositionInfo::operator!= (const CurrentPositionInfo& other) const noexcept
{
    return ! operator== (other);
}

void AudioPlayHead::CurrentPositionInfo::resetToDefault()
{
    zerostruct (*this);
    timeSigNumerator = 4;
    timeSigDenominator = 4;
    bpm = 120;
}
<|MERGE_RESOLUTION|>--- conflicted
+++ resolved
@@ -1,816 +1,741 @@
-/*
-  ==============================================================================
-
-   This file is part of the JUCE library.
-   Copyright (c) 2015 - ROLI Ltd.
-
-   Permission is granted to use this software under the terms of either:
-   a) the GPL v2 (or any later version)
-   b) the Affero GPL v3
-
-   Details of these licenses can be found at: www.gnu.org/licenses
-
-   JUCE is distributed in the hope that it will be useful, but WITHOUT ANY
-   WARRANTY; without even the implied warranty of MERCHANTABILITY or FITNESS FOR
-   A PARTICULAR PURPOSE.  See the GNU General Public License for more details.
-
-   ------------------------------------------------------------------------------
-
-   To release a closed-source product which uses JUCE, commercial licenses are
-   available: visit www.juce.com for more information.
-
-  ==============================================================================
-*/
-
-static ThreadLocalValue<AudioProcessor::WrapperType> wrapperTypeBeingCreated;
-
-void JUCE_CALLTYPE AudioProcessor::setTypeOfNextNewPlugin (AudioProcessor::WrapperType type)
-{
-    wrapperTypeBeingCreated = type;
-}
-
-AudioProcessor::AudioProcessor()
-    : wrapperType (wrapperTypeBeingCreated.get()),
-      playHead (nullptr),
-      sampleRate (0),
-      blockSize (0),
-      latencySamples (0),
-     #if JUCE_DEBUG
-      textRecursionCheck (false),
-     #endif
-      suspended (false),
-      nonRealtime (false),
-      processingPrecision (singlePrecision)
-{
-  #if ! JucePlugin_IsMidiEffect
-   #ifdef JucePlugin_PreferredChannelConfigurations
-    const short channelConfigs[][2] = { JucePlugin_PreferredChannelConfigurations };
-   #else
-    const short channelConfigs[][2] = { {2, 2} };
-   #endif
-    int numChannelConfigs = sizeof (channelConfigs) / sizeof (*channelConfigs);
-
-    if (numChannelConfigs > 0)
-    {
-       #if ! JucePlugin_IsSynth
-        busArrangement.inputBuses.add  (AudioProcessorBus ("Input",    AudioChannelSet::canonicalChannelSet (channelConfigs[0][0])));
-       #endif
-        busArrangement.outputBuses.add (AudioProcessorBus ("Output",   AudioChannelSet::canonicalChannelSet (channelConfigs[0][1])));
-    }
-  #endif
-
-    updateSpeakerFormatStrings();
-}
-
-AudioProcessor::~AudioProcessor()
-{
-    // ooh, nasty - the editor should have been deleted before the filter
-    // that it refers to is deleted..
-    jassert (activeEditor == nullptr);
-
-   #if JUCE_DEBUG && ! JUCE_DISABLE_AUDIOPROCESSOR_BEGIN_END_GESTURE_CHECKING
-    // This will fail if you've called beginParameterChangeGesture() for one
-    // or more parameters without having made a corresponding call to endParameterChangeGesture...
-    jassert (changingParams.countNumberOfSetBits() == 0);
-   #endif
-}
-
-int AudioProcessor::getTotalNumInputChannels (bool onlyActive) const noexcept
-{
-    int totalNumChannels = 0;
-    for (int i = 0; i < numChannelsPerInputElement.size(); ++i)
-    {
-        if (!onlyActive || getInputElementActive (i))
-        {
-            totalNumChannels += numChannelsPerInputElement[i];
-        }
-    }
-    return totalNumChannels;
-}
-
-int AudioProcessor::getTotalNumOutputChannels() const noexcept
-{
-    int totalNumChannels = 0;
-    for (int i = 0; i < numChannelsPerOutputElement.size(); ++i)
-    {
-        totalNumChannels += numChannelsPerOutputElement[i];
-    }
-    return totalNumChannels;
-}
-
-void AudioProcessor::setPlayHead (AudioPlayHead* const newPlayHead)
-{
-    playHead = newPlayHead;
-}
-
-void AudioProcessor::addListener (AudioProcessorListener* const newListener)
-{
-    const ScopedLock sl (listenerLock);
-    listeners.addIfNotAlreadyThere (newListener);
-}
-
-void AudioProcessor::removeListener (AudioProcessorListener* const listenerToRemove)
-{
-    const ScopedLock sl (listenerLock);
-    listeners.removeFirstMatchingValue (listenerToRemove);
-}
-
-void AudioProcessor::setPlayConfigDetails (const Array<int>& newNumChannelsPerInputElement,
-                                           const Array<int>& newNumChannelsPerOutputElement,
-                                           const double newSampleRate,
-                                           const int newBlockSize)
-{
-    const int oldNumInputs  = getTotalNumInputChannels();
-    const int oldNumOutputs = getTotalNumOutputChannels();
-
-<<<<<<< HEAD
-    bool layoutChanged = false;
-    
-    if (newNumChannelsPerInputElement != numChannelsPerInputElement) {
-        numChannelsPerInputElement = newNumChannelsPerInputElement;
-        const int newNumInputElements = numChannelsPerInputElement.size();
-        inputSpeakerArrangements.resize(newNumInputElements);
-        inputElementsActive.resize(newNumInputElements);
-        layoutChanged = true;
-    }
-    
-    if (newNumChannelsPerOutputElement != numChannelsPerOutputElement) {
-        numChannelsPerOutputElement = newNumChannelsPerOutputElement;
-        outputSpeakerArrangements.resize(numChannelsPerOutputElement.size());
-        layoutChanged = true;
-    }
-    
-    if (layoutChanged) {
-        inputOutputLayoutChanged();
-=======
-    // if the user is using this method then they do not want any side-buses or aux outputs
-    disableNonMainBuses (true);
-    disableNonMainBuses (false);
-
-    if (getTotalNumInputChannels()  != newNumIns)  setPreferredBusArrangement (true,  0, AudioChannelSet::canonicalChannelSet (newNumIns));
-    if (getTotalNumOutputChannels() != newNumOuts) setPreferredBusArrangement (false, 0, AudioChannelSet::canonicalChannelSet (newNumOuts));
-
-    // the processor may not support this arrangement at all
-    jassert (newNumIns == getTotalNumInputChannels() && newNumOuts == getTotalNumOutputChannels());
-
-    setRateAndBufferSizeDetails (newSampleRate, newBlockSize);
-
-    if (oldNumInputs != newNumIns || oldNumOutputs != newNumOuts)
-    {
-        updateSpeakerFormatStrings();
->>>>>>> 4fef661a
-        numChannelsChanged();
-    }
-}
-
-<<<<<<< HEAD
-void AudioProcessor::setPlayConfigDetails (const int newNumInputElements,
-                                           const int newNumInputChannelsEachElement,
-                                           const int newNumOutputElements,
-                                           const int newNumOutputChannelsEachElement,
-                                           const double newSampleRate,
-                                           const int newBlockSize) noexcept
-{
-    Array<int> newNumChannelsPerInputElement;
-    newNumChannelsPerInputElement.insertMultiple(0, newNumInputChannelsEachElement, newNumInputElements);
-    
-    Array<int> newNumChannelsPerOutputElement;
-    newNumChannelsPerOutputElement.insertMultiple(0, newNumOutputChannelsEachElement, newNumOutputElements);
-    
-    return setPlayConfigDetails(newNumChannelsPerInputElement, newNumChannelsPerOutputElement, newSampleRate, newBlockSize);
-}
-
-void AudioProcessor::inputOutputLayoutChanged() {}
-
-void AudioProcessor::numChannelsChanged() {}
-
-void AudioProcessor::setInputSpeakerArrangement (const String& inputs, int elementIndex)
-{
-    inputSpeakerArrangements[elementIndex] = inputs;
-}
-
-void AudioProcessor::setOutputSpeakerArrangement (const String& outputs, int elementIndex)
-{
-    outputSpeakerArrangements[elementIndex] = outputs;
-=======
-void AudioProcessor::setRateAndBufferSizeDetails (double newSampleRate, int newBlockSize) noexcept
-{
-    sampleRate = newSampleRate;
-    blockSize = newBlockSize;
-}
-
-int AudioProcessor::getMainBusNumInputChannels()  const noexcept
-{
-    const Array<AudioProcessorBus>& buses = busArrangement.inputBuses;
-    return buses.size() > 0 ? buses.getReference (0).channels.size() : 0;
->>>>>>> 4fef661a
-}
-
-int AudioProcessor::getMainBusNumOutputChannels() const noexcept
-{
-    const Array<AudioProcessorBus>& buses = busArrangement.outputBuses;
-    return buses.size() > 0 ? buses.getReference (0).channels.size() : 0;
-}
-
-void AudioProcessor::numChannelsChanged() {}
-
-void AudioProcessor::setNonRealtime (const bool newNonRealtime) noexcept
-{
-    nonRealtime = newNonRealtime;
-}
-
-void AudioProcessor::setLatencySamples (const int newLatency)
-{
-    if (latencySamples != newLatency)
-    {
-        latencySamples = newLatency;
-        updateHostDisplay();
-    }
-}
-
-void AudioProcessor::setParameterNotifyingHost (const int parameterIndex,
-                                                const float newValue)
-{
-    setParameter (parameterIndex, newValue);
-    sendParamChangeMessageToListeners (parameterIndex, newValue);
-}
-
-AudioProcessorListener* AudioProcessor::getListenerLocked (const int index) const noexcept
-{
-    const ScopedLock sl (listenerLock);
-    return listeners [index];
-}
-
-void AudioProcessor::sendParamChangeMessageToListeners (const int parameterIndex, const float newValue)
-{
-    if (isPositiveAndBelow (parameterIndex, getNumParameters()))
-    {
-        for (int i = listeners.size(); --i >= 0;)
-            if (AudioProcessorListener* l = getListenerLocked (i))
-                l->audioProcessorParameterChanged (this, parameterIndex, newValue);
-    }
-    else
-    {
-        jassertfalse; // called with an out-of-range parameter index!
-    }
-}
-
-void AudioProcessor::beginParameterChangeGesture (int parameterIndex)
-{
-    if (isPositiveAndBelow (parameterIndex, getNumParameters()))
-    {
-       #if JUCE_DEBUG && ! JUCE_DISABLE_AUDIOPROCESSOR_BEGIN_END_GESTURE_CHECKING
-        // This means you've called beginParameterChangeGesture twice in succession without a matching
-        // call to endParameterChangeGesture. That might be fine in most hosts, but better to avoid doing it.
-        jassert (! changingParams [parameterIndex]);
-        changingParams.setBit (parameterIndex);
-       #endif
-
-        for (int i = listeners.size(); --i >= 0;)
-            if (AudioProcessorListener* l = getListenerLocked (i))
-                l->audioProcessorParameterChangeGestureBegin (this, parameterIndex);
-    }
-    else
-    {
-        jassertfalse; // called with an out-of-range parameter index!
-    }
-}
-
-void AudioProcessor::endParameterChangeGesture (int parameterIndex)
-{
-    if (isPositiveAndBelow (parameterIndex, getNumParameters()))
-    {
-       #if JUCE_DEBUG && ! JUCE_DISABLE_AUDIOPROCESSOR_BEGIN_END_GESTURE_CHECKING
-        // This means you've called endParameterChangeGesture without having previously called
-        // beginParameterChangeGesture. That might be fine in most hosts, but better to keep the
-        // calls matched correctly.
-        jassert (changingParams [parameterIndex]);
-        changingParams.clearBit (parameterIndex);
-       #endif
-
-        for (int i = listeners.size(); --i >= 0;)
-            if (AudioProcessorListener* l = getListenerLocked (i))
-                l->audioProcessorParameterChangeGestureEnd (this, parameterIndex);
-    }
-    else
-    {
-        jassertfalse; // called with an out-of-range parameter index!
-    }
-}
-
-void AudioProcessor::updateHostDisplay()
-{
-    for (int i = listeners.size(); --i >= 0;)
-        if (AudioProcessorListener* l = getListenerLocked (i))
-            l->audioProcessorChanged (this);
-}
-
-const OwnedArray<AudioProcessorParameter>& AudioProcessor::getParameters() const noexcept
-{
-    return managedParameters;
-}
-
-int AudioProcessor::getNumParameters()
-{
-    return managedParameters.size();
-}
-
-float AudioProcessor::getParameter (int index)
-{
-    if (AudioProcessorParameter* p = getParamChecked (index))
-        return p->getValue();
-
-    return 0;
-}
-
-void AudioProcessor::setParameter (int index, float newValue)
-{
-    if (AudioProcessorParameter* p = getParamChecked (index))
-        p->setValue (newValue);
-}
-
-float AudioProcessor::getParameterDefaultValue (int index)
-{
-    if (AudioProcessorParameter* p = managedParameters[index])
-        return p->getDefaultValue();
-
-    return 0;
-}
-
-const String AudioProcessor::getParameterName (int index)
-{
-    if (AudioProcessorParameter* p = getParamChecked (index))
-        return p->getName (512);
-
-    return String();
-}
-
-String AudioProcessor::getParameterName (int index, int maximumStringLength)
-{
-    if (AudioProcessorParameter* p = managedParameters[index])
-        return p->getName (maximumStringLength);
-
-    return getParameterName (index).substring (0, maximumStringLength);
-}
-
-const String AudioProcessor::getParameterText (int index)
-{
-   #if JUCE_DEBUG
-    // if you hit this, then you're probably using the old parameter control methods,
-    // but have forgotten to implement either of the getParameterText() methods.
-    jassert (! textRecursionCheck);
-    ScopedValueSetter<bool> sv (textRecursionCheck, true, false);
-   #endif
-
-    return getParameterText (index, 1024);
-}
-
-String AudioProcessor::getParameterText (int index, int maximumStringLength)
-{
-    if (AudioProcessorParameter* p = managedParameters[index])
-        return p->getText (p->getValue(), maximumStringLength);
-
-    return getParameterText (index).substring (0, maximumStringLength);
-}
-
-int AudioProcessor::getParameterNumSteps (int index)
-{
-    if (AudioProcessorParameter* p = managedParameters[index])
-        return p->getNumSteps();
-
-    return AudioProcessor::getDefaultNumParameterSteps();
-}
-
-int AudioProcessor::getDefaultNumParameterSteps() noexcept
-{
-    return 0x7fffffff;
-}
-
-String AudioProcessor::getParameterLabel (int index) const
-{
-    if (AudioProcessorParameter* p = managedParameters[index])
-        return p->getLabel();
-
-    return String();
-}
-
-bool AudioProcessor::isParameterAutomatable (int index) const
-{
-    if (AudioProcessorParameter* p = managedParameters[index])
-        return p->isAutomatable();
-
-    return true;
-}
-
-bool AudioProcessor::isParameterOrientationInverted (int index) const
-{
-    if (AudioProcessorParameter* p = managedParameters[index])
-        return p->isOrientationInverted();
-
-    return false;
-}
-
-bool AudioProcessor::isMetaParameter (int index) const
-{
-    if (AudioProcessorParameter* p = managedParameters[index])
-        return p->isMetaParameter();
-
-    return false;
-}
-
-AudioProcessorParameter* AudioProcessor::getParamChecked (int index) const noexcept
-{
-    AudioProcessorParameter* p = managedParameters[index];
-
-    // If you hit this, then you're either trying to access parameters that are out-of-range,
-    // or you're not using addParameter and the managed parameter list, but have failed
-    // to override some essential virtual methods and implement them appropriately.
-    jassert (p != nullptr);
-    return p;
-}
-
-void AudioProcessor::addParameter (AudioProcessorParameter* p)
-{
-    p->processor = this;
-    p->parameterIndex = managedParameters.size();
-    managedParameters.add (p);
-
-    // if you're using parameter objects, then you must not override the
-    // deprecated getNumParameters() method!
-    jassert (getNumParameters() == AudioProcessor::getNumParameters());
-}
-
-void AudioProcessor::suspendProcessing (const bool shouldBeSuspended)
-{
-    const ScopedLock sl (callbackLock);
-    suspended = shouldBeSuspended;
-}
-
-void AudioProcessor::reset() {}
-void AudioProcessor::processBlockBypassed (AudioBuffer<float>&, MidiBuffer&) {}
-void AudioProcessor::processBlockBypassed (AudioBuffer<double>&, MidiBuffer&) {}
-
-void AudioProcessor::processBlock (AudioBuffer<double>& buffer, MidiBuffer& midiMessages)
-{
-    ignoreUnused (buffer, midiMessages);
-
-    // If you hit this assertion then either the caller called the double
-    // precision version of processBlock on a processor which does not support it
-    // (i.e. supportsDoublePrecisionProcessing() returns false), or the implementation
-    // of the AudioProcessor forgot to override the double precision version of this method
-    jassertfalse;
-}
-
-void AudioProcessor::setProcessingPrecision (ProcessingPrecision precision) noexcept
-{
-    // If you hit this assertion then you're trying to use double precision
-    // processing on a processor which does not support it!
-    jassert (precision != doublePrecision || supportsDoublePrecisionProcessing());
-
-    processingPrecision = precision;
-}
-
-bool AudioProcessor::supportsDoublePrecisionProcessing() const
-{
-    return false;
-}
-
-//==============================================================================
-const String AudioProcessor::getInputChannelName (int channelIndex) const
-{
-    // this is deprecated! Assume the user wants the name of the channel index in the first input bus
-    if (busArrangement.outputBuses.size() > 0)
-        return AudioChannelSet::getChannelTypeName (busArrangement.inputBuses.getReference(0)
-                                                      .channels.getTypeOfChannel (channelIndex));
-
-    return String();
-}
-
-const String AudioProcessor::getOutputChannelName (int channelIndex) const
-{
-    // this is deprecated! Assume the user wants the name of the channel index in the first output bus
-    if (busArrangement.outputBuses.size() > 0)
-        return AudioChannelSet::getChannelTypeName (busArrangement.outputBuses.getReference(0)
-                                                      .channels.getTypeOfChannel (channelIndex));
-
-    return String();
-}
-
-bool AudioProcessor::isInputChannelStereoPair (int index) const
-{
-    const Array<AudioProcessorBus>& buses = busArrangement.inputBuses;
-
-    return index < 2
-            && buses.size() > 0
-            && buses.getReference(0).channels == AudioChannelSet::stereo();
-}
-
-bool AudioProcessor::isOutputChannelStereoPair (int index) const
-{
-    const Array<AudioProcessorBus>& buses = busArrangement.outputBuses;
-
-    return index < 2
-            && buses.size() > 0
-            && buses.getReference(0).channels == AudioChannelSet::stereo();
-}
-
-bool AudioProcessor::setPreferredBusArrangement (bool isInput, int busIndex, const AudioChannelSet& preferredSet)
-{
-
-    const int oldNumInputs  = getTotalNumInputChannels();
-    const int oldNumOutputs = getTotalNumOutputChannels();
-
-    Array<AudioProcessorBus>& buses = isInput ? busArrangement.inputBuses  : busArrangement.outputBuses;
-
-    const int numBuses  = buses.size();
-
-    if (! isPositiveAndBelow (busIndex, numBuses))
-        return false;
-
-    AudioProcessorBus& bus = buses.getReference (busIndex);
-
-   #ifdef JucePlugin_PreferredChannelConfigurations
-    // the user is using the deprecated way to specify channel configurations
-    if (numBuses > 0 && busIndex == 0)
-    {
-        const short channelConfigs[][2] = { JucePlugin_PreferredChannelConfigurations };
-        const int numChannelConfigs = sizeof (channelConfigs) / sizeof (*channelConfigs);
-
-        // we need the main bus in the opposite direction
-        Array<AudioProcessorBus>& oppositeBuses = isInput ? busArrangement.outputBuses : busArrangement.inputBuses;
-        AudioProcessorBus* oppositeBus = (busIndex < oppositeBuses.size()) ? &oppositeBuses.getReference (0) : nullptr;
-
-        // get the target number of channels
-        const int mainBusNumChannels  = preferredSet.size();
-        const int mainBusOppositeChannels = (oppositeBus != nullptr) ? oppositeBus->channels.size() : 0;
-        const int dir = isInput ? 0 : 1;
-
-        // find a compatible channel configuration on the opposite bus which is the closest match
-        // to the current number of channels on that bus
-        int distance = std::numeric_limits<int>::max();
-        int bestConfiguration = -1;
-
-        for (int i = 0; i < numChannelConfigs; ++i)
-        {
-            // is the configuration compatible with the preferred set
-            if (channelConfigs[i][dir] == mainBusNumChannels)
-            {
-                const int configChannels = channelConfigs[i][dir^1];
-                const int channelDifference = std::abs (configChannels - mainBusOppositeChannels);
-
-                if (channelDifference < distance)
-                {
-                    distance = channelDifference;
-                    bestConfiguration = configChannels;
-
-                    // we can exit if we found a perfect match
-                    if (distance == 0)
-                        break;
-                }
-            }
-        }
-
-        // unable to find a good configuration
-        if (bestConfiguration == -1)
-            return false;
-
-        // did the number of channels change on the opposite bus?
-        if (mainBusOppositeChannels != bestConfiguration && oppositeBus != nullptr)
-        {
-            // if the channels on the opposite bus are the same as the preferred set
-            // then also copy over the layout information. If not, then assume
-            // a cononical channel layout
-            if (bestConfiguration == mainBusNumChannels)
-                oppositeBus->channels = preferredSet;
-            else
-                oppositeBus->channels = AudioChannelSet::canonicalChannelSet (bestConfiguration);
-        }
-    }
-   #endif
-
-    bus.channels = preferredSet;
-
-    if (oldNumInputs != getTotalNumInputChannels() || oldNumOutputs != getTotalNumOutputChannels())
-    {
-        updateSpeakerFormatStrings();
-        numChannelsChanged();
-    }
-
-    return true;
-}
-
-void AudioProcessor::disableNonMainBuses (bool isInput)
-{
-    const Array<AudioProcessorBus>& buses = (isInput ? busArrangement.inputBuses : busArrangement.outputBuses);
-
-    for (int busIdx = 1; busIdx < buses.size(); ++busIdx)
-    {
-        if (buses.getReference (busIdx).channels != AudioChannelSet::disabled())
-        {
-            bool success = setPreferredBusArrangement (isInput, busIdx, AudioChannelSet::disabled());
-
-            ignoreUnused (success);
-            // You are using the setPlayConfigDetails method which should only be used on processors
-            // with no aux outputs and sidechains. Please use setRateAndBufferSizeDetails and
-            // setPreferredBusArrangement instead.
-            jassert (success);
-        }
-    }
-}
-
-// Unfortunately the deprecated getInputSpeakerArrangement/getOutputSpeakerArrangement return
-// references to strings. Therefore we need to keep a copy. Once getInputSpeakerArrangement is
-// removed, we can also remove this function
-void AudioProcessor::updateSpeakerFormatStrings()
-{
-    cachedInputSpeakerArrString.clear();
-    cachedOutputSpeakerArrString.clear();
-
-    if (busArrangement.inputBuses.size() > 0)
-        cachedInputSpeakerArrString  = busArrangement.inputBuses. getReference (0).channels.getSpeakerArrangementAsString();
-
-    if (busArrangement.outputBuses.size() > 0)
-        cachedOutputSpeakerArrString = busArrangement.outputBuses.getReference (0).channels.getSpeakerArrangementAsString();
-}
-
-//==============================================================================
-void AudioProcessor::editorBeingDeleted (AudioProcessorEditor* const editor) noexcept
-{
-    const ScopedLock sl (callbackLock);
-
-    if (activeEditor == editor)
-        activeEditor = nullptr;
-}
-
-AudioProcessorEditor* AudioProcessor::createEditorIfNeeded()
-{
-    if (activeEditor != nullptr)
-        return activeEditor;
-
-    AudioProcessorEditor* const ed = createEditor();
-
-    if (ed != nullptr)
-    {
-        // you must give your editor comp a size before returning it..
-        jassert (ed->getWidth() > 0 && ed->getHeight() > 0);
-
-        const ScopedLock sl (callbackLock);
-        activeEditor = ed;
-    }
-
-    // You must make your hasEditor() method return a consistent result!
-    jassert (hasEditor() == (ed != nullptr));
-
-    return ed;
-}
-
-//==============================================================================
-void AudioProcessor::getCurrentProgramStateInformation (juce::MemoryBlock& destData)
-{
-    getStateInformation (destData);
-}
-
-void AudioProcessor::setCurrentProgramStateInformation (const void* data, int sizeInBytes)
-{
-    setStateInformation (data, sizeInBytes);
-}
-
-//==============================================================================
-// magic number to identify memory blocks that we've stored as XML
-const uint32 magicXmlNumber = 0x21324356;
-
-void AudioProcessor::copyXmlToBinary (const XmlElement& xml, juce::MemoryBlock& destData)
-{
-    {
-        MemoryOutputStream out (destData, false);
-        out.writeInt (magicXmlNumber);
-        out.writeInt (0);
-        xml.writeToStream (out, String(), true, false);
-        out.writeByte (0);
-    }
-
-    // go back and write the string length..
-    static_cast<uint32*> (destData.getData())[1]
-        = ByteOrder::swapIfBigEndian ((uint32) destData.getSize() - 9);
-}
-
-XmlElement* AudioProcessor::getXmlFromBinary (const void* data, const int sizeInBytes)
-{
-    if (sizeInBytes > 8
-         && ByteOrder::littleEndianInt (data) == magicXmlNumber)
-    {
-        const int stringLength = (int) ByteOrder::littleEndianInt (addBytesToPointer (data, 4));
-
-        if (stringLength > 0)
-            return XmlDocument::parse (String::fromUTF8 (static_cast<const char*> (data) + 8,
-                                                         jmin ((sizeInBytes - 8), stringLength)));
-    }
-
-    return nullptr;
-}
-
-//==============================================================================
-int AudioProcessor::AudioBusArrangement::getChannelIndexInProcessBlockBuffer (bool isInput, int busIndex, int channelIndex) const noexcept
-{
-    const Array<AudioProcessorBus>& ioBus = isInput ? inputBuses : outputBuses;
-    jassert (busIndex < ioBus.size());
-
-    for (int i = 0; i < ioBus.size() && i < busIndex; ++i)
-        channelIndex += ioBus.getReference(i).channels.size();
-
-    return channelIndex;
-}
-
-static int countTotalChannels (const Array<AudioProcessor::AudioProcessorBus>& buses) noexcept
-{
-    int n = 0;
-
-    for (int i = 0; i < buses.size(); ++i)
-        n += buses.getReference(i).channels.size();
-
-    return n;
-}
-
-int AudioProcessor::AudioBusArrangement::getTotalNumInputChannels() const noexcept   { return countTotalChannels (inputBuses); }
-int AudioProcessor::AudioBusArrangement::getTotalNumOutputChannels() const noexcept  { return countTotalChannels (outputBuses); }
-
-AudioProcessor::AudioProcessorBus::AudioProcessorBus (const String& nm, const AudioChannelSet& chans)
-   : name (nm), channels (chans)
-{
-}
-
-//==============================================================================
-void AudioProcessorListener::audioProcessorParameterChangeGestureBegin (AudioProcessor*, int) {}
-void AudioProcessorListener::audioProcessorParameterChangeGestureEnd   (AudioProcessor*, int) {}
-
-//==============================================================================
-AudioProcessorParameter::AudioProcessorParameter() noexcept
-    : processor (nullptr), parameterIndex (-1)
-{}
-
-AudioProcessorParameter::~AudioProcessorParameter() {}
-
-void AudioProcessorParameter::setValueNotifyingHost (float newValue)
-{
-    // This method can't be used until the parameter has been attached to a processor!
-    jassert (processor != nullptr && parameterIndex >= 0);
-
-    return processor->setParameterNotifyingHost (parameterIndex, newValue);
-}
-
-void AudioProcessorParameter::beginChangeGesture()
-{
-    // This method can't be used until the parameter has been attached to a processor!
-    jassert (processor != nullptr && parameterIndex >= 0);
-
-    processor->beginParameterChangeGesture (parameterIndex);
-}
-
-void AudioProcessorParameter::endChangeGesture()
-{
-    // This method can't be used until the parameter has been attached to a processor!
-    jassert (processor != nullptr && parameterIndex >= 0);
-
-    processor->endParameterChangeGesture (parameterIndex);
-}
-
-bool AudioProcessorParameter::isOrientationInverted() const { return false; }
-bool AudioProcessorParameter::isAutomatable() const         { return true; }
-bool AudioProcessorParameter::isMetaParameter() const       { return false; }
-int AudioProcessorParameter::getNumSteps() const            { return AudioProcessor::getDefaultNumParameterSteps(); }
-
-String AudioProcessorParameter::getText (float value, int /*maximumStringLength*/) const
-{
-    return String (value, 2);
-}
-
-//==============================================================================
-bool AudioPlayHead::CurrentPositionInfo::operator== (const CurrentPositionInfo& other) const noexcept
-{
-    return timeInSamples == other.timeInSamples
-        && ppqPosition == other.ppqPosition
-        && editOriginTime == other.editOriginTime
-        && ppqPositionOfLastBarStart == other.ppqPositionOfLastBarStart
-        && frameRate == other.frameRate
-        && isPlaying == other.isPlaying
-        && isRecording == other.isRecording
-        && bpm == other.bpm
-        && timeSigNumerator == other.timeSigNumerator
-        && timeSigDenominator == other.timeSigDenominator
-        && ppqLoopStart == other.ppqLoopStart
-        && ppqLoopEnd == other.ppqLoopEnd
-        && isLooping == other.isLooping;
-}
-
-bool AudioPlayHead::CurrentPositionInfo::operator!= (const CurrentPositionInfo& other) const noexcept
-{
-    return ! operator== (other);
-}
-
-void AudioPlayHead::CurrentPositionInfo::resetToDefault()
-{
-    zerostruct (*this);
-    timeSigNumerator = 4;
-    timeSigDenominator = 4;
-    bpm = 120;
-}
+/*
+  ==============================================================================
+
+   This file is part of the JUCE library.
+   Copyright (c) 2015 - ROLI Ltd.
+
+   Permission is granted to use this software under the terms of either:
+   a) the GPL v2 (or any later version)
+   b) the Affero GPL v3
+
+   Details of these licenses can be found at: www.gnu.org/licenses
+
+   JUCE is distributed in the hope that it will be useful, but WITHOUT ANY
+   WARRANTY; without even the implied warranty of MERCHANTABILITY or FITNESS FOR
+   A PARTICULAR PURPOSE.  See the GNU General Public License for more details.
+
+   ------------------------------------------------------------------------------
+
+   To release a closed-source product which uses JUCE, commercial licenses are
+   available: visit www.juce.com for more information.
+
+  ==============================================================================
+*/
+
+static ThreadLocalValue<AudioProcessor::WrapperType> wrapperTypeBeingCreated;
+
+void JUCE_CALLTYPE AudioProcessor::setTypeOfNextNewPlugin (AudioProcessor::WrapperType type)
+{
+    wrapperTypeBeingCreated = type;
+}
+
+AudioProcessor::AudioProcessor()
+    : wrapperType (wrapperTypeBeingCreated.get()),
+      playHead (nullptr),
+      sampleRate (0),
+      blockSize (0),
+      latencySamples (0),
+     #if JUCE_DEBUG
+      textRecursionCheck (false),
+     #endif
+      suspended (false),
+      nonRealtime (false),
+      processingPrecision (singlePrecision)
+{
+  #if ! JucePlugin_IsMidiEffect
+   #ifdef JucePlugin_PreferredChannelConfigurations
+    const short channelConfigs[][2] = { JucePlugin_PreferredChannelConfigurations };
+   #else
+    const short channelConfigs[][2] = { {2, 2} };
+   #endif
+    int numChannelConfigs = sizeof (channelConfigs) / sizeof (*channelConfigs);
+
+    if (numChannelConfigs > 0)
+    {
+       #if ! JucePlugin_IsSynth
+        busArrangement.inputBuses.add  (AudioProcessorBus ("Input",    AudioChannelSet::canonicalChannelSet (channelConfigs[0][0])));
+       #endif
+        busArrangement.outputBuses.add (AudioProcessorBus ("Output",   AudioChannelSet::canonicalChannelSet (channelConfigs[0][1])));
+    }
+  #endif
+
+    updateSpeakerFormatStrings();
+}
+
+AudioProcessor::~AudioProcessor()
+{
+    // ooh, nasty - the editor should have been deleted before the filter
+    // that it refers to is deleted..
+    jassert (activeEditor == nullptr);
+
+   #if JUCE_DEBUG && ! JUCE_DISABLE_AUDIOPROCESSOR_BEGIN_END_GESTURE_CHECKING
+    // This will fail if you've called beginParameterChangeGesture() for one
+    // or more parameters without having made a corresponding call to endParameterChangeGesture...
+    jassert (changingParams.countNumberOfSetBits() == 0);
+   #endif
+}
+
+void AudioProcessor::setPlayHead (AudioPlayHead* const newPlayHead)
+{
+    playHead = newPlayHead;
+}
+
+void AudioProcessor::addListener (AudioProcessorListener* const newListener)
+{
+    const ScopedLock sl (listenerLock);
+    listeners.addIfNotAlreadyThere (newListener);
+}
+
+void AudioProcessor::removeListener (AudioProcessorListener* const listenerToRemove)
+{
+    const ScopedLock sl (listenerLock);
+    listeners.removeFirstMatchingValue (listenerToRemove);
+}
+
+void AudioProcessor::setPlayConfigDetails (const int newNumIns,
+                                           const int newNumOuts,
+                                           const double newSampleRate,
+                                           const int newBlockSize)
+{
+    const int oldNumInputs  = getTotalNumInputChannels();
+    const int oldNumOutputs = getTotalNumOutputChannels();
+
+    // if the user is using this method then they do not want any side-buses or aux outputs
+    disableNonMainBuses (true);
+    disableNonMainBuses (false);
+
+    if (getTotalNumInputChannels()  != newNumIns)  setPreferredBusArrangement (true,  0, AudioChannelSet::canonicalChannelSet (newNumIns));
+    if (getTotalNumOutputChannels() != newNumOuts) setPreferredBusArrangement (false, 0, AudioChannelSet::canonicalChannelSet (newNumOuts));
+
+    // the processor may not support this arrangement at all
+    jassert (newNumIns == getTotalNumInputChannels() && newNumOuts == getTotalNumOutputChannels());
+
+    setRateAndBufferSizeDetails (newSampleRate, newBlockSize);
+
+    if (oldNumInputs != newNumIns || oldNumOutputs != newNumOuts)
+    {
+        updateSpeakerFormatStrings();
+        numChannelsChanged();
+    }
+}
+
+void AudioProcessor::setRateAndBufferSizeDetails (double newSampleRate, int newBlockSize) noexcept
+{
+    sampleRate = newSampleRate;
+    blockSize = newBlockSize;
+}
+
+int AudioProcessor::getMainBusNumInputChannels()  const noexcept
+{
+    const Array<AudioProcessorBus>& buses = busArrangement.inputBuses;
+    return buses.size() > 0 ? buses.getReference (0).channels.size() : 0;
+}
+
+int AudioProcessor::getMainBusNumOutputChannels() const noexcept
+{
+    const Array<AudioProcessorBus>& buses = busArrangement.outputBuses;
+    return buses.size() > 0 ? buses.getReference (0).channels.size() : 0;
+}
+
+void AudioProcessor::numChannelsChanged() {}
+
+void AudioProcessor::setNonRealtime (const bool newNonRealtime) noexcept
+{
+    nonRealtime = newNonRealtime;
+}
+
+void AudioProcessor::setLatencySamples (const int newLatency)
+{
+    if (latencySamples != newLatency)
+    {
+        latencySamples = newLatency;
+        updateHostDisplay();
+    }
+}
+
+void AudioProcessor::setParameterNotifyingHost (const int parameterIndex,
+                                                const float newValue)
+{
+    setParameter (parameterIndex, newValue);
+    sendParamChangeMessageToListeners (parameterIndex, newValue);
+}
+
+AudioProcessorListener* AudioProcessor::getListenerLocked (const int index) const noexcept
+{
+    const ScopedLock sl (listenerLock);
+    return listeners [index];
+}
+
+void AudioProcessor::sendParamChangeMessageToListeners (const int parameterIndex, const float newValue)
+{
+    if (isPositiveAndBelow (parameterIndex, getNumParameters()))
+    {
+        for (int i = listeners.size(); --i >= 0;)
+            if (AudioProcessorListener* l = getListenerLocked (i))
+                l->audioProcessorParameterChanged (this, parameterIndex, newValue);
+    }
+    else
+    {
+        jassertfalse; // called with an out-of-range parameter index!
+    }
+}
+
+void AudioProcessor::beginParameterChangeGesture (int parameterIndex)
+{
+    if (isPositiveAndBelow (parameterIndex, getNumParameters()))
+    {
+       #if JUCE_DEBUG && ! JUCE_DISABLE_AUDIOPROCESSOR_BEGIN_END_GESTURE_CHECKING
+        // This means you've called beginParameterChangeGesture twice in succession without a matching
+        // call to endParameterChangeGesture. That might be fine in most hosts, but better to avoid doing it.
+        jassert (! changingParams [parameterIndex]);
+        changingParams.setBit (parameterIndex);
+       #endif
+
+        for (int i = listeners.size(); --i >= 0;)
+            if (AudioProcessorListener* l = getListenerLocked (i))
+                l->audioProcessorParameterChangeGestureBegin (this, parameterIndex);
+    }
+    else
+    {
+        jassertfalse; // called with an out-of-range parameter index!
+    }
+}
+
+void AudioProcessor::endParameterChangeGesture (int parameterIndex)
+{
+    if (isPositiveAndBelow (parameterIndex, getNumParameters()))
+    {
+       #if JUCE_DEBUG && ! JUCE_DISABLE_AUDIOPROCESSOR_BEGIN_END_GESTURE_CHECKING
+        // This means you've called endParameterChangeGesture without having previously called
+        // beginParameterChangeGesture. That might be fine in most hosts, but better to keep the
+        // calls matched correctly.
+        jassert (changingParams [parameterIndex]);
+        changingParams.clearBit (parameterIndex);
+       #endif
+
+        for (int i = listeners.size(); --i >= 0;)
+            if (AudioProcessorListener* l = getListenerLocked (i))
+                l->audioProcessorParameterChangeGestureEnd (this, parameterIndex);
+    }
+    else
+    {
+        jassertfalse; // called with an out-of-range parameter index!
+    }
+}
+
+void AudioProcessor::updateHostDisplay()
+{
+    for (int i = listeners.size(); --i >= 0;)
+        if (AudioProcessorListener* l = getListenerLocked (i))
+            l->audioProcessorChanged (this);
+}
+
+const OwnedArray<AudioProcessorParameter>& AudioProcessor::getParameters() const noexcept
+{
+    return managedParameters;
+}
+
+int AudioProcessor::getNumParameters()
+{
+    return managedParameters.size();
+}
+
+float AudioProcessor::getParameter (int index)
+{
+    if (AudioProcessorParameter* p = getParamChecked (index))
+        return p->getValue();
+
+    return 0;
+}
+
+void AudioProcessor::setParameter (int index, float newValue)
+{
+    if (AudioProcessorParameter* p = getParamChecked (index))
+        p->setValue (newValue);
+}
+
+float AudioProcessor::getParameterDefaultValue (int index)
+{
+    if (AudioProcessorParameter* p = managedParameters[index])
+        return p->getDefaultValue();
+
+    return 0;
+}
+
+const String AudioProcessor::getParameterName (int index)
+{
+    if (AudioProcessorParameter* p = getParamChecked (index))
+        return p->getName (512);
+
+    return String();
+}
+
+String AudioProcessor::getParameterName (int index, int maximumStringLength)
+{
+    if (AudioProcessorParameter* p = managedParameters[index])
+        return p->getName (maximumStringLength);
+
+    return getParameterName (index).substring (0, maximumStringLength);
+}
+
+const String AudioProcessor::getParameterText (int index)
+{
+   #if JUCE_DEBUG
+    // if you hit this, then you're probably using the old parameter control methods,
+    // but have forgotten to implement either of the getParameterText() methods.
+    jassert (! textRecursionCheck);
+    ScopedValueSetter<bool> sv (textRecursionCheck, true, false);
+   #endif
+
+    return getParameterText (index, 1024);
+}
+
+String AudioProcessor::getParameterText (int index, int maximumStringLength)
+{
+    if (AudioProcessorParameter* p = managedParameters[index])
+        return p->getText (p->getValue(), maximumStringLength);
+
+    return getParameterText (index).substring (0, maximumStringLength);
+}
+
+int AudioProcessor::getParameterNumSteps (int index)
+{
+    if (AudioProcessorParameter* p = managedParameters[index])
+        return p->getNumSteps();
+
+    return AudioProcessor::getDefaultNumParameterSteps();
+}
+
+int AudioProcessor::getDefaultNumParameterSteps() noexcept
+{
+    return 0x7fffffff;
+}
+
+String AudioProcessor::getParameterLabel (int index) const
+{
+    if (AudioProcessorParameter* p = managedParameters[index])
+        return p->getLabel();
+
+    return String();
+}
+
+bool AudioProcessor::isParameterAutomatable (int index) const
+{
+    if (AudioProcessorParameter* p = managedParameters[index])
+        return p->isAutomatable();
+
+    return true;
+}
+
+bool AudioProcessor::isParameterOrientationInverted (int index) const
+{
+    if (AudioProcessorParameter* p = managedParameters[index])
+        return p->isOrientationInverted();
+
+    return false;
+}
+
+bool AudioProcessor::isMetaParameter (int index) const
+{
+    if (AudioProcessorParameter* p = managedParameters[index])
+        return p->isMetaParameter();
+
+    return false;
+}
+
+AudioProcessorParameter* AudioProcessor::getParamChecked (int index) const noexcept
+{
+    AudioProcessorParameter* p = managedParameters[index];
+
+    // If you hit this, then you're either trying to access parameters that are out-of-range,
+    // or you're not using addParameter and the managed parameter list, but have failed
+    // to override some essential virtual methods and implement them appropriately.
+    jassert (p != nullptr);
+    return p;
+}
+
+void AudioProcessor::addParameter (AudioProcessorParameter* p)
+{
+    p->processor = this;
+    p->parameterIndex = managedParameters.size();
+    managedParameters.add (p);
+
+    // if you're using parameter objects, then you must not override the
+    // deprecated getNumParameters() method!
+    jassert (getNumParameters() == AudioProcessor::getNumParameters());
+}
+
+void AudioProcessor::suspendProcessing (const bool shouldBeSuspended)
+{
+    const ScopedLock sl (callbackLock);
+    suspended = shouldBeSuspended;
+}
+
+void AudioProcessor::reset() {}
+void AudioProcessor::processBlockBypassed (AudioBuffer<float>&, MidiBuffer&) {}
+void AudioProcessor::processBlockBypassed (AudioBuffer<double>&, MidiBuffer&) {}
+
+void AudioProcessor::processBlock (AudioBuffer<double>& buffer, MidiBuffer& midiMessages)
+{
+    ignoreUnused (buffer, midiMessages);
+
+    // If you hit this assertion then either the caller called the double
+    // precision version of processBlock on a processor which does not support it
+    // (i.e. supportsDoublePrecisionProcessing() returns false), or the implementation
+    // of the AudioProcessor forgot to override the double precision version of this method
+    jassertfalse;
+}
+
+void AudioProcessor::setProcessingPrecision (ProcessingPrecision precision) noexcept
+{
+    // If you hit this assertion then you're trying to use double precision
+    // processing on a processor which does not support it!
+    jassert (precision != doublePrecision || supportsDoublePrecisionProcessing());
+
+    processingPrecision = precision;
+}
+
+bool AudioProcessor::supportsDoublePrecisionProcessing() const
+{
+    return false;
+}
+
+//==============================================================================
+const String AudioProcessor::getInputChannelName (int channelIndex) const
+{
+    // this is deprecated! Assume the user wants the name of the channel index in the first input bus
+    if (busArrangement.outputBuses.size() > 0)
+        return AudioChannelSet::getChannelTypeName (busArrangement.inputBuses.getReference(0)
+                                                      .channels.getTypeOfChannel (channelIndex));
+
+    return String();
+}
+
+const String AudioProcessor::getOutputChannelName (int channelIndex) const
+{
+    // this is deprecated! Assume the user wants the name of the channel index in the first output bus
+    if (busArrangement.outputBuses.size() > 0)
+        return AudioChannelSet::getChannelTypeName (busArrangement.outputBuses.getReference(0)
+                                                      .channels.getTypeOfChannel (channelIndex));
+
+    return String();
+}
+
+bool AudioProcessor::isInputChannelStereoPair (int index) const
+{
+    const Array<AudioProcessorBus>& buses = busArrangement.inputBuses;
+
+    return index < 2
+            && buses.size() > 0
+            && buses.getReference(0).channels == AudioChannelSet::stereo();
+}
+
+bool AudioProcessor::isOutputChannelStereoPair (int index) const
+{
+    const Array<AudioProcessorBus>& buses = busArrangement.outputBuses;
+
+    return index < 2
+            && buses.size() > 0
+            && buses.getReference(0).channels == AudioChannelSet::stereo();
+}
+
+bool AudioProcessor::setPreferredBusArrangement (bool isInput, int busIndex, const AudioChannelSet& preferredSet)
+{
+
+    const int oldNumInputs  = getTotalNumInputChannels();
+    const int oldNumOutputs = getTotalNumOutputChannels();
+
+    Array<AudioProcessorBus>& buses = isInput ? busArrangement.inputBuses  : busArrangement.outputBuses;
+
+    const int numBuses  = buses.size();
+
+    if (! isPositiveAndBelow (busIndex, numBuses))
+        return false;
+
+    AudioProcessorBus& bus = buses.getReference (busIndex);
+
+   #ifdef JucePlugin_PreferredChannelConfigurations
+    // the user is using the deprecated way to specify channel configurations
+    if (numBuses > 0 && busIndex == 0)
+    {
+        const short channelConfigs[][2] = { JucePlugin_PreferredChannelConfigurations };
+        const int numChannelConfigs = sizeof (channelConfigs) / sizeof (*channelConfigs);
+
+        // we need the main bus in the opposite direction
+        Array<AudioProcessorBus>& oppositeBuses = isInput ? busArrangement.outputBuses : busArrangement.inputBuses;
+        AudioProcessorBus* oppositeBus = (busIndex < oppositeBuses.size()) ? &oppositeBuses.getReference (0) : nullptr;
+
+        // get the target number of channels
+        const int mainBusNumChannels  = preferredSet.size();
+        const int mainBusOppositeChannels = (oppositeBus != nullptr) ? oppositeBus->channels.size() : 0;
+        const int dir = isInput ? 0 : 1;
+
+        // find a compatible channel configuration on the opposite bus which is the closest match
+        // to the current number of channels on that bus
+        int distance = std::numeric_limits<int>::max();
+        int bestConfiguration = -1;
+
+        for (int i = 0; i < numChannelConfigs; ++i)
+        {
+            // is the configuration compatible with the preferred set
+            if (channelConfigs[i][dir] == mainBusNumChannels)
+            {
+                const int configChannels = channelConfigs[i][dir^1];
+                const int channelDifference = std::abs (configChannels - mainBusOppositeChannels);
+
+                if (channelDifference < distance)
+                {
+                    distance = channelDifference;
+                    bestConfiguration = configChannels;
+
+                    // we can exit if we found a perfect match
+                    if (distance == 0)
+                        break;
+                }
+            }
+        }
+
+        // unable to find a good configuration
+        if (bestConfiguration == -1)
+            return false;
+
+        // did the number of channels change on the opposite bus?
+        if (mainBusOppositeChannels != bestConfiguration && oppositeBus != nullptr)
+        {
+            // if the channels on the opposite bus are the same as the preferred set
+            // then also copy over the layout information. If not, then assume
+            // a cononical channel layout
+            if (bestConfiguration == mainBusNumChannels)
+                oppositeBus->channels = preferredSet;
+            else
+                oppositeBus->channels = AudioChannelSet::canonicalChannelSet (bestConfiguration);
+        }
+    }
+   #endif
+
+    bus.channels = preferredSet;
+
+    if (oldNumInputs != getTotalNumInputChannels() || oldNumOutputs != getTotalNumOutputChannels())
+    {
+        updateSpeakerFormatStrings();
+        numChannelsChanged();
+    }
+
+    return true;
+}
+
+void AudioProcessor::disableNonMainBuses (bool isInput)
+{
+    const Array<AudioProcessorBus>& buses = (isInput ? busArrangement.inputBuses : busArrangement.outputBuses);
+
+    for (int busIdx = 1; busIdx < buses.size(); ++busIdx)
+    {
+        if (buses.getReference (busIdx).channels != AudioChannelSet::disabled())
+        {
+            bool success = setPreferredBusArrangement (isInput, busIdx, AudioChannelSet::disabled());
+
+            ignoreUnused (success);
+            // You are using the setPlayConfigDetails method which should only be used on processors
+            // with no aux outputs and sidechains. Please use setRateAndBufferSizeDetails and
+            // setPreferredBusArrangement instead.
+            jassert (success);
+        }
+    }
+}
+
+// Unfortunately the deprecated getInputSpeakerArrangement/getOutputSpeakerArrangement return
+// references to strings. Therefore we need to keep a copy. Once getInputSpeakerArrangement is
+// removed, we can also remove this function
+void AudioProcessor::updateSpeakerFormatStrings()
+{
+    cachedInputSpeakerArrString.clear();
+    cachedOutputSpeakerArrString.clear();
+
+    if (busArrangement.inputBuses.size() > 0)
+        cachedInputSpeakerArrString  = busArrangement.inputBuses. getReference (0).channels.getSpeakerArrangementAsString();
+
+    if (busArrangement.outputBuses.size() > 0)
+        cachedOutputSpeakerArrString = busArrangement.outputBuses.getReference (0).channels.getSpeakerArrangementAsString();
+}
+
+//==============================================================================
+void AudioProcessor::editorBeingDeleted (AudioProcessorEditor* const editor) noexcept
+{
+    const ScopedLock sl (callbackLock);
+
+    if (activeEditor == editor)
+        activeEditor = nullptr;
+}
+
+AudioProcessorEditor* AudioProcessor::createEditorIfNeeded()
+{
+    if (activeEditor != nullptr)
+        return activeEditor;
+
+    AudioProcessorEditor* const ed = createEditor();
+
+    if (ed != nullptr)
+    {
+        // you must give your editor comp a size before returning it..
+        jassert (ed->getWidth() > 0 && ed->getHeight() > 0);
+
+        const ScopedLock sl (callbackLock);
+        activeEditor = ed;
+    }
+
+    // You must make your hasEditor() method return a consistent result!
+    jassert (hasEditor() == (ed != nullptr));
+
+    return ed;
+}
+
+//==============================================================================
+void AudioProcessor::getCurrentProgramStateInformation (juce::MemoryBlock& destData)
+{
+    getStateInformation (destData);
+}
+
+void AudioProcessor::setCurrentProgramStateInformation (const void* data, int sizeInBytes)
+{
+    setStateInformation (data, sizeInBytes);
+}
+
+//==============================================================================
+// magic number to identify memory blocks that we've stored as XML
+const uint32 magicXmlNumber = 0x21324356;
+
+void AudioProcessor::copyXmlToBinary (const XmlElement& xml, juce::MemoryBlock& destData)
+{
+    {
+        MemoryOutputStream out (destData, false);
+        out.writeInt (magicXmlNumber);
+        out.writeInt (0);
+        xml.writeToStream (out, String(), true, false);
+        out.writeByte (0);
+    }
+
+    // go back and write the string length..
+    static_cast<uint32*> (destData.getData())[1]
+        = ByteOrder::swapIfBigEndian ((uint32) destData.getSize() - 9);
+}
+
+XmlElement* AudioProcessor::getXmlFromBinary (const void* data, const int sizeInBytes)
+{
+    if (sizeInBytes > 8
+         && ByteOrder::littleEndianInt (data) == magicXmlNumber)
+    {
+        const int stringLength = (int) ByteOrder::littleEndianInt (addBytesToPointer (data, 4));
+
+        if (stringLength > 0)
+            return XmlDocument::parse (String::fromUTF8 (static_cast<const char*> (data) + 8,
+                                                         jmin ((sizeInBytes - 8), stringLength)));
+    }
+
+    return nullptr;
+}
+
+//==============================================================================
+int AudioProcessor::AudioBusArrangement::getChannelIndexInProcessBlockBuffer (bool isInput, int busIndex, int channelIndex) const noexcept
+{
+    const Array<AudioProcessorBus>& ioBus = isInput ? inputBuses : outputBuses;
+    jassert (busIndex < ioBus.size());
+
+    for (int i = 0; i < ioBus.size() && i < busIndex; ++i)
+        channelIndex += ioBus.getReference(i).channels.size();
+
+    return channelIndex;
+}
+
+static int countTotalChannels (const Array<AudioProcessor::AudioProcessorBus>& buses) noexcept
+{
+    int n = 0;
+
+    for (int i = 0; i < buses.size(); ++i)
+        n += buses.getReference(i).channels.size();
+
+    return n;
+}
+
+int AudioProcessor::AudioBusArrangement::getTotalNumInputChannels() const noexcept   { return countTotalChannels (inputBuses); }
+int AudioProcessor::AudioBusArrangement::getTotalNumOutputChannels() const noexcept  { return countTotalChannels (outputBuses); }
+
+AudioProcessor::AudioProcessorBus::AudioProcessorBus (const String& nm, const AudioChannelSet& chans)
+   : name (nm), channels (chans)
+{
+}
+
+//==============================================================================
+void AudioProcessorListener::audioProcessorParameterChangeGestureBegin (AudioProcessor*, int) {}
+void AudioProcessorListener::audioProcessorParameterChangeGestureEnd   (AudioProcessor*, int) {}
+
+//==============================================================================
+AudioProcessorParameter::AudioProcessorParameter() noexcept
+    : processor (nullptr), parameterIndex (-1)
+{}
+
+AudioProcessorParameter::~AudioProcessorParameter() {}
+
+void AudioProcessorParameter::setValueNotifyingHost (float newValue)
+{
+    // This method can't be used until the parameter has been attached to a processor!
+    jassert (processor != nullptr && parameterIndex >= 0);
+
+    return processor->setParameterNotifyingHost (parameterIndex, newValue);
+}
+
+void AudioProcessorParameter::beginChangeGesture()
+{
+    // This method can't be used until the parameter has been attached to a processor!
+    jassert (processor != nullptr && parameterIndex >= 0);
+
+    processor->beginParameterChangeGesture (parameterIndex);
+}
+
+void AudioProcessorParameter::endChangeGesture()
+{
+    // This method can't be used until the parameter has been attached to a processor!
+    jassert (processor != nullptr && parameterIndex >= 0);
+
+    processor->endParameterChangeGesture (parameterIndex);
+}
+
+bool AudioProcessorParameter::isOrientationInverted() const { return false; }
+bool AudioProcessorParameter::isAutomatable() const         { return true; }
+bool AudioProcessorParameter::isMetaParameter() const       { return false; }
+int AudioProcessorParameter::getNumSteps() const            { return AudioProcessor::getDefaultNumParameterSteps(); }
+
+String AudioProcessorParameter::getText (float value, int /*maximumStringLength*/) const
+{
+    return String (value, 2);
+}
+
+//==============================================================================
+bool AudioPlayHead::CurrentPositionInfo::operator== (const CurrentPositionInfo& other) const noexcept
+{
+    return timeInSamples == other.timeInSamples
+        && ppqPosition == other.ppqPosition
+        && editOriginTime == other.editOriginTime
+        && ppqPositionOfLastBarStart == other.ppqPositionOfLastBarStart
+        && frameRate == other.frameRate
+        && isPlaying == other.isPlaying
+        && isRecording == other.isRecording
+        && bpm == other.bpm
+        && timeSigNumerator == other.timeSigNumerator
+        && timeSigDenominator == other.timeSigDenominator
+        && ppqLoopStart == other.ppqLoopStart
+        && ppqLoopEnd == other.ppqLoopEnd
+        && isLooping == other.isLooping;
+}
+
+bool AudioPlayHead::CurrentPositionInfo::operator!= (const CurrentPositionInfo& other) const noexcept
+{
+    return ! operator== (other);
+}
+
+void AudioPlayHead::CurrentPositionInfo::resetToDefault()
+{
+    zerostruct (*this);
+    timeSigNumerator = 4;
+    timeSigDenominator = 4;
+    bpm = 120;
+}