--- conflicted
+++ resolved
@@ -1,1462 +1,1457 @@
-/*
-  ==============================================================================
-
-   This file is part of the JUCE library.
-   Copyright (c) 2017 - ROLI Ltd.
-
-   JUCE is an open source library subject to commercial or open-source
-   licensing.
-
-   By using JUCE, you agree to the terms of both the JUCE 5 End-User License
-   Agreement and JUCE 5 Privacy Policy (both updated and effective as of the
-   27th April 2017).
-
-   End User License Agreement: www.juce.com/juce-5-licence
-   Privacy Policy: www.juce.com/juce-5-privacy-policy
-
-   Or: You may also use this code under the terms of the GPL v3 (see
-   www.gnu.org/licenses).
-
-   JUCE IS PROVIDED "AS IS" WITHOUT ANY WARRANTY, AND ALL WARRANTIES, WHETHER
-   EXPRESSED OR IMPLIED, INCLUDING MERCHANTABILITY AND FITNESS FOR PURPOSE, ARE
-   DISCLAIMED.
-
-  ==============================================================================
-*/
-
-namespace juce
-{
-
-static ThreadLocalValue<AudioProcessor::WrapperType> wrapperTypeBeingCreated;
-
-void JUCE_CALLTYPE AudioProcessor::setTypeOfNextNewPlugin (AudioProcessor::WrapperType type)
-{
-    wrapperTypeBeingCreated = type;
-}
-
-AudioProcessor::AudioProcessor()
-{
-    initialise (BusesProperties().withInput  ("Input",  AudioChannelSet::stereo(), false)
-                                 .withOutput ("Output", AudioChannelSet::stereo(), false));
-}
-
-AudioProcessor::AudioProcessor(const BusesProperties& ioConfig)
-{
-    initialise (ioConfig);
-}
-
-void AudioProcessor::initialise (const BusesProperties& ioConfig)
-{
-    cachedTotalIns  = 0;
-    cachedTotalOuts = 0;
-
-    wrapperType = wrapperTypeBeingCreated.get();
-    playHead = nullptr;
-    currentSampleRate = 0;
-    blockSize = 0;
-    latencySamples = 0;
-
-   #if JUCE_DEBUG
-    textRecursionCheck = false;
-   #endif
-
-    suspended = false;
-    nonRealtime = false;
-
-    processingPrecision = singlePrecision;
-
-    const int numInputBuses  = ioConfig.inputLayouts.size();
-    const int numOutputBuses = ioConfig.outputLayouts.size();
-
-    for (int i = 0; i < numInputBuses;  ++i)
-        createBus (true,  ioConfig.inputLayouts. getReference (i));
-
-    for (int i = 0; i < numOutputBuses; ++i)
-        createBus (false, ioConfig.outputLayouts.getReference (i));
-
-    updateSpeakerFormatStrings();
-}
-
-AudioProcessor::~AudioProcessor()
-{
-    // ooh, nasty - the editor should have been deleted before the filter
-    // that it refers to is deleted..
-    jassert (activeEditor == nullptr);
-
-   #if JUCE_DEBUG && ! JUCE_DISABLE_AUDIOPROCESSOR_BEGIN_END_GESTURE_CHECKING
-    // This will fail if you've called beginParameterChangeGesture() for one
-    // or more parameters without having made a corresponding call to endParameterChangeGesture...
-    jassert (changingParams.countNumberOfSetBits() == 0);
-   #endif
-}
-
-//==============================================================================
-StringArray AudioProcessor::getAlternateDisplayNames() const     { return StringArray (getName()); }
-
-//==============================================================================
-bool AudioProcessor::addBus (bool isInput)
-{
-    if (! canAddBus (isInput))
-        return false;
-
-    BusProperties busesProps;
-    if (! canApplyBusCountChange (isInput, true, busesProps))
-        return false;
-
-    createBus (isInput, busesProps);
-    return true;
-}
-
-bool AudioProcessor::removeBus (bool inputBus)
-{
-    const int numBuses = getBusCount (inputBus);
-    if (numBuses == 0)
-        return false;
-
-    if (! canRemoveBus (inputBus))
-        return false;
-
-    BusProperties busesProps;
-    if (! canApplyBusCountChange (inputBus, false, busesProps))
-        return false;
-
-    const int busIdx = numBuses - 1;
-    const int numChannels = getChannelCountOfBus (inputBus, busIdx);
-    (inputBus ? inputBuses : outputBuses).remove (busIdx);
-
-    audioIOChanged (true, numChannels > 0);
-
-    return true;
-}
-
-
-//==============================================================================
-bool AudioProcessor::setBusesLayout (const BusesLayout& arr)
-{
-    jassert (arr.inputBuses. size() == getBusCount (true)
-          && arr.outputBuses.size() == getBusCount (false));
-
-    if (arr == getBusesLayout())
-        return true;
-
-    BusesLayout copy = arr;
-    if (! canApplyBusesLayout (copy))
-        return false;
-
-    return applyBusLayouts (copy);
-}
-
-bool AudioProcessor::setBusesLayoutWithoutEnabling (const BusesLayout& arr)
-{
-    const int numIns = getBusCount (true);
-    const int numOuts = getBusCount (false);
-
-    jassert (arr.inputBuses. size() == numIns
-          && arr.outputBuses.size() == numOuts);
-
-    BusesLayout request = arr;
-    const BusesLayout current = getBusesLayout();
-
-    for (int i = 0; i < numIns; ++i)
-        if (request.getNumChannels (true, i) == 0)
-            request.getChannelSet (true, i) = current.getChannelSet (true, i);
-
-    for (int i = 0; i < numOuts; ++i)
-        if (request.getNumChannels (false, i) == 0)
-            request.getChannelSet (false, i) = current.getChannelSet (false, i);
-
-    if (! checkBusesLayoutSupported(request))
-        return false;
-
-    for (int dir = 0; dir < 2; ++dir)
-    {
-        const bool isInput = (dir != 0);
-
-        for (int i = 0; i < (isInput ? numIns : numOuts); ++i)
-        {
-            Bus& bus = *getBus (isInput, i);
-            AudioChannelSet& set = request.getChannelSet (isInput, i);
-
-            if (! bus.isEnabled())
-            {
-                if (! set.isDisabled())
-                    bus.lastLayout = set;
-
-                set = AudioChannelSet::disabled();
-            }
-        }
-    }
-
-    return setBusesLayout (request);
-}
-
-AudioProcessor::BusesLayout AudioProcessor::getBusesLayout() const
-{
-    BusesLayout layouts;
-    const int numInputs  = getBusCount (true);
-    const int numOutputs = getBusCount (false);
-
-    for (int i = 0; i < numInputs;  ++i)
-        layouts.inputBuses. add (getBus (true,  i)->getCurrentLayout());
-
-    for (int i = 0; i < numOutputs; ++i)
-        layouts.outputBuses.add (getBus (false, i)->getCurrentLayout());
-
-    return layouts;
-}
-
-AudioChannelSet AudioProcessor::getChannelLayoutOfBus (bool isInput, int busIdx) const noexcept
-{
-    const OwnedArray<Bus>& buses = (isInput ? inputBuses : outputBuses);
-    if (Bus* bus = buses[busIdx])
-        return bus->getCurrentLayout();
-
-    return AudioChannelSet();
-}
-
-bool AudioProcessor::setChannelLayoutOfBus (bool isInputBus, int busIdx, const AudioChannelSet& layout)
-{
-    if (Bus* bus = getBus (isInputBus, busIdx))
-    {
-        BusesLayout layouts = bus->getBusesLayoutForLayoutChangeOfBus (layout);
-
-        if (layouts.getChannelSet (isInputBus, busIdx) == layout)
-            return applyBusLayouts (layouts);
-
-        return false;
-    }
-
-    // busIdx parameter is invalid
-    jassertfalse;
-
-    return false;
-}
-
-bool AudioProcessor::enableAllBuses()
-{
-    BusesLayout layouts;
-    const int numInputs  = getBusCount (true);
-    const int numOutputs = getBusCount (false);
-
-    for (int i = 0; i < numInputs;  ++i)
-        layouts.inputBuses. add (getBus (true,  i)->lastLayout);
-
-    for (int i = 0; i < numOutputs; ++i)
-        layouts.outputBuses.add (getBus (false, i)->lastLayout);
-
-    return setBusesLayout (layouts);
-}
-
-bool AudioProcessor::checkBusesLayoutSupported (const BusesLayout& layouts) const
-{
-    const int numInputBuses  = getBusCount (true);
-    const int numOutputBuses = getBusCount (false);
-
-    if (layouts.inputBuses. size() == numInputBuses
-     && layouts.outputBuses.size() == numOutputBuses)
-        return isBusesLayoutSupported (layouts);
-
-    return false;
-}
-
-void AudioProcessor::getNextBestLayout (const BusesLayout& desiredLayout, BusesLayout& actualLayouts) const
-{
-    // if you are hitting this assertion then you are requesting a next
-    // best layout which does not have the same number of buses as the
-    // audio processor.
-    jassert (desiredLayout.inputBuses. size() == getBusCount (true)
-          && desiredLayout.outputBuses.size() == getBusCount (false));
-
-    if (checkBusesLayoutSupported (desiredLayout))
-    {
-        actualLayouts = desiredLayout;
-        return;
-    }
-
-    BusesLayout originalState = actualLayouts;
-    BusesLayout currentState = originalState;
-    BusesLayout bestSupported = currentState;
-
-    for (int dir = 0; dir < 2; ++dir)
-    {
-        const bool isInput = (dir > 0);
-
-        auto& currentLayouts   = (isInput ? currentState.inputBuses  : currentState.outputBuses);
-        auto& bestLayouts      = (isInput ? bestSupported.inputBuses : bestSupported.outputBuses);
-        auto& requestedLayouts = (isInput ? desiredLayout.inputBuses : desiredLayout.outputBuses);
-        auto& originalLayouts  = (isInput ? originalState.inputBuses : originalState.outputBuses);
-
-        for (int busIdx = 0; busIdx < requestedLayouts.size(); ++busIdx)
-        {
-            auto& best       = bestLayouts     .getReference (busIdx);
-            auto& requested  = requestedLayouts.getReference (busIdx);
-            auto& original   = originalLayouts .getReference (busIdx);
-
-            // do we need to do anything
-            if (original == requested)
-                continue;
-
-            currentState = bestSupported;
-            auto& current = currentLayouts  .getReference (busIdx);
-
-            // already supported?
-            current = requested;
-
-            if (checkBusesLayoutSupported (currentState))
-            {
-                bestSupported = currentState;
-                continue;
-            }
-
-            // try setting the opposite bus to the identical layout
-            const bool oppositeDirection = ! isInput;
-
-            if (getBusCount (oppositeDirection) > busIdx)
-            {
-                auto& oppositeLayout = (oppositeDirection ? currentState.inputBuses : currentState.outputBuses).getReference (busIdx);
-                oppositeLayout = requested;
-
-                if (checkBusesLayoutSupported (currentState))
-                {
-                    bestSupported = currentState;
-                    continue;
-                }
-
-                // try setting the default layout
-                oppositeLayout = getBus (oppositeDirection, busIdx)->getDefaultLayout();
-
-                if (checkBusesLayoutSupported (currentState))
-                {
-                    bestSupported = currentState;
-                    continue;
-                }
-            }
-
-            // try setting all other buses to the identical layout
-            BusesLayout allTheSame;
-
-            for (int oDir = 0; oDir < 2; ++oDir)
-            {
-                bool oIsInput = (oDir == 0);
-                auto oBusNum = getBusCount (oIsInput);
-
-                for (int oBusIdx = 0; oBusIdx < oBusNum; ++oBusIdx)
-                    (oIsInput ? allTheSame.inputBuses : allTheSame.outputBuses).add (requested);
-            }
-
-            if (checkBusesLayoutSupported (allTheSame))
-            {
-                bestSupported = allTheSame;
-                continue;
-            }
-
-            // what is closer the default or the current layout?
-            auto distance = std::abs (best.size() - requested.size());
-            auto& defaultLayout = getBus (isInput, busIdx)->getDefaultLayout();
-
-            if (std::abs (defaultLayout.size() - requested.size()) < distance)
-            {
-                current = defaultLayout;
-
-                if (checkBusesLayoutSupported (currentState))
-                    bestSupported = currentState;
-            }
-        }
-    }
-
-    actualLayouts = bestSupported;
-}
-
-//==============================================================================
-void AudioProcessor::setPlayHead (AudioPlayHead* const newPlayHead)
-{
-    playHead = newPlayHead;
-}
-
-void AudioProcessor::addListener (AudioProcessorListener* const newListener)
-{
-    const ScopedLock sl (listenerLock);
-    listeners.addIfNotAlreadyThere (newListener);
-}
-
-void AudioProcessor::removeListener (AudioProcessorListener* const listenerToRemove)
-{
-    const ScopedLock sl (listenerLock);
-    listeners.removeFirstMatchingValue (listenerToRemove);
-}
-
-void AudioProcessor::setPlayConfigDetails (const int newNumIns,
-                                           const int newNumOuts,
-                                           const double newSampleRate,
-                                           const int newBlockSize)
-{
-    bool success = true;
-
-    if (getTotalNumInputChannels()  != newNumIns)
-        success &= setChannelLayoutOfBus (true,  0, AudioChannelSet::canonicalChannelSet (newNumIns));
-
-    if (getTotalNumOutputChannels() != newNumOuts)
-        success &= setChannelLayoutOfBus (false, 0, AudioChannelSet::canonicalChannelSet (newNumOuts));
-
-    // if the user is using this method then they do not want any side-buses or aux outputs
-    success &= disableNonMainBuses();
-    jassert (success);
-
-    // the processor may not support this arrangement at all
-    jassert (success && newNumIns == getTotalNumInputChannels() && newNumOuts == getTotalNumOutputChannels());
-
-    setRateAndBufferSizeDetails (newSampleRate, newBlockSize);
-}
-
-void AudioProcessor::setRateAndBufferSizeDetails (double newSampleRate, int newBlockSize) noexcept
-{
-    currentSampleRate = newSampleRate;
-    blockSize = newBlockSize;
-}
-
-//==============================================================================
-static int countTotalChannels (const OwnedArray<AudioProcessor::Bus>& buses) noexcept
-{
-    int n = 0;
-
-    for (auto* bus : buses)
-        n += bus->getNumberOfChannels();
-
-    return n;
-}
-
-void AudioProcessor::numChannelsChanged()      {}
-void AudioProcessor::numBusesChanged()         {}
-void AudioProcessor::processorLayoutsChanged() {}
-
-int AudioProcessor::getChannelIndexInProcessBlockBuffer (bool isInput, int busIndex, int channelIndex) const noexcept
-{
-    auto& ioBus = isInput ? inputBuses : outputBuses;
-    jassert (isPositiveAndBelow(busIndex, ioBus.size()));
-
-    for (int i = 0; i < ioBus.size() && i < busIndex; ++i)
-        channelIndex += getChannelCountOfBus (isInput, i);
-
-    return channelIndex;
-}
-
-int AudioProcessor::getOffsetInBusBufferForAbsoluteChannelIndex (bool isInput, int absoluteChannelIndex, /*out*/ int& busIdx) const noexcept
-{
-    auto numBuses = getBusCount (isInput);
-    int numChannels = 0;
-
-    for (busIdx = 0; busIdx < numBuses && absoluteChannelIndex >= (numChannels = getChannelLayoutOfBus (isInput, busIdx).size()); ++busIdx)
-        absoluteChannelIndex -= numChannels;
-
-    return busIdx >= numBuses ? -1 : absoluteChannelIndex;
-}
-
-//==============================================================================
-void AudioProcessor::setNonRealtime (const bool newNonRealtime) noexcept
-{
-    nonRealtime = newNonRealtime;
-}
-
-void AudioProcessor::setLatencySamples (const int newLatency)
-{
-    if (latencySamples != newLatency)
-    {
-        latencySamples = newLatency;
-        updateHostDisplay();
-    }
-}
-
-<<<<<<< HEAD
-bool AudioProcessor::isHighResolutionParameters(bool initialValue)
-{
-    static bool isHighResolutionParams = initialValue;
-    return isHighResolutionParams;
-}
-
-void AudioProcessor::setParameterNotifyingHost (const int parameterIndex,
-                                                const float newValue)
-=======
-void AudioProcessor::setParameterNotifyingHost (int parameterIndex, float newValue)
->>>>>>> 1759d89e
-{
-    setParameter (parameterIndex, newValue);
-    sendParamChangeMessageToListeners (parameterIndex, newValue);
-}
-
-AudioProcessorListener* AudioProcessor::getListenerLocked (int index) const noexcept
-{
-    const ScopedLock sl (listenerLock);
-    return listeners [index];
-}
-
-void AudioProcessor::sendParamChangeMessageToListeners (int parameterIndex, float newValue)
-{
-    if (isPositiveAndBelow (parameterIndex, getNumParameters()))
-    {
-        for (int i = listeners.size(); --i >= 0;)
-            if (auto* l = getListenerLocked (i))
-                l->audioProcessorParameterChanged (this, parameterIndex, newValue);
-    }
-    else
-    {
-        jassertfalse; // called with an out-of-range parameter index!
-    }
-}
-
-void AudioProcessor::beginParameterChangeGesture (int parameterIndex)
-{
-    if (isPositiveAndBelow (parameterIndex, getNumParameters()))
-    {
-       #if JUCE_DEBUG && ! JUCE_DISABLE_AUDIOPROCESSOR_BEGIN_END_GESTURE_CHECKING
-        // This means you've called beginParameterChangeGesture twice in succession without a matching
-        // call to endParameterChangeGesture. That might be fine in most hosts, but better to avoid doing it.
-        jassert (! changingParams [parameterIndex]);
-        changingParams.setBit (parameterIndex);
-       #endif
-
-        for (int i = listeners.size(); --i >= 0;)
-            if (auto* l = getListenerLocked (i))
-                l->audioProcessorParameterChangeGestureBegin (this, parameterIndex);
-    }
-    else
-    {
-        jassertfalse; // called with an out-of-range parameter index!
-    }
-}
-
-void AudioProcessor::endParameterChangeGesture (int parameterIndex)
-{
-    if (isPositiveAndBelow (parameterIndex, getNumParameters()))
-    {
-       #if JUCE_DEBUG && ! JUCE_DISABLE_AUDIOPROCESSOR_BEGIN_END_GESTURE_CHECKING
-        // This means you've called endParameterChangeGesture without having previously called
-        // beginParameterChangeGesture. That might be fine in most hosts, but better to keep the
-        // calls matched correctly.
-        jassert (changingParams [parameterIndex]);
-        changingParams.clearBit (parameterIndex);
-       #endif
-
-        for (int i = listeners.size(); --i >= 0;)
-            if (auto* l = getListenerLocked (i))
-                l->audioProcessorParameterChangeGestureEnd (this, parameterIndex);
-    }
-    else
-    {
-        jassertfalse; // called with an out-of-range parameter index!
-    }
-}
-
-void AudioProcessor::updateHostDisplay()
-{
-    for (int i = listeners.size(); --i >= 0;)
-        if (auto* l = getListenerLocked (i))
-            l->audioProcessorChanged (this);
-}
-
-const OwnedArray<AudioProcessorParameter>& AudioProcessor::getParameters() const noexcept
-{
-    return managedParameters;
-}
-
-int AudioProcessor::getNumParameters()
-{
-    return managedParameters.size();
-}
-
-float AudioProcessor::getParameter (int index)
-{
-    if (auto* p = getParamChecked (index))
-        return p->getValue();
-
-    return 0;
-}
-
-void AudioProcessor::setParameter (int index, float newValue)
-{
-    if (auto* p = getParamChecked (index))
-        p->setValue (newValue);
-}
-
-float AudioProcessor::getParameterDefaultValue (int index)
-{
-    if (auto* p = managedParameters[index])
-        return p->getDefaultValue();
-
-    return 0;
-}
-
-const String AudioProcessor::getParameterName (int index)
-{
-    if (auto* p = getParamChecked (index))
-        return p->getName (512);
-
-    return {};
-}
-
-String AudioProcessor::getParameterID (int index)
-{
-    // Don't use getParamChecked here, as this must also work for legacy plug-ins
-    if (auto* p = dynamic_cast<AudioProcessorParameterWithID*> (managedParameters[index]))
-        return p->paramID;
-
-    return String (index);
-}
-
-String AudioProcessor::getParameterName (int index, int maximumStringLength)
-{
-    if (auto* p = managedParameters[index])
-        return p->getName (maximumStringLength);
-
-    return getParameterName (index).substring (0, maximumStringLength);
-}
-
-const String AudioProcessor::getParameterText (int index)
-{
-   #if JUCE_DEBUG
-    // if you hit this, then you're probably using the old parameter control methods,
-    // but have forgotten to implement either of the getParameterText() methods.
-    jassert (! textRecursionCheck);
-    ScopedValueSetter<bool> sv (textRecursionCheck, true, false);
-   #endif
-
-    return getParameterText (index, 1024);
-}
-
-String AudioProcessor::getParameterText (int index, int maximumStringLength)
-{
-    if (auto* p = managedParameters[index])
-        return p->getText (p->getValue(), maximumStringLength);
-
-    return getParameterText (index).substring (0, maximumStringLength);
-}
-
-int AudioProcessor::getParameterNumSteps (int index)
-{
-    if (auto* p = managedParameters[index])
-        return p->getNumSteps();
-
-    return AudioProcessor::getDefaultNumParameterSteps();
-}
-
-int AudioProcessor::getDefaultNumParameterSteps() noexcept
-{
-    return 0x7fffffff;
-}
-
-bool AudioProcessor::isParameterDiscrete (int index) const
-{
-    if (auto* p = managedParameters[index])
-        return p->isDiscrete();
-
-    return false;
-}
-
-String AudioProcessor::getParameterLabel (int index) const
-{
-    if (auto* p = managedParameters[index])
-        return p->getLabel();
-
-    return {};
-}
-
-bool AudioProcessor::isParameterAutomatable (int index) const
-{
-    if (auto* p = managedParameters[index])
-        return p->isAutomatable();
-
-    return true;
-}
-
-bool AudioProcessor::isParameterOrientationInverted (int index) const
-{
-    if (auto* p = managedParameters[index])
-        return p->isOrientationInverted();
-
-    return false;
-}
-
-bool AudioProcessor::isMetaParameter (int index) const
-{
-    if (auto* p = managedParameters[index])
-        return p->isMetaParameter();
-
-    return false;
-}
-
-AudioProcessorParameter::Category AudioProcessor::getParameterCategory (int index) const
-{
-    if (auto* p = managedParameters[index])
-        return p->getCategory();
-
-    return AudioProcessorParameter::genericParameter;
-}
-
-AudioProcessorParameter* AudioProcessor::getParamChecked (int index) const noexcept
-{
-    AudioProcessorParameter* p = managedParameters[index];
-
-    // If you hit this, then you're either trying to access parameters that are out-of-range,
-    // or you're not using addParameter and the managed parameter list, but have failed
-    // to override some essential virtual methods and implement them appropriately.
-    jassert (p != nullptr);
-    return p;
-}
-
-void AudioProcessor::addParameter (AudioProcessorParameter* p)
-{
-    p->processor = this;
-    p->parameterIndex = managedParameters.size();
-    managedParameters.add (p);
-
-    // if you're using parameter objects, then you must not override the
-    // deprecated getNumParameters() method!
-    jassert (getNumParameters() == AudioProcessor::getNumParameters());
-
-    // check that no two parameters have the same id
-   #ifdef JUCE_DEBUG
-    auto paramId = getParameterID (p->parameterIndex);
-
-    for (auto q : managedParameters)
-    {
-        jassert (q == nullptr || q == p || paramId != getParameterID (q->parameterIndex));
-    }
-   #endif
-}
-
-void AudioProcessor::suspendProcessing (const bool shouldBeSuspended)
-{
-    const ScopedLock sl (callbackLock);
-    suspended = shouldBeSuspended;
-}
-
-void AudioProcessor::reset() {}
-
-template <typename floatType>
-void AudioProcessor::processBypassed (AudioBuffer<floatType>& buffer, MidiBuffer&)
-{
-    for (int ch = getMainBusNumInputChannels(); ch < getTotalNumOutputChannels(); ++ch)
-        buffer.clear (ch, 0, buffer.getNumSamples());
-}
-
-void AudioProcessor::processBlockBypassed (AudioBuffer<float>&  buffer, MidiBuffer& midi)    { processBypassed (buffer, midi); }
-void AudioProcessor::processBlockBypassed (AudioBuffer<double>& buffer, MidiBuffer& midi)    { processBypassed (buffer, midi); }
-
-void AudioProcessor::processBlock (AudioBuffer<double>& buffer, MidiBuffer& midiMessages)
-{
-    ignoreUnused (buffer, midiMessages);
-
-    // If you hit this assertion then either the caller called the double
-    // precision version of processBlock on a processor which does not support it
-    // (i.e. supportsDoublePrecisionProcessing() returns false), or the implementation
-    // of the AudioProcessor forgot to override the double precision version of this method
-    jassertfalse;
-}
-
-bool AudioProcessor::supportsDoublePrecisionProcessing() const
-{
-    return false;
-}
-
-void AudioProcessor::setProcessingPrecision (ProcessingPrecision precision) noexcept
-{
-    // If you hit this assertion then you're trying to use double precision
-    // processing on a processor which does not support it!
-    jassert (precision != doublePrecision || supportsDoublePrecisionProcessing());
-
-    processingPrecision = precision;
-}
-
-//==============================================================================
-static String getChannelName (const OwnedArray<AudioProcessor::Bus>& buses, int index)
-{
-    return buses.size() > 0 ? AudioChannelSet::getChannelTypeName (buses[0]->getCurrentLayout().getTypeOfChannel (index)) : String();
-}
-
-const String AudioProcessor::getInputChannelName (int index) const   { return getChannelName (inputBuses,  index); }
-const String AudioProcessor::getOutputChannelName (int index) const  { return getChannelName (outputBuses, index); }
-
-static bool isStereoPair (const OwnedArray<AudioProcessor::Bus>& buses, int index)
-{
-    return index < 2
-            && buses.size() > 0
-            && buses[0]->getCurrentLayout() == AudioChannelSet::stereo();
-}
-
-bool AudioProcessor::isInputChannelStereoPair  (int index) const    { return isStereoPair (inputBuses, index); }
-bool AudioProcessor::isOutputChannelStereoPair (int index) const    { return isStereoPair (outputBuses, index); }
-
-//==============================================================================
-void AudioProcessor::createBus (bool inputBus, const BusProperties& ioConfig)
-{
-    (inputBus ? inputBuses : outputBuses).add (new Bus (*this, ioConfig.busName, ioConfig.defaultLayout, ioConfig.isActivatedByDefault));
-
-    audioIOChanged (true, ioConfig.isActivatedByDefault);
-}
-
-//==============================================================================
-AudioProcessor::BusesProperties AudioProcessor::busesPropertiesFromLayoutArray (const Array<InOutChannelPair>& config)
-{
-    BusesProperties ioProps;
-
-    if (config[0].inChannels > 0)
-        ioProps.addBus (true, String ("Input"), AudioChannelSet::canonicalChannelSet (config[0].inChannels));
-
-    if (config[0].outChannels > 0)
-        ioProps.addBus (false, String ("Output"), AudioChannelSet::canonicalChannelSet (config[0].outChannels));
-
-    return ioProps;
-}
-
-AudioProcessor::BusesLayout AudioProcessor::getNextBestLayoutInList (const BusesLayout& layouts,
-                                                                     const Array<InOutChannelPair>& legacyLayouts) const
-{
-    auto numChannelConfigs = legacyLayouts.size();
-    jassert (numChannelConfigs > 0);
-
-    bool hasInputs = false, hasOutputs = false;
-
-    for (int i = 0; i < numChannelConfigs; ++i)
-    {
-        if (legacyLayouts[i].inChannels > 0)
-        {
-            hasInputs = true;
-            break;
-        }
-    }
-
-    for (int i = 0; i < numChannelConfigs; ++i)
-    {
-        if (legacyLayouts[i].outChannels > 0)
-        {
-            hasOutputs = true;
-            break;
-        }
-    }
-
-    auto nearest = layouts;
-    nearest.inputBuses .resize (hasInputs  ? 1 : 0);
-    nearest.outputBuses.resize (hasOutputs ? 1 : 0);
-
-    auto* inBus  = (hasInputs  ? &nearest.inputBuses. getReference (0) : nullptr);
-    auto* outBus = (hasOutputs ? &nearest.outputBuses.getReference (0) : nullptr);
-
-    auto inNumChannelsRequested  = static_cast<int16> (inBus  != nullptr ? inBus->size()  : 0);
-    auto outNumChannelsRequested = static_cast<int16> (outBus != nullptr ? outBus->size() : 0);
-
-    auto distance = std::numeric_limits<int32>::max();
-    int bestConfiguration = 0;
-
-    for (int i = 0; i < numChannelConfigs; ++i)
-    {
-        auto inChannels  = legacyLayouts.getReference (i).inChannels;
-        auto outChannels = legacyLayouts.getReference (i).outChannels;
-
-        auto channelDifference = ((std::abs (inChannels  - inNumChannelsRequested)  & 0xffff) << 16)
-                                    | ((std::abs (outChannels - outNumChannelsRequested) & 0xffff) << 0);
-
-        if (channelDifference < distance)
-        {
-            distance = channelDifference;
-            bestConfiguration = i;
-
-            // we can exit if we found a perfect match
-            if (distance == 0)
-                return nearest;
-        }
-    }
-
-    auto inChannels  = legacyLayouts.getReference (bestConfiguration).inChannels;
-    auto outChannels = legacyLayouts.getReference (bestConfiguration).outChannels;
-
-    auto currentState = getBusesLayout();
-    auto currentInLayout  = (getBusCount (true)  > 0 ? currentState.inputBuses .getReference(0) : AudioChannelSet());
-    auto currentOutLayout = (getBusCount (false) > 0 ? currentState.outputBuses.getReference(0) : AudioChannelSet());
-
-    if (inBus != nullptr)
-    {
-        if      (inChannels == 0)                       *inBus = AudioChannelSet::disabled();
-        else if (inChannels == currentInLayout. size()) *inBus = currentInLayout;
-        else if (inChannels == currentOutLayout.size()) *inBus = currentOutLayout;
-        else                                            *inBus = AudioChannelSet::canonicalChannelSet (inChannels);
-    }
-
-    if (outBus != nullptr)
-    {
-        if      (outChannels == 0)                       *outBus = AudioChannelSet::disabled();
-        else if (outChannels == currentOutLayout.size()) *outBus = currentOutLayout;
-        else if (outChannels == currentInLayout .size()) *outBus = currentInLayout;
-        else                                             *outBus = AudioChannelSet::canonicalChannelSet (outChannels);
-    }
-
-    return nearest;
-}
-
-bool AudioProcessor::containsLayout (const BusesLayout& layouts, const Array<InOutChannelPair>& channelLayouts)
-{
-    if (layouts.inputBuses.size() > 1 || layouts.outputBuses.size() > 1)
-        return false;
-
-    const InOutChannelPair mainLayout (static_cast<int16> (layouts.getNumChannels (true, 0)),
-                                       static_cast<int16> (layouts.getNumChannels (false, 0)));
-
-    return channelLayouts.contains (mainLayout);
-}
-
-//==============================================================================
-bool AudioProcessor::disableNonMainBuses()
-{
-    auto layouts = getBusesLayout();
-
-    for (int busIdx = 1; busIdx < layouts.inputBuses.size(); ++busIdx)
-        layouts.inputBuses.getReference (busIdx) = AudioChannelSet::disabled();
-
-    for (int busIdx = 1; busIdx < layouts.outputBuses.size(); ++busIdx)
-        layouts.outputBuses.getReference (busIdx) = AudioChannelSet::disabled();
-
-    return setBusesLayout (layouts);
-}
-
-// Unfortunately the deprecated getInputSpeakerArrangement/getOutputSpeakerArrangement return
-// references to strings. Therefore we need to keep a copy. Once getInputSpeakerArrangement is
-// removed, we can also remove this function
-void AudioProcessor::updateSpeakerFormatStrings()
-{
-    cachedInputSpeakerArrString.clear();
-    cachedOutputSpeakerArrString.clear();
-
-    if (getBusCount (true) > 0)
-        cachedInputSpeakerArrString  = getBus (true,  0)->getCurrentLayout().getSpeakerArrangementAsString();
-
-    if (getBusCount (false) > 0)
-        cachedOutputSpeakerArrString = getBus (false, 0)->getCurrentLayout().getSpeakerArrangementAsString();
-}
-
-bool AudioProcessor::applyBusLayouts (const BusesLayout& layouts)
-{
-    if (layouts == getBusesLayout())
-        return true;
-
-    auto numInputBuses  = getBusCount (true);
-    auto numOutputBuses = getBusCount (false);
-
-    auto oldNumberOfIns  = getTotalNumInputChannels();
-    auto oldNumberOfOuts = getTotalNumOutputChannels();
-
-    if (layouts.inputBuses. size() != numInputBuses
-     || layouts.outputBuses.size() != numOutputBuses)
-        return false;
-
-    int newNumberOfIns = 0, newNumberOfOuts = 0;
-
-    for (int busIdx = 0; busIdx < numInputBuses;  ++busIdx)
-    {
-        auto& bus = *getBus (true, busIdx);
-        const auto& set = layouts.getChannelSet (true, busIdx);
-        bus.layout = set;
-
-        if (! set.isDisabled())
-            bus.lastLayout = set;
-
-        newNumberOfIns += set.size();
-    }
-
-    for (int busIdx = 0; busIdx < numOutputBuses;  ++busIdx)
-    {
-        auto& bus = *getBus (false, busIdx);
-        const auto& set = layouts.getChannelSet (false, busIdx);
-        bus.layout = set;
-
-        if (! set.isDisabled())
-            bus.lastLayout = set;
-
-        newNumberOfOuts += set.size();
-    }
-
-    const bool channelNumChanged = (oldNumberOfIns != newNumberOfIns || oldNumberOfOuts != newNumberOfOuts);
-    audioIOChanged (false, channelNumChanged);
-
-    return true;
-}
-
-void AudioProcessor::audioIOChanged (bool busNumberChanged, bool channelNumChanged)
-{
-    auto numInputBuses  = getBusCount (true);
-    auto numOutputBuses = getBusCount (false);
-
-    for (int dir = 0; dir < 2; ++dir)
-    {
-        const bool isInput = (dir == 0);
-        auto num = (isInput ? numInputBuses : numOutputBuses);
-
-        for (int i = 0; i < num; ++i)
-            if (auto* bus = getBus (isInput, i))
-                bus->updateChannelCount();
-    }
-
-    cachedTotalIns  = countTotalChannels (inputBuses);
-    cachedTotalOuts = countTotalChannels (outputBuses);
-
-    updateSpeakerFormatStrings();
-
-    if (busNumberChanged)
-        numBusesChanged();
-
-    if (channelNumChanged)
-        numChannelsChanged();
-
-    processorLayoutsChanged();
-}
-
-//==============================================================================
-void AudioProcessor::editorBeingDeleted (AudioProcessorEditor* const editor) noexcept
-{
-    const ScopedLock sl (callbackLock);
-
-    if (activeEditor == editor)
-        activeEditor = nullptr;
-}
-
-AudioProcessorEditor* AudioProcessor::createEditorIfNeeded()
-{
-    if (activeEditor != nullptr)
-        return activeEditor;
-
-    auto* ed = createEditor();
-
-    if (ed != nullptr)
-    {
-        // you must give your editor comp a size before returning it..
-        jassert (ed->getWidth() > 0 && ed->getHeight() > 0);
-
-        const ScopedLock sl (callbackLock);
-        activeEditor = ed;
-    }
-
-    // You must make your hasEditor() method return a consistent result!
-    jassert (hasEditor() == (ed != nullptr));
-
-    return ed;
-}
-
-//==============================================================================
-void AudioProcessor::getCurrentProgramStateInformation (juce::MemoryBlock& destData)
-{
-    getStateInformation (destData);
-}
-
-void AudioProcessor::setCurrentProgramStateInformation (const void* data, int sizeInBytes)
-{
-    setStateInformation (data, sizeInBytes);
-}
-
-//==============================================================================
-void AudioProcessor::updateTrackProperties (const AudioProcessor::TrackProperties&)    {}
-
-//==============================================================================
-// magic number to identify memory blocks that we've stored as XML
-const uint32 magicXmlNumber = 0x21324356;
-
-void AudioProcessor::copyXmlToBinary (const XmlElement& xml, juce::MemoryBlock& destData)
-{
-    {
-        MemoryOutputStream out (destData, false);
-        out.writeInt (magicXmlNumber);
-        out.writeInt (0);
-        xml.writeToStream (out, String(), true, false);
-        out.writeByte (0);
-    }
-
-    // go back and write the string length..
-    static_cast<uint32*> (destData.getData())[1]
-        = ByteOrder::swapIfBigEndian ((uint32) destData.getSize() - 9);
-}
-
-XmlElement* AudioProcessor::getXmlFromBinary (const void* data, const int sizeInBytes)
-{
-    if (sizeInBytes > 8
-         && ByteOrder::littleEndianInt (data) == magicXmlNumber)
-    {
-        auto stringLength = (int) ByteOrder::littleEndianInt (addBytesToPointer (data, 4));
-
-        if (stringLength > 0)
-            return XmlDocument::parse (String::fromUTF8 (static_cast<const char*> (data) + 8,
-                                                         jmin ((sizeInBytes - 8), stringLength)));
-    }
-
-    return nullptr;
-}
-
-bool AudioProcessor::canApplyBusCountChange (bool isInput, bool isAdding,
-                                             AudioProcessor::BusProperties& outProperties)
-{
-    if (  isAdding && ! canAddBus    (isInput)) return false;
-    if (! isAdding && ! canRemoveBus (isInput)) return false;
-
-    auto num = getBusCount (isInput);
-
-    // No way for me to find out the default layout if there are no other busses!!
-    if (num == 0)
-        return false;
-
-    if (isAdding)
-    {
-        outProperties.busName = String (isInput ? "Input #" : "Output #") + String (getBusCount (isInput));
-        outProperties.defaultLayout = (num > 0 ? getBus (isInput, num - 1)->getDefaultLayout() : AudioChannelSet());
-        outProperties.isActivatedByDefault = true;
-    }
-
-    return true;
-}
-
-//==============================================================================
-AudioProcessor::Bus::Bus (AudioProcessor& processor, const String& busName,
-                          const AudioChannelSet& defaultLayout, bool isDfltEnabled)
-    : owner (processor), name (busName),
-      layout (isDfltEnabled ? defaultLayout : AudioChannelSet()),
-      dfltLayout (defaultLayout), lastLayout (defaultLayout),
-      enabledByDefault (isDfltEnabled)
-{
-    // Your default layout cannot be disabled
-    jassert (! dfltLayout.isDisabled());
-}
-
-bool AudioProcessor::Bus::isInput() const
-{
-    return owner.inputBuses.contains (this);
-}
-
-int AudioProcessor::Bus::getBusIndex() const
-{
-    bool ignore;
-    int idx;
-    busDirAndIndex (ignore, idx);
-
-    return idx;
-}
-
-void AudioProcessor::Bus::busDirAndIndex (bool& input, int& idx) const noexcept
-{
-    idx = owner.inputBuses.indexOf (this);
-    input = (idx >= 0);
-
-    if (! input)
-        idx = owner.outputBuses.indexOf (this);
-}
-
-bool AudioProcessor::Bus::setCurrentLayout (const AudioChannelSet& busLayout)
-{
-    bool isInput;
-    int idx;
-    busDirAndIndex (isInput, idx);
-
-    return owner.setChannelLayoutOfBus (isInput, idx, busLayout);
-}
-
-bool AudioProcessor::Bus::setCurrentLayoutWithoutEnabling (const AudioChannelSet& set)
-{
-    if (! set.isDisabled())
-    {
-        if (isEnabled())
-            return setCurrentLayout (set);
-
-        if (isLayoutSupported (set))
-        {
-            lastLayout = set;
-            return true;
-        }
-
-        return false;
-    }
-
-    return isLayoutSupported (set);
-}
-
-bool AudioProcessor::Bus::setNumberOfChannels (int channels)
-{
-    bool isInputBus;
-    int busIdx;
-    busDirAndIndex (isInputBus, busIdx);
-
-    if (owner.setChannelLayoutOfBus (isInputBus, busIdx, AudioChannelSet::canonicalChannelSet (channels)))
-        return true;
-
-    if (channels == 0)
-        return false;
-
-    AudioChannelSet namedSet = AudioChannelSet::namedChannelSet (channels);
-    if (! namedSet.isDisabled() && owner.setChannelLayoutOfBus (isInputBus, busIdx, namedSet))
-        return true;
-
-    return owner.setChannelLayoutOfBus (isInputBus, busIdx, AudioChannelSet::discreteChannels (channels));
-}
-
-bool AudioProcessor::Bus::enable (bool shouldEnable)
-{
-    if (isEnabled() == shouldEnable)
-        return true;
-
-    return setCurrentLayout (shouldEnable ? lastLayout : AudioChannelSet::disabled());
-}
-
-int AudioProcessor::Bus::getMaxSupportedChannels (int limit) const
-{
-    for (int ch = limit; ch > 0; --ch)
-        if (isNumberOfChannelsSupported (ch))
-            return ch;
-
-    return (isMain() && isLayoutSupported (AudioChannelSet::disabled())) ? 0 : -1;
-}
-
-bool AudioProcessor::Bus::isLayoutSupported (const AudioChannelSet& set, BusesLayout* ioLayout) const
-{
-    bool isInputBus;
-    int busIdx;
-    busDirAndIndex (isInputBus, busIdx);
-
-    // check that supplied ioLayout is actually valid
-    if (ioLayout != nullptr)
-    {
-        bool suppliedCurrentSupported = owner.checkBusesLayoutSupported (*ioLayout);
-
-        if (! suppliedCurrentSupported)
-        {
-            *ioLayout = owner.getBusesLayout();
-
-            // the current layout you supplied is not a valid layout
-            jassertfalse;
-        }
-    }
-
-    BusesLayout currentLayout = (ioLayout != nullptr ? *ioLayout : owner.getBusesLayout());
-    const Array<AudioChannelSet>& actualBuses =
-        (isInputBus ? currentLayout.inputBuses : currentLayout.outputBuses);
-
-    if (actualBuses.getReference (busIdx) == set)
-        return true;
-
-    auto desiredLayout = currentLayout;
-    (isInputBus ? desiredLayout.inputBuses
-                : desiredLayout.outputBuses).getReference (busIdx) = set;
-
-    owner.getNextBestLayout (desiredLayout, currentLayout);
-
-    if (ioLayout != nullptr)
-        *ioLayout = currentLayout;
-
-    // Nearest layout has a different number of buses. JUCE plug-ins MUST
-    // have fixed number of buses.
-    jassert (currentLayout.inputBuses. size() == owner.getBusCount (true)
-          && currentLayout.outputBuses.size() == owner.getBusCount (false));
-
-    return actualBuses.getReference (busIdx) == set;
-}
-
-bool AudioProcessor::Bus::isNumberOfChannelsSupported (int channels) const
-{
-    if (channels == 0)
-        return isLayoutSupported(AudioChannelSet::disabled());
-
-    auto set = supportedLayoutWithChannels (channels);
-    return (! set.isDisabled()) && isLayoutSupported (set);
-}
-
-AudioChannelSet AudioProcessor::Bus::supportedLayoutWithChannels (int channels) const
-{
-    if (channels == 0)
-        return AudioChannelSet::disabled();
-
-    {
-        AudioChannelSet set;
-
-        if (! (set = AudioChannelSet::namedChannelSet  (channels)).isDisabled() && isLayoutSupported (set))
-            return set;
-
-        if (! (set = AudioChannelSet::discreteChannels (channels)).isDisabled() && isLayoutSupported (set))
-            return set;
-    }
-
-    for (auto& set : AudioChannelSet::channelSetsWithNumberOfChannels (channels))
-        if (isLayoutSupported (set))
-            return set;
-
-    return AudioChannelSet::disabled();
-}
-
-AudioProcessor::BusesLayout AudioProcessor::Bus::getBusesLayoutForLayoutChangeOfBus (const AudioChannelSet& set) const
-{
-    bool isInputBus;
-    int busIdx;
-    busDirAndIndex (isInputBus, busIdx);
-
-    auto layouts = owner.getBusesLayout();
-    isLayoutSupported (set, &layouts);
-
-    return layouts;
-}
-
-int AudioProcessor::Bus::getChannelIndexInProcessBlockBuffer (int channelIndex) const noexcept
-{
-    bool isInputBus;
-    int busIdx;
-    busDirAndIndex (isInputBus, busIdx);
-
-    return owner.getChannelIndexInProcessBlockBuffer (isInputBus, busIdx, channelIndex);
-}
-
-void AudioProcessor::Bus::updateChannelCount() noexcept
-{
-    cachedChannelCount = layout.size();
-}
-
-//==============================================================================
-void AudioProcessor::BusesProperties::addBus (bool isInput, const String& name,
-                                                const AudioChannelSet& dfltLayout, bool isActivatedByDefault)
-{
-    jassert (dfltLayout.size() != 0);
-
-    BusProperties props;
-
-    props.busName = name;
-    props.defaultLayout = dfltLayout;
-    props.isActivatedByDefault = isActivatedByDefault;
-
-    (isInput ? inputLayouts : outputLayouts).add (props);
-}
-
-AudioProcessor::BusesProperties AudioProcessor::BusesProperties::withInput  (const String& name,
-                                                                                 const AudioChannelSet& dfltLayout,
-                                                                                 bool isActivatedByDefault) const
-{
-    auto retval = *this;
-    retval.addBus (true, name, dfltLayout, isActivatedByDefault);
-    return retval;
-}
-
-AudioProcessor::BusesProperties AudioProcessor::BusesProperties::withOutput (const String& name,
-                                                                                 const AudioChannelSet& dfltLayout,
-                                                                                 bool isActivatedByDefault) const
-{
-    auto retval = *this;
-    retval.addBus (false, name, dfltLayout, isActivatedByDefault);
-    return retval;
-}
-
-//==============================================================================
-int32 AudioProcessor::getAAXPluginIDForMainBusConfig (const AudioChannelSet& mainInputLayout,
-                                                      const AudioChannelSet& mainOutputLayout,
-                                                      const bool idForAudioSuite) const
-{
-    int uniqueFormatId = 0;
-
-    for (int dir = 0; dir < 2; ++dir)
-    {
-        const bool isInput = (dir == 0);
-        auto& set = (isInput ? mainInputLayout : mainOutputLayout);
-        int aaxFormatIndex = 0;
-
-        if      (set == AudioChannelSet::disabled())             aaxFormatIndex = 0;
-        else if (set == AudioChannelSet::mono())                 aaxFormatIndex = 1;
-        else if (set == AudioChannelSet::stereo())               aaxFormatIndex = 2;
-        else if (set == AudioChannelSet::createLCR())            aaxFormatIndex = 3;
-        else if (set == AudioChannelSet::createLCRS())           aaxFormatIndex = 4;
-        else if (set == AudioChannelSet::quadraphonic())         aaxFormatIndex = 5;
-        else if (set == AudioChannelSet::create5point0())        aaxFormatIndex = 6;
-        else if (set == AudioChannelSet::create5point1())        aaxFormatIndex = 7;
-        else if (set == AudioChannelSet::create6point0())        aaxFormatIndex = 8;
-        else if (set == AudioChannelSet::create6point1())        aaxFormatIndex = 9;
-        else if (set == AudioChannelSet::create7point0())        aaxFormatIndex = 10;
-        else if (set == AudioChannelSet::create7point1())        aaxFormatIndex = 11;
-        else if (set == AudioChannelSet::create7point0SDDS())    aaxFormatIndex = 12;
-        else if (set == AudioChannelSet::create7point1SDDS())    aaxFormatIndex = 13;
-        else if (set == AudioChannelSet::create7point0point2())  aaxFormatIndex = 14;
-        else if (set == AudioChannelSet::create7point1point2())  aaxFormatIndex = 15;
-        else
-        {
-            // AAX does not support this format and the wrapper should not have
-            // called this method with this layout
-            jassertfalse;
-        }
-
-        uniqueFormatId = (uniqueFormatId << 8) | aaxFormatIndex;
-    }
-
-    return (idForAudioSuite ? 0x6a796161 /* 'jyaa' */ : 0x6a636161 /* 'jcaa' */) + uniqueFormatId;
-}
-
-
-//==============================================================================
-void AudioProcessorListener::audioProcessorParameterChangeGestureBegin (AudioProcessor*, int) {}
-void AudioProcessorListener::audioProcessorParameterChangeGestureEnd   (AudioProcessor*, int) {}
-
-//==============================================================================
-AudioProcessorParameter::AudioProcessorParameter() noexcept {}
-AudioProcessorParameter::~AudioProcessorParameter() {}
-
-void AudioProcessorParameter::setValueNotifyingHost (float newValue)
-{
-    // This method can't be used until the parameter has been attached to a processor!
-    jassert (processor != nullptr && parameterIndex >= 0);
-
-    return processor->setParameterNotifyingHost (parameterIndex, newValue);
-}
-
-void AudioProcessorParameter::beginChangeGesture()
-{
-    // This method can't be used until the parameter has been attached to a processor!
-    jassert (processor != nullptr && parameterIndex >= 0);
-
-    processor->beginParameterChangeGesture (parameterIndex);
-}
-
-void AudioProcessorParameter::endChangeGesture()
-{
-    // This method can't be used until the parameter has been attached to a processor!
-    jassert (processor != nullptr && parameterIndex >= 0);
-
-    processor->endParameterChangeGesture (parameterIndex);
-}
-
-bool AudioProcessorParameter::isOrientationInverted() const                      { return false; }
-bool AudioProcessorParameter::isAutomatable() const                              { return true; }
-bool AudioProcessorParameter::isMetaParameter() const                            { return false; }
-AudioProcessorParameter::Category AudioProcessorParameter::getCategory() const   { return genericParameter; }
-int AudioProcessorParameter::getNumSteps() const                                 { return AudioProcessor::getDefaultNumParameterSteps(); }
-bool AudioProcessorParameter::isDiscrete() const                                 { return false; }
-
-String AudioProcessorParameter::getText (float value, int /*maximumStringLength*/) const
-{
-    return String (value, 2);
-}
-
-//==============================================================================
-bool AudioPlayHead::CurrentPositionInfo::operator== (const CurrentPositionInfo& other) const noexcept
-{
-    return timeInSamples == other.timeInSamples
-        && ppqPosition == other.ppqPosition
-        && editOriginTime == other.editOriginTime
-        && ppqPositionOfLastBarStart == other.ppqPositionOfLastBarStart
-        && frameRate == other.frameRate
-        && isPlaying == other.isPlaying
-        && isRecording == other.isRecording
-        && bpm == other.bpm
-        && timeSigNumerator == other.timeSigNumerator
-        && timeSigDenominator == other.timeSigDenominator
-        && ppqLoopStart == other.ppqLoopStart
-        && ppqLoopEnd == other.ppqLoopEnd
-        && isLooping == other.isLooping;
-}
-
-bool AudioPlayHead::CurrentPositionInfo::operator!= (const CurrentPositionInfo& other) const noexcept
-{
-    return ! operator== (other);
-}
-
-void AudioPlayHead::CurrentPositionInfo::resetToDefault()
-{
-    zerostruct (*this);
-    timeSigNumerator = 4;
-    timeSigDenominator = 4;
-    bpm = 120;
-}
-
-} // namespace juce
+/*
+  ==============================================================================
+
+   This file is part of the JUCE library.
+   Copyright (c) 2017 - ROLI Ltd.
+
+   JUCE is an open source library subject to commercial or open-source
+   licensing.
+
+   By using JUCE, you agree to the terms of both the JUCE 5 End-User License
+   Agreement and JUCE 5 Privacy Policy (both updated and effective as of the
+   27th April 2017).
+
+   End User License Agreement: www.juce.com/juce-5-licence
+   Privacy Policy: www.juce.com/juce-5-privacy-policy
+
+   Or: You may also use this code under the terms of the GPL v3 (see
+   www.gnu.org/licenses).
+
+   JUCE IS PROVIDED "AS IS" WITHOUT ANY WARRANTY, AND ALL WARRANTIES, WHETHER
+   EXPRESSED OR IMPLIED, INCLUDING MERCHANTABILITY AND FITNESS FOR PURPOSE, ARE
+   DISCLAIMED.
+
+  ==============================================================================
+*/
+
+namespace juce
+{
+
+static ThreadLocalValue<AudioProcessor::WrapperType> wrapperTypeBeingCreated;
+
+void JUCE_CALLTYPE AudioProcessor::setTypeOfNextNewPlugin (AudioProcessor::WrapperType type)
+{
+    wrapperTypeBeingCreated = type;
+}
+
+AudioProcessor::AudioProcessor()
+{
+    initialise (BusesProperties().withInput  ("Input",  AudioChannelSet::stereo(), false)
+                                 .withOutput ("Output", AudioChannelSet::stereo(), false));
+}
+
+AudioProcessor::AudioProcessor(const BusesProperties& ioConfig)
+{
+    initialise (ioConfig);
+}
+
+void AudioProcessor::initialise (const BusesProperties& ioConfig)
+{
+    cachedTotalIns  = 0;
+    cachedTotalOuts = 0;
+
+    wrapperType = wrapperTypeBeingCreated.get();
+    playHead = nullptr;
+    currentSampleRate = 0;
+    blockSize = 0;
+    latencySamples = 0;
+
+   #if JUCE_DEBUG
+    textRecursionCheck = false;
+   #endif
+
+    suspended = false;
+    nonRealtime = false;
+
+    processingPrecision = singlePrecision;
+
+    const int numInputBuses  = ioConfig.inputLayouts.size();
+    const int numOutputBuses = ioConfig.outputLayouts.size();
+
+    for (int i = 0; i < numInputBuses;  ++i)
+        createBus (true,  ioConfig.inputLayouts. getReference (i));
+
+    for (int i = 0; i < numOutputBuses; ++i)
+        createBus (false, ioConfig.outputLayouts.getReference (i));
+
+    updateSpeakerFormatStrings();
+}
+
+AudioProcessor::~AudioProcessor()
+{
+    // ooh, nasty - the editor should have been deleted before the filter
+    // that it refers to is deleted..
+    jassert (activeEditor == nullptr);
+
+   #if JUCE_DEBUG && ! JUCE_DISABLE_AUDIOPROCESSOR_BEGIN_END_GESTURE_CHECKING
+    // This will fail if you've called beginParameterChangeGesture() for one
+    // or more parameters without having made a corresponding call to endParameterChangeGesture...
+    jassert (changingParams.countNumberOfSetBits() == 0);
+   #endif
+}
+
+//==============================================================================
+StringArray AudioProcessor::getAlternateDisplayNames() const     { return StringArray (getName()); }
+
+//==============================================================================
+bool AudioProcessor::addBus (bool isInput)
+{
+    if (! canAddBus (isInput))
+        return false;
+
+    BusProperties busesProps;
+    if (! canApplyBusCountChange (isInput, true, busesProps))
+        return false;
+
+    createBus (isInput, busesProps);
+    return true;
+}
+
+bool AudioProcessor::removeBus (bool inputBus)
+{
+    const int numBuses = getBusCount (inputBus);
+    if (numBuses == 0)
+        return false;
+
+    if (! canRemoveBus (inputBus))
+        return false;
+
+    BusProperties busesProps;
+    if (! canApplyBusCountChange (inputBus, false, busesProps))
+        return false;
+
+    const int busIdx = numBuses - 1;
+    const int numChannels = getChannelCountOfBus (inputBus, busIdx);
+    (inputBus ? inputBuses : outputBuses).remove (busIdx);
+
+    audioIOChanged (true, numChannels > 0);
+
+    return true;
+}
+
+
+//==============================================================================
+bool AudioProcessor::setBusesLayout (const BusesLayout& arr)
+{
+    jassert (arr.inputBuses. size() == getBusCount (true)
+          && arr.outputBuses.size() == getBusCount (false));
+
+    if (arr == getBusesLayout())
+        return true;
+
+    BusesLayout copy = arr;
+    if (! canApplyBusesLayout (copy))
+        return false;
+
+    return applyBusLayouts (copy);
+}
+
+bool AudioProcessor::setBusesLayoutWithoutEnabling (const BusesLayout& arr)
+{
+    const int numIns = getBusCount (true);
+    const int numOuts = getBusCount (false);
+
+    jassert (arr.inputBuses. size() == numIns
+          && arr.outputBuses.size() == numOuts);
+
+    BusesLayout request = arr;
+    const BusesLayout current = getBusesLayout();
+
+    for (int i = 0; i < numIns; ++i)
+        if (request.getNumChannels (true, i) == 0)
+            request.getChannelSet (true, i) = current.getChannelSet (true, i);
+
+    for (int i = 0; i < numOuts; ++i)
+        if (request.getNumChannels (false, i) == 0)
+            request.getChannelSet (false, i) = current.getChannelSet (false, i);
+
+    if (! checkBusesLayoutSupported(request))
+        return false;
+
+    for (int dir = 0; dir < 2; ++dir)
+    {
+        const bool isInput = (dir != 0);
+
+        for (int i = 0; i < (isInput ? numIns : numOuts); ++i)
+        {
+            Bus& bus = *getBus (isInput, i);
+            AudioChannelSet& set = request.getChannelSet (isInput, i);
+
+            if (! bus.isEnabled())
+            {
+                if (! set.isDisabled())
+                    bus.lastLayout = set;
+
+                set = AudioChannelSet::disabled();
+            }
+        }
+    }
+
+    return setBusesLayout (request);
+}
+
+AudioProcessor::BusesLayout AudioProcessor::getBusesLayout() const
+{
+    BusesLayout layouts;
+    const int numInputs  = getBusCount (true);
+    const int numOutputs = getBusCount (false);
+
+    for (int i = 0; i < numInputs;  ++i)
+        layouts.inputBuses. add (getBus (true,  i)->getCurrentLayout());
+
+    for (int i = 0; i < numOutputs; ++i)
+        layouts.outputBuses.add (getBus (false, i)->getCurrentLayout());
+
+    return layouts;
+}
+
+AudioChannelSet AudioProcessor::getChannelLayoutOfBus (bool isInput, int busIdx) const noexcept
+{
+    const OwnedArray<Bus>& buses = (isInput ? inputBuses : outputBuses);
+    if (Bus* bus = buses[busIdx])
+        return bus->getCurrentLayout();
+
+    return AudioChannelSet();
+}
+
+bool AudioProcessor::setChannelLayoutOfBus (bool isInputBus, int busIdx, const AudioChannelSet& layout)
+{
+    if (Bus* bus = getBus (isInputBus, busIdx))
+    {
+        BusesLayout layouts = bus->getBusesLayoutForLayoutChangeOfBus (layout);
+
+        if (layouts.getChannelSet (isInputBus, busIdx) == layout)
+            return applyBusLayouts (layouts);
+
+        return false;
+    }
+
+    // busIdx parameter is invalid
+    jassertfalse;
+
+    return false;
+}
+
+bool AudioProcessor::enableAllBuses()
+{
+    BusesLayout layouts;
+    const int numInputs  = getBusCount (true);
+    const int numOutputs = getBusCount (false);
+
+    for (int i = 0; i < numInputs;  ++i)
+        layouts.inputBuses. add (getBus (true,  i)->lastLayout);
+
+    for (int i = 0; i < numOutputs; ++i)
+        layouts.outputBuses.add (getBus (false, i)->lastLayout);
+
+    return setBusesLayout (layouts);
+}
+
+bool AudioProcessor::checkBusesLayoutSupported (const BusesLayout& layouts) const
+{
+    const int numInputBuses  = getBusCount (true);
+    const int numOutputBuses = getBusCount (false);
+
+    if (layouts.inputBuses. size() == numInputBuses
+     && layouts.outputBuses.size() == numOutputBuses)
+        return isBusesLayoutSupported (layouts);
+
+    return false;
+}
+
+void AudioProcessor::getNextBestLayout (const BusesLayout& desiredLayout, BusesLayout& actualLayouts) const
+{
+    // if you are hitting this assertion then you are requesting a next
+    // best layout which does not have the same number of buses as the
+    // audio processor.
+    jassert (desiredLayout.inputBuses. size() == getBusCount (true)
+          && desiredLayout.outputBuses.size() == getBusCount (false));
+
+    if (checkBusesLayoutSupported (desiredLayout))
+    {
+        actualLayouts = desiredLayout;
+        return;
+    }
+
+    BusesLayout originalState = actualLayouts;
+    BusesLayout currentState = originalState;
+    BusesLayout bestSupported = currentState;
+
+    for (int dir = 0; dir < 2; ++dir)
+    {
+        const bool isInput = (dir > 0);
+
+        auto& currentLayouts   = (isInput ? currentState.inputBuses  : currentState.outputBuses);
+        auto& bestLayouts      = (isInput ? bestSupported.inputBuses : bestSupported.outputBuses);
+        auto& requestedLayouts = (isInput ? desiredLayout.inputBuses : desiredLayout.outputBuses);
+        auto& originalLayouts  = (isInput ? originalState.inputBuses : originalState.outputBuses);
+
+        for (int busIdx = 0; busIdx < requestedLayouts.size(); ++busIdx)
+        {
+            auto& best       = bestLayouts     .getReference (busIdx);
+            auto& requested  = requestedLayouts.getReference (busIdx);
+            auto& original   = originalLayouts .getReference (busIdx);
+
+            // do we need to do anything
+            if (original == requested)
+                continue;
+
+            currentState = bestSupported;
+            auto& current = currentLayouts  .getReference (busIdx);
+
+            // already supported?
+            current = requested;
+
+            if (checkBusesLayoutSupported (currentState))
+            {
+                bestSupported = currentState;
+                continue;
+            }
+
+            // try setting the opposite bus to the identical layout
+            const bool oppositeDirection = ! isInput;
+
+            if (getBusCount (oppositeDirection) > busIdx)
+            {
+                auto& oppositeLayout = (oppositeDirection ? currentState.inputBuses : currentState.outputBuses).getReference (busIdx);
+                oppositeLayout = requested;
+
+                if (checkBusesLayoutSupported (currentState))
+                {
+                    bestSupported = currentState;
+                    continue;
+                }
+
+                // try setting the default layout
+                oppositeLayout = getBus (oppositeDirection, busIdx)->getDefaultLayout();
+
+                if (checkBusesLayoutSupported (currentState))
+                {
+                    bestSupported = currentState;
+                    continue;
+                }
+            }
+
+            // try setting all other buses to the identical layout
+            BusesLayout allTheSame;
+
+            for (int oDir = 0; oDir < 2; ++oDir)
+            {
+                bool oIsInput = (oDir == 0);
+                auto oBusNum = getBusCount (oIsInput);
+
+                for (int oBusIdx = 0; oBusIdx < oBusNum; ++oBusIdx)
+                    (oIsInput ? allTheSame.inputBuses : allTheSame.outputBuses).add (requested);
+            }
+
+            if (checkBusesLayoutSupported (allTheSame))
+            {
+                bestSupported = allTheSame;
+                continue;
+            }
+
+            // what is closer the default or the current layout?
+            auto distance = std::abs (best.size() - requested.size());
+            auto& defaultLayout = getBus (isInput, busIdx)->getDefaultLayout();
+
+            if (std::abs (defaultLayout.size() - requested.size()) < distance)
+            {
+                current = defaultLayout;
+
+                if (checkBusesLayoutSupported (currentState))
+                    bestSupported = currentState;
+            }
+        }
+    }
+
+    actualLayouts = bestSupported;
+}
+
+//==============================================================================
+void AudioProcessor::setPlayHead (AudioPlayHead* const newPlayHead)
+{
+    playHead = newPlayHead;
+}
+
+void AudioProcessor::addListener (AudioProcessorListener* const newListener)
+{
+    const ScopedLock sl (listenerLock);
+    listeners.addIfNotAlreadyThere (newListener);
+}
+
+void AudioProcessor::removeListener (AudioProcessorListener* const listenerToRemove)
+{
+    const ScopedLock sl (listenerLock);
+    listeners.removeFirstMatchingValue (listenerToRemove);
+}
+
+void AudioProcessor::setPlayConfigDetails (const int newNumIns,
+                                           const int newNumOuts,
+                                           const double newSampleRate,
+                                           const int newBlockSize)
+{
+    bool success = true;
+
+    if (getTotalNumInputChannels()  != newNumIns)
+        success &= setChannelLayoutOfBus (true,  0, AudioChannelSet::canonicalChannelSet (newNumIns));
+
+    if (getTotalNumOutputChannels() != newNumOuts)
+        success &= setChannelLayoutOfBus (false, 0, AudioChannelSet::canonicalChannelSet (newNumOuts));
+
+    // if the user is using this method then they do not want any side-buses or aux outputs
+    success &= disableNonMainBuses();
+    jassert (success);
+
+    // the processor may not support this arrangement at all
+    jassert (success && newNumIns == getTotalNumInputChannels() && newNumOuts == getTotalNumOutputChannels());
+
+    setRateAndBufferSizeDetails (newSampleRate, newBlockSize);
+}
+
+void AudioProcessor::setRateAndBufferSizeDetails (double newSampleRate, int newBlockSize) noexcept
+{
+    currentSampleRate = newSampleRate;
+    blockSize = newBlockSize;
+}
+
+//==============================================================================
+static int countTotalChannels (const OwnedArray<AudioProcessor::Bus>& buses) noexcept
+{
+    int n = 0;
+
+    for (auto* bus : buses)
+        n += bus->getNumberOfChannels();
+
+    return n;
+}
+
+void AudioProcessor::numChannelsChanged()      {}
+void AudioProcessor::numBusesChanged()         {}
+void AudioProcessor::processorLayoutsChanged() {}
+
+int AudioProcessor::getChannelIndexInProcessBlockBuffer (bool isInput, int busIndex, int channelIndex) const noexcept
+{
+    auto& ioBus = isInput ? inputBuses : outputBuses;
+    jassert (isPositiveAndBelow(busIndex, ioBus.size()));
+
+    for (int i = 0; i < ioBus.size() && i < busIndex; ++i)
+        channelIndex += getChannelCountOfBus (isInput, i);
+
+    return channelIndex;
+}
+
+int AudioProcessor::getOffsetInBusBufferForAbsoluteChannelIndex (bool isInput, int absoluteChannelIndex, /*out*/ int& busIdx) const noexcept
+{
+    auto numBuses = getBusCount (isInput);
+    int numChannels = 0;
+
+    for (busIdx = 0; busIdx < numBuses && absoluteChannelIndex >= (numChannels = getChannelLayoutOfBus (isInput, busIdx).size()); ++busIdx)
+        absoluteChannelIndex -= numChannels;
+
+    return busIdx >= numBuses ? -1 : absoluteChannelIndex;
+}
+
+//==============================================================================
+void AudioProcessor::setNonRealtime (const bool newNonRealtime) noexcept
+{
+    nonRealtime = newNonRealtime;
+}
+
+void AudioProcessor::setLatencySamples (const int newLatency)
+{
+    if (latencySamples != newLatency)
+    {
+        latencySamples = newLatency;
+        updateHostDisplay();
+    }
+}
+
+bool AudioProcessor::isHighResolutionParameters(bool initialValue)
+{
+    static bool isHighResolutionParams = initialValue;
+    return isHighResolutionParams;
+}
+
+void AudioProcessor::setParameterNotifyingHost (int parameterIndex, float newValue)
+{
+    setParameter (parameterIndex, newValue);
+    sendParamChangeMessageToListeners (parameterIndex, newValue);
+}
+
+AudioProcessorListener* AudioProcessor::getListenerLocked (int index) const noexcept
+{
+    const ScopedLock sl (listenerLock);
+    return listeners [index];
+}
+
+void AudioProcessor::sendParamChangeMessageToListeners (int parameterIndex, float newValue)
+{
+    if (isPositiveAndBelow (parameterIndex, getNumParameters()))
+    {
+        for (int i = listeners.size(); --i >= 0;)
+            if (auto* l = getListenerLocked (i))
+                l->audioProcessorParameterChanged (this, parameterIndex, newValue);
+    }
+    else
+    {
+        jassertfalse; // called with an out-of-range parameter index!
+    }
+}
+
+void AudioProcessor::beginParameterChangeGesture (int parameterIndex)
+{
+    if (isPositiveAndBelow (parameterIndex, getNumParameters()))
+    {
+       #if JUCE_DEBUG && ! JUCE_DISABLE_AUDIOPROCESSOR_BEGIN_END_GESTURE_CHECKING
+        // This means you've called beginParameterChangeGesture twice in succession without a matching
+        // call to endParameterChangeGesture. That might be fine in most hosts, but better to avoid doing it.
+        jassert (! changingParams [parameterIndex]);
+        changingParams.setBit (parameterIndex);
+       #endif
+
+        for (int i = listeners.size(); --i >= 0;)
+            if (auto* l = getListenerLocked (i))
+                l->audioProcessorParameterChangeGestureBegin (this, parameterIndex);
+    }
+    else
+    {
+        jassertfalse; // called with an out-of-range parameter index!
+    }
+}
+
+void AudioProcessor::endParameterChangeGesture (int parameterIndex)
+{
+    if (isPositiveAndBelow (parameterIndex, getNumParameters()))
+    {
+       #if JUCE_DEBUG && ! JUCE_DISABLE_AUDIOPROCESSOR_BEGIN_END_GESTURE_CHECKING
+        // This means you've called endParameterChangeGesture without having previously called
+        // beginParameterChangeGesture. That might be fine in most hosts, but better to keep the
+        // calls matched correctly.
+        jassert (changingParams [parameterIndex]);
+        changingParams.clearBit (parameterIndex);
+       #endif
+
+        for (int i = listeners.size(); --i >= 0;)
+            if (auto* l = getListenerLocked (i))
+                l->audioProcessorParameterChangeGestureEnd (this, parameterIndex);
+    }
+    else
+    {
+        jassertfalse; // called with an out-of-range parameter index!
+    }
+}
+
+void AudioProcessor::updateHostDisplay()
+{
+    for (int i = listeners.size(); --i >= 0;)
+        if (auto* l = getListenerLocked (i))
+            l->audioProcessorChanged (this);
+}
+
+const OwnedArray<AudioProcessorParameter>& AudioProcessor::getParameters() const noexcept
+{
+    return managedParameters;
+}
+
+int AudioProcessor::getNumParameters()
+{
+    return managedParameters.size();
+}
+
+float AudioProcessor::getParameter (int index)
+{
+    if (auto* p = getParamChecked (index))
+        return p->getValue();
+
+    return 0;
+}
+
+void AudioProcessor::setParameter (int index, float newValue)
+{
+    if (auto* p = getParamChecked (index))
+        p->setValue (newValue);
+}
+
+float AudioProcessor::getParameterDefaultValue (int index)
+{
+    if (auto* p = managedParameters[index])
+        return p->getDefaultValue();
+
+    return 0;
+}
+
+const String AudioProcessor::getParameterName (int index)
+{
+    if (auto* p = getParamChecked (index))
+        return p->getName (512);
+
+    return {};
+}
+
+String AudioProcessor::getParameterID (int index)
+{
+    // Don't use getParamChecked here, as this must also work for legacy plug-ins
+    if (auto* p = dynamic_cast<AudioProcessorParameterWithID*> (managedParameters[index]))
+        return p->paramID;
+
+    return String (index);
+}
+
+String AudioProcessor::getParameterName (int index, int maximumStringLength)
+{
+    if (auto* p = managedParameters[index])
+        return p->getName (maximumStringLength);
+
+    return getParameterName (index).substring (0, maximumStringLength);
+}
+
+const String AudioProcessor::getParameterText (int index)
+{
+   #if JUCE_DEBUG
+    // if you hit this, then you're probably using the old parameter control methods,
+    // but have forgotten to implement either of the getParameterText() methods.
+    jassert (! textRecursionCheck);
+    ScopedValueSetter<bool> sv (textRecursionCheck, true, false);
+   #endif
+
+    return getParameterText (index, 1024);
+}
+
+String AudioProcessor::getParameterText (int index, int maximumStringLength)
+{
+    if (auto* p = managedParameters[index])
+        return p->getText (p->getValue(), maximumStringLength);
+
+    return getParameterText (index).substring (0, maximumStringLength);
+}
+
+int AudioProcessor::getParameterNumSteps (int index)
+{
+    if (auto* p = managedParameters[index])
+        return p->getNumSteps();
+
+    return AudioProcessor::getDefaultNumParameterSteps();
+}
+
+int AudioProcessor::getDefaultNumParameterSteps() noexcept
+{
+    return 0x7fffffff;
+}
+
+bool AudioProcessor::isParameterDiscrete (int index) const
+{
+    if (auto* p = managedParameters[index])
+        return p->isDiscrete();
+
+    return false;
+}
+
+String AudioProcessor::getParameterLabel (int index) const
+{
+    if (auto* p = managedParameters[index])
+        return p->getLabel();
+
+    return {};
+}
+
+bool AudioProcessor::isParameterAutomatable (int index) const
+{
+    if (auto* p = managedParameters[index])
+        return p->isAutomatable();
+
+    return true;
+}
+
+bool AudioProcessor::isParameterOrientationInverted (int index) const
+{
+    if (auto* p = managedParameters[index])
+        return p->isOrientationInverted();
+
+    return false;
+}
+
+bool AudioProcessor::isMetaParameter (int index) const
+{
+    if (auto* p = managedParameters[index])
+        return p->isMetaParameter();
+
+    return false;
+}
+
+AudioProcessorParameter::Category AudioProcessor::getParameterCategory (int index) const
+{
+    if (auto* p = managedParameters[index])
+        return p->getCategory();
+
+    return AudioProcessorParameter::genericParameter;
+}
+
+AudioProcessorParameter* AudioProcessor::getParamChecked (int index) const noexcept
+{
+    AudioProcessorParameter* p = managedParameters[index];
+
+    // If you hit this, then you're either trying to access parameters that are out-of-range,
+    // or you're not using addParameter and the managed parameter list, but have failed
+    // to override some essential virtual methods and implement them appropriately.
+    jassert (p != nullptr);
+    return p;
+}
+
+void AudioProcessor::addParameter (AudioProcessorParameter* p)
+{
+    p->processor = this;
+    p->parameterIndex = managedParameters.size();
+    managedParameters.add (p);
+
+    // if you're using parameter objects, then you must not override the
+    // deprecated getNumParameters() method!
+    jassert (getNumParameters() == AudioProcessor::getNumParameters());
+
+    // check that no two parameters have the same id
+   #ifdef JUCE_DEBUG
+    auto paramId = getParameterID (p->parameterIndex);
+
+    for (auto q : managedParameters)
+    {
+        jassert (q == nullptr || q == p || paramId != getParameterID (q->parameterIndex));
+    }
+   #endif
+}
+
+void AudioProcessor::suspendProcessing (const bool shouldBeSuspended)
+{
+    const ScopedLock sl (callbackLock);
+    suspended = shouldBeSuspended;
+}
+
+void AudioProcessor::reset() {}
+
+template <typename floatType>
+void AudioProcessor::processBypassed (AudioBuffer<floatType>& buffer, MidiBuffer&)
+{
+    for (int ch = getMainBusNumInputChannels(); ch < getTotalNumOutputChannels(); ++ch)
+        buffer.clear (ch, 0, buffer.getNumSamples());
+}
+
+void AudioProcessor::processBlockBypassed (AudioBuffer<float>&  buffer, MidiBuffer& midi)    { processBypassed (buffer, midi); }
+void AudioProcessor::processBlockBypassed (AudioBuffer<double>& buffer, MidiBuffer& midi)    { processBypassed (buffer, midi); }
+
+void AudioProcessor::processBlock (AudioBuffer<double>& buffer, MidiBuffer& midiMessages)
+{
+    ignoreUnused (buffer, midiMessages);
+
+    // If you hit this assertion then either the caller called the double
+    // precision version of processBlock on a processor which does not support it
+    // (i.e. supportsDoublePrecisionProcessing() returns false), or the implementation
+    // of the AudioProcessor forgot to override the double precision version of this method
+    jassertfalse;
+}
+
+bool AudioProcessor::supportsDoublePrecisionProcessing() const
+{
+    return false;
+}
+
+void AudioProcessor::setProcessingPrecision (ProcessingPrecision precision) noexcept
+{
+    // If you hit this assertion then you're trying to use double precision
+    // processing on a processor which does not support it!
+    jassert (precision != doublePrecision || supportsDoublePrecisionProcessing());
+
+    processingPrecision = precision;
+}
+
+//==============================================================================
+static String getChannelName (const OwnedArray<AudioProcessor::Bus>& buses, int index)
+{
+    return buses.size() > 0 ? AudioChannelSet::getChannelTypeName (buses[0]->getCurrentLayout().getTypeOfChannel (index)) : String();
+}
+
+const String AudioProcessor::getInputChannelName (int index) const   { return getChannelName (inputBuses,  index); }
+const String AudioProcessor::getOutputChannelName (int index) const  { return getChannelName (outputBuses, index); }
+
+static bool isStereoPair (const OwnedArray<AudioProcessor::Bus>& buses, int index)
+{
+    return index < 2
+            && buses.size() > 0
+            && buses[0]->getCurrentLayout() == AudioChannelSet::stereo();
+}
+
+bool AudioProcessor::isInputChannelStereoPair  (int index) const    { return isStereoPair (inputBuses, index); }
+bool AudioProcessor::isOutputChannelStereoPair (int index) const    { return isStereoPair (outputBuses, index); }
+
+//==============================================================================
+void AudioProcessor::createBus (bool inputBus, const BusProperties& ioConfig)
+{
+    (inputBus ? inputBuses : outputBuses).add (new Bus (*this, ioConfig.busName, ioConfig.defaultLayout, ioConfig.isActivatedByDefault));
+
+    audioIOChanged (true, ioConfig.isActivatedByDefault);
+}
+
+//==============================================================================
+AudioProcessor::BusesProperties AudioProcessor::busesPropertiesFromLayoutArray (const Array<InOutChannelPair>& config)
+{
+    BusesProperties ioProps;
+
+    if (config[0].inChannels > 0)
+        ioProps.addBus (true, String ("Input"), AudioChannelSet::canonicalChannelSet (config[0].inChannels));
+
+    if (config[0].outChannels > 0)
+        ioProps.addBus (false, String ("Output"), AudioChannelSet::canonicalChannelSet (config[0].outChannels));
+
+    return ioProps;
+}
+
+AudioProcessor::BusesLayout AudioProcessor::getNextBestLayoutInList (const BusesLayout& layouts,
+                                                                     const Array<InOutChannelPair>& legacyLayouts) const
+{
+    auto numChannelConfigs = legacyLayouts.size();
+    jassert (numChannelConfigs > 0);
+
+    bool hasInputs = false, hasOutputs = false;
+
+    for (int i = 0; i < numChannelConfigs; ++i)
+    {
+        if (legacyLayouts[i].inChannels > 0)
+        {
+            hasInputs = true;
+            break;
+        }
+    }
+
+    for (int i = 0; i < numChannelConfigs; ++i)
+    {
+        if (legacyLayouts[i].outChannels > 0)
+        {
+            hasOutputs = true;
+            break;
+        }
+    }
+
+    auto nearest = layouts;
+    nearest.inputBuses .resize (hasInputs  ? 1 : 0);
+    nearest.outputBuses.resize (hasOutputs ? 1 : 0);
+
+    auto* inBus  = (hasInputs  ? &nearest.inputBuses. getReference (0) : nullptr);
+    auto* outBus = (hasOutputs ? &nearest.outputBuses.getReference (0) : nullptr);
+
+    auto inNumChannelsRequested  = static_cast<int16> (inBus  != nullptr ? inBus->size()  : 0);
+    auto outNumChannelsRequested = static_cast<int16> (outBus != nullptr ? outBus->size() : 0);
+
+    auto distance = std::numeric_limits<int32>::max();
+    int bestConfiguration = 0;
+
+    for (int i = 0; i < numChannelConfigs; ++i)
+    {
+        auto inChannels  = legacyLayouts.getReference (i).inChannels;
+        auto outChannels = legacyLayouts.getReference (i).outChannels;
+
+        auto channelDifference = ((std::abs (inChannels  - inNumChannelsRequested)  & 0xffff) << 16)
+                                    | ((std::abs (outChannels - outNumChannelsRequested) & 0xffff) << 0);
+
+        if (channelDifference < distance)
+        {
+            distance = channelDifference;
+            bestConfiguration = i;
+
+            // we can exit if we found a perfect match
+            if (distance == 0)
+                return nearest;
+        }
+    }
+
+    auto inChannels  = legacyLayouts.getReference (bestConfiguration).inChannels;
+    auto outChannels = legacyLayouts.getReference (bestConfiguration).outChannels;
+
+    auto currentState = getBusesLayout();
+    auto currentInLayout  = (getBusCount (true)  > 0 ? currentState.inputBuses .getReference(0) : AudioChannelSet());
+    auto currentOutLayout = (getBusCount (false) > 0 ? currentState.outputBuses.getReference(0) : AudioChannelSet());
+
+    if (inBus != nullptr)
+    {
+        if      (inChannels == 0)                       *inBus = AudioChannelSet::disabled();
+        else if (inChannels == currentInLayout. size()) *inBus = currentInLayout;
+        else if (inChannels == currentOutLayout.size()) *inBus = currentOutLayout;
+        else                                            *inBus = AudioChannelSet::canonicalChannelSet (inChannels);
+    }
+
+    if (outBus != nullptr)
+    {
+        if      (outChannels == 0)                       *outBus = AudioChannelSet::disabled();
+        else if (outChannels == currentOutLayout.size()) *outBus = currentOutLayout;
+        else if (outChannels == currentInLayout .size()) *outBus = currentInLayout;
+        else                                             *outBus = AudioChannelSet::canonicalChannelSet (outChannels);
+    }
+
+    return nearest;
+}
+
+bool AudioProcessor::containsLayout (const BusesLayout& layouts, const Array<InOutChannelPair>& channelLayouts)
+{
+    if (layouts.inputBuses.size() > 1 || layouts.outputBuses.size() > 1)
+        return false;
+
+    const InOutChannelPair mainLayout (static_cast<int16> (layouts.getNumChannels (true, 0)),
+                                       static_cast<int16> (layouts.getNumChannels (false, 0)));
+
+    return channelLayouts.contains (mainLayout);
+}
+
+//==============================================================================
+bool AudioProcessor::disableNonMainBuses()
+{
+    auto layouts = getBusesLayout();
+
+    for (int busIdx = 1; busIdx < layouts.inputBuses.size(); ++busIdx)
+        layouts.inputBuses.getReference (busIdx) = AudioChannelSet::disabled();
+
+    for (int busIdx = 1; busIdx < layouts.outputBuses.size(); ++busIdx)
+        layouts.outputBuses.getReference (busIdx) = AudioChannelSet::disabled();
+
+    return setBusesLayout (layouts);
+}
+
+// Unfortunately the deprecated getInputSpeakerArrangement/getOutputSpeakerArrangement return
+// references to strings. Therefore we need to keep a copy. Once getInputSpeakerArrangement is
+// removed, we can also remove this function
+void AudioProcessor::updateSpeakerFormatStrings()
+{
+    cachedInputSpeakerArrString.clear();
+    cachedOutputSpeakerArrString.clear();
+
+    if (getBusCount (true) > 0)
+        cachedInputSpeakerArrString  = getBus (true,  0)->getCurrentLayout().getSpeakerArrangementAsString();
+
+    if (getBusCount (false) > 0)
+        cachedOutputSpeakerArrString = getBus (false, 0)->getCurrentLayout().getSpeakerArrangementAsString();
+}
+
+bool AudioProcessor::applyBusLayouts (const BusesLayout& layouts)
+{
+    if (layouts == getBusesLayout())
+        return true;
+
+    auto numInputBuses  = getBusCount (true);
+    auto numOutputBuses = getBusCount (false);
+
+    auto oldNumberOfIns  = getTotalNumInputChannels();
+    auto oldNumberOfOuts = getTotalNumOutputChannels();
+
+    if (layouts.inputBuses. size() != numInputBuses
+     || layouts.outputBuses.size() != numOutputBuses)
+        return false;
+
+    int newNumberOfIns = 0, newNumberOfOuts = 0;
+
+    for (int busIdx = 0; busIdx < numInputBuses;  ++busIdx)
+    {
+        auto& bus = *getBus (true, busIdx);
+        const auto& set = layouts.getChannelSet (true, busIdx);
+        bus.layout = set;
+
+        if (! set.isDisabled())
+            bus.lastLayout = set;
+
+        newNumberOfIns += set.size();
+    }
+
+    for (int busIdx = 0; busIdx < numOutputBuses;  ++busIdx)
+    {
+        auto& bus = *getBus (false, busIdx);
+        const auto& set = layouts.getChannelSet (false, busIdx);
+        bus.layout = set;
+
+        if (! set.isDisabled())
+            bus.lastLayout = set;
+
+        newNumberOfOuts += set.size();
+    }
+
+    const bool channelNumChanged = (oldNumberOfIns != newNumberOfIns || oldNumberOfOuts != newNumberOfOuts);
+    audioIOChanged (false, channelNumChanged);
+
+    return true;
+}
+
+void AudioProcessor::audioIOChanged (bool busNumberChanged, bool channelNumChanged)
+{
+    auto numInputBuses  = getBusCount (true);
+    auto numOutputBuses = getBusCount (false);
+
+    for (int dir = 0; dir < 2; ++dir)
+    {
+        const bool isInput = (dir == 0);
+        auto num = (isInput ? numInputBuses : numOutputBuses);
+
+        for (int i = 0; i < num; ++i)
+            if (auto* bus = getBus (isInput, i))
+                bus->updateChannelCount();
+    }
+
+    cachedTotalIns  = countTotalChannels (inputBuses);
+    cachedTotalOuts = countTotalChannels (outputBuses);
+
+    updateSpeakerFormatStrings();
+
+    if (busNumberChanged)
+        numBusesChanged();
+
+    if (channelNumChanged)
+        numChannelsChanged();
+
+    processorLayoutsChanged();
+}
+
+//==============================================================================
+void AudioProcessor::editorBeingDeleted (AudioProcessorEditor* const editor) noexcept
+{
+    const ScopedLock sl (callbackLock);
+
+    if (activeEditor == editor)
+        activeEditor = nullptr;
+}
+
+AudioProcessorEditor* AudioProcessor::createEditorIfNeeded()
+{
+    if (activeEditor != nullptr)
+        return activeEditor;
+
+    auto* ed = createEditor();
+
+    if (ed != nullptr)
+    {
+        // you must give your editor comp a size before returning it..
+        jassert (ed->getWidth() > 0 && ed->getHeight() > 0);
+
+        const ScopedLock sl (callbackLock);
+        activeEditor = ed;
+    }
+
+    // You must make your hasEditor() method return a consistent result!
+    jassert (hasEditor() == (ed != nullptr));
+
+    return ed;
+}
+
+//==============================================================================
+void AudioProcessor::getCurrentProgramStateInformation (juce::MemoryBlock& destData)
+{
+    getStateInformation (destData);
+}
+
+void AudioProcessor::setCurrentProgramStateInformation (const void* data, int sizeInBytes)
+{
+    setStateInformation (data, sizeInBytes);
+}
+
+//==============================================================================
+void AudioProcessor::updateTrackProperties (const AudioProcessor::TrackProperties&)    {}
+
+//==============================================================================
+// magic number to identify memory blocks that we've stored as XML
+const uint32 magicXmlNumber = 0x21324356;
+
+void AudioProcessor::copyXmlToBinary (const XmlElement& xml, juce::MemoryBlock& destData)
+{
+    {
+        MemoryOutputStream out (destData, false);
+        out.writeInt (magicXmlNumber);
+        out.writeInt (0);
+        xml.writeToStream (out, String(), true, false);
+        out.writeByte (0);
+    }
+
+    // go back and write the string length..
+    static_cast<uint32*> (destData.getData())[1]
+        = ByteOrder::swapIfBigEndian ((uint32) destData.getSize() - 9);
+}
+
+XmlElement* AudioProcessor::getXmlFromBinary (const void* data, const int sizeInBytes)
+{
+    if (sizeInBytes > 8
+         && ByteOrder::littleEndianInt (data) == magicXmlNumber)
+    {
+        auto stringLength = (int) ByteOrder::littleEndianInt (addBytesToPointer (data, 4));
+
+        if (stringLength > 0)
+            return XmlDocument::parse (String::fromUTF8 (static_cast<const char*> (data) + 8,
+                                                         jmin ((sizeInBytes - 8), stringLength)));
+    }
+
+    return nullptr;
+}
+
+bool AudioProcessor::canApplyBusCountChange (bool isInput, bool isAdding,
+                                             AudioProcessor::BusProperties& outProperties)
+{
+    if (  isAdding && ! canAddBus    (isInput)) return false;
+    if (! isAdding && ! canRemoveBus (isInput)) return false;
+
+    auto num = getBusCount (isInput);
+
+    // No way for me to find out the default layout if there are no other busses!!
+    if (num == 0)
+        return false;
+
+    if (isAdding)
+    {
+        outProperties.busName = String (isInput ? "Input #" : "Output #") + String (getBusCount (isInput));
+        outProperties.defaultLayout = (num > 0 ? getBus (isInput, num - 1)->getDefaultLayout() : AudioChannelSet());
+        outProperties.isActivatedByDefault = true;
+    }
+
+    return true;
+}
+
+//==============================================================================
+AudioProcessor::Bus::Bus (AudioProcessor& processor, const String& busName,
+                          const AudioChannelSet& defaultLayout, bool isDfltEnabled)
+    : owner (processor), name (busName),
+      layout (isDfltEnabled ? defaultLayout : AudioChannelSet()),
+      dfltLayout (defaultLayout), lastLayout (defaultLayout),
+      enabledByDefault (isDfltEnabled)
+{
+    // Your default layout cannot be disabled
+    jassert (! dfltLayout.isDisabled());
+}
+
+bool AudioProcessor::Bus::isInput() const
+{
+    return owner.inputBuses.contains (this);
+}
+
+int AudioProcessor::Bus::getBusIndex() const
+{
+    bool ignore;
+    int idx;
+    busDirAndIndex (ignore, idx);
+
+    return idx;
+}
+
+void AudioProcessor::Bus::busDirAndIndex (bool& input, int& idx) const noexcept
+{
+    idx = owner.inputBuses.indexOf (this);
+    input = (idx >= 0);
+
+    if (! input)
+        idx = owner.outputBuses.indexOf (this);
+}
+
+bool AudioProcessor::Bus::setCurrentLayout (const AudioChannelSet& busLayout)
+{
+    bool isInput;
+    int idx;
+    busDirAndIndex (isInput, idx);
+
+    return owner.setChannelLayoutOfBus (isInput, idx, busLayout);
+}
+
+bool AudioProcessor::Bus::setCurrentLayoutWithoutEnabling (const AudioChannelSet& set)
+{
+    if (! set.isDisabled())
+    {
+        if (isEnabled())
+            return setCurrentLayout (set);
+
+        if (isLayoutSupported (set))
+        {
+            lastLayout = set;
+            return true;
+        }
+
+        return false;
+    }
+
+    return isLayoutSupported (set);
+}
+
+bool AudioProcessor::Bus::setNumberOfChannels (int channels)
+{
+    bool isInputBus;
+    int busIdx;
+    busDirAndIndex (isInputBus, busIdx);
+
+    if (owner.setChannelLayoutOfBus (isInputBus, busIdx, AudioChannelSet::canonicalChannelSet (channels)))
+        return true;
+
+    if (channels == 0)
+        return false;
+
+    AudioChannelSet namedSet = AudioChannelSet::namedChannelSet (channels);
+    if (! namedSet.isDisabled() && owner.setChannelLayoutOfBus (isInputBus, busIdx, namedSet))
+        return true;
+
+    return owner.setChannelLayoutOfBus (isInputBus, busIdx, AudioChannelSet::discreteChannels (channels));
+}
+
+bool AudioProcessor::Bus::enable (bool shouldEnable)
+{
+    if (isEnabled() == shouldEnable)
+        return true;
+
+    return setCurrentLayout (shouldEnable ? lastLayout : AudioChannelSet::disabled());
+}
+
+int AudioProcessor::Bus::getMaxSupportedChannels (int limit) const
+{
+    for (int ch = limit; ch > 0; --ch)
+        if (isNumberOfChannelsSupported (ch))
+            return ch;
+
+    return (isMain() && isLayoutSupported (AudioChannelSet::disabled())) ? 0 : -1;
+}
+
+bool AudioProcessor::Bus::isLayoutSupported (const AudioChannelSet& set, BusesLayout* ioLayout) const
+{
+    bool isInputBus;
+    int busIdx;
+    busDirAndIndex (isInputBus, busIdx);
+
+    // check that supplied ioLayout is actually valid
+    if (ioLayout != nullptr)
+    {
+        bool suppliedCurrentSupported = owner.checkBusesLayoutSupported (*ioLayout);
+
+        if (! suppliedCurrentSupported)
+        {
+            *ioLayout = owner.getBusesLayout();
+
+            // the current layout you supplied is not a valid layout
+            jassertfalse;
+        }
+    }
+
+    BusesLayout currentLayout = (ioLayout != nullptr ? *ioLayout : owner.getBusesLayout());
+    const Array<AudioChannelSet>& actualBuses =
+        (isInputBus ? currentLayout.inputBuses : currentLayout.outputBuses);
+
+    if (actualBuses.getReference (busIdx) == set)
+        return true;
+
+    auto desiredLayout = currentLayout;
+    (isInputBus ? desiredLayout.inputBuses
+                : desiredLayout.outputBuses).getReference (busIdx) = set;
+
+    owner.getNextBestLayout (desiredLayout, currentLayout);
+
+    if (ioLayout != nullptr)
+        *ioLayout = currentLayout;
+
+    // Nearest layout has a different number of buses. JUCE plug-ins MUST
+    // have fixed number of buses.
+    jassert (currentLayout.inputBuses. size() == owner.getBusCount (true)
+          && currentLayout.outputBuses.size() == owner.getBusCount (false));
+
+    return actualBuses.getReference (busIdx) == set;
+}
+
+bool AudioProcessor::Bus::isNumberOfChannelsSupported (int channels) const
+{
+    if (channels == 0)
+        return isLayoutSupported(AudioChannelSet::disabled());
+
+    auto set = supportedLayoutWithChannels (channels);
+    return (! set.isDisabled()) && isLayoutSupported (set);
+}
+
+AudioChannelSet AudioProcessor::Bus::supportedLayoutWithChannels (int channels) const
+{
+    if (channels == 0)
+        return AudioChannelSet::disabled();
+
+    {
+        AudioChannelSet set;
+
+        if (! (set = AudioChannelSet::namedChannelSet  (channels)).isDisabled() && isLayoutSupported (set))
+            return set;
+
+        if (! (set = AudioChannelSet::discreteChannels (channels)).isDisabled() && isLayoutSupported (set))
+            return set;
+    }
+
+    for (auto& set : AudioChannelSet::channelSetsWithNumberOfChannels (channels))
+        if (isLayoutSupported (set))
+            return set;
+
+    return AudioChannelSet::disabled();
+}
+
+AudioProcessor::BusesLayout AudioProcessor::Bus::getBusesLayoutForLayoutChangeOfBus (const AudioChannelSet& set) const
+{
+    bool isInputBus;
+    int busIdx;
+    busDirAndIndex (isInputBus, busIdx);
+
+    auto layouts = owner.getBusesLayout();
+    isLayoutSupported (set, &layouts);
+
+    return layouts;
+}
+
+int AudioProcessor::Bus::getChannelIndexInProcessBlockBuffer (int channelIndex) const noexcept
+{
+    bool isInputBus;
+    int busIdx;
+    busDirAndIndex (isInputBus, busIdx);
+
+    return owner.getChannelIndexInProcessBlockBuffer (isInputBus, busIdx, channelIndex);
+}
+
+void AudioProcessor::Bus::updateChannelCount() noexcept
+{
+    cachedChannelCount = layout.size();
+}
+
+//==============================================================================
+void AudioProcessor::BusesProperties::addBus (bool isInput, const String& name,
+                                                const AudioChannelSet& dfltLayout, bool isActivatedByDefault)
+{
+    jassert (dfltLayout.size() != 0);
+
+    BusProperties props;
+
+    props.busName = name;
+    props.defaultLayout = dfltLayout;
+    props.isActivatedByDefault = isActivatedByDefault;
+
+    (isInput ? inputLayouts : outputLayouts).add (props);
+}
+
+AudioProcessor::BusesProperties AudioProcessor::BusesProperties::withInput  (const String& name,
+                                                                                 const AudioChannelSet& dfltLayout,
+                                                                                 bool isActivatedByDefault) const
+{
+    auto retval = *this;
+    retval.addBus (true, name, dfltLayout, isActivatedByDefault);
+    return retval;
+}
+
+AudioProcessor::BusesProperties AudioProcessor::BusesProperties::withOutput (const String& name,
+                                                                                 const AudioChannelSet& dfltLayout,
+                                                                                 bool isActivatedByDefault) const
+{
+    auto retval = *this;
+    retval.addBus (false, name, dfltLayout, isActivatedByDefault);
+    return retval;
+}
+
+//==============================================================================
+int32 AudioProcessor::getAAXPluginIDForMainBusConfig (const AudioChannelSet& mainInputLayout,
+                                                      const AudioChannelSet& mainOutputLayout,
+                                                      const bool idForAudioSuite) const
+{
+    int uniqueFormatId = 0;
+
+    for (int dir = 0; dir < 2; ++dir)
+    {
+        const bool isInput = (dir == 0);
+        auto& set = (isInput ? mainInputLayout : mainOutputLayout);
+        int aaxFormatIndex = 0;
+
+        if      (set == AudioChannelSet::disabled())             aaxFormatIndex = 0;
+        else if (set == AudioChannelSet::mono())                 aaxFormatIndex = 1;
+        else if (set == AudioChannelSet::stereo())               aaxFormatIndex = 2;
+        else if (set == AudioChannelSet::createLCR())            aaxFormatIndex = 3;
+        else if (set == AudioChannelSet::createLCRS())           aaxFormatIndex = 4;
+        else if (set == AudioChannelSet::quadraphonic())         aaxFormatIndex = 5;
+        else if (set == AudioChannelSet::create5point0())        aaxFormatIndex = 6;
+        else if (set == AudioChannelSet::create5point1())        aaxFormatIndex = 7;
+        else if (set == AudioChannelSet::create6point0())        aaxFormatIndex = 8;
+        else if (set == AudioChannelSet::create6point1())        aaxFormatIndex = 9;
+        else if (set == AudioChannelSet::create7point0())        aaxFormatIndex = 10;
+        else if (set == AudioChannelSet::create7point1())        aaxFormatIndex = 11;
+        else if (set == AudioChannelSet::create7point0SDDS())    aaxFormatIndex = 12;
+        else if (set == AudioChannelSet::create7point1SDDS())    aaxFormatIndex = 13;
+        else if (set == AudioChannelSet::create7point0point2())  aaxFormatIndex = 14;
+        else if (set == AudioChannelSet::create7point1point2())  aaxFormatIndex = 15;
+        else
+        {
+            // AAX does not support this format and the wrapper should not have
+            // called this method with this layout
+            jassertfalse;
+        }
+
+        uniqueFormatId = (uniqueFormatId << 8) | aaxFormatIndex;
+    }
+
+    return (idForAudioSuite ? 0x6a796161 /* 'jyaa' */ : 0x6a636161 /* 'jcaa' */) + uniqueFormatId;
+}
+
+
+//==============================================================================
+void AudioProcessorListener::audioProcessorParameterChangeGestureBegin (AudioProcessor*, int) {}
+void AudioProcessorListener::audioProcessorParameterChangeGestureEnd   (AudioProcessor*, int) {}
+
+//==============================================================================
+AudioProcessorParameter::AudioProcessorParameter() noexcept {}
+AudioProcessorParameter::~AudioProcessorParameter() {}
+
+void AudioProcessorParameter::setValueNotifyingHost (float newValue)
+{
+    // This method can't be used until the parameter has been attached to a processor!
+    jassert (processor != nullptr && parameterIndex >= 0);
+
+    return processor->setParameterNotifyingHost (parameterIndex, newValue);
+}
+
+void AudioProcessorParameter::beginChangeGesture()
+{
+    // This method can't be used until the parameter has been attached to a processor!
+    jassert (processor != nullptr && parameterIndex >= 0);
+
+    processor->beginParameterChangeGesture (parameterIndex);
+}
+
+void AudioProcessorParameter::endChangeGesture()
+{
+    // This method can't be used until the parameter has been attached to a processor!
+    jassert (processor != nullptr && parameterIndex >= 0);
+
+    processor->endParameterChangeGesture (parameterIndex);
+}
+
+bool AudioProcessorParameter::isOrientationInverted() const                      { return false; }
+bool AudioProcessorParameter::isAutomatable() const                              { return true; }
+bool AudioProcessorParameter::isMetaParameter() const                            { return false; }
+AudioProcessorParameter::Category AudioProcessorParameter::getCategory() const   { return genericParameter; }
+int AudioProcessorParameter::getNumSteps() const                                 { return AudioProcessor::getDefaultNumParameterSteps(); }
+bool AudioProcessorParameter::isDiscrete() const                                 { return false; }
+
+String AudioProcessorParameter::getText (float value, int /*maximumStringLength*/) const
+{
+    return String (value, 2);
+}
+
+//==============================================================================
+bool AudioPlayHead::CurrentPositionInfo::operator== (const CurrentPositionInfo& other) const noexcept
+{
+    return timeInSamples == other.timeInSamples
+        && ppqPosition == other.ppqPosition
+        && editOriginTime == other.editOriginTime
+        && ppqPositionOfLastBarStart == other.ppqPositionOfLastBarStart
+        && frameRate == other.frameRate
+        && isPlaying == other.isPlaying
+        && isRecording == other.isRecording
+        && bpm == other.bpm
+        && timeSigNumerator == other.timeSigNumerator
+        && timeSigDenominator == other.timeSigDenominator
+        && ppqLoopStart == other.ppqLoopStart
+        && ppqLoopEnd == other.ppqLoopEnd
+        && isLooping == other.isLooping;
+}
+
+bool AudioPlayHead::CurrentPositionInfo::operator!= (const CurrentPositionInfo& other) const noexcept
+{
+    return ! operator== (other);
+}
+
+void AudioPlayHead::CurrentPositionInfo::resetToDefault()
+{
+    zerostruct (*this);
+    timeSigNumerator = 4;
+    timeSigDenominator = 4;
+    bpm = 120;
+}
+
+} // namespace juce