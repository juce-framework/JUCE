--- conflicted
+++ resolved
@@ -1,415 +1,400 @@
-/*
-  ==============================================================================
-
-   This file is part of the JUCE library.
-   Copyright (c) 2015 - ROLI Ltd.
-
-   Permission is granted to use this software under the terms of either:
-   a) the GPL v2 (or any later version)
-   b) the Affero GPL v3
-
-   Details of these licenses can be found at: www.gnu.org/licenses
-
-   JUCE is distributed in the hope that it will be useful, but WITHOUT ANY
-   WARRANTY; without even the implied warranty of MERCHANTABILITY or FITNESS FOR
-   A PARTICULAR PURPOSE.  See the GNU General Public License for more details.
-
-   ------------------------------------------------------------------------------
-
-   To release a closed-source product which uses JUCE, commercial licenses are
-   available: visit www.juce.com for more information.
-
-  ==============================================================================
-*/
-
-#ifndef JUCE_AUDIOPROCESSORGRAPH_H_INCLUDED
-#define JUCE_AUDIOPROCESSORGRAPH_H_INCLUDED
-
-//==============================================================================
-/**
-    A type of AudioProcessor which plays back a graph of other AudioProcessors.
-
-    Use one of these objects if you want to wire-up a set of AudioProcessors
-    and play back the result.
-
-    Processors can be added to the graph as "nodes" using addNode(), and once
-    added, you can connect any of their input or output channels to other
-    nodes using addConnection().
-
-    To play back a graph through an audio device, you might want to use an
-    AudioProcessorPlayer object.
-*/
-class JUCE_API  AudioProcessorGraph   : public AudioProcessor,
-                                        private AsyncUpdater
-{
-public:
-    //==============================================================================
-    /** Creates an empty graph. */
-    AudioProcessorGraph();
-
-    /** Destructor.
-        Any processor objects that have been added to the graph will also be deleted.
-    */
-    ~AudioProcessorGraph();
-
-    //==============================================================================
-    /** Represents one of the nodes, or processors, in an AudioProcessorGraph.
-
-        To create a node, call AudioProcessorGraph::addNode().
-    */
-    class JUCE_API  Node   : public ReferenceCountedObject
-    {
-    public:
-        //==============================================================================
-        /** The ID number assigned to this node.
-            This is assigned by the graph that owns it, and can't be changed.
-        */
-        const uint32 nodeId;
-
-        /** The actual processor object that this node represents. */
-        AudioProcessor* getProcessor() const noexcept           { return processor; }
-
-        /** A set of user-definable properties that are associated with this node.
-
-            This can be used to attach values to the node for whatever purpose seems
-            useful. For example, you might store an x and y position if your application
-            is displaying the nodes on-screen.
-        */
-        NamedValueSet properties;
-
-        //==============================================================================
-        /** A convenient typedef for referring to a pointer to a node object. */
-        typedef ReferenceCountedObjectPtr<Node> Ptr;
-
-    private:
-        //==============================================================================
-        friend class AudioProcessorGraph;
-
-        const ScopedPointer<AudioProcessor> processor;
-        bool isPrepared;
-
-        Node (uint32 nodeId, AudioProcessor*) noexcept;
-
-        void setParentGraph (AudioProcessorGraph*) const;
-        void prepare (double newSampleRate, int newBlockSize, AudioProcessorGraph*, ProcessingPrecision);
-        void unprepare();
-
-        JUCE_DECLARE_NON_COPYABLE_WITH_LEAK_DETECTOR (Node)
-    };
-
-    //==============================================================================
-    /** Represents a connection between two channels of two nodes in an AudioProcessorGraph.
-
-        To create a connection, use AudioProcessorGraph::addConnection().
-    */
-    struct JUCE_API  Connection
-    {
-    public:
-        //==============================================================================
-        Connection (uint32 sourceNodeId, int sourceChannelIndex,
-                    uint32 destNodeId, int destChannelIndex) noexcept;
-
-        //==============================================================================
-        /** The ID number of the node which is the input source for this connection.
-            @see AudioProcessorGraph::getNodeForId
-        */
-        uint32 sourceNodeId;
-
-        /** The index of the output channel of the source node from which this
-            connection takes its data.
-
-            If this value is the special number AudioProcessorGraph::midiChannelIndex, then
-            it is referring to the source node's midi output. Otherwise, it is the zero-based
-            index of an audio output channel in the source node.
-        */
-        int sourceChannelIndex;
-
-        /** The ID number of the node which is the destination for this connection.
-            @see AudioProcessorGraph::getNodeForId
-        */
-        uint32 destNodeId;
-
-        /** The index of the input channel of the destination node to which this
-            connection delivers its data.
-
-            If this value is the special number AudioProcessorGraph::midiChannelIndex, then
-            it is referring to the destination node's midi input. Otherwise, it is the zero-based
-            index of an audio input channel in the destination node.
-        */
-        int destChannelIndex;
-
-    private:
-        //==============================================================================
-        JUCE_LEAK_DETECTOR (Connection)
-    };
-
-    //==============================================================================
-    /** Deletes all nodes and connections from this graph.
-        Any processor objects in the graph will be deleted.
-    */
-    void clear();
-
-    /** Returns the number of nodes in the graph. */
-    int getNumNodes() const noexcept                                { return nodes.size(); }
-
-    /** Returns a pointer to one of the nodes in the graph.
-        This will return nullptr if the index is out of range.
-        @see getNodeForId
-    */
-    Node* getNode (const int index) const noexcept                  { return nodes [index]; }
-
-    /** Searches the graph for a node with the given ID number and returns it.
-        If no such node was found, this returns nullptr.
-        @see getNode
-    */
-    Node* getNodeForId (const uint32 nodeId) const;
-
-    /** Adds a node to the graph.
-
-        This creates a new node in the graph, for the specified processor. Once you have
-        added a processor to the graph, the graph owns it and will delete it later when
-        it is no longer needed.
-
-        The optional nodeId parameter lets you specify an ID to use for the node, but
-        if the value is already in use, this new node will overwrite the old one.
-
-        If this succeeds, it returns a pointer to the newly-created node.
-    */
-    Node* addNode (AudioProcessor* newProcessor, uint32 nodeId = 0);
-
-    /** Deletes a node within the graph which has the specified ID.
-
-        This will also delete any connections that are attached to this node.
-    */
-    bool removeNode (uint32 nodeId);
-
-    //==============================================================================
-    /** Returns the number of connections in the graph. */
-    int getNumConnections() const                                       { return connections.size(); }
-
-    /** Returns a pointer to one of the connections in the graph. */
-    const Connection* getConnection (int index) const                   { return connections [index]; }
-
-    /** Searches for a connection between some specified channels.
-        If no such connection is found, this returns nullptr.
-    */
-    const Connection* getConnectionBetween (uint32 sourceNodeId,
-                                            int sourceChannelIndex,
-                                            uint32 destNodeId,
-                                            int destChannelIndex) const;
-
-    /** Returns true if there is a connection between any of the channels of
-        two specified nodes.
-    */
-    bool isConnected (uint32 possibleSourceNodeId,
-                      uint32 possibleDestNodeId) const;
-
-    /** Returns true if it would be legal to connect the specified points. */
-    bool canConnect (uint32 sourceNodeId, int sourceChannelIndex,
-                     uint32 destNodeId, int destChannelIndex) const;
-
-    /** Attempts to connect two specified channels of two nodes.
-
-        If this isn't allowed (e.g. because you're trying to connect a midi channel
-        to an audio one or other such nonsense), then it'll return false.
-    */
-    bool addConnection (uint32 sourceNodeId, int sourceChannelIndex,
-                        uint32 destNodeId, int destChannelIndex);
-
-    /** Deletes the connection with the specified index. */
-    void removeConnection (int index);
-
-    /** Deletes any connection between two specified points.
-        Returns true if a connection was actually deleted.
-    */
-    bool removeConnection (uint32 sourceNodeId, int sourceChannelIndex,
-                           uint32 destNodeId, int destChannelIndex);
-
-    /** Removes all connections from the specified node. */
-    bool disconnectNode (uint32 nodeId);
-
-    /** Returns true if the given connection's channel numbers map on to valid
-        channels at each end.
-        Even if a connection is valid when created, its status could change if
-        a node changes its channel config.
-    */
-    bool isConnectionLegal (const Connection* connection) const;
-
-    /** Performs a sanity checks of all the connections.
-
-        This might be useful if some of the processors are doing things like changing
-        their channel counts, which could render some connections obsolete.
-    */
-    bool removeIllegalConnections();
-
-    //==============================================================================
-    /** A special number that represents the midi channel of a node.
-
-        This is used as a channel index value if you want to refer to the midi input
-        or output instead of an audio channel.
-    */
-    static const int midiChannelIndex;
-
-
-    //==============================================================================
-    /** A special type of AudioProcessor that can live inside an AudioProcessorGraph
-        in order to use the audio that comes into and out of the graph itself.
-
-        If you create an AudioGraphIOProcessor in "input" mode, it will act as a
-        node in the graph which delivers the audio that is coming into the parent
-        graph. This allows you to stream the data to other nodes and process the
-        incoming audio.
-
-        Likewise, one of these in "output" mode can be sent data which it will add to
-        the sum of data being sent to the graph's output.
-
-        @see AudioProcessorGraph
-    */
-    class JUCE_API  AudioGraphIOProcessor     : public AudioPluginInstance
-    {
-    public:
-        /** Specifies the mode in which this processor will operate.
-        */
-        enum IODeviceType
-        {
-            audioInputNode,     /**< In this mode, the processor has output channels
-                                     representing all the audio input channels that are
-                                     coming into its parent audio graph. */
-            audioOutputNode,    /**< In this mode, the processor has input channels
-                                     representing all the audio output channels that are
-                                     going out of its parent audio graph. */
-            midiInputNode,      /**< In this mode, the processor has a midi output which
-                                     delivers the same midi data that is arriving at its
-                                     parent graph. */
-            midiOutputNode      /**< In this mode, the processor has a midi input and
-                                     any data sent to it will be passed out of the parent
-                                     graph. */
-        };
-
-        //==============================================================================
-        /** Returns the mode of this processor. */
-        IODeviceType getType() const noexcept                       { return type; }
-
-        /** Returns the parent graph to which this processor belongs, or nullptr if it
-            hasn't yet been added to one. */
-        AudioProcessorGraph* getParentGraph() const noexcept        { return graph; }
-
-        /** True if this is an audio or midi input. */
-        bool isInput() const noexcept;
-        /** True if this is an audio or midi output. */
-        bool isOutput() const noexcept;
-
-        //==============================================================================
-        AudioGraphIOProcessor (const IODeviceType type);
-        ~AudioGraphIOProcessor();
-
-        const String getName() const override;
-        void fillInPluginDescription (PluginDescription&) const override;
-        void prepareToPlay (double newSampleRate, int estimatedSamplesPerBlock) override;
-        void releaseResources() override;
-        void processBlock (AudioBuffer<float>& , MidiBuffer&) override;
-        void processBlock (AudioBuffer<double>&, MidiBuffer&) override;
-        bool supportsDoublePrecisionProcessing() const override;
-
-<<<<<<< HEAD
-        const String getInputChannelName (int channelIndex, int elementIndex) const override;
-        const String getOutputChannelName (int channelIndex, int elementIndex) const override;
-        bool isInputChannelStereoPair (int channelIndex, int elementIndex) const override;
-        bool isOutputChannelStereoPair (int channelIndex, int elementIndex) const override;
-=======
->>>>>>> 4fef661a
-        bool silenceInProducesSilenceOut() const override;
-        double getTailLengthSeconds() const override;
-        bool acceptsMidi() const override;
-        bool producesMidi() const override;
-
-        bool hasEditor() const override;
-        AudioProcessorEditor* createEditor() override;
-
-        int getNumPrograms() override;
-        int getCurrentProgram() override;
-        void setCurrentProgram (int) override;
-        const String getProgramName (int) override;
-        void changeProgramName (int, const String&) override;
-
-        void getStateInformation (juce::MemoryBlock& destData) override;
-        void setStateInformation (const void* data, int sizeInBytes) override;
-
-        /** @internal */
-        void setParentGraph (AudioProcessorGraph*);
-
-    private:
-        const IODeviceType type;
-        AudioProcessorGraph* graph;
-
-        //==============================================================================
-        template <typename floatType>
-        void processAudio (AudioBuffer<floatType>& buffer, MidiBuffer& midiMessages);
-
-        JUCE_DECLARE_NON_COPYABLE_WITH_LEAK_DETECTOR (AudioGraphIOProcessor)
-    };
-
-    //==============================================================================
-    const String getName() const override;
-    void prepareToPlay (double, int) override;
-    void releaseResources() override;
-    void processBlock (AudioBuffer<float>&,  MidiBuffer&) override;
-    void processBlock (AudioBuffer<double>&, MidiBuffer&) override;
-    bool supportsDoublePrecisionProcessing() const override;
-
-    void reset() override;
-    void setNonRealtime (bool) noexcept override;
-    void setPlayHead (AudioPlayHead*) override;
-
-<<<<<<< HEAD
-    const String getInputChannelName (int, int) const override;
-    const String getOutputChannelName (int, int) const override;
-    bool isInputChannelStereoPair (int channelIndex, int elementIndex) const override;
-    bool isOutputChannelStereoPair (int channelIndex, int elementIndex) const override;
-
-=======
->>>>>>> 4fef661a
-    bool silenceInProducesSilenceOut() const override;
-    double getTailLengthSeconds() const override;
-    bool acceptsMidi() const override;
-    bool producesMidi() const override;
-
-    bool hasEditor() const override                         { return false; }
-    AudioProcessorEditor* createEditor() override           { return nullptr; }
-    int getNumPrograms() override                           { return 0; }
-    int getCurrentProgram() override                        { return 0; }
-    void setCurrentProgram (int) override                   { }
-    const String getProgramName (int) override              { return String(); }
-    void changeProgramName (int, const String&) override    { }
-    void getStateInformation (juce::MemoryBlock&) override;
-    void setStateInformation (const void* data, int sizeInBytes) override;
-
-private:
-    //==============================================================================
-    template <typename floatType>
-    void processAudio (AudioBuffer<floatType>& buffer, MidiBuffer& midiMessages);
-
-    //==============================================================================
-    ReferenceCountedArray<Node> nodes;
-    OwnedArray<Connection> connections;
-    uint32 lastNodeId;
-    OwnedArray<MidiBuffer> midiBuffers;
-    Array<void*> renderingOps;
-
-    friend class AudioGraphIOProcessor;
-    struct AudioProcessorGraphBufferHelpers;
-    ScopedPointer<AudioProcessorGraphBufferHelpers> audioBuffers;
-
-    MidiBuffer* currentMidiInputBuffer;
-    MidiBuffer currentMidiOutputBuffer;
-
-    void handleAsyncUpdate() override;
-    void clearRenderingSequence();
-    void buildRenderingSequence();
-    bool isAnInputTo (uint32 possibleInputId, uint32 possibleDestinationId, int recursionCheck) const;
-
-    JUCE_DECLARE_NON_COPYABLE_WITH_LEAK_DETECTOR (AudioProcessorGraph)
-};
-
-
-#endif   // JUCE_AUDIOPROCESSORGRAPH_H_INCLUDED
+/*
+  ==============================================================================
+
+   This file is part of the JUCE library.
+   Copyright (c) 2015 - ROLI Ltd.
+
+   Permission is granted to use this software under the terms of either:
+   a) the GPL v2 (or any later version)
+   b) the Affero GPL v3
+
+   Details of these licenses can be found at: www.gnu.org/licenses
+
+   JUCE is distributed in the hope that it will be useful, but WITHOUT ANY
+   WARRANTY; without even the implied warranty of MERCHANTABILITY or FITNESS FOR
+   A PARTICULAR PURPOSE.  See the GNU General Public License for more details.
+
+   ------------------------------------------------------------------------------
+
+   To release a closed-source product which uses JUCE, commercial licenses are
+   available: visit www.juce.com for more information.
+
+  ==============================================================================
+*/
+
+#ifndef JUCE_AUDIOPROCESSORGRAPH_H_INCLUDED
+#define JUCE_AUDIOPROCESSORGRAPH_H_INCLUDED
+
+//==============================================================================
+/**
+    A type of AudioProcessor which plays back a graph of other AudioProcessors.
+
+    Use one of these objects if you want to wire-up a set of AudioProcessors
+    and play back the result.
+
+    Processors can be added to the graph as "nodes" using addNode(), and once
+    added, you can connect any of their input or output channels to other
+    nodes using addConnection().
+
+    To play back a graph through an audio device, you might want to use an
+    AudioProcessorPlayer object.
+*/
+class JUCE_API  AudioProcessorGraph   : public AudioProcessor,
+                                        private AsyncUpdater
+{
+public:
+    //==============================================================================
+    /** Creates an empty graph. */
+    AudioProcessorGraph();
+
+    /** Destructor.
+        Any processor objects that have been added to the graph will also be deleted.
+    */
+    ~AudioProcessorGraph();
+
+    //==============================================================================
+    /** Represents one of the nodes, or processors, in an AudioProcessorGraph.
+
+        To create a node, call AudioProcessorGraph::addNode().
+    */
+    class JUCE_API  Node   : public ReferenceCountedObject
+    {
+    public:
+        //==============================================================================
+        /** The ID number assigned to this node.
+            This is assigned by the graph that owns it, and can't be changed.
+        */
+        const uint32 nodeId;
+
+        /** The actual processor object that this node represents. */
+        AudioProcessor* getProcessor() const noexcept           { return processor; }
+
+        /** A set of user-definable properties that are associated with this node.
+
+            This can be used to attach values to the node for whatever purpose seems
+            useful. For example, you might store an x and y position if your application
+            is displaying the nodes on-screen.
+        */
+        NamedValueSet properties;
+
+        //==============================================================================
+        /** A convenient typedef for referring to a pointer to a node object. */
+        typedef ReferenceCountedObjectPtr<Node> Ptr;
+
+    private:
+        //==============================================================================
+        friend class AudioProcessorGraph;
+
+        const ScopedPointer<AudioProcessor> processor;
+        bool isPrepared;
+
+        Node (uint32 nodeId, AudioProcessor*) noexcept;
+
+        void setParentGraph (AudioProcessorGraph*) const;
+        void prepare (double newSampleRate, int newBlockSize, AudioProcessorGraph*, ProcessingPrecision);
+        void unprepare();
+
+        JUCE_DECLARE_NON_COPYABLE_WITH_LEAK_DETECTOR (Node)
+    };
+
+    //==============================================================================
+    /** Represents a connection between two channels of two nodes in an AudioProcessorGraph.
+
+        To create a connection, use AudioProcessorGraph::addConnection().
+    */
+    struct JUCE_API  Connection
+    {
+    public:
+        //==============================================================================
+        Connection (uint32 sourceNodeId, int sourceChannelIndex,
+                    uint32 destNodeId, int destChannelIndex) noexcept;
+
+        //==============================================================================
+        /** The ID number of the node which is the input source for this connection.
+            @see AudioProcessorGraph::getNodeForId
+        */
+        uint32 sourceNodeId;
+
+        /** The index of the output channel of the source node from which this
+            connection takes its data.
+
+            If this value is the special number AudioProcessorGraph::midiChannelIndex, then
+            it is referring to the source node's midi output. Otherwise, it is the zero-based
+            index of an audio output channel in the source node.
+        */
+        int sourceChannelIndex;
+
+        /** The ID number of the node which is the destination for this connection.
+            @see AudioProcessorGraph::getNodeForId
+        */
+        uint32 destNodeId;
+
+        /** The index of the input channel of the destination node to which this
+            connection delivers its data.
+
+            If this value is the special number AudioProcessorGraph::midiChannelIndex, then
+            it is referring to the destination node's midi input. Otherwise, it is the zero-based
+            index of an audio input channel in the destination node.
+        */
+        int destChannelIndex;
+
+    private:
+        //==============================================================================
+        JUCE_LEAK_DETECTOR (Connection)
+    };
+
+    //==============================================================================
+    /** Deletes all nodes and connections from this graph.
+        Any processor objects in the graph will be deleted.
+    */
+    void clear();
+
+    /** Returns the number of nodes in the graph. */
+    int getNumNodes() const noexcept                                { return nodes.size(); }
+
+    /** Returns a pointer to one of the nodes in the graph.
+        This will return nullptr if the index is out of range.
+        @see getNodeForId
+    */
+    Node* getNode (const int index) const noexcept                  { return nodes [index]; }
+
+    /** Searches the graph for a node with the given ID number and returns it.
+        If no such node was found, this returns nullptr.
+        @see getNode
+    */
+    Node* getNodeForId (const uint32 nodeId) const;
+
+    /** Adds a node to the graph.
+
+        This creates a new node in the graph, for the specified processor. Once you have
+        added a processor to the graph, the graph owns it and will delete it later when
+        it is no longer needed.
+
+        The optional nodeId parameter lets you specify an ID to use for the node, but
+        if the value is already in use, this new node will overwrite the old one.
+
+        If this succeeds, it returns a pointer to the newly-created node.
+    */
+    Node* addNode (AudioProcessor* newProcessor, uint32 nodeId = 0);
+
+    /** Deletes a node within the graph which has the specified ID.
+
+        This will also delete any connections that are attached to this node.
+    */
+    bool removeNode (uint32 nodeId);
+
+    //==============================================================================
+    /** Returns the number of connections in the graph. */
+    int getNumConnections() const                                       { return connections.size(); }
+
+    /** Returns a pointer to one of the connections in the graph. */
+    const Connection* getConnection (int index) const                   { return connections [index]; }
+
+    /** Searches for a connection between some specified channels.
+        If no such connection is found, this returns nullptr.
+    */
+    const Connection* getConnectionBetween (uint32 sourceNodeId,
+                                            int sourceChannelIndex,
+                                            uint32 destNodeId,
+                                            int destChannelIndex) const;
+
+    /** Returns true if there is a connection between any of the channels of
+        two specified nodes.
+    */
+    bool isConnected (uint32 possibleSourceNodeId,
+                      uint32 possibleDestNodeId) const;
+
+    /** Returns true if it would be legal to connect the specified points. */
+    bool canConnect (uint32 sourceNodeId, int sourceChannelIndex,
+                     uint32 destNodeId, int destChannelIndex) const;
+
+    /** Attempts to connect two specified channels of two nodes.
+
+        If this isn't allowed (e.g. because you're trying to connect a midi channel
+        to an audio one or other such nonsense), then it'll return false.
+    */
+    bool addConnection (uint32 sourceNodeId, int sourceChannelIndex,
+                        uint32 destNodeId, int destChannelIndex);
+
+    /** Deletes the connection with the specified index. */
+    void removeConnection (int index);
+
+    /** Deletes any connection between two specified points.
+        Returns true if a connection was actually deleted.
+    */
+    bool removeConnection (uint32 sourceNodeId, int sourceChannelIndex,
+                           uint32 destNodeId, int destChannelIndex);
+
+    /** Removes all connections from the specified node. */
+    bool disconnectNode (uint32 nodeId);
+
+    /** Returns true if the given connection's channel numbers map on to valid
+        channels at each end.
+        Even if a connection is valid when created, its status could change if
+        a node changes its channel config.
+    */
+    bool isConnectionLegal (const Connection* connection) const;
+
+    /** Performs a sanity checks of all the connections.
+
+        This might be useful if some of the processors are doing things like changing
+        their channel counts, which could render some connections obsolete.
+    */
+    bool removeIllegalConnections();
+
+    //==============================================================================
+    /** A special number that represents the midi channel of a node.
+
+        This is used as a channel index value if you want to refer to the midi input
+        or output instead of an audio channel.
+    */
+    static const int midiChannelIndex;
+
+
+    //==============================================================================
+    /** A special type of AudioProcessor that can live inside an AudioProcessorGraph
+        in order to use the audio that comes into and out of the graph itself.
+
+        If you create an AudioGraphIOProcessor in "input" mode, it will act as a
+        node in the graph which delivers the audio that is coming into the parent
+        graph. This allows you to stream the data to other nodes and process the
+        incoming audio.
+
+        Likewise, one of these in "output" mode can be sent data which it will add to
+        the sum of data being sent to the graph's output.
+
+        @see AudioProcessorGraph
+    */
+    class JUCE_API  AudioGraphIOProcessor     : public AudioPluginInstance
+    {
+    public:
+        /** Specifies the mode in which this processor will operate.
+        */
+        enum IODeviceType
+        {
+            audioInputNode,     /**< In this mode, the processor has output channels
+                                     representing all the audio input channels that are
+                                     coming into its parent audio graph. */
+            audioOutputNode,    /**< In this mode, the processor has input channels
+                                     representing all the audio output channels that are
+                                     going out of its parent audio graph. */
+            midiInputNode,      /**< In this mode, the processor has a midi output which
+                                     delivers the same midi data that is arriving at its
+                                     parent graph. */
+            midiOutputNode      /**< In this mode, the processor has a midi input and
+                                     any data sent to it will be passed out of the parent
+                                     graph. */
+        };
+
+        //==============================================================================
+        /** Returns the mode of this processor. */
+        IODeviceType getType() const noexcept                       { return type; }
+
+        /** Returns the parent graph to which this processor belongs, or nullptr if it
+            hasn't yet been added to one. */
+        AudioProcessorGraph* getParentGraph() const noexcept        { return graph; }
+
+        /** True if this is an audio or midi input. */
+        bool isInput() const noexcept;
+        /** True if this is an audio or midi output. */
+        bool isOutput() const noexcept;
+
+        //==============================================================================
+        AudioGraphIOProcessor (const IODeviceType type);
+        ~AudioGraphIOProcessor();
+
+        const String getName() const override;
+        void fillInPluginDescription (PluginDescription&) const override;
+        void prepareToPlay (double newSampleRate, int estimatedSamplesPerBlock) override;
+        void releaseResources() override;
+        void processBlock (AudioBuffer<float>& , MidiBuffer&) override;
+        void processBlock (AudioBuffer<double>&, MidiBuffer&) override;
+        bool supportsDoublePrecisionProcessing() const override;
+
+        bool silenceInProducesSilenceOut() const override;
+        double getTailLengthSeconds() const override;
+        bool acceptsMidi() const override;
+        bool producesMidi() const override;
+
+        bool hasEditor() const override;
+        AudioProcessorEditor* createEditor() override;
+
+        int getNumPrograms() override;
+        int getCurrentProgram() override;
+        void setCurrentProgram (int) override;
+        const String getProgramName (int) override;
+        void changeProgramName (int, const String&) override;
+
+        void getStateInformation (juce::MemoryBlock& destData) override;
+        void setStateInformation (const void* data, int sizeInBytes) override;
+
+        /** @internal */
+        void setParentGraph (AudioProcessorGraph*);
+
+    private:
+        const IODeviceType type;
+        AudioProcessorGraph* graph;
+
+        //==============================================================================
+        template <typename floatType>
+        void processAudio (AudioBuffer<floatType>& buffer, MidiBuffer& midiMessages);
+
+        JUCE_DECLARE_NON_COPYABLE_WITH_LEAK_DETECTOR (AudioGraphIOProcessor)
+    };
+
+    //==============================================================================
+    const String getName() const override;
+    void prepareToPlay (double, int) override;
+    void releaseResources() override;
+    void processBlock (AudioBuffer<float>&,  MidiBuffer&) override;
+    void processBlock (AudioBuffer<double>&, MidiBuffer&) override;
+    bool supportsDoublePrecisionProcessing() const override;
+
+    void reset() override;
+    void setNonRealtime (bool) noexcept override;
+    void setPlayHead (AudioPlayHead*) override;
+
+    bool silenceInProducesSilenceOut() const override;
+    double getTailLengthSeconds() const override;
+    bool acceptsMidi() const override;
+    bool producesMidi() const override;
+
+    bool hasEditor() const override                         { return false; }
+    AudioProcessorEditor* createEditor() override           { return nullptr; }
+    int getNumPrograms() override                           { return 0; }
+    int getCurrentProgram() override                        { return 0; }
+    void setCurrentProgram (int) override                   { }
+    const String getProgramName (int) override              { return String(); }
+    void changeProgramName (int, const String&) override    { }
+    void getStateInformation (juce::MemoryBlock&) override;
+    void setStateInformation (const void* data, int sizeInBytes) override;
+
+private:
+    //==============================================================================
+    template <typename floatType>
+    void processAudio (AudioBuffer<floatType>& buffer, MidiBuffer& midiMessages);
+
+    //==============================================================================
+    ReferenceCountedArray<Node> nodes;
+    OwnedArray<Connection> connections;
+    uint32 lastNodeId;
+    OwnedArray<MidiBuffer> midiBuffers;
+    Array<void*> renderingOps;
+
+    friend class AudioGraphIOProcessor;
+    struct AudioProcessorGraphBufferHelpers;
+    ScopedPointer<AudioProcessorGraphBufferHelpers> audioBuffers;
+
+    MidiBuffer* currentMidiInputBuffer;
+    MidiBuffer currentMidiOutputBuffer;
+
+    void handleAsyncUpdate() override;
+    void clearRenderingSequence();
+    void buildRenderingSequence();
+    bool isAnInputTo (uint32 possibleInputId, uint32 possibleDestinationId, int recursionCheck) const;
+
+    JUCE_DECLARE_NON_COPYABLE_WITH_LEAK_DETECTOR (AudioProcessorGraph)
+};
+
+
+#endif   // JUCE_AUDIOPROCESSORGRAPH_H_INCLUDED