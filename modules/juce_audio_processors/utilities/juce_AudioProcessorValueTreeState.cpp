--- conflicted
+++ resolved
@@ -1,1097 +1,961 @@
-/*
-  ==============================================================================
-
-   This file is part of the JUCE library.
-   Copyright (c) 2020 - Raw Material Software Limited
-
-   JUCE is an open source library subject to commercial or open-source
-   licensing.
-
-   By using JUCE, you agree to the terms of both the JUCE 6 End-User License
-   Agreement and JUCE Privacy Policy (both effective as of the 16th June 2020).
-
-   End User License Agreement: www.juce.com/juce-6-licence
-   Privacy Policy: www.juce.com/juce-privacy-policy
-
-   Or: You may also use this code under the terms of the GPL v3 (see
-   www.gnu.org/licenses).
-
-   JUCE IS PROVIDED "AS IS" WITHOUT ANY WARRANTY, AND ALL WARRANTIES, WHETHER
-   EXPRESSED OR IMPLIED, INCLUDING MERCHANTABILITY AND FITNESS FOR PURPOSE, ARE
-   DISCLAIMED.
-
-  ==============================================================================
-*/
-
-namespace juce
-{
-
-//==============================================================================
-AudioProcessorValueTreeState::Parameter::Parameter (const String& parameterID,
-                                                    const String& parameterName,
-                                                    const String& labelText,
-                                                    NormalisableRange<float> valueRange,
-                                                    float defaultParameterValue,
-                                                    std::function<String (float)> valueToTextFunction,
-                                                    std::function<float (const String&)> textToValueFunction,
-                                                    bool isMetaParameter,
-                                                    bool isAutomatableParameter,
-                                                    bool isDiscrete,
-                                                    AudioProcessorParameter::Category parameterCategory,
-                                                    bool isBoolean)
-    : AudioParameterFloat (parameterID,
-                           parameterName,
-                           valueRange,
-                           defaultParameterValue,
-                           labelText,
-                           parameterCategory,
-                           valueToTextFunction == nullptr ? std::function<String (float v, int)>()
-                                                          : [valueToTextFunction] (float v, int) { return valueToTextFunction (v); },
-                           std::move (textToValueFunction)),
-      unsnappedDefault (valueRange.convertTo0to1 (defaultParameterValue)),
-      metaParameter (isMetaParameter),
-      automatable (isAutomatableParameter),
-      discrete (isDiscrete),
-      boolean (isBoolean)
-{
-}
-
-float AudioProcessorValueTreeState::Parameter::getDefaultValue() const  { return unsnappedDefault; }
-int AudioProcessorValueTreeState::Parameter::getNumSteps() const        { return RangedAudioParameter::getNumSteps(); }
-
-bool AudioProcessorValueTreeState::Parameter::isMetaParameter() const   { return metaParameter; }
-bool AudioProcessorValueTreeState::Parameter::isAutomatable() const     { return automatable; }
-bool AudioProcessorValueTreeState::Parameter::isDiscrete() const        { return discrete; }
-bool AudioProcessorValueTreeState::Parameter::isBoolean() const         { return boolean; }
-
-void AudioProcessorValueTreeState::Parameter::valueChanged (float newValue)
-{
-    if (lastValue == newValue)
-        return;
-
-    lastValue = newValue;
-
-    if (onValueChanged != nullptr)
-        onValueChanged();
-}
-
-//==============================================================================
-class AudioProcessorValueTreeState::ParameterAdapter   : private AudioProcessorParameter::Listener
-{
-private:
-    using Listener = AudioProcessorValueTreeState::Listener;
-
-public:
-    explicit ParameterAdapter (RangedAudioParameter& parameterIn)
-        : parameter (parameterIn),
-          // For legacy reasons, the unnormalised value should *not* be snapped on construction
-          unnormalisedValue (getRange().convertFrom0to1 (parameter.getDefaultValue()))
-    {
-        parameter.addListener (this);
-
-        if (auto* ptr = dynamic_cast<Parameter*> (&parameter))
-            ptr->onValueChanged = [this] { parameterValueChanged ({}, {}); };
-    }
-
-    ~ParameterAdapter() override        { parameter.removeListener (this); }
-
-    void addListener (Listener* l)      { listeners.add (l); }
-    void removeListener (Listener* l)   { listeners.remove (l); }
-
-    RangedAudioParameter& getParameter()                { return parameter; }
-    const RangedAudioParameter& getParameter() const    { return parameter; }
-
-    const NormalisableRange<float>& getRange() const    { return parameter.getNormalisableRange(); }
-
-    float getDenormalisedDefaultValue() const    { return denormalise (parameter.getDefaultValue()); }
-
-    void setDenormalisedValue (float value)
-    {
-        if (value == unnormalisedValue)
-            return;
-
-        setNormalisedValue (normalise (value));
-    }
-
-    float getDenormalisedValueForText (const String& text) const
-    {
-        return denormalise (parameter.getValueForText (text));
-    }
-
-    String getTextForDenormalisedValue (float value) const
-    {
-        return parameter.getText (normalise (value), 0);
-    }
-
-    float getDenormalisedValue() const                { return unnormalisedValue; }
-    std::atomic<float>& getRawDenormalisedValue()     { return unnormalisedValue; }
-
-    bool flushToTree (const Identifier& key, UndoManager* um)
-    {
-        auto needsUpdateTestValue = true;
-
-        if (! needsUpdate.compare_exchange_strong (needsUpdateTestValue, false))
-            return false;
-
-        if (auto valueProperty = tree.getPropertyPointer (key))
-        {
-            if ((float) *valueProperty != unnormalisedValue)
-            {
-                ScopedValueSetter<bool> svs (ignoreParameterChangedCallbacks, true);
-                tree.setProperty (key, unnormalisedValue.load(), um);
-            }
-        }
-        else
-        {
-            tree.setProperty (key, unnormalisedValue.load(), nullptr);
-        }
-
-        return true;
-    }
-
-    ValueTree tree;
-
-private:
-    void parameterGestureChanged (int, bool) override {}
-
-    void parameterValueChanged (int, float) override
-    {
-        const auto newValue = denormalise (parameter.getValue());
-
-        if (unnormalisedValue == newValue && ! listenersNeedCalling)
-            return;
-
-        unnormalisedValue = newValue;
-        listeners.call ([=] (Listener& l) { l.parameterChanged (parameter.paramID, unnormalisedValue); });
-        listenersNeedCalling = false;
-        needsUpdate = true;
-    }
-
-    float denormalise (float normalised) const
-    {
-        return getParameter().convertFrom0to1 (normalised);
-    }
-
-    float normalise (float denormalised) const
-    {
-        return getParameter().convertTo0to1 (denormalised);
-    }
-
-    void setNormalisedValue (float value)
-    {
-        if (ignoreParameterChangedCallbacks)
-            return;
-
-        parameter.setValueNotifyingHost (value);
-    }
-
-    class LockedListeners
-    {
-    public:
-        template <typename Fn>
-        void call (Fn&& fn)
-        {
-            const CriticalSection::ScopedLockType lock (mutex);
-            listeners.call (std::forward<Fn> (fn));
-        }
-
-        void add (Listener* l)
-        {
-            const CriticalSection::ScopedLockType lock (mutex);
-            listeners.add (l);
-        }
-
-        void remove (Listener* l)
-        {
-            const CriticalSection::ScopedLockType lock (mutex);
-            listeners.remove (l);
-        }
-
-    private:
-        CriticalSection mutex;
-        ListenerList<Listener> listeners;
-    };
-
-    RangedAudioParameter& parameter;
-    LockedListeners listeners;
-    std::atomic<float> unnormalisedValue { 0.0f };
-    std::atomic<bool> needsUpdate { true }, listenersNeedCalling { true };
-    bool ignoreParameterChangedCallbacks { false };
-};
-
-//==============================================================================
-AudioProcessorValueTreeState::AudioProcessorValueTreeState (AudioProcessor& processorToConnectTo,
-                                                            UndoManager* undoManagerToUse,
-                                                            const Identifier& valueTreeType,
-                                                            ParameterLayout parameterLayout)
-    : AudioProcessorValueTreeState (processorToConnectTo, undoManagerToUse)
-{
-    struct PushBackVisitor : ParameterLayout::Visitor
-    {
-        explicit PushBackVisitor (AudioProcessorValueTreeState& stateIn)
-            : state (&stateIn) {}
-
-        void visit (std::unique_ptr<RangedAudioParameter> param) const override
-        {
-            if (param == nullptr)
-            {
-                jassertfalse;
-                return;
-            }
-
-            state->addParameterAdapter (*param);
-            state->processor.addParameter (param.release());
-        }
-
-        void visit (std::unique_ptr<AudioProcessorParameterGroup> group) const override
-        {
-            if (group == nullptr)
-            {
-                jassertfalse;
-                return;
-            }
-
-            for (const auto param : group->getParameters (true))
-            {
-                if (const auto rangedParam = dynamic_cast<RangedAudioParameter*> (param))
-                {
-                    state->addParameterAdapter (*rangedParam);
-                }
-                else
-                {
-                    // If you hit this assertion then you are attempting to add a parameter that is
-                    // not derived from RangedAudioParameter to the AudioProcessorValueTreeState.
-                    jassertfalse;
-                }
-            }
-
-            state->processor.addParameterGroup (move (group));
-        }
-
-        AudioProcessorValueTreeState* state;
-    };
-
-    for (auto& item : parameterLayout.parameters)
-        item->accept (PushBackVisitor (*this));
-
-    state = ValueTree (valueTreeType);
-}
-
-AudioProcessorValueTreeState::AudioProcessorValueTreeState (AudioProcessor& p, UndoManager* um)
-    : processor (p), undoManager (um)
-{
-    startTimerHz (10);
-    state.addListener (this);
-}
-
-AudioProcessorValueTreeState::~AudioProcessorValueTreeState()
-{
-    stopTimer();
-}
-
-//==============================================================================
-RangedAudioParameter* AudioProcessorValueTreeState::createAndAddParameter (const String& paramID,
-                                                                           const String& paramName,
-                                                                           const String& labelText,
-                                                                           NormalisableRange<float> range,
-                                                                           float defaultVal,
-                                                                           std::function<String (float)> valueToTextFunction,
-                                                                           std::function<float (const String&)> textToValueFunction,
-                                                                           bool isMetaParameter,
-                                                                           bool isAutomatableParameter,
-                                                                           bool isDiscreteParameter,
-                                                                           AudioProcessorParameter::Category category,
-                                                                           bool isBooleanParameter)
-{
-    return createAndAddParameter (std::make_unique<Parameter> (paramID,
-                                                               paramName,
-                                                               labelText,
-                                                               range,
-                                                               defaultVal,
-                                                               std::move (valueToTextFunction),
-                                                               std::move (textToValueFunction),
-                                                               isMetaParameter,
-                                                               isAutomatableParameter,
-                                                               isDiscreteParameter,
-                                                               category,
-                                                               isBooleanParameter));
-}
-
-RangedAudioParameter* AudioProcessorValueTreeState::createAndAddParameter (std::unique_ptr<RangedAudioParameter> param)
-{
-    if (param == nullptr)
-        return nullptr;
-
-    // All parameters must be created before giving this manager a ValueTree state!
-    jassert (! state.isValid());
-
-    if (getParameter (param->paramID) != nullptr)
-        return nullptr;
-
-    addParameterAdapter (*param);
-
-    processor.addParameter (param.get());
-
-    return param.release();
-}
-
-//==============================================================================
-void AudioProcessorValueTreeState::addParameterAdapter (RangedAudioParameter& param)
-{
-    adapterTable.emplace (param.paramID, std::make_unique<ParameterAdapter> (param));
-}
-
-AudioProcessorValueTreeState::ParameterAdapter* AudioProcessorValueTreeState::getParameterAdapter (StringRef paramID) const
-{
-    auto it = adapterTable.find (paramID);
-    return it == adapterTable.end() ? nullptr : it->second.get();
-}
-
-void AudioProcessorValueTreeState::addParameterListener (StringRef paramID, Listener* listener)
-{
-    if (auto* p = getParameterAdapter (paramID))
-        p->addListener (listener);
-}
-
-void AudioProcessorValueTreeState::removeParameterListener (StringRef paramID, Listener* listener)
-{
-    if (auto* p = getParameterAdapter (paramID))
-        p->removeListener (listener);
-}
-
-Value AudioProcessorValueTreeState::getParameterAsValue (StringRef paramID) const
-{
-    if (auto* adapter = getParameterAdapter (paramID))
-        if (adapter->tree.isValid())
-            return adapter->tree.getPropertyAsValue (valuePropertyID, undoManager);
-
-    return {};
-}
-
-NormalisableRange<float> AudioProcessorValueTreeState::getParameterRange (StringRef paramID) const noexcept
-{
-    if (auto* p = getParameterAdapter (paramID))
-        return p->getRange();
-
-    return {};
-}
-
-RangedAudioParameter* AudioProcessorValueTreeState::getParameter (StringRef paramID) const noexcept
-{
-    if (auto adapter = getParameterAdapter (paramID))
-        return &adapter->getParameter();
-
-    return nullptr;
-}
-
-std::atomic<float>* AudioProcessorValueTreeState::getRawParameterValue (StringRef paramID) const noexcept
-{
-    if (auto* p = getParameterAdapter (paramID))
-        return &p->getRawDenormalisedValue();
-
-    return nullptr;
-}
-
-ValueTree AudioProcessorValueTreeState::copyState()
-{
-    ScopedLock lock (valueTreeChanging);
-    flushParameterValuesToValueTree();
-    return state.createCopy();
-}
-
-void AudioProcessorValueTreeState::replaceState (const ValueTree& newState)
-{
-    ScopedLock lock (valueTreeChanging);
-
-    state = newState;
-
-    if (undoManager != nullptr)
-        undoManager->clearUndoHistory();
-}
-
-void AudioProcessorValueTreeState::setNewState (ValueTree vt)
-{
-    jassert (vt.getParent() == state);
-
-    if (auto* p = getParameterAdapter (vt.getProperty (idPropertyID).toString()))
-    {
-        p->tree = vt;
-        p->setDenormalisedValue (p->tree.getProperty (valuePropertyID, p->getDenormalisedDefaultValue()));
-    }
-}
-
-void AudioProcessorValueTreeState::updateParameterConnectionsToChildTrees()
-{
-    ScopedLock lock (valueTreeChanging);
-
-    for (auto& p : adapterTable)
-        p.second->tree = ValueTree();
-
-    for (const auto& child : state)
-        setNewState (child);
-
-    for (auto& p : adapterTable)
-    {
-        auto& adapter = *p.second;
-
-        if (! adapter.tree.isValid())
-        {
-            adapter.tree = ValueTree (valueType);
-            adapter.tree.setProperty (idPropertyID, adapter.getParameter().paramID, nullptr);
-            state.appendChild (adapter.tree, nullptr);
-        }
-    }
-
-    flushParameterValuesToValueTree();
-}
-
-void AudioProcessorValueTreeState::valueTreePropertyChanged (ValueTree& tree, const Identifier&)
-{
-    if (tree.hasType (valueType) && tree.getParent() == state)
-        setNewState (tree);
-}
-
-void AudioProcessorValueTreeState::valueTreeChildAdded (ValueTree& parent, ValueTree& tree)
-{
-    if (parent == state && tree.hasType (valueType))
-        setNewState (tree);
-}
-
-void AudioProcessorValueTreeState::valueTreeRedirected (ValueTree& v)
-{
-    if (v == state)
-        updateParameterConnectionsToChildTrees();
-}
-
-bool AudioProcessorValueTreeState::flushParameterValuesToValueTree()
-{
-    ScopedLock lock (valueTreeChanging);
-
-    bool anyUpdated = false;
-
-    for (auto& p : adapterTable)
-        anyUpdated |= p.second->flushToTree (valuePropertyID, undoManager);
-
-    return anyUpdated;
-}
-
-void AudioProcessorValueTreeState::timerCallback()
-{
-    auto anythingUpdated = flushParameterValuesToValueTree();
-
-    startTimer (anythingUpdated ? 1000 / 50
-                                : jlimit (50, 500, getTimerInterval() + 20));
-}
-
-//==============================================================================
-template <typename Attachment, typename Control>
-std::unique_ptr<Attachment> makeAttachment (const AudioProcessorValueTreeState& stateToUse,
-                                            const String& parameterID,
-                                            Control& control)
-{
-    if (auto* parameter = stateToUse.getParameter (parameterID))
-        return std::make_unique<Attachment> (*parameter, control, stateToUse.undoManager);
-
-<<<<<<< HEAD
-    void beginParameterChange()
-    {
-#ifdef IGNORE_MOUSE_WITH_PRO_TOOLS_AUTOMATION_MODIFIERS
-        if (Component::wasProToolsModifiersDown())
-            return;
-#endif        
-        if (auto* p = state.getParameter (paramID))
-        {
-            if (state.undoManager != nullptr)
-                state.undoManager->beginNewTransaction();
-
-            p->beginChangeGesture();
-        }
-    }
-
-    void endParameterChange()
-    {
-#ifdef IGNORE_MOUSE_WITH_PRO_TOOLS_AUTOMATION_MODIFIERS
-        if (Component::wasProToolsModifiersDown())
-            return;
-#endif
-        if (AudioProcessorParameter* p = state.getParameter (paramID))
-            p->endChangeGesture();
-    }
-
-    void handleAsyncUpdate() override
-    {
-        setValue (lastValue);
-    }
-
-    virtual void setValue (float) = 0;
-
-    AudioProcessorValueTreeState& state;
-    String paramID;
-    std::atomic<float> lastValue;
-
-    JUCE_DECLARE_NON_COPYABLE_WITH_LEAK_DETECTOR (AttachedControlBase)
-};
-
-//==============================================================================
-struct AudioProcessorValueTreeState::SliderAttachment::Pimpl  : private AttachedControlBase,
-                                                                private Slider::Listener
-{
-    Pimpl (AudioProcessorValueTreeState& s, const String& p, Slider& sl)
-        : AttachedControlBase (s, p), slider (sl), ignoreCallbacks (false)
-    {
-        NormalisableRange<float> range (state.getParameterRange (paramID));
-
-        if (auto* param = state.getParameterAdapter (paramID))
-        {
-            slider.valueFromTextFunction = [param](const String& text) { return (double) param->getDenormalisedValueForText (text); };
-            slider.textFromValueFunction = [param](double value) { return param->getTextForDenormalisedValue ((float) value); };
-            slider.setDoubleClickReturnValue (true, range.convertFrom0to1 (param->getParameter().getDefaultValue()));
-        }
-
-        auto convertFrom0To1Function = [range](double currentRangeStart,
-                                               double currentRangeEnd,
-                                               double normalisedValue) mutable
-        {
-            range.start = (float) currentRangeStart;
-            range.end = (float) currentRangeEnd;
-            return (double) range.convertFrom0to1 ((float) normalisedValue);
-        };
-
-        auto convertTo0To1Function = [range](double currentRangeStart,
-                                             double currentRangeEnd,
-                                             double mappedValue) mutable
-        {
-            range.start = (float) currentRangeStart;
-            range.end = (float) currentRangeEnd;
-            return (double) range.convertTo0to1 ((float) mappedValue);
-        };
-
-        auto snapToLegalValueFunction = [range](double currentRangeStart,
-                                                double currentRangeEnd,
-                                                double valueToSnap) mutable
-        {
-            range.start = (float) currentRangeStart;
-            range.end = (float) currentRangeEnd;
-            return (double) range.snapToLegalValue ((float) valueToSnap);
-        };
-
-        NormalisableRange<double> newRange { (double) range.start,
-                                             (double) range.end,
-                                             convertFrom0To1Function,
-                                             convertTo0To1Function,
-                                             snapToLegalValueFunction };
-        newRange.interval = (double) range.interval;
-        newRange.skew = (double) range.skew;
-
-        slider.setNormalisableRange (newRange);
-
-        sendInitialUpdate();
-        slider.addListener (this);
-    }
-
-    ~Pimpl() override
-    {
-        slider.removeListener (this);
-        removeListener();
-    }
-
-    void setValue (float newValue) override
-    {
-        const ScopedLock selfCallbackLock (selfCallbackMutex);
-
-        {
-            ScopedValueSetter<bool> svs (ignoreCallbacks, true);
-            slider.setValue (newValue, sendNotificationSync);
-        }
-    }
-
-    void sliderValueChanged (Slider* s) override
-    {
-        const ScopedLock selfCallbackLock (selfCallbackMutex);
-
-        if ((! ignoreCallbacks) && (! ModifierKeys::currentModifiers.isRightButtonDown()))
-            setNewDenormalisedValue ((float) s->getValue());
-    }
-
-    void sliderDragStarted (Slider*) override   { beginParameterChange(); }
-    void sliderDragEnded   (Slider*) override   { endParameterChange(); }
-
-    Slider& slider;
-    bool ignoreCallbacks;
-    CriticalSection selfCallbackMutex;
-
-    JUCE_DECLARE_NON_COPYABLE_WITH_LEAK_DETECTOR (Pimpl)
-};
-
-AudioProcessorValueTreeState::SliderAttachment::SliderAttachment (AudioProcessorValueTreeState& s, const String& p, Slider& sl)
-    : pimpl (new Pimpl (s, p, sl))
-{
-=======
-    jassertfalse;
-    return nullptr;
->>>>>>> 226e13a7
-}
-
-AudioProcessorValueTreeState::SliderAttachment::SliderAttachment (AudioProcessorValueTreeState& stateToUse,
-                                                                  const String& parameterID,
-                                                                  Slider& slider)
-    : attachment (makeAttachment<SliderParameterAttachment> (stateToUse, parameterID, slider))
-{
-}
-
-AudioProcessorValueTreeState::ComboBoxAttachment::ComboBoxAttachment (AudioProcessorValueTreeState& stateToUse,
-                                                                      const String& parameterID,
-                                                                      ComboBox& combo)
-    : attachment (makeAttachment<ComboBoxParameterAttachment> (stateToUse, parameterID, combo))
-{
-}
-
-AudioProcessorValueTreeState::ButtonAttachment::ButtonAttachment (AudioProcessorValueTreeState& stateToUse,
-                                                                  const String& parameterID,
-                                                                  Button& button)
-    : attachment (makeAttachment<ButtonParameterAttachment> (stateToUse, parameterID, button))
-{
-}
-
-//==============================================================================
-//==============================================================================
-#if JUCE_UNIT_TESTS
-
-struct ParameterAdapterTests  : public UnitTest
-{
-    ParameterAdapterTests()
-        : UnitTest ("Parameter Adapter", UnitTestCategories::audioProcessorParameters)
-    {}
-
-    void runTest() override
-    {
-        beginTest ("The default value is returned correctly");
-        {
-            const auto test = [&] (NormalisableRange<float> range, float value)
-            {
-                AudioParameterFloat param ({}, {}, range, value, {});
-
-                AudioProcessorValueTreeState::ParameterAdapter adapter (param);
-
-                expectEquals (adapter.getDenormalisedDefaultValue(), value);
-            };
-
-            test ({ -100, 100 }, 0);
-            test ({ -2.5, 12.5 }, 10);
-        }
-
-        beginTest ("Denormalised parameter values can be retrieved");
-        {
-            const auto test = [&] (NormalisableRange<float> range, float value)
-            {
-                AudioParameterFloat param ({}, {}, range, {}, {});
-                AudioProcessorValueTreeState::ParameterAdapter adapter (param);
-
-                adapter.setDenormalisedValue (value);
-
-                expectEquals (adapter.getDenormalisedValue(), value);
-                expectEquals (adapter.getRawDenormalisedValue().load(), value);
-            };
-
-            test ({ -20, -10 }, -15);
-            test ({ 0, 7.5 }, 2.5);
-        }
-
-        beginTest ("Floats can be converted to text");
-        {
-            const auto test = [&] (NormalisableRange<float> range, float value, String expected)
-            {
-                AudioParameterFloat param ({}, {}, range, {}, {});
-                AudioProcessorValueTreeState::ParameterAdapter adapter (param);
-
-                expectEquals (adapter.getTextForDenormalisedValue (value), expected);
-            };
-
-            test ({ -100, 100 }, 0, "0.0000000");
-            test ({ -2.5, 12.5 }, 10, "10.0000000");
-            test ({ -20, -10 }, -15, "-15.0000000");
-            test ({ 0, 7.5 }, 2.5, "2.5000000");
-        }
-
-        beginTest ("Text can be converted to floats");
-        {
-            const auto test = [&] (NormalisableRange<float> range, String text, float expected)
-            {
-                AudioParameterFloat param ({}, {}, range, {}, {});
-                AudioProcessorValueTreeState::ParameterAdapter adapter (param);
-
-                expectEquals (adapter.getDenormalisedValueForText (text), expected);
-            };
-
-            test ({ -100, 100 }, "0.0", 0);
-            test ({ -2.5, 12.5 }, "10.0", 10);
-            test ({ -20, -10 }, "-15.0", -15);
-            test ({ 0, 7.5 }, "2.5", 2.5);
-        }
-    }
-};
-
-static ParameterAdapterTests parameterAdapterTests;
-
-namespace
-{
-template <typename ValueType>
-inline bool operator== (const NormalisableRange<ValueType>& a,
-                        const NormalisableRange<ValueType>& b)
-{
-    return std::tie (a.start, a.end, a.interval, a.skew, a.symmetricSkew)
-           == std::tie (b.start, b.end, b.interval, b.skew, b.symmetricSkew);
-}
-
-template <typename ValueType>
-inline bool operator!= (const NormalisableRange<ValueType>& a,
-                        const NormalisableRange<ValueType>& b)
-{
-    return ! (a == b);
-}
-} // namespace
-
-class AudioProcessorValueTreeStateTests  : public UnitTest
-{
-private:
-    using Parameter = AudioProcessorValueTreeState::Parameter;
-    using ParameterGroup = AudioProcessorParameterGroup;
-    using ParameterLayout = AudioProcessorValueTreeState::ParameterLayout;
-
-    class TestAudioProcessor : public AudioProcessor
-    {
-    public:
-        TestAudioProcessor() = default;
-
-        explicit TestAudioProcessor (ParameterLayout layout)
-            : state (*this, nullptr, "state", std::move (layout)) {}
-
-        const String getName() const override { return {}; }
-        void prepareToPlay (double, int) override {}
-        void releaseResources() override {}
-        void processBlock (AudioBuffer<float>&, MidiBuffer&) override {}
-        using AudioProcessor::processBlock;
-        double getTailLengthSeconds() const override { return {}; }
-        bool acceptsMidi() const override { return {}; }
-        bool producesMidi() const override { return {}; }
-        AudioProcessorEditor* createEditor() override { return {}; }
-        bool hasEditor() const override { return {}; }
-        int getNumPrograms() override { return 1; }
-        int getCurrentProgram() override { return {}; }
-        void setCurrentProgram (int) override {}
-        const String getProgramName (int) override { return {}; }
-        void changeProgramName (int, const String&) override {}
-        void getStateInformation (MemoryBlock&) override {}
-        void setStateInformation (const void*, int) override {}
-
-        AudioProcessorValueTreeState state { *this, nullptr };
-    };
-
-    struct Listener final : public AudioProcessorValueTreeState::Listener
-    {
-        void parameterChanged (const String& idIn, float valueIn) override
-        {
-            id = idIn;
-            value = valueIn;
-        }
-
-        String id;
-        float value{};
-    };
-
-public:
-    AudioProcessorValueTreeStateTests()
-        : UnitTest ("Audio Processor Value Tree State", UnitTestCategories::audioProcessorParameters)
-    {}
-
-    void runTest() override
-    {
-        ScopedJuceInitialiser_GUI scopedJuceInitialiser_gui;
-
-        beginTest ("After calling createAndAddParameter, the number of parameters increases by one");
-        {
-            TestAudioProcessor proc;
-
-            proc.state.createAndAddParameter (std::make_unique<Parameter> (String(), String(), String(), NormalisableRange<float>(),
-                                                                           0.0f, nullptr, nullptr));
-
-            expectEquals (proc.getParameters().size(), 1);
-        }
-
-        beginTest ("After creating a normal named parameter, we can later retrieve that parameter");
-        {
-            TestAudioProcessor proc;
-
-            const auto key = "id";
-            const auto param = proc.state.createAndAddParameter (std::make_unique<Parameter> (key, String(), String(), NormalisableRange<float>(),
-                                                                                              0.0f, nullptr, nullptr));
-
-            expect (proc.state.getParameter (key) == param);
-        }
-
-        beginTest ("After construction, the value tree has the expected format");
-        {
-            TestAudioProcessor proc ({
-                std::make_unique<AudioProcessorParameterGroup> ("", "", "",
-                    std::make_unique<AudioParameterBool> ("a", "", false),
-                    std::make_unique<AudioParameterFloat> ("b", "", NormalisableRange<float>{}, 0.0f)),
-                std::make_unique<AudioProcessorParameterGroup> ("", "", "",
-                    std::make_unique<AudioParameterInt> ("c", "", 0, 1, 0),
-                    std::make_unique<AudioParameterChoice> ("d", "", StringArray { "foo", "bar" }, 0)) });
-
-            const auto valueTree = proc.state.copyState();
-
-            expectEquals (valueTree.getNumChildren(), 4);
-
-            for (auto child : valueTree)
-            {
-                expect (child.hasType ("PARAM"));
-                expect (child.hasProperty ("id"));
-                expect (child.hasProperty ("value"));
-            }
-        }
-
-        beginTest ("Meta parameters can be created");
-        {
-            TestAudioProcessor proc;
-
-            const auto key = "id";
-            const auto param = proc.state.createAndAddParameter (std::make_unique<Parameter> (key, String(), String(), NormalisableRange<float>(),
-                                                                                              0.0f, nullptr, nullptr, true));
-
-            expect (param->isMetaParameter());
-        }
-
-        beginTest ("Automatable parameters can be created");
-        {
-            TestAudioProcessor proc;
-
-            const auto key = "id";
-            const auto param = proc.state.createAndAddParameter (std::make_unique<Parameter> (key, String(), String(), NormalisableRange<float>(),
-                                                                                              0.0f, nullptr, nullptr, false, true));
-
-            expect (param->isAutomatable());
-        }
-
-        beginTest ("Discrete parameters can be created");
-        {
-            TestAudioProcessor proc;
-
-            const auto key = "id";
-            const auto param = proc.state.createAndAddParameter (std::make_unique<Parameter> (key, String(), String(), NormalisableRange<float>(),
-                                                                                              0.0f, nullptr, nullptr, false, false, true));
-
-            expect (param->isDiscrete());
-        }
-
-        beginTest ("Custom category parameters can be created");
-        {
-            TestAudioProcessor proc;
-
-            const auto key = "id";
-            const auto param = proc.state.createAndAddParameter (std::make_unique<Parameter> (key, String(), String(), NormalisableRange<float>(),
-                                                                                              0.0f, nullptr, nullptr, false, false, false,
-                                                                                              AudioProcessorParameter::Category::inputMeter));
-
-            expect (param->category == AudioProcessorParameter::Category::inputMeter);
-        }
-
-        beginTest ("Boolean parameters can be created");
-        {
-            TestAudioProcessor proc;
-
-            const auto key = "id";
-            const auto param = proc.state.createAndAddParameter (std::make_unique<Parameter> (key, String(), String(), NormalisableRange<float>(),
-                                                                                              0.0f, nullptr, nullptr, false, false, false,
-                                                                                              AudioProcessorParameter::Category::genericParameter, true));
-
-            expect (param->isBoolean());
-        }
-
-        beginTest ("After creating a custom named parameter, we can later retrieve that parameter");
-        {
-            const auto key = "id";
-            auto param = std::make_unique<AudioParameterBool> (key, "", false);
-            const auto paramPtr = param.get();
-
-            TestAudioProcessor proc (std::move (param));
-
-            expect (proc.state.getParameter (key) == paramPtr);
-        }
-
-        beginTest ("After adding a normal parameter that already exists, the AudioProcessor parameters are unchanged");
-        {
-            TestAudioProcessor proc;
-            const auto key = "id";
-            const auto param = proc.state.createAndAddParameter (std::make_unique<Parameter> (key, String(), String(), NormalisableRange<float>(),
-                                                                                              0.0f, nullptr, nullptr));
-
-            proc.state.createAndAddParameter (std::make_unique<Parameter> (key, String(), String(), NormalisableRange<float>(),
-                                                                           0.0f, nullptr, nullptr));
-
-            expectEquals (proc.getParameters().size(), 1);
-            expect (proc.getParameters().getFirst() == param);
-        }
-
-        beginTest ("After setting a parameter value, that value is reflected in the state");
-        {
-            TestAudioProcessor proc;
-            const auto key = "id";
-            const auto param = proc.state.createAndAddParameter (std::make_unique<Parameter> (key, String(), String(), NormalisableRange<float>(),
-                                                                                              0.0f, nullptr, nullptr));
-
-            const auto value = 0.5f;
-            param->setValueNotifyingHost (value);
-
-            expectEquals (proc.state.getRawParameterValue (key)->load(), value);
-        }
-
-        beginTest ("After adding an APVTS::Parameter, its value is the default value");
-        {
-            TestAudioProcessor proc;
-            const auto key = "id";
-            const auto value = 5.0f;
-
-            proc.state.createAndAddParameter (std::make_unique<Parameter> (
-                key,
-                String(),
-                String(),
-                NormalisableRange<float> (0.0f, 100.0f, 10.0f),
-                value,
-                nullptr,
-                nullptr));
-
-            expectEquals (proc.state.getRawParameterValue (key)->load(), value);
-        }
-
-        beginTest ("Listeners receive notifications when parameters change");
-        {
-            Listener listener;
-            TestAudioProcessor proc;
-            const auto key = "id";
-            const auto param = proc.state.createAndAddParameter (std::make_unique<Parameter> (key, String(), String(), NormalisableRange<float>(),
-                                                                                              0.0f, nullptr, nullptr));
-            proc.state.addParameterListener (key, &listener);
-
-            const auto value = 0.5f;
-            param->setValueNotifyingHost (value);
-
-            expectEquals (listener.id, String { key });
-            expectEquals (listener.value, value);
-        }
-
-        beginTest ("Bool parameters have a range of 0-1");
-        {
-            const auto key = "id";
-
-            TestAudioProcessor proc (std::make_unique<AudioParameterBool> (key, "", false));
-
-            expect (proc.state.getParameterRange (key) == NormalisableRange<float> (0.0f, 1.0f, 1.0f));
-        }
-
-        beginTest ("Float parameters retain their specified range");
-        {
-            const auto key = "id";
-            const auto range = NormalisableRange<float> { -100, 100, 0.7f, 0.2f, true };
-
-            TestAudioProcessor proc (std::make_unique<AudioParameterFloat> (key, "", range, 0.0f));
-
-            expect (proc.state.getParameterRange (key) == range);
-        }
-
-        beginTest ("Int parameters retain their specified range");
-        {
-            const auto key = "id";
-            const auto min = -27;
-            const auto max = 53;
-
-            TestAudioProcessor proc (std::make_unique<AudioParameterInt> (key, "", min, max, 0));
-
-            expect (proc.state.getParameterRange (key) == NormalisableRange<float> (float (min), float (max), 1.0f));
-        }
-
-        beginTest ("Choice parameters retain their specified range");
-        {
-            const auto key = "id";
-            const auto choices = StringArray { "", "", "" };
-
-            TestAudioProcessor proc (std::make_unique<AudioParameterChoice> (key, "", choices, 0));
-
-            expect (proc.state.getParameterRange (key) == NormalisableRange<float> (0.0f, (float) (choices.size() - 1), 1.0f));
-            expect (proc.state.getParameter (key)->getNumSteps() == choices.size());
-        }
-
-        beginTest ("When the parameter value is changed, normal parameter values are updated");
-        {
-            TestAudioProcessor proc;
-            const auto key = "id";
-            const auto initialValue = 0.2f;
-            auto param = proc.state.createAndAddParameter (std::make_unique<Parameter> (key, String(), String(), NormalisableRange<float>(),
-                                                                                        initialValue, nullptr, nullptr));
-            proc.state.state = ValueTree { "state" };
-
-            auto value = proc.state.getParameterAsValue (key);
-            expectEquals (float (value.getValue()), initialValue);
-
-            const auto newValue = 0.75f;
-            value = newValue;
-
-            expectEquals (param->getValue(), newValue);
-            expectEquals (proc.state.getRawParameterValue (key)->load(), newValue);
-        }
-
-        beginTest ("When the parameter value is changed, custom parameter values are updated");
-        {
-            const auto key = "id";
-            const auto choices = StringArray ("foo", "bar", "baz");
-            auto param = std::make_unique<AudioParameterChoice> (key, "", choices, 0);
-            const auto paramPtr = param.get();
-            TestAudioProcessor proc (std::move (param));
-
-            const auto newValue = 2.0f;
-            auto value = proc.state.getParameterAsValue (key);
-            value = newValue;
-
-            expectEquals (paramPtr->getCurrentChoiceName(), choices[int (newValue)]);
-            expectEquals (proc.state.getRawParameterValue (key)->load(), newValue);
-        }
-
-        beginTest ("When the parameter value is changed, listeners are notified");
-        {
-            Listener listener;
-            TestAudioProcessor proc;
-            const auto key = "id";
-            proc.state.createAndAddParameter (std::make_unique<Parameter> (key, String(), String(), NormalisableRange<float>(),
-                                                                           0.0f, nullptr, nullptr));
-            proc.state.addParameterListener (key, &listener);
-            proc.state.state = ValueTree { "state" };
-
-            const auto newValue = 0.75f;
-            proc.state.getParameterAsValue (key) = newValue;
-
-            expectEquals (listener.value, newValue);
-            expectEquals (listener.id, String { key });
-        }
-
-        beginTest ("When the parameter value is changed, listeners are notified");
-        {
-            const auto key = "id";
-            const auto choices = StringArray { "foo", "bar", "baz" };
-            Listener listener;
-            TestAudioProcessor proc (std::make_unique<AudioParameterChoice> (key, "", choices, 0));
-            proc.state.addParameterListener (key, &listener);
-
-            const auto newValue = 2.0f;
-            proc.state.getParameterAsValue (key) = newValue;
-
-            expectEquals (listener.value, newValue);
-            expectEquals (listener.id, String (key));
-        }
-    }
-};
-
-static AudioProcessorValueTreeStateTests audioProcessorValueTreeStateTests;
-
-#endif
-
-} // namespace juce
+/*
+  ==============================================================================
+
+   This file is part of the JUCE library.
+   Copyright (c) 2020 - Raw Material Software Limited
+
+   JUCE is an open source library subject to commercial or open-source
+   licensing.
+
+   By using JUCE, you agree to the terms of both the JUCE 6 End-User License
+   Agreement and JUCE Privacy Policy (both effective as of the 16th June 2020).
+
+   End User License Agreement: www.juce.com/juce-6-licence
+   Privacy Policy: www.juce.com/juce-privacy-policy
+
+   Or: You may also use this code under the terms of the GPL v3 (see
+   www.gnu.org/licenses).
+
+   JUCE IS PROVIDED "AS IS" WITHOUT ANY WARRANTY, AND ALL WARRANTIES, WHETHER
+   EXPRESSED OR IMPLIED, INCLUDING MERCHANTABILITY AND FITNESS FOR PURPOSE, ARE
+   DISCLAIMED.
+
+  ==============================================================================
+*/
+
+namespace juce
+{
+
+//==============================================================================
+AudioProcessorValueTreeState::Parameter::Parameter (const String& parameterID,
+                                                    const String& parameterName,
+                                                    const String& labelText,
+                                                    NormalisableRange<float> valueRange,
+                                                    float defaultParameterValue,
+                                                    std::function<String (float)> valueToTextFunction,
+                                                    std::function<float (const String&)> textToValueFunction,
+                                                    bool isMetaParameter,
+                                                    bool isAutomatableParameter,
+                                                    bool isDiscrete,
+                                                    AudioProcessorParameter::Category parameterCategory,
+                                                    bool isBoolean)
+    : AudioParameterFloat (parameterID,
+                           parameterName,
+                           valueRange,
+                           defaultParameterValue,
+                           labelText,
+                           parameterCategory,
+                           valueToTextFunction == nullptr ? std::function<String (float v, int)>()
+                                                          : [valueToTextFunction] (float v, int) { return valueToTextFunction (v); },
+                           std::move (textToValueFunction)),
+      unsnappedDefault (valueRange.convertTo0to1 (defaultParameterValue)),
+      metaParameter (isMetaParameter),
+      automatable (isAutomatableParameter),
+      discrete (isDiscrete),
+      boolean (isBoolean)
+{
+}
+
+float AudioProcessorValueTreeState::Parameter::getDefaultValue() const  { return unsnappedDefault; }
+int AudioProcessorValueTreeState::Parameter::getNumSteps() const        { return RangedAudioParameter::getNumSteps(); }
+
+bool AudioProcessorValueTreeState::Parameter::isMetaParameter() const   { return metaParameter; }
+bool AudioProcessorValueTreeState::Parameter::isAutomatable() const     { return automatable; }
+bool AudioProcessorValueTreeState::Parameter::isDiscrete() const        { return discrete; }
+bool AudioProcessorValueTreeState::Parameter::isBoolean() const         { return boolean; }
+
+void AudioProcessorValueTreeState::Parameter::valueChanged (float newValue)
+{
+    if (lastValue == newValue)
+        return;
+
+    lastValue = newValue;
+
+    if (onValueChanged != nullptr)
+        onValueChanged();
+}
+
+//==============================================================================
+class AudioProcessorValueTreeState::ParameterAdapter   : private AudioProcessorParameter::Listener
+{
+private:
+    using Listener = AudioProcessorValueTreeState::Listener;
+
+public:
+    explicit ParameterAdapter (RangedAudioParameter& parameterIn)
+        : parameter (parameterIn),
+          // For legacy reasons, the unnormalised value should *not* be snapped on construction
+          unnormalisedValue (getRange().convertFrom0to1 (parameter.getDefaultValue()))
+    {
+        parameter.addListener (this);
+
+        if (auto* ptr = dynamic_cast<Parameter*> (&parameter))
+            ptr->onValueChanged = [this] { parameterValueChanged ({}, {}); };
+    }
+
+    ~ParameterAdapter() override        { parameter.removeListener (this); }
+
+    void addListener (Listener* l)      { listeners.add (l); }
+    void removeListener (Listener* l)   { listeners.remove (l); }
+
+    RangedAudioParameter& getParameter()                { return parameter; }
+    const RangedAudioParameter& getParameter() const    { return parameter; }
+
+    const NormalisableRange<float>& getRange() const    { return parameter.getNormalisableRange(); }
+
+    float getDenormalisedDefaultValue() const    { return denormalise (parameter.getDefaultValue()); }
+
+    void setDenormalisedValue (float value)
+    {
+        if (value == unnormalisedValue)
+            return;
+
+        setNormalisedValue (normalise (value));
+    }
+
+    float getDenormalisedValueForText (const String& text) const
+    {
+        return denormalise (parameter.getValueForText (text));
+    }
+
+    String getTextForDenormalisedValue (float value) const
+    {
+        return parameter.getText (normalise (value), 0);
+    }
+
+    float getDenormalisedValue() const                { return unnormalisedValue; }
+    std::atomic<float>& getRawDenormalisedValue()     { return unnormalisedValue; }
+
+    bool flushToTree (const Identifier& key, UndoManager* um)
+    {
+        auto needsUpdateTestValue = true;
+
+        if (! needsUpdate.compare_exchange_strong (needsUpdateTestValue, false))
+            return false;
+
+        if (auto valueProperty = tree.getPropertyPointer (key))
+        {
+            if ((float) *valueProperty != unnormalisedValue)
+            {
+                ScopedValueSetter<bool> svs (ignoreParameterChangedCallbacks, true);
+                tree.setProperty (key, unnormalisedValue.load(), um);
+            }
+        }
+        else
+        {
+            tree.setProperty (key, unnormalisedValue.load(), nullptr);
+        }
+
+        return true;
+    }
+
+    ValueTree tree;
+
+private:
+    void parameterGestureChanged (int, bool) override {}
+
+    void parameterValueChanged (int, float) override
+    {
+        const auto newValue = denormalise (parameter.getValue());
+
+        if (unnormalisedValue == newValue && ! listenersNeedCalling)
+            return;
+
+        unnormalisedValue = newValue;
+        listeners.call ([=] (Listener& l) { l.parameterChanged (parameter.paramID, unnormalisedValue); });
+        listenersNeedCalling = false;
+        needsUpdate = true;
+    }
+
+    float denormalise (float normalised) const
+    {
+        return getParameter().convertFrom0to1 (normalised);
+    }
+
+    float normalise (float denormalised) const
+    {
+        return getParameter().convertTo0to1 (denormalised);
+    }
+
+    void setNormalisedValue (float value)
+    {
+        if (ignoreParameterChangedCallbacks)
+            return;
+
+        parameter.setValueNotifyingHost (value);
+    }
+
+    class LockedListeners
+    {
+    public:
+        template <typename Fn>
+        void call (Fn&& fn)
+        {
+            const CriticalSection::ScopedLockType lock (mutex);
+            listeners.call (std::forward<Fn> (fn));
+        }
+
+        void add (Listener* l)
+        {
+            const CriticalSection::ScopedLockType lock (mutex);
+            listeners.add (l);
+        }
+
+        void remove (Listener* l)
+        {
+            const CriticalSection::ScopedLockType lock (mutex);
+            listeners.remove (l);
+        }
+
+    private:
+        CriticalSection mutex;
+        ListenerList<Listener> listeners;
+    };
+
+    RangedAudioParameter& parameter;
+    LockedListeners listeners;
+    std::atomic<float> unnormalisedValue { 0.0f };
+    std::atomic<bool> needsUpdate { true }, listenersNeedCalling { true };
+    bool ignoreParameterChangedCallbacks { false };
+};
+
+//==============================================================================
+AudioProcessorValueTreeState::AudioProcessorValueTreeState (AudioProcessor& processorToConnectTo,
+                                                            UndoManager* undoManagerToUse,
+                                                            const Identifier& valueTreeType,
+                                                            ParameterLayout parameterLayout)
+    : AudioProcessorValueTreeState (processorToConnectTo, undoManagerToUse)
+{
+    struct PushBackVisitor : ParameterLayout::Visitor
+    {
+        explicit PushBackVisitor (AudioProcessorValueTreeState& stateIn)
+            : state (&stateIn) {}
+
+        void visit (std::unique_ptr<RangedAudioParameter> param) const override
+        {
+            if (param == nullptr)
+            {
+                jassertfalse;
+                return;
+            }
+
+            state->addParameterAdapter (*param);
+            state->processor.addParameter (param.release());
+        }
+
+        void visit (std::unique_ptr<AudioProcessorParameterGroup> group) const override
+        {
+            if (group == nullptr)
+            {
+                jassertfalse;
+                return;
+            }
+
+            for (const auto param : group->getParameters (true))
+            {
+                if (const auto rangedParam = dynamic_cast<RangedAudioParameter*> (param))
+                {
+                    state->addParameterAdapter (*rangedParam);
+                }
+                else
+                {
+                    // If you hit this assertion then you are attempting to add a parameter that is
+                    // not derived from RangedAudioParameter to the AudioProcessorValueTreeState.
+                    jassertfalse;
+                }
+            }
+
+            state->processor.addParameterGroup (move (group));
+        }
+
+        AudioProcessorValueTreeState* state;
+    };
+
+    for (auto& item : parameterLayout.parameters)
+        item->accept (PushBackVisitor (*this));
+
+    state = ValueTree (valueTreeType);
+}
+
+AudioProcessorValueTreeState::AudioProcessorValueTreeState (AudioProcessor& p, UndoManager* um)
+    : processor (p), undoManager (um)
+{
+    startTimerHz (10);
+    state.addListener (this);
+}
+
+AudioProcessorValueTreeState::~AudioProcessorValueTreeState()
+{
+    stopTimer();
+}
+
+//==============================================================================
+RangedAudioParameter* AudioProcessorValueTreeState::createAndAddParameter (const String& paramID,
+                                                                           const String& paramName,
+                                                                           const String& labelText,
+                                                                           NormalisableRange<float> range,
+                                                                           float defaultVal,
+                                                                           std::function<String (float)> valueToTextFunction,
+                                                                           std::function<float (const String&)> textToValueFunction,
+                                                                           bool isMetaParameter,
+                                                                           bool isAutomatableParameter,
+                                                                           bool isDiscreteParameter,
+                                                                           AudioProcessorParameter::Category category,
+                                                                           bool isBooleanParameter)
+{
+    return createAndAddParameter (std::make_unique<Parameter> (paramID,
+                                                               paramName,
+                                                               labelText,
+                                                               range,
+                                                               defaultVal,
+                                                               std::move (valueToTextFunction),
+                                                               std::move (textToValueFunction),
+                                                               isMetaParameter,
+                                                               isAutomatableParameter,
+                                                               isDiscreteParameter,
+                                                               category,
+                                                               isBooleanParameter));
+}
+
+RangedAudioParameter* AudioProcessorValueTreeState::createAndAddParameter (std::unique_ptr<RangedAudioParameter> param)
+{
+    if (param == nullptr)
+        return nullptr;
+
+    // All parameters must be created before giving this manager a ValueTree state!
+    jassert (! state.isValid());
+
+    if (getParameter (param->paramID) != nullptr)
+        return nullptr;
+
+    addParameterAdapter (*param);
+
+    processor.addParameter (param.get());
+
+    return param.release();
+}
+
+//==============================================================================
+void AudioProcessorValueTreeState::addParameterAdapter (RangedAudioParameter& param)
+{
+    adapterTable.emplace (param.paramID, std::make_unique<ParameterAdapter> (param));
+}
+
+AudioProcessorValueTreeState::ParameterAdapter* AudioProcessorValueTreeState::getParameterAdapter (StringRef paramID) const
+{
+    auto it = adapterTable.find (paramID);
+    return it == adapterTable.end() ? nullptr : it->second.get();
+}
+
+void AudioProcessorValueTreeState::addParameterListener (StringRef paramID, Listener* listener)
+{
+    if (auto* p = getParameterAdapter (paramID))
+        p->addListener (listener);
+}
+
+void AudioProcessorValueTreeState::removeParameterListener (StringRef paramID, Listener* listener)
+{
+    if (auto* p = getParameterAdapter (paramID))
+        p->removeListener (listener);
+}
+
+Value AudioProcessorValueTreeState::getParameterAsValue (StringRef paramID) const
+{
+    if (auto* adapter = getParameterAdapter (paramID))
+        if (adapter->tree.isValid())
+            return adapter->tree.getPropertyAsValue (valuePropertyID, undoManager);
+
+    return {};
+}
+
+NormalisableRange<float> AudioProcessorValueTreeState::getParameterRange (StringRef paramID) const noexcept
+{
+    if (auto* p = getParameterAdapter (paramID))
+        return p->getRange();
+
+    return {};
+}
+
+RangedAudioParameter* AudioProcessorValueTreeState::getParameter (StringRef paramID) const noexcept
+{
+    if (auto adapter = getParameterAdapter (paramID))
+        return &adapter->getParameter();
+
+    return nullptr;
+}
+
+std::atomic<float>* AudioProcessorValueTreeState::getRawParameterValue (StringRef paramID) const noexcept
+{
+    if (auto* p = getParameterAdapter (paramID))
+        return &p->getRawDenormalisedValue();
+
+    return nullptr;
+}
+
+ValueTree AudioProcessorValueTreeState::copyState()
+{
+    ScopedLock lock (valueTreeChanging);
+    flushParameterValuesToValueTree();
+    return state.createCopy();
+}
+
+void AudioProcessorValueTreeState::replaceState (const ValueTree& newState)
+{
+    ScopedLock lock (valueTreeChanging);
+
+    state = newState;
+
+    if (undoManager != nullptr)
+        undoManager->clearUndoHistory();
+}
+
+void AudioProcessorValueTreeState::setNewState (ValueTree vt)
+{
+    jassert (vt.getParent() == state);
+
+    if (auto* p = getParameterAdapter (vt.getProperty (idPropertyID).toString()))
+    {
+        p->tree = vt;
+        p->setDenormalisedValue (p->tree.getProperty (valuePropertyID, p->getDenormalisedDefaultValue()));
+    }
+}
+
+void AudioProcessorValueTreeState::updateParameterConnectionsToChildTrees()
+{
+    ScopedLock lock (valueTreeChanging);
+
+    for (auto& p : adapterTable)
+        p.second->tree = ValueTree();
+
+    for (const auto& child : state)
+        setNewState (child);
+
+    for (auto& p : adapterTable)
+    {
+        auto& adapter = *p.second;
+
+        if (! adapter.tree.isValid())
+        {
+            adapter.tree = ValueTree (valueType);
+            adapter.tree.setProperty (idPropertyID, adapter.getParameter().paramID, nullptr);
+            state.appendChild (adapter.tree, nullptr);
+        }
+    }
+
+    flushParameterValuesToValueTree();
+}
+
+void AudioProcessorValueTreeState::valueTreePropertyChanged (ValueTree& tree, const Identifier&)
+{
+    if (tree.hasType (valueType) && tree.getParent() == state)
+        setNewState (tree);
+}
+
+void AudioProcessorValueTreeState::valueTreeChildAdded (ValueTree& parent, ValueTree& tree)
+{
+    if (parent == state && tree.hasType (valueType))
+        setNewState (tree);
+}
+
+void AudioProcessorValueTreeState::valueTreeRedirected (ValueTree& v)
+{
+    if (v == state)
+        updateParameterConnectionsToChildTrees();
+}
+
+bool AudioProcessorValueTreeState::flushParameterValuesToValueTree()
+{
+    ScopedLock lock (valueTreeChanging);
+
+    bool anyUpdated = false;
+
+    for (auto& p : adapterTable)
+        anyUpdated |= p.second->flushToTree (valuePropertyID, undoManager);
+
+    return anyUpdated;
+}
+
+void AudioProcessorValueTreeState::timerCallback()
+{
+    auto anythingUpdated = flushParameterValuesToValueTree();
+
+    startTimer (anythingUpdated ? 1000 / 50
+                                : jlimit (50, 500, getTimerInterval() + 20));
+}
+
+//==============================================================================
+template <typename Attachment, typename Control>
+std::unique_ptr<Attachment> makeAttachment (const AudioProcessorValueTreeState& stateToUse,
+                                            const String& parameterID,
+                                            Control& control)
+{
+    if (auto* parameter = stateToUse.getParameter (parameterID))
+        return std::make_unique<Attachment> (*parameter, control, stateToUse.undoManager);
+
+    jassertfalse;
+    return nullptr;
+}
+
+AudioProcessorValueTreeState::SliderAttachment::SliderAttachment (AudioProcessorValueTreeState& stateToUse,
+                                                                  const String& parameterID,
+                                                                  Slider& slider)
+    : attachment (makeAttachment<SliderParameterAttachment> (stateToUse, parameterID, slider))
+{
+}
+
+AudioProcessorValueTreeState::ComboBoxAttachment::ComboBoxAttachment (AudioProcessorValueTreeState& stateToUse,
+                                                                      const String& parameterID,
+                                                                      ComboBox& combo)
+    : attachment (makeAttachment<ComboBoxParameterAttachment> (stateToUse, parameterID, combo))
+{
+}
+
+AudioProcessorValueTreeState::ButtonAttachment::ButtonAttachment (AudioProcessorValueTreeState& stateToUse,
+                                                                  const String& parameterID,
+                                                                  Button& button)
+    : attachment (makeAttachment<ButtonParameterAttachment> (stateToUse, parameterID, button))
+{
+}
+
+//==============================================================================
+//==============================================================================
+#if JUCE_UNIT_TESTS
+
+struct ParameterAdapterTests  : public UnitTest
+{
+    ParameterAdapterTests()
+        : UnitTest ("Parameter Adapter", UnitTestCategories::audioProcessorParameters)
+    {}
+
+    void runTest() override
+    {
+        beginTest ("The default value is returned correctly");
+        {
+            const auto test = [&] (NormalisableRange<float> range, float value)
+            {
+                AudioParameterFloat param ({}, {}, range, value, {});
+
+                AudioProcessorValueTreeState::ParameterAdapter adapter (param);
+
+                expectEquals (adapter.getDenormalisedDefaultValue(), value);
+            };
+
+            test ({ -100, 100 }, 0);
+            test ({ -2.5, 12.5 }, 10);
+        }
+
+        beginTest ("Denormalised parameter values can be retrieved");
+        {
+            const auto test = [&] (NormalisableRange<float> range, float value)
+            {
+                AudioParameterFloat param ({}, {}, range, {}, {});
+                AudioProcessorValueTreeState::ParameterAdapter adapter (param);
+
+                adapter.setDenormalisedValue (value);
+
+                expectEquals (adapter.getDenormalisedValue(), value);
+                expectEquals (adapter.getRawDenormalisedValue().load(), value);
+            };
+
+            test ({ -20, -10 }, -15);
+            test ({ 0, 7.5 }, 2.5);
+        }
+
+        beginTest ("Floats can be converted to text");
+        {
+            const auto test = [&] (NormalisableRange<float> range, float value, String expected)
+            {
+                AudioParameterFloat param ({}, {}, range, {}, {});
+                AudioProcessorValueTreeState::ParameterAdapter adapter (param);
+
+                expectEquals (adapter.getTextForDenormalisedValue (value), expected);
+            };
+
+            test ({ -100, 100 }, 0, "0.0000000");
+            test ({ -2.5, 12.5 }, 10, "10.0000000");
+            test ({ -20, -10 }, -15, "-15.0000000");
+            test ({ 0, 7.5 }, 2.5, "2.5000000");
+        }
+
+        beginTest ("Text can be converted to floats");
+        {
+            const auto test = [&] (NormalisableRange<float> range, String text, float expected)
+            {
+                AudioParameterFloat param ({}, {}, range, {}, {});
+                AudioProcessorValueTreeState::ParameterAdapter adapter (param);
+
+                expectEquals (adapter.getDenormalisedValueForText (text), expected);
+            };
+
+            test ({ -100, 100 }, "0.0", 0);
+            test ({ -2.5, 12.5 }, "10.0", 10);
+            test ({ -20, -10 }, "-15.0", -15);
+            test ({ 0, 7.5 }, "2.5", 2.5);
+        }
+    }
+};
+
+static ParameterAdapterTests parameterAdapterTests;
+
+namespace
+{
+template <typename ValueType>
+inline bool operator== (const NormalisableRange<ValueType>& a,
+                        const NormalisableRange<ValueType>& b)
+{
+    return std::tie (a.start, a.end, a.interval, a.skew, a.symmetricSkew)
+           == std::tie (b.start, b.end, b.interval, b.skew, b.symmetricSkew);
+}
+
+template <typename ValueType>
+inline bool operator!= (const NormalisableRange<ValueType>& a,
+                        const NormalisableRange<ValueType>& b)
+{
+    return ! (a == b);
+}
+} // namespace
+
+class AudioProcessorValueTreeStateTests  : public UnitTest
+{
+private:
+    using Parameter = AudioProcessorValueTreeState::Parameter;
+    using ParameterGroup = AudioProcessorParameterGroup;
+    using ParameterLayout = AudioProcessorValueTreeState::ParameterLayout;
+
+    class TestAudioProcessor : public AudioProcessor
+    {
+    public:
+        TestAudioProcessor() = default;
+
+        explicit TestAudioProcessor (ParameterLayout layout)
+            : state (*this, nullptr, "state", std::move (layout)) {}
+
+        const String getName() const override { return {}; }
+        void prepareToPlay (double, int) override {}
+        void releaseResources() override {}
+        void processBlock (AudioBuffer<float>&, MidiBuffer&) override {}
+        using AudioProcessor::processBlock;
+        double getTailLengthSeconds() const override { return {}; }
+        bool acceptsMidi() const override { return {}; }
+        bool producesMidi() const override { return {}; }
+        AudioProcessorEditor* createEditor() override { return {}; }
+        bool hasEditor() const override { return {}; }
+        int getNumPrograms() override { return 1; }
+        int getCurrentProgram() override { return {}; }
+        void setCurrentProgram (int) override {}
+        const String getProgramName (int) override { return {}; }
+        void changeProgramName (int, const String&) override {}
+        void getStateInformation (MemoryBlock&) override {}
+        void setStateInformation (const void*, int) override {}
+
+        AudioProcessorValueTreeState state { *this, nullptr };
+    };
+
+    struct Listener final : public AudioProcessorValueTreeState::Listener
+    {
+        void parameterChanged (const String& idIn, float valueIn) override
+        {
+            id = idIn;
+            value = valueIn;
+        }
+
+        String id;
+        float value{};
+    };
+
+public:
+    AudioProcessorValueTreeStateTests()
+        : UnitTest ("Audio Processor Value Tree State", UnitTestCategories::audioProcessorParameters)
+    {}
+
+    void runTest() override
+    {
+        ScopedJuceInitialiser_GUI scopedJuceInitialiser_gui;
+
+        beginTest ("After calling createAndAddParameter, the number of parameters increases by one");
+        {
+            TestAudioProcessor proc;
+
+            proc.state.createAndAddParameter (std::make_unique<Parameter> (String(), String(), String(), NormalisableRange<float>(),
+                                                                           0.0f, nullptr, nullptr));
+
+            expectEquals (proc.getParameters().size(), 1);
+        }
+
+        beginTest ("After creating a normal named parameter, we can later retrieve that parameter");
+        {
+            TestAudioProcessor proc;
+
+            const auto key = "id";
+            const auto param = proc.state.createAndAddParameter (std::make_unique<Parameter> (key, String(), String(), NormalisableRange<float>(),
+                                                                                              0.0f, nullptr, nullptr));
+
+            expect (proc.state.getParameter (key) == param);
+        }
+
+        beginTest ("After construction, the value tree has the expected format");
+        {
+            TestAudioProcessor proc ({
+                std::make_unique<AudioProcessorParameterGroup> ("", "", "",
+                    std::make_unique<AudioParameterBool> ("a", "", false),
+                    std::make_unique<AudioParameterFloat> ("b", "", NormalisableRange<float>{}, 0.0f)),
+                std::make_unique<AudioProcessorParameterGroup> ("", "", "",
+                    std::make_unique<AudioParameterInt> ("c", "", 0, 1, 0),
+                    std::make_unique<AudioParameterChoice> ("d", "", StringArray { "foo", "bar" }, 0)) });
+
+            const auto valueTree = proc.state.copyState();
+
+            expectEquals (valueTree.getNumChildren(), 4);
+
+            for (auto child : valueTree)
+            {
+                expect (child.hasType ("PARAM"));
+                expect (child.hasProperty ("id"));
+                expect (child.hasProperty ("value"));
+            }
+        }
+
+        beginTest ("Meta parameters can be created");
+        {
+            TestAudioProcessor proc;
+
+            const auto key = "id";
+            const auto param = proc.state.createAndAddParameter (std::make_unique<Parameter> (key, String(), String(), NormalisableRange<float>(),
+                                                                                              0.0f, nullptr, nullptr, true));
+
+            expect (param->isMetaParameter());
+        }
+
+        beginTest ("Automatable parameters can be created");
+        {
+            TestAudioProcessor proc;
+
+            const auto key = "id";
+            const auto param = proc.state.createAndAddParameter (std::make_unique<Parameter> (key, String(), String(), NormalisableRange<float>(),
+                                                                                              0.0f, nullptr, nullptr, false, true));
+
+            expect (param->isAutomatable());
+        }
+
+        beginTest ("Discrete parameters can be created");
+        {
+            TestAudioProcessor proc;
+
+            const auto key = "id";
+            const auto param = proc.state.createAndAddParameter (std::make_unique<Parameter> (key, String(), String(), NormalisableRange<float>(),
+                                                                                              0.0f, nullptr, nullptr, false, false, true));
+
+            expect (param->isDiscrete());
+        }
+
+        beginTest ("Custom category parameters can be created");
+        {
+            TestAudioProcessor proc;
+
+            const auto key = "id";
+            const auto param = proc.state.createAndAddParameter (std::make_unique<Parameter> (key, String(), String(), NormalisableRange<float>(),
+                                                                                              0.0f, nullptr, nullptr, false, false, false,
+                                                                                              AudioProcessorParameter::Category::inputMeter));
+
+            expect (param->category == AudioProcessorParameter::Category::inputMeter);
+        }
+
+        beginTest ("Boolean parameters can be created");
+        {
+            TestAudioProcessor proc;
+
+            const auto key = "id";
+            const auto param = proc.state.createAndAddParameter (std::make_unique<Parameter> (key, String(), String(), NormalisableRange<float>(),
+                                                                                              0.0f, nullptr, nullptr, false, false, false,
+                                                                                              AudioProcessorParameter::Category::genericParameter, true));
+
+            expect (param->isBoolean());
+        }
+
+        beginTest ("After creating a custom named parameter, we can later retrieve that parameter");
+        {
+            const auto key = "id";
+            auto param = std::make_unique<AudioParameterBool> (key, "", false);
+            const auto paramPtr = param.get();
+
+            TestAudioProcessor proc (std::move (param));
+
+            expect (proc.state.getParameter (key) == paramPtr);
+        }
+
+        beginTest ("After adding a normal parameter that already exists, the AudioProcessor parameters are unchanged");
+        {
+            TestAudioProcessor proc;
+            const auto key = "id";
+            const auto param = proc.state.createAndAddParameter (std::make_unique<Parameter> (key, String(), String(), NormalisableRange<float>(),
+                                                                                              0.0f, nullptr, nullptr));
+
+            proc.state.createAndAddParameter (std::make_unique<Parameter> (key, String(), String(), NormalisableRange<float>(),
+                                                                           0.0f, nullptr, nullptr));
+
+            expectEquals (proc.getParameters().size(), 1);
+            expect (proc.getParameters().getFirst() == param);
+        }
+
+        beginTest ("After setting a parameter value, that value is reflected in the state");
+        {
+            TestAudioProcessor proc;
+            const auto key = "id";
+            const auto param = proc.state.createAndAddParameter (std::make_unique<Parameter> (key, String(), String(), NormalisableRange<float>(),
+                                                                                              0.0f, nullptr, nullptr));
+
+            const auto value = 0.5f;
+            param->setValueNotifyingHost (value);
+
+            expectEquals (proc.state.getRawParameterValue (key)->load(), value);
+        }
+
+        beginTest ("After adding an APVTS::Parameter, its value is the default value");
+        {
+            TestAudioProcessor proc;
+            const auto key = "id";
+            const auto value = 5.0f;
+
+            proc.state.createAndAddParameter (std::make_unique<Parameter> (
+                key,
+                String(),
+                String(),
+                NormalisableRange<float> (0.0f, 100.0f, 10.0f),
+                value,
+                nullptr,
+                nullptr));
+
+            expectEquals (proc.state.getRawParameterValue (key)->load(), value);
+        }
+
+        beginTest ("Listeners receive notifications when parameters change");
+        {
+            Listener listener;
+            TestAudioProcessor proc;
+            const auto key = "id";
+            const auto param = proc.state.createAndAddParameter (std::make_unique<Parameter> (key, String(), String(), NormalisableRange<float>(),
+                                                                                              0.0f, nullptr, nullptr));
+            proc.state.addParameterListener (key, &listener);
+
+            const auto value = 0.5f;
+            param->setValueNotifyingHost (value);
+
+            expectEquals (listener.id, String { key });
+            expectEquals (listener.value, value);
+        }
+
+        beginTest ("Bool parameters have a range of 0-1");
+        {
+            const auto key = "id";
+
+            TestAudioProcessor proc (std::make_unique<AudioParameterBool> (key, "", false));
+
+            expect (proc.state.getParameterRange (key) == NormalisableRange<float> (0.0f, 1.0f, 1.0f));
+        }
+
+        beginTest ("Float parameters retain their specified range");
+        {
+            const auto key = "id";
+            const auto range = NormalisableRange<float> { -100, 100, 0.7f, 0.2f, true };
+
+            TestAudioProcessor proc (std::make_unique<AudioParameterFloat> (key, "", range, 0.0f));
+
+            expect (proc.state.getParameterRange (key) == range);
+        }
+
+        beginTest ("Int parameters retain their specified range");
+        {
+            const auto key = "id";
+            const auto min = -27;
+            const auto max = 53;
+
+            TestAudioProcessor proc (std::make_unique<AudioParameterInt> (key, "", min, max, 0));
+
+            expect (proc.state.getParameterRange (key) == NormalisableRange<float> (float (min), float (max), 1.0f));
+        }
+
+        beginTest ("Choice parameters retain their specified range");
+        {
+            const auto key = "id";
+            const auto choices = StringArray { "", "", "" };
+
+            TestAudioProcessor proc (std::make_unique<AudioParameterChoice> (key, "", choices, 0));
+
+            expect (proc.state.getParameterRange (key) == NormalisableRange<float> (0.0f, (float) (choices.size() - 1), 1.0f));
+            expect (proc.state.getParameter (key)->getNumSteps() == choices.size());
+        }
+
+        beginTest ("When the parameter value is changed, normal parameter values are updated");
+        {
+            TestAudioProcessor proc;
+            const auto key = "id";
+            const auto initialValue = 0.2f;
+            auto param = proc.state.createAndAddParameter (std::make_unique<Parameter> (key, String(), String(), NormalisableRange<float>(),
+                                                                                        initialValue, nullptr, nullptr));
+            proc.state.state = ValueTree { "state" };
+
+            auto value = proc.state.getParameterAsValue (key);
+            expectEquals (float (value.getValue()), initialValue);
+
+            const auto newValue = 0.75f;
+            value = newValue;
+
+            expectEquals (param->getValue(), newValue);
+            expectEquals (proc.state.getRawParameterValue (key)->load(), newValue);
+        }
+
+        beginTest ("When the parameter value is changed, custom parameter values are updated");
+        {
+            const auto key = "id";
+            const auto choices = StringArray ("foo", "bar", "baz");
+            auto param = std::make_unique<AudioParameterChoice> (key, "", choices, 0);
+            const auto paramPtr = param.get();
+            TestAudioProcessor proc (std::move (param));
+
+            const auto newValue = 2.0f;
+            auto value = proc.state.getParameterAsValue (key);
+            value = newValue;
+
+            expectEquals (paramPtr->getCurrentChoiceName(), choices[int (newValue)]);
+            expectEquals (proc.state.getRawParameterValue (key)->load(), newValue);
+        }
+
+        beginTest ("When the parameter value is changed, listeners are notified");
+        {
+            Listener listener;
+            TestAudioProcessor proc;
+            const auto key = "id";
+            proc.state.createAndAddParameter (std::make_unique<Parameter> (key, String(), String(), NormalisableRange<float>(),
+                                                                           0.0f, nullptr, nullptr));
+            proc.state.addParameterListener (key, &listener);
+            proc.state.state = ValueTree { "state" };
+
+            const auto newValue = 0.75f;
+            proc.state.getParameterAsValue (key) = newValue;
+
+            expectEquals (listener.value, newValue);
+            expectEquals (listener.id, String { key });
+        }
+
+        beginTest ("When the parameter value is changed, listeners are notified");
+        {
+            const auto key = "id";
+            const auto choices = StringArray { "foo", "bar", "baz" };
+            Listener listener;
+            TestAudioProcessor proc (std::make_unique<AudioParameterChoice> (key, "", choices, 0));
+            proc.state.addParameterListener (key, &listener);
+
+            const auto newValue = 2.0f;
+            proc.state.getParameterAsValue (key) = newValue;
+
+            expectEquals (listener.value, newValue);
+            expectEquals (listener.id, String (key));
+        }
+    }
+};
+
+static AudioProcessorValueTreeStateTests audioProcessorValueTreeStateTests;
+
+#endif
+
+} // namespace juce