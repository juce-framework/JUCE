--- conflicted
+++ resolved
@@ -1,314 +1,288 @@
-/*
-  ==============================================================================
-
-   This file is part of the JUCE framework.
-   Copyright (c) Raw Material Software Limited
-
-   JUCE is an open source framework subject to commercial or open source
-   licensing.
-
-   By downloading, installing, or using the JUCE framework, or combining the
-   JUCE framework with any other source code, object code, content or any other
-   copyrightable work, you agree to the terms of the JUCE End User Licence
-   Agreement, and all incorporated terms including the JUCE Privacy Policy and
-   the JUCE Website Terms of Service, as applicable, which will bind you. If you
-   do not agree to the terms of these agreements, we will not license the JUCE
-   framework to you, and you must discontinue the installation or download
-   process and cease use of the JUCE framework.
-
-   JUCE End User Licence Agreement: https://juce.com/legal/juce-8-licence/
-   JUCE Privacy Policy: https://juce.com/juce-privacy-policy
-   JUCE Website Terms of Service: https://juce.com/juce-website-terms-of-service/
-
-   Or:
-
-   You may also use this code under the terms of the AGPLv3:
-   https://www.gnu.org/licenses/agpl-3.0.en.html
-
-   THE JUCE FRAMEWORK IS PROVIDED "AS IS" WITHOUT ANY WARRANTY, AND ALL
-   WARRANTIES, WHETHER EXPRESSED OR IMPLIED, INCLUDING WARRANTY OF
-   MERCHANTABILITY OR FITNESS FOR A PARTICULAR PURPOSE, ARE DISCLAIMED.
-
-  ==============================================================================
-*/
-
-namespace juce
-{
-
-//==============================================================================
-namespace Android
-{
-    class Runnable : public juce::AndroidInterfaceImplementer
-    {
-    public:
-        virtual void run() = 0;
-
-    private:
-        jobject invoke (jobject proxy, jobject method, jobjectArray args) override
-        {
-            auto* env = getEnv();
-            auto methodName = juce::juceString ((jstring) env->CallObjectMethod (method, JavaMethod.getName));
-
-            if (methodName == "run")
-            {
-                run();
-                return nullptr;
-            }
-
-            // invoke base class
-            return AndroidInterfaceImplementer::invoke (proxy, method, args);
-        }
-    };
-
-    struct Handler
-    {
-        Handler() = default;
-        ~Handler() { clearSingletonInstance(); }
-
-        JUCE_DECLARE_SINGLETON_INLINE (Handler, false)
-
-        bool post (jobject runnable)
-        {
-            return (getEnv()->CallBooleanMethod (nativeHandler.get(), AndroidHandler.post, runnable) != 0);
-        }
-
-        GlobalRef nativeHandler { LocalRef<jobject> { getEnv()->NewObject (AndroidHandler, AndroidHandler.constructor) } };
-    };
-}
-
-//==============================================================================
-struct AndroidMessageQueue final : private Android::Runnable
-{
-    JUCE_DECLARE_SINGLETON_SINGLETHREADED_INLINE (AndroidMessageQueue, true)
-
-    AndroidMessageQueue() = default;
-
-    ~AndroidMessageQueue() override
-    {
-        JUCE_ASSERT_MESSAGE_THREAD
-        clearSingletonInstance();
-    }
-
-    bool post (MessageManager::MessageBase::Ptr&& message)
-    {
-        queue.add (std::move (message));
-
-        // this will call us on the message thread
-        return handler.post (self.get());
-    }
-
-private:
-
-    void run() override
-    {
-        for (;;)
-        {
-            MessageManager::MessageBase::Ptr message (queue.removeAndReturn (0));
-
-            if (message == nullptr)
-                break;
-
-            message->messageCallback();
-        }
-    }
-
-    ReferenceCountedArray<MessageManager::MessageBase, CriticalSection> queue;
-    Android::Handler handler;
-
-    // the this pointer to this class in Java land
-    GlobalRef self { CreateJavaInterface (this, "java/lang/Runnable") };
-};
-
-//==============================================================================
-void MessageManager::doPlatformSpecificInitialisation() { AndroidMessageQueue::getInstance(); }
-void MessageManager::doPlatformSpecificShutdown()       { AndroidMessageQueue::deleteInstance(); }
-
-bool MessageManager::postMessageToSystemQueue (MessageManager::MessageBase* const message)
-{
-    return AndroidMessageQueue::getInstance()->post (message);
-}
-
-//==============================================================================
-void MessageManager::broadcastMessage (const String&)
-{
-}
-
-void MessageManager::runDispatchLoop()
-{
-}
-
-void MessageManager::stopDispatchLoop()
-{
-    struct QuitCallback final : public CallbackMessage
-    {
-        QuitCallback() {}
-
-        void messageCallback() override
-        {
-            auto* env = getEnv();
-            auto activity = getCurrentActivity();
-
-            if (activity != nullptr)
-            {
-                jmethodID quitMethod = env->GetMethodID (AndroidActivity, "finishAndRemoveTask", "()V");
-
-                if (quitMethod != nullptr)
-                {
-                    env->CallVoidMethod (activity.get(), quitMethod);
-                    return;
-                }
-
-                quitMethod = env->GetMethodID (AndroidActivity, "finish", "()V");
-                jassert (quitMethod != nullptr);
-                env->CallVoidMethod (activity.get(), quitMethod);
-            }
-            else
-            {
-                jassertfalse;
-            }
-        }
-    };
-
-    (new QuitCallback())->post();
-    quitMessagePosted = true;
-}
-
-//==============================================================================
-class JuceAppLifecycle final : public ActivityLifecycleCallbacks
-{
-public:
-    using CreateApp = juce::JUCEApplicationBase* (*)();
-
-    explicit JuceAppLifecycle (CreateApp initSymbolAddr)
-        : createApplicationSymbol (initSymbolAddr)
-    {
-<<<<<<< HEAD
-        auto appContext = getAppContext();
-
-        if (appContext != nullptr)
-        {
-            auto* env = getEnv();
-
-            myself = GlobalRef (CreateJavaInterface (this, "android/app/Application$ActivityLifecycleCallbacks"));
-            env->CallVoidMethod (appContext.get(), AndroidApplication.registerActivityLifecycleCallbacks, myself.get());
-        }
-    }
-
-    ~JuceAppLifecycle() override
-    {
-        auto appContext = getAppContext();
-
-        if (appContext != nullptr && myself != nullptr)
-        {
-            auto* env = getEnv();
-
-            clear();
-            env->CallVoidMethod (appContext.get(), AndroidApplication.unregisterActivityLifecycleCallbacks, myself.get());
-            myself.clear();
-        }
-=======
->>>>>>> 1843554a
-    }
-
-    void onActivityCreated (jobject, jobject) override
-    {
-        checkCreated();
-    }
-
-    void onActivityDestroyed (jobject activity) override
-    {
-        auto* env = getEnv();
-
-        // if the main activity is being destroyed, only then tear-down JUCE
-        if (env->IsSameObject (getMainActivity().get(), activity) != 0)
-        {
-            JUCEApplicationBase::appWillTerminateByForce();
-            JNIClassBase::releaseAllClasses (env);
-
-            LocalRef<jclass> systemClass { env->FindClass ("java/lang/System") };
-            jmethodID exitMethod = env->GetStaticMethodID (systemClass.get(), "exit", "(I)V");
-            env->CallStaticVoidMethod (systemClass, exitMethod, 0);
-        }
-    }
-
-    void onActivityStarted (jobject) override
-    {
-        checkCreated();
-    }
-
-    void onActivityPaused (jobject) override
-    {
-        if (auto* app = JUCEApplicationBase::getInstance())
-            app->suspended();
-    }
-
-    void onActivityResumed (jobject) override
-    {
-        checkInitialised();
-
-        if (auto* app = JUCEApplicationBase::getInstance())
-            app->resumed();
-    }
-
-    static JuceAppLifecycle& getInstance (CreateApp initSymbolAddr)
-    {
-        static JuceAppLifecycle juceAppLifecycle (initSymbolAddr);
-        return juceAppLifecycle;
-    }
-
-private:
-    void checkCreated()
-    {
-        if (JUCEApplicationBase::getInstance() == nullptr)
-        {
-            DBG (SystemStats::getJUCEVersion());
-
-            JUCEApplicationBase::createInstance = createApplicationSymbol;
-
-            initialiser.emplace();
-
-            if (! JUCEApplicationBase::createInstance())
-                jassertfalse; // you must supply an application object for an android app!
-
-            jassert (MessageManager::getInstance()->isThisTheMessageThread());
-        }
-    }
-
-    void checkInitialised()
-    {
-        checkCreated();
-
-        if (! hasBeenInitialised)
-        {
-            if (auto* app = JUCEApplicationBase::getInstance())
-            {
-                hasBeenInitialised = app->initialiseApp();
-
-                if (! hasBeenInitialised)
-                    exit (app->shutdownApp());
-            }
-        }
-    }
-
-    std::optional<ScopedJuceInitialiser_GUI> initialiser;
-    GlobalRef myself;
-    CreateApp createApplicationSymbol{};
-    bool hasBeenInitialised = false;
-    ActivityLifecycleCallbackForwarder forwarder { GlobalRef { getAppContext() }, this };
-};
-
-//==============================================================================
-File juce_getExecutableFile();
-
-void juce_juceEventsAndroidStartApp();
-void juce_juceEventsAndroidStartApp()
-{
-    auto dllPath = juce_getExecutableFile().getFullPathName();
-    auto addr = reinterpret_cast<juce::JUCEApplicationBase* (*)()> (DynamicLibrary (dllPath)
-                                                                     .getFunction ("juce_CreateApplication"));
-
-    if (addr != nullptr)
-        JuceAppLifecycle::getInstance (addr);
-}
-
-} // namespace juce
+/*
+  ==============================================================================
+
+   This file is part of the JUCE framework.
+   Copyright (c) Raw Material Software Limited
+
+   JUCE is an open source framework subject to commercial or open source
+   licensing.
+
+   By downloading, installing, or using the JUCE framework, or combining the
+   JUCE framework with any other source code, object code, content or any other
+   copyrightable work, you agree to the terms of the JUCE End User Licence
+   Agreement, and all incorporated terms including the JUCE Privacy Policy and
+   the JUCE Website Terms of Service, as applicable, which will bind you. If you
+   do not agree to the terms of these agreements, we will not license the JUCE
+   framework to you, and you must discontinue the installation or download
+   process and cease use of the JUCE framework.
+
+   JUCE End User Licence Agreement: https://juce.com/legal/juce-8-licence/
+   JUCE Privacy Policy: https://juce.com/juce-privacy-policy
+   JUCE Website Terms of Service: https://juce.com/juce-website-terms-of-service/
+
+   Or:
+
+   You may also use this code under the terms of the AGPLv3:
+   https://www.gnu.org/licenses/agpl-3.0.en.html
+
+   THE JUCE FRAMEWORK IS PROVIDED "AS IS" WITHOUT ANY WARRANTY, AND ALL
+   WARRANTIES, WHETHER EXPRESSED OR IMPLIED, INCLUDING WARRANTY OF
+   MERCHANTABILITY OR FITNESS FOR A PARTICULAR PURPOSE, ARE DISCLAIMED.
+
+  ==============================================================================
+*/
+
+namespace juce
+{
+
+//==============================================================================
+namespace Android
+{
+    class Runnable : public juce::AndroidInterfaceImplementer
+    {
+    public:
+        virtual void run() = 0;
+
+    private:
+        jobject invoke (jobject proxy, jobject method, jobjectArray args) override
+        {
+            auto* env = getEnv();
+            auto methodName = juce::juceString ((jstring) env->CallObjectMethod (method, JavaMethod.getName));
+
+            if (methodName == "run")
+            {
+                run();
+                return nullptr;
+            }
+
+            // invoke base class
+            return AndroidInterfaceImplementer::invoke (proxy, method, args);
+        }
+    };
+
+    struct Handler
+    {
+        Handler() = default;
+        ~Handler() { clearSingletonInstance(); }
+
+        JUCE_DECLARE_SINGLETON_INLINE (Handler, false)
+
+        bool post (jobject runnable)
+        {
+            return (getEnv()->CallBooleanMethod (nativeHandler.get(), AndroidHandler.post, runnable) != 0);
+        }
+
+        GlobalRef nativeHandler { LocalRef<jobject> { getEnv()->NewObject (AndroidHandler, AndroidHandler.constructor) } };
+    };
+}
+
+//==============================================================================
+struct AndroidMessageQueue final : private Android::Runnable
+{
+    JUCE_DECLARE_SINGLETON_SINGLETHREADED_INLINE (AndroidMessageQueue, true)
+
+    AndroidMessageQueue() = default;
+
+    ~AndroidMessageQueue() override
+    {
+        JUCE_ASSERT_MESSAGE_THREAD
+        clearSingletonInstance();
+    }
+
+    bool post (MessageManager::MessageBase::Ptr&& message)
+    {
+        queue.add (std::move (message));
+
+        // this will call us on the message thread
+        return handler.post (self.get());
+    }
+
+private:
+
+    void run() override
+    {
+        for (;;)
+        {
+            MessageManager::MessageBase::Ptr message (queue.removeAndReturn (0));
+
+            if (message == nullptr)
+                break;
+
+            message->messageCallback();
+        }
+    }
+
+    ReferenceCountedArray<MessageManager::MessageBase, CriticalSection> queue;
+    Android::Handler handler;
+
+    // the this pointer to this class in Java land
+    GlobalRef self { CreateJavaInterface (this, "java/lang/Runnable") };
+};
+
+//==============================================================================
+void MessageManager::doPlatformSpecificInitialisation() { AndroidMessageQueue::getInstance(); }
+void MessageManager::doPlatformSpecificShutdown()       { AndroidMessageQueue::deleteInstance(); }
+
+bool MessageManager::postMessageToSystemQueue (MessageManager::MessageBase* const message)
+{
+    return AndroidMessageQueue::getInstance()->post (message);
+}
+
+//==============================================================================
+void MessageManager::broadcastMessage (const String&)
+{
+}
+
+void MessageManager::runDispatchLoop()
+{
+}
+
+void MessageManager::stopDispatchLoop()
+{
+    struct QuitCallback final : public CallbackMessage
+    {
+        QuitCallback() {}
+
+        void messageCallback() override
+        {
+            auto* env = getEnv();
+            auto activity = getCurrentActivity();
+
+            if (activity != nullptr)
+            {
+                jmethodID quitMethod = env->GetMethodID (AndroidActivity, "finishAndRemoveTask", "()V");
+
+                if (quitMethod != nullptr)
+                {
+                    env->CallVoidMethod (activity.get(), quitMethod);
+                    return;
+                }
+
+                quitMethod = env->GetMethodID (AndroidActivity, "finish", "()V");
+                jassert (quitMethod != nullptr);
+                env->CallVoidMethod (activity.get(), quitMethod);
+            }
+            else
+            {
+                jassertfalse;
+            }
+        }
+    };
+
+    (new QuitCallback())->post();
+    quitMessagePosted = true;
+}
+
+//==============================================================================
+class JuceAppLifecycle final : public ActivityLifecycleCallbacks
+{
+public:
+    using CreateApp = juce::JUCEApplicationBase* (*)();
+
+    explicit JuceAppLifecycle (CreateApp initSymbolAddr)
+        : createApplicationSymbol (initSymbolAddr)
+    {
+    }
+
+    void onActivityCreated (jobject, jobject) override
+    {
+        checkCreated();
+    }
+
+    void onActivityDestroyed (jobject activity) override
+    {
+        auto* env = getEnv();
+
+        // if the main activity is being destroyed, only then tear-down JUCE
+        if (env->IsSameObject (getMainActivity().get(), activity) != 0)
+        {
+            JUCEApplicationBase::appWillTerminateByForce();
+            JNIClassBase::releaseAllClasses (env);
+
+            LocalRef<jclass> systemClass { env->FindClass ("java/lang/System") };
+            jmethodID exitMethod = env->GetStaticMethodID (systemClass.get(), "exit", "(I)V");
+            env->CallStaticVoidMethod (systemClass, exitMethod, 0);
+        }
+    }
+
+    void onActivityStarted (jobject) override
+    {
+        checkCreated();
+    }
+
+    void onActivityPaused (jobject) override
+    {
+        if (auto* app = JUCEApplicationBase::getInstance())
+            app->suspended();
+    }
+
+    void onActivityResumed (jobject) override
+    {
+        checkInitialised();
+
+        if (auto* app = JUCEApplicationBase::getInstance())
+            app->resumed();
+    }
+
+    static JuceAppLifecycle& getInstance (CreateApp initSymbolAddr)
+    {
+        static JuceAppLifecycle juceAppLifecycle (initSymbolAddr);
+        return juceAppLifecycle;
+    }
+
+private:
+    void checkCreated()
+    {
+        if (JUCEApplicationBase::getInstance() == nullptr)
+        {
+            DBG (SystemStats::getJUCEVersion());
+
+            JUCEApplicationBase::createInstance = createApplicationSymbol;
+
+            initialiser.emplace();
+
+            if (! JUCEApplicationBase::createInstance())
+                jassertfalse; // you must supply an application object for an android app!
+
+            jassert (MessageManager::getInstance()->isThisTheMessageThread());
+        }
+    }
+
+    void checkInitialised()
+    {
+        checkCreated();
+
+        if (! hasBeenInitialised)
+        {
+            if (auto* app = JUCEApplicationBase::getInstance())
+            {
+                hasBeenInitialised = app->initialiseApp();
+
+                if (! hasBeenInitialised)
+                    exit (app->shutdownApp());
+            }
+        }
+    }
+
+    std::optional<ScopedJuceInitialiser_GUI> initialiser;
+    GlobalRef myself;
+    CreateApp createApplicationSymbol{};
+    bool hasBeenInitialised = false;
+    ActivityLifecycleCallbackForwarder forwarder { GlobalRef { getAppContext() }, this };
+};
+
+//==============================================================================
+File juce_getExecutableFile();
+
+void juce_juceEventsAndroidStartApp();
+void juce_juceEventsAndroidStartApp()
+{
+    auto dllPath = juce_getExecutableFile().getFullPathName();
+    auto addr = reinterpret_cast<juce::JUCEApplicationBase* (*)()> (DynamicLibrary (dllPath)
+                                                                     .getFunction ("juce_CreateApplication"));
+
+    if (addr != nullptr)
+        JuceAppLifecycle::getInstance (addr);
+}
+
+} // namespace juce