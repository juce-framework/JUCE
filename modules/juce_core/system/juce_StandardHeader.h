--- conflicted
+++ resolved
@@ -1,162 +1,158 @@
-/*
-  ==============================================================================
-
-   This file is part of the JUCE library.
-   Copyright (c) 2020 - Raw Material Software Limited
-
-   JUCE is an open source library subject to commercial or open-source
-   licensing.
-
-   The code included in this file is provided under the terms of the ISC license
-   http://www.isc.org/downloads/software-support-policy/isc-license. Permission
-   To use, copy, modify, and/or distribute this software for any purpose with or
-   without fee is hereby granted provided that the above copyright notice and
-   this permission notice appear in all copies.
-
-   JUCE IS PROVIDED "AS IS" WITHOUT ANY WARRANTY, AND ALL WARRANTIES, WHETHER
-   EXPRESSED OR IMPLIED, INCLUDING MERCHANTABILITY AND FITNESS FOR PURPOSE, ARE
-   DISCLAIMED.
-
-  ==============================================================================
-*/
-
-#pragma once
-
-//==============================================================================
-/** Current JUCE version number.
-
-    See also SystemStats::getJUCEVersion() for a string version.
-*/
-#define JUCE_MAJOR_VERSION      6
-#define JUCE_MINOR_VERSION      1
-<<<<<<< HEAD
-#define JUCE_BUILDNUMBER        3
-=======
-#define JUCE_BUILDNUMBER        4
->>>>>>> 185af339
-
-/** Current JUCE version number.
-
-    Bits 16 to 32 = major version.
-    Bits 8 to 16 = minor version.
-    Bits 0 to 8 = point release.
-
-    See also SystemStats::getJUCEVersion() for a string version.
-*/
-#define JUCE_VERSION   ((JUCE_MAJOR_VERSION << 16) + (JUCE_MINOR_VERSION << 8) + JUCE_BUILDNUMBER)
-
-
-//==============================================================================
-#include <algorithm>
-#include <array>
-#include <atomic>
-#include <cmath>
-#include <condition_variable>
-#include <cstddef>
-#include <functional>
-#include <iomanip>
-#include <iostream>
-#include <limits>
-#include <list>
-#include <map>
-#include <unordered_map>
-#include <memory>
-#include <mutex>
-#include <numeric>
-#include <queue>
-#include <sstream>
-#include <typeindex>
-#include <unordered_set>
-#include <vector>
-
-//==============================================================================
-#include "juce_CompilerSupport.h"
-#include "juce_CompilerWarnings.h"
-#include "juce_PlatformDefs.h"
-
-//==============================================================================
-// Now we'll include some common OS headers..
-JUCE_BEGIN_IGNORE_WARNINGS_MSVC (4514 4245 4100)
-
-#if JUCE_MSVC
- #include <intrin.h>
-#endif
-
-
-#if JUCE_MAC || JUCE_IOS
- #include <libkern/OSAtomic.h>
- #include <xlocale.h>
- #include <signal.h>
-#endif
-
-#if JUCE_LINUX || JUCE_BSD
- #include <cstring>
- #include <signal.h>
-
- #if __INTEL_COMPILER
-  #if __ia64__
-   #include <ia64intrin.h>
-  #else
-   #include <ia32intrin.h>
-  #endif
- #endif
-#endif
-
-#if JUCE_MSVC && JUCE_DEBUG
- #include <crtdbg.h>
-#endif
-
-JUCE_END_IGNORE_WARNINGS_MSVC
-
-#if JUCE_MINGW
- #include <cstring>
- #include <sys/types.h>
-#endif
-
-#if JUCE_ANDROID
- #include <cstring>
- #include <byteswap.h>
-#endif
-
-// undef symbols that are sometimes set by misguided 3rd-party headers..
-#undef TYPE_BOOL
-#undef max
-#undef min
-#undef major
-#undef minor
-#undef KeyPress
-
-//==============================================================================
-// DLL building settings on Windows
-#if JUCE_MSVC
- #ifdef JUCE_DLL_BUILD
-  #define JUCE_API __declspec (dllexport)
-  #pragma warning (disable: 4251)
- #elif defined (JUCE_DLL)
-  #define JUCE_API __declspec (dllimport)
-  #pragma warning (disable: 4251)
- #endif
- #ifdef __INTEL_COMPILER
-  #pragma warning (disable: 1125) // (virtual override warning)
- #endif
-#elif defined (JUCE_DLL) || defined (JUCE_DLL_BUILD)
- #define JUCE_API __attribute__ ((visibility("default")))
-#endif
-
-//==============================================================================
-#ifndef JUCE_API
- #define JUCE_API   /**< This macro is added to all JUCE public class declarations. */
-#endif
-
-#if JUCE_MSVC && JUCE_DLL_BUILD
- #define JUCE_PUBLIC_IN_DLL_BUILD(declaration)  public: declaration; private:
-#else
- #define JUCE_PUBLIC_IN_DLL_BUILD(declaration)  declaration;
-#endif
-
-/** This macro is added to all JUCE public function declarations. */
-#define JUCE_PUBLIC_FUNCTION        JUCE_API JUCE_CALLTYPE
-
-#ifndef DOXYGEN
- #define JUCE_NAMESPACE juce  // This old macro is deprecated: you should just use the juce namespace directly.
-#endif
+/*
+  ==============================================================================
+
+   This file is part of the JUCE library.
+   Copyright (c) 2020 - Raw Material Software Limited
+
+   JUCE is an open source library subject to commercial or open-source
+   licensing.
+
+   The code included in this file is provided under the terms of the ISC license
+   http://www.isc.org/downloads/software-support-policy/isc-license. Permission
+   To use, copy, modify, and/or distribute this software for any purpose with or
+   without fee is hereby granted provided that the above copyright notice and
+   this permission notice appear in all copies.
+
+   JUCE IS PROVIDED "AS IS" WITHOUT ANY WARRANTY, AND ALL WARRANTIES, WHETHER
+   EXPRESSED OR IMPLIED, INCLUDING MERCHANTABILITY AND FITNESS FOR PURPOSE, ARE
+   DISCLAIMED.
+
+  ==============================================================================
+*/
+
+#pragma once
+
+//==============================================================================
+/** Current JUCE version number.
+
+    See also SystemStats::getJUCEVersion() for a string version.
+*/
+#define JUCE_MAJOR_VERSION      6
+#define JUCE_MINOR_VERSION      1
+#define JUCE_BUILDNUMBER        4
+
+/** Current JUCE version number.
+
+    Bits 16 to 32 = major version.
+    Bits 8 to 16 = minor version.
+    Bits 0 to 8 = point release.
+
+    See also SystemStats::getJUCEVersion() for a string version.
+*/
+#define JUCE_VERSION   ((JUCE_MAJOR_VERSION << 16) + (JUCE_MINOR_VERSION << 8) + JUCE_BUILDNUMBER)
+
+
+//==============================================================================
+#include <algorithm>
+#include <array>
+#include <atomic>
+#include <cmath>
+#include <condition_variable>
+#include <cstddef>
+#include <functional>
+#include <iomanip>
+#include <iostream>
+#include <limits>
+#include <list>
+#include <map>
+#include <unordered_map>
+#include <memory>
+#include <mutex>
+#include <numeric>
+#include <queue>
+#include <sstream>
+#include <typeindex>
+#include <unordered_set>
+#include <vector>
+
+//==============================================================================
+#include "juce_CompilerSupport.h"
+#include "juce_CompilerWarnings.h"
+#include "juce_PlatformDefs.h"
+
+//==============================================================================
+// Now we'll include some common OS headers..
+JUCE_BEGIN_IGNORE_WARNINGS_MSVC (4514 4245 4100)
+
+#if JUCE_MSVC
+ #include <intrin.h>
+#endif
+
+
+#if JUCE_MAC || JUCE_IOS
+ #include <libkern/OSAtomic.h>
+ #include <xlocale.h>
+ #include <signal.h>
+#endif
+
+#if JUCE_LINUX || JUCE_BSD
+ #include <cstring>
+ #include <signal.h>
+
+ #if __INTEL_COMPILER
+  #if __ia64__
+   #include <ia64intrin.h>
+  #else
+   #include <ia32intrin.h>
+  #endif
+ #endif
+#endif
+
+#if JUCE_MSVC && JUCE_DEBUG
+ #include <crtdbg.h>
+#endif
+
+JUCE_END_IGNORE_WARNINGS_MSVC
+
+#if JUCE_MINGW
+ #include <cstring>
+ #include <sys/types.h>
+#endif
+
+#if JUCE_ANDROID
+ #include <cstring>
+ #include <byteswap.h>
+#endif
+
+// undef symbols that are sometimes set by misguided 3rd-party headers..
+#undef TYPE_BOOL
+#undef max
+#undef min
+#undef major
+#undef minor
+#undef KeyPress
+
+//==============================================================================
+// DLL building settings on Windows
+#if JUCE_MSVC
+ #ifdef JUCE_DLL_BUILD
+  #define JUCE_API __declspec (dllexport)
+  #pragma warning (disable: 4251)
+ #elif defined (JUCE_DLL)
+  #define JUCE_API __declspec (dllimport)
+  #pragma warning (disable: 4251)
+ #endif
+ #ifdef __INTEL_COMPILER
+  #pragma warning (disable: 1125) // (virtual override warning)
+ #endif
+#elif defined (JUCE_DLL) || defined (JUCE_DLL_BUILD)
+ #define JUCE_API __attribute__ ((visibility("default")))
+#endif
+
+//==============================================================================
+#ifndef JUCE_API
+ #define JUCE_API   /**< This macro is added to all JUCE public class declarations. */
+#endif
+
+#if JUCE_MSVC && JUCE_DLL_BUILD
+ #define JUCE_PUBLIC_IN_DLL_BUILD(declaration)  public: declaration; private:
+#else
+ #define JUCE_PUBLIC_IN_DLL_BUILD(declaration)  declaration;
+#endif
+
+/** This macro is added to all JUCE public function declarations. */
+#define JUCE_PUBLIC_FUNCTION        JUCE_API JUCE_CALLTYPE
+
+#ifndef DOXYGEN
+ #define JUCE_NAMESPACE juce  // This old macro is deprecated: you should just use the juce namespace directly.
+#endif