/*
  ==============================================================================

   This file is part of the JUCE library.
   Copyright (c) 2020 - Raw Material Software Limited

   JUCE is an open source library subject to commercial or open-source
   licensing.

   The code included in this file is provided under the terms of the ISC license
   http://www.isc.org/downloads/software-support-policy/isc-license. Permission
   To use, copy, modify, and/or distribute this software for any purpose with or
   without fee is hereby granted provided that the above copyright notice and
   this permission notice appear in all copies.

   JUCE IS PROVIDED "AS IS" WITHOUT ANY WARRANTY, AND ALL WARRANTIES, WHETHER
   EXPRESSED OR IMPLIED, INCLUDING MERCHANTABILITY AND FITNESS FOR PURPOSE, ARE
   DISCLAIMED.

  ==============================================================================
*/

#pragma once

namespace juce
{

//==============================================================================
/*  This file defines miscellaneous macros for debugging, assertions, etc.
*/

//==============================================================================
#ifdef JUCE_FORCE_DEBUG
 #undef JUCE_DEBUG

 #if JUCE_FORCE_DEBUG
  #define JUCE_DEBUG 1
 #endif
#endif

/** This macro defines the C calling convention used as the standard for JUCE calls. */
#if JUCE_WINDOWS
 #define JUCE_CALLTYPE   __stdcall
 #define JUCE_CDECL      __cdecl
#else
 #define JUCE_CALLTYPE
 #define JUCE_CDECL
#endif

//==============================================================================
// Debugging and assertion macros

#ifndef JUCE_LOG_CURRENT_ASSERTION
 #if JUCE_LOG_ASSERTIONS || JUCE_DEBUG
  #define JUCE_LOG_CURRENT_ASSERTION    juce::logAssertion (__FILE__, __LINE__);
 #else
  #define JUCE_LOG_CURRENT_ASSERTION
 #endif
#endif

//==============================================================================
#if JUCE_IOS || JUCE_LINUX || JUCE_BSD
  /** This will try to break into the debugger if the app is currently being debugged.
      If called by an app that's not being debugged, the behaviour isn't defined - it may
      crash or not, depending on the platform.
      @see jassert()
  */
  #define JUCE_BREAK_IN_DEBUGGER        { ::kill (0, SIGTRAP); }
#elif JUCE_MSVC
  #ifndef __INTEL_COMPILER
    #pragma intrinsic (__debugbreak)
  #endif
  #define JUCE_BREAK_IN_DEBUGGER        { __debugbreak(); }
#elif JUCE_INTEL && (JUCE_GCC || JUCE_MAC)
  #if JUCE_NO_INLINE_ASM
   #define JUCE_BREAK_IN_DEBUGGER       { }
  #else
   #define JUCE_BREAK_IN_DEBUGGER       { asm ("int $3"); }
  #endif
<<<<<<< HEAD
#elif JUCE_MAC
=======
#elif JUCE_ARM && JUCE_MAC
>>>>>>> d7d35059
  #define JUCE_BREAK_IN_DEBUGGER        { __builtin_debugtrap(); }
#elif JUCE_ANDROID
  #define JUCE_BREAK_IN_DEBUGGER        { __builtin_trap(); }
#else
  #define JUCE_BREAK_IN_DEBUGGER        { __asm int 3 }
#endif

#if JUCE_CLANG && defined (__has_feature) && ! defined (JUCE_ANALYZER_NORETURN)
 #if __has_feature (attribute_analyzer_noreturn)
  inline void __attribute__((analyzer_noreturn)) juce_assert_noreturn() {}
  #define JUCE_ANALYZER_NORETURN juce::juce_assert_noreturn();
 #endif
#endif

#ifndef JUCE_ANALYZER_NORETURN
 #define JUCE_ANALYZER_NORETURN
#endif

/** Used to silence Wimplicit-fallthrough on Clang and GCC where available
    as there are a few places in the codebase where we need to do this
    deliberately and want to ignore the warning.
*/
#if JUCE_CLANG
 #if __has_cpp_attribute(clang::fallthrough)
  #define JUCE_FALLTHROUGH [[clang::fallthrough]];
 #else
  #define JUCE_FALLTHROUGH
 #endif
#elif JUCE_GCC
 #if __GNUC__ >= 7
  #define JUCE_FALLTHROUGH [[gnu::fallthrough]];
 #else
  #define JUCE_FALLTHROUGH
 #endif
#else
 #define JUCE_FALLTHROUGH
#endif

//==============================================================================
#if JUCE_MSVC && ! DOXYGEN
 #define JUCE_BLOCK_WITH_FORCED_SEMICOLON(x) \
   __pragma(warning(push)) \
   __pragma(warning(disable:4127)) \
   do { x } while (false) \
   __pragma(warning(pop))
#else
 /** This is the good old C++ trick for creating a macro that forces the user to put
    a semicolon after it when they use it.
 */
 #define JUCE_BLOCK_WITH_FORCED_SEMICOLON(x) do { x } while (false)
#endif

//==============================================================================
#if (JUCE_DEBUG && ! JUCE_DISABLE_ASSERTIONS) || DOXYGEN
  /** Writes a string to the standard error stream.
      Note that as well as a single string, you can use this to write multiple items
      as a stream, e.g.
      @code
        DBG ("foo = " << foo << "bar = " << bar);
      @endcode
      The macro is only enabled in a debug build, so be careful not to use it with expressions
      that have important side-effects!
      @see Logger::outputDebugString
  */
  #define DBG(textToWrite)          JUCE_BLOCK_WITH_FORCED_SEMICOLON (juce::String tempDbgBuf; tempDbgBuf << textToWrite; juce::Logger::outputDebugString (tempDbgBuf);)

  //==============================================================================
  /** This will always cause an assertion failure.
      It is only compiled in a debug build, (unless JUCE_LOG_ASSERTIONS is enabled for your build).
      @see jassert
  */
  #define jassertfalse              JUCE_BLOCK_WITH_FORCED_SEMICOLON (JUCE_LOG_CURRENT_ASSERTION; if (juce::juce_isRunningUnderDebugger()) JUCE_BREAK_IN_DEBUGGER; JUCE_ANALYZER_NORETURN)

  //==============================================================================
  /** Platform-independent assertion macro.

      This macro gets turned into a no-op when you're building with debugging turned off, so be
      careful that the expression you pass to it doesn't perform any actions that are vital for the
      correct behaviour of your program!
      @see jassertfalse
  */
  #define jassert(expression)       JUCE_BLOCK_WITH_FORCED_SEMICOLON (if (! (expression)) jassertfalse;)

#else
  //==============================================================================
  // If debugging is disabled, these dummy debug and assertion macros are used..

  #define DBG(textToWrite)
  #define jassertfalse              JUCE_BLOCK_WITH_FORCED_SEMICOLON (JUCE_LOG_CURRENT_ASSERTION)

  #if JUCE_LOG_ASSERTIONS
   #define jassert(expression)      JUCE_BLOCK_WITH_FORCED_SEMICOLON (if (! (expression)) jassertfalse;)
  #else
   #define jassert(expression)      JUCE_BLOCK_WITH_FORCED_SEMICOLON ( ; )
  #endif

#endif

//==============================================================================
#if ! DOXYGEN
 #define JUCE_JOIN_MACRO_HELPER(a, b) a ## b
 #define JUCE_STRINGIFY_MACRO_HELPER(a) #a
#endif

/** A good old-fashioned C macro concatenation helper.
    This combines two items (which may themselves be macros) into a single string,
    avoiding the pitfalls of the ## macro operator.
*/
#define JUCE_JOIN_MACRO(item1, item2)  JUCE_JOIN_MACRO_HELPER (item1, item2)

/** A handy C macro for stringifying any symbol, rather than just a macro parameter. */
#define JUCE_STRINGIFY(item)  JUCE_STRINGIFY_MACRO_HELPER (item)

//==============================================================================
/** This is a shorthand macro for deleting a class's copy constructor and
    copy assignment operator.

    For example, instead of
    @code
    class MyClass
    {
        etc..

    private:
        MyClass (const MyClass&);
        MyClass& operator= (const MyClass&);
    };@endcode

    ..you can just write:

    @code
    class MyClass
    {
        etc..

    private:
        JUCE_DECLARE_NON_COPYABLE (MyClass)
    };@endcode
*/
#define JUCE_DECLARE_NON_COPYABLE(className) \
    className (const className&) = delete;\
    className& operator= (const className&) = delete;

/** This is a shorthand macro for deleting a class's move constructor and
    move assignment operator.
*/
#define JUCE_DECLARE_NON_MOVEABLE(className) \
    className (className&&) = delete;\
    className& operator= (className&&) = delete;

/** This is a shorthand way of writing both a JUCE_DECLARE_NON_COPYABLE and
    JUCE_LEAK_DETECTOR macro for a class.
*/
#define JUCE_DECLARE_NON_COPYABLE_WITH_LEAK_DETECTOR(className) \
    JUCE_DECLARE_NON_COPYABLE(className) \
    JUCE_LEAK_DETECTOR(className)

/** This macro can be added to class definitions to disable the use of new/delete to
    allocate the object on the heap, forcing it to only be used as a stack or member variable.
*/
#define JUCE_PREVENT_HEAP_ALLOCATION \
   private: \
    static void* operator new (size_t) = delete; \
    static void operator delete (void*) = delete;

//==============================================================================
#if JUCE_MSVC && ! defined (DOXYGEN)
 #define JUCE_WARNING_HELPER(file, line, mess) message(file "(" JUCE_STRINGIFY (line) ") : Warning: " #mess)
 #define JUCE_COMPILER_WARNING(message)  __pragma(JUCE_WARNING_HELPER (__FILE__, __LINE__, message))
#else
 #ifndef DOXYGEN
  #define JUCE_WARNING_HELPER(mess) message(#mess)
 #endif

 /** This macro allows you to emit a custom compiler warning message.
     Very handy for marking bits of code as "to-do" items, or for shaming
     code written by your co-workers in a way that's hard to ignore.

     GCC and Clang provide the \#warning directive, but MSVC doesn't, so this macro
     is a cross-compiler way to get the same functionality as \#warning.
 */
 #define JUCE_COMPILER_WARNING(message)  _Pragma(JUCE_STRINGIFY (JUCE_WARNING_HELPER (message)))
#endif


//==============================================================================
#if JUCE_DEBUG || DOXYGEN
  /** A platform-independent way of forcing an inline function.
      Use the syntax: @code
      forcedinline void myfunction (int x)
      @endcode
  */
  #define forcedinline  inline
#else
  #if JUCE_MSVC
   #define forcedinline       __forceinline
  #else
   #define forcedinline       inline __attribute__((always_inline))
  #endif
#endif

#if JUCE_MSVC || DOXYGEN
  /** This can be placed before a stack or member variable declaration to tell the compiler
      to align it to the specified number of bytes. */
  #define JUCE_ALIGN(bytes)   __declspec (align (bytes))
#else
  #define JUCE_ALIGN(bytes)   __attribute__ ((aligned (bytes)))
#endif

//==============================================================================
// Cross-compiler deprecation macros..
#ifdef DOXYGEN
 /** This macro can be used to wrap a function which has been deprecated. */
 #define JUCE_DEPRECATED(functionDef)
 #define JUCE_DEPRECATED_WITH_BODY(functionDef, body)
#elif JUCE_MSVC && ! JUCE_NO_DEPRECATION_WARNINGS
 #define JUCE_DEPRECATED_ATTRIBUTE                      __declspec(deprecated)
 #define JUCE_DEPRECATED(functionDef)                   JUCE_DEPRECATED_ATTRIBUTE functionDef
 #define JUCE_DEPRECATED_WITH_BODY(functionDef, body)   JUCE_DEPRECATED_ATTRIBUTE functionDef body
#elif (JUCE_GCC || JUCE_CLANG) && ! JUCE_NO_DEPRECATION_WARNINGS
 #define JUCE_DEPRECATED_ATTRIBUTE                      __attribute__ ((deprecated))
 #define JUCE_DEPRECATED(functionDef)                   functionDef JUCE_DEPRECATED_ATTRIBUTE
 #define JUCE_DEPRECATED_WITH_BODY(functionDef, body)   functionDef JUCE_DEPRECATED_ATTRIBUTE body
#else
 #define JUCE_DEPRECATED_ATTRIBUTE
 #define JUCE_DEPRECATED(functionDef)                   functionDef
 #define JUCE_DEPRECATED_WITH_BODY(functionDef, body)   functionDef body
#endif

#if JUCE_ALLOW_STATIC_NULL_VARIABLES
 #if ! (defined (DOXYGEN) || defined (JUCE_GCC) || (JUCE_MSVC && _MSC_VER <= 1900))
  #define JUCE_DEPRECATED_STATIC(valueDef)       JUCE_DEPRECATED_ATTRIBUTE valueDef

  #if JUCE_MSVC
   #define JUCE_DECLARE_DEPRECATED_STATIC(valueDef) \
        __pragma(warning(push)) \
        __pragma(warning(disable:4996)) \
         valueDef \
        __pragma(warning(pop))
  #else
   #define JUCE_DECLARE_DEPRECATED_STATIC(valueDef)   valueDef
  #endif
 #else
  #define JUCE_DEPRECATED_STATIC(valueDef)           valueDef
  #define JUCE_DECLARE_DEPRECATED_STATIC(valueDef)   valueDef
 #endif
#else
 #define JUCE_DEPRECATED_STATIC(valueDef)
 #define JUCE_DECLARE_DEPRECATED_STATIC(valueDef)
#endif

//==============================================================================
#if JUCE_ANDROID && ! DOXYGEN
 #define JUCE_MODAL_LOOPS_PERMITTED 0
#elif ! defined (JUCE_MODAL_LOOPS_PERMITTED)
 /** Some operating environments don't provide a modal loop mechanism, so this flag can be
     used to disable any functions that try to run a modal loop. */
 #define JUCE_MODAL_LOOPS_PERMITTED 1
#endif

//==============================================================================
#if JUCE_GCC || JUCE_CLANG
 #define JUCE_PACKED __attribute__((packed))
#elif ! DOXYGEN
 #define JUCE_PACKED
#endif

//==============================================================================
#if JUCE_GCC || DOXYGEN
 /** This can be appended to a function declaration to tell gcc to disable associative
     math optimisations which break some floating point algorithms. */
 #define JUCE_NO_ASSOCIATIVE_MATH_OPTIMISATIONS   __attribute__((__optimize__("no-associative-math")))
#else
 #define JUCE_NO_ASSOCIATIVE_MATH_OPTIMISATIONS
#endif

} // namespace juce
<|MERGE_RESOLUTION|>--- conflicted
+++ resolved
@@ -1,361 +1,357 @@
-/*
-  ==============================================================================
-
-   This file is part of the JUCE library.
-   Copyright (c) 2020 - Raw Material Software Limited
-
-   JUCE is an open source library subject to commercial or open-source
-   licensing.
-
-   The code included in this file is provided under the terms of the ISC license
-   http://www.isc.org/downloads/software-support-policy/isc-license. Permission
-   To use, copy, modify, and/or distribute this software for any purpose with or
-   without fee is hereby granted provided that the above copyright notice and
-   this permission notice appear in all copies.
-
-   JUCE IS PROVIDED "AS IS" WITHOUT ANY WARRANTY, AND ALL WARRANTIES, WHETHER
-   EXPRESSED OR IMPLIED, INCLUDING MERCHANTABILITY AND FITNESS FOR PURPOSE, ARE
-   DISCLAIMED.
-
-  ==============================================================================
-*/
-
-#pragma once
-
-namespace juce
-{
-
-//==============================================================================
-/*  This file defines miscellaneous macros for debugging, assertions, etc.
-*/
-
-//==============================================================================
-#ifdef JUCE_FORCE_DEBUG
- #undef JUCE_DEBUG
-
- #if JUCE_FORCE_DEBUG
-  #define JUCE_DEBUG 1
- #endif
-#endif
-
-/** This macro defines the C calling convention used as the standard for JUCE calls. */
-#if JUCE_WINDOWS
- #define JUCE_CALLTYPE   __stdcall
- #define JUCE_CDECL      __cdecl
-#else
- #define JUCE_CALLTYPE
- #define JUCE_CDECL
-#endif
-
-//==============================================================================
-// Debugging and assertion macros
-
-#ifndef JUCE_LOG_CURRENT_ASSERTION
- #if JUCE_LOG_ASSERTIONS || JUCE_DEBUG
-  #define JUCE_LOG_CURRENT_ASSERTION    juce::logAssertion (__FILE__, __LINE__);
- #else
-  #define JUCE_LOG_CURRENT_ASSERTION
- #endif
-#endif
-
-//==============================================================================
-#if JUCE_IOS || JUCE_LINUX || JUCE_BSD
-  /** This will try to break into the debugger if the app is currently being debugged.
-      If called by an app that's not being debugged, the behaviour isn't defined - it may
-      crash or not, depending on the platform.
-      @see jassert()
-  */
-  #define JUCE_BREAK_IN_DEBUGGER        { ::kill (0, SIGTRAP); }
-#elif JUCE_MSVC
-  #ifndef __INTEL_COMPILER
-    #pragma intrinsic (__debugbreak)
-  #endif
-  #define JUCE_BREAK_IN_DEBUGGER        { __debugbreak(); }
-#elif JUCE_INTEL && (JUCE_GCC || JUCE_MAC)
-  #if JUCE_NO_INLINE_ASM
-   #define JUCE_BREAK_IN_DEBUGGER       { }
-  #else
-   #define JUCE_BREAK_IN_DEBUGGER       { asm ("int $3"); }
-  #endif
-<<<<<<< HEAD
-#elif JUCE_MAC
-=======
-#elif JUCE_ARM && JUCE_MAC
->>>>>>> d7d35059
-  #define JUCE_BREAK_IN_DEBUGGER        { __builtin_debugtrap(); }
-#elif JUCE_ANDROID
-  #define JUCE_BREAK_IN_DEBUGGER        { __builtin_trap(); }
-#else
-  #define JUCE_BREAK_IN_DEBUGGER        { __asm int 3 }
-#endif
-
-#if JUCE_CLANG && defined (__has_feature) && ! defined (JUCE_ANALYZER_NORETURN)
- #if __has_feature (attribute_analyzer_noreturn)
-  inline void __attribute__((analyzer_noreturn)) juce_assert_noreturn() {}
-  #define JUCE_ANALYZER_NORETURN juce::juce_assert_noreturn();
- #endif
-#endif
-
-#ifndef JUCE_ANALYZER_NORETURN
- #define JUCE_ANALYZER_NORETURN
-#endif
-
-/** Used to silence Wimplicit-fallthrough on Clang and GCC where available
-    as there are a few places in the codebase where we need to do this
-    deliberately and want to ignore the warning.
-*/
-#if JUCE_CLANG
- #if __has_cpp_attribute(clang::fallthrough)
-  #define JUCE_FALLTHROUGH [[clang::fallthrough]];
- #else
-  #define JUCE_FALLTHROUGH
- #endif
-#elif JUCE_GCC
- #if __GNUC__ >= 7
-  #define JUCE_FALLTHROUGH [[gnu::fallthrough]];
- #else
-  #define JUCE_FALLTHROUGH
- #endif
-#else
- #define JUCE_FALLTHROUGH
-#endif
-
-//==============================================================================
-#if JUCE_MSVC && ! DOXYGEN
- #define JUCE_BLOCK_WITH_FORCED_SEMICOLON(x) \
-   __pragma(warning(push)) \
-   __pragma(warning(disable:4127)) \
-   do { x } while (false) \
-   __pragma(warning(pop))
-#else
- /** This is the good old C++ trick for creating a macro that forces the user to put
-    a semicolon after it when they use it.
- */
- #define JUCE_BLOCK_WITH_FORCED_SEMICOLON(x) do { x } while (false)
-#endif
-
-//==============================================================================
-#if (JUCE_DEBUG && ! JUCE_DISABLE_ASSERTIONS) || DOXYGEN
-  /** Writes a string to the standard error stream.
-      Note that as well as a single string, you can use this to write multiple items
-      as a stream, e.g.
-      @code
-        DBG ("foo = " << foo << "bar = " << bar);
-      @endcode
-      The macro is only enabled in a debug build, so be careful not to use it with expressions
-      that have important side-effects!
-      @see Logger::outputDebugString
-  */
-  #define DBG(textToWrite)          JUCE_BLOCK_WITH_FORCED_SEMICOLON (juce::String tempDbgBuf; tempDbgBuf << textToWrite; juce::Logger::outputDebugString (tempDbgBuf);)
-
-  //==============================================================================
-  /** This will always cause an assertion failure.
-      It is only compiled in a debug build, (unless JUCE_LOG_ASSERTIONS is enabled for your build).
-      @see jassert
-  */
-  #define jassertfalse              JUCE_BLOCK_WITH_FORCED_SEMICOLON (JUCE_LOG_CURRENT_ASSERTION; if (juce::juce_isRunningUnderDebugger()) JUCE_BREAK_IN_DEBUGGER; JUCE_ANALYZER_NORETURN)
-
-  //==============================================================================
-  /** Platform-independent assertion macro.
-
-      This macro gets turned into a no-op when you're building with debugging turned off, so be
-      careful that the expression you pass to it doesn't perform any actions that are vital for the
-      correct behaviour of your program!
-      @see jassertfalse
-  */
-  #define jassert(expression)       JUCE_BLOCK_WITH_FORCED_SEMICOLON (if (! (expression)) jassertfalse;)
-
-#else
-  //==============================================================================
-  // If debugging is disabled, these dummy debug and assertion macros are used..
-
-  #define DBG(textToWrite)
-  #define jassertfalse              JUCE_BLOCK_WITH_FORCED_SEMICOLON (JUCE_LOG_CURRENT_ASSERTION)
-
-  #if JUCE_LOG_ASSERTIONS
-   #define jassert(expression)      JUCE_BLOCK_WITH_FORCED_SEMICOLON (if (! (expression)) jassertfalse;)
-  #else
-   #define jassert(expression)      JUCE_BLOCK_WITH_FORCED_SEMICOLON ( ; )
-  #endif
-
-#endif
-
-//==============================================================================
-#if ! DOXYGEN
- #define JUCE_JOIN_MACRO_HELPER(a, b) a ## b
- #define JUCE_STRINGIFY_MACRO_HELPER(a) #a
-#endif
-
-/** A good old-fashioned C macro concatenation helper.
-    This combines two items (which may themselves be macros) into a single string,
-    avoiding the pitfalls of the ## macro operator.
-*/
-#define JUCE_JOIN_MACRO(item1, item2)  JUCE_JOIN_MACRO_HELPER (item1, item2)
-
-/** A handy C macro for stringifying any symbol, rather than just a macro parameter. */
-#define JUCE_STRINGIFY(item)  JUCE_STRINGIFY_MACRO_HELPER (item)
-
-//==============================================================================
-/** This is a shorthand macro for deleting a class's copy constructor and
-    copy assignment operator.
-
-    For example, instead of
-    @code
-    class MyClass
-    {
-        etc..
-
-    private:
-        MyClass (const MyClass&);
-        MyClass& operator= (const MyClass&);
-    };@endcode
-
-    ..you can just write:
-
-    @code
-    class MyClass
-    {
-        etc..
-
-    private:
-        JUCE_DECLARE_NON_COPYABLE (MyClass)
-    };@endcode
-*/
-#define JUCE_DECLARE_NON_COPYABLE(className) \
-    className (const className&) = delete;\
-    className& operator= (const className&) = delete;
-
-/** This is a shorthand macro for deleting a class's move constructor and
-    move assignment operator.
-*/
-#define JUCE_DECLARE_NON_MOVEABLE(className) \
-    className (className&&) = delete;\
-    className& operator= (className&&) = delete;
-
-/** This is a shorthand way of writing both a JUCE_DECLARE_NON_COPYABLE and
-    JUCE_LEAK_DETECTOR macro for a class.
-*/
-#define JUCE_DECLARE_NON_COPYABLE_WITH_LEAK_DETECTOR(className) \
-    JUCE_DECLARE_NON_COPYABLE(className) \
-    JUCE_LEAK_DETECTOR(className)
-
-/** This macro can be added to class definitions to disable the use of new/delete to
-    allocate the object on the heap, forcing it to only be used as a stack or member variable.
-*/
-#define JUCE_PREVENT_HEAP_ALLOCATION \
-   private: \
-    static void* operator new (size_t) = delete; \
-    static void operator delete (void*) = delete;
-
-//==============================================================================
-#if JUCE_MSVC && ! defined (DOXYGEN)
- #define JUCE_WARNING_HELPER(file, line, mess) message(file "(" JUCE_STRINGIFY (line) ") : Warning: " #mess)
- #define JUCE_COMPILER_WARNING(message)  __pragma(JUCE_WARNING_HELPER (__FILE__, __LINE__, message))
-#else
- #ifndef DOXYGEN
-  #define JUCE_WARNING_HELPER(mess) message(#mess)
- #endif
-
- /** This macro allows you to emit a custom compiler warning message.
-     Very handy for marking bits of code as "to-do" items, or for shaming
-     code written by your co-workers in a way that's hard to ignore.
-
-     GCC and Clang provide the \#warning directive, but MSVC doesn't, so this macro
-     is a cross-compiler way to get the same functionality as \#warning.
- */
- #define JUCE_COMPILER_WARNING(message)  _Pragma(JUCE_STRINGIFY (JUCE_WARNING_HELPER (message)))
-#endif
-
-
-//==============================================================================
-#if JUCE_DEBUG || DOXYGEN
-  /** A platform-independent way of forcing an inline function.
-      Use the syntax: @code
-      forcedinline void myfunction (int x)
-      @endcode
-  */
-  #define forcedinline  inline
-#else
-  #if JUCE_MSVC
-   #define forcedinline       __forceinline
-  #else
-   #define forcedinline       inline __attribute__((always_inline))
-  #endif
-#endif
-
-#if JUCE_MSVC || DOXYGEN
-  /** This can be placed before a stack or member variable declaration to tell the compiler
-      to align it to the specified number of bytes. */
-  #define JUCE_ALIGN(bytes)   __declspec (align (bytes))
-#else
-  #define JUCE_ALIGN(bytes)   __attribute__ ((aligned (bytes)))
-#endif
-
-//==============================================================================
-// Cross-compiler deprecation macros..
-#ifdef DOXYGEN
- /** This macro can be used to wrap a function which has been deprecated. */
- #define JUCE_DEPRECATED(functionDef)
- #define JUCE_DEPRECATED_WITH_BODY(functionDef, body)
-#elif JUCE_MSVC && ! JUCE_NO_DEPRECATION_WARNINGS
- #define JUCE_DEPRECATED_ATTRIBUTE                      __declspec(deprecated)
- #define JUCE_DEPRECATED(functionDef)                   JUCE_DEPRECATED_ATTRIBUTE functionDef
- #define JUCE_DEPRECATED_WITH_BODY(functionDef, body)   JUCE_DEPRECATED_ATTRIBUTE functionDef body
-#elif (JUCE_GCC || JUCE_CLANG) && ! JUCE_NO_DEPRECATION_WARNINGS
- #define JUCE_DEPRECATED_ATTRIBUTE                      __attribute__ ((deprecated))
- #define JUCE_DEPRECATED(functionDef)                   functionDef JUCE_DEPRECATED_ATTRIBUTE
- #define JUCE_DEPRECATED_WITH_BODY(functionDef, body)   functionDef JUCE_DEPRECATED_ATTRIBUTE body
-#else
- #define JUCE_DEPRECATED_ATTRIBUTE
- #define JUCE_DEPRECATED(functionDef)                   functionDef
- #define JUCE_DEPRECATED_WITH_BODY(functionDef, body)   functionDef body
-#endif
-
-#if JUCE_ALLOW_STATIC_NULL_VARIABLES
- #if ! (defined (DOXYGEN) || defined (JUCE_GCC) || (JUCE_MSVC && _MSC_VER <= 1900))
-  #define JUCE_DEPRECATED_STATIC(valueDef)       JUCE_DEPRECATED_ATTRIBUTE valueDef
-
-  #if JUCE_MSVC
-   #define JUCE_DECLARE_DEPRECATED_STATIC(valueDef) \
-        __pragma(warning(push)) \
-        __pragma(warning(disable:4996)) \
-         valueDef \
-        __pragma(warning(pop))
-  #else
-   #define JUCE_DECLARE_DEPRECATED_STATIC(valueDef)   valueDef
-  #endif
- #else
-  #define JUCE_DEPRECATED_STATIC(valueDef)           valueDef
-  #define JUCE_DECLARE_DEPRECATED_STATIC(valueDef)   valueDef
- #endif
-#else
- #define JUCE_DEPRECATED_STATIC(valueDef)
- #define JUCE_DECLARE_DEPRECATED_STATIC(valueDef)
-#endif
-
-//==============================================================================
-#if JUCE_ANDROID && ! DOXYGEN
- #define JUCE_MODAL_LOOPS_PERMITTED 0
-#elif ! defined (JUCE_MODAL_LOOPS_PERMITTED)
- /** Some operating environments don't provide a modal loop mechanism, so this flag can be
-     used to disable any functions that try to run a modal loop. */
- #define JUCE_MODAL_LOOPS_PERMITTED 1
-#endif
-
-//==============================================================================
-#if JUCE_GCC || JUCE_CLANG
- #define JUCE_PACKED __attribute__((packed))
-#elif ! DOXYGEN
- #define JUCE_PACKED
-#endif
-
-//==============================================================================
-#if JUCE_GCC || DOXYGEN
- /** This can be appended to a function declaration to tell gcc to disable associative
-     math optimisations which break some floating point algorithms. */
- #define JUCE_NO_ASSOCIATIVE_MATH_OPTIMISATIONS   __attribute__((__optimize__("no-associative-math")))
-#else
- #define JUCE_NO_ASSOCIATIVE_MATH_OPTIMISATIONS
-#endif
-
-} // namespace juce
+/*
+  ==============================================================================
+
+   This file is part of the JUCE library.
+   Copyright (c) 2020 - Raw Material Software Limited
+
+   JUCE is an open source library subject to commercial or open-source
+   licensing.
+
+   The code included in this file is provided under the terms of the ISC license
+   http://www.isc.org/downloads/software-support-policy/isc-license. Permission
+   To use, copy, modify, and/or distribute this software for any purpose with or
+   without fee is hereby granted provided that the above copyright notice and
+   this permission notice appear in all copies.
+
+   JUCE IS PROVIDED "AS IS" WITHOUT ANY WARRANTY, AND ALL WARRANTIES, WHETHER
+   EXPRESSED OR IMPLIED, INCLUDING MERCHANTABILITY AND FITNESS FOR PURPOSE, ARE
+   DISCLAIMED.
+
+  ==============================================================================
+*/
+
+#pragma once
+
+namespace juce
+{
+
+//==============================================================================
+/*  This file defines miscellaneous macros for debugging, assertions, etc.
+*/
+
+//==============================================================================
+#ifdef JUCE_FORCE_DEBUG
+ #undef JUCE_DEBUG
+
+ #if JUCE_FORCE_DEBUG
+  #define JUCE_DEBUG 1
+ #endif
+#endif
+
+/** This macro defines the C calling convention used as the standard for JUCE calls. */
+#if JUCE_WINDOWS
+ #define JUCE_CALLTYPE   __stdcall
+ #define JUCE_CDECL      __cdecl
+#else
+ #define JUCE_CALLTYPE
+ #define JUCE_CDECL
+#endif
+
+//==============================================================================
+// Debugging and assertion macros
+
+#ifndef JUCE_LOG_CURRENT_ASSERTION
+ #if JUCE_LOG_ASSERTIONS || JUCE_DEBUG
+  #define JUCE_LOG_CURRENT_ASSERTION    juce::logAssertion (__FILE__, __LINE__);
+ #else
+  #define JUCE_LOG_CURRENT_ASSERTION
+ #endif
+#endif
+
+//==============================================================================
+#if JUCE_IOS || JUCE_LINUX || JUCE_BSD
+  /** This will try to break into the debugger if the app is currently being debugged.
+      If called by an app that's not being debugged, the behaviour isn't defined - it may
+      crash or not, depending on the platform.
+      @see jassert()
+  */
+  #define JUCE_BREAK_IN_DEBUGGER        { ::kill (0, SIGTRAP); }
+#elif JUCE_MSVC
+  #ifndef __INTEL_COMPILER
+    #pragma intrinsic (__debugbreak)
+  #endif
+  #define JUCE_BREAK_IN_DEBUGGER        { __debugbreak(); }
+#elif JUCE_INTEL && (JUCE_GCC || JUCE_MAC)
+  #if JUCE_NO_INLINE_ASM
+   #define JUCE_BREAK_IN_DEBUGGER       { }
+  #else
+   #define JUCE_BREAK_IN_DEBUGGER       { asm ("int $3"); }
+  #endif
+#elif JUCE_ARM && JUCE_MAC
+  #define JUCE_BREAK_IN_DEBUGGER        { __builtin_debugtrap(); }
+#elif JUCE_ANDROID
+  #define JUCE_BREAK_IN_DEBUGGER        { __builtin_trap(); }
+#else
+  #define JUCE_BREAK_IN_DEBUGGER        { __asm int 3 }
+#endif
+
+#if JUCE_CLANG && defined (__has_feature) && ! defined (JUCE_ANALYZER_NORETURN)
+ #if __has_feature (attribute_analyzer_noreturn)
+  inline void __attribute__((analyzer_noreturn)) juce_assert_noreturn() {}
+  #define JUCE_ANALYZER_NORETURN juce::juce_assert_noreturn();
+ #endif
+#endif
+
+#ifndef JUCE_ANALYZER_NORETURN
+ #define JUCE_ANALYZER_NORETURN
+#endif
+
+/** Used to silence Wimplicit-fallthrough on Clang and GCC where available
+    as there are a few places in the codebase where we need to do this
+    deliberately and want to ignore the warning.
+*/
+#if JUCE_CLANG
+ #if __has_cpp_attribute(clang::fallthrough)
+  #define JUCE_FALLTHROUGH [[clang::fallthrough]];
+ #else
+  #define JUCE_FALLTHROUGH
+ #endif
+#elif JUCE_GCC
+ #if __GNUC__ >= 7
+  #define JUCE_FALLTHROUGH [[gnu::fallthrough]];
+ #else
+  #define JUCE_FALLTHROUGH
+ #endif
+#else
+ #define JUCE_FALLTHROUGH
+#endif
+
+//==============================================================================
+#if JUCE_MSVC && ! DOXYGEN
+ #define JUCE_BLOCK_WITH_FORCED_SEMICOLON(x) \
+   __pragma(warning(push)) \
+   __pragma(warning(disable:4127)) \
+   do { x } while (false) \
+   __pragma(warning(pop))
+#else
+ /** This is the good old C++ trick for creating a macro that forces the user to put
+    a semicolon after it when they use it.
+ */
+ #define JUCE_BLOCK_WITH_FORCED_SEMICOLON(x) do { x } while (false)
+#endif
+
+//==============================================================================
+#if (JUCE_DEBUG && ! JUCE_DISABLE_ASSERTIONS) || DOXYGEN
+  /** Writes a string to the standard error stream.
+      Note that as well as a single string, you can use this to write multiple items
+      as a stream, e.g.
+      @code
+        DBG ("foo = " << foo << "bar = " << bar);
+      @endcode
+      The macro is only enabled in a debug build, so be careful not to use it with expressions
+      that have important side-effects!
+      @see Logger::outputDebugString
+  */
+  #define DBG(textToWrite)          JUCE_BLOCK_WITH_FORCED_SEMICOLON (juce::String tempDbgBuf; tempDbgBuf << textToWrite; juce::Logger::outputDebugString (tempDbgBuf);)
+
+  //==============================================================================
+  /** This will always cause an assertion failure.
+      It is only compiled in a debug build, (unless JUCE_LOG_ASSERTIONS is enabled for your build).
+      @see jassert
+  */
+  #define jassertfalse              JUCE_BLOCK_WITH_FORCED_SEMICOLON (JUCE_LOG_CURRENT_ASSERTION; if (juce::juce_isRunningUnderDebugger()) JUCE_BREAK_IN_DEBUGGER; JUCE_ANALYZER_NORETURN)
+
+  //==============================================================================
+  /** Platform-independent assertion macro.
+
+      This macro gets turned into a no-op when you're building with debugging turned off, so be
+      careful that the expression you pass to it doesn't perform any actions that are vital for the
+      correct behaviour of your program!
+      @see jassertfalse
+  */
+  #define jassert(expression)       JUCE_BLOCK_WITH_FORCED_SEMICOLON (if (! (expression)) jassertfalse;)
+
+#else
+  //==============================================================================
+  // If debugging is disabled, these dummy debug and assertion macros are used..
+
+  #define DBG(textToWrite)
+  #define jassertfalse              JUCE_BLOCK_WITH_FORCED_SEMICOLON (JUCE_LOG_CURRENT_ASSERTION)
+
+  #if JUCE_LOG_ASSERTIONS
+   #define jassert(expression)      JUCE_BLOCK_WITH_FORCED_SEMICOLON (if (! (expression)) jassertfalse;)
+  #else
+   #define jassert(expression)      JUCE_BLOCK_WITH_FORCED_SEMICOLON ( ; )
+  #endif
+
+#endif
+
+//==============================================================================
+#if ! DOXYGEN
+ #define JUCE_JOIN_MACRO_HELPER(a, b) a ## b
+ #define JUCE_STRINGIFY_MACRO_HELPER(a) #a
+#endif
+
+/** A good old-fashioned C macro concatenation helper.
+    This combines two items (which may themselves be macros) into a single string,
+    avoiding the pitfalls of the ## macro operator.
+*/
+#define JUCE_JOIN_MACRO(item1, item2)  JUCE_JOIN_MACRO_HELPER (item1, item2)
+
+/** A handy C macro for stringifying any symbol, rather than just a macro parameter. */
+#define JUCE_STRINGIFY(item)  JUCE_STRINGIFY_MACRO_HELPER (item)
+
+//==============================================================================
+/** This is a shorthand macro for deleting a class's copy constructor and
+    copy assignment operator.
+
+    For example, instead of
+    @code
+    class MyClass
+    {
+        etc..
+
+    private:
+        MyClass (const MyClass&);
+        MyClass& operator= (const MyClass&);
+    };@endcode
+
+    ..you can just write:
+
+    @code
+    class MyClass
+    {
+        etc..
+
+    private:
+        JUCE_DECLARE_NON_COPYABLE (MyClass)
+    };@endcode
+*/
+#define JUCE_DECLARE_NON_COPYABLE(className) \
+    className (const className&) = delete;\
+    className& operator= (const className&) = delete;
+
+/** This is a shorthand macro for deleting a class's move constructor and
+    move assignment operator.
+*/
+#define JUCE_DECLARE_NON_MOVEABLE(className) \
+    className (className&&) = delete;\
+    className& operator= (className&&) = delete;
+
+/** This is a shorthand way of writing both a JUCE_DECLARE_NON_COPYABLE and
+    JUCE_LEAK_DETECTOR macro for a class.
+*/
+#define JUCE_DECLARE_NON_COPYABLE_WITH_LEAK_DETECTOR(className) \
+    JUCE_DECLARE_NON_COPYABLE(className) \
+    JUCE_LEAK_DETECTOR(className)
+
+/** This macro can be added to class definitions to disable the use of new/delete to
+    allocate the object on the heap, forcing it to only be used as a stack or member variable.
+*/
+#define JUCE_PREVENT_HEAP_ALLOCATION \
+   private: \
+    static void* operator new (size_t) = delete; \
+    static void operator delete (void*) = delete;
+
+//==============================================================================
+#if JUCE_MSVC && ! defined (DOXYGEN)
+ #define JUCE_WARNING_HELPER(file, line, mess) message(file "(" JUCE_STRINGIFY (line) ") : Warning: " #mess)
+ #define JUCE_COMPILER_WARNING(message)  __pragma(JUCE_WARNING_HELPER (__FILE__, __LINE__, message))
+#else
+ #ifndef DOXYGEN
+  #define JUCE_WARNING_HELPER(mess) message(#mess)
+ #endif
+
+ /** This macro allows you to emit a custom compiler warning message.
+     Very handy for marking bits of code as "to-do" items, or for shaming
+     code written by your co-workers in a way that's hard to ignore.
+
+     GCC and Clang provide the \#warning directive, but MSVC doesn't, so this macro
+     is a cross-compiler way to get the same functionality as \#warning.
+ */
+ #define JUCE_COMPILER_WARNING(message)  _Pragma(JUCE_STRINGIFY (JUCE_WARNING_HELPER (message)))
+#endif
+
+
+//==============================================================================
+#if JUCE_DEBUG || DOXYGEN
+  /** A platform-independent way of forcing an inline function.
+      Use the syntax: @code
+      forcedinline void myfunction (int x)
+      @endcode
+  */
+  #define forcedinline  inline
+#else
+  #if JUCE_MSVC
+   #define forcedinline       __forceinline
+  #else
+   #define forcedinline       inline __attribute__((always_inline))
+  #endif
+#endif
+
+#if JUCE_MSVC || DOXYGEN
+  /** This can be placed before a stack or member variable declaration to tell the compiler
+      to align it to the specified number of bytes. */
+  #define JUCE_ALIGN(bytes)   __declspec (align (bytes))
+#else
+  #define JUCE_ALIGN(bytes)   __attribute__ ((aligned (bytes)))
+#endif
+
+//==============================================================================
+// Cross-compiler deprecation macros..
+#ifdef DOXYGEN
+ /** This macro can be used to wrap a function which has been deprecated. */
+ #define JUCE_DEPRECATED(functionDef)
+ #define JUCE_DEPRECATED_WITH_BODY(functionDef, body)
+#elif JUCE_MSVC && ! JUCE_NO_DEPRECATION_WARNINGS
+ #define JUCE_DEPRECATED_ATTRIBUTE                      __declspec(deprecated)
+ #define JUCE_DEPRECATED(functionDef)                   JUCE_DEPRECATED_ATTRIBUTE functionDef
+ #define JUCE_DEPRECATED_WITH_BODY(functionDef, body)   JUCE_DEPRECATED_ATTRIBUTE functionDef body
+#elif (JUCE_GCC || JUCE_CLANG) && ! JUCE_NO_DEPRECATION_WARNINGS
+ #define JUCE_DEPRECATED_ATTRIBUTE                      __attribute__ ((deprecated))
+ #define JUCE_DEPRECATED(functionDef)                   functionDef JUCE_DEPRECATED_ATTRIBUTE
+ #define JUCE_DEPRECATED_WITH_BODY(functionDef, body)   functionDef JUCE_DEPRECATED_ATTRIBUTE body
+#else
+ #define JUCE_DEPRECATED_ATTRIBUTE
+ #define JUCE_DEPRECATED(functionDef)                   functionDef
+ #define JUCE_DEPRECATED_WITH_BODY(functionDef, body)   functionDef body
+#endif
+
+#if JUCE_ALLOW_STATIC_NULL_VARIABLES
+ #if ! (defined (DOXYGEN) || defined (JUCE_GCC) || (JUCE_MSVC && _MSC_VER <= 1900))
+  #define JUCE_DEPRECATED_STATIC(valueDef)       JUCE_DEPRECATED_ATTRIBUTE valueDef
+
+  #if JUCE_MSVC
+   #define JUCE_DECLARE_DEPRECATED_STATIC(valueDef) \
+        __pragma(warning(push)) \
+        __pragma(warning(disable:4996)) \
+         valueDef \
+        __pragma(warning(pop))
+  #else
+   #define JUCE_DECLARE_DEPRECATED_STATIC(valueDef)   valueDef
+  #endif
+ #else
+  #define JUCE_DEPRECATED_STATIC(valueDef)           valueDef
+  #define JUCE_DECLARE_DEPRECATED_STATIC(valueDef)   valueDef
+ #endif
+#else
+ #define JUCE_DEPRECATED_STATIC(valueDef)
+ #define JUCE_DECLARE_DEPRECATED_STATIC(valueDef)
+#endif
+
+//==============================================================================
+#if JUCE_ANDROID && ! DOXYGEN
+ #define JUCE_MODAL_LOOPS_PERMITTED 0
+#elif ! defined (JUCE_MODAL_LOOPS_PERMITTED)
+ /** Some operating environments don't provide a modal loop mechanism, so this flag can be
+     used to disable any functions that try to run a modal loop. */
+ #define JUCE_MODAL_LOOPS_PERMITTED 1
+#endif
+
+//==============================================================================
+#if JUCE_GCC || JUCE_CLANG
+ #define JUCE_PACKED __attribute__((packed))
+#elif ! DOXYGEN
+ #define JUCE_PACKED
+#endif
+
+//==============================================================================
+#if JUCE_GCC || DOXYGEN
+ /** This can be appended to a function declaration to tell gcc to disable associative
+     math optimisations which break some floating point algorithms. */
+ #define JUCE_NO_ASSOCIATIVE_MATH_OPTIMISATIONS   __attribute__((__optimize__("no-associative-math")))
+#else
+ #define JUCE_NO_ASSOCIATIVE_MATH_OPTIMISATIONS
+#endif
+
+} // namespace juce