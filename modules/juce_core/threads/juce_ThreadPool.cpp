/*
  ==============================================================================

   This file is part of the juce_core module of the JUCE library.
   Copyright (c) 2015 - ROLI Ltd.

   Permission to use, copy, modify, and/or distribute this software for any purpose with
   or without fee is hereby granted, provided that the above copyright notice and this
   permission notice appear in all copies.

   THE SOFTWARE IS PROVIDED "AS IS" AND THE AUTHOR DISCLAIMS ALL WARRANTIES WITH REGARD
   TO THIS SOFTWARE INCLUDING ALL IMPLIED WARRANTIES OF MERCHANTABILITY AND FITNESS. IN
   NO EVENT SHALL THE AUTHOR BE LIABLE FOR ANY SPECIAL, DIRECT, INDIRECT, OR CONSEQUENTIAL
   DAMAGES OR ANY DAMAGES WHATSOEVER RESULTING FROM LOSS OF USE, DATA OR PROFITS, WHETHER
   IN AN ACTION OF CONTRACT, NEGLIGENCE OR OTHER TORTIOUS ACTION, ARISING OUT OF OR IN
   CONNECTION WITH THE USE OR PERFORMANCE OF THIS SOFTWARE.

   ------------------------------------------------------------------------------

   NOTE! This permissive ISC license applies ONLY to files within the juce_core module!
   All other JUCE modules are covered by a dual GPL/commercial license, so if you are
   using any other modules, be sure to check that you also comply with their license.

   For more details, visit www.juce.com

  ==============================================================================
*/

class ThreadPool::ThreadPoolThread  : public Thread
{
public:
    ThreadPoolThread (ThreadPool& p, size_t stackSize = 0)
       : Thread ("Pool", stackSize), currentJob (nullptr), pool (p)
    {
    }

    void run() override
    {
        while (! threadShouldExit())
            if (! pool.runNextJob (*this))
                wait (500);
    }

    ThreadPoolJob* volatile currentJob;
    ThreadPool& pool;

    JUCE_DECLARE_NON_COPYABLE_WITH_LEAK_DETECTOR (ThreadPoolThread)
};

//==============================================================================
ThreadPoolJob::ThreadPoolJob (const String& name)
    : jobName (name), pool (nullptr),
      shouldStop (false), isActive (false), shouldBeDeleted (false)
{
}

ThreadPoolJob::~ThreadPoolJob()
{
    // you mustn't delete a job while it's still in a pool! Use ThreadPool::removeJob()
    // to remove it first!
    jassert (pool == nullptr || ! pool->contains (this));
}

String ThreadPoolJob::getJobName() const
{
    return jobName;
}

void ThreadPoolJob::setJobName (const String& newName)
{
    jobName = newName;
}

void ThreadPoolJob::signalJobShouldExit()
{
    shouldStop = true;
}

ThreadPoolJob* ThreadPoolJob::getCurrentThreadPoolJob()
{
    if (ThreadPool::ThreadPoolThread* t = dynamic_cast<ThreadPool::ThreadPoolThread*> (Thread::getCurrentThread()))
        return t->currentJob;

    return nullptr;
}

//==============================================================================
ThreadPool::ThreadPool (const int numThreads, size_t threadStackSize)
{
    jassert (numThreads > 0); // not much point having a pool without any threads!
<<<<<<< HEAD
    mThrowAssert = true;
    mTimeOut = 500;
    createThreads (numThreads);
   
=======

    createThreads (numThreads, threadStackSize);
>>>>>>> 169b5ede
}

ThreadPool::ThreadPool()
{
  mThrowAssert = true;
  mTimeOut = 500;
  createThreads (SystemStats::getNumCpus());
}

ThreadPool::~ThreadPool()
{
    removeAllJobs (true, 5000);
    stopThreads();
}

void ThreadPool::createThreads (int numThreads, size_t threadStackSize)
{
    for (int i = jmax (1, numThreads); --i >= 0;)
        threads.add (new ThreadPoolThread (*this, threadStackSize));

    for (int i = threads.size(); --i >= 0;)
        threads.getUnchecked(i)->startThread();
}

void ThreadPool::stopThreads()
{
    for (int i = threads.size(); --i >= 0;)
        threads.getUnchecked(i)->signalThreadShouldExit();

    for (int i = threads.size(); --i >= 0;)
        threads.getUnchecked(i)->stopThread (mTimeOut,mThrowAssert);
}

void ThreadPool::addJob (ThreadPoolJob* const job, const bool deleteJobWhenFinished)
{
    jassert (job != nullptr);
    jassert (job->pool == nullptr);

    if (job->pool == nullptr)
    {
        job->pool = this;
        job->shouldStop = false;
        job->isActive = false;
        job->shouldBeDeleted = deleteJobWhenFinished;

        {
            const ScopedLock sl (lock);
            jobs.add (job);
        }

        for (int i = threads.size(); --i >= 0;)
            threads.getUnchecked(i)->notify();
    }
}

int ThreadPool::getNumJobs() const
{
    return jobs.size();
}

int ThreadPool::getNumThreads() const
{
    return threads.size();
}

ThreadPoolJob* ThreadPool::getJob (const int index) const
{
    const ScopedLock sl (lock);
    return jobs [index];
}

bool ThreadPool::contains (const ThreadPoolJob* const job) const
{
    const ScopedLock sl (lock);
    return jobs.contains (const_cast<ThreadPoolJob*> (job));
}

bool ThreadPool::isJobRunning (const ThreadPoolJob* const job) const
{
    const ScopedLock sl (lock);
    return jobs.contains (const_cast<ThreadPoolJob*> (job)) && job->isActive;
}

bool ThreadPool::waitForJobToFinish (const ThreadPoolJob* const job, const int timeOutMs) const
{
    if (job != nullptr)
    {
        const uint32 start = Time::getMillisecondCounter();

        while (contains (job))
        {
            if (timeOutMs >= 0 && Time::getMillisecondCounter() >= start + (uint32) timeOutMs)
                return false;

            jobFinishedSignal.wait (2);
        }
    }

    return true;
}

bool ThreadPool::removeJob (ThreadPoolJob* const job,
                            const bool interruptIfRunning,
                            const int timeOutMs)
{
    bool dontWait = true;
    OwnedArray<ThreadPoolJob> deletionList;

    if (job != nullptr)
    {
        const ScopedLock sl (lock);

        if (jobs.contains (job))
        {
            if (job->isActive)
            {
                if (interruptIfRunning)
                    job->signalJobShouldExit();

                dontWait = false;
            }
            else
            {
                jobs.removeFirstMatchingValue (job);
                addToDeleteList (deletionList, job);
            }
        }
    }

    return dontWait || waitForJobToFinish (job, timeOutMs);
}

bool ThreadPool::removeAllJobs (const bool interruptRunningJobs, const int timeOutMs,
                                ThreadPool::JobSelector* const selectedJobsToRemove)
{
    Array <ThreadPoolJob*> jobsToWaitFor;

    {
        OwnedArray<ThreadPoolJob> deletionList;

        {
            const ScopedLock sl (lock);

            for (int i = jobs.size(); --i >= 0;)
            {
                ThreadPoolJob* const job = jobs.getUnchecked(i);

                if (selectedJobsToRemove == nullptr || selectedJobsToRemove->isJobSuitable (job))
                {
                    if (job->isActive)
                    {
                        jobsToWaitFor.add (job);

                        if (interruptRunningJobs)
                            job->signalJobShouldExit();
                    }
                    else
                    {
                        jobs.remove (i);
                        addToDeleteList (deletionList, job);
                    }
                }
            }
        }
    }

    const uint32 start = Time::getMillisecondCounter();

    for (;;)
    {
        for (int i = jobsToWaitFor.size(); --i >= 0;)
        {
            ThreadPoolJob* const job = jobsToWaitFor.getUnchecked (i);

            if (! isJobRunning (job))
                jobsToWaitFor.remove (i);
        }

        if (jobsToWaitFor.size() == 0)
            break;

        if (timeOutMs >= 0 && Time::getMillisecondCounter() >= start + (uint32) timeOutMs)
            return false;

        jobFinishedSignal.wait (20);
    }

    return true;
}

StringArray ThreadPool::getNamesOfAllJobs (const bool onlyReturnActiveJobs) const
{
    StringArray s;
    const ScopedLock sl (lock);

    for (int i = 0; i < jobs.size(); ++i)
    {
        const ThreadPoolJob* const job = jobs.getUnchecked(i);
        if (job->isActive || ! onlyReturnActiveJobs)
            s.add (job->getJobName());
    }

    return s;
}

bool ThreadPool::setThreadPriorities (const int newPriority)
{
    bool ok = true;

    for (int i = threads.size(); --i >= 0;)
        if (! threads.getUnchecked(i)->setPriority (newPriority))
            ok = false;

    return ok;
}

ThreadPoolJob* ThreadPool::pickNextJobToRun()
{
    OwnedArray<ThreadPoolJob> deletionList;

    {
        const ScopedLock sl (lock);

        for (int i = 0; i < jobs.size(); ++i)
        {
            ThreadPoolJob* job = jobs[i];

            if (job != nullptr && ! job->isActive)
            {
                if (job->shouldStop)
                {
                    jobs.remove (i);
                    addToDeleteList (deletionList, job);
                    --i;
                    continue;
                }

                job->isActive = true;
                return job;
            }
        }
    }

    return nullptr;
}

bool ThreadPool::runNextJob (ThreadPoolThread& thread)
{
    if (ThreadPoolJob* const job = pickNextJobToRun())
    {
        ThreadPoolJob::JobStatus result = ThreadPoolJob::jobHasFinished;
        thread.currentJob = job;

        try
        {
            result = job->runJob();
        }
        catch (...)
        {
            jassertfalse; // Your runJob() method mustn't throw any exceptions!
        }

        thread.currentJob = nullptr;

        OwnedArray<ThreadPoolJob> deletionList;

        {
            const ScopedLock sl (lock);

            if (jobs.contains (job))
            {
                job->isActive = false;

                if (result != ThreadPoolJob::jobNeedsRunningAgain || job->shouldStop)
                {
                    jobs.removeFirstMatchingValue (job);
                    addToDeleteList (deletionList, job);

                    jobFinishedSignal.signal();
                }
                else
                {
                    // move the job to the end of the queue if it wants another go
                    jobs.move (jobs.indexOf (job), -1);
                }
            }
        }

        return true;
    }

    return false;
}

void ThreadPool::addToDeleteList (OwnedArray<ThreadPoolJob>& deletionList, ThreadPoolJob* const job) const
{
    job->shouldStop = true;
    job->pool = nullptr;

    if (job->shouldBeDeleted)
        deletionList.add (job);
}
<|MERGE_RESOLUTION|>--- conflicted
+++ resolved
@@ -1,401 +1,396 @@
-/*
-  ==============================================================================
-
-   This file is part of the juce_core module of the JUCE library.
-   Copyright (c) 2015 - ROLI Ltd.
-
-   Permission to use, copy, modify, and/or distribute this software for any purpose with
-   or without fee is hereby granted, provided that the above copyright notice and this
-   permission notice appear in all copies.
-
-   THE SOFTWARE IS PROVIDED "AS IS" AND THE AUTHOR DISCLAIMS ALL WARRANTIES WITH REGARD
-   TO THIS SOFTWARE INCLUDING ALL IMPLIED WARRANTIES OF MERCHANTABILITY AND FITNESS. IN
-   NO EVENT SHALL THE AUTHOR BE LIABLE FOR ANY SPECIAL, DIRECT, INDIRECT, OR CONSEQUENTIAL
-   DAMAGES OR ANY DAMAGES WHATSOEVER RESULTING FROM LOSS OF USE, DATA OR PROFITS, WHETHER
-   IN AN ACTION OF CONTRACT, NEGLIGENCE OR OTHER TORTIOUS ACTION, ARISING OUT OF OR IN
-   CONNECTION WITH THE USE OR PERFORMANCE OF THIS SOFTWARE.
-
-   ------------------------------------------------------------------------------
-
-   NOTE! This permissive ISC license applies ONLY to files within the juce_core module!
-   All other JUCE modules are covered by a dual GPL/commercial license, so if you are
-   using any other modules, be sure to check that you also comply with their license.
-
-   For more details, visit www.juce.com
-
-  ==============================================================================
-*/
-
-class ThreadPool::ThreadPoolThread  : public Thread
-{
-public:
-    ThreadPoolThread (ThreadPool& p, size_t stackSize = 0)
-       : Thread ("Pool", stackSize), currentJob (nullptr), pool (p)
-    {
-    }
-
-    void run() override
-    {
-        while (! threadShouldExit())
-            if (! pool.runNextJob (*this))
-                wait (500);
-    }
-
-    ThreadPoolJob* volatile currentJob;
-    ThreadPool& pool;
-
-    JUCE_DECLARE_NON_COPYABLE_WITH_LEAK_DETECTOR (ThreadPoolThread)
-};
-
-//==============================================================================
-ThreadPoolJob::ThreadPoolJob (const String& name)
-    : jobName (name), pool (nullptr),
-      shouldStop (false), isActive (false), shouldBeDeleted (false)
-{
-}
-
-ThreadPoolJob::~ThreadPoolJob()
-{
-    // you mustn't delete a job while it's still in a pool! Use ThreadPool::removeJob()
-    // to remove it first!
-    jassert (pool == nullptr || ! pool->contains (this));
-}
-
-String ThreadPoolJob::getJobName() const
-{
-    return jobName;
-}
-
-void ThreadPoolJob::setJobName (const String& newName)
-{
-    jobName = newName;
-}
-
-void ThreadPoolJob::signalJobShouldExit()
-{
-    shouldStop = true;
-}
-
-ThreadPoolJob* ThreadPoolJob::getCurrentThreadPoolJob()
-{
-    if (ThreadPool::ThreadPoolThread* t = dynamic_cast<ThreadPool::ThreadPoolThread*> (Thread::getCurrentThread()))
-        return t->currentJob;
-
-    return nullptr;
-}
-
-//==============================================================================
-ThreadPool::ThreadPool (const int numThreads, size_t threadStackSize)
-{
-    jassert (numThreads > 0); // not much point having a pool without any threads!
-<<<<<<< HEAD
-    mThrowAssert = true;
-    mTimeOut = 500;
-    createThreads (numThreads);
-   
-=======
-
-    createThreads (numThreads, threadStackSize);
->>>>>>> 169b5ede
-}
-
-ThreadPool::ThreadPool()
-{
-  mThrowAssert = true;
-  mTimeOut = 500;
-  createThreads (SystemStats::getNumCpus());
-}
-
-ThreadPool::~ThreadPool()
-{
-    removeAllJobs (true, 5000);
-    stopThreads();
-}
-
-void ThreadPool::createThreads (int numThreads, size_t threadStackSize)
-{
-    for (int i = jmax (1, numThreads); --i >= 0;)
-        threads.add (new ThreadPoolThread (*this, threadStackSize));
-
-    for (int i = threads.size(); --i >= 0;)
-        threads.getUnchecked(i)->startThread();
-}
-
-void ThreadPool::stopThreads()
-{
-    for (int i = threads.size(); --i >= 0;)
-        threads.getUnchecked(i)->signalThreadShouldExit();
-
-    for (int i = threads.size(); --i >= 0;)
-        threads.getUnchecked(i)->stopThread (mTimeOut,mThrowAssert);
-}
-
-void ThreadPool::addJob (ThreadPoolJob* const job, const bool deleteJobWhenFinished)
-{
-    jassert (job != nullptr);
-    jassert (job->pool == nullptr);
-
-    if (job->pool == nullptr)
-    {
-        job->pool = this;
-        job->shouldStop = false;
-        job->isActive = false;
-        job->shouldBeDeleted = deleteJobWhenFinished;
-
-        {
-            const ScopedLock sl (lock);
-            jobs.add (job);
-        }
-
-        for (int i = threads.size(); --i >= 0;)
-            threads.getUnchecked(i)->notify();
-    }
-}
-
-int ThreadPool::getNumJobs() const
-{
-    return jobs.size();
-}
-
-int ThreadPool::getNumThreads() const
-{
-    return threads.size();
-}
-
-ThreadPoolJob* ThreadPool::getJob (const int index) const
-{
-    const ScopedLock sl (lock);
-    return jobs [index];
-}
-
-bool ThreadPool::contains (const ThreadPoolJob* const job) const
-{
-    const ScopedLock sl (lock);
-    return jobs.contains (const_cast<ThreadPoolJob*> (job));
-}
-
-bool ThreadPool::isJobRunning (const ThreadPoolJob* const job) const
-{
-    const ScopedLock sl (lock);
-    return jobs.contains (const_cast<ThreadPoolJob*> (job)) && job->isActive;
-}
-
-bool ThreadPool::waitForJobToFinish (const ThreadPoolJob* const job, const int timeOutMs) const
-{
-    if (job != nullptr)
-    {
-        const uint32 start = Time::getMillisecondCounter();
-
-        while (contains (job))
-        {
-            if (timeOutMs >= 0 && Time::getMillisecondCounter() >= start + (uint32) timeOutMs)
-                return false;
-
-            jobFinishedSignal.wait (2);
-        }
-    }
-
-    return true;
-}
-
-bool ThreadPool::removeJob (ThreadPoolJob* const job,
-                            const bool interruptIfRunning,
-                            const int timeOutMs)
-{
-    bool dontWait = true;
-    OwnedArray<ThreadPoolJob> deletionList;
-
-    if (job != nullptr)
-    {
-        const ScopedLock sl (lock);
-
-        if (jobs.contains (job))
-        {
-            if (job->isActive)
-            {
-                if (interruptIfRunning)
-                    job->signalJobShouldExit();
-
-                dontWait = false;
-            }
-            else
-            {
-                jobs.removeFirstMatchingValue (job);
-                addToDeleteList (deletionList, job);
-            }
-        }
-    }
-
-    return dontWait || waitForJobToFinish (job, timeOutMs);
-}
-
-bool ThreadPool::removeAllJobs (const bool interruptRunningJobs, const int timeOutMs,
-                                ThreadPool::JobSelector* const selectedJobsToRemove)
-{
-    Array <ThreadPoolJob*> jobsToWaitFor;
-
-    {
-        OwnedArray<ThreadPoolJob> deletionList;
-
-        {
-            const ScopedLock sl (lock);
-
-            for (int i = jobs.size(); --i >= 0;)
-            {
-                ThreadPoolJob* const job = jobs.getUnchecked(i);
-
-                if (selectedJobsToRemove == nullptr || selectedJobsToRemove->isJobSuitable (job))
-                {
-                    if (job->isActive)
-                    {
-                        jobsToWaitFor.add (job);
-
-                        if (interruptRunningJobs)
-                            job->signalJobShouldExit();
-                    }
-                    else
-                    {
-                        jobs.remove (i);
-                        addToDeleteList (deletionList, job);
-                    }
-                }
-            }
-        }
-    }
-
-    const uint32 start = Time::getMillisecondCounter();
-
-    for (;;)
-    {
-        for (int i = jobsToWaitFor.size(); --i >= 0;)
-        {
-            ThreadPoolJob* const job = jobsToWaitFor.getUnchecked (i);
-
-            if (! isJobRunning (job))
-                jobsToWaitFor.remove (i);
-        }
-
-        if (jobsToWaitFor.size() == 0)
-            break;
-
-        if (timeOutMs >= 0 && Time::getMillisecondCounter() >= start + (uint32) timeOutMs)
-            return false;
-
-        jobFinishedSignal.wait (20);
-    }
-
-    return true;
-}
-
-StringArray ThreadPool::getNamesOfAllJobs (const bool onlyReturnActiveJobs) const
-{
-    StringArray s;
-    const ScopedLock sl (lock);
-
-    for (int i = 0; i < jobs.size(); ++i)
-    {
-        const ThreadPoolJob* const job = jobs.getUnchecked(i);
-        if (job->isActive || ! onlyReturnActiveJobs)
-            s.add (job->getJobName());
-    }
-
-    return s;
-}
-
-bool ThreadPool::setThreadPriorities (const int newPriority)
-{
-    bool ok = true;
-
-    for (int i = threads.size(); --i >= 0;)
-        if (! threads.getUnchecked(i)->setPriority (newPriority))
-            ok = false;
-
-    return ok;
-}
-
-ThreadPoolJob* ThreadPool::pickNextJobToRun()
-{
-    OwnedArray<ThreadPoolJob> deletionList;
-
-    {
-        const ScopedLock sl (lock);
-
-        for (int i = 0; i < jobs.size(); ++i)
-        {
-            ThreadPoolJob* job = jobs[i];
-
-            if (job != nullptr && ! job->isActive)
-            {
-                if (job->shouldStop)
-                {
-                    jobs.remove (i);
-                    addToDeleteList (deletionList, job);
-                    --i;
-                    continue;
-                }
-
-                job->isActive = true;
-                return job;
-            }
-        }
-    }
-
-    return nullptr;
-}
-
-bool ThreadPool::runNextJob (ThreadPoolThread& thread)
-{
-    if (ThreadPoolJob* const job = pickNextJobToRun())
-    {
-        ThreadPoolJob::JobStatus result = ThreadPoolJob::jobHasFinished;
-        thread.currentJob = job;
-
-        try
-        {
-            result = job->runJob();
-        }
-        catch (...)
-        {
-            jassertfalse; // Your runJob() method mustn't throw any exceptions!
-        }
-
-        thread.currentJob = nullptr;
-
-        OwnedArray<ThreadPoolJob> deletionList;
-
-        {
-            const ScopedLock sl (lock);
-
-            if (jobs.contains (job))
-            {
-                job->isActive = false;
-
-                if (result != ThreadPoolJob::jobNeedsRunningAgain || job->shouldStop)
-                {
-                    jobs.removeFirstMatchingValue (job);
-                    addToDeleteList (deletionList, job);
-
-                    jobFinishedSignal.signal();
-                }
-                else
-                {
-                    // move the job to the end of the queue if it wants another go
-                    jobs.move (jobs.indexOf (job), -1);
-                }
-            }
-        }
-
-        return true;
-    }
-
-    return false;
-}
-
-void ThreadPool::addToDeleteList (OwnedArray<ThreadPoolJob>& deletionList, ThreadPoolJob* const job) const
-{
-    job->shouldStop = true;
-    job->pool = nullptr;
-
-    if (job->shouldBeDeleted)
-        deletionList.add (job);
-}
+/*
+  ==============================================================================
+
+   This file is part of the juce_core module of the JUCE library.
+   Copyright (c) 2015 - ROLI Ltd.
+
+   Permission to use, copy, modify, and/or distribute this software for any purpose with
+   or without fee is hereby granted, provided that the above copyright notice and this
+   permission notice appear in all copies.
+
+   THE SOFTWARE IS PROVIDED "AS IS" AND THE AUTHOR DISCLAIMS ALL WARRANTIES WITH REGARD
+   TO THIS SOFTWARE INCLUDING ALL IMPLIED WARRANTIES OF MERCHANTABILITY AND FITNESS. IN
+   NO EVENT SHALL THE AUTHOR BE LIABLE FOR ANY SPECIAL, DIRECT, INDIRECT, OR CONSEQUENTIAL
+   DAMAGES OR ANY DAMAGES WHATSOEVER RESULTING FROM LOSS OF USE, DATA OR PROFITS, WHETHER
+   IN AN ACTION OF CONTRACT, NEGLIGENCE OR OTHER TORTIOUS ACTION, ARISING OUT OF OR IN
+   CONNECTION WITH THE USE OR PERFORMANCE OF THIS SOFTWARE.
+
+   ------------------------------------------------------------------------------
+
+   NOTE! This permissive ISC license applies ONLY to files within the juce_core module!
+   All other JUCE modules are covered by a dual GPL/commercial license, so if you are
+   using any other modules, be sure to check that you also comply with their license.
+
+   For more details, visit www.juce.com
+
+  ==============================================================================
+*/
+
+class ThreadPool::ThreadPoolThread  : public Thread
+{
+public:
+    ThreadPoolThread (ThreadPool& p, size_t stackSize = 0)
+       : Thread ("Pool", stackSize), currentJob (nullptr), pool (p)
+    {
+    }
+
+    void run() override
+    {
+        while (! threadShouldExit())
+            if (! pool.runNextJob (*this))
+                wait (500);
+    }
+
+    ThreadPoolJob* volatile currentJob;
+    ThreadPool& pool;
+
+    JUCE_DECLARE_NON_COPYABLE_WITH_LEAK_DETECTOR (ThreadPoolThread)
+};
+
+//==============================================================================
+ThreadPoolJob::ThreadPoolJob (const String& name)
+    : jobName (name), pool (nullptr),
+      shouldStop (false), isActive (false), shouldBeDeleted (false)
+{
+}
+
+ThreadPoolJob::~ThreadPoolJob()
+{
+    // you mustn't delete a job while it's still in a pool! Use ThreadPool::removeJob()
+    // to remove it first!
+    jassert (pool == nullptr || ! pool->contains (this));
+}
+
+String ThreadPoolJob::getJobName() const
+{
+    return jobName;
+}
+
+void ThreadPoolJob::setJobName (const String& newName)
+{
+    jobName = newName;
+}
+
+void ThreadPoolJob::signalJobShouldExit()
+{
+    shouldStop = true;
+}
+
+ThreadPoolJob* ThreadPoolJob::getCurrentThreadPoolJob()
+{
+    if (ThreadPool::ThreadPoolThread* t = dynamic_cast<ThreadPool::ThreadPoolThread*> (Thread::getCurrentThread()))
+        return t->currentJob;
+
+    return nullptr;
+}
+
+//==============================================================================
+ThreadPool::ThreadPool (const int numThreads, size_t threadStackSize)
+{
+    jassert (numThreads > 0); // not much point having a pool without any threads!
+    mThrowAssert = true;
+    mTimeOut = 500;   
+
+    createThreads (numThreads, threadStackSize);
+}
+
+ThreadPool::ThreadPool()
+{
+  mThrowAssert = true;
+  mTimeOut = 500;
+  createThreads (SystemStats::getNumCpus());
+}
+
+ThreadPool::~ThreadPool()
+{
+    removeAllJobs (true, 5000);
+    stopThreads();
+}
+
+void ThreadPool::createThreads (int numThreads, size_t threadStackSize)
+{
+    for (int i = jmax (1, numThreads); --i >= 0;)
+        threads.add (new ThreadPoolThread (*this, threadStackSize));
+
+    for (int i = threads.size(); --i >= 0;)
+        threads.getUnchecked(i)->startThread();
+}
+
+void ThreadPool::stopThreads()
+{
+    for (int i = threads.size(); --i >= 0;)
+        threads.getUnchecked(i)->signalThreadShouldExit();
+
+    for (int i = threads.size(); --i >= 0;)
+        threads.getUnchecked(i)->stopThread (mTimeOut,mThrowAssert);
+}
+
+void ThreadPool::addJob (ThreadPoolJob* const job, const bool deleteJobWhenFinished)
+{
+    jassert (job != nullptr);
+    jassert (job->pool == nullptr);
+
+    if (job->pool == nullptr)
+    {
+        job->pool = this;
+        job->shouldStop = false;
+        job->isActive = false;
+        job->shouldBeDeleted = deleteJobWhenFinished;
+
+        {
+            const ScopedLock sl (lock);
+            jobs.add (job);
+        }
+
+        for (int i = threads.size(); --i >= 0;)
+            threads.getUnchecked(i)->notify();
+    }
+}
+
+int ThreadPool::getNumJobs() const
+{
+    return jobs.size();
+}
+
+int ThreadPool::getNumThreads() const
+{
+    return threads.size();
+}
+
+ThreadPoolJob* ThreadPool::getJob (const int index) const
+{
+    const ScopedLock sl (lock);
+    return jobs [index];
+}
+
+bool ThreadPool::contains (const ThreadPoolJob* const job) const
+{
+    const ScopedLock sl (lock);
+    return jobs.contains (const_cast<ThreadPoolJob*> (job));
+}
+
+bool ThreadPool::isJobRunning (const ThreadPoolJob* const job) const
+{
+    const ScopedLock sl (lock);
+    return jobs.contains (const_cast<ThreadPoolJob*> (job)) && job->isActive;
+}
+
+bool ThreadPool::waitForJobToFinish (const ThreadPoolJob* const job, const int timeOutMs) const
+{
+    if (job != nullptr)
+    {
+        const uint32 start = Time::getMillisecondCounter();
+
+        while (contains (job))
+        {
+            if (timeOutMs >= 0 && Time::getMillisecondCounter() >= start + (uint32) timeOutMs)
+                return false;
+
+            jobFinishedSignal.wait (2);
+        }
+    }
+
+    return true;
+}
+
+bool ThreadPool::removeJob (ThreadPoolJob* const job,
+                            const bool interruptIfRunning,
+                            const int timeOutMs)
+{
+    bool dontWait = true;
+    OwnedArray<ThreadPoolJob> deletionList;
+
+    if (job != nullptr)
+    {
+        const ScopedLock sl (lock);
+
+        if (jobs.contains (job))
+        {
+            if (job->isActive)
+            {
+                if (interruptIfRunning)
+                    job->signalJobShouldExit();
+
+                dontWait = false;
+            }
+            else
+            {
+                jobs.removeFirstMatchingValue (job);
+                addToDeleteList (deletionList, job);
+            }
+        }
+    }
+
+    return dontWait || waitForJobToFinish (job, timeOutMs);
+}
+
+bool ThreadPool::removeAllJobs (const bool interruptRunningJobs, const int timeOutMs,
+                                ThreadPool::JobSelector* const selectedJobsToRemove)
+{
+    Array <ThreadPoolJob*> jobsToWaitFor;
+
+    {
+        OwnedArray<ThreadPoolJob> deletionList;
+
+        {
+            const ScopedLock sl (lock);
+
+            for (int i = jobs.size(); --i >= 0;)
+            {
+                ThreadPoolJob* const job = jobs.getUnchecked(i);
+
+                if (selectedJobsToRemove == nullptr || selectedJobsToRemove->isJobSuitable (job))
+                {
+                    if (job->isActive)
+                    {
+                        jobsToWaitFor.add (job);
+
+                        if (interruptRunningJobs)
+                            job->signalJobShouldExit();
+                    }
+                    else
+                    {
+                        jobs.remove (i);
+                        addToDeleteList (deletionList, job);
+                    }
+                }
+            }
+        }
+    }
+
+    const uint32 start = Time::getMillisecondCounter();
+
+    for (;;)
+    {
+        for (int i = jobsToWaitFor.size(); --i >= 0;)
+        {
+            ThreadPoolJob* const job = jobsToWaitFor.getUnchecked (i);
+
+            if (! isJobRunning (job))
+                jobsToWaitFor.remove (i);
+        }
+
+        if (jobsToWaitFor.size() == 0)
+            break;
+
+        if (timeOutMs >= 0 && Time::getMillisecondCounter() >= start + (uint32) timeOutMs)
+            return false;
+
+        jobFinishedSignal.wait (20);
+    }
+
+    return true;
+}
+
+StringArray ThreadPool::getNamesOfAllJobs (const bool onlyReturnActiveJobs) const
+{
+    StringArray s;
+    const ScopedLock sl (lock);
+
+    for (int i = 0; i < jobs.size(); ++i)
+    {
+        const ThreadPoolJob* const job = jobs.getUnchecked(i);
+        if (job->isActive || ! onlyReturnActiveJobs)
+            s.add (job->getJobName());
+    }
+
+    return s;
+}
+
+bool ThreadPool::setThreadPriorities (const int newPriority)
+{
+    bool ok = true;
+
+    for (int i = threads.size(); --i >= 0;)
+        if (! threads.getUnchecked(i)->setPriority (newPriority))
+            ok = false;
+
+    return ok;
+}
+
+ThreadPoolJob* ThreadPool::pickNextJobToRun()
+{
+    OwnedArray<ThreadPoolJob> deletionList;
+
+    {
+        const ScopedLock sl (lock);
+
+        for (int i = 0; i < jobs.size(); ++i)
+        {
+            ThreadPoolJob* job = jobs[i];
+
+            if (job != nullptr && ! job->isActive)
+            {
+                if (job->shouldStop)
+                {
+                    jobs.remove (i);
+                    addToDeleteList (deletionList, job);
+                    --i;
+                    continue;
+                }
+
+                job->isActive = true;
+                return job;
+            }
+        }
+    }
+
+    return nullptr;
+}
+
+bool ThreadPool::runNextJob (ThreadPoolThread& thread)
+{
+    if (ThreadPoolJob* const job = pickNextJobToRun())
+    {
+        ThreadPoolJob::JobStatus result = ThreadPoolJob::jobHasFinished;
+        thread.currentJob = job;
+
+        try
+        {
+            result = job->runJob();
+        }
+        catch (...)
+        {
+            jassertfalse; // Your runJob() method mustn't throw any exceptions!
+        }
+
+        thread.currentJob = nullptr;
+
+        OwnedArray<ThreadPoolJob> deletionList;
+
+        {
+            const ScopedLock sl (lock);
+
+            if (jobs.contains (job))
+            {
+                job->isActive = false;
+
+                if (result != ThreadPoolJob::jobNeedsRunningAgain || job->shouldStop)
+                {
+                    jobs.removeFirstMatchingValue (job);
+                    addToDeleteList (deletionList, job);
+
+                    jobFinishedSignal.signal();
+                }
+                else
+                {
+                    // move the job to the end of the queue if it wants another go
+                    jobs.move (jobs.indexOf (job), -1);
+                }
+            }
+        }
+
+        return true;
+    }
+
+    return false;
+}
+
+void ThreadPool::addToDeleteList (OwnedArray<ThreadPoolJob>& deletionList, ThreadPoolJob* const job) const
+{
+    job->shouldStop = true;
+    job->pool = nullptr;
+
+    if (job->shouldBeDeleted)
+        deletionList.add (job);
+}