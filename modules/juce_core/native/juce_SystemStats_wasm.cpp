/*
  ==============================================================================

   This file is part of the JUCE library.
   Copyright (c) 2022 - Raw Material Software Limited

   JUCE is an open source library subject to commercial or open-source
   licensing.

   The code included in this file is provided under the terms of the ISC license
   http://www.isc.org/downloads/software-support-policy/isc-license. Permission
   To use, copy, modify, and/or distribute this software for any purpose with or
   without fee is hereby granted provided that the above copyright notice and
   this permission notice appear in all copies.

   JUCE IS PROVIDED "AS IS" WITHOUT ANY WARRANTY, AND ALL WARRANTIES, WHETHER
   EXPRESSED OR IMPLIED, INCLUDING MERCHANTABILITY AND FITNESS FOR PURPOSE, ARE
   DISCLAIMED.

  ==============================================================================
*/
<<<<<<< HEAD

#include <emscripten.h>

=======
#include <emscripten.h>
>>>>>>> e638f012
namespace juce
{

void Logger::outputDebugString (const String& text)
{
    std::cerr << text << std::endl;
}

//==============================================================================
SystemStats::OperatingSystemType SystemStats::getOperatingSystemType()  { return WASM; }
String SystemStats::getOperatingSystemName()    { return "WASM"; }
bool SystemStats::isOperatingSystem64Bit()      { return true; }
String SystemStats::getDeviceDescription()      { return "Web-browser"; }
String SystemStats::getDeviceManufacturer()     { return {}; }
String SystemStats::getCpuVendor()              { return {}; }
String SystemStats::getCpuModel()               { return {}; }
int SystemStats::getCpuSpeedInMegahertz()       { return 0; }
int SystemStats::getMemorySizeInMegabytes()     { return 0; }
int SystemStats::getPageSize()                  { return 0; }
String SystemStats::getLogonName()              { return {}; }
String SystemStats::getFullUserName()           { return {}; }
String SystemStats::getComputerName()           { return {}; }
String SystemStats::getUserLanguage()           { return {}; }
String SystemStats::getUserRegion()             { return {}; }
String SystemStats::getDisplayLanguage()        { return {}; }

//==============================================================================
void CPUInformation::initialise() noexcept
{
    numLogicalCPUs = 1;
    numPhysicalCPUs = 1;
}

//==============================================================================
uint32 juce_millisecondsSinceStartup() noexcept
{
    return static_cast<uint32> (emscripten_get_now());
}

int64 Time::getHighResolutionTicks() noexcept
{
    return static_cast<int64> (emscripten_get_now() * 1000.0);
}

int64 Time::getHighResolutionTicksPerSecond() noexcept
{
    return 1000000;  // (microseconds)
}

double Time::getMillisecondCounterHiRes() noexcept
{
    return emscripten_get_now();
}

bool Time::setSystemTimeToThisTime() const
{
    return false;
}

JUCE_API bool JUCE_CALLTYPE juce_isRunningUnderDebugger() noexcept
{
    return false;
}

} // namespace juce
<|MERGE_RESOLUTION|>--- conflicted
+++ resolved
@@ -1,93 +1,87 @@
-/*
-  ==============================================================================
-
-   This file is part of the JUCE library.
-   Copyright (c) 2022 - Raw Material Software Limited
-
-   JUCE is an open source library subject to commercial or open-source
-   licensing.
-
-   The code included in this file is provided under the terms of the ISC license
-   http://www.isc.org/downloads/software-support-policy/isc-license. Permission
-   To use, copy, modify, and/or distribute this software for any purpose with or
-   without fee is hereby granted provided that the above copyright notice and
-   this permission notice appear in all copies.
-
-   JUCE IS PROVIDED "AS IS" WITHOUT ANY WARRANTY, AND ALL WARRANTIES, WHETHER
-   EXPRESSED OR IMPLIED, INCLUDING MERCHANTABILITY AND FITNESS FOR PURPOSE, ARE
-   DISCLAIMED.
-
-  ==============================================================================
-*/
-<<<<<<< HEAD
-
-#include <emscripten.h>
-
-=======
-#include <emscripten.h>
->>>>>>> e638f012
-namespace juce
-{
-
-void Logger::outputDebugString (const String& text)
-{
-    std::cerr << text << std::endl;
-}
-
-//==============================================================================
-SystemStats::OperatingSystemType SystemStats::getOperatingSystemType()  { return WASM; }
-String SystemStats::getOperatingSystemName()    { return "WASM"; }
-bool SystemStats::isOperatingSystem64Bit()      { return true; }
-String SystemStats::getDeviceDescription()      { return "Web-browser"; }
-String SystemStats::getDeviceManufacturer()     { return {}; }
-String SystemStats::getCpuVendor()              { return {}; }
-String SystemStats::getCpuModel()               { return {}; }
-int SystemStats::getCpuSpeedInMegahertz()       { return 0; }
-int SystemStats::getMemorySizeInMegabytes()     { return 0; }
-int SystemStats::getPageSize()                  { return 0; }
-String SystemStats::getLogonName()              { return {}; }
-String SystemStats::getFullUserName()           { return {}; }
-String SystemStats::getComputerName()           { return {}; }
-String SystemStats::getUserLanguage()           { return {}; }
-String SystemStats::getUserRegion()             { return {}; }
-String SystemStats::getDisplayLanguage()        { return {}; }
-
-//==============================================================================
-void CPUInformation::initialise() noexcept
-{
-    numLogicalCPUs = 1;
-    numPhysicalCPUs = 1;
-}
-
-//==============================================================================
-uint32 juce_millisecondsSinceStartup() noexcept
-{
-    return static_cast<uint32> (emscripten_get_now());
-}
-
-int64 Time::getHighResolutionTicks() noexcept
-{
-    return static_cast<int64> (emscripten_get_now() * 1000.0);
-}
-
-int64 Time::getHighResolutionTicksPerSecond() noexcept
-{
-    return 1000000;  // (microseconds)
-}
-
-double Time::getMillisecondCounterHiRes() noexcept
-{
-    return emscripten_get_now();
-}
-
-bool Time::setSystemTimeToThisTime() const
-{
-    return false;
-}
-
-JUCE_API bool JUCE_CALLTYPE juce_isRunningUnderDebugger() noexcept
-{
-    return false;
-}
-
-} // namespace juce
+/*
+  ==============================================================================
+
+   This file is part of the JUCE library.
+   Copyright (c) 2022 - Raw Material Software Limited
+
+   JUCE is an open source library subject to commercial or open-source
+   licensing.
+
+   The code included in this file is provided under the terms of the ISC license
+   http://www.isc.org/downloads/software-support-policy/isc-license. Permission
+   To use, copy, modify, and/or distribute this software for any purpose with or
+   without fee is hereby granted provided that the above copyright notice and
+   this permission notice appear in all copies.
+
+   JUCE IS PROVIDED "AS IS" WITHOUT ANY WARRANTY, AND ALL WARRANTIES, WHETHER
+   EXPRESSED OR IMPLIED, INCLUDING MERCHANTABILITY AND FITNESS FOR PURPOSE, ARE
+   DISCLAIMED.
+
+  ==============================================================================
+*/
+#include <emscripten.h>
+namespace juce
+{
+
+void Logger::outputDebugString (const String& text)
+{
+    std::cerr << text << std::endl;
+}
+
+//==============================================================================
+SystemStats::OperatingSystemType SystemStats::getOperatingSystemType()  { return WASM; }
+String SystemStats::getOperatingSystemName()    { return "WASM"; }
+bool SystemStats::isOperatingSystem64Bit()      { return true; }
+String SystemStats::getDeviceDescription()      { return "Web-browser"; }
+String SystemStats::getDeviceManufacturer()     { return {}; }
+String SystemStats::getCpuVendor()              { return {}; }
+String SystemStats::getCpuModel()               { return {}; }
+int SystemStats::getCpuSpeedInMegahertz()       { return 0; }
+int SystemStats::getMemorySizeInMegabytes()     { return 0; }
+int SystemStats::getPageSize()                  { return 0; }
+String SystemStats::getLogonName()              { return {}; }
+String SystemStats::getFullUserName()           { return {}; }
+String SystemStats::getComputerName()           { return {}; }
+String SystemStats::getUserLanguage()           { return {}; }
+String SystemStats::getUserRegion()             { return {}; }
+String SystemStats::getDisplayLanguage()        { return {}; }
+
+//==============================================================================
+void CPUInformation::initialise() noexcept
+{
+    numLogicalCPUs = 1;
+    numPhysicalCPUs = 1;
+}
+
+//==============================================================================
+uint32 juce_millisecondsSinceStartup() noexcept
+{
+    return static_cast<uint32> (emscripten_get_now());
+}
+
+int64 Time::getHighResolutionTicks() noexcept
+{
+    return static_cast<int64> (emscripten_get_now() * 1000.0);
+}
+
+int64 Time::getHighResolutionTicksPerSecond() noexcept
+{
+    return 1000000;  // (microseconds)
+}
+
+double Time::getMillisecondCounterHiRes() noexcept
+{
+    return emscripten_get_now();
+}
+
+bool Time::setSystemTimeToThisTime() const
+{
+    return false;
+}
+
+JUCE_API bool JUCE_CALLTYPE juce_isRunningUnderDebugger() noexcept
+{
+    return false;
+}
+
+} // namespace juce