--- conflicted
+++ resolved
@@ -1,596 +1,590 @@
-/*
-  ==============================================================================
-
-   This file is part of the JUCE library.
-   Copyright (c) 2020 - Raw Material Software Limited
-
-   JUCE is an open source library subject to commercial or open-source
-   licensing.
-
-   The code included in this file is provided under the terms of the ISC license
-   http://www.isc.org/downloads/software-support-policy/isc-license. Permission
-   To use, copy, modify, and/or distribute this software for any purpose with or
-   without fee is hereby granted provided that the above copyright notice and
-   this permission notice appear in all copies.
-
-   JUCE IS PROVIDED "AS IS" WITHOUT ANY WARRANTY, AND ALL WARRANTIES, WHETHER
-   EXPRESSED OR IMPLIED, INCLUDING MERCHANTABILITY AND FITNESS FOR PURPOSE, ARE
-   DISCLAIMED.
-
-  ==============================================================================
-*/
-
-namespace juce
-{
-
-#if JUCE_MSVC && ! defined (__INTEL_COMPILER)
- #pragma intrinsic (__cpuid)
- #pragma intrinsic (__rdtsc)
-#endif
-
-void Logger::outputDebugString (const String& text)
-{
-    OutputDebugString ((text + "\n").toWideCharPointer());
-}
-
-//==============================================================================
-#ifdef JUCE_DLL_BUILD
- JUCE_API void* juceDLL_malloc (size_t sz)    { return std::malloc (sz); }
- JUCE_API void  juceDLL_free (void* block)    { std::free (block); }
-#endif
-
-//==============================================================================
-
-#if JUCE_MINGW || JUCE_CLANG
-static void callCPUID (int result[4], uint32 type)
-{
-  uint32 la = (uint32) result[0], lb = (uint32) result[1],
-         lc = (uint32) result[2], ld = (uint32) result[3];
-
-  asm ("mov %%ebx, %%esi \n\t"
-       "cpuid \n\t"
-       "xchg %%esi, %%ebx"
-       : "=a" (la), "=S" (lb), "=c" (lc), "=d" (ld) : "a" (type)
-        #if JUCE_64BIT
-     , "b" (lb), "c" (lc), "d" (ld)
-        #endif
-       );
-
-  result[0] = (int) la; result[1] = (int) lb;
-  result[2] = (int) lc; result[3] = (int) ld;
-}
-#else
-static void callCPUID (int result[4], int infoType)
-{
-   #if JUCE_PROJUCER_LIVE_BUILD
-    std::fill (result, result + 4, 0);
-   #else
-    __cpuid (result, infoType);
-   #endif
-}
-#endif
-
-String SystemStats::getCpuVendor()
-{
-    int info[4] = { 0 };
-    callCPUID (info, 0);
-
-    char v [12];
-    memcpy (v, info + 1, 4);
-    memcpy (v + 4, info + 3, 4);
-    memcpy (v + 8, info + 2, 4);
-
-    return String (v, 12);
-}
-
-String SystemStats::getCpuModel()
-{
-    char name[65] = { 0 };
-    int info[4] = { 0 };
-
-    callCPUID (info, 0x80000000);
-
-    const int numExtIDs = info[0];
-
-    if ((unsigned) numExtIDs < 0x80000004)  // if brand string is unsupported
-        return {};
-
-    callCPUID (info, 0x80000002);
-    memcpy (name, info, sizeof (info));
-
-    callCPUID (info, 0x80000003);
-    memcpy (name + 16, info, sizeof (info));
-
-    callCPUID (info, 0x80000004);
-    memcpy (name + 32, info, sizeof (info));
-
-    return String (name).trim();
-}
-
-static int findNumberOfPhysicalCores() noexcept
-{
-   #if JUCE_MINGW
-    // Not implemented in MinGW
-    jassertfalse;
-
-    return 1;
-   #else
-
-    int numPhysicalCores = 0;
-    DWORD bufferSize = 0;
-    GetLogicalProcessorInformation (nullptr, &bufferSize);
-
-    if (auto numBuffers = (size_t) (bufferSize / sizeof (SYSTEM_LOGICAL_PROCESSOR_INFORMATION)))
-    {
-        HeapBlock<SYSTEM_LOGICAL_PROCESSOR_INFORMATION> buffer (numBuffers);
-
-        if (GetLogicalProcessorInformation (buffer, &bufferSize))
-            for (size_t i = 0; i < numBuffers; ++i)
-                if (buffer[i].Relationship == RelationProcessorCore)
-                    ++numPhysicalCores;
-    }
-
-    return numPhysicalCores;
-   #endif // JUCE_MINGW
-}
-
-//==============================================================================
-void CPUInformation::initialise() noexcept
-{
-    int info[4] = { 0 };
-    callCPUID (info, 1);
-
-    // NB: IsProcessorFeaturePresent doesn't work on XP
-    hasMMX   = (info[3] & (1 << 23)) != 0;
-    hasSSE   = (info[3] & (1 << 25)) != 0;
-    hasSSE2  = (info[3] & (1 << 26)) != 0;
-    hasSSE3  = (info[2] & (1 <<  0)) != 0;
-    hasAVX   = (info[2] & (1 << 28)) != 0;
-    hasFMA3  = (info[2] & (1 << 12)) != 0;
-    hasSSSE3 = (info[2] & (1 <<  9)) != 0;
-    hasSSE41 = (info[2] & (1 << 19)) != 0;
-    hasSSE42 = (info[2] & (1 << 20)) != 0;
-
-    JUCE_BEGIN_IGNORE_WARNINGS_GCC_LIKE ("-Wshift-sign-overflow")
-    has3DNow = (info[1] & (1 << 31)) != 0;
-    JUCE_END_IGNORE_WARNINGS_GCC_LIKE
-
-    callCPUID (info, 0x80000001);
-    hasFMA4  = (info[2] & (1 << 16)) != 0;
-
-    callCPUID (info, 7);
-
-    hasAVX2            = ((unsigned int) info[1] & (1 << 5))   != 0;
-    hasAVX512F         = ((unsigned int) info[1] & (1u << 16)) != 0;
-    hasAVX512DQ        = ((unsigned int) info[1] & (1u << 17)) != 0;
-    hasAVX512IFMA      = ((unsigned int) info[1] & (1u << 21)) != 0;
-    hasAVX512PF        = ((unsigned int) info[1] & (1u << 26)) != 0;
-    hasAVX512ER        = ((unsigned int) info[1] & (1u << 27)) != 0;
-    hasAVX512CD        = ((unsigned int) info[1] & (1u << 28)) != 0;
-    hasAVX512BW        = ((unsigned int) info[1] & (1u << 30)) != 0;
-    hasAVX512VL        = ((unsigned int) info[1] & (1u << 31)) != 0;
-    hasAVX512VBMI      = ((unsigned int) info[2] & (1u <<  1)) != 0;
-    hasAVX512VPOPCNTDQ = ((unsigned int) info[2] & (1u << 14)) != 0;
-
-    SYSTEM_INFO systemInfo;
-    GetNativeSystemInfo (&systemInfo);
-    numLogicalCPUs  = (int) systemInfo.dwNumberOfProcessors;
-    numPhysicalCPUs = findNumberOfPhysicalCores();
-
-    if (numPhysicalCPUs <= 0)
-        numPhysicalCPUs = numLogicalCPUs;
-}
-
-#if JUCE_MSVC && JUCE_CHECK_MEMORY_LEAKS
-struct DebugFlagsInitialiser
-{
-    DebugFlagsInitialiser()
-    {
-        _CrtSetDbgFlag (_CRTDBG_ALLOC_MEM_DF | _CRTDBG_LEAK_CHECK_DF);
-    }
-};
-
-static DebugFlagsInitialiser debugFlagsInitialiser;
-#endif
-
-//==============================================================================
-#if JUCE_MINGW
- static uint32 getWindowsVersion()
- {
-     auto filename = _T("kernel32.dll");
-     DWORD handle = 0;
-
-     if (auto size = GetFileVersionInfoSize (filename, &handle))
-     {
-         HeapBlock<char> data (size);
-
-         if (GetFileVersionInfo (filename, handle, size, data))
-         {
-             VS_FIXEDFILEINFO* info = nullptr;
-             UINT verSize = 0;
-
-             if (VerQueryValue (data, (LPCTSTR) _T("\\"), (void**) &info, &verSize))
-                 if (size > 0 && info != nullptr && info->dwSignature == 0xfeef04bd)
-                     return (uint32) info->dwFileVersionMS;
-         }
-     }
-
-     return 0;
- }
-#else
- RTL_OSVERSIONINFOW getWindowsVersionInfo()
- {
-     RTL_OSVERSIONINFOW versionInfo = {};
-
-     if (auto* moduleHandle = ::GetModuleHandleW (L"ntdll.dll"))
-     {
-         using RtlGetVersion = LONG (WINAPI*) (PRTL_OSVERSIONINFOW);
-
-         if (auto* rtlGetVersion = (RtlGetVersion) ::GetProcAddress (moduleHandle, "RtlGetVersion"))
-         {
-             versionInfo.dwOSVersionInfoSize = sizeof (versionInfo);
-             LONG STATUS_SUCCESS = 0;
-
-             if (rtlGetVersion (&versionInfo) != STATUS_SUCCESS)
-                 versionInfo = {};
-         }
-     }
-
-     return versionInfo;
- }
-#endif
-
-SystemStats::OperatingSystemType SystemStats::getOperatingSystemType()
-{
-   #if JUCE_MINGW
-    auto v = getWindowsVersion();
-    auto major = (v >> 16) & 0xff;
-    auto minor = (v >> 0)  & 0xff;
-   #else
-    auto versionInfo = getWindowsVersionInfo();
-    auto major = versionInfo.dwMajorVersion;
-    auto minor = versionInfo.dwMinorVersion;
-   #endif
-
-    jassert (major <= 10); // need to add support for new version!
-
-    if (major == 10)                 return Windows10;
-    if (major == 6 && minor == 3)    return Windows8_1;
-    if (major == 6 && minor == 2)    return Windows8_0;
-    if (major == 6 && minor == 1)    return Windows7;
-    if (major == 6 && minor == 0)    return WinVista;
-    if (major == 5 && minor == 1)    return WinXP;
-    if (major == 5 && minor == 0)    return Win2000;
-
-    jassertfalse;
-    return UnknownOS;
-}
-
-String SystemStats::getOperatingSystemName()
-{
-    const char* name = "Unknown OS";
-
-    switch (getOperatingSystemType())
-    {
-        case Windows10:         name = "Windows 10";        break;
-        case Windows8_1:        name = "Windows 8.1";       break;
-        case Windows8_0:        name = "Windows 8.0";       break;
-        case Windows7:          name = "Windows 7";         break;
-        case WinVista:          name = "Windows Vista";     break;
-        case WinXP:             name = "Windows XP";        break;
-        case Win2000:           name = "Windows 2000";      break;
-
-        case MacOSX:            JUCE_FALLTHROUGH
-        case Windows:           JUCE_FALLTHROUGH
-        case Linux:             JUCE_FALLTHROUGH
-        case Android:           JUCE_FALLTHROUGH
-        case iOS:               JUCE_FALLTHROUGH
-
-        case MacOSX_10_7:       JUCE_FALLTHROUGH
-        case MacOSX_10_8:       JUCE_FALLTHROUGH
-        case MacOSX_10_9:       JUCE_FALLTHROUGH
-        case MacOSX_10_10:      JUCE_FALLTHROUGH
-        case MacOSX_10_11:      JUCE_FALLTHROUGH
-        case MacOSX_10_12:      JUCE_FALLTHROUGH
-        case MacOSX_10_13:      JUCE_FALLTHROUGH
-        case MacOSX_10_14:      JUCE_FALLTHROUGH
-<<<<<<< HEAD
-=======
-        case MacOSX_10_15:      JUCE_FALLTHROUGH
-        case MacOS_11:          JUCE_FALLTHROUGH
-        case MacOS_12:          JUCE_FALLTHROUGH
->>>>>>> 81534104
-
-        case UnknownOS:         JUCE_FALLTHROUGH
-        default:                jassertfalse; break; // !! new type of OS?
-    }
-
-    return name;
-}
-
-String SystemStats::getDeviceDescription()
-{
-   #if WINAPI_FAMILY == WINAPI_FAMILY_DESKTOP_APP
-    return "Windows (Desktop)";
-   #elif WINAPI_FAMILY == WINAPI_FAMILY_PC_APP
-    return "Windows (Store)";
-   #elif WINAPI_FAMILY == WINAPI_FAMILY_PHONE_APP
-    return "Windows (Phone)";
-   #elif WINAPI_FAMILY == WINAPI_FAMILY_SYSTEM
-    return "Windows (System)";
-   #elif WINAPI_FAMILY == WINAPI_FAMILY_SERVER
-    return "Windows (Server)";
-   #else
-    return "Windows";
-   #endif
-}
-
-String SystemStats::getDeviceManufacturer()
-{
-    return {};
-}
-
-bool SystemStats::isOperatingSystem64Bit()
-{
-   #if JUCE_64BIT
-    return true;
-   #else
-    typedef BOOL (WINAPI* LPFN_ISWOW64PROCESS) (HANDLE, PBOOL);
-
-    const auto moduleHandle = GetModuleHandleA ("kernel32");
-
-    if (moduleHandle == nullptr)
-    {
-        jassertfalse;
-        return false;
-    }
-
-    LPFN_ISWOW64PROCESS fnIsWow64Process
-        = (LPFN_ISWOW64PROCESS) GetProcAddress (moduleHandle, "IsWow64Process");
-
-    BOOL isWow64 = FALSE;
-
-    return fnIsWow64Process != nullptr
-            && fnIsWow64Process (GetCurrentProcess(), &isWow64)
-            && isWow64 != FALSE;
-   #endif
-}
-
-//==============================================================================
-int SystemStats::getMemorySizeInMegabytes()
-{
-    MEMORYSTATUSEX mem;
-    mem.dwLength = sizeof (mem);
-    GlobalMemoryStatusEx (&mem);
-    return (int) (mem.ullTotalPhys / (1024 * 1024)) + 1;
-}
-
-//==============================================================================
-String SystemStats::getEnvironmentVariable (const String& name, const String& defaultValue)
-{
-    auto len = GetEnvironmentVariableW (name.toWideCharPointer(), nullptr, 0);
-
-    if (len == 0)
-        return String (defaultValue);
-
-    HeapBlock<WCHAR> buffer (len);
-    len = GetEnvironmentVariableW (name.toWideCharPointer(), buffer, len);
-
-    return String (CharPointer_wchar_t (buffer),
-                   CharPointer_wchar_t (buffer + len));
-}
-
-//==============================================================================
-uint32 juce_millisecondsSinceStartup() noexcept
-{
-    return (uint32) timeGetTime();
-}
-
-//==============================================================================
-class HiResCounterHandler
-{
-public:
-    HiResCounterHandler()
-        : hiResTicksOffset (0)
-    {
-        // This macro allows you to override the default timer-period
-        // used on Windows. By default this is set to 1, because that has
-        // always been the value used in JUCE apps, and changing it could
-        // affect the behaviour of existing code, but you may wish to make
-        // it larger (or set it to 0 to use the system default) to make your
-        // app less demanding on the CPU.
-        // For more info, see win32 documentation about the timeBeginPeriod
-        // function.
-       #ifndef JUCE_WIN32_TIMER_PERIOD
-        #define JUCE_WIN32_TIMER_PERIOD 1
-       #endif
-
-       #if JUCE_WIN32_TIMER_PERIOD > 0
-        auto res = timeBeginPeriod (JUCE_WIN32_TIMER_PERIOD);
-        ignoreUnused (res);
-        jassert (res == TIMERR_NOERROR);
-       #endif
-
-        LARGE_INTEGER f;
-        QueryPerformanceFrequency (&f);
-        hiResTicksPerSecond = f.QuadPart;
-        hiResTicksScaleFactor = 1000.0 / (double) hiResTicksPerSecond;
-    }
-
-    inline int64 getHighResolutionTicks() noexcept
-    {
-        LARGE_INTEGER ticks;
-        QueryPerformanceCounter (&ticks);
-        return ticks.QuadPart + hiResTicksOffset;
-    }
-
-    inline double getMillisecondCounterHiRes() noexcept
-    {
-        return (double) getHighResolutionTicks() * hiResTicksScaleFactor;
-    }
-
-    int64 hiResTicksPerSecond, hiResTicksOffset;
-    double hiResTicksScaleFactor;
-};
-
-static HiResCounterHandler hiResCounterHandler;
-
-int64  Time::getHighResolutionTicksPerSecond() noexcept  { return hiResCounterHandler.hiResTicksPerSecond; }
-int64  Time::getHighResolutionTicks() noexcept           { return hiResCounterHandler.getHighResolutionTicks(); }
-double Time::getMillisecondCounterHiRes() noexcept       { return hiResCounterHandler.getMillisecondCounterHiRes(); }
-
-//==============================================================================
-static int64 juce_getClockCycleCounter() noexcept
-{
-   #if JUCE_MSVC
-    // MS intrinsics version...
-    return (int64) __rdtsc();
-
-   #elif JUCE_GCC || JUCE_CLANG
-    // GNU inline asm version...
-    unsigned int hi = 0, lo = 0;
-
-    __asm__ __volatile__ (
-        "xor %%eax, %%eax               \n\
-         xor %%edx, %%edx               \n\
-         rdtsc                          \n\
-         movl %%eax, %[lo]              \n\
-         movl %%edx, %[hi]"
-         :
-         : [hi] "m" (hi),
-           [lo] "m" (lo)
-         : "cc", "eax", "ebx", "ecx", "edx", "memory");
-
-    return (int64) ((((uint64) hi) << 32) | lo);
-   #else
-    #error "unknown compiler?"
-   #endif
-}
-
-int SystemStats::getCpuSpeedInMegahertz()
-{
-    auto cycles = juce_getClockCycleCounter();
-    auto millis = Time::getMillisecondCounter();
-    int lastResult = 0;
-
-    for (;;)
-    {
-        int n = 1000000;
-        while (--n > 0) {}
-
-        auto millisElapsed = Time::getMillisecondCounter() - millis;
-        auto cyclesNow = juce_getClockCycleCounter();
-
-        if (millisElapsed > 80)
-        {
-            auto newResult = (int) (((cyclesNow - cycles) / millisElapsed) / 1000);
-
-            if (millisElapsed > 500 || (lastResult == newResult && newResult > 100))
-                return newResult;
-
-            lastResult = newResult;
-        }
-    }
-}
-
-
-//==============================================================================
-bool Time::setSystemTimeToThisTime() const
-{
-    SYSTEMTIME st;
-
-    st.wDayOfWeek = 0;
-    st.wYear           = (WORD) getYear();
-    st.wMonth          = (WORD) (getMonth() + 1);
-    st.wDay            = (WORD) getDayOfMonth();
-    st.wHour           = (WORD) getHours();
-    st.wMinute         = (WORD) getMinutes();
-    st.wSecond         = (WORD) getSeconds();
-    st.wMilliseconds   = (WORD) (millisSinceEpoch % 1000);
-
-    // do this twice because of daylight saving conversion problems - the
-    // first one sets it up, the second one kicks it in.
-    // NB: the local variable is here to avoid analysers warning about having
-    // two identical sub-expressions in the return statement
-    auto firstCallToSetTimezone = SetLocalTime (&st) != 0;
-    return firstCallToSetTimezone && SetLocalTime (&st) != 0;
-}
-
-int SystemStats::getPageSize()
-{
-    SYSTEM_INFO systemInfo;
-    GetNativeSystemInfo (&systemInfo);
-
-    return (int) systemInfo.dwPageSize;
-}
-
-//==============================================================================
-String SystemStats::getLogonName()
-{
-    TCHAR text [256] = { 0 };
-    auto len = (DWORD) numElementsInArray (text) - 1;
-    GetUserName (text, &len);
-    return String (text, len);
-}
-
-String SystemStats::getFullUserName()
-{
-    return getLogonName();
-}
-
-String SystemStats::getComputerName()
-{
-    TCHAR text[128] = { 0 };
-    auto len = (DWORD) numElementsInArray (text) - 1;
-    GetComputerNameEx (ComputerNamePhysicalDnsHostname, text, &len);
-    return String (text, len);
-}
-
-static String getLocaleValue (LCID locale, LCTYPE key, const char* defaultValue)
-{
-    TCHAR buffer [256] = { 0 };
-    if (GetLocaleInfo (locale, key, buffer, 255) > 0)
-        return buffer;
-
-    return defaultValue;
-}
-
-String SystemStats::getUserLanguage()     { return getLocaleValue (LOCALE_USER_DEFAULT, LOCALE_SISO639LANGNAME,  "en"); }
-String SystemStats::getUserRegion()       { return getLocaleValue (LOCALE_USER_DEFAULT, LOCALE_SISO3166CTRYNAME, "US"); }
-
-String SystemStats::getDisplayLanguage()
-{
-    DynamicLibrary dll ("kernel32.dll");
-    JUCE_LOAD_WINAPI_FUNCTION (dll,
-                               GetUserPreferredUILanguages,
-                               getUserPreferredUILanguages,
-                               BOOL,
-                               (DWORD, PULONG, PZZWSTR, PULONG))
-
-    constexpr auto defaultResult = "en";
-
-    if (getUserPreferredUILanguages == nullptr)
-        return defaultResult;
-
-    ULONG numLanguages = 0;
-    ULONG numCharsInLanguagesBuffer = 0;
-
-    // Retrieving the necessary buffer size for storing the list of languages
-    if (! getUserPreferredUILanguages (MUI_LANGUAGE_NAME, &numLanguages, nullptr, &numCharsInLanguagesBuffer))
-        return defaultResult;
-
-    std::vector<WCHAR> languagesBuffer (numCharsInLanguagesBuffer);
-    const auto success = getUserPreferredUILanguages (MUI_LANGUAGE_NAME,
-                                                      &numLanguages,
-                                                      languagesBuffer.data(),
-                                                      &numCharsInLanguagesBuffer);
-
-    if (! success || numLanguages == 0)
-        return defaultResult;
-
-    // The buffer contains a zero delimited list of languages, the first being
-    // the currently displayed language.
-    return languagesBuffer.data();
-}
-
-} // namespace juce
+/*
+  ==============================================================================
+
+   This file is part of the JUCE library.
+   Copyright (c) 2020 - Raw Material Software Limited
+
+   JUCE is an open source library subject to commercial or open-source
+   licensing.
+
+   The code included in this file is provided under the terms of the ISC license
+   http://www.isc.org/downloads/software-support-policy/isc-license. Permission
+   To use, copy, modify, and/or distribute this software for any purpose with or
+   without fee is hereby granted provided that the above copyright notice and
+   this permission notice appear in all copies.
+
+   JUCE IS PROVIDED "AS IS" WITHOUT ANY WARRANTY, AND ALL WARRANTIES, WHETHER
+   EXPRESSED OR IMPLIED, INCLUDING MERCHANTABILITY AND FITNESS FOR PURPOSE, ARE
+   DISCLAIMED.
+
+  ==============================================================================
+*/
+
+namespace juce
+{
+
+#if JUCE_MSVC && ! defined (__INTEL_COMPILER)
+ #pragma intrinsic (__cpuid)
+ #pragma intrinsic (__rdtsc)
+#endif
+
+void Logger::outputDebugString (const String& text)
+{
+    OutputDebugString ((text + "\n").toWideCharPointer());
+}
+
+//==============================================================================
+#ifdef JUCE_DLL_BUILD
+ JUCE_API void* juceDLL_malloc (size_t sz)    { return std::malloc (sz); }
+ JUCE_API void  juceDLL_free (void* block)    { std::free (block); }
+#endif
+
+//==============================================================================
+
+#if JUCE_MINGW || JUCE_CLANG
+static void callCPUID (int result[4], uint32 type)
+{
+  uint32 la = (uint32) result[0], lb = (uint32) result[1],
+         lc = (uint32) result[2], ld = (uint32) result[3];
+
+  asm ("mov %%ebx, %%esi \n\t"
+       "cpuid \n\t"
+       "xchg %%esi, %%ebx"
+       : "=a" (la), "=S" (lb), "=c" (lc), "=d" (ld) : "a" (type)
+        #if JUCE_64BIT
+     , "b" (lb), "c" (lc), "d" (ld)
+        #endif
+       );
+
+  result[0] = (int) la; result[1] = (int) lb;
+  result[2] = (int) lc; result[3] = (int) ld;
+}
+#else
+static void callCPUID (int result[4], int infoType)
+{
+    __cpuid (result, infoType);
+}
+#endif
+
+String SystemStats::getCpuVendor()
+{
+    int info[4] = { 0 };
+    callCPUID (info, 0);
+
+    char v [12];
+    memcpy (v, info + 1, 4);
+    memcpy (v + 4, info + 3, 4);
+    memcpy (v + 8, info + 2, 4);
+
+    return String (v, 12);
+}
+
+String SystemStats::getCpuModel()
+{
+    char name[65] = { 0 };
+    int info[4] = { 0 };
+
+    callCPUID (info, 0x80000000);
+
+    const int numExtIDs = info[0];
+
+    if ((unsigned) numExtIDs < 0x80000004)  // if brand string is unsupported
+        return {};
+
+    callCPUID (info, 0x80000002);
+    memcpy (name, info, sizeof (info));
+
+    callCPUID (info, 0x80000003);
+    memcpy (name + 16, info, sizeof (info));
+
+    callCPUID (info, 0x80000004);
+    memcpy (name + 32, info, sizeof (info));
+
+    return String (name).trim();
+}
+
+static int findNumberOfPhysicalCores() noexcept
+{
+   #if JUCE_MINGW
+    // Not implemented in MinGW
+    jassertfalse;
+
+    return 1;
+   #else
+
+    int numPhysicalCores = 0;
+    DWORD bufferSize = 0;
+    GetLogicalProcessorInformation (nullptr, &bufferSize);
+
+    if (auto numBuffers = (size_t) (bufferSize / sizeof (SYSTEM_LOGICAL_PROCESSOR_INFORMATION)))
+    {
+        HeapBlock<SYSTEM_LOGICAL_PROCESSOR_INFORMATION> buffer (numBuffers);
+
+        if (GetLogicalProcessorInformation (buffer, &bufferSize))
+            for (size_t i = 0; i < numBuffers; ++i)
+                if (buffer[i].Relationship == RelationProcessorCore)
+                    ++numPhysicalCores;
+    }
+
+    return numPhysicalCores;
+   #endif // JUCE_MINGW
+}
+
+//==============================================================================
+void CPUInformation::initialise() noexcept
+{
+    int info[4] = { 0 };
+    callCPUID (info, 1);
+
+    // NB: IsProcessorFeaturePresent doesn't work on XP
+    hasMMX   = (info[3] & (1 << 23)) != 0;
+    hasSSE   = (info[3] & (1 << 25)) != 0;
+    hasSSE2  = (info[3] & (1 << 26)) != 0;
+    hasSSE3  = (info[2] & (1 <<  0)) != 0;
+    hasAVX   = (info[2] & (1 << 28)) != 0;
+    hasFMA3  = (info[2] & (1 << 12)) != 0;
+    hasSSSE3 = (info[2] & (1 <<  9)) != 0;
+    hasSSE41 = (info[2] & (1 << 19)) != 0;
+    hasSSE42 = (info[2] & (1 << 20)) != 0;
+
+    JUCE_BEGIN_IGNORE_WARNINGS_GCC_LIKE ("-Wshift-sign-overflow")
+    has3DNow = (info[1] & (1 << 31)) != 0;
+    JUCE_END_IGNORE_WARNINGS_GCC_LIKE
+
+    callCPUID (info, 0x80000001);
+    hasFMA4  = (info[2] & (1 << 16)) != 0;
+
+    callCPUID (info, 7);
+
+    hasAVX2            = ((unsigned int) info[1] & (1 << 5))   != 0;
+    hasAVX512F         = ((unsigned int) info[1] & (1u << 16)) != 0;
+    hasAVX512DQ        = ((unsigned int) info[1] & (1u << 17)) != 0;
+    hasAVX512IFMA      = ((unsigned int) info[1] & (1u << 21)) != 0;
+    hasAVX512PF        = ((unsigned int) info[1] & (1u << 26)) != 0;
+    hasAVX512ER        = ((unsigned int) info[1] & (1u << 27)) != 0;
+    hasAVX512CD        = ((unsigned int) info[1] & (1u << 28)) != 0;
+    hasAVX512BW        = ((unsigned int) info[1] & (1u << 30)) != 0;
+    hasAVX512VL        = ((unsigned int) info[1] & (1u << 31)) != 0;
+    hasAVX512VBMI      = ((unsigned int) info[2] & (1u <<  1)) != 0;
+    hasAVX512VPOPCNTDQ = ((unsigned int) info[2] & (1u << 14)) != 0;
+
+    SYSTEM_INFO systemInfo;
+    GetNativeSystemInfo (&systemInfo);
+    numLogicalCPUs  = (int) systemInfo.dwNumberOfProcessors;
+    numPhysicalCPUs = findNumberOfPhysicalCores();
+
+    if (numPhysicalCPUs <= 0)
+        numPhysicalCPUs = numLogicalCPUs;
+}
+
+#if JUCE_MSVC && JUCE_CHECK_MEMORY_LEAKS
+struct DebugFlagsInitialiser
+{
+    DebugFlagsInitialiser()
+    {
+        _CrtSetDbgFlag (_CRTDBG_ALLOC_MEM_DF | _CRTDBG_LEAK_CHECK_DF);
+    }
+};
+
+static DebugFlagsInitialiser debugFlagsInitialiser;
+#endif
+
+//==============================================================================
+#if JUCE_MINGW
+ static uint32 getWindowsVersion()
+ {
+     auto filename = _T("kernel32.dll");
+     DWORD handle = 0;
+
+     if (auto size = GetFileVersionInfoSize (filename, &handle))
+     {
+         HeapBlock<char> data (size);
+
+         if (GetFileVersionInfo (filename, handle, size, data))
+         {
+             VS_FIXEDFILEINFO* info = nullptr;
+             UINT verSize = 0;
+
+             if (VerQueryValue (data, (LPCTSTR) _T("\\"), (void**) &info, &verSize))
+                 if (size > 0 && info != nullptr && info->dwSignature == 0xfeef04bd)
+                     return (uint32) info->dwFileVersionMS;
+         }
+     }
+
+     return 0;
+ }
+#else
+ RTL_OSVERSIONINFOW getWindowsVersionInfo()
+ {
+     RTL_OSVERSIONINFOW versionInfo = {};
+
+     if (auto* moduleHandle = ::GetModuleHandleW (L"ntdll.dll"))
+     {
+         using RtlGetVersion = LONG (WINAPI*) (PRTL_OSVERSIONINFOW);
+
+         if (auto* rtlGetVersion = (RtlGetVersion) ::GetProcAddress (moduleHandle, "RtlGetVersion"))
+         {
+             versionInfo.dwOSVersionInfoSize = sizeof (versionInfo);
+             LONG STATUS_SUCCESS = 0;
+
+             if (rtlGetVersion (&versionInfo) != STATUS_SUCCESS)
+                 versionInfo = {};
+         }
+     }
+
+     return versionInfo;
+ }
+#endif
+
+SystemStats::OperatingSystemType SystemStats::getOperatingSystemType()
+{
+   #if JUCE_MINGW
+    auto v = getWindowsVersion();
+    auto major = (v >> 16) & 0xff;
+    auto minor = (v >> 0)  & 0xff;
+   #else
+    auto versionInfo = getWindowsVersionInfo();
+    auto major = versionInfo.dwMajorVersion;
+    auto minor = versionInfo.dwMinorVersion;
+   #endif
+
+    jassert (major <= 10); // need to add support for new version!
+
+    if (major == 10)                 return Windows10;
+    if (major == 6 && minor == 3)    return Windows8_1;
+    if (major == 6 && minor == 2)    return Windows8_0;
+    if (major == 6 && minor == 1)    return Windows7;
+    if (major == 6 && minor == 0)    return WinVista;
+    if (major == 5 && minor == 1)    return WinXP;
+    if (major == 5 && minor == 0)    return Win2000;
+
+    jassertfalse;
+    return UnknownOS;
+}
+
+String SystemStats::getOperatingSystemName()
+{
+    const char* name = "Unknown OS";
+
+    switch (getOperatingSystemType())
+    {
+        case Windows10:         name = "Windows 10";        break;
+        case Windows8_1:        name = "Windows 8.1";       break;
+        case Windows8_0:        name = "Windows 8.0";       break;
+        case Windows7:          name = "Windows 7";         break;
+        case WinVista:          name = "Windows Vista";     break;
+        case WinXP:             name = "Windows XP";        break;
+        case Win2000:           name = "Windows 2000";      break;
+
+        case MacOSX:            JUCE_FALLTHROUGH
+        case Windows:           JUCE_FALLTHROUGH
+        case Linux:             JUCE_FALLTHROUGH
+        case Android:           JUCE_FALLTHROUGH
+        case iOS:               JUCE_FALLTHROUGH
+
+        case MacOSX_10_7:       JUCE_FALLTHROUGH
+        case MacOSX_10_8:       JUCE_FALLTHROUGH
+        case MacOSX_10_9:       JUCE_FALLTHROUGH
+        case MacOSX_10_10:      JUCE_FALLTHROUGH
+        case MacOSX_10_11:      JUCE_FALLTHROUGH
+        case MacOSX_10_12:      JUCE_FALLTHROUGH
+        case MacOSX_10_13:      JUCE_FALLTHROUGH
+        case MacOSX_10_14:      JUCE_FALLTHROUGH
+        case MacOSX_10_15:      JUCE_FALLTHROUGH
+        case MacOS_11:          JUCE_FALLTHROUGH
+        case MacOS_12:          JUCE_FALLTHROUGH
+
+        case UnknownOS:         JUCE_FALLTHROUGH
+        case WASM:              JUCE_FALLTHROUGH
+        default:                jassertfalse; break; // !! new type of OS?
+    }
+
+    return name;
+}
+
+String SystemStats::getDeviceDescription()
+{
+   #if WINAPI_FAMILY == WINAPI_FAMILY_DESKTOP_APP
+    return "Windows (Desktop)";
+   #elif WINAPI_FAMILY == WINAPI_FAMILY_PC_APP
+    return "Windows (Store)";
+   #elif WINAPI_FAMILY == WINAPI_FAMILY_PHONE_APP
+    return "Windows (Phone)";
+   #elif WINAPI_FAMILY == WINAPI_FAMILY_SYSTEM
+    return "Windows (System)";
+   #elif WINAPI_FAMILY == WINAPI_FAMILY_SERVER
+    return "Windows (Server)";
+   #else
+    return "Windows";
+   #endif
+}
+
+String SystemStats::getDeviceManufacturer()
+{
+    return {};
+}
+
+bool SystemStats::isOperatingSystem64Bit()
+{
+   #if JUCE_64BIT
+    return true;
+   #else
+    typedef BOOL (WINAPI* LPFN_ISWOW64PROCESS) (HANDLE, PBOOL);
+
+    const auto moduleHandle = GetModuleHandleA ("kernel32");
+
+    if (moduleHandle == nullptr)
+    {
+        jassertfalse;
+        return false;
+    }
+
+    LPFN_ISWOW64PROCESS fnIsWow64Process
+        = (LPFN_ISWOW64PROCESS) GetProcAddress (moduleHandle, "IsWow64Process");
+
+    BOOL isWow64 = FALSE;
+
+    return fnIsWow64Process != nullptr
+            && fnIsWow64Process (GetCurrentProcess(), &isWow64)
+            && isWow64 != FALSE;
+   #endif
+}
+
+//==============================================================================
+int SystemStats::getMemorySizeInMegabytes()
+{
+    MEMORYSTATUSEX mem;
+    mem.dwLength = sizeof (mem);
+    GlobalMemoryStatusEx (&mem);
+    return (int) (mem.ullTotalPhys / (1024 * 1024)) + 1;
+}
+
+//==============================================================================
+String SystemStats::getEnvironmentVariable (const String& name, const String& defaultValue)
+{
+    auto len = GetEnvironmentVariableW (name.toWideCharPointer(), nullptr, 0);
+
+    if (len == 0)
+        return String (defaultValue);
+
+    HeapBlock<WCHAR> buffer (len);
+    len = GetEnvironmentVariableW (name.toWideCharPointer(), buffer, len);
+
+    return String (CharPointer_wchar_t (buffer),
+                   CharPointer_wchar_t (buffer + len));
+}
+
+//==============================================================================
+uint32 juce_millisecondsSinceStartup() noexcept
+{
+    return (uint32) timeGetTime();
+}
+
+//==============================================================================
+class HiResCounterHandler
+{
+public:
+    HiResCounterHandler()
+        : hiResTicksOffset (0)
+    {
+        // This macro allows you to override the default timer-period
+        // used on Windows. By default this is set to 1, because that has
+        // always been the value used in JUCE apps, and changing it could
+        // affect the behaviour of existing code, but you may wish to make
+        // it larger (or set it to 0 to use the system default) to make your
+        // app less demanding on the CPU.
+        // For more info, see win32 documentation about the timeBeginPeriod
+        // function.
+       #ifndef JUCE_WIN32_TIMER_PERIOD
+        #define JUCE_WIN32_TIMER_PERIOD 1
+       #endif
+
+       #if JUCE_WIN32_TIMER_PERIOD > 0
+        auto res = timeBeginPeriod (JUCE_WIN32_TIMER_PERIOD);
+        ignoreUnused (res);
+        jassert (res == TIMERR_NOERROR);
+       #endif
+
+        LARGE_INTEGER f;
+        QueryPerformanceFrequency (&f);
+        hiResTicksPerSecond = f.QuadPart;
+        hiResTicksScaleFactor = 1000.0 / (double) hiResTicksPerSecond;
+    }
+
+    inline int64 getHighResolutionTicks() noexcept
+    {
+        LARGE_INTEGER ticks;
+        QueryPerformanceCounter (&ticks);
+        return ticks.QuadPart + hiResTicksOffset;
+    }
+
+    inline double getMillisecondCounterHiRes() noexcept
+    {
+        return (double) getHighResolutionTicks() * hiResTicksScaleFactor;
+    }
+
+    int64 hiResTicksPerSecond, hiResTicksOffset;
+    double hiResTicksScaleFactor;
+};
+
+static HiResCounterHandler hiResCounterHandler;
+
+int64  Time::getHighResolutionTicksPerSecond() noexcept  { return hiResCounterHandler.hiResTicksPerSecond; }
+int64  Time::getHighResolutionTicks() noexcept           { return hiResCounterHandler.getHighResolutionTicks(); }
+double Time::getMillisecondCounterHiRes() noexcept       { return hiResCounterHandler.getMillisecondCounterHiRes(); }
+
+//==============================================================================
+static int64 juce_getClockCycleCounter() noexcept
+{
+   #if JUCE_MSVC
+    // MS intrinsics version...
+    return (int64) __rdtsc();
+
+   #elif JUCE_GCC || JUCE_CLANG
+    // GNU inline asm version...
+    unsigned int hi = 0, lo = 0;
+
+    __asm__ __volatile__ (
+        "xor %%eax, %%eax               \n\
+         xor %%edx, %%edx               \n\
+         rdtsc                          \n\
+         movl %%eax, %[lo]              \n\
+         movl %%edx, %[hi]"
+         :
+         : [hi] "m" (hi),
+           [lo] "m" (lo)
+         : "cc", "eax", "ebx", "ecx", "edx", "memory");
+
+    return (int64) ((((uint64) hi) << 32) | lo);
+   #else
+    #error "unknown compiler?"
+   #endif
+}
+
+int SystemStats::getCpuSpeedInMegahertz()
+{
+    auto cycles = juce_getClockCycleCounter();
+    auto millis = Time::getMillisecondCounter();
+    int lastResult = 0;
+
+    for (;;)
+    {
+        int n = 1000000;
+        while (--n > 0) {}
+
+        auto millisElapsed = Time::getMillisecondCounter() - millis;
+        auto cyclesNow = juce_getClockCycleCounter();
+
+        if (millisElapsed > 80)
+        {
+            auto newResult = (int) (((cyclesNow - cycles) / millisElapsed) / 1000);
+
+            if (millisElapsed > 500 || (lastResult == newResult && newResult > 100))
+                return newResult;
+
+            lastResult = newResult;
+        }
+    }
+}
+
+
+//==============================================================================
+bool Time::setSystemTimeToThisTime() const
+{
+    SYSTEMTIME st;
+
+    st.wDayOfWeek = 0;
+    st.wYear           = (WORD) getYear();
+    st.wMonth          = (WORD) (getMonth() + 1);
+    st.wDay            = (WORD) getDayOfMonth();
+    st.wHour           = (WORD) getHours();
+    st.wMinute         = (WORD) getMinutes();
+    st.wSecond         = (WORD) getSeconds();
+    st.wMilliseconds   = (WORD) (millisSinceEpoch % 1000);
+
+    // do this twice because of daylight saving conversion problems - the
+    // first one sets it up, the second one kicks it in.
+    // NB: the local variable is here to avoid analysers warning about having
+    // two identical sub-expressions in the return statement
+    auto firstCallToSetTimezone = SetLocalTime (&st) != 0;
+    return firstCallToSetTimezone && SetLocalTime (&st) != 0;
+}
+
+int SystemStats::getPageSize()
+{
+    SYSTEM_INFO systemInfo;
+    GetNativeSystemInfo (&systemInfo);
+
+    return (int) systemInfo.dwPageSize;
+}
+
+//==============================================================================
+String SystemStats::getLogonName()
+{
+    TCHAR text [256] = { 0 };
+    auto len = (DWORD) numElementsInArray (text) - 1;
+    GetUserName (text, &len);
+    return String (text, len);
+}
+
+String SystemStats::getFullUserName()
+{
+    return getLogonName();
+}
+
+String SystemStats::getComputerName()
+{
+    TCHAR text[128] = { 0 };
+    auto len = (DWORD) numElementsInArray (text) - 1;
+    GetComputerNameEx (ComputerNamePhysicalDnsHostname, text, &len);
+    return String (text, len);
+}
+
+static String getLocaleValue (LCID locale, LCTYPE key, const char* defaultValue)
+{
+    TCHAR buffer [256] = { 0 };
+    if (GetLocaleInfo (locale, key, buffer, 255) > 0)
+        return buffer;
+
+    return defaultValue;
+}
+
+String SystemStats::getUserLanguage()     { return getLocaleValue (LOCALE_USER_DEFAULT, LOCALE_SISO639LANGNAME,  "en"); }
+String SystemStats::getUserRegion()       { return getLocaleValue (LOCALE_USER_DEFAULT, LOCALE_SISO3166CTRYNAME, "US"); }
+
+String SystemStats::getDisplayLanguage()
+{
+    DynamicLibrary dll ("kernel32.dll");
+    JUCE_LOAD_WINAPI_FUNCTION (dll,
+                               GetUserPreferredUILanguages,
+                               getUserPreferredUILanguages,
+                               BOOL,
+                               (DWORD, PULONG, PZZWSTR, PULONG))
+
+    constexpr auto defaultResult = "en";
+
+    if (getUserPreferredUILanguages == nullptr)
+        return defaultResult;
+
+    ULONG numLanguages = 0;
+    ULONG numCharsInLanguagesBuffer = 0;
+
+    // Retrieving the necessary buffer size for storing the list of languages
+    if (! getUserPreferredUILanguages (MUI_LANGUAGE_NAME, &numLanguages, nullptr, &numCharsInLanguagesBuffer))
+        return defaultResult;
+
+    std::vector<WCHAR> languagesBuffer (numCharsInLanguagesBuffer);
+    const auto success = getUserPreferredUILanguages (MUI_LANGUAGE_NAME,
+                                                      &numLanguages,
+                                                      languagesBuffer.data(),
+                                                      &numCharsInLanguagesBuffer);
+
+    if (! success || numLanguages == 0)
+        return defaultResult;
+
+    // The buffer contains a zero delimited list of languages, the first being
+    // the currently displayed language.
+    return languagesBuffer.data();
+}
+
+} // namespace juce