/*
  ==============================================================================

   This file is part of the JUCE library.
   Copyright (c) 2022 - Raw Material Software Limited

   JUCE is an open source library subject to commercial or open-source
   licensing.

   The code included in this file is provided under the terms of the ISC license
   http://www.isc.org/downloads/software-support-policy/isc-license. Permission
   To use, copy, modify, and/or distribute this software for any purpose with or
   without fee is hereby granted provided that the above copyright notice and
   this permission notice appear in all copies.

   JUCE IS PROVIDED "AS IS" WITHOUT ANY WARRANTY, AND ALL WARRANTIES, WHETHER
   EXPRESSED OR IMPLIED, INCLUDING MERCHANTABILITY AND FITNESS FOR PURPOSE, ARE
   DISCLAIMED.

  ==============================================================================
*/

namespace juce
{

struct ThreadPriorities
{
    struct Entry
    {
        Thread::Priority priority;
        int native;
    };

   #if JUCE_ANDROID
    enum AndroidThreadPriority
    {
        THREAD_PRIORITY_AUDIO          = -16,
        THREAD_PRIORITY_FOREGROUND     = -2,
        THREAD_PRIORITY_MORE_FAVORABLE = -1,
        THREAD_PRIORITY_DEFAULT        = 0,
        THREAD_PRIORITY_LESS_FAVORABLE = 1,
        THREAD_PRIORITY_BACKGROUND     = 10,
        THREAD_PRIORITY_LOWEST         = 19
    };
   #endif

    inline static constexpr Entry table[]
    {
       #if JUCE_ANDROID
        { Thread::Priority::highest,    AndroidThreadPriority::THREAD_PRIORITY_AUDIO },
        { Thread::Priority::high,       AndroidThreadPriority::THREAD_PRIORITY_FOREGROUND },
        { Thread::Priority::normal,     AndroidThreadPriority::THREAD_PRIORITY_DEFAULT },
        { Thread::Priority::low,        AndroidThreadPriority::THREAD_PRIORITY_BACKGROUND - 5 },
        { Thread::Priority::background, AndroidThreadPriority::THREAD_PRIORITY_BACKGROUND },
       #endif
<<<<<<< HEAD

       #if JUCE_LINUX || JUCE_BSD || JUCE_WASM
=======
    #if JUCE_WASM
                    { Thread::Priority::highest,  1 },
                    { Thread::Priority::highest,  2 },
                    { Thread::Priority::highest,  3 },
                    { Thread::Priority::highest,  4 },
                    { Thread::Priority::highest,  5 },
    #endif
       #if JUCE_LINUX || JUCE_BSD
>>>>>>> e638f012
        { Thread::Priority::highest,    0 },
        { Thread::Priority::high,       0 },
        { Thread::Priority::normal,     0 },
        { Thread::Priority::low,        0 },
        { Thread::Priority::background, 0 },
       #endif

       #if JUCE_MAC || JUCE_IOS
        { Thread::Priority::highest,    4 },
        { Thread::Priority::high,       3 },
        { Thread::Priority::normal,     2 },
        { Thread::Priority::low,        1 },
        { Thread::Priority::background, 0 },
       #endif

       #if JUCE_WINDOWS
        { Thread::Priority::highest,    THREAD_PRIORITY_TIME_CRITICAL },
        { Thread::Priority::high,       THREAD_PRIORITY_HIGHEST },
        { Thread::Priority::normal,     THREAD_PRIORITY_NORMAL },
        { Thread::Priority::low,        THREAD_PRIORITY_LOWEST },
        { Thread::Priority::background, THREAD_PRIORITY_IDLE },

       #endif
    };

    static_assert (std::size (table) == 5,
                   "The platform may be unsupported or there may be a priority entry missing.");

    static Thread::Priority getJucePriority (const int value)
    {
        const auto iter = std::min_element (std::begin (table),
                                            std::end   (table),
                                            [value] (const auto& a, const auto& b)
                                            {
                                                return std::abs (a.native - value) < std::abs (b.native - value);
                                            });

        jassert (iter != std::end (table));
        return iter != std::end (table) ? iter->priority : Thread::Priority{};
    }

    static int getNativePriority (const Thread::Priority value)
    {
        const auto iter = std::find_if (std::begin (table),
                                        std::end   (table),
                                        [value] (const auto& entry) { return entry.priority == value; });

        jassert (iter != std::end (table));
        return iter != std::end (table) ? iter->native : 0;
    }
};

} // namespace juce
<|MERGE_RESOLUTION|>--- conflicted
+++ resolved
@@ -1,121 +1,116 @@
-/*
-  ==============================================================================
-
-   This file is part of the JUCE library.
-   Copyright (c) 2022 - Raw Material Software Limited
-
-   JUCE is an open source library subject to commercial or open-source
-   licensing.
-
-   The code included in this file is provided under the terms of the ISC license
-   http://www.isc.org/downloads/software-support-policy/isc-license. Permission
-   To use, copy, modify, and/or distribute this software for any purpose with or
-   without fee is hereby granted provided that the above copyright notice and
-   this permission notice appear in all copies.
-
-   JUCE IS PROVIDED "AS IS" WITHOUT ANY WARRANTY, AND ALL WARRANTIES, WHETHER
-   EXPRESSED OR IMPLIED, INCLUDING MERCHANTABILITY AND FITNESS FOR PURPOSE, ARE
-   DISCLAIMED.
-
-  ==============================================================================
-*/
-
-namespace juce
-{
-
-struct ThreadPriorities
-{
-    struct Entry
-    {
-        Thread::Priority priority;
-        int native;
-    };
-
-   #if JUCE_ANDROID
-    enum AndroidThreadPriority
-    {
-        THREAD_PRIORITY_AUDIO          = -16,
-        THREAD_PRIORITY_FOREGROUND     = -2,
-        THREAD_PRIORITY_MORE_FAVORABLE = -1,
-        THREAD_PRIORITY_DEFAULT        = 0,
-        THREAD_PRIORITY_LESS_FAVORABLE = 1,
-        THREAD_PRIORITY_BACKGROUND     = 10,
-        THREAD_PRIORITY_LOWEST         = 19
-    };
-   #endif
-
-    inline static constexpr Entry table[]
-    {
-       #if JUCE_ANDROID
-        { Thread::Priority::highest,    AndroidThreadPriority::THREAD_PRIORITY_AUDIO },
-        { Thread::Priority::high,       AndroidThreadPriority::THREAD_PRIORITY_FOREGROUND },
-        { Thread::Priority::normal,     AndroidThreadPriority::THREAD_PRIORITY_DEFAULT },
-        { Thread::Priority::low,        AndroidThreadPriority::THREAD_PRIORITY_BACKGROUND - 5 },
-        { Thread::Priority::background, AndroidThreadPriority::THREAD_PRIORITY_BACKGROUND },
-       #endif
-<<<<<<< HEAD
-
-       #if JUCE_LINUX || JUCE_BSD || JUCE_WASM
-=======
-    #if JUCE_WASM
-                    { Thread::Priority::highest,  1 },
-                    { Thread::Priority::highest,  2 },
-                    { Thread::Priority::highest,  3 },
-                    { Thread::Priority::highest,  4 },
-                    { Thread::Priority::highest,  5 },
-    #endif
-       #if JUCE_LINUX || JUCE_BSD
->>>>>>> e638f012
-        { Thread::Priority::highest,    0 },
-        { Thread::Priority::high,       0 },
-        { Thread::Priority::normal,     0 },
-        { Thread::Priority::low,        0 },
-        { Thread::Priority::background, 0 },
-       #endif
-
-       #if JUCE_MAC || JUCE_IOS
-        { Thread::Priority::highest,    4 },
-        { Thread::Priority::high,       3 },
-        { Thread::Priority::normal,     2 },
-        { Thread::Priority::low,        1 },
-        { Thread::Priority::background, 0 },
-       #endif
-
-       #if JUCE_WINDOWS
-        { Thread::Priority::highest,    THREAD_PRIORITY_TIME_CRITICAL },
-        { Thread::Priority::high,       THREAD_PRIORITY_HIGHEST },
-        { Thread::Priority::normal,     THREAD_PRIORITY_NORMAL },
-        { Thread::Priority::low,        THREAD_PRIORITY_LOWEST },
-        { Thread::Priority::background, THREAD_PRIORITY_IDLE },
-
-       #endif
-    };
-
-    static_assert (std::size (table) == 5,
-                   "The platform may be unsupported or there may be a priority entry missing.");
-
-    static Thread::Priority getJucePriority (const int value)
-    {
-        const auto iter = std::min_element (std::begin (table),
-                                            std::end   (table),
-                                            [value] (const auto& a, const auto& b)
-                                            {
-                                                return std::abs (a.native - value) < std::abs (b.native - value);
-                                            });
-
-        jassert (iter != std::end (table));
-        return iter != std::end (table) ? iter->priority : Thread::Priority{};
-    }
-
-    static int getNativePriority (const Thread::Priority value)
-    {
-        const auto iter = std::find_if (std::begin (table),
-                                        std::end   (table),
-                                        [value] (const auto& entry) { return entry.priority == value; });
-
-        jassert (iter != std::end (table));
-        return iter != std::end (table) ? iter->native : 0;
-    }
-};
-
-} // namespace juce
+/*
+  ==============================================================================
+
+   This file is part of the JUCE library.
+   Copyright (c) 2022 - Raw Material Software Limited
+
+   JUCE is an open source library subject to commercial or open-source
+   licensing.
+
+   The code included in this file is provided under the terms of the ISC license
+   http://www.isc.org/downloads/software-support-policy/isc-license. Permission
+   To use, copy, modify, and/or distribute this software for any purpose with or
+   without fee is hereby granted provided that the above copyright notice and
+   this permission notice appear in all copies.
+
+   JUCE IS PROVIDED "AS IS" WITHOUT ANY WARRANTY, AND ALL WARRANTIES, WHETHER
+   EXPRESSED OR IMPLIED, INCLUDING MERCHANTABILITY AND FITNESS FOR PURPOSE, ARE
+   DISCLAIMED.
+
+  ==============================================================================
+*/
+
+namespace juce
+{
+
+struct ThreadPriorities
+{
+    struct Entry
+    {
+        Thread::Priority priority;
+        int native;
+    };
+
+   #if JUCE_ANDROID
+    enum AndroidThreadPriority
+    {
+        THREAD_PRIORITY_AUDIO          = -16,
+        THREAD_PRIORITY_FOREGROUND     = -2,
+        THREAD_PRIORITY_MORE_FAVORABLE = -1,
+        THREAD_PRIORITY_DEFAULT        = 0,
+        THREAD_PRIORITY_LESS_FAVORABLE = 1,
+        THREAD_PRIORITY_BACKGROUND     = 10,
+        THREAD_PRIORITY_LOWEST         = 19
+    };
+   #endif
+
+    inline static constexpr Entry table[]
+    {
+       #if JUCE_ANDROID
+        { Thread::Priority::highest,    AndroidThreadPriority::THREAD_PRIORITY_AUDIO },
+        { Thread::Priority::high,       AndroidThreadPriority::THREAD_PRIORITY_FOREGROUND },
+        { Thread::Priority::normal,     AndroidThreadPriority::THREAD_PRIORITY_DEFAULT },
+        { Thread::Priority::low,        AndroidThreadPriority::THREAD_PRIORITY_BACKGROUND - 5 },
+        { Thread::Priority::background, AndroidThreadPriority::THREAD_PRIORITY_BACKGROUND },
+       #endif
+    #if JUCE_WASM
+                    { Thread::Priority::highest,  1 },
+                    { Thread::Priority::highest,  2 },
+                    { Thread::Priority::highest,  3 },
+                    { Thread::Priority::highest,  4 },
+                    { Thread::Priority::highest,  5 },
+    #endif
+       #if JUCE_LINUX || JUCE_BSD
+        { Thread::Priority::highest,    0 },
+        { Thread::Priority::high,       0 },
+        { Thread::Priority::normal,     0 },
+        { Thread::Priority::low,        0 },
+        { Thread::Priority::background, 0 },
+       #endif
+
+       #if JUCE_MAC || JUCE_IOS
+        { Thread::Priority::highest,    4 },
+        { Thread::Priority::high,       3 },
+        { Thread::Priority::normal,     2 },
+        { Thread::Priority::low,        1 },
+        { Thread::Priority::background, 0 },
+       #endif
+
+       #if JUCE_WINDOWS
+        { Thread::Priority::highest,    THREAD_PRIORITY_TIME_CRITICAL },
+        { Thread::Priority::high,       THREAD_PRIORITY_HIGHEST },
+        { Thread::Priority::normal,     THREAD_PRIORITY_NORMAL },
+        { Thread::Priority::low,        THREAD_PRIORITY_LOWEST },
+        { Thread::Priority::background, THREAD_PRIORITY_IDLE },
+
+       #endif
+    };
+
+    static_assert (std::size (table) == 5,
+                   "The platform may be unsupported or there may be a priority entry missing.");
+
+    static Thread::Priority getJucePriority (const int value)
+    {
+        const auto iter = std::min_element (std::begin (table),
+                                            std::end   (table),
+                                            [value] (const auto& a, const auto& b)
+                                            {
+                                                return std::abs (a.native - value) < std::abs (b.native - value);
+                                            });
+
+        jassert (iter != std::end (table));
+        return iter != std::end (table) ? iter->priority : Thread::Priority{};
+    }
+
+    static int getNativePriority (const Thread::Priority value)
+    {
+        const auto iter = std::find_if (std::begin (table),
+                                        std::end   (table),
+                                        [value] (const auto& entry) { return entry.priority == value; });
+
+        jassert (iter != std::end (table));
+        return iter != std::end (table) ? iter->native : 0;
+    }
+};
+
+} // namespace juce