/*
  ==============================================================================

   This file is part of the JUCE library.
   Copyright (c) 2017 - ROLI Ltd.

   JUCE is an open source library subject to commercial or open-source
   licensing.

   By using JUCE, you agree to the terms of both the JUCE 5 End-User License
   Agreement and JUCE 5 Privacy Policy (both updated and effective as of the
   27th April 2017).

   End User License Agreement: www.juce.com/juce-5-licence
   Privacy Policy: www.juce.com/juce-5-privacy-policy

   Or: You may also use this code under the terms of the GPL v3 (see
   www.gnu.org/licenses).

   JUCE IS PROVIDED "AS IS" WITHOUT ANY WARRANTY, AND ALL WARRANTIES, WHETHER
   EXPRESSED OR IMPLIED, INCLUDING MERCHANTABILITY AND FITNESS FOR PURPOSE, ARE
   DISCLAIMED.

  ==============================================================================
*/

namespace juce
{

AudioFormatReader::AudioFormatReader (InputStream* in, const String& name)
    : input (in), formatName (name)
{
}

AudioFormatReader::~AudioFormatReader()
{
    delete input;
}

static void convertFixedToFloat (int* const* channels, int numChannels, int numSamples)
{
    for (int i = 0; i < numChannels; ++i)
        if (auto d = channels[i])
            FloatVectorOperations::convertFixedToFloat (reinterpret_cast<float*> (d), d, 1.0f / 0x7fffffff, numSamples);
}

bool AudioFormatReader::read (float* const* destChannels, int numDestChannels,
                              int64 startSampleInSource, int numSamplesToRead)
{
    auto channelsAsInt = reinterpret_cast<int* const*> (destChannels);

    if (! read (channelsAsInt, numDestChannels, startSampleInSource, numSamplesToRead, false))
        return false;

    if (! usesFloatingPointData)
        convertFixedToFloat (channelsAsInt, numDestChannels, numSamplesToRead);

    return true;
}

bool AudioFormatReader::read (int* const* destChannels,
                              int numDestChannels,
                              int64 startSampleInSource,
                              int numSamplesToRead,
                              bool fillLeftoverChannelsWithCopies)
{
    jassert (numDestChannels > 0); // you have to actually give this some channels to work with!

    auto originalNumSamplesToRead = (size_t) numSamplesToRead;
    int startOffsetInDestBuffer = 0;

    if (startSampleInSource < 0)
    {
        auto silence = (int) jmin (-startSampleInSource, (int64) numSamplesToRead);

        for (int i = numDestChannels; --i >= 0;)
            if (auto d = destChannels[i])
                zeromem (d, sizeof (int) * (size_t) silence);

        startOffsetInDestBuffer += silence;
        numSamplesToRead -= silence;
        startSampleInSource = 0;
    }

    if (numSamplesToRead <= 0)
        return true;

    if (! readSamples (const_cast<int**> (destChannels),
                       jmin ((int) numChannels, numDestChannels), startOffsetInDestBuffer,
                       startSampleInSource, numSamplesToRead))
        return false;

    if (numDestChannels > (int) numChannels)
    {
        if (fillLeftoverChannelsWithCopies)
        {
            auto lastFullChannel = destChannels[0];

            for (int i = (int) numChannels; --i > 0;)
            {
                if (destChannels[i] != nullptr)
                {
                    lastFullChannel = destChannels[i];
                    break;
                }
            }

            if (lastFullChannel != nullptr)
                for (int i = (int) numChannels; i < numDestChannels; ++i)
                    if (auto d = destChannels[i])
                        memcpy (d, lastFullChannel, sizeof (int) * originalNumSamplesToRead);
        }
        else
        {
            for (int i = (int) numChannels; i < numDestChannels; ++i)
                if (auto d = destChannels[i])
                    zeromem (d, sizeof (int) * originalNumSamplesToRead);
        }
    }

    return true;
}

<<<<<<< HEAD
static bool readChannels (AudioFormatReader& reader, int** chans, AudioBuffer<float>* buffer,
                          int startSample, int numSamples, int64 readerStartSample, int numTargetChannels)
=======
static void readChannels (AudioFormatReader& reader, int** chans, AudioBuffer<float>* buffer,
                          int startSample, int numSamples, int64 readerStartSample, int numTargetChannels,
                          bool convertToFloat)
>>>>>>> 8a66f1f3
{
    for (int j = 0; j < numTargetChannels; ++j)
        chans[j] = reinterpret_cast<int*> (buffer->getWritePointer (j, startSample));

    chans[numTargetChannels] = nullptr;
<<<<<<< HEAD
    return reader.read (chans, numTargetChannels, readerStartSample, numSamples, true);
=======
    reader.read (chans, numTargetChannels, readerStartSample, numSamples, true);

    if (convertToFloat)
        convertFixedToFloat (chans, numTargetChannels, numSamples);
>>>>>>> 8a66f1f3
}

bool AudioFormatReader::read (AudioBuffer<float>* buffer,
                              int startSample,
                              int numSamples,
                              int64 readerStartSample,
                              bool useReaderLeftChan,
                              bool useReaderRightChan)
{
    jassert (buffer != nullptr);
    jassert (startSample >= 0 && startSample + numSamples <= buffer->getNumSamples());

    bool success = true;
    if (numSamples > 0)
    {
        auto numTargetChannels = buffer->getNumChannels();

        if (numTargetChannels <= 2)
        {
            int* dests[2] = { reinterpret_cast<int*> (buffer->getWritePointer (0, startSample)),
                              reinterpret_cast<int*> (numTargetChannels > 1 ? buffer->getWritePointer (1, startSample) : nullptr) };
            int* chans[3] = {};

            if (useReaderLeftChan == useReaderRightChan)
            {
                chans[0] = dests[0];

                if (numChannels > 1)
                    chans[1] = dests[1];
            }
            else if (useReaderLeftChan || (numChannels == 1))
            {
                chans[0] = dests[0];
            }
            else if (useReaderRightChan)
            {
                chans[1] = dests[0];
            }

<<<<<<< HEAD
            chans[2] = nullptr;
            success = read (chans, 2, readerStartSample, numSamples, true);
=======
            read (chans, 2, readerStartSample, numSamples, true);
>>>>>>> 8a66f1f3

            // if the target's stereo and the source is mono, dupe the first channel..
            if (numTargetChannels > 1 && (chans[0] == nullptr || chans[1] == nullptr))
                memcpy (dests[1], dests[0], sizeof (float) * (size_t) numSamples);

            if (! usesFloatingPointData)
                convertFixedToFloat (dests, 2, numSamples);
        }
        else if (numTargetChannels <= 64)
        {
            int* chans[65];
<<<<<<< HEAD
            success = readChannels (*this, chans, buffer, startSample, numSamples, readerStartSample, numTargetChannels);
=======
            readChannels (*this, chans, buffer, startSample, numSamples,
                          readerStartSample, numTargetChannels, ! usesFloatingPointData);
>>>>>>> 8a66f1f3
        }
        else
        {
            HeapBlock<int*> chans (numTargetChannels + 1);
<<<<<<< HEAD
            success = readChannels (*this, chans, buffer, startSample, numSamples, readerStartSample, numTargetChannels);
=======
            readChannels (*this, chans, buffer, startSample, numSamples,
                          readerStartSample, numTargetChannels, ! usesFloatingPointData);
>>>>>>> 8a66f1f3
        }
    }

    return success;
}

void AudioFormatReader::readMaxLevels (int64 startSampleInFile, int64 numSamples,
                                       Range<float>* const results, const int channelsToRead)
{
    jassert (channelsToRead > 0 && channelsToRead <= (int) numChannels);

    if (numSamples <= 0)
    {
        for (int i = 0; i < channelsToRead; ++i)
            results[i] = Range<float>();

        return;
    }

    auto bufferSize = (int) jmin (numSamples, (int64) 4096);
    AudioBuffer<float> tempSampleBuffer ((int) channelsToRead, bufferSize);

    auto floatBuffer = tempSampleBuffer.getArrayOfWritePointers();
    auto intBuffer = reinterpret_cast<int* const*> (floatBuffer);
    bool isFirstBlock = true;

    while (numSamples > 0)
    {
        auto numToDo = (int) jmin (numSamples, (int64) bufferSize);

        if (! read (intBuffer, channelsToRead, startSampleInFile, numToDo, false))
            break;

        for (int i = 0; i < channelsToRead; ++i)
        {
            Range<float> r;

            if (usesFloatingPointData)
            {
                r = FloatVectorOperations::findMinAndMax (floatBuffer[i], numToDo);
            }
            else
            {
                auto intRange = Range<int>::findMinAndMax (intBuffer[i], numToDo);

                r = Range<float> (intRange.getStart() / (float) std::numeric_limits<int>::max(),
                                  intRange.getEnd()   / (float) std::numeric_limits<int>::max());
            }

            results[i] = isFirstBlock ? r : results[i].getUnionWith (r);
        }

        isFirstBlock = false;
        numSamples -= numToDo;
        startSampleInFile += numToDo;
    }
}

void AudioFormatReader::readMaxLevels (int64 startSampleInFile, int64 numSamples,
                                       float& lowestLeft, float& highestLeft,
                                       float& lowestRight, float& highestRight)
{
    Range<float> levels[2];

    if (numChannels < 2)
    {
        readMaxLevels (startSampleInFile, numSamples, levels, (int) numChannels);
        levels[1] = levels[0];
    }
    else
    {
        readMaxLevels (startSampleInFile, numSamples, levels, 2);
    }

    lowestLeft   = levels[0].getStart();
    highestLeft  = levels[0].getEnd();
    lowestRight  = levels[1].getStart();
    highestRight = levels[1].getEnd();
}

int64 AudioFormatReader::searchForLevel (int64 startSample,
                                         int64 numSamplesToSearch,
                                         double magnitudeRangeMinimum,
                                         double magnitudeRangeMaximum,
                                         int minimumConsecutiveSamples)
{
    if (numSamplesToSearch == 0)
        return -1;

    const int bufferSize = 4096;
    HeapBlock<int> tempSpace (bufferSize * 2 + 64);

    int* tempBuffer[3] = { tempSpace.get(),
                           tempSpace.get() + bufferSize,
                           nullptr };

    int consecutive = 0;
    int64 firstMatchPos = -1;

    jassert (magnitudeRangeMaximum > magnitudeRangeMinimum);

    auto doubleMin = jlimit (0.0, (double) std::numeric_limits<int>::max(), magnitudeRangeMinimum * std::numeric_limits<int>::max());
    auto doubleMax = jlimit (doubleMin, (double) std::numeric_limits<int>::max(), magnitudeRangeMaximum * std::numeric_limits<int>::max());
    auto intMagnitudeRangeMinimum = roundToInt (doubleMin);
    auto intMagnitudeRangeMaximum = roundToInt (doubleMax);

    while (numSamplesToSearch != 0)
    {
        auto numThisTime = (int) jmin (std::abs (numSamplesToSearch), (int64) bufferSize);
        int64 bufferStart = startSample;

        if (numSamplesToSearch < 0)
            bufferStart -= numThisTime;

        if (bufferStart >= lengthInSamples)
            break;

        read (tempBuffer, 2, bufferStart, numThisTime, false);
        auto num = numThisTime;

        while (--num >= 0)
        {
            if (numSamplesToSearch < 0)
                --startSample;

            bool matches = false;
            auto index = (int) (startSample - bufferStart);

            if (usesFloatingPointData)
            {
                const float sample1 = std::abs (((float*) tempBuffer[0]) [index]);

                if (sample1 >= magnitudeRangeMinimum
                     && sample1 <= magnitudeRangeMaximum)
                {
                    matches = true;
                }
                else if (numChannels > 1)
                {
                    const float sample2 = std::abs (((float*) tempBuffer[1]) [index]);

                    matches = (sample2 >= magnitudeRangeMinimum
                                 && sample2 <= magnitudeRangeMaximum);
                }
            }
            else
            {
                const int sample1 = std::abs (tempBuffer[0] [index]);

                if (sample1 >= intMagnitudeRangeMinimum
                     && sample1 <= intMagnitudeRangeMaximum)
                {
                    matches = true;
                }
                else if (numChannels > 1)
                {
                    const int sample2 = std::abs (tempBuffer[1][index]);

                    matches = (sample2 >= intMagnitudeRangeMinimum
                                 && sample2 <= intMagnitudeRangeMaximum);
                }
            }

            if (matches)
            {
                if (firstMatchPos < 0)
                    firstMatchPos = startSample;

                if (++consecutive >= minimumConsecutiveSamples)
                {
                    if (firstMatchPos < 0 || firstMatchPos >= lengthInSamples)
                        return -1;

                    return firstMatchPos;
                }
            }
            else
            {
                consecutive = 0;
                firstMatchPos = -1;
            }

            if (numSamplesToSearch > 0)
                ++startSample;
        }

        if (numSamplesToSearch > 0)
            numSamplesToSearch -= numThisTime;
        else
            numSamplesToSearch += numThisTime;
    }

    return -1;
}

AudioChannelSet AudioFormatReader::getChannelLayout()
{
    return AudioChannelSet::canonicalChannelSet (static_cast<int> (numChannels));
}

//==============================================================================
MemoryMappedAudioFormatReader::MemoryMappedAudioFormatReader (const File& f, const AudioFormatReader& reader,
                                                              int64 start, int64 length, int frameSize)
    : AudioFormatReader (nullptr, reader.getFormatName()), file (f),
      dataChunkStart (start), dataLength (length), bytesPerFrame (frameSize)
{
    sampleRate      = reader.sampleRate;
    bitsPerSample   = reader.bitsPerSample;
    lengthInSamples = reader.lengthInSamples;
    numChannels     = reader.numChannels;
    metadataValues  = reader.metadataValues;
    usesFloatingPointData = reader.usesFloatingPointData;
}

bool MemoryMappedAudioFormatReader::mapEntireFile()
{
    return mapSectionOfFile (Range<int64> (0, lengthInSamples));
}

bool MemoryMappedAudioFormatReader::mapSectionOfFile (Range<int64> samplesToMap)
{
    if (map == nullptr || samplesToMap != mappedSection)
    {
        map.reset();

        const Range<int64> fileRange (sampleToFilePos (samplesToMap.getStart()),
                                      sampleToFilePos (samplesToMap.getEnd()));

        map.reset (new MemoryMappedFile (file, fileRange, MemoryMappedFile::readOnly));

        if (map->getData() == nullptr)
            map.reset();
        else
            mappedSection = Range<int64> (jmax ((int64) 0, filePosToSample (map->getRange().getStart() + (bytesPerFrame - 1))),
                                          jmin (lengthInSamples, filePosToSample (map->getRange().getEnd())));
    }

    return map != nullptr;
}

static int memoryReadDummyVariable; // used to force the compiler not to optimise-away the read operation

void MemoryMappedAudioFormatReader::touchSample (int64 sample) const noexcept
{
    if (map != nullptr && mappedSection.contains (sample))
        memoryReadDummyVariable += *(char*) sampleToPointer (sample);
    else
        jassertfalse; // you must make sure that the window contains all the samples you're going to attempt to read.
}

} // namespace juce
<|MERGE_RESOLUTION|>--- conflicted
+++ resolved
@@ -1,467 +1,448 @@
-/*
-  ==============================================================================
-
-   This file is part of the JUCE library.
-   Copyright (c) 2017 - ROLI Ltd.
-
-   JUCE is an open source library subject to commercial or open-source
-   licensing.
-
-   By using JUCE, you agree to the terms of both the JUCE 5 End-User License
-   Agreement and JUCE 5 Privacy Policy (both updated and effective as of the
-   27th April 2017).
-
-   End User License Agreement: www.juce.com/juce-5-licence
-   Privacy Policy: www.juce.com/juce-5-privacy-policy
-
-   Or: You may also use this code under the terms of the GPL v3 (see
-   www.gnu.org/licenses).
-
-   JUCE IS PROVIDED "AS IS" WITHOUT ANY WARRANTY, AND ALL WARRANTIES, WHETHER
-   EXPRESSED OR IMPLIED, INCLUDING MERCHANTABILITY AND FITNESS FOR PURPOSE, ARE
-   DISCLAIMED.
-
-  ==============================================================================
-*/
-
-namespace juce
-{
-
-AudioFormatReader::AudioFormatReader (InputStream* in, const String& name)
-    : input (in), formatName (name)
-{
-}
-
-AudioFormatReader::~AudioFormatReader()
-{
-    delete input;
-}
-
-static void convertFixedToFloat (int* const* channels, int numChannels, int numSamples)
-{
-    for (int i = 0; i < numChannels; ++i)
-        if (auto d = channels[i])
-            FloatVectorOperations::convertFixedToFloat (reinterpret_cast<float*> (d), d, 1.0f / 0x7fffffff, numSamples);
-}
-
-bool AudioFormatReader::read (float* const* destChannels, int numDestChannels,
-                              int64 startSampleInSource, int numSamplesToRead)
-{
-    auto channelsAsInt = reinterpret_cast<int* const*> (destChannels);
-
-    if (! read (channelsAsInt, numDestChannels, startSampleInSource, numSamplesToRead, false))
-        return false;
-
-    if (! usesFloatingPointData)
-        convertFixedToFloat (channelsAsInt, numDestChannels, numSamplesToRead);
-
-    return true;
-}
-
-bool AudioFormatReader::read (int* const* destChannels,
-                              int numDestChannels,
-                              int64 startSampleInSource,
-                              int numSamplesToRead,
-                              bool fillLeftoverChannelsWithCopies)
-{
-    jassert (numDestChannels > 0); // you have to actually give this some channels to work with!
-
-    auto originalNumSamplesToRead = (size_t) numSamplesToRead;
-    int startOffsetInDestBuffer = 0;
-
-    if (startSampleInSource < 0)
-    {
-        auto silence = (int) jmin (-startSampleInSource, (int64) numSamplesToRead);
-
-        for (int i = numDestChannels; --i >= 0;)
-            if (auto d = destChannels[i])
-                zeromem (d, sizeof (int) * (size_t) silence);
-
-        startOffsetInDestBuffer += silence;
-        numSamplesToRead -= silence;
-        startSampleInSource = 0;
-    }
-
-    if (numSamplesToRead <= 0)
-        return true;
-
-    if (! readSamples (const_cast<int**> (destChannels),
-                       jmin ((int) numChannels, numDestChannels), startOffsetInDestBuffer,
-                       startSampleInSource, numSamplesToRead))
-        return false;
-
-    if (numDestChannels > (int) numChannels)
-    {
-        if (fillLeftoverChannelsWithCopies)
-        {
-            auto lastFullChannel = destChannels[0];
-
-            for (int i = (int) numChannels; --i > 0;)
-            {
-                if (destChannels[i] != nullptr)
-                {
-                    lastFullChannel = destChannels[i];
-                    break;
-                }
-            }
-
-            if (lastFullChannel != nullptr)
-                for (int i = (int) numChannels; i < numDestChannels; ++i)
-                    if (auto d = destChannels[i])
-                        memcpy (d, lastFullChannel, sizeof (int) * originalNumSamplesToRead);
-        }
-        else
-        {
-            for (int i = (int) numChannels; i < numDestChannels; ++i)
-                if (auto d = destChannels[i])
-                    zeromem (d, sizeof (int) * originalNumSamplesToRead);
-        }
-    }
-
-    return true;
-}
-
-<<<<<<< HEAD
-static bool readChannels (AudioFormatReader& reader, int** chans, AudioBuffer<float>* buffer,
-                          int startSample, int numSamples, int64 readerStartSample, int numTargetChannels)
-=======
-static void readChannels (AudioFormatReader& reader, int** chans, AudioBuffer<float>* buffer,
-                          int startSample, int numSamples, int64 readerStartSample, int numTargetChannels,
-                          bool convertToFloat)
->>>>>>> 8a66f1f3
-{
-    for (int j = 0; j < numTargetChannels; ++j)
-        chans[j] = reinterpret_cast<int*> (buffer->getWritePointer (j, startSample));
-
-    chans[numTargetChannels] = nullptr;
-<<<<<<< HEAD
-    return reader.read (chans, numTargetChannels, readerStartSample, numSamples, true);
-=======
-    reader.read (chans, numTargetChannels, readerStartSample, numSamples, true);
-
-    if (convertToFloat)
-        convertFixedToFloat (chans, numTargetChannels, numSamples);
->>>>>>> 8a66f1f3
-}
-
-bool AudioFormatReader::read (AudioBuffer<float>* buffer,
-                              int startSample,
-                              int numSamples,
-                              int64 readerStartSample,
-                              bool useReaderLeftChan,
-                              bool useReaderRightChan)
-{
-    jassert (buffer != nullptr);
-    jassert (startSample >= 0 && startSample + numSamples <= buffer->getNumSamples());
-
-    bool success = true;
-    if (numSamples > 0)
-    {
-        auto numTargetChannels = buffer->getNumChannels();
-
-        if (numTargetChannels <= 2)
-        {
-            int* dests[2] = { reinterpret_cast<int*> (buffer->getWritePointer (0, startSample)),
-                              reinterpret_cast<int*> (numTargetChannels > 1 ? buffer->getWritePointer (1, startSample) : nullptr) };
-            int* chans[3] = {};
-
-            if (useReaderLeftChan == useReaderRightChan)
-            {
-                chans[0] = dests[0];
-
-                if (numChannels > 1)
-                    chans[1] = dests[1];
-            }
-            else if (useReaderLeftChan || (numChannels == 1))
-            {
-                chans[0] = dests[0];
-            }
-            else if (useReaderRightChan)
-            {
-                chans[1] = dests[0];
-            }
-
-<<<<<<< HEAD
-            chans[2] = nullptr;
-            success = read (chans, 2, readerStartSample, numSamples, true);
-=======
-            read (chans, 2, readerStartSample, numSamples, true);
->>>>>>> 8a66f1f3
-
-            // if the target's stereo and the source is mono, dupe the first channel..
-            if (numTargetChannels > 1 && (chans[0] == nullptr || chans[1] == nullptr))
-                memcpy (dests[1], dests[0], sizeof (float) * (size_t) numSamples);
-
-            if (! usesFloatingPointData)
-                convertFixedToFloat (dests, 2, numSamples);
-        }
-        else if (numTargetChannels <= 64)
-        {
-            int* chans[65];
-<<<<<<< HEAD
-            success = readChannels (*this, chans, buffer, startSample, numSamples, readerStartSample, numTargetChannels);
-=======
-            readChannels (*this, chans, buffer, startSample, numSamples,
-                          readerStartSample, numTargetChannels, ! usesFloatingPointData);
->>>>>>> 8a66f1f3
-        }
-        else
-        {
-            HeapBlock<int*> chans (numTargetChannels + 1);
-<<<<<<< HEAD
-            success = readChannels (*this, chans, buffer, startSample, numSamples, readerStartSample, numTargetChannels);
-=======
-            readChannels (*this, chans, buffer, startSample, numSamples,
-                          readerStartSample, numTargetChannels, ! usesFloatingPointData);
->>>>>>> 8a66f1f3
-        }
-    }
-
-    return success;
-}
-
-void AudioFormatReader::readMaxLevels (int64 startSampleInFile, int64 numSamples,
-                                       Range<float>* const results, const int channelsToRead)
-{
-    jassert (channelsToRead > 0 && channelsToRead <= (int) numChannels);
-
-    if (numSamples <= 0)
-    {
-        for (int i = 0; i < channelsToRead; ++i)
-            results[i] = Range<float>();
-
-        return;
-    }
-
-    auto bufferSize = (int) jmin (numSamples, (int64) 4096);
-    AudioBuffer<float> tempSampleBuffer ((int) channelsToRead, bufferSize);
-
-    auto floatBuffer = tempSampleBuffer.getArrayOfWritePointers();
-    auto intBuffer = reinterpret_cast<int* const*> (floatBuffer);
-    bool isFirstBlock = true;
-
-    while (numSamples > 0)
-    {
-        auto numToDo = (int) jmin (numSamples, (int64) bufferSize);
-
-        if (! read (intBuffer, channelsToRead, startSampleInFile, numToDo, false))
-            break;
-
-        for (int i = 0; i < channelsToRead; ++i)
-        {
-            Range<float> r;
-
-            if (usesFloatingPointData)
-            {
-                r = FloatVectorOperations::findMinAndMax (floatBuffer[i], numToDo);
-            }
-            else
-            {
-                auto intRange = Range<int>::findMinAndMax (intBuffer[i], numToDo);
-
-                r = Range<float> (intRange.getStart() / (float) std::numeric_limits<int>::max(),
-                                  intRange.getEnd()   / (float) std::numeric_limits<int>::max());
-            }
-
-            results[i] = isFirstBlock ? r : results[i].getUnionWith (r);
-        }
-
-        isFirstBlock = false;
-        numSamples -= numToDo;
-        startSampleInFile += numToDo;
-    }
-}
-
-void AudioFormatReader::readMaxLevels (int64 startSampleInFile, int64 numSamples,
-                                       float& lowestLeft, float& highestLeft,
-                                       float& lowestRight, float& highestRight)
-{
-    Range<float> levels[2];
-
-    if (numChannels < 2)
-    {
-        readMaxLevels (startSampleInFile, numSamples, levels, (int) numChannels);
-        levels[1] = levels[0];
-    }
-    else
-    {
-        readMaxLevels (startSampleInFile, numSamples, levels, 2);
-    }
-
-    lowestLeft   = levels[0].getStart();
-    highestLeft  = levels[0].getEnd();
-    lowestRight  = levels[1].getStart();
-    highestRight = levels[1].getEnd();
-}
-
-int64 AudioFormatReader::searchForLevel (int64 startSample,
-                                         int64 numSamplesToSearch,
-                                         double magnitudeRangeMinimum,
-                                         double magnitudeRangeMaximum,
-                                         int minimumConsecutiveSamples)
-{
-    if (numSamplesToSearch == 0)
-        return -1;
-
-    const int bufferSize = 4096;
-    HeapBlock<int> tempSpace (bufferSize * 2 + 64);
-
-    int* tempBuffer[3] = { tempSpace.get(),
-                           tempSpace.get() + bufferSize,
-                           nullptr };
-
-    int consecutive = 0;
-    int64 firstMatchPos = -1;
-
-    jassert (magnitudeRangeMaximum > magnitudeRangeMinimum);
-
-    auto doubleMin = jlimit (0.0, (double) std::numeric_limits<int>::max(), magnitudeRangeMinimum * std::numeric_limits<int>::max());
-    auto doubleMax = jlimit (doubleMin, (double) std::numeric_limits<int>::max(), magnitudeRangeMaximum * std::numeric_limits<int>::max());
-    auto intMagnitudeRangeMinimum = roundToInt (doubleMin);
-    auto intMagnitudeRangeMaximum = roundToInt (doubleMax);
-
-    while (numSamplesToSearch != 0)
-    {
-        auto numThisTime = (int) jmin (std::abs (numSamplesToSearch), (int64) bufferSize);
-        int64 bufferStart = startSample;
-
-        if (numSamplesToSearch < 0)
-            bufferStart -= numThisTime;
-
-        if (bufferStart >= lengthInSamples)
-            break;
-
-        read (tempBuffer, 2, bufferStart, numThisTime, false);
-        auto num = numThisTime;
-
-        while (--num >= 0)
-        {
-            if (numSamplesToSearch < 0)
-                --startSample;
-
-            bool matches = false;
-            auto index = (int) (startSample - bufferStart);
-
-            if (usesFloatingPointData)
-            {
-                const float sample1 = std::abs (((float*) tempBuffer[0]) [index]);
-
-                if (sample1 >= magnitudeRangeMinimum
-                     && sample1 <= magnitudeRangeMaximum)
-                {
-                    matches = true;
-                }
-                else if (numChannels > 1)
-                {
-                    const float sample2 = std::abs (((float*) tempBuffer[1]) [index]);
-
-                    matches = (sample2 >= magnitudeRangeMinimum
-                                 && sample2 <= magnitudeRangeMaximum);
-                }
-            }
-            else
-            {
-                const int sample1 = std::abs (tempBuffer[0] [index]);
-
-                if (sample1 >= intMagnitudeRangeMinimum
-                     && sample1 <= intMagnitudeRangeMaximum)
-                {
-                    matches = true;
-                }
-                else if (numChannels > 1)
-                {
-                    const int sample2 = std::abs (tempBuffer[1][index]);
-
-                    matches = (sample2 >= intMagnitudeRangeMinimum
-                                 && sample2 <= intMagnitudeRangeMaximum);
-                }
-            }
-
-            if (matches)
-            {
-                if (firstMatchPos < 0)
-                    firstMatchPos = startSample;
-
-                if (++consecutive >= minimumConsecutiveSamples)
-                {
-                    if (firstMatchPos < 0 || firstMatchPos >= lengthInSamples)
-                        return -1;
-
-                    return firstMatchPos;
-                }
-            }
-            else
-            {
-                consecutive = 0;
-                firstMatchPos = -1;
-            }
-
-            if (numSamplesToSearch > 0)
-                ++startSample;
-        }
-
-        if (numSamplesToSearch > 0)
-            numSamplesToSearch -= numThisTime;
-        else
-            numSamplesToSearch += numThisTime;
-    }
-
-    return -1;
-}
-
-AudioChannelSet AudioFormatReader::getChannelLayout()
-{
-    return AudioChannelSet::canonicalChannelSet (static_cast<int> (numChannels));
-}
-
-//==============================================================================
-MemoryMappedAudioFormatReader::MemoryMappedAudioFormatReader (const File& f, const AudioFormatReader& reader,
-                                                              int64 start, int64 length, int frameSize)
-    : AudioFormatReader (nullptr, reader.getFormatName()), file (f),
-      dataChunkStart (start), dataLength (length), bytesPerFrame (frameSize)
-{
-    sampleRate      = reader.sampleRate;
-    bitsPerSample   = reader.bitsPerSample;
-    lengthInSamples = reader.lengthInSamples;
-    numChannels     = reader.numChannels;
-    metadataValues  = reader.metadataValues;
-    usesFloatingPointData = reader.usesFloatingPointData;
-}
-
-bool MemoryMappedAudioFormatReader::mapEntireFile()
-{
-    return mapSectionOfFile (Range<int64> (0, lengthInSamples));
-}
-
-bool MemoryMappedAudioFormatReader::mapSectionOfFile (Range<int64> samplesToMap)
-{
-    if (map == nullptr || samplesToMap != mappedSection)
-    {
-        map.reset();
-
-        const Range<int64> fileRange (sampleToFilePos (samplesToMap.getStart()),
-                                      sampleToFilePos (samplesToMap.getEnd()));
-
-        map.reset (new MemoryMappedFile (file, fileRange, MemoryMappedFile::readOnly));
-
-        if (map->getData() == nullptr)
-            map.reset();
-        else
-            mappedSection = Range<int64> (jmax ((int64) 0, filePosToSample (map->getRange().getStart() + (bytesPerFrame - 1))),
-                                          jmin (lengthInSamples, filePosToSample (map->getRange().getEnd())));
-    }
-
-    return map != nullptr;
-}
-
-static int memoryReadDummyVariable; // used to force the compiler not to optimise-away the read operation
-
-void MemoryMappedAudioFormatReader::touchSample (int64 sample) const noexcept
-{
-    if (map != nullptr && mappedSection.contains (sample))
-        memoryReadDummyVariable += *(char*) sampleToPointer (sample);
-    else
-        jassertfalse; // you must make sure that the window contains all the samples you're going to attempt to read.
-}
-
-} // namespace juce
+/*
+  ==============================================================================
+
+   This file is part of the JUCE library.
+   Copyright (c) 2017 - ROLI Ltd.
+
+   JUCE is an open source library subject to commercial or open-source
+   licensing.
+
+   By using JUCE, you agree to the terms of both the JUCE 5 End-User License
+   Agreement and JUCE 5 Privacy Policy (both updated and effective as of the
+   27th April 2017).
+
+   End User License Agreement: www.juce.com/juce-5-licence
+   Privacy Policy: www.juce.com/juce-5-privacy-policy
+
+   Or: You may also use this code under the terms of the GPL v3 (see
+   www.gnu.org/licenses).
+
+   JUCE IS PROVIDED "AS IS" WITHOUT ANY WARRANTY, AND ALL WARRANTIES, WHETHER
+   EXPRESSED OR IMPLIED, INCLUDING MERCHANTABILITY AND FITNESS FOR PURPOSE, ARE
+   DISCLAIMED.
+
+  ==============================================================================
+*/
+
+namespace juce
+{
+
+AudioFormatReader::AudioFormatReader (InputStream* in, const String& name)
+    : input (in), formatName (name)
+{
+}
+
+AudioFormatReader::~AudioFormatReader()
+{
+    delete input;
+}
+
+static void convertFixedToFloat (int* const* channels, int numChannels, int numSamples)
+{
+    for (int i = 0; i < numChannels; ++i)
+        if (auto d = channels[i])
+            FloatVectorOperations::convertFixedToFloat (reinterpret_cast<float*> (d), d, 1.0f / 0x7fffffff, numSamples);
+}
+
+bool AudioFormatReader::read (float* const* destChannels, int numDestChannels,
+                              int64 startSampleInSource, int numSamplesToRead)
+{
+    auto channelsAsInt = reinterpret_cast<int* const*> (destChannels);
+
+    if (! read (channelsAsInt, numDestChannels, startSampleInSource, numSamplesToRead, false))
+        return false;
+
+    if (! usesFloatingPointData)
+        convertFixedToFloat (channelsAsInt, numDestChannels, numSamplesToRead);
+
+    return true;
+}
+
+bool AudioFormatReader::read (int* const* destChannels,
+                              int numDestChannels,
+                              int64 startSampleInSource,
+                              int numSamplesToRead,
+                              bool fillLeftoverChannelsWithCopies)
+{
+    jassert (numDestChannels > 0); // you have to actually give this some channels to work with!
+
+    auto originalNumSamplesToRead = (size_t) numSamplesToRead;
+    int startOffsetInDestBuffer = 0;
+
+    if (startSampleInSource < 0)
+    {
+        auto silence = (int) jmin (-startSampleInSource, (int64) numSamplesToRead);
+
+        for (int i = numDestChannels; --i >= 0;)
+            if (auto d = destChannels[i])
+                zeromem (d, sizeof (int) * (size_t) silence);
+
+        startOffsetInDestBuffer += silence;
+        numSamplesToRead -= silence;
+        startSampleInSource = 0;
+    }
+
+    if (numSamplesToRead <= 0)
+        return true;
+
+    if (! readSamples (const_cast<int**> (destChannels),
+                       jmin ((int) numChannels, numDestChannels), startOffsetInDestBuffer,
+                       startSampleInSource, numSamplesToRead))
+        return false;
+
+    if (numDestChannels > (int) numChannels)
+    {
+        if (fillLeftoverChannelsWithCopies)
+        {
+            auto lastFullChannel = destChannels[0];
+
+            for (int i = (int) numChannels; --i > 0;)
+            {
+                if (destChannels[i] != nullptr)
+                {
+                    lastFullChannel = destChannels[i];
+                    break;
+                }
+            }
+
+            if (lastFullChannel != nullptr)
+                for (int i = (int) numChannels; i < numDestChannels; ++i)
+                    if (auto d = destChannels[i])
+                        memcpy (d, lastFullChannel, sizeof (int) * originalNumSamplesToRead);
+        }
+        else
+        {
+            for (int i = (int) numChannels; i < numDestChannels; ++i)
+                if (auto d = destChannels[i])
+                    zeromem (d, sizeof (int) * originalNumSamplesToRead);
+        }
+    }
+
+    return true;
+}
+
+static bool readChannels (AudioFormatReader& reader, int** chans, AudioBuffer<float>* buffer,
+                          int startSample, int numSamples, int64 readerStartSample, int numTargetChannels,
+                          bool convertToFloat)
+{
+    for (int j = 0; j < numTargetChannels; ++j)
+        chans[j] = reinterpret_cast<int*> (buffer->getWritePointer (j, startSample));
+
+    chans[numTargetChannels] = nullptr;
+
+    bool success = reader.read (chans, numTargetChannels, readerStartSample, numSamples, true);
+
+    if (convertToFloat)
+        convertFixedToFloat (chans, numTargetChannels, numSamples);
+
+    return success;
+}
+
+bool AudioFormatReader::read (AudioBuffer<float>* buffer,
+                              int startSample,
+                              int numSamples,
+                              int64 readerStartSample,
+                              bool useReaderLeftChan,
+                              bool useReaderRightChan)
+{
+    jassert (buffer != nullptr);
+    jassert (startSample >= 0 && startSample + numSamples <= buffer->getNumSamples());
+
+    bool success = true;
+    if (numSamples > 0)
+    {
+        auto numTargetChannels = buffer->getNumChannels();
+
+        if (numTargetChannels <= 2)
+        {
+            int* dests[2] = { reinterpret_cast<int*> (buffer->getWritePointer (0, startSample)),
+                              reinterpret_cast<int*> (numTargetChannels > 1 ? buffer->getWritePointer (1, startSample) : nullptr) };
+            int* chans[3] = {};
+
+            if (useReaderLeftChan == useReaderRightChan)
+            {
+                chans[0] = dests[0];
+
+                if (numChannels > 1)
+                    chans[1] = dests[1];
+            }
+            else if (useReaderLeftChan || (numChannels == 1))
+            {
+                chans[0] = dests[0];
+            }
+            else if (useReaderRightChan)
+            {
+                chans[1] = dests[0];
+            }
+
+            success = read (chans, 2, readerStartSample, numSamples, true);
+
+            // if the target's stereo and the source is mono, dupe the first channel..
+            if (numTargetChannels > 1 && (chans[0] == nullptr || chans[1] == nullptr))
+                memcpy (dests[1], dests[0], sizeof (float) * (size_t) numSamples);
+
+            if (! usesFloatingPointData)
+                convertFixedToFloat (dests, 2, numSamples);
+        }
+        else if (numTargetChannels <= 64)
+        {
+            int* chans[65];
+            success = readChannels (*this, chans, buffer, startSample, numSamples,
+                          readerStartSample, numTargetChannels, ! usesFloatingPointData);
+        }
+        else
+        {
+            HeapBlock<int*> chans (numTargetChannels + 1);
+            success = readChannels (*this, chans, buffer, startSample, numSamples,
+                          readerStartSample, numTargetChannels, ! usesFloatingPointData);
+        }
+    }
+
+    return success;
+}
+
+void AudioFormatReader::readMaxLevels (int64 startSampleInFile, int64 numSamples,
+                                       Range<float>* const results, const int channelsToRead)
+{
+    jassert (channelsToRead > 0 && channelsToRead <= (int) numChannels);
+
+    if (numSamples <= 0)
+    {
+        for (int i = 0; i < channelsToRead; ++i)
+            results[i] = Range<float>();
+
+        return;
+    }
+
+    auto bufferSize = (int) jmin (numSamples, (int64) 4096);
+    AudioBuffer<float> tempSampleBuffer ((int) channelsToRead, bufferSize);
+
+    auto floatBuffer = tempSampleBuffer.getArrayOfWritePointers();
+    auto intBuffer = reinterpret_cast<int* const*> (floatBuffer);
+    bool isFirstBlock = true;
+
+    while (numSamples > 0)
+    {
+        auto numToDo = (int) jmin (numSamples, (int64) bufferSize);
+
+        if (! read (intBuffer, channelsToRead, startSampleInFile, numToDo, false))
+            break;
+
+        for (int i = 0; i < channelsToRead; ++i)
+        {
+            Range<float> r;
+
+            if (usesFloatingPointData)
+            {
+                r = FloatVectorOperations::findMinAndMax (floatBuffer[i], numToDo);
+            }
+            else
+            {
+                auto intRange = Range<int>::findMinAndMax (intBuffer[i], numToDo);
+
+                r = Range<float> (intRange.getStart() / (float) std::numeric_limits<int>::max(),
+                                  intRange.getEnd()   / (float) std::numeric_limits<int>::max());
+            }
+
+            results[i] = isFirstBlock ? r : results[i].getUnionWith (r);
+        }
+
+        isFirstBlock = false;
+        numSamples -= numToDo;
+        startSampleInFile += numToDo;
+    }
+}
+
+void AudioFormatReader::readMaxLevels (int64 startSampleInFile, int64 numSamples,
+                                       float& lowestLeft, float& highestLeft,
+                                       float& lowestRight, float& highestRight)
+{
+    Range<float> levels[2];
+
+    if (numChannels < 2)
+    {
+        readMaxLevels (startSampleInFile, numSamples, levels, (int) numChannels);
+        levels[1] = levels[0];
+    }
+    else
+    {
+        readMaxLevels (startSampleInFile, numSamples, levels, 2);
+    }
+
+    lowestLeft   = levels[0].getStart();
+    highestLeft  = levels[0].getEnd();
+    lowestRight  = levels[1].getStart();
+    highestRight = levels[1].getEnd();
+}
+
+int64 AudioFormatReader::searchForLevel (int64 startSample,
+                                         int64 numSamplesToSearch,
+                                         double magnitudeRangeMinimum,
+                                         double magnitudeRangeMaximum,
+                                         int minimumConsecutiveSamples)
+{
+    if (numSamplesToSearch == 0)
+        return -1;
+
+    const int bufferSize = 4096;
+    HeapBlock<int> tempSpace (bufferSize * 2 + 64);
+
+    int* tempBuffer[3] = { tempSpace.get(),
+                           tempSpace.get() + bufferSize,
+                           nullptr };
+
+    int consecutive = 0;
+    int64 firstMatchPos = -1;
+
+    jassert (magnitudeRangeMaximum > magnitudeRangeMinimum);
+
+    auto doubleMin = jlimit (0.0, (double) std::numeric_limits<int>::max(), magnitudeRangeMinimum * std::numeric_limits<int>::max());
+    auto doubleMax = jlimit (doubleMin, (double) std::numeric_limits<int>::max(), magnitudeRangeMaximum * std::numeric_limits<int>::max());
+    auto intMagnitudeRangeMinimum = roundToInt (doubleMin);
+    auto intMagnitudeRangeMaximum = roundToInt (doubleMax);
+
+    while (numSamplesToSearch != 0)
+    {
+        auto numThisTime = (int) jmin (std::abs (numSamplesToSearch), (int64) bufferSize);
+        int64 bufferStart = startSample;
+
+        if (numSamplesToSearch < 0)
+            bufferStart -= numThisTime;
+
+        if (bufferStart >= lengthInSamples)
+            break;
+
+        read (tempBuffer, 2, bufferStart, numThisTime, false);
+        auto num = numThisTime;
+
+        while (--num >= 0)
+        {
+            if (numSamplesToSearch < 0)
+                --startSample;
+
+            bool matches = false;
+            auto index = (int) (startSample - bufferStart);
+
+            if (usesFloatingPointData)
+            {
+                const float sample1 = std::abs (((float*) tempBuffer[0]) [index]);
+
+                if (sample1 >= magnitudeRangeMinimum
+                     && sample1 <= magnitudeRangeMaximum)
+                {
+                    matches = true;
+                }
+                else if (numChannels > 1)
+                {
+                    const float sample2 = std::abs (((float*) tempBuffer[1]) [index]);
+
+                    matches = (sample2 >= magnitudeRangeMinimum
+                                 && sample2 <= magnitudeRangeMaximum);
+                }
+            }
+            else
+            {
+                const int sample1 = std::abs (tempBuffer[0] [index]);
+
+                if (sample1 >= intMagnitudeRangeMinimum
+                     && sample1 <= intMagnitudeRangeMaximum)
+                {
+                    matches = true;
+                }
+                else if (numChannels > 1)
+                {
+                    const int sample2 = std::abs (tempBuffer[1][index]);
+
+                    matches = (sample2 >= intMagnitudeRangeMinimum
+                                 && sample2 <= intMagnitudeRangeMaximum);
+                }
+            }
+
+            if (matches)
+            {
+                if (firstMatchPos < 0)
+                    firstMatchPos = startSample;
+
+                if (++consecutive >= minimumConsecutiveSamples)
+                {
+                    if (firstMatchPos < 0 || firstMatchPos >= lengthInSamples)
+                        return -1;
+
+                    return firstMatchPos;
+                }
+            }
+            else
+            {
+                consecutive = 0;
+                firstMatchPos = -1;
+            }
+
+            if (numSamplesToSearch > 0)
+                ++startSample;
+        }
+
+        if (numSamplesToSearch > 0)
+            numSamplesToSearch -= numThisTime;
+        else
+            numSamplesToSearch += numThisTime;
+    }
+
+    return -1;
+}
+
+AudioChannelSet AudioFormatReader::getChannelLayout()
+{
+    return AudioChannelSet::canonicalChannelSet (static_cast<int> (numChannels));
+}
+
+//==============================================================================
+MemoryMappedAudioFormatReader::MemoryMappedAudioFormatReader (const File& f, const AudioFormatReader& reader,
+                                                              int64 start, int64 length, int frameSize)
+    : AudioFormatReader (nullptr, reader.getFormatName()), file (f),
+      dataChunkStart (start), dataLength (length), bytesPerFrame (frameSize)
+{
+    sampleRate      = reader.sampleRate;
+    bitsPerSample   = reader.bitsPerSample;
+    lengthInSamples = reader.lengthInSamples;
+    numChannels     = reader.numChannels;
+    metadataValues  = reader.metadataValues;
+    usesFloatingPointData = reader.usesFloatingPointData;
+}
+
+bool MemoryMappedAudioFormatReader::mapEntireFile()
+{
+    return mapSectionOfFile (Range<int64> (0, lengthInSamples));
+}
+
+bool MemoryMappedAudioFormatReader::mapSectionOfFile (Range<int64> samplesToMap)
+{
+    if (map == nullptr || samplesToMap != mappedSection)
+    {
+        map.reset();
+
+        const Range<int64> fileRange (sampleToFilePos (samplesToMap.getStart()),
+                                      sampleToFilePos (samplesToMap.getEnd()));
+
+        map.reset (new MemoryMappedFile (file, fileRange, MemoryMappedFile::readOnly));
+
+        if (map->getData() == nullptr)
+            map.reset();
+        else
+            mappedSection = Range<int64> (jmax ((int64) 0, filePosToSample (map->getRange().getStart() + (bytesPerFrame - 1))),
+                                          jmin (lengthInSamples, filePosToSample (map->getRange().getEnd())));
+    }
+
+    return map != nullptr;
+}
+
+static int memoryReadDummyVariable; // used to force the compiler not to optimise-away the read operation
+
+void MemoryMappedAudioFormatReader::touchSample (int64 sample) const noexcept
+{
+    if (map != nullptr && mappedSection.contains (sample))
+        memoryReadDummyVariable += *(char*) sampleToPointer (sample);
+    else
+        jassertfalse; // you must make sure that the window contains all the samples you're going to attempt to read.
+}
+
+} // namespace juce