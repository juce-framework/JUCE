--- conflicted
+++ resolved
@@ -1,1067 +1,1063 @@
-/*
-  ==============================================================================
-
-   This file is part of the JUCE library.
-   Copyright (c) 2020 - Raw Material Software Limited
-
-   JUCE is an open source library subject to commercial or open-source
-   licensing.
-
-   By using JUCE, you agree to the terms of both the JUCE 6 End-User License
-   Agreement and JUCE Privacy Policy (both effective as of the 16th June 2020).
-
-   End User License Agreement: www.juce.com/juce-6-licence
-   Privacy Policy: www.juce.com/juce-privacy-policy
-
-   Or: You may also use this code under the terms of the GPL v3 (see
-   www.gnu.org/licenses).
-
-   JUCE IS PROVIDED "AS IS" WITHOUT ANY WARRANTY, AND ALL WARRANTIES, WHETHER
-   EXPRESSED OR IMPLIED, INCLUDING MERCHANTABILITY AND FITNESS FOR PURPOSE, ARE
-   DISCLAIMED.
-
-  ==============================================================================
-*/
-
-namespace juce
-{
-
-//==============================================================================
-// This class has been renamed from CoreGraphicsImage to avoid a symbol
-// collision in Pro Tools 2019.12 and possibly 2020 depending on the Pro Tools
-// release schedule.
-class CoreGraphicsPixelData   : public ImagePixelData
-{
-public:
-    CoreGraphicsPixelData (const Image::PixelFormat format, int w, int h, bool clearImage)
-        : ImagePixelData (format, w, h)
-    {
-        pixelStride = format == Image::RGB ? 3 : ((format == Image::ARGB) ? 4 : 1);
-        lineStride = (pixelStride * jmax (1, width) + 3) & ~3;
-
-        auto numComponents = (size_t) lineStride * (size_t) jmax (1, height);
-
-       # if JUCE_MAC && defined (MAC_OS_X_VERSION_10_14) && MAC_OS_X_VERSION_MAX_ALLOWED >= MAC_OS_X_VERSION_10_14
-        // This version of the SDK intermittently requires a bit of extra space
-        // at the end of the image data. This feels like something has gone
-        // wrong in Apple's code.
-        numComponents += (size_t) lineStride;
-       #endif
-
-        imageDataHolder->data.allocate (numComponents, clearImage);
-
-        auto colourSpace = detail::ColorSpacePtr { CGColorSpaceCreateWithName ((format == Image::SingleChannel) ? kCGColorSpaceGenericGrayGamma2_2
-                                                                                                                : kCGColorSpaceSRGB) };
-
-        context = detail::ContextPtr { CGBitmapContextCreate (imageDataHolder->data, (size_t) width, (size_t) height, 8, (size_t) lineStride,
-                                                              colourSpace.get(), getCGImageFlags (format)) };
-    }
-
-    ~CoreGraphicsPixelData() override
-    {
-        freeCachedImageRef();
-    }
-
-    std::unique_ptr<LowLevelGraphicsContext> createLowLevelContext() override
-    {
-        freeCachedImageRef();
-        sendDataChangeMessage();
-        return std::make_unique<CoreGraphicsContext> (context.get(), height);
-    }
-
-    void initialiseBitmapData (Image::BitmapData& bitmap, int x, int y, Image::BitmapData::ReadWriteMode mode) override
-    {
-        bitmap.data = imageDataHolder->data + x * pixelStride + y * lineStride;
-        bitmap.pixelFormat = pixelFormat;
-        bitmap.lineStride = lineStride;
-        bitmap.pixelStride = pixelStride;
-
-        if (mode != Image::BitmapData::readOnly)
-        {
-            freeCachedImageRef();
-            sendDataChangeMessage();
-        }
-    }
-
-    ImagePixelData::Ptr clone() override
-    {
-        auto im = new CoreGraphicsPixelData (pixelFormat, width, height, false);
-        memcpy (im->imageDataHolder->data, imageDataHolder->data, (size_t) (lineStride * height));
-        return *im;
-    }
-
-    std::unique_ptr<ImageType> createType() const override    { return std::make_unique<NativeImageType>(); }
-
-    //==============================================================================
-    static CGImageRef getCachedImageRef (const Image& juceImage, CGColorSpaceRef colourSpace)
-    {
-        auto cgim = dynamic_cast<CoreGraphicsPixelData*> (juceImage.getPixelData());
-
-        if (cgim != nullptr && cgim->cachedImageRef != nullptr)
-        {
-            CGImageRetain (cgim->cachedImageRef.get());
-            return cgim->cachedImageRef.get();
-        }
-
-        CGImageRef ref = createImage (juceImage, colourSpace, false);
-
-        if (cgim != nullptr)
-            cgim->cachedImageRef.reset (CGImageRetain (ref));
-
-        return ref;
-    }
-
-    static CGImageRef createImage (const Image& juceImage, CGColorSpaceRef colourSpace, bool mustOutliveSource)
-    {
-        const Image::BitmapData srcData (juceImage, Image::BitmapData::readOnly);
-        detail::DataProviderPtr provider;
-
-        if (mustOutliveSource)
-        {
-            CFUniquePtr<CFDataRef> data (CFDataCreate (nullptr,
-                                                       (const UInt8*) srcData.data,
-                                                       (CFIndex) ((size_t) srcData.lineStride * (size_t) srcData.height)));
-            provider = detail::DataProviderPtr { CGDataProviderCreateWithCFData (data.get()) };
-        }
-        else
-        {
-            auto* imageDataContainer = [] (const Image& img) -> HeapBlockContainer::Ptr*
-            {
-                if (auto* cgim = dynamic_cast<CoreGraphicsPixelData*> (img.getPixelData()))
-                    return new HeapBlockContainer::Ptr (cgim->imageDataHolder);
-
-                return nullptr;
-            } (juceImage);
-
-            provider = detail::DataProviderPtr { CGDataProviderCreateWithData (imageDataContainer,
-                                                                               srcData.data,
-                                                                               (size_t) srcData.lineStride * (size_t) srcData.height,
-                                                                               [] (void * __nullable info, const void*, size_t) { delete (HeapBlockContainer::Ptr*) info; }) };
-        }
-
-        CGImageRef imageRef = CGImageCreate ((size_t) srcData.width,
-                                             (size_t) srcData.height,
-                                             8,
-                                             (size_t) srcData.pixelStride * 8,
-                                             (size_t) srcData.lineStride,
-                                             colourSpace, getCGImageFlags (juceImage.getFormat()), provider.get(),
-                                             nullptr, true, kCGRenderingIntentDefault);
-
-        return imageRef;
-    }
-
-    //==============================================================================
-    detail::ContextPtr context;
-    detail::ImagePtr cachedImageRef;
-
-    struct HeapBlockContainer   : public ReferenceCountedObject
-    {
-        using Ptr = ReferenceCountedObjectPtr<HeapBlockContainer>;
-        HeapBlock<uint8> data;
-    };
-
-    HeapBlockContainer::Ptr imageDataHolder = new HeapBlockContainer();
-    int pixelStride, lineStride;
-
-private:
-    void freeCachedImageRef()
-    {
-        cachedImageRef.reset();
-    }
-
-    static CGBitmapInfo getCGImageFlags (const Image::PixelFormat& format)
-    {
-       #if JUCE_BIG_ENDIAN
-        return format == Image::ARGB ? ((uint32_t) kCGImageAlphaPremultipliedFirst | (uint32_t) kCGBitmapByteOrder32Big) : kCGBitmapByteOrderDefault;
-       #else
-        return format == Image::ARGB ? ((uint32_t) kCGImageAlphaPremultipliedFirst | (uint32_t) kCGBitmapByteOrder32Little) : kCGBitmapByteOrderDefault;
-       #endif
-    }
-
-    JUCE_DECLARE_NON_COPYABLE_WITH_LEAK_DETECTOR (CoreGraphicsPixelData)
-};
-
-ImagePixelData::Ptr NativeImageType::create (Image::PixelFormat format, int width, int height, bool clearImage) const
-{
-    return *new CoreGraphicsPixelData (format == Image::RGB ? Image::ARGB : format, width, height, clearImage);
-}
-
-//==============================================================================
-struct ScopedCGContextState
-{
-    explicit ScopedCGContextState (CGContextRef c)  : context (c)  { CGContextSaveGState (context); }
-    ~ScopedCGContextState()                                        { CGContextRestoreGState (context); }
-
-    CGContextRef context;
-};
-
-//==============================================================================
-CoreGraphicsContext::CoreGraphicsContext (CGContextRef c, float h)
-    : context (c),
-      flipHeight (h),
-      state (new SavedState())
-{
-    CGContextRetain (context.get());
-    CGContextSaveGState (context.get());
-
-   #if JUCE_MAC
-    bool enableFontSmoothing
-                 #if JUCE_DISABLE_COREGRAPHICS_FONT_SMOOTHING
-                  = false;
-                 #else
-                  = true;
-                 #endif
-
-    CGContextSetShouldSmoothFonts (context.get(), enableFontSmoothing);
-    CGContextSetAllowsFontSmoothing (context.get(), enableFontSmoothing);
-   #endif
-
-    CGContextSetShouldAntialias (context.get(), true);
-    CGContextSetBlendMode (context.get(), kCGBlendModeNormal);
-    rgbColourSpace.reset (CGColorSpaceCreateWithName (kCGColorSpaceSRGB));
-    greyColourSpace.reset (CGColorSpaceCreateWithName (kCGColorSpaceGenericGrayGamma2_2));
-    setFont (Font());
-}
-
-CoreGraphicsContext::~CoreGraphicsContext()
-{
-    CGContextRestoreGState (context.get());
-}
-
-//==============================================================================
-void CoreGraphicsContext::setOrigin (Point<int> o)
-{
-    CGContextTranslateCTM (context.get(), o.x, -o.y);
-
-    if (lastClipRectIsValid)
-        lastClipRect.translate (-o.x, -o.y);
-}
-
-void CoreGraphicsContext::addTransform (const AffineTransform& transform)
-{
-    applyTransform (AffineTransform::verticalFlip ((float) flipHeight)
-                                    .followedBy (transform)
-                                    .translated (0, (float) -flipHeight)
-                                    .scaled (1.0f, -1.0f));
-    lastClipRectIsValid = false;
-
-    jassert (getPhysicalPixelScaleFactor() > 0.0f);
-}
-
-float CoreGraphicsContext::getPhysicalPixelScaleFactor()
-{
-    auto t = CGContextGetUserSpaceToDeviceSpaceTransform (context.get());
-    auto determinant = (t.a * t.d) - (t.c * t.b);
-
-    return (float) std::sqrt (std::abs (determinant));
-}
-
-bool CoreGraphicsContext::clipToRectangle (const Rectangle<int>& r)
-{
-    CGContextClipToRect (context.get(), CGRectMake (r.getX(), flipHeight - r.getBottom(),
-                                                    r.getWidth(), r.getHeight()));
-
-    if (lastClipRectIsValid)
-    {
-        // This is actually incorrect, because the actual clip region may be complex, and
-        // clipping its bounds to a rect may not be right... But, removing this shortcut
-        // doesn't actually fix anything because CoreGraphics also ignores complex regions
-        // when calculating the resultant clip bounds, and makes the same mistake!
-        lastClipRect = lastClipRect.getIntersection (r);
-        return ! lastClipRect.isEmpty();
-    }
-
-    return ! isClipEmpty();
-}
-
-bool CoreGraphicsContext::clipToRectangleListWithoutTest (const RectangleList<int>& clipRegion)
-{
-    if (clipRegion.isEmpty())
-    {
-        CGContextClipToRect (context.get(), CGRectZero);
-        lastClipRectIsValid = true;
-        lastClipRect = Rectangle<int>();
-        return false;
-    }
-
-    auto numRects = (size_t) clipRegion.getNumRectangles();
-    HeapBlock<CGRect> rects (numRects);
-
-    int i = 0;
-    for (auto& r : clipRegion)
-        rects[i++] = CGRectMake (r.getX(), flipHeight - r.getBottom(), r.getWidth(), r.getHeight());
-
-    CGContextClipToRects (context.get(), rects, numRects);
-    lastClipRectIsValid = false;
-    return true;
-}
-
-bool CoreGraphicsContext::clipToRectangleList (const RectangleList<int>& clipRegion)
-{
-    return clipToRectangleListWithoutTest (clipRegion) && ! isClipEmpty();
-}
-
-void CoreGraphicsContext::excludeClipRectangle (const Rectangle<int>& r)
-{
-    RectangleList<int> remaining (getClipBounds());
-    remaining.subtract (r);
-    clipToRectangleListWithoutTest (remaining);
-}
-
-void CoreGraphicsContext::clipToPath (const Path& path, const AffineTransform& transform)
-{
-    createPath (path, transform);
-
-    if (path.isUsingNonZeroWinding())
-        CGContextClip (context.get());
-    else
-        CGContextEOClip (context.get());
-
-    lastClipRectIsValid = false;
-}
-
-void CoreGraphicsContext::clipToImageAlpha (const Image& sourceImage, const AffineTransform& transform)
-{
-    if (! transform.isSingularity())
-    {
-        Image singleChannelImage (sourceImage);
-
-        if (sourceImage.getFormat() != Image::SingleChannel)
-            singleChannelImage = sourceImage.convertedToFormat (Image::SingleChannel);
-
-        auto image = detail::ImagePtr { CoreGraphicsPixelData::createImage (singleChannelImage, greyColourSpace.get(), true) };
-
-        flip();
-        auto t = AffineTransform::verticalFlip (sourceImage.getHeight()).followedBy (transform);
-        applyTransform (t);
-
-        auto r = convertToCGRect (sourceImage.getBounds());
-        CGContextClipToMask (context.get(), r, image.get());
-
-        applyTransform (t.inverted());
-        flip();
-
-        lastClipRectIsValid = false;
-    }
-}
-
-bool CoreGraphicsContext::clipRegionIntersects (const Rectangle<int>& r)
-{
-    return getClipBounds().intersects (r);
-}
-
-Rectangle<int> CoreGraphicsContext::getClipBounds() const
-{
-    if (! lastClipRectIsValid)
-    {
-        auto bounds = CGRectIntegral (CGContextGetClipBoundingBox (context.get()));
-
-        lastClipRectIsValid = true;
-        lastClipRect.setBounds (roundToInt (bounds.origin.x),
-                                roundToInt (flipHeight - (bounds.origin.y + bounds.size.height)),
-                                roundToInt (bounds.size.width),
-                                roundToInt (bounds.size.height));
-    }
-
-    return lastClipRect;
-}
-
-bool CoreGraphicsContext::isClipEmpty() const
-{
-    return getClipBounds().isEmpty();
-}
-
-//==============================================================================
-void CoreGraphicsContext::saveState()
-{
-    CGContextSaveGState (context.get());
-    stateStack.add (new SavedState (*state));
-}
-
-void CoreGraphicsContext::restoreState()
-{
-    CGContextRestoreGState (context.get());
-
-    if (auto* top = stateStack.getLast())
-    {
-        state.reset (top);
-        CGContextSetTextMatrix (context.get(), state->textMatrix);
-
-        stateStack.removeLast (1, false);
-        lastClipRectIsValid = false;
-    }
-    else
-    {
-        jassertfalse; // trying to pop with an empty stack!
-    }
-}
-
-void CoreGraphicsContext::beginTransparencyLayer (float opacity)
-{
-    saveState();
-    CGContextSetAlpha (context.get(), opacity);
-    CGContextBeginTransparencyLayer (context.get(), nullptr);
-}
-
-void CoreGraphicsContext::endTransparencyLayer()
-{
-    CGContextEndTransparencyLayer (context.get());
-    restoreState();
-}
-
-//==============================================================================
-void CoreGraphicsContext::setFill (const FillType& fillType)
-{
-    state->setFill (fillType);
-
-    if (fillType.isColour())
-    {
-        CGContextSetRGBFillColor (context.get(), fillType.colour.getFloatRed(), fillType.colour.getFloatGreen(),
-                                  fillType.colour.getFloatBlue(), fillType.colour.getFloatAlpha());
-        CGContextSetAlpha (context.get(), 1.0f);
-    }
-}
-
-void CoreGraphicsContext::setOpacity (float newOpacity)
-{
-    state->fillType.setOpacity (newOpacity);
-    setFill (state->fillType);
-}
-
-void CoreGraphicsContext::setInterpolationQuality (Graphics::ResamplingQuality quality)
-{
-    switch (quality)
-    {
-        case Graphics::lowResamplingQuality:    CGContextSetInterpolationQuality (context.get(), kCGInterpolationNone);   return;
-        case Graphics::mediumResamplingQuality: CGContextSetInterpolationQuality (context.get(), kCGInterpolationMedium); return;
-        case Graphics::highResamplingQuality:   CGContextSetInterpolationQuality (context.get(), kCGInterpolationHigh);   return;
-        default: return;
-    }
-}
-
-//==============================================================================
-void CoreGraphicsContext::fillRect (const Rectangle<int>& r, bool replaceExistingContents)
-{
-    fillCGRect (CGRectMake (r.getX(), flipHeight - r.getBottom(), r.getWidth(), r.getHeight()), replaceExistingContents);
-}
-
-void CoreGraphicsContext::fillRect (const Rectangle<float>& r)
-{
-    fillCGRect (CGRectMake (r.getX(), flipHeight - r.getBottom(), r.getWidth(), r.getHeight()), false);
-}
-
-void CoreGraphicsContext::fillCGRect (const CGRect& cgRect, bool replaceExistingContents)
-{
-    if (replaceExistingContents)
-    {
-        CGContextSetBlendMode (context.get(), kCGBlendModeCopy);
-        fillCGRect (cgRect, false);
-        CGContextSetBlendMode (context.get(), kCGBlendModeNormal);
-    }
-    else
-    {
-        if (state->fillType.isColour())
-        {
-            CGContextFillRect (context.get(), cgRect);
-        }
-        else
-        {
-            ScopedCGContextState scopedState (context.get());
-
-            CGContextClipToRect (context.get(), cgRect);
-
-            if (state->fillType.isGradient())
-                drawGradient();
-            else
-                drawImage (state->fillType.image, state->fillType.transform, true);
-        }
-    }
-}
-
-void CoreGraphicsContext::fillPath (const Path& path, const AffineTransform& transform)
-{
-    ScopedCGContextState scopedState (context.get());
-
-    if (state->fillType.isColour())
-    {
-        flip();
-        applyTransform (transform);
-        createPath (path);
-
-        if (path.isUsingNonZeroWinding())
-            CGContextFillPath (context.get());
-        else
-            CGContextEOFillPath (context.get());
-    }
-    else
-    {
-        createPath (path, transform);
-
-        if (path.isUsingNonZeroWinding())
-            CGContextClip (context.get());
-        else
-            CGContextEOClip (context.get());
-
-        if (state->fillType.isGradient())
-            drawGradient();
-        else
-            drawImage (state->fillType.image, state->fillType.transform, true);
-    }
-}
-
-void CoreGraphicsContext::drawImage (const Image& sourceImage, const AffineTransform& transform)
-{
-    drawImage (sourceImage, transform, false);
-}
-
-void CoreGraphicsContext::drawImage (const Image& sourceImage, const AffineTransform& transform, bool fillEntireClipAsTiles)
-{
-    auto iw = sourceImage.getWidth();
-    auto ih = sourceImage.getHeight();
-
-    auto colourSpace = sourceImage.getFormat() == Image::PixelFormat::SingleChannel ? greyColourSpace.get()
-                                                                                    : rgbColourSpace.get();
-    auto image = detail::ImagePtr { CoreGraphicsPixelData::getCachedImageRef (sourceImage, colourSpace) };
-
-    ScopedCGContextState scopedState (context.get());
-    CGContextSetAlpha (context.get(), state->fillType.getOpacity());
-
-    flip();
-    applyTransform (AffineTransform::verticalFlip (ih).followedBy (transform));
-    auto imageRect = CGRectMake (0, 0, iw, ih);
-
-    if (fillEntireClipAsTiles)
-    {
-      #if JUCE_IOS
-        CGContextDrawTiledImage (context.get(), imageRect, image.get());
-      #else
-        // There's a bug in CGContextDrawTiledImage that makes it incredibly slow
-        // if it's doing a transformation - it's quicker to just draw lots of images manually
-        if (&CGContextDrawTiledImage != nullptr && transform.isOnlyTranslation())
-        {
-            CGContextDrawTiledImage (context.get(), imageRect, image.get());
-        }
-        else
-        {
-            // Fallback to manually doing a tiled fill
-            auto clip = CGRectIntegral (CGContextGetClipBoundingBox (context.get()));
-
-            int x = 0, y = 0;
-            while (x > clip.origin.x)   x -= iw;
-            while (y > clip.origin.y)   y -= ih;
-
-            auto right  = (int) (clip.origin.x + clip.size.width);
-            auto bottom = (int) (clip.origin.y + clip.size.height);
-
-            while (y < bottom)
-            {
-                for (int x2 = x; x2 < right; x2 += iw)
-                    CGContextDrawImage (context.get(), CGRectMake (x2, y, iw, ih), image.get());
-
-                y += ih;
-            }
-        }
-      #endif
-    }
-    else
-    {
-        CGContextDrawImage (context.get(), imageRect, image.get());
-    }
-}
-
-//==============================================================================
-void CoreGraphicsContext::drawLine (const Line<float>& line)
-{
-    Path p;
-    p.addLineSegment (line, 1.0f);
-    fillPath (p, {});
-}
-
-void CoreGraphicsContext::fillRectList (const RectangleList<float>& list)
-{
-    HeapBlock<CGRect> rects (list.getNumRectangles());
-
-    size_t num = 0;
-
-    for (auto& r : list)
-        rects[num++] = CGRectMake (r.getX(), flipHeight - r.getBottom(), r.getWidth(), r.getHeight());
-
-    if (state->fillType.isColour())
-    {
-        CGContextFillRects (context.get(), rects, num);
-    }
-    else
-    {
-        ScopedCGContextState scopedState (context.get());
-
-        CGContextClipToRects (context.get(), rects, num);
-
-        if (state->fillType.isGradient())
-            drawGradient();
-        else
-            drawImage (state->fillType.image, state->fillType.transform, true);
-    }
-}
-
-void CoreGraphicsContext::setFont (const Font& newFont)
-{
-    if (state->font != newFont)
-    {
-        state->fontRef = nullptr;
-        state->font = newFont;
-
-        auto typeface = state->font.getTypefacePtr();
-
-        if (auto osxTypeface = dynamic_cast<OSXTypeface*> (typeface.get()))
-        {
-            state->fontRef = osxTypeface->fontRef;
-            CGContextSetFont (context.get(), state->fontRef);
-            CGContextSetFontSize (context.get(), state->font.getHeight() * osxTypeface->fontHeightToPointsFactor);
-
-            state->textMatrix = osxTypeface->renderingTransform;
-            state->textMatrix.a *= state->font.getHorizontalScale();
-            CGContextSetTextMatrix (context.get(), state->textMatrix);
-            state->inverseTextMatrix = CGAffineTransformInvert (state->textMatrix);
-         }
-    }
-}
-
-const Font& CoreGraphicsContext::getFont()
-{
-    return state->font;
-}
-
-void CoreGraphicsContext::drawGlyph (int glyphNumber, const AffineTransform& transform)
-{
-    if (state->fontRef != nullptr && state->fillType.isColour())
-    {
-        auto cgTransformIsOnlyTranslation = [] (CGAffineTransform t)
-        {
-            return t.a == 1.0f && t.d == 1.0f && t.b == 0.0f && t.c == 0.0f;
-        };
-
-        if (transform.isOnlyTranslation() && cgTransformIsOnlyTranslation (state->inverseTextMatrix))
-        {
-            auto x = transform.mat02 + state->inverseTextMatrix.tx;
-            auto y = transform.mat12 + state->inverseTextMatrix.ty;
-
-            CGGlyph glyphs[1] = { (CGGlyph) glyphNumber };
-            CGPoint positions[1] = { { x, flipHeight - roundToInt (y) } };
-            CGContextShowGlyphsAtPositions (context.get(), glyphs, positions, 1);
-        }
-        else
-        {
-            ScopedCGContextState scopedState (context.get());
-
-            flip();
-            applyTransform (transform);
-            CGContextConcatCTM (context.get(), state->inverseTextMatrix);
-            auto cgTransform = state->textMatrix;
-            cgTransform.d = -cgTransform.d;
-            CGContextConcatCTM (context.get(), cgTransform);
-
-            CGGlyph glyphs[1] = { (CGGlyph) glyphNumber };
-            CGPoint positions[1] = { { 0.0f, 0.0f } };
-            CGContextShowGlyphsAtPositions (context.get(), glyphs, positions, 1);
-        }
-    }
-    else
-    {
-        Path p;
-        auto& f = state->font;
-        f.getTypefacePtr()->getOutlineForGlyph (glyphNumber, p);
-
-        fillPath (p, AffineTransform::scale (f.getHeight() * f.getHorizontalScale(), f.getHeight())
-                                     .followedBy (transform));
-    }
-}
-
-bool CoreGraphicsContext::drawTextLayout (const AttributedString& text, const Rectangle<float>& area)
-{
-    return CoreTextTypeLayout::drawToCGContext (text, area, context.get(), (float) flipHeight);
-}
-
-CoreGraphicsContext::SavedState::SavedState()
-    : font (1.0f)
-{
-}
-
-CoreGraphicsContext::SavedState::SavedState (const SavedState& other)
-    : fillType (other.fillType), font (other.font), fontRef (other.fontRef),
-      textMatrix (other.textMatrix), inverseTextMatrix (other.inverseTextMatrix),
-      gradient (other.gradient.get())
-{
-    if (gradient != nullptr)
-        CGGradientRetain (gradient.get());
-}
-
-CoreGraphicsContext::SavedState::~SavedState() = default;
-
-void CoreGraphicsContext::SavedState::setFill (const FillType& newFill)
-{
-    fillType = newFill;
-    gradient = nullptr;
-}
-
-static CGGradientRef createGradient (const ColourGradient& g, CGColorSpaceRef colourSpace)
-{
-    auto numColours = g.getNumColours();
-    auto data = (CGFloat*) alloca ((size_t) numColours * 5 * sizeof (CGFloat));
-    auto locations = data;
-    auto components = data + numColours;
-    auto comps = components;
-
-    for (int i = 0; i < numColours; ++i)
-    {
-        auto colour = g.getColour (i);
-        *comps++ = (CGFloat) colour.getFloatRed();
-        *comps++ = (CGFloat) colour.getFloatGreen();
-        *comps++ = (CGFloat) colour.getFloatBlue();
-        *comps++ = (CGFloat) colour.getFloatAlpha();
-        locations[i] = (CGFloat) g.getColourPosition (i);
-
-        // There's a bug (?) in the way the CG renderer works where it seems
-        // to go wrong if you have two colour stops both at position 0..
-        jassert (i == 0 || locations[i] != 0);
-    }
-
-    return CGGradientCreateWithColorComponents (colourSpace, components, locations, (size_t) numColours);
-}
-
-void CoreGraphicsContext::drawGradient()
-{
-    flip();
-    applyTransform (state->fillType.transform);
-    CGContextSetAlpha (context.get(), state->fillType.getOpacity());
-
-    auto& g = *state->fillType.gradient;
-
-    if (state->gradient == nullptr)
-        state->gradient.reset (createGradient (g, rgbColourSpace.get()));
-
-    auto p1 = convertToCGPoint (g.point1);
-    auto p2 = convertToCGPoint (g.point2);
-
-    if (g.isRadial)
-        CGContextDrawRadialGradient (context.get(), state->gradient.get(), p1, 0, p1, g.point1.getDistanceFrom (g.point2),
-                                     kCGGradientDrawsBeforeStartLocation | kCGGradientDrawsAfterEndLocation);
-    else
-        CGContextDrawLinearGradient (context.get(), state->gradient.get(), p1, p2,
-                                     kCGGradientDrawsBeforeStartLocation | kCGGradientDrawsAfterEndLocation);
-}
-
-void CoreGraphicsContext::createPath (const Path& path) const
-{
-    CGContextBeginPath (context.get());
-
-    for (Path::Iterator i (path); i.next();)
-    {
-        switch (i.elementType)
-        {
-            case Path::Iterator::startNewSubPath:  CGContextMoveToPoint (context.get(), i.x1, i.y1); break;
-            case Path::Iterator::lineTo:           CGContextAddLineToPoint (context.get(), i.x1, i.y1); break;
-            case Path::Iterator::quadraticTo:      CGContextAddQuadCurveToPoint (context.get(), i.x1, i.y1, i.x2, i.y2); break;
-            case Path::Iterator::cubicTo:          CGContextAddCurveToPoint (context.get(), i.x1, i.y1, i.x2, i.y2, i.x3, i.y3); break;
-            case Path::Iterator::closePath:        CGContextClosePath (context.get()); break;
-            default:                               jassertfalse; break;
-        }
-    }
-}
-
-void CoreGraphicsContext::createPath (const Path& path, const AffineTransform& transform) const
-{
-    CGContextBeginPath (context.get());
-
-    for (Path::Iterator i (path); i.next();)
-    {
-        switch (i.elementType)
-        {
-        case Path::Iterator::startNewSubPath:
-            transform.transformPoint (i.x1, i.y1);
-            CGContextMoveToPoint (context.get(), i.x1, flipHeight - i.y1);
-            break;
-        case Path::Iterator::lineTo:
-            transform.transformPoint (i.x1, i.y1);
-            CGContextAddLineToPoint (context.get(), i.x1, flipHeight - i.y1);
-            break;
-        case Path::Iterator::quadraticTo:
-            transform.transformPoints (i.x1, i.y1, i.x2, i.y2);
-            CGContextAddQuadCurveToPoint (context.get(), i.x1, flipHeight - i.y1, i.x2, flipHeight - i.y2);
-            break;
-        case Path::Iterator::cubicTo:
-            transform.transformPoints (i.x1, i.y1, i.x2, i.y2, i.x3, i.y3);
-            CGContextAddCurveToPoint (context.get(), i.x1, flipHeight - i.y1, i.x2, flipHeight - i.y2, i.x3, flipHeight - i.y3);
-            break;
-        case Path::Iterator::closePath:
-            CGContextClosePath (context.get()); break;
-        default:
-            jassertfalse;
-            break;
-        }
-    }
-}
-
-void CoreGraphicsContext::flip() const
-{
-    CGContextConcatCTM (context.get(), CGAffineTransformMake (1, 0, 0, -1, 0, flipHeight));
-}
-
-void CoreGraphicsContext::applyTransform (const AffineTransform& transform) const
-{
-    CGAffineTransform t;
-    t.a  = transform.mat00;
-    t.b  = transform.mat10;
-    t.c  = transform.mat01;
-    t.d  = transform.mat11;
-    t.tx = transform.mat02;
-    t.ty = transform.mat12;
-    CGContextConcatCTM (context.get(), t);
-}
-
-//==============================================================================
-#if USE_COREGRAPHICS_RENDERING && JUCE_USE_COREIMAGE_LOADER
-Image juce_loadWithCoreImage (InputStream& input)
-{
-    struct MemoryBlockHolder   : public ReferenceCountedObject
-    {
-        using Ptr = ReferenceCountedObjectPtr<MemoryBlockHolder>;
-        MemoryBlock block;
-    };
-
-    MemoryBlockHolder::Ptr memBlockHolder = new MemoryBlockHolder();
-    input.readIntoMemoryBlock (memBlockHolder->block, -1);
-
-    if (memBlockHolder->block.isEmpty())
-        return {};
-
-   #if JUCE_IOS
-    JUCE_AUTORELEASEPOOL
-   #endif
-    {
-      #if JUCE_IOS
-        if (UIImage* uiImage = [UIImage imageWithData: [NSData dataWithBytesNoCopy: memBlockHolder->block.getData()
-                                                                            length: memBlockHolder->block.getSize()
-                                                                      freeWhenDone: NO]])
-        {
-            CGImageRef loadedImage = uiImage.CGImage;
-
-      #else
-        auto provider = detail::DataProviderPtr { CGDataProviderCreateWithData (new MemoryBlockHolder::Ptr (memBlockHolder),
-                                                                                memBlockHolder->block.getData(),
-                                                                                memBlockHolder->block.getSize(),
-                                                                                [] (void * __nullable info, const void*, size_t) { delete (MemoryBlockHolder::Ptr*) info; }) };
-
-        if (auto imageSource = CFUniquePtr<CGImageSourceRef> (CGImageSourceCreateWithDataProvider (provider.get(), nullptr)))
-        {
-            CFUniquePtr<CGImageRef> loadedImagePtr (CGImageSourceCreateImageAtIndex (imageSource.get(), 0, nullptr));
-            auto* loadedImage = loadedImagePtr.get();
-      #endif
-
-            if (loadedImage != nullptr)
-            {
-                auto alphaInfo = CGImageGetAlphaInfo (loadedImage);
-                const bool hasAlphaChan = (alphaInfo != kCGImageAlphaNone
-                                             && alphaInfo != kCGImageAlphaNoneSkipLast
-                                             && alphaInfo != kCGImageAlphaNoneSkipFirst);
-
-                Image image (NativeImageType().create (Image::ARGB, // (CoreImage doesn't work with 24-bit images)
-                                                       (int) CGImageGetWidth (loadedImage),
-                                                       (int) CGImageGetHeight (loadedImage),
-                                                       hasAlphaChan));
-
-                auto cgImage = dynamic_cast<CoreGraphicsPixelData*> (image.getPixelData());
-                jassert (cgImage != nullptr); // if USE_COREGRAPHICS_RENDERING is set, the CoreGraphicsPixelData class should have been used.
-
-                CGContextDrawImage (cgImage->context.get(), convertToCGRect (image.getBounds()), loadedImage);
-                CGContextFlush (cgImage->context.get());
-
-                // Because it's impossible to create a truly 24-bit CG image, this flag allows a user
-                // to find out whether the file they just loaded the image from had an alpha channel or not.
-                image.getProperties()->set ("originalImageHadAlpha", hasAlphaChan);
-                return image;
-            }
-        }
-    }
-
-    return {};
-}
-#endif
-
-Image juce_createImageFromCIImage (CIImage*, int, int);
-Image juce_createImageFromCIImage (CIImage* im, int w, int h)
-{
-    auto cgImage = new CoreGraphicsPixelData (Image::ARGB, w, h, false);
-
-    CIContext* cic = [CIContext contextWithCGContext: cgImage->context.get() options: nil];
-    [cic drawImage: im inRect: CGRectMake (0, 0, w, h) fromRect: CGRectMake (0, 0, w, h)];
-    CGContextFlush (cgImage->context.get());
-
-    return Image (*cgImage);
-}
-
-CGImageRef juce_createCoreGraphicsImage (const Image& juceImage, CGColorSpaceRef colourSpace,
-                                         const bool mustOutliveSource)
-{
-    return CoreGraphicsPixelData::createImage (juceImage, colourSpace, mustOutliveSource);
-}
-
-CGContextRef juce_getImageContext (const Image& image)
-{
-    if (auto cgi = dynamic_cast<CoreGraphicsPixelData*> (image.getPixelData()))
-        return cgi->context.get();
-
-    jassertfalse;
-    return {};
-}
-
-#if JUCE_IOS
- Image juce_createImageFromUIImage (UIImage* img)
- {
-     CGImageRef image = [img CGImage];
-
-     Image retval (Image::ARGB, (int) CGImageGetWidth (image), (int) CGImageGetHeight (image), true);
-     CGContextRef ctx = juce_getImageContext (retval);
-
-     CGContextDrawImage (ctx, CGRectMake (0.0f, 0.0f, CGImageGetWidth (image), CGImageGetHeight (image)), image);
-
-     return retval;
- }
-#endif
-
-#if JUCE_MAC
-<<<<<<< HEAD
- class SingletonColorSpaceUtility
- {
-   public:
-     static SingletonColorSpaceUtility& instance()
-     {
-         static SingletonColorSpaceUtility staticSRGB;
-         return staticSRGB;
-     }
-     ~SingletonColorSpaceUtility()
-     {
-         [cicontext release];
-         CGColorSpaceRelease (srgbSpace);
-     }
-     CGColorSpaceRef getSRGBColourSpace() { return srgbSpace; }
-     const CIContext* getCIContext() { return cicontext; }
-
-   private:
-     SingletonColorSpaceUtility()
-     {
-         cicontext = [CIContext context];
-         [cicontext retain];
-         srgbSpace = CGColorSpaceCreateWithName (kCGColorSpaceSRGB);
-     }
-     CIContext* cicontext{nullptr};
-     CGColorSpaceRef srgbSpace{nullptr};
- };
-
- Colour juce_convertColourToDisplayColourSpace (const Colour& colour,
-                                                void* nsColorSpace)
- {
-     if (nsColorSpace == nullptr)
-         return colour;
-
-     JUCE_AUTORELEASEPOOL
-     {
-         const CGFloat components[] = {
-             colour.getFloatRed(), colour.getFloatGreen(),
-             colour.getFloatBlue(),
-             colour.getFloatAlpha()};
-         auto* sourceColor = [NSColor colorWithSRGBRed:components[0]
-                                                 green:components[1]
-                                                  blue:components[2]
-                                                 alpha:components[3]];
-         auto* destColor =
-             [sourceColor colorUsingColorSpace:(NSColorSpace*)(nsColorSpace)];
-         const auto numComp = CGColorGetNumberOfComponents([destColor CGColor]);
-         if (numComp != 4)
-         {
-             // colourspace different than RGB?
-             jassertfalse;
-             return colour;
-         }
-         auto* c = CGColorGetComponents([destColor CGColor]);
-         return Colour::fromFloatRGBA((float)c[0], (float)c[1], (float)c[2], (float)c[3]);
-     }
- }
-
- void juce_convertColourGradientToDisplayColourSpace (ColourGradient& gradient,
-                                                      void* nsColorSpace)
- {
-     for (auto i = 0; i < gradient.getNumColours(); i++)
-         gradient.setColour (i, juce_convertColourToDisplayColourSpace (
-                                    gradient.getColour (i), nsColorSpace));
- }
-
- Image juce_returnImageWithNativeColourSpace (const Image& src,
-                                              void* nsColorSpace)
- {
-     if (nsColorSpace == nullptr)
-         return src;
-
-     // display color space based on profile
-     const auto nativeSpace = ((NSColorSpace*)nsColorSpace).CGColorSpace;
-     // to CIImage
-     CGSize imageSize;
-     imageSize.width = src.getWidth();
-     imageSize.height = src.getHeight();
-     const Image::BitmapData inputImage (src, Image::BitmapData::readOnly);
-     const auto rawData =
-         [NSData dataWithBytesNoCopy:inputImage.data
-                              length:(NSUInteger)(inputImage.lineStride * inputImage.height)
-                        freeWhenDone:NO];
-     const auto native = [CIImage
-         imageWithBitmapData:rawData
-                 bytesPerRow:(size_t)inputImage.lineStride
-                        size:imageSize
-                      format:kCIFormatBGRA8
-                  colorSpace:SingletonColorSpaceUtility::instance().getSRGBColourSpace()];
-     const juce::Rectangle<float> rect{0.0f, 0.0f,
-                                       static_cast<float> (src.getWidth()),
-                                       static_cast<float> (src.getHeight())};
-
-     // prep juce::Image and raw bytes access
-     auto nativeDst =
-         Image (src.getFormat(), src.getWidth(), src.getHeight(), false);
-     const Image::BitmapData srcData (nativeDst, Image::BitmapData::writeOnly);
-
-     // draw to buffer
-     juce::Rectangle<int> bounds (0, 0, srcData.width, srcData.height);
-     [SingletonColorSpaceUtility::instance().getCIContext() render:native
-              toBitmap:srcData.data
-              rowBytes:srcData.lineStride
-                bounds:convertToCGRect (bounds)
-                format:kCIFormatBGRA8
-            colorSpace:nativeSpace];
-     return nativeDst;
- }
-
- NSImage* imageToNSImage (const Image& image, float scaleFactor)
-=======
- NSImage* imageToNSImage (const ScaledImage& scaled)
->>>>>>> 03428561
- {
-     const auto image = scaled.getImage();
-     const auto scaleFactor = scaled.getScale();
-
-     JUCE_AUTORELEASEPOOL
-     {
-         NSImage* im = [[NSImage alloc] init];
-         auto requiredSize = NSMakeSize (image.getWidth() / scaleFactor, image.getHeight() / scaleFactor);
-
-         [im setSize: requiredSize];
-         detail::ColorSpacePtr colourSpace { CGColorSpaceCreateWithName (kCGColorSpaceSRGB) };
-         detail::ImagePtr imageRef { juce_createCoreGraphicsImage (image, colourSpace.get(), true) };
-
-         NSBitmapImageRep* imageRep = [[NSBitmapImageRep alloc] initWithCGImage: imageRef.get()];
-         [imageRep setSize: requiredSize];
-         [im addRepresentation: imageRep];
-         [imageRep release];
-         return im;
-     }
- }
-#endif
-
-}
+/*
+  ==============================================================================
+
+   This file is part of the JUCE library.
+   Copyright (c) 2020 - Raw Material Software Limited
+
+   JUCE is an open source library subject to commercial or open-source
+   licensing.
+
+   By using JUCE, you agree to the terms of both the JUCE 6 End-User License
+   Agreement and JUCE Privacy Policy (both effective as of the 16th June 2020).
+
+   End User License Agreement: www.juce.com/juce-6-licence
+   Privacy Policy: www.juce.com/juce-privacy-policy
+
+   Or: You may also use this code under the terms of the GPL v3 (see
+   www.gnu.org/licenses).
+
+   JUCE IS PROVIDED "AS IS" WITHOUT ANY WARRANTY, AND ALL WARRANTIES, WHETHER
+   EXPRESSED OR IMPLIED, INCLUDING MERCHANTABILITY AND FITNESS FOR PURPOSE, ARE
+   DISCLAIMED.
+
+  ==============================================================================
+*/
+
+namespace juce
+{
+
+//==============================================================================
+// This class has been renamed from CoreGraphicsImage to avoid a symbol
+// collision in Pro Tools 2019.12 and possibly 2020 depending on the Pro Tools
+// release schedule.
+class CoreGraphicsPixelData   : public ImagePixelData
+{
+public:
+    CoreGraphicsPixelData (const Image::PixelFormat format, int w, int h, bool clearImage)
+        : ImagePixelData (format, w, h)
+    {
+        pixelStride = format == Image::RGB ? 3 : ((format == Image::ARGB) ? 4 : 1);
+        lineStride = (pixelStride * jmax (1, width) + 3) & ~3;
+
+        auto numComponents = (size_t) lineStride * (size_t) jmax (1, height);
+
+       # if JUCE_MAC && defined (MAC_OS_X_VERSION_10_14) && MAC_OS_X_VERSION_MAX_ALLOWED >= MAC_OS_X_VERSION_10_14
+        // This version of the SDK intermittently requires a bit of extra space
+        // at the end of the image data. This feels like something has gone
+        // wrong in Apple's code.
+        numComponents += (size_t) lineStride;
+       #endif
+
+        imageDataHolder->data.allocate (numComponents, clearImage);
+
+        auto colourSpace = detail::ColorSpacePtr { CGColorSpaceCreateWithName ((format == Image::SingleChannel) ? kCGColorSpaceGenericGrayGamma2_2
+                                                                                                                : kCGColorSpaceSRGB) };
+
+        context = detail::ContextPtr { CGBitmapContextCreate (imageDataHolder->data, (size_t) width, (size_t) height, 8, (size_t) lineStride,
+                                                              colourSpace.get(), getCGImageFlags (format)) };
+    }
+
+    ~CoreGraphicsPixelData() override
+    {
+        freeCachedImageRef();
+    }
+
+    std::unique_ptr<LowLevelGraphicsContext> createLowLevelContext() override
+    {
+        freeCachedImageRef();
+        sendDataChangeMessage();
+        return std::make_unique<CoreGraphicsContext> (context.get(), height);
+    }
+
+    void initialiseBitmapData (Image::BitmapData& bitmap, int x, int y, Image::BitmapData::ReadWriteMode mode) override
+    {
+        bitmap.data = imageDataHolder->data + x * pixelStride + y * lineStride;
+        bitmap.pixelFormat = pixelFormat;
+        bitmap.lineStride = lineStride;
+        bitmap.pixelStride = pixelStride;
+
+        if (mode != Image::BitmapData::readOnly)
+        {
+            freeCachedImageRef();
+            sendDataChangeMessage();
+        }
+    }
+
+    ImagePixelData::Ptr clone() override
+    {
+        auto im = new CoreGraphicsPixelData (pixelFormat, width, height, false);
+        memcpy (im->imageDataHolder->data, imageDataHolder->data, (size_t) (lineStride * height));
+        return *im;
+    }
+
+    std::unique_ptr<ImageType> createType() const override    { return std::make_unique<NativeImageType>(); }
+
+    //==============================================================================
+    static CGImageRef getCachedImageRef (const Image& juceImage, CGColorSpaceRef colourSpace)
+    {
+        auto cgim = dynamic_cast<CoreGraphicsPixelData*> (juceImage.getPixelData());
+
+        if (cgim != nullptr && cgim->cachedImageRef != nullptr)
+        {
+            CGImageRetain (cgim->cachedImageRef.get());
+            return cgim->cachedImageRef.get();
+        }
+
+        CGImageRef ref = createImage (juceImage, colourSpace, false);
+
+        if (cgim != nullptr)
+            cgim->cachedImageRef.reset (CGImageRetain (ref));
+
+        return ref;
+    }
+
+    static CGImageRef createImage (const Image& juceImage, CGColorSpaceRef colourSpace, bool mustOutliveSource)
+    {
+        const Image::BitmapData srcData (juceImage, Image::BitmapData::readOnly);
+        detail::DataProviderPtr provider;
+
+        if (mustOutliveSource)
+        {
+            CFUniquePtr<CFDataRef> data (CFDataCreate (nullptr,
+                                                       (const UInt8*) srcData.data,
+                                                       (CFIndex) ((size_t) srcData.lineStride * (size_t) srcData.height)));
+            provider = detail::DataProviderPtr { CGDataProviderCreateWithCFData (data.get()) };
+        }
+        else
+        {
+            auto* imageDataContainer = [] (const Image& img) -> HeapBlockContainer::Ptr*
+            {
+                if (auto* cgim = dynamic_cast<CoreGraphicsPixelData*> (img.getPixelData()))
+                    return new HeapBlockContainer::Ptr (cgim->imageDataHolder);
+
+                return nullptr;
+            } (juceImage);
+
+            provider = detail::DataProviderPtr { CGDataProviderCreateWithData (imageDataContainer,
+                                                                               srcData.data,
+                                                                               (size_t) srcData.lineStride * (size_t) srcData.height,
+                                                                               [] (void * __nullable info, const void*, size_t) { delete (HeapBlockContainer::Ptr*) info; }) };
+        }
+
+        CGImageRef imageRef = CGImageCreate ((size_t) srcData.width,
+                                             (size_t) srcData.height,
+                                             8,
+                                             (size_t) srcData.pixelStride * 8,
+                                             (size_t) srcData.lineStride,
+                                             colourSpace, getCGImageFlags (juceImage.getFormat()), provider.get(),
+                                             nullptr, true, kCGRenderingIntentDefault);
+
+        return imageRef;
+    }
+
+    //==============================================================================
+    detail::ContextPtr context;
+    detail::ImagePtr cachedImageRef;
+
+    struct HeapBlockContainer   : public ReferenceCountedObject
+    {
+        using Ptr = ReferenceCountedObjectPtr<HeapBlockContainer>;
+        HeapBlock<uint8> data;
+    };
+
+    HeapBlockContainer::Ptr imageDataHolder = new HeapBlockContainer();
+    int pixelStride, lineStride;
+
+private:
+    void freeCachedImageRef()
+    {
+        cachedImageRef.reset();
+    }
+
+    static CGBitmapInfo getCGImageFlags (const Image::PixelFormat& format)
+    {
+       #if JUCE_BIG_ENDIAN
+        return format == Image::ARGB ? ((uint32_t) kCGImageAlphaPremultipliedFirst | (uint32_t) kCGBitmapByteOrder32Big) : kCGBitmapByteOrderDefault;
+       #else
+        return format == Image::ARGB ? ((uint32_t) kCGImageAlphaPremultipliedFirst | (uint32_t) kCGBitmapByteOrder32Little) : kCGBitmapByteOrderDefault;
+       #endif
+    }
+
+    JUCE_DECLARE_NON_COPYABLE_WITH_LEAK_DETECTOR (CoreGraphicsPixelData)
+};
+
+ImagePixelData::Ptr NativeImageType::create (Image::PixelFormat format, int width, int height, bool clearImage) const
+{
+    return *new CoreGraphicsPixelData (format == Image::RGB ? Image::ARGB : format, width, height, clearImage);
+}
+
+//==============================================================================
+struct ScopedCGContextState
+{
+    explicit ScopedCGContextState (CGContextRef c)  : context (c)  { CGContextSaveGState (context); }
+    ~ScopedCGContextState()                                        { CGContextRestoreGState (context); }
+
+    CGContextRef context;
+};
+
+//==============================================================================
+CoreGraphicsContext::CoreGraphicsContext (CGContextRef c, float h)
+    : context (c),
+      flipHeight (h),
+      state (new SavedState())
+{
+    CGContextRetain (context.get());
+    CGContextSaveGState (context.get());
+
+   #if JUCE_MAC
+    bool enableFontSmoothing
+                 #if JUCE_DISABLE_COREGRAPHICS_FONT_SMOOTHING
+                  = false;
+                 #else
+                  = true;
+                 #endif
+
+    CGContextSetShouldSmoothFonts (context.get(), enableFontSmoothing);
+    CGContextSetAllowsFontSmoothing (context.get(), enableFontSmoothing);
+   #endif
+
+    CGContextSetShouldAntialias (context.get(), true);
+    CGContextSetBlendMode (context.get(), kCGBlendModeNormal);
+    rgbColourSpace.reset (CGColorSpaceCreateWithName (kCGColorSpaceSRGB));
+    greyColourSpace.reset (CGColorSpaceCreateWithName (kCGColorSpaceGenericGrayGamma2_2));
+    setFont (Font());
+}
+
+CoreGraphicsContext::~CoreGraphicsContext()
+{
+    CGContextRestoreGState (context.get());
+}
+
+//==============================================================================
+void CoreGraphicsContext::setOrigin (Point<int> o)
+{
+    CGContextTranslateCTM (context.get(), o.x, -o.y);
+
+    if (lastClipRectIsValid)
+        lastClipRect.translate (-o.x, -o.y);
+}
+
+void CoreGraphicsContext::addTransform (const AffineTransform& transform)
+{
+    applyTransform (AffineTransform::verticalFlip ((float) flipHeight)
+                                    .followedBy (transform)
+                                    .translated (0, (float) -flipHeight)
+                                    .scaled (1.0f, -1.0f));
+    lastClipRectIsValid = false;
+
+    jassert (getPhysicalPixelScaleFactor() > 0.0f);
+}
+
+float CoreGraphicsContext::getPhysicalPixelScaleFactor()
+{
+    auto t = CGContextGetUserSpaceToDeviceSpaceTransform (context.get());
+    auto determinant = (t.a * t.d) - (t.c * t.b);
+
+    return (float) std::sqrt (std::abs (determinant));
+}
+
+bool CoreGraphicsContext::clipToRectangle (const Rectangle<int>& r)
+{
+    CGContextClipToRect (context.get(), CGRectMake (r.getX(), flipHeight - r.getBottom(),
+                                                    r.getWidth(), r.getHeight()));
+
+    if (lastClipRectIsValid)
+    {
+        // This is actually incorrect, because the actual clip region may be complex, and
+        // clipping its bounds to a rect may not be right... But, removing this shortcut
+        // doesn't actually fix anything because CoreGraphics also ignores complex regions
+        // when calculating the resultant clip bounds, and makes the same mistake!
+        lastClipRect = lastClipRect.getIntersection (r);
+        return ! lastClipRect.isEmpty();
+    }
+
+    return ! isClipEmpty();
+}
+
+bool CoreGraphicsContext::clipToRectangleListWithoutTest (const RectangleList<int>& clipRegion)
+{
+    if (clipRegion.isEmpty())
+    {
+        CGContextClipToRect (context.get(), CGRectZero);
+        lastClipRectIsValid = true;
+        lastClipRect = Rectangle<int>();
+        return false;
+    }
+
+    auto numRects = (size_t) clipRegion.getNumRectangles();
+    HeapBlock<CGRect> rects (numRects);
+
+    int i = 0;
+    for (auto& r : clipRegion)
+        rects[i++] = CGRectMake (r.getX(), flipHeight - r.getBottom(), r.getWidth(), r.getHeight());
+
+    CGContextClipToRects (context.get(), rects, numRects);
+    lastClipRectIsValid = false;
+    return true;
+}
+
+bool CoreGraphicsContext::clipToRectangleList (const RectangleList<int>& clipRegion)
+{
+    return clipToRectangleListWithoutTest (clipRegion) && ! isClipEmpty();
+}
+
+void CoreGraphicsContext::excludeClipRectangle (const Rectangle<int>& r)
+{
+    RectangleList<int> remaining (getClipBounds());
+    remaining.subtract (r);
+    clipToRectangleListWithoutTest (remaining);
+}
+
+void CoreGraphicsContext::clipToPath (const Path& path, const AffineTransform& transform)
+{
+    createPath (path, transform);
+
+    if (path.isUsingNonZeroWinding())
+        CGContextClip (context.get());
+    else
+        CGContextEOClip (context.get());
+
+    lastClipRectIsValid = false;
+}
+
+void CoreGraphicsContext::clipToImageAlpha (const Image& sourceImage, const AffineTransform& transform)
+{
+    if (! transform.isSingularity())
+    {
+        Image singleChannelImage (sourceImage);
+
+        if (sourceImage.getFormat() != Image::SingleChannel)
+            singleChannelImage = sourceImage.convertedToFormat (Image::SingleChannel);
+
+        auto image = detail::ImagePtr { CoreGraphicsPixelData::createImage (singleChannelImage, greyColourSpace.get(), true) };
+
+        flip();
+        auto t = AffineTransform::verticalFlip (sourceImage.getHeight()).followedBy (transform);
+        applyTransform (t);
+
+        auto r = convertToCGRect (sourceImage.getBounds());
+        CGContextClipToMask (context.get(), r, image.get());
+
+        applyTransform (t.inverted());
+        flip();
+
+        lastClipRectIsValid = false;
+    }
+}
+
+bool CoreGraphicsContext::clipRegionIntersects (const Rectangle<int>& r)
+{
+    return getClipBounds().intersects (r);
+}
+
+Rectangle<int> CoreGraphicsContext::getClipBounds() const
+{
+    if (! lastClipRectIsValid)
+    {
+        auto bounds = CGRectIntegral (CGContextGetClipBoundingBox (context.get()));
+
+        lastClipRectIsValid = true;
+        lastClipRect.setBounds (roundToInt (bounds.origin.x),
+                                roundToInt (flipHeight - (bounds.origin.y + bounds.size.height)),
+                                roundToInt (bounds.size.width),
+                                roundToInt (bounds.size.height));
+    }
+
+    return lastClipRect;
+}
+
+bool CoreGraphicsContext::isClipEmpty() const
+{
+    return getClipBounds().isEmpty();
+}
+
+//==============================================================================
+void CoreGraphicsContext::saveState()
+{
+    CGContextSaveGState (context.get());
+    stateStack.add (new SavedState (*state));
+}
+
+void CoreGraphicsContext::restoreState()
+{
+    CGContextRestoreGState (context.get());
+
+    if (auto* top = stateStack.getLast())
+    {
+        state.reset (top);
+        CGContextSetTextMatrix (context.get(), state->textMatrix);
+
+        stateStack.removeLast (1, false);
+        lastClipRectIsValid = false;
+    }
+    else
+    {
+        jassertfalse; // trying to pop with an empty stack!
+    }
+}
+
+void CoreGraphicsContext::beginTransparencyLayer (float opacity)
+{
+    saveState();
+    CGContextSetAlpha (context.get(), opacity);
+    CGContextBeginTransparencyLayer (context.get(), nullptr);
+}
+
+void CoreGraphicsContext::endTransparencyLayer()
+{
+    CGContextEndTransparencyLayer (context.get());
+    restoreState();
+}
+
+//==============================================================================
+void CoreGraphicsContext::setFill (const FillType& fillType)
+{
+    state->setFill (fillType);
+
+    if (fillType.isColour())
+    {
+        CGContextSetRGBFillColor (context.get(), fillType.colour.getFloatRed(), fillType.colour.getFloatGreen(),
+                                  fillType.colour.getFloatBlue(), fillType.colour.getFloatAlpha());
+        CGContextSetAlpha (context.get(), 1.0f);
+    }
+}
+
+void CoreGraphicsContext::setOpacity (float newOpacity)
+{
+    state->fillType.setOpacity (newOpacity);
+    setFill (state->fillType);
+}
+
+void CoreGraphicsContext::setInterpolationQuality (Graphics::ResamplingQuality quality)
+{
+    switch (quality)
+    {
+        case Graphics::lowResamplingQuality:    CGContextSetInterpolationQuality (context.get(), kCGInterpolationNone);   return;
+        case Graphics::mediumResamplingQuality: CGContextSetInterpolationQuality (context.get(), kCGInterpolationMedium); return;
+        case Graphics::highResamplingQuality:   CGContextSetInterpolationQuality (context.get(), kCGInterpolationHigh);   return;
+        default: return;
+    }
+}
+
+//==============================================================================
+void CoreGraphicsContext::fillRect (const Rectangle<int>& r, bool replaceExistingContents)
+{
+    fillCGRect (CGRectMake (r.getX(), flipHeight - r.getBottom(), r.getWidth(), r.getHeight()), replaceExistingContents);
+}
+
+void CoreGraphicsContext::fillRect (const Rectangle<float>& r)
+{
+    fillCGRect (CGRectMake (r.getX(), flipHeight - r.getBottom(), r.getWidth(), r.getHeight()), false);
+}
+
+void CoreGraphicsContext::fillCGRect (const CGRect& cgRect, bool replaceExistingContents)
+{
+    if (replaceExistingContents)
+    {
+        CGContextSetBlendMode (context.get(), kCGBlendModeCopy);
+        fillCGRect (cgRect, false);
+        CGContextSetBlendMode (context.get(), kCGBlendModeNormal);
+    }
+    else
+    {
+        if (state->fillType.isColour())
+        {
+            CGContextFillRect (context.get(), cgRect);
+        }
+        else
+        {
+            ScopedCGContextState scopedState (context.get());
+
+            CGContextClipToRect (context.get(), cgRect);
+
+            if (state->fillType.isGradient())
+                drawGradient();
+            else
+                drawImage (state->fillType.image, state->fillType.transform, true);
+        }
+    }
+}
+
+void CoreGraphicsContext::fillPath (const Path& path, const AffineTransform& transform)
+{
+    ScopedCGContextState scopedState (context.get());
+
+    if (state->fillType.isColour())
+    {
+        flip();
+        applyTransform (transform);
+        createPath (path);
+
+        if (path.isUsingNonZeroWinding())
+            CGContextFillPath (context.get());
+        else
+            CGContextEOFillPath (context.get());
+    }
+    else
+    {
+        createPath (path, transform);
+
+        if (path.isUsingNonZeroWinding())
+            CGContextClip (context.get());
+        else
+            CGContextEOClip (context.get());
+
+        if (state->fillType.isGradient())
+            drawGradient();
+        else
+            drawImage (state->fillType.image, state->fillType.transform, true);
+    }
+}
+
+void CoreGraphicsContext::drawImage (const Image& sourceImage, const AffineTransform& transform)
+{
+    drawImage (sourceImage, transform, false);
+}
+
+void CoreGraphicsContext::drawImage (const Image& sourceImage, const AffineTransform& transform, bool fillEntireClipAsTiles)
+{
+    auto iw = sourceImage.getWidth();
+    auto ih = sourceImage.getHeight();
+
+    auto colourSpace = sourceImage.getFormat() == Image::PixelFormat::SingleChannel ? greyColourSpace.get()
+                                                                                    : rgbColourSpace.get();
+    auto image = detail::ImagePtr { CoreGraphicsPixelData::getCachedImageRef (sourceImage, colourSpace) };
+
+    ScopedCGContextState scopedState (context.get());
+    CGContextSetAlpha (context.get(), state->fillType.getOpacity());
+
+    flip();
+    applyTransform (AffineTransform::verticalFlip (ih).followedBy (transform));
+    auto imageRect = CGRectMake (0, 0, iw, ih);
+
+    if (fillEntireClipAsTiles)
+    {
+      #if JUCE_IOS
+        CGContextDrawTiledImage (context.get(), imageRect, image.get());
+      #else
+        // There's a bug in CGContextDrawTiledImage that makes it incredibly slow
+        // if it's doing a transformation - it's quicker to just draw lots of images manually
+        if (&CGContextDrawTiledImage != nullptr && transform.isOnlyTranslation())
+        {
+            CGContextDrawTiledImage (context.get(), imageRect, image.get());
+        }
+        else
+        {
+            // Fallback to manually doing a tiled fill
+            auto clip = CGRectIntegral (CGContextGetClipBoundingBox (context.get()));
+
+            int x = 0, y = 0;
+            while (x > clip.origin.x)   x -= iw;
+            while (y > clip.origin.y)   y -= ih;
+
+            auto right  = (int) (clip.origin.x + clip.size.width);
+            auto bottom = (int) (clip.origin.y + clip.size.height);
+
+            while (y < bottom)
+            {
+                for (int x2 = x; x2 < right; x2 += iw)
+                    CGContextDrawImage (context.get(), CGRectMake (x2, y, iw, ih), image.get());
+
+                y += ih;
+            }
+        }
+      #endif
+    }
+    else
+    {
+        CGContextDrawImage (context.get(), imageRect, image.get());
+    }
+}
+
+//==============================================================================
+void CoreGraphicsContext::drawLine (const Line<float>& line)
+{
+    Path p;
+    p.addLineSegment (line, 1.0f);
+    fillPath (p, {});
+}
+
+void CoreGraphicsContext::fillRectList (const RectangleList<float>& list)
+{
+    HeapBlock<CGRect> rects (list.getNumRectangles());
+
+    size_t num = 0;
+
+    for (auto& r : list)
+        rects[num++] = CGRectMake (r.getX(), flipHeight - r.getBottom(), r.getWidth(), r.getHeight());
+
+    if (state->fillType.isColour())
+    {
+        CGContextFillRects (context.get(), rects, num);
+    }
+    else
+    {
+        ScopedCGContextState scopedState (context.get());
+
+        CGContextClipToRects (context.get(), rects, num);
+
+        if (state->fillType.isGradient())
+            drawGradient();
+        else
+            drawImage (state->fillType.image, state->fillType.transform, true);
+    }
+}
+
+void CoreGraphicsContext::setFont (const Font& newFont)
+{
+    if (state->font != newFont)
+    {
+        state->fontRef = nullptr;
+        state->font = newFont;
+
+        auto typeface = state->font.getTypefacePtr();
+
+        if (auto osxTypeface = dynamic_cast<OSXTypeface*> (typeface.get()))
+        {
+            state->fontRef = osxTypeface->fontRef;
+            CGContextSetFont (context.get(), state->fontRef);
+            CGContextSetFontSize (context.get(), state->font.getHeight() * osxTypeface->fontHeightToPointsFactor);
+
+            state->textMatrix = osxTypeface->renderingTransform;
+            state->textMatrix.a *= state->font.getHorizontalScale();
+            CGContextSetTextMatrix (context.get(), state->textMatrix);
+            state->inverseTextMatrix = CGAffineTransformInvert (state->textMatrix);
+         }
+    }
+}
+
+const Font& CoreGraphicsContext::getFont()
+{
+    return state->font;
+}
+
+void CoreGraphicsContext::drawGlyph (int glyphNumber, const AffineTransform& transform)
+{
+    if (state->fontRef != nullptr && state->fillType.isColour())
+    {
+        auto cgTransformIsOnlyTranslation = [] (CGAffineTransform t)
+        {
+            return t.a == 1.0f && t.d == 1.0f && t.b == 0.0f && t.c == 0.0f;
+        };
+
+        if (transform.isOnlyTranslation() && cgTransformIsOnlyTranslation (state->inverseTextMatrix))
+        {
+            auto x = transform.mat02 + state->inverseTextMatrix.tx;
+            auto y = transform.mat12 + state->inverseTextMatrix.ty;
+
+            CGGlyph glyphs[1] = { (CGGlyph) glyphNumber };
+            CGPoint positions[1] = { { x, flipHeight - roundToInt (y) } };
+            CGContextShowGlyphsAtPositions (context.get(), glyphs, positions, 1);
+        }
+        else
+        {
+            ScopedCGContextState scopedState (context.get());
+
+            flip();
+            applyTransform (transform);
+            CGContextConcatCTM (context.get(), state->inverseTextMatrix);
+            auto cgTransform = state->textMatrix;
+            cgTransform.d = -cgTransform.d;
+            CGContextConcatCTM (context.get(), cgTransform);
+
+            CGGlyph glyphs[1] = { (CGGlyph) glyphNumber };
+            CGPoint positions[1] = { { 0.0f, 0.0f } };
+            CGContextShowGlyphsAtPositions (context.get(), glyphs, positions, 1);
+        }
+    }
+    else
+    {
+        Path p;
+        auto& f = state->font;
+        f.getTypefacePtr()->getOutlineForGlyph (glyphNumber, p);
+
+        fillPath (p, AffineTransform::scale (f.getHeight() * f.getHorizontalScale(), f.getHeight())
+                                     .followedBy (transform));
+    }
+}
+
+bool CoreGraphicsContext::drawTextLayout (const AttributedString& text, const Rectangle<float>& area)
+{
+    return CoreTextTypeLayout::drawToCGContext (text, area, context.get(), (float) flipHeight);
+}
+
+CoreGraphicsContext::SavedState::SavedState()
+    : font (1.0f)
+{
+}
+
+CoreGraphicsContext::SavedState::SavedState (const SavedState& other)
+    : fillType (other.fillType), font (other.font), fontRef (other.fontRef),
+      textMatrix (other.textMatrix), inverseTextMatrix (other.inverseTextMatrix),
+      gradient (other.gradient.get())
+{
+    if (gradient != nullptr)
+        CGGradientRetain (gradient.get());
+}
+
+CoreGraphicsContext::SavedState::~SavedState() = default;
+
+void CoreGraphicsContext::SavedState::setFill (const FillType& newFill)
+{
+    fillType = newFill;
+    gradient = nullptr;
+}
+
+static CGGradientRef createGradient (const ColourGradient& g, CGColorSpaceRef colourSpace)
+{
+    auto numColours = g.getNumColours();
+    auto data = (CGFloat*) alloca ((size_t) numColours * 5 * sizeof (CGFloat));
+    auto locations = data;
+    auto components = data + numColours;
+    auto comps = components;
+
+    for (int i = 0; i < numColours; ++i)
+    {
+        auto colour = g.getColour (i);
+        *comps++ = (CGFloat) colour.getFloatRed();
+        *comps++ = (CGFloat) colour.getFloatGreen();
+        *comps++ = (CGFloat) colour.getFloatBlue();
+        *comps++ = (CGFloat) colour.getFloatAlpha();
+        locations[i] = (CGFloat) g.getColourPosition (i);
+
+        // There's a bug (?) in the way the CG renderer works where it seems
+        // to go wrong if you have two colour stops both at position 0..
+        jassert (i == 0 || locations[i] != 0);
+    }
+
+    return CGGradientCreateWithColorComponents (colourSpace, components, locations, (size_t) numColours);
+}
+
+void CoreGraphicsContext::drawGradient()
+{
+    flip();
+    applyTransform (state->fillType.transform);
+    CGContextSetAlpha (context.get(), state->fillType.getOpacity());
+
+    auto& g = *state->fillType.gradient;
+
+    if (state->gradient == nullptr)
+        state->gradient.reset (createGradient (g, rgbColourSpace.get()));
+
+    auto p1 = convertToCGPoint (g.point1);
+    auto p2 = convertToCGPoint (g.point2);
+
+    if (g.isRadial)
+        CGContextDrawRadialGradient (context.get(), state->gradient.get(), p1, 0, p1, g.point1.getDistanceFrom (g.point2),
+                                     kCGGradientDrawsBeforeStartLocation | kCGGradientDrawsAfterEndLocation);
+    else
+        CGContextDrawLinearGradient (context.get(), state->gradient.get(), p1, p2,
+                                     kCGGradientDrawsBeforeStartLocation | kCGGradientDrawsAfterEndLocation);
+}
+
+void CoreGraphicsContext::createPath (const Path& path) const
+{
+    CGContextBeginPath (context.get());
+
+    for (Path::Iterator i (path); i.next();)
+    {
+        switch (i.elementType)
+        {
+            case Path::Iterator::startNewSubPath:  CGContextMoveToPoint (context.get(), i.x1, i.y1); break;
+            case Path::Iterator::lineTo:           CGContextAddLineToPoint (context.get(), i.x1, i.y1); break;
+            case Path::Iterator::quadraticTo:      CGContextAddQuadCurveToPoint (context.get(), i.x1, i.y1, i.x2, i.y2); break;
+            case Path::Iterator::cubicTo:          CGContextAddCurveToPoint (context.get(), i.x1, i.y1, i.x2, i.y2, i.x3, i.y3); break;
+            case Path::Iterator::closePath:        CGContextClosePath (context.get()); break;
+            default:                               jassertfalse; break;
+        }
+    }
+}
+
+void CoreGraphicsContext::createPath (const Path& path, const AffineTransform& transform) const
+{
+    CGContextBeginPath (context.get());
+
+    for (Path::Iterator i (path); i.next();)
+    {
+        switch (i.elementType)
+        {
+        case Path::Iterator::startNewSubPath:
+            transform.transformPoint (i.x1, i.y1);
+            CGContextMoveToPoint (context.get(), i.x1, flipHeight - i.y1);
+            break;
+        case Path::Iterator::lineTo:
+            transform.transformPoint (i.x1, i.y1);
+            CGContextAddLineToPoint (context.get(), i.x1, flipHeight - i.y1);
+            break;
+        case Path::Iterator::quadraticTo:
+            transform.transformPoints (i.x1, i.y1, i.x2, i.y2);
+            CGContextAddQuadCurveToPoint (context.get(), i.x1, flipHeight - i.y1, i.x2, flipHeight - i.y2);
+            break;
+        case Path::Iterator::cubicTo:
+            transform.transformPoints (i.x1, i.y1, i.x2, i.y2, i.x3, i.y3);
+            CGContextAddCurveToPoint (context.get(), i.x1, flipHeight - i.y1, i.x2, flipHeight - i.y2, i.x3, flipHeight - i.y3);
+            break;
+        case Path::Iterator::closePath:
+            CGContextClosePath (context.get()); break;
+        default:
+            jassertfalse;
+            break;
+        }
+    }
+}
+
+void CoreGraphicsContext::flip() const
+{
+    CGContextConcatCTM (context.get(), CGAffineTransformMake (1, 0, 0, -1, 0, flipHeight));
+}
+
+void CoreGraphicsContext::applyTransform (const AffineTransform& transform) const
+{
+    CGAffineTransform t;
+    t.a  = transform.mat00;
+    t.b  = transform.mat10;
+    t.c  = transform.mat01;
+    t.d  = transform.mat11;
+    t.tx = transform.mat02;
+    t.ty = transform.mat12;
+    CGContextConcatCTM (context.get(), t);
+}
+
+//==============================================================================
+#if USE_COREGRAPHICS_RENDERING && JUCE_USE_COREIMAGE_LOADER
+Image juce_loadWithCoreImage (InputStream& input)
+{
+    struct MemoryBlockHolder   : public ReferenceCountedObject
+    {
+        using Ptr = ReferenceCountedObjectPtr<MemoryBlockHolder>;
+        MemoryBlock block;
+    };
+
+    MemoryBlockHolder::Ptr memBlockHolder = new MemoryBlockHolder();
+    input.readIntoMemoryBlock (memBlockHolder->block, -1);
+
+    if (memBlockHolder->block.isEmpty())
+        return {};
+
+   #if JUCE_IOS
+    JUCE_AUTORELEASEPOOL
+   #endif
+    {
+      #if JUCE_IOS
+        if (UIImage* uiImage = [UIImage imageWithData: [NSData dataWithBytesNoCopy: memBlockHolder->block.getData()
+                                                                            length: memBlockHolder->block.getSize()
+                                                                      freeWhenDone: NO]])
+        {
+            CGImageRef loadedImage = uiImage.CGImage;
+
+      #else
+        auto provider = detail::DataProviderPtr { CGDataProviderCreateWithData (new MemoryBlockHolder::Ptr (memBlockHolder),
+                                                                                memBlockHolder->block.getData(),
+                                                                                memBlockHolder->block.getSize(),
+                                                                                [] (void * __nullable info, const void*, size_t) { delete (MemoryBlockHolder::Ptr*) info; }) };
+
+        if (auto imageSource = CFUniquePtr<CGImageSourceRef> (CGImageSourceCreateWithDataProvider (provider.get(), nullptr)))
+        {
+            CFUniquePtr<CGImageRef> loadedImagePtr (CGImageSourceCreateImageAtIndex (imageSource.get(), 0, nullptr));
+            auto* loadedImage = loadedImagePtr.get();
+      #endif
+
+            if (loadedImage != nullptr)
+            {
+                auto alphaInfo = CGImageGetAlphaInfo (loadedImage);
+                const bool hasAlphaChan = (alphaInfo != kCGImageAlphaNone
+                                             && alphaInfo != kCGImageAlphaNoneSkipLast
+                                             && alphaInfo != kCGImageAlphaNoneSkipFirst);
+
+                Image image (NativeImageType().create (Image::ARGB, // (CoreImage doesn't work with 24-bit images)
+                                                       (int) CGImageGetWidth (loadedImage),
+                                                       (int) CGImageGetHeight (loadedImage),
+                                                       hasAlphaChan));
+
+                auto cgImage = dynamic_cast<CoreGraphicsPixelData*> (image.getPixelData());
+                jassert (cgImage != nullptr); // if USE_COREGRAPHICS_RENDERING is set, the CoreGraphicsPixelData class should have been used.
+
+                CGContextDrawImage (cgImage->context.get(), convertToCGRect (image.getBounds()), loadedImage);
+                CGContextFlush (cgImage->context.get());
+
+                // Because it's impossible to create a truly 24-bit CG image, this flag allows a user
+                // to find out whether the file they just loaded the image from had an alpha channel or not.
+                image.getProperties()->set ("originalImageHadAlpha", hasAlphaChan);
+                return image;
+            }
+        }
+    }
+
+    return {};
+}
+#endif
+
+Image juce_createImageFromCIImage (CIImage*, int, int);
+Image juce_createImageFromCIImage (CIImage* im, int w, int h)
+{
+    auto cgImage = new CoreGraphicsPixelData (Image::ARGB, w, h, false);
+
+    CIContext* cic = [CIContext contextWithCGContext: cgImage->context.get() options: nil];
+    [cic drawImage: im inRect: CGRectMake (0, 0, w, h) fromRect: CGRectMake (0, 0, w, h)];
+    CGContextFlush (cgImage->context.get());
+
+    return Image (*cgImage);
+}
+
+CGImageRef juce_createCoreGraphicsImage (const Image& juceImage, CGColorSpaceRef colourSpace,
+                                         const bool mustOutliveSource)
+{
+    return CoreGraphicsPixelData::createImage (juceImage, colourSpace, mustOutliveSource);
+}
+
+CGContextRef juce_getImageContext (const Image& image)
+{
+    if (auto cgi = dynamic_cast<CoreGraphicsPixelData*> (image.getPixelData()))
+        return cgi->context.get();
+
+    jassertfalse;
+    return {};
+}
+
+#if JUCE_IOS
+ Image juce_createImageFromUIImage (UIImage* img)
+ {
+     CGImageRef image = [img CGImage];
+
+     Image retval (Image::ARGB, (int) CGImageGetWidth (image), (int) CGImageGetHeight (image), true);
+     CGContextRef ctx = juce_getImageContext (retval);
+
+     CGContextDrawImage (ctx, CGRectMake (0.0f, 0.0f, CGImageGetWidth (image), CGImageGetHeight (image)), image);
+
+     return retval;
+ }
+#endif
+
+#if JUCE_MAC
+ class SingletonColorSpaceUtility
+ {
+   public:
+     static SingletonColorSpaceUtility& instance()
+     {
+         static SingletonColorSpaceUtility staticSRGB;
+         return staticSRGB;
+     }
+     ~SingletonColorSpaceUtility()
+     {
+         [cicontext release];
+         CGColorSpaceRelease (srgbSpace);
+     }
+     CGColorSpaceRef getSRGBColourSpace() { return srgbSpace; }
+     const CIContext* getCIContext() { return cicontext; }
+
+   private:
+     SingletonColorSpaceUtility()
+     {
+         cicontext = [CIContext context];
+         [cicontext retain];
+         srgbSpace = CGColorSpaceCreateWithName (kCGColorSpaceSRGB);
+     }
+     CIContext* cicontext{nullptr};
+     CGColorSpaceRef srgbSpace{nullptr};
+ };
+
+ Colour juce_convertColourToDisplayColourSpace (const Colour& colour,
+                                                void* nsColorSpace)
+ {
+     if (nsColorSpace == nullptr)
+         return colour;
+
+     JUCE_AUTORELEASEPOOL
+     {
+         const CGFloat components[] = {
+             colour.getFloatRed(), colour.getFloatGreen(),
+             colour.getFloatBlue(),
+             colour.getFloatAlpha()};
+         auto* sourceColor = [NSColor colorWithSRGBRed:components[0]
+                                                 green:components[1]
+                                                  blue:components[2]
+                                                 alpha:components[3]];
+         auto* destColor =
+             [sourceColor colorUsingColorSpace:(NSColorSpace*)(nsColorSpace)];
+         const auto numComp = CGColorGetNumberOfComponents([destColor CGColor]);
+         if (numComp != 4)
+         {
+             // colourspace different than RGB?
+             jassertfalse;
+             return colour;
+         }
+         auto* c = CGColorGetComponents([destColor CGColor]);
+         return Colour::fromFloatRGBA((float)c[0], (float)c[1], (float)c[2], (float)c[3]);
+     }
+ }
+
+ void juce_convertColourGradientToDisplayColourSpace (ColourGradient& gradient,
+                                                      void* nsColorSpace)
+ {
+     for (auto i = 0; i < gradient.getNumColours(); i++)
+         gradient.setColour (i, juce_convertColourToDisplayColourSpace (
+                                    gradient.getColour (i), nsColorSpace));
+ }
+
+ Image juce_returnImageWithNativeColourSpace (const Image& src,
+                                              void* nsColorSpace)
+ {
+     if (nsColorSpace == nullptr)
+         return src;
+
+     // display color space based on profile
+     const auto nativeSpace = ((NSColorSpace*)nsColorSpace).CGColorSpace;
+     // to CIImage
+     CGSize imageSize;
+     imageSize.width = src.getWidth();
+     imageSize.height = src.getHeight();
+     const Image::BitmapData inputImage (src, Image::BitmapData::readOnly);
+     const auto rawData =
+         [NSData dataWithBytesNoCopy:inputImage.data
+                              length:(NSUInteger)(inputImage.lineStride * inputImage.height)
+                        freeWhenDone:NO];
+     const auto native = [CIImage
+         imageWithBitmapData:rawData
+                 bytesPerRow:(size_t)inputImage.lineStride
+                        size:imageSize
+                      format:kCIFormatBGRA8
+                  colorSpace:SingletonColorSpaceUtility::instance().getSRGBColourSpace()];
+     const juce::Rectangle<float> rect{0.0f, 0.0f,
+                                       static_cast<float> (src.getWidth()),
+                                       static_cast<float> (src.getHeight())};
+
+     // prep juce::Image and raw bytes access
+     auto nativeDst =
+         Image (src.getFormat(), src.getWidth(), src.getHeight(), false);
+     const Image::BitmapData srcData (nativeDst, Image::BitmapData::writeOnly);
+
+     // draw to buffer
+     juce::Rectangle<int> bounds (0, 0, srcData.width, srcData.height);
+     [SingletonColorSpaceUtility::instance().getCIContext() render:native
+              toBitmap:srcData.data
+              rowBytes:srcData.lineStride
+                bounds:convertToCGRect (bounds)
+                format:kCIFormatBGRA8
+            colorSpace:nativeSpace];
+     return nativeDst;
+ }
+
+ NSImage* imageToNSImage (const ScaledImage& scaled)
+ {
+     const auto image = scaled.getImage();
+     const auto scaleFactor = scaled.getScale();
+
+     JUCE_AUTORELEASEPOOL
+     {
+         NSImage* im = [[NSImage alloc] init];
+         auto requiredSize = NSMakeSize (image.getWidth() / scaleFactor, image.getHeight() / scaleFactor);
+
+         [im setSize: requiredSize];
+         detail::ColorSpacePtr colourSpace { CGColorSpaceCreateWithName (kCGColorSpaceSRGB) };
+         detail::ImagePtr imageRef { juce_createCoreGraphicsImage (image, colourSpace.get(), true) };
+
+         NSBitmapImageRep* imageRep = [[NSBitmapImageRep alloc] initWithCGImage: imageRef.get()];
+         [imageRep setSize: requiredSize];
+         [im addRepresentation: imageRep];
+         [imageRep release];
+         return im;
+     }
+ }
+#endif
+
+}