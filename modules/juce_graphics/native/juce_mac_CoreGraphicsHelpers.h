/*
  ==============================================================================

   This file is part of the JUCE library.
   Copyright (c) 2020 - Raw Material Software Limited

   JUCE is an open source library subject to commercial or open-source
   licensing.

   By using JUCE, you agree to the terms of both the JUCE 6 End-User License
   Agreement and JUCE Privacy Policy (both effective as of the 16th June 2020).

   End User License Agreement: www.juce.com/juce-6-licence
   Privacy Policy: www.juce.com/juce-privacy-policy

   Or: You may also use this code under the terms of the GPL v3 (see
   www.gnu.org/licenses).

   JUCE IS PROVIDED "AS IS" WITHOUT ANY WARRANTY, AND ALL WARRANTIES, WHETHER
   EXPRESSED OR IMPLIED, INCLUDING MERCHANTABILITY AND FITNESS FOR PURPOSE, ARE
   DISCLAIMED.

  ==============================================================================
*/

namespace juce
{

//==============================================================================
namespace
{
    template <class RectType>
    Rectangle<int> convertToRectInt (RectType r) noexcept
    {
        return { (int) r.origin.x,
                 (int) r.origin.y,
                 (int) r.size.width,
                 (int) r.size.height };
    }

    template <class RectType>
    Rectangle<float> convertToRectFloat (RectType r) noexcept
    {
        return { (float) r.origin.x,
                 (float) r.origin.y,
                 (float) r.size.width,
                 (float) r.size.height };
    }

    template <class RectType>
    CGRect convertToCGRect (RectType r) noexcept
    {
        return CGRectMake ((CGFloat) r.getX(), (CGFloat) r.getY(), (CGFloat) r.getWidth(), (CGFloat) r.getHeight());
    }

    template <class PointType>
    Point<float> convertToPointFloat (PointType p) noexcept
    {
        return { (float) p.x, (float) p.y };
    }

    template <typename PointType>
    CGPoint convertToCGPoint (PointType p) noexcept
    {
        return CGPointMake ((CGFloat) p.x, (CGFloat) p.y);
    }

    template <class PointType>
    Point<int> roundToIntPoint (PointType p) noexcept
    {
        return { roundToInt (p.x), roundToInt (p.y) };
    }

   #if JUCE_MAC
    inline CGFloat getMainScreenHeight() noexcept
    {
        if ([[NSScreen screens] count] == 0)
            return 0.0f;

        return [[[NSScreen screens] objectAtIndex: 0] frame].size.height;
    }

    inline NSRect flippedScreenRect (NSRect r) noexcept
    {
        r.origin.y = getMainScreenHeight() - (r.origin.y + r.size.height);
        return r;
    }

    inline NSPoint flippedScreenPoint (NSPoint p) noexcept
    {
        p.y = getMainScreenHeight() - p.y;
        return p;
    }
   #endif
}

CGImageRef juce_createCoreGraphicsImage (const Image&, CGColorSpaceRef, bool mustOutliveSource);
CGContextRef juce_getImageContext (const Image&);

#if JUCE_IOS
 Image juce_createImageFromUIImage (UIImage*);
#endif

#if JUCE_MAC
<<<<<<< HEAD
 Colour juce_convertColourToDisplayColourSpace (const Colour& colour,
                                                void* rawNSScreenPointer);

 void juce_convertColourGradientToDisplayColourSpace (ColourGradient& gradient,
                                                      void* rawNSScreenPointer);

 Image juce_returnImageWithNativeColourSpace (const Image& src,
                                              void* rawNSScreenPointer);

 NSImage* imageToNSImage (const Image& image, float scaleFactor = 1.0f);
=======
 NSImage* imageToNSImage (const ScaledImage& image);
>>>>>>> 03428561
#endif

} // namespace juce
<|MERGE_RESOLUTION|>--- conflicted
+++ resolved
@@ -1,121 +1,117 @@
-/*
-  ==============================================================================
-
-   This file is part of the JUCE library.
-   Copyright (c) 2020 - Raw Material Software Limited
-
-   JUCE is an open source library subject to commercial or open-source
-   licensing.
-
-   By using JUCE, you agree to the terms of both the JUCE 6 End-User License
-   Agreement and JUCE Privacy Policy (both effective as of the 16th June 2020).
-
-   End User License Agreement: www.juce.com/juce-6-licence
-   Privacy Policy: www.juce.com/juce-privacy-policy
-
-   Or: You may also use this code under the terms of the GPL v3 (see
-   www.gnu.org/licenses).
-
-   JUCE IS PROVIDED "AS IS" WITHOUT ANY WARRANTY, AND ALL WARRANTIES, WHETHER
-   EXPRESSED OR IMPLIED, INCLUDING MERCHANTABILITY AND FITNESS FOR PURPOSE, ARE
-   DISCLAIMED.
-
-  ==============================================================================
-*/
-
-namespace juce
-{
-
-//==============================================================================
-namespace
-{
-    template <class RectType>
-    Rectangle<int> convertToRectInt (RectType r) noexcept
-    {
-        return { (int) r.origin.x,
-                 (int) r.origin.y,
-                 (int) r.size.width,
-                 (int) r.size.height };
-    }
-
-    template <class RectType>
-    Rectangle<float> convertToRectFloat (RectType r) noexcept
-    {
-        return { (float) r.origin.x,
-                 (float) r.origin.y,
-                 (float) r.size.width,
-                 (float) r.size.height };
-    }
-
-    template <class RectType>
-    CGRect convertToCGRect (RectType r) noexcept
-    {
-        return CGRectMake ((CGFloat) r.getX(), (CGFloat) r.getY(), (CGFloat) r.getWidth(), (CGFloat) r.getHeight());
-    }
-
-    template <class PointType>
-    Point<float> convertToPointFloat (PointType p) noexcept
-    {
-        return { (float) p.x, (float) p.y };
-    }
-
-    template <typename PointType>
-    CGPoint convertToCGPoint (PointType p) noexcept
-    {
-        return CGPointMake ((CGFloat) p.x, (CGFloat) p.y);
-    }
-
-    template <class PointType>
-    Point<int> roundToIntPoint (PointType p) noexcept
-    {
-        return { roundToInt (p.x), roundToInt (p.y) };
-    }
-
-   #if JUCE_MAC
-    inline CGFloat getMainScreenHeight() noexcept
-    {
-        if ([[NSScreen screens] count] == 0)
-            return 0.0f;
-
-        return [[[NSScreen screens] objectAtIndex: 0] frame].size.height;
-    }
-
-    inline NSRect flippedScreenRect (NSRect r) noexcept
-    {
-        r.origin.y = getMainScreenHeight() - (r.origin.y + r.size.height);
-        return r;
-    }
-
-    inline NSPoint flippedScreenPoint (NSPoint p) noexcept
-    {
-        p.y = getMainScreenHeight() - p.y;
-        return p;
-    }
-   #endif
-}
-
-CGImageRef juce_createCoreGraphicsImage (const Image&, CGColorSpaceRef, bool mustOutliveSource);
-CGContextRef juce_getImageContext (const Image&);
-
-#if JUCE_IOS
- Image juce_createImageFromUIImage (UIImage*);
-#endif
-
-#if JUCE_MAC
-<<<<<<< HEAD
- Colour juce_convertColourToDisplayColourSpace (const Colour& colour,
-                                                void* rawNSScreenPointer);
-
- void juce_convertColourGradientToDisplayColourSpace (ColourGradient& gradient,
-                                                      void* rawNSScreenPointer);
-
- Image juce_returnImageWithNativeColourSpace (const Image& src,
-                                              void* rawNSScreenPointer);
-
- NSImage* imageToNSImage (const Image& image, float scaleFactor = 1.0f);
-=======
- NSImage* imageToNSImage (const ScaledImage& image);
->>>>>>> 03428561
-#endif
-
-} // namespace juce
+/*
+  ==============================================================================
+
+   This file is part of the JUCE library.
+   Copyright (c) 2020 - Raw Material Software Limited
+
+   JUCE is an open source library subject to commercial or open-source
+   licensing.
+
+   By using JUCE, you agree to the terms of both the JUCE 6 End-User License
+   Agreement and JUCE Privacy Policy (both effective as of the 16th June 2020).
+
+   End User License Agreement: www.juce.com/juce-6-licence
+   Privacy Policy: www.juce.com/juce-privacy-policy
+
+   Or: You may also use this code under the terms of the GPL v3 (see
+   www.gnu.org/licenses).
+
+   JUCE IS PROVIDED "AS IS" WITHOUT ANY WARRANTY, AND ALL WARRANTIES, WHETHER
+   EXPRESSED OR IMPLIED, INCLUDING MERCHANTABILITY AND FITNESS FOR PURPOSE, ARE
+   DISCLAIMED.
+
+  ==============================================================================
+*/
+
+namespace juce
+{
+
+//==============================================================================
+namespace
+{
+    template <class RectType>
+    Rectangle<int> convertToRectInt (RectType r) noexcept
+    {
+        return { (int) r.origin.x,
+                 (int) r.origin.y,
+                 (int) r.size.width,
+                 (int) r.size.height };
+    }
+
+    template <class RectType>
+    Rectangle<float> convertToRectFloat (RectType r) noexcept
+    {
+        return { (float) r.origin.x,
+                 (float) r.origin.y,
+                 (float) r.size.width,
+                 (float) r.size.height };
+    }
+
+    template <class RectType>
+    CGRect convertToCGRect (RectType r) noexcept
+    {
+        return CGRectMake ((CGFloat) r.getX(), (CGFloat) r.getY(), (CGFloat) r.getWidth(), (CGFloat) r.getHeight());
+    }
+
+    template <class PointType>
+    Point<float> convertToPointFloat (PointType p) noexcept
+    {
+        return { (float) p.x, (float) p.y };
+    }
+
+    template <typename PointType>
+    CGPoint convertToCGPoint (PointType p) noexcept
+    {
+        return CGPointMake ((CGFloat) p.x, (CGFloat) p.y);
+    }
+
+    template <class PointType>
+    Point<int> roundToIntPoint (PointType p) noexcept
+    {
+        return { roundToInt (p.x), roundToInt (p.y) };
+    }
+
+   #if JUCE_MAC
+    inline CGFloat getMainScreenHeight() noexcept
+    {
+        if ([[NSScreen screens] count] == 0)
+            return 0.0f;
+
+        return [[[NSScreen screens] objectAtIndex: 0] frame].size.height;
+    }
+
+    inline NSRect flippedScreenRect (NSRect r) noexcept
+    {
+        r.origin.y = getMainScreenHeight() - (r.origin.y + r.size.height);
+        return r;
+    }
+
+    inline NSPoint flippedScreenPoint (NSPoint p) noexcept
+    {
+        p.y = getMainScreenHeight() - p.y;
+        return p;
+    }
+   #endif
+}
+
+CGImageRef juce_createCoreGraphicsImage (const Image&, CGColorSpaceRef, bool mustOutliveSource);
+CGContextRef juce_getImageContext (const Image&);
+
+#if JUCE_IOS
+ Image juce_createImageFromUIImage (UIImage*);
+#endif
+
+#if JUCE_MAC
+ Colour juce_convertColourToDisplayColourSpace (const Colour& colour,
+                                                void* rawNSScreenPointer);
+
+ void juce_convertColourGradientToDisplayColourSpace (ColourGradient& gradient,
+                                                      void* rawNSScreenPointer);
+
+ Image juce_returnImageWithNativeColourSpace (const Image& src,
+                                              void* rawNSScreenPointer);
+
+ NSImage* imageToNSImage (const ScaledImage& image);
+#endif
+
+} // namespace juce