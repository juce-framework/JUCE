/*
  ==============================================================================

   This file is part of the JUCE library.
   Copyright (c) 2015 - ROLI Ltd.

   Permission is granted to use this software under the terms of either:
   a) the GPL v2 (or any later version)
   b) the Affero GPL v3

   Details of these licenses can be found at: www.gnu.org/licenses

   JUCE is distributed in the hope that it will be useful, but WITHOUT ANY
   WARRANTY; without even the implied warranty of MERCHANTABILITY or FITNESS FOR
   A PARTICULAR PURPOSE.  See the GNU General Public License for more details.

   ------------------------------------------------------------------------------

   To release a closed-source product which uses JUCE, commercial licenses are
   available: visit www.juce.com for more information.

  ==============================================================================
*/

AudioProcessorPlayer::AudioProcessorPlayer(bool doDoublePrecisionProcessing)
    : processor (nullptr),
      sampleRate (0),
      blockSize (0),
      isPrepared (false),
      isDoublePrecision (doDoublePrecisionProcessing),
      numInputChans (0),
      numOutputChans (0)
{
}

AudioProcessorPlayer::~AudioProcessorPlayer()
{
    setProcessor (nullptr);
}

//==============================================================================
void AudioProcessorPlayer::setProcessor (AudioProcessor* const processorToPlay)
{
    if (processor != processorToPlay)
    {
        if (processorToPlay != nullptr && sampleRate > 0 && blockSize > 0)
        {
<<<<<<< HEAD
            // TODO?
            processorToPlay->setPlayConfigDetails (1, numInputChans, 1, numOutputChans, sampleRate, blockSize);
=======
            processorToPlay->setPlayConfigDetails (numInputChans, numOutputChans, sampleRate, blockSize);

            const bool supportsDouble = processorToPlay->supportsDoublePrecisionProcessing() && isDoublePrecision;
            AudioProcessor::ProcessingPrecision precision = supportsDouble ? AudioProcessor::doublePrecision
                                                                           : AudioProcessor::singlePrecision;

            processorToPlay->setProcessingPrecision (precision);
>>>>>>> c562cfc3
            processorToPlay->prepareToPlay (sampleRate, blockSize);
        }

        AudioProcessor* oldOne;

        {
            const ScopedLock sl (lock);
            oldOne = isPrepared ? processor : nullptr;
            processor = processorToPlay;
            isPrepared = true;
        }

        if (oldOne != nullptr)
            oldOne->releaseResources();
    }
}

void AudioProcessorPlayer::setDoublePrecisionProcessing (bool doublePrecision)
{
    if (doublePrecision != isDoublePrecision)
    {
        const ScopedLock sl (lock);

        if (processor != nullptr)
        {
            processor->releaseResources();

            const bool supportsDouble = processor->supportsDoublePrecisionProcessing() && doublePrecision;
            AudioProcessor::ProcessingPrecision precision = supportsDouble ? AudioProcessor::doublePrecision
                                                                           : AudioProcessor::singlePrecision;

            processor->setProcessingPrecision (precision);
            processor->prepareToPlay (sampleRate, blockSize);
        }

        isDoublePrecision = doublePrecision;
    }
}

//==============================================================================
void AudioProcessorPlayer::audioDeviceIOCallback (const float** const inputChannelData,
                                                  const int numInputChannels,
                                                  float** const outputChannelData,
                                                  const int numOutputChannels,
                                                  const int numSamples)
{
    // these should have been prepared by audioDeviceAboutToStart()...
    jassert (sampleRate > 0 && blockSize > 0);

    incomingMidi.clear();
    messageCollector.removeNextBlockOfMessages (incomingMidi, numSamples);
    int totalNumChans = 0;

    if (numInputChannels > numOutputChannels)
    {
        // if there aren't enough output channels for the number of
        // inputs, we need to create some temporary extra ones (can't
        // use the input data in case it gets written to)
        tempBuffer.setSize (numInputChannels - numOutputChannels, numSamples,
                            false, false, true);

        for (int i = 0; i < numOutputChannels; ++i)
        {
            channels[totalNumChans] = outputChannelData[i];
            memcpy (channels[totalNumChans], inputChannelData[i], sizeof (float) * (size_t) numSamples);
            ++totalNumChans;
        }

        for (int i = numOutputChannels; i < numInputChannels; ++i)
        {
            channels[totalNumChans] = tempBuffer.getWritePointer (i - numOutputChannels);
            memcpy (channels[totalNumChans], inputChannelData[i], sizeof (float) * (size_t) numSamples);
            ++totalNumChans;
        }
    }
    else
    {
        for (int i = 0; i < numInputChannels; ++i)
        {
            channels[totalNumChans] = outputChannelData[i];
            memcpy (channels[totalNumChans], inputChannelData[i], sizeof (float) * (size_t) numSamples);
            ++totalNumChans;
        }

        for (int i = numInputChannels; i < numOutputChannels; ++i)
        {
            channels[totalNumChans] = outputChannelData[i];
            zeromem (channels[totalNumChans], sizeof (float) * (size_t) numSamples);
            ++totalNumChans;
        }
    }

    AudioSampleBuffer buffer (channels, totalNumChans, numSamples);

    {
        const ScopedLock sl (lock);

        if (processor != nullptr)
        {
            const ScopedLock sl2 (processor->getCallbackLock());

            if (! processor->isSuspended())
            {
                if (processor->isUsingDoublePrecision())
                {
                    conversionBuffer.makeCopyOf (buffer);
                    processor->processBlock (conversionBuffer, incomingMidi);
                    buffer.makeCopyOf (conversionBuffer);
                }
                else
                {
                    processor->processBlock (buffer, incomingMidi);
                }

                return;
            }
        }
    }

    for (int i = 0; i < numOutputChannels; ++i)
        FloatVectorOperations::clear (outputChannelData[i], numSamples);
}

void AudioProcessorPlayer::audioDeviceAboutToStart (AudioIODevice* const device)
{
    const double newSampleRate = device->getCurrentSampleRate();
    const int newBlockSize     = device->getCurrentBufferSizeSamples();
    const int numChansIn       = device->getActiveInputChannels().countNumberOfSetBits();
    const int numChansOut      = device->getActiveOutputChannels().countNumberOfSetBits();

    const ScopedLock sl (lock);

    sampleRate = newSampleRate;
    blockSize  = newBlockSize;
    numInputChans  = numChansIn;
    numOutputChans = numChansOut;

    messageCollector.reset (sampleRate);
    channels.calloc ((size_t) jmax (numChansIn, numChansOut) + 2);

    if (processor != nullptr)
    {
        if (isPrepared)
            processor->releaseResources();

        AudioProcessor* const oldProcessor = processor;
        setProcessor (nullptr);
        setProcessor (oldProcessor);
    }
}

void AudioProcessorPlayer::audioDeviceStopped()
{
    const ScopedLock sl (lock);

    if (processor != nullptr && isPrepared)
        processor->releaseResources();

    sampleRate = 0.0;
    blockSize = 0;
    isPrepared = false;
    tempBuffer.setSize (1, 1);
}

void AudioProcessorPlayer::handleIncomingMidiMessage (MidiInput*, const MidiMessage& message)
{
    messageCollector.addMessageToQueue (message);
}
<|MERGE_RESOLUTION|>--- conflicted
+++ resolved
@@ -1,227 +1,223 @@
-/*
-  ==============================================================================
-
-   This file is part of the JUCE library.
-   Copyright (c) 2015 - ROLI Ltd.
-
-   Permission is granted to use this software under the terms of either:
-   a) the GPL v2 (or any later version)
-   b) the Affero GPL v3
-
-   Details of these licenses can be found at: www.gnu.org/licenses
-
-   JUCE is distributed in the hope that it will be useful, but WITHOUT ANY
-   WARRANTY; without even the implied warranty of MERCHANTABILITY or FITNESS FOR
-   A PARTICULAR PURPOSE.  See the GNU General Public License for more details.
-
-   ------------------------------------------------------------------------------
-
-   To release a closed-source product which uses JUCE, commercial licenses are
-   available: visit www.juce.com for more information.
-
-  ==============================================================================
-*/
-
-AudioProcessorPlayer::AudioProcessorPlayer(bool doDoublePrecisionProcessing)
-    : processor (nullptr),
-      sampleRate (0),
-      blockSize (0),
-      isPrepared (false),
-      isDoublePrecision (doDoublePrecisionProcessing),
-      numInputChans (0),
-      numOutputChans (0)
-{
-}
-
-AudioProcessorPlayer::~AudioProcessorPlayer()
-{
-    setProcessor (nullptr);
-}
-
-//==============================================================================
-void AudioProcessorPlayer::setProcessor (AudioProcessor* const processorToPlay)
-{
-    if (processor != processorToPlay)
-    {
-        if (processorToPlay != nullptr && sampleRate > 0 && blockSize > 0)
-        {
-<<<<<<< HEAD
-            // TODO?
-            processorToPlay->setPlayConfigDetails (1, numInputChans, 1, numOutputChans, sampleRate, blockSize);
-=======
-            processorToPlay->setPlayConfigDetails (numInputChans, numOutputChans, sampleRate, blockSize);
-
-            const bool supportsDouble = processorToPlay->supportsDoublePrecisionProcessing() && isDoublePrecision;
-            AudioProcessor::ProcessingPrecision precision = supportsDouble ? AudioProcessor::doublePrecision
-                                                                           : AudioProcessor::singlePrecision;
-
-            processorToPlay->setProcessingPrecision (precision);
->>>>>>> c562cfc3
-            processorToPlay->prepareToPlay (sampleRate, blockSize);
-        }
-
-        AudioProcessor* oldOne;
-
-        {
-            const ScopedLock sl (lock);
-            oldOne = isPrepared ? processor : nullptr;
-            processor = processorToPlay;
-            isPrepared = true;
-        }
-
-        if (oldOne != nullptr)
-            oldOne->releaseResources();
-    }
-}
-
-void AudioProcessorPlayer::setDoublePrecisionProcessing (bool doublePrecision)
-{
-    if (doublePrecision != isDoublePrecision)
-    {
-        const ScopedLock sl (lock);
-
-        if (processor != nullptr)
-        {
-            processor->releaseResources();
-
-            const bool supportsDouble = processor->supportsDoublePrecisionProcessing() && doublePrecision;
-            AudioProcessor::ProcessingPrecision precision = supportsDouble ? AudioProcessor::doublePrecision
-                                                                           : AudioProcessor::singlePrecision;
-
-            processor->setProcessingPrecision (precision);
-            processor->prepareToPlay (sampleRate, blockSize);
-        }
-
-        isDoublePrecision = doublePrecision;
-    }
-}
-
-//==============================================================================
-void AudioProcessorPlayer::audioDeviceIOCallback (const float** const inputChannelData,
-                                                  const int numInputChannels,
-                                                  float** const outputChannelData,
-                                                  const int numOutputChannels,
-                                                  const int numSamples)
-{
-    // these should have been prepared by audioDeviceAboutToStart()...
-    jassert (sampleRate > 0 && blockSize > 0);
-
-    incomingMidi.clear();
-    messageCollector.removeNextBlockOfMessages (incomingMidi, numSamples);
-    int totalNumChans = 0;
-
-    if (numInputChannels > numOutputChannels)
-    {
-        // if there aren't enough output channels for the number of
-        // inputs, we need to create some temporary extra ones (can't
-        // use the input data in case it gets written to)
-        tempBuffer.setSize (numInputChannels - numOutputChannels, numSamples,
-                            false, false, true);
-
-        for (int i = 0; i < numOutputChannels; ++i)
-        {
-            channels[totalNumChans] = outputChannelData[i];
-            memcpy (channels[totalNumChans], inputChannelData[i], sizeof (float) * (size_t) numSamples);
-            ++totalNumChans;
-        }
-
-        for (int i = numOutputChannels; i < numInputChannels; ++i)
-        {
-            channels[totalNumChans] = tempBuffer.getWritePointer (i - numOutputChannels);
-            memcpy (channels[totalNumChans], inputChannelData[i], sizeof (float) * (size_t) numSamples);
-            ++totalNumChans;
-        }
-    }
-    else
-    {
-        for (int i = 0; i < numInputChannels; ++i)
-        {
-            channels[totalNumChans] = outputChannelData[i];
-            memcpy (channels[totalNumChans], inputChannelData[i], sizeof (float) * (size_t) numSamples);
-            ++totalNumChans;
-        }
-
-        for (int i = numInputChannels; i < numOutputChannels; ++i)
-        {
-            channels[totalNumChans] = outputChannelData[i];
-            zeromem (channels[totalNumChans], sizeof (float) * (size_t) numSamples);
-            ++totalNumChans;
-        }
-    }
-
-    AudioSampleBuffer buffer (channels, totalNumChans, numSamples);
-
-    {
-        const ScopedLock sl (lock);
-
-        if (processor != nullptr)
-        {
-            const ScopedLock sl2 (processor->getCallbackLock());
-
-            if (! processor->isSuspended())
-            {
-                if (processor->isUsingDoublePrecision())
-                {
-                    conversionBuffer.makeCopyOf (buffer);
-                    processor->processBlock (conversionBuffer, incomingMidi);
-                    buffer.makeCopyOf (conversionBuffer);
-                }
-                else
-                {
-                    processor->processBlock (buffer, incomingMidi);
-                }
-
-                return;
-            }
-        }
-    }
-
-    for (int i = 0; i < numOutputChannels; ++i)
-        FloatVectorOperations::clear (outputChannelData[i], numSamples);
-}
-
-void AudioProcessorPlayer::audioDeviceAboutToStart (AudioIODevice* const device)
-{
-    const double newSampleRate = device->getCurrentSampleRate();
-    const int newBlockSize     = device->getCurrentBufferSizeSamples();
-    const int numChansIn       = device->getActiveInputChannels().countNumberOfSetBits();
-    const int numChansOut      = device->getActiveOutputChannels().countNumberOfSetBits();
-
-    const ScopedLock sl (lock);
-
-    sampleRate = newSampleRate;
-    blockSize  = newBlockSize;
-    numInputChans  = numChansIn;
-    numOutputChans = numChansOut;
-
-    messageCollector.reset (sampleRate);
-    channels.calloc ((size_t) jmax (numChansIn, numChansOut) + 2);
-
-    if (processor != nullptr)
-    {
-        if (isPrepared)
-            processor->releaseResources();
-
-        AudioProcessor* const oldProcessor = processor;
-        setProcessor (nullptr);
-        setProcessor (oldProcessor);
-    }
-}
-
-void AudioProcessorPlayer::audioDeviceStopped()
-{
-    const ScopedLock sl (lock);
-
-    if (processor != nullptr && isPrepared)
-        processor->releaseResources();
-
-    sampleRate = 0.0;
-    blockSize = 0;
-    isPrepared = false;
-    tempBuffer.setSize (1, 1);
-}
-
-void AudioProcessorPlayer::handleIncomingMidiMessage (MidiInput*, const MidiMessage& message)
-{
-    messageCollector.addMessageToQueue (message);
-}
+/*
+  ==============================================================================
+
+   This file is part of the JUCE library.
+   Copyright (c) 2015 - ROLI Ltd.
+
+   Permission is granted to use this software under the terms of either:
+   a) the GPL v2 (or any later version)
+   b) the Affero GPL v3
+
+   Details of these licenses can be found at: www.gnu.org/licenses
+
+   JUCE is distributed in the hope that it will be useful, but WITHOUT ANY
+   WARRANTY; without even the implied warranty of MERCHANTABILITY or FITNESS FOR
+   A PARTICULAR PURPOSE.  See the GNU General Public License for more details.
+
+   ------------------------------------------------------------------------------
+
+   To release a closed-source product which uses JUCE, commercial licenses are
+   available: visit www.juce.com for more information.
+
+  ==============================================================================
+*/
+
+AudioProcessorPlayer::AudioProcessorPlayer(bool doDoublePrecisionProcessing)
+    : processor (nullptr),
+      sampleRate (0),
+      blockSize (0),
+      isPrepared (false),
+      isDoublePrecision (doDoublePrecisionProcessing),
+      numInputChans (0),
+      numOutputChans (0)
+{
+}
+
+AudioProcessorPlayer::~AudioProcessorPlayer()
+{
+    setProcessor (nullptr);
+}
+
+//==============================================================================
+void AudioProcessorPlayer::setProcessor (AudioProcessor* const processorToPlay)
+{
+    if (processor != processorToPlay)
+    {
+        if (processorToPlay != nullptr && sampleRate > 0 && blockSize > 0)
+        {
+            // TODO?
+            processorToPlay->setPlayConfigDetails (1, numInputChans, 1, numOutputChans, sampleRate, blockSize);
+
+            const bool supportsDouble = processorToPlay->supportsDoublePrecisionProcessing() && isDoublePrecision;
+            AudioProcessor::ProcessingPrecision precision = supportsDouble ? AudioProcessor::doublePrecision
+                                                                           : AudioProcessor::singlePrecision;
+
+            processorToPlay->setProcessingPrecision (precision);
+            processorToPlay->prepareToPlay (sampleRate, blockSize);
+        }
+
+        AudioProcessor* oldOne;
+
+        {
+            const ScopedLock sl (lock);
+            oldOne = isPrepared ? processor : nullptr;
+            processor = processorToPlay;
+            isPrepared = true;
+        }
+
+        if (oldOne != nullptr)
+            oldOne->releaseResources();
+    }
+}
+
+void AudioProcessorPlayer::setDoublePrecisionProcessing (bool doublePrecision)
+{
+    if (doublePrecision != isDoublePrecision)
+    {
+        const ScopedLock sl (lock);
+
+        if (processor != nullptr)
+        {
+            processor->releaseResources();
+
+            const bool supportsDouble = processor->supportsDoublePrecisionProcessing() && doublePrecision;
+            AudioProcessor::ProcessingPrecision precision = supportsDouble ? AudioProcessor::doublePrecision
+                                                                           : AudioProcessor::singlePrecision;
+
+            processor->setProcessingPrecision (precision);
+            processor->prepareToPlay (sampleRate, blockSize);
+        }
+
+        isDoublePrecision = doublePrecision;
+    }
+}
+
+//==============================================================================
+void AudioProcessorPlayer::audioDeviceIOCallback (const float** const inputChannelData,
+                                                  const int numInputChannels,
+                                                  float** const outputChannelData,
+                                                  const int numOutputChannels,
+                                                  const int numSamples)
+{
+    // these should have been prepared by audioDeviceAboutToStart()...
+    jassert (sampleRate > 0 && blockSize > 0);
+
+    incomingMidi.clear();
+    messageCollector.removeNextBlockOfMessages (incomingMidi, numSamples);
+    int totalNumChans = 0;
+
+    if (numInputChannels > numOutputChannels)
+    {
+        // if there aren't enough output channels for the number of
+        // inputs, we need to create some temporary extra ones (can't
+        // use the input data in case it gets written to)
+        tempBuffer.setSize (numInputChannels - numOutputChannels, numSamples,
+                            false, false, true);
+
+        for (int i = 0; i < numOutputChannels; ++i)
+        {
+            channels[totalNumChans] = outputChannelData[i];
+            memcpy (channels[totalNumChans], inputChannelData[i], sizeof (float) * (size_t) numSamples);
+            ++totalNumChans;
+        }
+
+        for (int i = numOutputChannels; i < numInputChannels; ++i)
+        {
+            channels[totalNumChans] = tempBuffer.getWritePointer (i - numOutputChannels);
+            memcpy (channels[totalNumChans], inputChannelData[i], sizeof (float) * (size_t) numSamples);
+            ++totalNumChans;
+        }
+    }
+    else
+    {
+        for (int i = 0; i < numInputChannels; ++i)
+        {
+            channels[totalNumChans] = outputChannelData[i];
+            memcpy (channels[totalNumChans], inputChannelData[i], sizeof (float) * (size_t) numSamples);
+            ++totalNumChans;
+        }
+
+        for (int i = numInputChannels; i < numOutputChannels; ++i)
+        {
+            channels[totalNumChans] = outputChannelData[i];
+            zeromem (channels[totalNumChans], sizeof (float) * (size_t) numSamples);
+            ++totalNumChans;
+        }
+    }
+
+    AudioSampleBuffer buffer (channels, totalNumChans, numSamples);
+
+    {
+        const ScopedLock sl (lock);
+
+        if (processor != nullptr)
+        {
+            const ScopedLock sl2 (processor->getCallbackLock());
+
+            if (! processor->isSuspended())
+            {
+                if (processor->isUsingDoublePrecision())
+                {
+                    conversionBuffer.makeCopyOf (buffer);
+                    processor->processBlock (conversionBuffer, incomingMidi);
+                    buffer.makeCopyOf (conversionBuffer);
+                }
+                else
+                {
+                    processor->processBlock (buffer, incomingMidi);
+                }
+
+                return;
+            }
+        }
+    }
+
+    for (int i = 0; i < numOutputChannels; ++i)
+        FloatVectorOperations::clear (outputChannelData[i], numSamples);
+}
+
+void AudioProcessorPlayer::audioDeviceAboutToStart (AudioIODevice* const device)
+{
+    const double newSampleRate = device->getCurrentSampleRate();
+    const int newBlockSize     = device->getCurrentBufferSizeSamples();
+    const int numChansIn       = device->getActiveInputChannels().countNumberOfSetBits();
+    const int numChansOut      = device->getActiveOutputChannels().countNumberOfSetBits();
+
+    const ScopedLock sl (lock);
+
+    sampleRate = newSampleRate;
+    blockSize  = newBlockSize;
+    numInputChans  = numChansIn;
+    numOutputChans = numChansOut;
+
+    messageCollector.reset (sampleRate);
+    channels.calloc ((size_t) jmax (numChansIn, numChansOut) + 2);
+
+    if (processor != nullptr)
+    {
+        if (isPrepared)
+            processor->releaseResources();
+
+        AudioProcessor* const oldProcessor = processor;
+        setProcessor (nullptr);
+        setProcessor (oldProcessor);
+    }
+}
+
+void AudioProcessorPlayer::audioDeviceStopped()
+{
+    const ScopedLock sl (lock);
+
+    if (processor != nullptr && isPrepared)
+        processor->releaseResources();
+
+    sampleRate = 0.0;
+    blockSize = 0;
+    isPrepared = false;
+    tempBuffer.setSize (1, 1);
+}
+
+void AudioProcessorPlayer::handleIncomingMidiMessage (MidiInput*, const MidiMessage& message)
+{
+    messageCollector.addMessageToQueue (message);
+}