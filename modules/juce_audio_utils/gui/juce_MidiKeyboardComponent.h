/*
  ==============================================================================

   This file is part of the JUCE library.
   Copyright (c) 2015 - ROLI Ltd.

   Permission is granted to use this software under the terms of either:
   a) the GPL v2 (or any later version)
   b) the Affero GPL v3

   Details of these licenses can be found at: www.gnu.org/licenses

   JUCE is distributed in the hope that it will be useful, but WITHOUT ANY
   WARRANTY; without even the implied warranty of MERCHANTABILITY or FITNESS FOR
   A PARTICULAR PURPOSE.  See the GNU General Public License for more details.

   ------------------------------------------------------------------------------

   To release a closed-source product which uses JUCE, commercial licenses are
   available: visit www.juce.com for more information.

  ==============================================================================
*/

#ifndef JUCE_MIDIKEYBOARDCOMPONENT_H_INCLUDED
#define JUCE_MIDIKEYBOARDCOMPONENT_H_INCLUDED


//==============================================================================
/**
    A component that displays a piano keyboard, whose notes can be clicked on.

    This component will mimic a physical midi keyboard, showing the current state of
    a MidiKeyboardState object. When the on-screen keys are clicked on, it will play these
    notes by calling the noteOn() and noteOff() methods of its MidiKeyboardState object.

    Another feature is that the computer keyboard can also be used to play notes. By
    default it maps the top two rows of a standard qwerty keyboard to the notes, but
    these can be remapped if needed. It will only respond to keypresses when it has
    the keyboard focus, so to disable this feature you can call setWantsKeyboardFocus (false).

    The component is also a ChangeBroadcaster, so if you want to be informed when the
    keyboard is scrolled, you can register a ChangeListener for callbacks.

    @see MidiKeyboardState
*/
class JUCE_API  MidiKeyboardComponent  : public Component,
                                         public MidiKeyboardStateListener,
                                         public ChangeBroadcaster,
                                         private Timer
{
public:
    //==============================================================================
    /** The direction of the keyboard.
        @see setOrientation
    */
    enum Orientation
    {
        horizontalKeyboard,
        verticalKeyboardFacingLeft,
        verticalKeyboardFacingRight,
    };

    /** Creates a MidiKeyboardComponent.

        @param state        the midi keyboard model that this component will represent
        @param orientation  whether the keyboard is horizonal or vertical
    */
    MidiKeyboardComponent (MidiKeyboardState& state,
                           Orientation orientation);

    /** Destructor. */
    ~MidiKeyboardComponent();

    //==============================================================================
    /** Changes the velocity used in midi note-on messages that are triggered by clicking
        on the component.

        Values are 0 to 1.0, where 1.0 is the heaviest.

        @see setMidiChannel
    */
    void setVelocity (float velocity, bool useMousePositionForVelocity);

    /** Changes the midi channel number that will be used for events triggered by clicking
        on the component.

        The channel must be between 1 and 16 (inclusive). This is the channel that will be
        passed on to the MidiKeyboardState::noteOn() method when the user clicks the component.

        Although this is the channel used for outgoing events, the component can display
        incoming events from more than one channel - see setMidiChannelsToDisplay()

        @see setVelocity
    */
    void setMidiChannel (int midiChannelNumber);

    /** Returns the midi channel that the keyboard is using for midi messages.
        @see setMidiChannel
    */
    int getMidiChannel() const noexcept                             { return midiChannel; }

    /** Sets a mask to indicate which incoming midi channels should be represented by
        key movements.

        The mask is a set of bits, where bit 0 = midi channel 1, bit 1 = midi channel 2, etc.

        If the MidiKeyboardState has a key down for any of the channels whose bits are set
        in this mask, the on-screen keys will also go down.

        By default, this mask is set to 0xffff (all channels displayed).

        @see setMidiChannel
    */
    void setMidiChannelsToDisplay (int midiChannelMask);

    /** Returns the current set of midi channels represented by the component.
        This is the value that was set with setMidiChannelsToDisplay().
    */
    int getMidiChannelsToDisplay() const noexcept                   { return midiInChannelMask; }

    //==============================================================================
    /** Changes the width used to draw the white keys. */
    void setKeyWidth (float widthInPixels);

    /** Returns the width that was set by setKeyWidth(). */
    float getKeyWidth() const noexcept                              { return keyWidth; }

    /** Changes the keyboard's current direction. */
    void setOrientation (Orientation newOrientation);

    /** Returns the keyboard's current direction. */
    Orientation getOrientation() const noexcept                     { return orientation; }

    /** Sets the range of midi notes that the keyboard will be limited to.

        By default the range is 0 to 127 (inclusive), but you can limit this if you
        only want a restricted set of the keys to be shown.

        Note that the values here are inclusive and must be between 0 and 127.
    */
    void setAvailableRange (int lowestNote,
                            int highestNote);

    /** Returns the first note in the available range.
        @see setAvailableRange
    */
    int getRangeStart() const noexcept                              { return rangeStart; }

    /** Returns the last note in the available range.
        @see setAvailableRange
    */
    int getRangeEnd() const noexcept                                { return rangeEnd; }

    /** If the keyboard extends beyond the size of the component, this will scroll
        it to show the given key at the start.

        Whenever the keyboard's position is changed, this will use the ChangeBroadcaster
        base class to send a callback to any ChangeListeners that have been registered.
    */
    void setLowestVisibleKey (int noteNumber);

    /** Returns the number of the first key shown in the component.
        @see setLowestVisibleKey
    */
    int getLowestVisibleKey() const noexcept                        { return (int) firstKey; }

    /** Sets the length of the black notes as a proportion of the white note length. */
    void setBlackNoteLengthProportion (float ratio) noexcept;

    /** Returns the length of the black notes as a proportion of the white note length. */
    float getBlackNoteLengthProportion() const noexcept             { return blackNoteLengthRatio; }

    /** Returns the absolute length of the black notes.
        This will be their vertical or horizontal length, depending on the keyboard's orientation.
    */
    int getBlackNoteLength() const noexcept;

    /** If set to true, then scroll buttons will appear at either end of the keyboard
        if there are too many notes to fit them all in the component at once.
    */
    void setScrollButtonsVisible (bool canScroll);

    //==============================================================================
    /** A set of colour IDs to use to change the colour of various aspects of the keyboard.

        These constants can be used either via the Component::setColour(), or LookAndFeel::setColour()
        methods.

        @see Component::setColour, Component::findColour, LookAndFeel::setColour, LookAndFeel::findColour
    */
    enum ColourIds
    {
        whiteNoteColourId               = 0x1005000,
        blackNoteColourId               = 0x1005001,
        keySeparatorLineColourId        = 0x1005002,
        mouseOverKeyOverlayColourId     = 0x1005003,  /**< This colour will be overlaid on the normal note colour. */
        keyDownOverlayColourId          = 0x1005004,  /**< This colour will be overlaid on the normal note colour. */
        textLabelColourId               = 0x1005005,
        upDownButtonBackgroundColourId  = 0x1005006,
        upDownButtonArrowColourId       = 0x1005007,
        shadowColourId                  = 0x1005008
    };

    /** Returns the position within the component of the left-hand edge of a key.

        Depending on the keyboard's orientation, this may be a horizontal or vertical
        distance, in either direction.
    */
    int getKeyStartPosition (int midiNoteNumber) const;

    /** Returns the total width needed to fit all the keys in the available range. */
    int getTotalKeyboardWidth() const noexcept;

    /** Returns the key at a given coordinate. */
    int getNoteAtPosition (Point<int> position);

    //==============================================================================
    /** Deletes all key-mappings.
        @see setKeyPressForNote
    */
    void clearKeyMappings();

    /** Maps a key-press to a given note.

        @param key                  the key that should trigger the note
        @param midiNoteOffsetFromC  how many semitones above C the triggered note should
                                    be. The actual midi note that gets played will be
                                    this value + (12 * the current base octave). To change
                                    the base octave, see setKeyPressBaseOctave()
    */
    void setKeyPressForNote (const KeyPress& key,
                             int midiNoteOffsetFromC);

    /** Removes any key-mappings for a given note.
        For a description of what the note number means, see setKeyPressForNote().
    */
    void removeKeyPressForNote (int midiNoteOffsetFromC);

    /** Changes the base note above which key-press-triggered notes are played.

        The set of key-mappings that trigger notes can be moved up and down to cover
        the entire scale using this method.

        The value passed in is an octave number between 0 and 10 (inclusive), and
        indicates which C is the base note to which the key-mapped notes are
        relative.
    */
    void setKeyPressBaseOctave (int newOctaveNumber);

    /** This sets the octave number which is shown as the octave number for middle C.

        This affects only the default implementation of getWhiteNoteText(), which
        passes this octave number to MidiMessage::getMidiNoteName() in order to
        get the note text. See MidiMessage::getMidiNoteName() for more info about
        the parameter.

        By default this value is set to 3.

        @see getOctaveForMiddleC
    */
    void setOctaveForMiddleC (int octaveNumForMiddleC);

    /** This returns the value set by setOctaveForMiddleC().
        @see setOctaveForMiddleC
    */
    int getOctaveForMiddleC() const noexcept            { return octaveNumForMiddleC; }

    //==============================================================================
    /** @internal */
    void paint (Graphics&) override;
    /** @internal */
    void resized() override;
    /** @internal */
    void mouseMove (const MouseEvent&) override;
    /** @internal */
    void mouseDrag (const MouseEvent&) override;
    /** @internal */
    void mouseDown (const MouseEvent&) override;
    /** @internal */
    void mouseUp (const MouseEvent&) override;
    /** @internal */
    void mouseEnter (const MouseEvent&) override;
    /** @internal */
    void mouseExit (const MouseEvent&) override;
    /** @internal */
    void mouseWheelMove (const MouseEvent&, const MouseWheelDetails&) override;
    /** @internal */
    void timerCallback() override;
    /** @internal */
    bool keyStateChanged (bool isKeyDown) override;
    /** @internal */
    bool keyPressed (const KeyPress&) override;
    /** @internal */
    void focusLost (FocusChangeType) override;
    /** @internal */
    void handleNoteOn (MidiKeyboardState*, int midiChannel, int midiNoteNumber, float velocity) override;
    /** @internal */
    void handleNoteOff (MidiKeyboardState*, int midiChannel, int midiNoteNumber, float velocity) override;
    /** @internal */
    void colourChanged() override;

protected:
    //==============================================================================
    /** Draws a white note in the given rectangle.

        isOver indicates whether the mouse is over the key, isDown indicates whether the key is
        currently pressed down.

        When doing this, be sure to note the keyboard's orientation.
    */
    virtual void drawWhiteNote (int midiNoteNumber,
                                Graphics& g,
                                int x, int y, int w, int h,
                                bool isDown, bool isOver,
                                const Colour& lineColour,
                                const Colour& textColour);

    /** Draws a black note in the given rectangle.

        isOver indicates whether the mouse is over the key, isDown indicates whether the key is
        currently pressed down.

        When doing this, be sure to note the keyboard's orientation.
    */
    virtual void drawBlackNote (int midiNoteNumber,
                                Graphics& g,
                                int x, int y, int w, int h,
                                bool isDown, bool isOver,
                                const Colour& noteFillColour);

    /** Allows text to be drawn on the white notes.
        By default this is used to label the C in each octave, but could be used for other things.
        @see setOctaveForMiddleC
    */
    virtual String getWhiteNoteText (const int midiNoteNumber);

    /** Draws the up and down buttons that change the base note. */
    virtual void drawUpDownButton (Graphics& g, int w, int h,
                                   const bool isMouseOver,
                                   const bool isButtonPressed,
                                   const bool movesOctavesUp);

    /** Callback when the mouse is clicked on a key.

        You could use this to do things like handle right-clicks on keys, etc.

        Return true if you want the click to trigger the note, or false if you
        want to handle it yourself and not have the note played.

        @see mouseDraggedToKey
    */
    virtual bool mouseDownOnKey (int midiNoteNumber, const MouseEvent& e);

    /** Callback when the mouse is dragged from one key onto another.
        @see mouseDownOnKey
    */
    virtual void mouseDraggedToKey (int midiNoteNumber, const MouseEvent& e);

    /** Callback when the mouse is released from a key.
        @see mouseDownOnKey
    */
    virtual void mouseUpOnKey (int midiNoteNumber, const MouseEvent& e);

<<<<<<< HEAD
    /** Callback for when the mouse is down on a key on which it wasn't already
        down.
    */
    virtual void mouseDownStartedOnKey(int midiNoteNumber, float velocity);

    /** Callback for when the mouse was down on a key and is no longer down on it.
        This can happen on mouse up, or if the mouse is still down but is being
        dragged away from the key.
     
        Timing wise, this will be called -after- the mouseDownOnKey, mouseUpOnKey, 
        and mouseDraggedToKey callbacks. */
    virtual void mouseDownFinishedOnKey (int midiNoteNumber, float velocity);
    
    /** Calculates the positon of a given midi-note.
=======
    /** Calculates the position of a given midi-note.
>>>>>>> 6d03314a

        This can be overridden to create layouts with custom key-widths.

        @param midiNoteNumber   the note to find
        @param keyWidth         the desired width in pixels of one key - see setKeyWidth()
        @param x                the x position of the left-hand edge of the key (this method
                                always works in terms of a horizontal keyboard)
        @param w                the width of the key
    */
    virtual void getKeyPosition (int midiNoteNumber, float keyWidth,
                                 int& x, int& w) const;

    /** Returns the rectangle for a given key if within the displayable range */
    Rectangle<int> getRectangleForKey (int midiNoteNumber) const;


    /** Interface for subclasses for read-only access to the mouseDownNotes array. */
    const Array<int>& getMouseDownNotes();
    
private:
    //==============================================================================
    friend class MidiKeyboardUpDownButton;

    MidiKeyboardState& state;
    float blackNoteLengthRatio;
    int xOffset;
    float keyWidth;
    Orientation orientation;

    int midiChannel, midiInChannelMask;
    float velocity;

    Array<int> mouseOverNotes, mouseDownNotes;
    BigInteger keysPressed, keysCurrentlyDrawnDown;
    bool shouldCheckState;

    int rangeStart, rangeEnd;
    float firstKey;
    bool canScroll, useMousePositionForVelocity, shouldCheckMousePos;
    ScopedPointer<Button> scrollDown, scrollUp;

    Array<KeyPress> keyPresses;
    Array<int> keyPressNotes;
    int keyMappingOctave, octaveNumForMiddleC;

    static const uint8 whiteNotes[];
    static const uint8 blackNotes[];

    void getKeyPos (int midiNoteNumber, int& x, int& w) const;
    int xyToNote (Point<int>, float& mousePositionVelocity);
    int remappedXYToNote (Point<int>, float& mousePositionVelocity) const;
    void resetAnyKeysInUse();
    void updateNoteUnderMouse (Point<int>, bool isDown, int fingerNum);
    void updateNoteUnderMouse (const MouseEvent&, bool isDown);
    void repaintNote (int midiNoteNumber);
    void setLowestVisibleKeyFloat (float noteNumber);

    JUCE_DECLARE_NON_COPYABLE_WITH_LEAK_DETECTOR (MidiKeyboardComponent)
};


//==============================================================================
/**
 A MidiKeyboardComponent subclass with a "sticky" keys behavior - A clicked key
 remains pressed until clicked again.
 
 @see MidiKeyboardComponent
 */
class StickyMidiKeyboardComponent : public MidiKeyboardComponent
{
public:
    //==============================================================================
    /** Creates a StickyMidiKeyboardComponent.
     
     @see MidiKeyboardComponent constructor.
     */
    StickyMidiKeyboardComponent (MidiKeyboardState& state,
                                 Orientation orientation);
    /** Destructor. */
    ~StickyMidiKeyboardComponent();

protected:
    //==============================================================================
    virtual void mouseUpOnKey (int midiNoteNumber, const MouseEvent& e) override;
    virtual void mouseDownStartedOnKey(int midiNoteNumber, float velocity) override;
    virtual void mouseDownFinishedOnKey (int midiNoteNumber, float velocity) override;

private:
    BigInteger stuckKeys = BigInteger();
    
    JUCE_DECLARE_NON_COPYABLE_WITH_LEAK_DETECTOR (StickyMidiKeyboardComponent)
};


#endif   // JUCE_MIDIKEYBOARDCOMPONENT_H_INCLUDED
<|MERGE_RESOLUTION|>--- conflicted
+++ resolved
@@ -1,477 +1,473 @@
-/*
-  ==============================================================================
-
-   This file is part of the JUCE library.
-   Copyright (c) 2015 - ROLI Ltd.
-
-   Permission is granted to use this software under the terms of either:
-   a) the GPL v2 (or any later version)
-   b) the Affero GPL v3
-
-   Details of these licenses can be found at: www.gnu.org/licenses
-
-   JUCE is distributed in the hope that it will be useful, but WITHOUT ANY
-   WARRANTY; without even the implied warranty of MERCHANTABILITY or FITNESS FOR
-   A PARTICULAR PURPOSE.  See the GNU General Public License for more details.
-
-   ------------------------------------------------------------------------------
-
-   To release a closed-source product which uses JUCE, commercial licenses are
-   available: visit www.juce.com for more information.
-
-  ==============================================================================
-*/
-
-#ifndef JUCE_MIDIKEYBOARDCOMPONENT_H_INCLUDED
-#define JUCE_MIDIKEYBOARDCOMPONENT_H_INCLUDED
-
-
-//==============================================================================
-/**
-    A component that displays a piano keyboard, whose notes can be clicked on.
-
-    This component will mimic a physical midi keyboard, showing the current state of
-    a MidiKeyboardState object. When the on-screen keys are clicked on, it will play these
-    notes by calling the noteOn() and noteOff() methods of its MidiKeyboardState object.
-
-    Another feature is that the computer keyboard can also be used to play notes. By
-    default it maps the top two rows of a standard qwerty keyboard to the notes, but
-    these can be remapped if needed. It will only respond to keypresses when it has
-    the keyboard focus, so to disable this feature you can call setWantsKeyboardFocus (false).
-
-    The component is also a ChangeBroadcaster, so if you want to be informed when the
-    keyboard is scrolled, you can register a ChangeListener for callbacks.
-
-    @see MidiKeyboardState
-*/
-class JUCE_API  MidiKeyboardComponent  : public Component,
-                                         public MidiKeyboardStateListener,
-                                         public ChangeBroadcaster,
-                                         private Timer
-{
-public:
-    //==============================================================================
-    /** The direction of the keyboard.
-        @see setOrientation
-    */
-    enum Orientation
-    {
-        horizontalKeyboard,
-        verticalKeyboardFacingLeft,
-        verticalKeyboardFacingRight,
-    };
-
-    /** Creates a MidiKeyboardComponent.
-
-        @param state        the midi keyboard model that this component will represent
-        @param orientation  whether the keyboard is horizonal or vertical
-    */
-    MidiKeyboardComponent (MidiKeyboardState& state,
-                           Orientation orientation);
-
-    /** Destructor. */
-    ~MidiKeyboardComponent();
-
-    //==============================================================================
-    /** Changes the velocity used in midi note-on messages that are triggered by clicking
-        on the component.
-
-        Values are 0 to 1.0, where 1.0 is the heaviest.
-
-        @see setMidiChannel
-    */
-    void setVelocity (float velocity, bool useMousePositionForVelocity);
-
-    /** Changes the midi channel number that will be used for events triggered by clicking
-        on the component.
-
-        The channel must be between 1 and 16 (inclusive). This is the channel that will be
-        passed on to the MidiKeyboardState::noteOn() method when the user clicks the component.
-
-        Although this is the channel used for outgoing events, the component can display
-        incoming events from more than one channel - see setMidiChannelsToDisplay()
-
-        @see setVelocity
-    */
-    void setMidiChannel (int midiChannelNumber);
-
-    /** Returns the midi channel that the keyboard is using for midi messages.
-        @see setMidiChannel
-    */
-    int getMidiChannel() const noexcept                             { return midiChannel; }
-
-    /** Sets a mask to indicate which incoming midi channels should be represented by
-        key movements.
-
-        The mask is a set of bits, where bit 0 = midi channel 1, bit 1 = midi channel 2, etc.
-
-        If the MidiKeyboardState has a key down for any of the channels whose bits are set
-        in this mask, the on-screen keys will also go down.
-
-        By default, this mask is set to 0xffff (all channels displayed).
-
-        @see setMidiChannel
-    */
-    void setMidiChannelsToDisplay (int midiChannelMask);
-
-    /** Returns the current set of midi channels represented by the component.
-        This is the value that was set with setMidiChannelsToDisplay().
-    */
-    int getMidiChannelsToDisplay() const noexcept                   { return midiInChannelMask; }
-
-    //==============================================================================
-    /** Changes the width used to draw the white keys. */
-    void setKeyWidth (float widthInPixels);
-
-    /** Returns the width that was set by setKeyWidth(). */
-    float getKeyWidth() const noexcept                              { return keyWidth; }
-
-    /** Changes the keyboard's current direction. */
-    void setOrientation (Orientation newOrientation);
-
-    /** Returns the keyboard's current direction. */
-    Orientation getOrientation() const noexcept                     { return orientation; }
-
-    /** Sets the range of midi notes that the keyboard will be limited to.
-
-        By default the range is 0 to 127 (inclusive), but you can limit this if you
-        only want a restricted set of the keys to be shown.
-
-        Note that the values here are inclusive and must be between 0 and 127.
-    */
-    void setAvailableRange (int lowestNote,
-                            int highestNote);
-
-    /** Returns the first note in the available range.
-        @see setAvailableRange
-    */
-    int getRangeStart() const noexcept                              { return rangeStart; }
-
-    /** Returns the last note in the available range.
-        @see setAvailableRange
-    */
-    int getRangeEnd() const noexcept                                { return rangeEnd; }
-
-    /** If the keyboard extends beyond the size of the component, this will scroll
-        it to show the given key at the start.
-
-        Whenever the keyboard's position is changed, this will use the ChangeBroadcaster
-        base class to send a callback to any ChangeListeners that have been registered.
-    */
-    void setLowestVisibleKey (int noteNumber);
-
-    /** Returns the number of the first key shown in the component.
-        @see setLowestVisibleKey
-    */
-    int getLowestVisibleKey() const noexcept                        { return (int) firstKey; }
-
-    /** Sets the length of the black notes as a proportion of the white note length. */
-    void setBlackNoteLengthProportion (float ratio) noexcept;
-
-    /** Returns the length of the black notes as a proportion of the white note length. */
-    float getBlackNoteLengthProportion() const noexcept             { return blackNoteLengthRatio; }
-
-    /** Returns the absolute length of the black notes.
-        This will be their vertical or horizontal length, depending on the keyboard's orientation.
-    */
-    int getBlackNoteLength() const noexcept;
-
-    /** If set to true, then scroll buttons will appear at either end of the keyboard
-        if there are too many notes to fit them all in the component at once.
-    */
-    void setScrollButtonsVisible (bool canScroll);
-
-    //==============================================================================
-    /** A set of colour IDs to use to change the colour of various aspects of the keyboard.
-
-        These constants can be used either via the Component::setColour(), or LookAndFeel::setColour()
-        methods.
-
-        @see Component::setColour, Component::findColour, LookAndFeel::setColour, LookAndFeel::findColour
-    */
-    enum ColourIds
-    {
-        whiteNoteColourId               = 0x1005000,
-        blackNoteColourId               = 0x1005001,
-        keySeparatorLineColourId        = 0x1005002,
-        mouseOverKeyOverlayColourId     = 0x1005003,  /**< This colour will be overlaid on the normal note colour. */
-        keyDownOverlayColourId          = 0x1005004,  /**< This colour will be overlaid on the normal note colour. */
-        textLabelColourId               = 0x1005005,
-        upDownButtonBackgroundColourId  = 0x1005006,
-        upDownButtonArrowColourId       = 0x1005007,
-        shadowColourId                  = 0x1005008
-    };
-
-    /** Returns the position within the component of the left-hand edge of a key.
-
-        Depending on the keyboard's orientation, this may be a horizontal or vertical
-        distance, in either direction.
-    */
-    int getKeyStartPosition (int midiNoteNumber) const;
-
-    /** Returns the total width needed to fit all the keys in the available range. */
-    int getTotalKeyboardWidth() const noexcept;
-
-    /** Returns the key at a given coordinate. */
-    int getNoteAtPosition (Point<int> position);
-
-    //==============================================================================
-    /** Deletes all key-mappings.
-        @see setKeyPressForNote
-    */
-    void clearKeyMappings();
-
-    /** Maps a key-press to a given note.
-
-        @param key                  the key that should trigger the note
-        @param midiNoteOffsetFromC  how many semitones above C the triggered note should
-                                    be. The actual midi note that gets played will be
-                                    this value + (12 * the current base octave). To change
-                                    the base octave, see setKeyPressBaseOctave()
-    */
-    void setKeyPressForNote (const KeyPress& key,
-                             int midiNoteOffsetFromC);
-
-    /** Removes any key-mappings for a given note.
-        For a description of what the note number means, see setKeyPressForNote().
-    */
-    void removeKeyPressForNote (int midiNoteOffsetFromC);
-
-    /** Changes the base note above which key-press-triggered notes are played.
-
-        The set of key-mappings that trigger notes can be moved up and down to cover
-        the entire scale using this method.
-
-        The value passed in is an octave number between 0 and 10 (inclusive), and
-        indicates which C is the base note to which the key-mapped notes are
-        relative.
-    */
-    void setKeyPressBaseOctave (int newOctaveNumber);
-
-    /** This sets the octave number which is shown as the octave number for middle C.
-
-        This affects only the default implementation of getWhiteNoteText(), which
-        passes this octave number to MidiMessage::getMidiNoteName() in order to
-        get the note text. See MidiMessage::getMidiNoteName() for more info about
-        the parameter.
-
-        By default this value is set to 3.
-
-        @see getOctaveForMiddleC
-    */
-    void setOctaveForMiddleC (int octaveNumForMiddleC);
-
-    /** This returns the value set by setOctaveForMiddleC().
-        @see setOctaveForMiddleC
-    */
-    int getOctaveForMiddleC() const noexcept            { return octaveNumForMiddleC; }
-
-    //==============================================================================
-    /** @internal */
-    void paint (Graphics&) override;
-    /** @internal */
-    void resized() override;
-    /** @internal */
-    void mouseMove (const MouseEvent&) override;
-    /** @internal */
-    void mouseDrag (const MouseEvent&) override;
-    /** @internal */
-    void mouseDown (const MouseEvent&) override;
-    /** @internal */
-    void mouseUp (const MouseEvent&) override;
-    /** @internal */
-    void mouseEnter (const MouseEvent&) override;
-    /** @internal */
-    void mouseExit (const MouseEvent&) override;
-    /** @internal */
-    void mouseWheelMove (const MouseEvent&, const MouseWheelDetails&) override;
-    /** @internal */
-    void timerCallback() override;
-    /** @internal */
-    bool keyStateChanged (bool isKeyDown) override;
-    /** @internal */
-    bool keyPressed (const KeyPress&) override;
-    /** @internal */
-    void focusLost (FocusChangeType) override;
-    /** @internal */
-    void handleNoteOn (MidiKeyboardState*, int midiChannel, int midiNoteNumber, float velocity) override;
-    /** @internal */
-    void handleNoteOff (MidiKeyboardState*, int midiChannel, int midiNoteNumber, float velocity) override;
-    /** @internal */
-    void colourChanged() override;
-
-protected:
-    //==============================================================================
-    /** Draws a white note in the given rectangle.
-
-        isOver indicates whether the mouse is over the key, isDown indicates whether the key is
-        currently pressed down.
-
-        When doing this, be sure to note the keyboard's orientation.
-    */
-    virtual void drawWhiteNote (int midiNoteNumber,
-                                Graphics& g,
-                                int x, int y, int w, int h,
-                                bool isDown, bool isOver,
-                                const Colour& lineColour,
-                                const Colour& textColour);
-
-    /** Draws a black note in the given rectangle.
-
-        isOver indicates whether the mouse is over the key, isDown indicates whether the key is
-        currently pressed down.
-
-        When doing this, be sure to note the keyboard's orientation.
-    */
-    virtual void drawBlackNote (int midiNoteNumber,
-                                Graphics& g,
-                                int x, int y, int w, int h,
-                                bool isDown, bool isOver,
-                                const Colour& noteFillColour);
-
-    /** Allows text to be drawn on the white notes.
-        By default this is used to label the C in each octave, but could be used for other things.
-        @see setOctaveForMiddleC
-    */
-    virtual String getWhiteNoteText (const int midiNoteNumber);
-
-    /** Draws the up and down buttons that change the base note. */
-    virtual void drawUpDownButton (Graphics& g, int w, int h,
-                                   const bool isMouseOver,
-                                   const bool isButtonPressed,
-                                   const bool movesOctavesUp);
-
-    /** Callback when the mouse is clicked on a key.
-
-        You could use this to do things like handle right-clicks on keys, etc.
-
-        Return true if you want the click to trigger the note, or false if you
-        want to handle it yourself and not have the note played.
-
-        @see mouseDraggedToKey
-    */
-    virtual bool mouseDownOnKey (int midiNoteNumber, const MouseEvent& e);
-
-    /** Callback when the mouse is dragged from one key onto another.
-        @see mouseDownOnKey
-    */
-    virtual void mouseDraggedToKey (int midiNoteNumber, const MouseEvent& e);
-
-    /** Callback when the mouse is released from a key.
-        @see mouseDownOnKey
-    */
-    virtual void mouseUpOnKey (int midiNoteNumber, const MouseEvent& e);
-
-<<<<<<< HEAD
-    /** Callback for when the mouse is down on a key on which it wasn't already
-        down.
-    */
-    virtual void mouseDownStartedOnKey(int midiNoteNumber, float velocity);
-
-    /** Callback for when the mouse was down on a key and is no longer down on it.
-        This can happen on mouse up, or if the mouse is still down but is being
-        dragged away from the key.
-     
-        Timing wise, this will be called -after- the mouseDownOnKey, mouseUpOnKey, 
-        and mouseDraggedToKey callbacks. */
-    virtual void mouseDownFinishedOnKey (int midiNoteNumber, float velocity);
-    
-    /** Calculates the positon of a given midi-note.
-=======
-    /** Calculates the position of a given midi-note.
->>>>>>> 6d03314a
-
-        This can be overridden to create layouts with custom key-widths.
-
-        @param midiNoteNumber   the note to find
-        @param keyWidth         the desired width in pixels of one key - see setKeyWidth()
-        @param x                the x position of the left-hand edge of the key (this method
-                                always works in terms of a horizontal keyboard)
-        @param w                the width of the key
-    */
-    virtual void getKeyPosition (int midiNoteNumber, float keyWidth,
-                                 int& x, int& w) const;
-
-    /** Returns the rectangle for a given key if within the displayable range */
-    Rectangle<int> getRectangleForKey (int midiNoteNumber) const;
-
-
-    /** Interface for subclasses for read-only access to the mouseDownNotes array. */
-    const Array<int>& getMouseDownNotes();
-    
-private:
-    //==============================================================================
-    friend class MidiKeyboardUpDownButton;
-
-    MidiKeyboardState& state;
-    float blackNoteLengthRatio;
-    int xOffset;
-    float keyWidth;
-    Orientation orientation;
-
-    int midiChannel, midiInChannelMask;
-    float velocity;
-
-    Array<int> mouseOverNotes, mouseDownNotes;
-    BigInteger keysPressed, keysCurrentlyDrawnDown;
-    bool shouldCheckState;
-
-    int rangeStart, rangeEnd;
-    float firstKey;
-    bool canScroll, useMousePositionForVelocity, shouldCheckMousePos;
-    ScopedPointer<Button> scrollDown, scrollUp;
-
-    Array<KeyPress> keyPresses;
-    Array<int> keyPressNotes;
-    int keyMappingOctave, octaveNumForMiddleC;
-
-    static const uint8 whiteNotes[];
-    static const uint8 blackNotes[];
-
-    void getKeyPos (int midiNoteNumber, int& x, int& w) const;
-    int xyToNote (Point<int>, float& mousePositionVelocity);
-    int remappedXYToNote (Point<int>, float& mousePositionVelocity) const;
-    void resetAnyKeysInUse();
-    void updateNoteUnderMouse (Point<int>, bool isDown, int fingerNum);
-    void updateNoteUnderMouse (const MouseEvent&, bool isDown);
-    void repaintNote (int midiNoteNumber);
-    void setLowestVisibleKeyFloat (float noteNumber);
-
-    JUCE_DECLARE_NON_COPYABLE_WITH_LEAK_DETECTOR (MidiKeyboardComponent)
-};
-
-
-//==============================================================================
-/**
- A MidiKeyboardComponent subclass with a "sticky" keys behavior - A clicked key
- remains pressed until clicked again.
- 
- @see MidiKeyboardComponent
- */
-class StickyMidiKeyboardComponent : public MidiKeyboardComponent
-{
-public:
-    //==============================================================================
-    /** Creates a StickyMidiKeyboardComponent.
-     
-     @see MidiKeyboardComponent constructor.
-     */
-    StickyMidiKeyboardComponent (MidiKeyboardState& state,
-                                 Orientation orientation);
-    /** Destructor. */
-    ~StickyMidiKeyboardComponent();
-
-protected:
-    //==============================================================================
-    virtual void mouseUpOnKey (int midiNoteNumber, const MouseEvent& e) override;
-    virtual void mouseDownStartedOnKey(int midiNoteNumber, float velocity) override;
-    virtual void mouseDownFinishedOnKey (int midiNoteNumber, float velocity) override;
-
-private:
-    BigInteger stuckKeys = BigInteger();
-    
-    JUCE_DECLARE_NON_COPYABLE_WITH_LEAK_DETECTOR (StickyMidiKeyboardComponent)
-};
-
-
-#endif   // JUCE_MIDIKEYBOARDCOMPONENT_H_INCLUDED
+/*
+  ==============================================================================
+
+   This file is part of the JUCE library.
+   Copyright (c) 2015 - ROLI Ltd.
+
+   Permission is granted to use this software under the terms of either:
+   a) the GPL v2 (or any later version)
+   b) the Affero GPL v3
+
+   Details of these licenses can be found at: www.gnu.org/licenses
+
+   JUCE is distributed in the hope that it will be useful, but WITHOUT ANY
+   WARRANTY; without even the implied warranty of MERCHANTABILITY or FITNESS FOR
+   A PARTICULAR PURPOSE.  See the GNU General Public License for more details.
+
+   ------------------------------------------------------------------------------
+
+   To release a closed-source product which uses JUCE, commercial licenses are
+   available: visit www.juce.com for more information.
+
+  ==============================================================================
+*/
+
+#ifndef JUCE_MIDIKEYBOARDCOMPONENT_H_INCLUDED
+#define JUCE_MIDIKEYBOARDCOMPONENT_H_INCLUDED
+
+
+//==============================================================================
+/**
+    A component that displays a piano keyboard, whose notes can be clicked on.
+
+    This component will mimic a physical midi keyboard, showing the current state of
+    a MidiKeyboardState object. When the on-screen keys are clicked on, it will play these
+    notes by calling the noteOn() and noteOff() methods of its MidiKeyboardState object.
+
+    Another feature is that the computer keyboard can also be used to play notes. By
+    default it maps the top two rows of a standard qwerty keyboard to the notes, but
+    these can be remapped if needed. It will only respond to keypresses when it has
+    the keyboard focus, so to disable this feature you can call setWantsKeyboardFocus (false).
+
+    The component is also a ChangeBroadcaster, so if you want to be informed when the
+    keyboard is scrolled, you can register a ChangeListener for callbacks.
+
+    @see MidiKeyboardState
+*/
+class JUCE_API  MidiKeyboardComponent  : public Component,
+                                         public MidiKeyboardStateListener,
+                                         public ChangeBroadcaster,
+                                         private Timer
+{
+public:
+    //==============================================================================
+    /** The direction of the keyboard.
+        @see setOrientation
+    */
+    enum Orientation
+    {
+        horizontalKeyboard,
+        verticalKeyboardFacingLeft,
+        verticalKeyboardFacingRight,
+    };
+
+    /** Creates a MidiKeyboardComponent.
+
+        @param state        the midi keyboard model that this component will represent
+        @param orientation  whether the keyboard is horizonal or vertical
+    */
+    MidiKeyboardComponent (MidiKeyboardState& state,
+                           Orientation orientation);
+
+    /** Destructor. */
+    ~MidiKeyboardComponent();
+
+    //==============================================================================
+    /** Changes the velocity used in midi note-on messages that are triggered by clicking
+        on the component.
+
+        Values are 0 to 1.0, where 1.0 is the heaviest.
+
+        @see setMidiChannel
+    */
+    void setVelocity (float velocity, bool useMousePositionForVelocity);
+
+    /** Changes the midi channel number that will be used for events triggered by clicking
+        on the component.
+
+        The channel must be between 1 and 16 (inclusive). This is the channel that will be
+        passed on to the MidiKeyboardState::noteOn() method when the user clicks the component.
+
+        Although this is the channel used for outgoing events, the component can display
+        incoming events from more than one channel - see setMidiChannelsToDisplay()
+
+        @see setVelocity
+    */
+    void setMidiChannel (int midiChannelNumber);
+
+    /** Returns the midi channel that the keyboard is using for midi messages.
+        @see setMidiChannel
+    */
+    int getMidiChannel() const noexcept                             { return midiChannel; }
+
+    /** Sets a mask to indicate which incoming midi channels should be represented by
+        key movements.
+
+        The mask is a set of bits, where bit 0 = midi channel 1, bit 1 = midi channel 2, etc.
+
+        If the MidiKeyboardState has a key down for any of the channels whose bits are set
+        in this mask, the on-screen keys will also go down.
+
+        By default, this mask is set to 0xffff (all channels displayed).
+
+        @see setMidiChannel
+    */
+    void setMidiChannelsToDisplay (int midiChannelMask);
+
+    /** Returns the current set of midi channels represented by the component.
+        This is the value that was set with setMidiChannelsToDisplay().
+    */
+    int getMidiChannelsToDisplay() const noexcept                   { return midiInChannelMask; }
+
+    //==============================================================================
+    /** Changes the width used to draw the white keys. */
+    void setKeyWidth (float widthInPixels);
+
+    /** Returns the width that was set by setKeyWidth(). */
+    float getKeyWidth() const noexcept                              { return keyWidth; }
+
+    /** Changes the keyboard's current direction. */
+    void setOrientation (Orientation newOrientation);
+
+    /** Returns the keyboard's current direction. */
+    Orientation getOrientation() const noexcept                     { return orientation; }
+
+    /** Sets the range of midi notes that the keyboard will be limited to.
+
+        By default the range is 0 to 127 (inclusive), but you can limit this if you
+        only want a restricted set of the keys to be shown.
+
+        Note that the values here are inclusive and must be between 0 and 127.
+    */
+    void setAvailableRange (int lowestNote,
+                            int highestNote);
+
+    /** Returns the first note in the available range.
+        @see setAvailableRange
+    */
+    int getRangeStart() const noexcept                              { return rangeStart; }
+
+    /** Returns the last note in the available range.
+        @see setAvailableRange
+    */
+    int getRangeEnd() const noexcept                                { return rangeEnd; }
+
+    /** If the keyboard extends beyond the size of the component, this will scroll
+        it to show the given key at the start.
+
+        Whenever the keyboard's position is changed, this will use the ChangeBroadcaster
+        base class to send a callback to any ChangeListeners that have been registered.
+    */
+    void setLowestVisibleKey (int noteNumber);
+
+    /** Returns the number of the first key shown in the component.
+        @see setLowestVisibleKey
+    */
+    int getLowestVisibleKey() const noexcept                        { return (int) firstKey; }
+
+    /** Sets the length of the black notes as a proportion of the white note length. */
+    void setBlackNoteLengthProportion (float ratio) noexcept;
+
+    /** Returns the length of the black notes as a proportion of the white note length. */
+    float getBlackNoteLengthProportion() const noexcept             { return blackNoteLengthRatio; }
+
+    /** Returns the absolute length of the black notes.
+        This will be their vertical or horizontal length, depending on the keyboard's orientation.
+    */
+    int getBlackNoteLength() const noexcept;
+
+    /** If set to true, then scroll buttons will appear at either end of the keyboard
+        if there are too many notes to fit them all in the component at once.
+    */
+    void setScrollButtonsVisible (bool canScroll);
+
+    //==============================================================================
+    /** A set of colour IDs to use to change the colour of various aspects of the keyboard.
+
+        These constants can be used either via the Component::setColour(), or LookAndFeel::setColour()
+        methods.
+
+        @see Component::setColour, Component::findColour, LookAndFeel::setColour, LookAndFeel::findColour
+    */
+    enum ColourIds
+    {
+        whiteNoteColourId               = 0x1005000,
+        blackNoteColourId               = 0x1005001,
+        keySeparatorLineColourId        = 0x1005002,
+        mouseOverKeyOverlayColourId     = 0x1005003,  /**< This colour will be overlaid on the normal note colour. */
+        keyDownOverlayColourId          = 0x1005004,  /**< This colour will be overlaid on the normal note colour. */
+        textLabelColourId               = 0x1005005,
+        upDownButtonBackgroundColourId  = 0x1005006,
+        upDownButtonArrowColourId       = 0x1005007,
+        shadowColourId                  = 0x1005008
+    };
+
+    /** Returns the position within the component of the left-hand edge of a key.
+
+        Depending on the keyboard's orientation, this may be a horizontal or vertical
+        distance, in either direction.
+    */
+    int getKeyStartPosition (int midiNoteNumber) const;
+
+    /** Returns the total width needed to fit all the keys in the available range. */
+    int getTotalKeyboardWidth() const noexcept;
+
+    /** Returns the key at a given coordinate. */
+    int getNoteAtPosition (Point<int> position);
+
+    //==============================================================================
+    /** Deletes all key-mappings.
+        @see setKeyPressForNote
+    */
+    void clearKeyMappings();
+
+    /** Maps a key-press to a given note.
+
+        @param key                  the key that should trigger the note
+        @param midiNoteOffsetFromC  how many semitones above C the triggered note should
+                                    be. The actual midi note that gets played will be
+                                    this value + (12 * the current base octave). To change
+                                    the base octave, see setKeyPressBaseOctave()
+    */
+    void setKeyPressForNote (const KeyPress& key,
+                             int midiNoteOffsetFromC);
+
+    /** Removes any key-mappings for a given note.
+        For a description of what the note number means, see setKeyPressForNote().
+    */
+    void removeKeyPressForNote (int midiNoteOffsetFromC);
+
+    /** Changes the base note above which key-press-triggered notes are played.
+
+        The set of key-mappings that trigger notes can be moved up and down to cover
+        the entire scale using this method.
+
+        The value passed in is an octave number between 0 and 10 (inclusive), and
+        indicates which C is the base note to which the key-mapped notes are
+        relative.
+    */
+    void setKeyPressBaseOctave (int newOctaveNumber);
+
+    /** This sets the octave number which is shown as the octave number for middle C.
+
+        This affects only the default implementation of getWhiteNoteText(), which
+        passes this octave number to MidiMessage::getMidiNoteName() in order to
+        get the note text. See MidiMessage::getMidiNoteName() for more info about
+        the parameter.
+
+        By default this value is set to 3.
+
+        @see getOctaveForMiddleC
+    */
+    void setOctaveForMiddleC (int octaveNumForMiddleC);
+
+    /** This returns the value set by setOctaveForMiddleC().
+        @see setOctaveForMiddleC
+    */
+    int getOctaveForMiddleC() const noexcept            { return octaveNumForMiddleC; }
+
+    //==============================================================================
+    /** @internal */
+    void paint (Graphics&) override;
+    /** @internal */
+    void resized() override;
+    /** @internal */
+    void mouseMove (const MouseEvent&) override;
+    /** @internal */
+    void mouseDrag (const MouseEvent&) override;
+    /** @internal */
+    void mouseDown (const MouseEvent&) override;
+    /** @internal */
+    void mouseUp (const MouseEvent&) override;
+    /** @internal */
+    void mouseEnter (const MouseEvent&) override;
+    /** @internal */
+    void mouseExit (const MouseEvent&) override;
+    /** @internal */
+    void mouseWheelMove (const MouseEvent&, const MouseWheelDetails&) override;
+    /** @internal */
+    void timerCallback() override;
+    /** @internal */
+    bool keyStateChanged (bool isKeyDown) override;
+    /** @internal */
+    bool keyPressed (const KeyPress&) override;
+    /** @internal */
+    void focusLost (FocusChangeType) override;
+    /** @internal */
+    void handleNoteOn (MidiKeyboardState*, int midiChannel, int midiNoteNumber, float velocity) override;
+    /** @internal */
+    void handleNoteOff (MidiKeyboardState*, int midiChannel, int midiNoteNumber, float velocity) override;
+    /** @internal */
+    void colourChanged() override;
+
+protected:
+    //==============================================================================
+    /** Draws a white note in the given rectangle.
+
+        isOver indicates whether the mouse is over the key, isDown indicates whether the key is
+        currently pressed down.
+
+        When doing this, be sure to note the keyboard's orientation.
+    */
+    virtual void drawWhiteNote (int midiNoteNumber,
+                                Graphics& g,
+                                int x, int y, int w, int h,
+                                bool isDown, bool isOver,
+                                const Colour& lineColour,
+                                const Colour& textColour);
+
+    /** Draws a black note in the given rectangle.
+
+        isOver indicates whether the mouse is over the key, isDown indicates whether the key is
+        currently pressed down.
+
+        When doing this, be sure to note the keyboard's orientation.
+    */
+    virtual void drawBlackNote (int midiNoteNumber,
+                                Graphics& g,
+                                int x, int y, int w, int h,
+                                bool isDown, bool isOver,
+                                const Colour& noteFillColour);
+
+    /** Allows text to be drawn on the white notes.
+        By default this is used to label the C in each octave, but could be used for other things.
+        @see setOctaveForMiddleC
+    */
+    virtual String getWhiteNoteText (const int midiNoteNumber);
+
+    /** Draws the up and down buttons that change the base note. */
+    virtual void drawUpDownButton (Graphics& g, int w, int h,
+                                   const bool isMouseOver,
+                                   const bool isButtonPressed,
+                                   const bool movesOctavesUp);
+
+    /** Callback when the mouse is clicked on a key.
+
+        You could use this to do things like handle right-clicks on keys, etc.
+
+        Return true if you want the click to trigger the note, or false if you
+        want to handle it yourself and not have the note played.
+
+        @see mouseDraggedToKey
+    */
+    virtual bool mouseDownOnKey (int midiNoteNumber, const MouseEvent& e);
+
+    /** Callback when the mouse is dragged from one key onto another.
+        @see mouseDownOnKey
+    */
+    virtual void mouseDraggedToKey (int midiNoteNumber, const MouseEvent& e);
+
+    /** Callback when the mouse is released from a key.
+        @see mouseDownOnKey
+    */
+    virtual void mouseUpOnKey (int midiNoteNumber, const MouseEvent& e);
+
+    /** Callback for when the mouse is down on a key on which it wasn't already
+        down.
+    */
+    virtual void mouseDownStartedOnKey(int midiNoteNumber, float velocity);
+
+    /** Callback for when the mouse was down on a key and is no longer down on it.
+        This can happen on mouse up, or if the mouse is still down but is being
+        dragged away from the key.
+
+        Timing wise, this will be called -after- the mouseDownOnKey, mouseUpOnKey,
+        and mouseDraggedToKey callbacks. */
+    virtual void mouseDownFinishedOnKey (int midiNoteNumber, float velocity);
+
+    /** Calculates the position of a given midi-note.
+
+        This can be overridden to create layouts with custom key-widths.
+
+        @param midiNoteNumber   the note to find
+        @param keyWidth         the desired width in pixels of one key - see setKeyWidth()
+        @param x                the x position of the left-hand edge of the key (this method
+                                always works in terms of a horizontal keyboard)
+        @param w                the width of the key
+    */
+    virtual void getKeyPosition (int midiNoteNumber, float keyWidth,
+                                 int& x, int& w) const;
+
+    /** Returns the rectangle for a given key if within the displayable range */
+    Rectangle<int> getRectangleForKey (int midiNoteNumber) const;
+
+
+    /** Interface for subclasses for read-only access to the mouseDownNotes array. */
+    const Array<int>& getMouseDownNotes();
+
+private:
+    //==============================================================================
+    friend class MidiKeyboardUpDownButton;
+
+    MidiKeyboardState& state;
+    float blackNoteLengthRatio;
+    int xOffset;
+    float keyWidth;
+    Orientation orientation;
+
+    int midiChannel, midiInChannelMask;
+    float velocity;
+
+    Array<int> mouseOverNotes, mouseDownNotes;
+    BigInteger keysPressed, keysCurrentlyDrawnDown;
+    bool shouldCheckState;
+
+    int rangeStart, rangeEnd;
+    float firstKey;
+    bool canScroll, useMousePositionForVelocity, shouldCheckMousePos;
+    ScopedPointer<Button> scrollDown, scrollUp;
+
+    Array<KeyPress> keyPresses;
+    Array<int> keyPressNotes;
+    int keyMappingOctave, octaveNumForMiddleC;
+
+    static const uint8 whiteNotes[];
+    static const uint8 blackNotes[];
+
+    void getKeyPos (int midiNoteNumber, int& x, int& w) const;
+    int xyToNote (Point<int>, float& mousePositionVelocity);
+    int remappedXYToNote (Point<int>, float& mousePositionVelocity) const;
+    void resetAnyKeysInUse();
+    void updateNoteUnderMouse (Point<int>, bool isDown, int fingerNum);
+    void updateNoteUnderMouse (const MouseEvent&, bool isDown);
+    void repaintNote (int midiNoteNumber);
+    void setLowestVisibleKeyFloat (float noteNumber);
+
+    JUCE_DECLARE_NON_COPYABLE_WITH_LEAK_DETECTOR (MidiKeyboardComponent)
+};
+
+
+//==============================================================================
+/**
+ A MidiKeyboardComponent subclass with a "sticky" keys behavior - A clicked key
+ remains pressed until clicked again.
+
+ @see MidiKeyboardComponent
+ */
+class StickyMidiKeyboardComponent : public MidiKeyboardComponent
+{
+public:
+    //==============================================================================
+    /** Creates a StickyMidiKeyboardComponent.
+
+     @see MidiKeyboardComponent constructor.
+     */
+    StickyMidiKeyboardComponent (MidiKeyboardState& state,
+                                 Orientation orientation);
+    /** Destructor. */
+    ~StickyMidiKeyboardComponent();
+
+protected:
+    //==============================================================================
+    virtual void mouseUpOnKey (int midiNoteNumber, const MouseEvent& e) override;
+    virtual void mouseDownStartedOnKey(int midiNoteNumber, float velocity) override;
+    virtual void mouseDownFinishedOnKey (int midiNoteNumber, float velocity) override;
+
+private:
+    BigInteger stuckKeys = BigInteger();
+
+    JUCE_DECLARE_NON_COPYABLE_WITH_LEAK_DETECTOR (StickyMidiKeyboardComponent)
+};
+
+
+#endif   // JUCE_MIDIKEYBOARDCOMPONENT_H_INCLUDED