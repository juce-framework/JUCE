/*
  ==============================================================================

   This file is part of the JUCE library.
   Copyright (c) 2020 - Raw Material Software Limited

   JUCE is an open source library subject to commercial or open-source
   licensing.

   By using JUCE, you agree to the terms of both the JUCE 6 End-User License
   Agreement and JUCE Privacy Policy (both effective as of the 16th June 2020).

   End User License Agreement: www.juce.com/juce-6-licence
   Privacy Policy: www.juce.com/juce-privacy-policy

   Or: You may also use this code under the terms of the GPL v3 (see
   www.gnu.org/licenses).

   JUCE IS PROVIDED "AS IS" WITHOUT ANY WARRANTY, AND ALL WARRANTIES, WHETHER
   EXPRESSED OR IMPLIED, INCLUDING MERCHANTABILITY AND FITNESS FOR PURPOSE, ARE
   DISCLAIMED.

  ==============================================================================
*/


/*******************************************************************************
 The block below describes the properties of this module, and is read by
 the Projucer to automatically generate project code that uses it.
 For details about the syntax and how to create or use a module, see the
 JUCE Module Format.md file.


 BEGIN_JUCE_MODULE_DECLARATION

  ID:                 juce_audio_utils
  vendor:             juce
<<<<<<< HEAD
  version:            6.1.3
=======
  version:            6.1.4
>>>>>>> 185af339
  name:               JUCE extra audio utility classes
  description:        Classes for audio-related GUI and miscellaneous tasks.
  website:            http://www.juce.com/juce
  license:            GPL/Commercial
  minimumCppStandard: 14

  dependencies:       juce_audio_processors, juce_audio_formats, juce_audio_devices
  OSXFrameworks:      CoreAudioKit DiscRecording
  iOSFrameworks:      CoreAudioKit

 END_JUCE_MODULE_DECLARATION

*******************************************************************************/


#pragma once
#define JUCE_AUDIO_UTILS_H_INCLUDED

#include <juce_gui_basics/juce_gui_basics.h>
#include <juce_audio_devices/juce_audio_devices.h>
#include <juce_audio_formats/juce_audio_formats.h>
#include <juce_audio_processors/juce_audio_processors.h>

//==============================================================================
/** Config: JUCE_USE_CDREADER
    Enables the AudioCDReader class (on supported platforms).
*/
#ifndef JUCE_USE_CDREADER
#define JUCE_USE_CDREADER 0
#endif

/** Config: JUCE_USE_CDBURNER
    Enables the AudioCDBurner class (on supported platforms).
*/
#ifndef JUCE_USE_CDBURNER
#define JUCE_USE_CDBURNER 0
#endif

//==============================================================================
#include "gui/juce_AudioDeviceSelectorComponent.h"
#include "gui/juce_AudioThumbnailBase.h"
#include "gui/juce_AudioThumbnail.h"
#include "gui/juce_AudioThumbnailCache.h"
#include "gui/juce_AudioVisualiserComponent.h"
#include "gui/juce_MidiKeyboardComponent.h"
#include "gui/juce_AudioAppComponent.h"
#include "gui/juce_BluetoothMidiDevicePairingDialogue.h"
#include "players/juce_SoundPlayer.h"
#include "players/juce_AudioProcessorPlayer.h"
#include "audio_cd/juce_AudioCDBurner.h"
#include "audio_cd/juce_AudioCDReader.h"
<|MERGE_RESOLUTION|>--- conflicted
+++ resolved
@@ -1,93 +1,89 @@
-/*
-  ==============================================================================
-
-   This file is part of the JUCE library.
-   Copyright (c) 2020 - Raw Material Software Limited
-
-   JUCE is an open source library subject to commercial or open-source
-   licensing.
-
-   By using JUCE, you agree to the terms of both the JUCE 6 End-User License
-   Agreement and JUCE Privacy Policy (both effective as of the 16th June 2020).
-
-   End User License Agreement: www.juce.com/juce-6-licence
-   Privacy Policy: www.juce.com/juce-privacy-policy
-
-   Or: You may also use this code under the terms of the GPL v3 (see
-   www.gnu.org/licenses).
-
-   JUCE IS PROVIDED "AS IS" WITHOUT ANY WARRANTY, AND ALL WARRANTIES, WHETHER
-   EXPRESSED OR IMPLIED, INCLUDING MERCHANTABILITY AND FITNESS FOR PURPOSE, ARE
-   DISCLAIMED.
-
-  ==============================================================================
-*/
-
-
-/*******************************************************************************
- The block below describes the properties of this module, and is read by
- the Projucer to automatically generate project code that uses it.
- For details about the syntax and how to create or use a module, see the
- JUCE Module Format.md file.
-
-
- BEGIN_JUCE_MODULE_DECLARATION
-
-  ID:                 juce_audio_utils
-  vendor:             juce
-<<<<<<< HEAD
-  version:            6.1.3
-=======
-  version:            6.1.4
->>>>>>> 185af339
-  name:               JUCE extra audio utility classes
-  description:        Classes for audio-related GUI and miscellaneous tasks.
-  website:            http://www.juce.com/juce
-  license:            GPL/Commercial
-  minimumCppStandard: 14
-
-  dependencies:       juce_audio_processors, juce_audio_formats, juce_audio_devices
-  OSXFrameworks:      CoreAudioKit DiscRecording
-  iOSFrameworks:      CoreAudioKit
-
- END_JUCE_MODULE_DECLARATION
-
-*******************************************************************************/
-
-
-#pragma once
-#define JUCE_AUDIO_UTILS_H_INCLUDED
-
-#include <juce_gui_basics/juce_gui_basics.h>
-#include <juce_audio_devices/juce_audio_devices.h>
-#include <juce_audio_formats/juce_audio_formats.h>
-#include <juce_audio_processors/juce_audio_processors.h>
-
-//==============================================================================
-/** Config: JUCE_USE_CDREADER
-    Enables the AudioCDReader class (on supported platforms).
-*/
-#ifndef JUCE_USE_CDREADER
-#define JUCE_USE_CDREADER 0
-#endif
-
-/** Config: JUCE_USE_CDBURNER
-    Enables the AudioCDBurner class (on supported platforms).
-*/
-#ifndef JUCE_USE_CDBURNER
-#define JUCE_USE_CDBURNER 0
-#endif
-
-//==============================================================================
-#include "gui/juce_AudioDeviceSelectorComponent.h"
-#include "gui/juce_AudioThumbnailBase.h"
-#include "gui/juce_AudioThumbnail.h"
-#include "gui/juce_AudioThumbnailCache.h"
-#include "gui/juce_AudioVisualiserComponent.h"
-#include "gui/juce_MidiKeyboardComponent.h"
-#include "gui/juce_AudioAppComponent.h"
-#include "gui/juce_BluetoothMidiDevicePairingDialogue.h"
-#include "players/juce_SoundPlayer.h"
-#include "players/juce_AudioProcessorPlayer.h"
-#include "audio_cd/juce_AudioCDBurner.h"
-#include "audio_cd/juce_AudioCDReader.h"
+/*
+  ==============================================================================
+
+   This file is part of the JUCE library.
+   Copyright (c) 2020 - Raw Material Software Limited
+
+   JUCE is an open source library subject to commercial or open-source
+   licensing.
+
+   By using JUCE, you agree to the terms of both the JUCE 6 End-User License
+   Agreement and JUCE Privacy Policy (both effective as of the 16th June 2020).
+
+   End User License Agreement: www.juce.com/juce-6-licence
+   Privacy Policy: www.juce.com/juce-privacy-policy
+
+   Or: You may also use this code under the terms of the GPL v3 (see
+   www.gnu.org/licenses).
+
+   JUCE IS PROVIDED "AS IS" WITHOUT ANY WARRANTY, AND ALL WARRANTIES, WHETHER
+   EXPRESSED OR IMPLIED, INCLUDING MERCHANTABILITY AND FITNESS FOR PURPOSE, ARE
+   DISCLAIMED.
+
+  ==============================================================================
+*/
+
+
+/*******************************************************************************
+ The block below describes the properties of this module, and is read by
+ the Projucer to automatically generate project code that uses it.
+ For details about the syntax and how to create or use a module, see the
+ JUCE Module Format.md file.
+
+
+ BEGIN_JUCE_MODULE_DECLARATION
+
+  ID:                 juce_audio_utils
+  vendor:             juce
+  version:            6.1.4
+  name:               JUCE extra audio utility classes
+  description:        Classes for audio-related GUI and miscellaneous tasks.
+  website:            http://www.juce.com/juce
+  license:            GPL/Commercial
+  minimumCppStandard: 14
+
+  dependencies:       juce_audio_processors, juce_audio_formats, juce_audio_devices
+  OSXFrameworks:      CoreAudioKit DiscRecording
+  iOSFrameworks:      CoreAudioKit
+
+ END_JUCE_MODULE_DECLARATION
+
+*******************************************************************************/
+
+
+#pragma once
+#define JUCE_AUDIO_UTILS_H_INCLUDED
+
+#include <juce_gui_basics/juce_gui_basics.h>
+#include <juce_audio_devices/juce_audio_devices.h>
+#include <juce_audio_formats/juce_audio_formats.h>
+#include <juce_audio_processors/juce_audio_processors.h>
+
+//==============================================================================
+/** Config: JUCE_USE_CDREADER
+    Enables the AudioCDReader class (on supported platforms).
+*/
+#ifndef JUCE_USE_CDREADER
+#define JUCE_USE_CDREADER 0
+#endif
+
+/** Config: JUCE_USE_CDBURNER
+    Enables the AudioCDBurner class (on supported platforms).
+*/
+#ifndef JUCE_USE_CDBURNER
+#define JUCE_USE_CDBURNER 0
+#endif
+
+//==============================================================================
+#include "gui/juce_AudioDeviceSelectorComponent.h"
+#include "gui/juce_AudioThumbnailBase.h"
+#include "gui/juce_AudioThumbnail.h"
+#include "gui/juce_AudioThumbnailCache.h"
+#include "gui/juce_AudioVisualiserComponent.h"
+#include "gui/juce_MidiKeyboardComponent.h"
+#include "gui/juce_AudioAppComponent.h"
+#include "gui/juce_BluetoothMidiDevicePairingDialogue.h"
+#include "players/juce_SoundPlayer.h"
+#include "players/juce_AudioProcessorPlayer.h"
+#include "audio_cd/juce_AudioCDBurner.h"
+#include "audio_cd/juce_AudioCDReader.h"