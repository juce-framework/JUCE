/*
  ==============================================================================

   This file is part of the JUCE library.
   Copyright (c) 2020 - Raw Material Software Limited

   JUCE is an open source library subject to commercial or open-source
   licensing.

   By using JUCE, you agree to the terms of both the JUCE 6 End-User License
   Agreement and JUCE Privacy Policy (both effective as of the 16th June 2020).

   End User License Agreement: www.juce.com/juce-6-licence
   Privacy Policy: www.juce.com/juce-privacy-policy

   Or: You may also use this code under the terms of the GPL v3 (see
   www.gnu.org/licenses).

   JUCE IS PROVIDED "AS IS" WITHOUT ANY WARRANTY, AND ALL WARRANTIES, WHETHER
   EXPRESSED OR IMPLIED, INCLUDING MERCHANTABILITY AND FITNESS FOR PURPOSE, ARE
   DISCLAIMED.

  ==============================================================================
*/


/*******************************************************************************
 The block below describes the properties of this module, and is read by
 the Projucer to automatically generate project code that uses it.
 For details about the syntax and how to create or use a module, see the
 JUCE Module Format.md file.


 BEGIN_JUCE_MODULE_DECLARATION

  ID:                 juce_dsp
  vendor:             juce
<<<<<<< HEAD
  version:            6.1.3
=======
  version:            6.1.4
>>>>>>> 185af339
  name:               JUCE DSP classes
  description:        Classes for audio buffer manipulation, digital audio processing, filtering, oversampling, fast math functions etc.
  website:            http://www.juce.com/juce
  license:            GPL/Commercial
  minimumCppStandard: 14

  dependencies:       juce_audio_formats
  OSXFrameworks:      Accelerate
  iOSFrameworks:      Accelerate

 END_JUCE_MODULE_DECLARATION

*******************************************************************************/


#pragma once

#define JUCE_DSP_H_INCLUDED

#include <juce_audio_basics/juce_audio_basics.h>
#include <juce_audio_formats/juce_audio_formats.h>

#if defined(_M_X64) || defined(__amd64__) || defined(__SSE2__) || (defined(_M_IX86_FP) && _M_IX86_FP == 2)

 #if defined(_M_X64) || defined(__amd64__)
  #ifndef __SSE2__
   #define __SSE2__
  #endif
 #endif

 #ifndef JUCE_USE_SIMD
  #define JUCE_USE_SIMD 1
 #endif

 #if JUCE_USE_SIMD
  #include <immintrin.h>
 #endif

#elif defined (__ARM_NEON__) || defined (__ARM_NEON) || defined (__arm64__) || defined (__aarch64__)

 #ifndef JUCE_USE_SIMD
  #define JUCE_USE_SIMD 1
 #endif

 #include <arm_neon.h>

#else

 // No SIMD Support
 #ifndef JUCE_USE_SIMD
  #define JUCE_USE_SIMD 0
 #endif

#endif

#ifndef JUCE_VECTOR_CALLTYPE
 // __vectorcall does not work on 64-bit due to internal compiler error in
 // release mode in both VS2015 and VS2017. Re-enable when Microsoft fixes this
 #if _MSC_VER && JUCE_USE_SIMD && ! (defined(_M_X64) || defined(__amd64__))
  #define JUCE_VECTOR_CALLTYPE __vectorcall
 #else
  #define JUCE_VECTOR_CALLTYPE
 #endif
#endif

#include <complex>


//==============================================================================
/** Config: JUCE_ASSERTION_FIRFILTER

    When this flag is enabled, an assertion will be generated during the
    execution of DEBUG configurations if you use a FIRFilter class to process
    FIRCoefficients with a size higher than 128, to tell you that's it would be
    more efficient to use the Convolution class instead. It is enabled by
    default, but you may want to disable it if you really want to process such
    a filter in the time domain.
*/
#ifndef JUCE_ASSERTION_FIRFILTER
 #define JUCE_ASSERTION_FIRFILTER 1
#endif

/** Config: JUCE_DSP_USE_INTEL_MKL

    If this flag is set, then JUCE will use Intel's MKL for JUCE's FFT and
    convolution classes.

    If you're using the Projucer's Visual Studio exporter, you should also set
    the "Use MKL Library (oneAPI)" option in the exporter settings to
    "Sequential" or "Parallel". If you're not using the Visual Studio exporter,
    the folder containing the mkl_dfti.h header must be in your header search
    paths, and you must link against all the necessary MKL libraries.
*/
#ifndef JUCE_DSP_USE_INTEL_MKL
 #define JUCE_DSP_USE_INTEL_MKL 0
#endif

/** Config: JUCE_DSP_USE_SHARED_FFTW

    If this flag is set, then JUCE will search for the fftw shared libraries
    at runtime and use the library for JUCE's FFT and convolution classes.

    If the library is not found, then JUCE's fallback FFT routines will be used.

    This is especially useful on linux as fftw often comes pre-installed on
    popular linux distros.

    You must respect the FFTW license when enabling this option.
*/
 #ifndef JUCE_DSP_USE_SHARED_FFTW
 #define JUCE_DSP_USE_SHARED_FFTW 0
#endif

/** Config: JUCE_DSP_USE_STATIC_FFTW

    If this flag is set, then JUCE will use the statically linked fftw libraries
    for JUCE's FFT and convolution classes.

    You must add the fftw header/library folder to the extra header/library search
    paths of your JUCE project. You also need to add the fftw library itself
    to the extra libraries supplied to your JUCE project during linking.

    You must respect the FFTW license when enabling this option.
*/
#ifndef JUCE_DSP_USE_STATIC_FFTW
 #define JUCE_DSP_USE_STATIC_FFTW 0
#endif

/** Config: JUCE_DSP_ENABLE_SNAP_TO_ZERO

    Enables code in the dsp module to avoid floating point denormals during the
    processing of some of the dsp module's filters.

    Enabling this will add a slight performance overhead to the DSP module's
    filters and algorithms. If your audio app already disables denormals altogether
    (for example, by using the ScopedNoDenormals class or the
    FloatVectorOperations::disableDenormalisedNumberSupport method), then you
    can safely disable this flag to shave off a few cpu cycles from the DSP module's
    filters and algorithms.
*/
#ifndef JUCE_DSP_ENABLE_SNAP_TO_ZERO
 #define JUCE_DSP_ENABLE_SNAP_TO_ZERO 1
#endif


//==============================================================================
#undef Complex  // apparently some C libraries actually define these symbols (!)
#undef Factor
#undef check

namespace juce
{
    namespace dsp
    {
        template <typename Type>
        using Complex = std::complex<Type>;

        //==============================================================================
        namespace util
        {
            /** Use this function to prevent denormals on intel CPUs.
                This function will work with both primitives and simple containers.
            */
          #if JUCE_DSP_ENABLE_SNAP_TO_ZERO
            inline void snapToZero (float&       x) noexcept            { JUCE_SNAP_TO_ZERO (x); }
           #ifndef DOXYGEN
            inline void snapToZero (double&      x) noexcept            { JUCE_SNAP_TO_ZERO (x); }
            inline void snapToZero (long double& x) noexcept            { JUCE_SNAP_TO_ZERO (x); }
           #endif
          #else
            inline void snapToZero (float&       x) noexcept            { ignoreUnused (x); }
           #ifndef DOXYGEN
            inline void snapToZero (double&      x) noexcept            { ignoreUnused (x); }
            inline void snapToZero (long double& x) noexcept            { ignoreUnused (x); }
           #endif
          #endif
        }
    }
}

//==============================================================================
#if JUCE_USE_SIMD
 #include "native/juce_fallback_SIMDNativeOps.h"

 // include the correct native file for this build target CPU
 #if defined(__i386__) || defined(__amd64__) || defined(_M_X64) || defined(_X86_) || defined(_M_IX86)
  #ifdef __AVX2__
   #include "native/juce_avx_SIMDNativeOps.h"
  #else
   #include "native/juce_sse_SIMDNativeOps.h"
  #endif
 #elif defined(__arm__) || defined(_M_ARM) || defined (__arm64__) || defined (__aarch64__)
  #include "native/juce_neon_SIMDNativeOps.h"
 #else
  #error "SIMD register support not implemented for this platform"
 #endif

 #include "containers/juce_SIMDRegister.h"
#endif

#include "maths/juce_SpecialFunctions.h"
#include "maths/juce_Matrix.h"
#include "maths/juce_Phase.h"
#include "maths/juce_Polynomial.h"
#include "maths/juce_FastMathApproximations.h"
#include "maths/juce_LookupTable.h"
#include "maths/juce_LogRampedValue.h"
#include "containers/juce_AudioBlock.h"
#include "containers/juce_FixedSizeFunction.h"
#include "processors/juce_ProcessContext.h"
#include "processors/juce_ProcessorWrapper.h"
#include "processors/juce_ProcessorChain.h"
#include "processors/juce_ProcessorDuplicator.h"
#include "processors/juce_IIRFilter.h"
#include "processors/juce_FIRFilter.h"
#include "processors/juce_StateVariableFilter.h"
#include "processors/juce_FirstOrderTPTFilter.h"
#include "processors/juce_Panner.h"
#include "processors/juce_DelayLine.h"
#include "processors/juce_Oversampling.h"
#include "processors/juce_BallisticsFilter.h"
#include "processors/juce_LinkwitzRileyFilter.h"
#include "processors/juce_DryWetMixer.h"
#include "processors/juce_StateVariableTPTFilter.h"
#include "frequency/juce_FFT.h"
#include "frequency/juce_Convolution.h"
#include "frequency/juce_Windowing.h"
#include "filter_design/juce_FilterDesign.h"
#include "widgets/juce_Reverb.h"
#include "widgets/juce_Bias.h"
#include "widgets/juce_Gain.h"
#include "widgets/juce_WaveShaper.h"
#include "widgets/juce_Oscillator.h"
#include "widgets/juce_LadderFilter.h"
#include "widgets/juce_Compressor.h"
#include "widgets/juce_NoiseGate.h"
#include "widgets/juce_Limiter.h"
#include "widgets/juce_Phaser.h"
#include "widgets/juce_Chorus.h"
<|MERGE_RESOLUTION|>--- conflicted
+++ resolved
@@ -1,281 +1,277 @@
-/*
-  ==============================================================================
-
-   This file is part of the JUCE library.
-   Copyright (c) 2020 - Raw Material Software Limited
-
-   JUCE is an open source library subject to commercial or open-source
-   licensing.
-
-   By using JUCE, you agree to the terms of both the JUCE 6 End-User License
-   Agreement and JUCE Privacy Policy (both effective as of the 16th June 2020).
-
-   End User License Agreement: www.juce.com/juce-6-licence
-   Privacy Policy: www.juce.com/juce-privacy-policy
-
-   Or: You may also use this code under the terms of the GPL v3 (see
-   www.gnu.org/licenses).
-
-   JUCE IS PROVIDED "AS IS" WITHOUT ANY WARRANTY, AND ALL WARRANTIES, WHETHER
-   EXPRESSED OR IMPLIED, INCLUDING MERCHANTABILITY AND FITNESS FOR PURPOSE, ARE
-   DISCLAIMED.
-
-  ==============================================================================
-*/
-
-
-/*******************************************************************************
- The block below describes the properties of this module, and is read by
- the Projucer to automatically generate project code that uses it.
- For details about the syntax and how to create or use a module, see the
- JUCE Module Format.md file.
-
-
- BEGIN_JUCE_MODULE_DECLARATION
-
-  ID:                 juce_dsp
-  vendor:             juce
-<<<<<<< HEAD
-  version:            6.1.3
-=======
-  version:            6.1.4
->>>>>>> 185af339
-  name:               JUCE DSP classes
-  description:        Classes for audio buffer manipulation, digital audio processing, filtering, oversampling, fast math functions etc.
-  website:            http://www.juce.com/juce
-  license:            GPL/Commercial
-  minimumCppStandard: 14
-
-  dependencies:       juce_audio_formats
-  OSXFrameworks:      Accelerate
-  iOSFrameworks:      Accelerate
-
- END_JUCE_MODULE_DECLARATION
-
-*******************************************************************************/
-
-
-#pragma once
-
-#define JUCE_DSP_H_INCLUDED
-
-#include <juce_audio_basics/juce_audio_basics.h>
-#include <juce_audio_formats/juce_audio_formats.h>
-
-#if defined(_M_X64) || defined(__amd64__) || defined(__SSE2__) || (defined(_M_IX86_FP) && _M_IX86_FP == 2)
-
- #if defined(_M_X64) || defined(__amd64__)
-  #ifndef __SSE2__
-   #define __SSE2__
-  #endif
- #endif
-
- #ifndef JUCE_USE_SIMD
-  #define JUCE_USE_SIMD 1
- #endif
-
- #if JUCE_USE_SIMD
-  #include <immintrin.h>
- #endif
-
-#elif defined (__ARM_NEON__) || defined (__ARM_NEON) || defined (__arm64__) || defined (__aarch64__)
-
- #ifndef JUCE_USE_SIMD
-  #define JUCE_USE_SIMD 1
- #endif
-
- #include <arm_neon.h>
-
-#else
-
- // No SIMD Support
- #ifndef JUCE_USE_SIMD
-  #define JUCE_USE_SIMD 0
- #endif
-
-#endif
-
-#ifndef JUCE_VECTOR_CALLTYPE
- // __vectorcall does not work on 64-bit due to internal compiler error in
- // release mode in both VS2015 and VS2017. Re-enable when Microsoft fixes this
- #if _MSC_VER && JUCE_USE_SIMD && ! (defined(_M_X64) || defined(__amd64__))
-  #define JUCE_VECTOR_CALLTYPE __vectorcall
- #else
-  #define JUCE_VECTOR_CALLTYPE
- #endif
-#endif
-
-#include <complex>
-
-
-//==============================================================================
-/** Config: JUCE_ASSERTION_FIRFILTER
-
-    When this flag is enabled, an assertion will be generated during the
-    execution of DEBUG configurations if you use a FIRFilter class to process
-    FIRCoefficients with a size higher than 128, to tell you that's it would be
-    more efficient to use the Convolution class instead. It is enabled by
-    default, but you may want to disable it if you really want to process such
-    a filter in the time domain.
-*/
-#ifndef JUCE_ASSERTION_FIRFILTER
- #define JUCE_ASSERTION_FIRFILTER 1
-#endif
-
-/** Config: JUCE_DSP_USE_INTEL_MKL
-
-    If this flag is set, then JUCE will use Intel's MKL for JUCE's FFT and
-    convolution classes.
-
-    If you're using the Projucer's Visual Studio exporter, you should also set
-    the "Use MKL Library (oneAPI)" option in the exporter settings to
-    "Sequential" or "Parallel". If you're not using the Visual Studio exporter,
-    the folder containing the mkl_dfti.h header must be in your header search
-    paths, and you must link against all the necessary MKL libraries.
-*/
-#ifndef JUCE_DSP_USE_INTEL_MKL
- #define JUCE_DSP_USE_INTEL_MKL 0
-#endif
-
-/** Config: JUCE_DSP_USE_SHARED_FFTW
-
-    If this flag is set, then JUCE will search for the fftw shared libraries
-    at runtime and use the library for JUCE's FFT and convolution classes.
-
-    If the library is not found, then JUCE's fallback FFT routines will be used.
-
-    This is especially useful on linux as fftw often comes pre-installed on
-    popular linux distros.
-
-    You must respect the FFTW license when enabling this option.
-*/
- #ifndef JUCE_DSP_USE_SHARED_FFTW
- #define JUCE_DSP_USE_SHARED_FFTW 0
-#endif
-
-/** Config: JUCE_DSP_USE_STATIC_FFTW
-
-    If this flag is set, then JUCE will use the statically linked fftw libraries
-    for JUCE's FFT and convolution classes.
-
-    You must add the fftw header/library folder to the extra header/library search
-    paths of your JUCE project. You also need to add the fftw library itself
-    to the extra libraries supplied to your JUCE project during linking.
-
-    You must respect the FFTW license when enabling this option.
-*/
-#ifndef JUCE_DSP_USE_STATIC_FFTW
- #define JUCE_DSP_USE_STATIC_FFTW 0
-#endif
-
-/** Config: JUCE_DSP_ENABLE_SNAP_TO_ZERO
-
-    Enables code in the dsp module to avoid floating point denormals during the
-    processing of some of the dsp module's filters.
-
-    Enabling this will add a slight performance overhead to the DSP module's
-    filters and algorithms. If your audio app already disables denormals altogether
-    (for example, by using the ScopedNoDenormals class or the
-    FloatVectorOperations::disableDenormalisedNumberSupport method), then you
-    can safely disable this flag to shave off a few cpu cycles from the DSP module's
-    filters and algorithms.
-*/
-#ifndef JUCE_DSP_ENABLE_SNAP_TO_ZERO
- #define JUCE_DSP_ENABLE_SNAP_TO_ZERO 1
-#endif
-
-
-//==============================================================================
-#undef Complex  // apparently some C libraries actually define these symbols (!)
-#undef Factor
-#undef check
-
-namespace juce
-{
-    namespace dsp
-    {
-        template <typename Type>
-        using Complex = std::complex<Type>;
-
-        //==============================================================================
-        namespace util
-        {
-            /** Use this function to prevent denormals on intel CPUs.
-                This function will work with both primitives and simple containers.
-            */
-          #if JUCE_DSP_ENABLE_SNAP_TO_ZERO
-            inline void snapToZero (float&       x) noexcept            { JUCE_SNAP_TO_ZERO (x); }
-           #ifndef DOXYGEN
-            inline void snapToZero (double&      x) noexcept            { JUCE_SNAP_TO_ZERO (x); }
-            inline void snapToZero (long double& x) noexcept            { JUCE_SNAP_TO_ZERO (x); }
-           #endif
-          #else
-            inline void snapToZero (float&       x) noexcept            { ignoreUnused (x); }
-           #ifndef DOXYGEN
-            inline void snapToZero (double&      x) noexcept            { ignoreUnused (x); }
-            inline void snapToZero (long double& x) noexcept            { ignoreUnused (x); }
-           #endif
-          #endif
-        }
-    }
-}
-
-//==============================================================================
-#if JUCE_USE_SIMD
- #include "native/juce_fallback_SIMDNativeOps.h"
-
- // include the correct native file for this build target CPU
- #if defined(__i386__) || defined(__amd64__) || defined(_M_X64) || defined(_X86_) || defined(_M_IX86)
-  #ifdef __AVX2__
-   #include "native/juce_avx_SIMDNativeOps.h"
-  #else
-   #include "native/juce_sse_SIMDNativeOps.h"
-  #endif
- #elif defined(__arm__) || defined(_M_ARM) || defined (__arm64__) || defined (__aarch64__)
-  #include "native/juce_neon_SIMDNativeOps.h"
- #else
-  #error "SIMD register support not implemented for this platform"
- #endif
-
- #include "containers/juce_SIMDRegister.h"
-#endif
-
-#include "maths/juce_SpecialFunctions.h"
-#include "maths/juce_Matrix.h"
-#include "maths/juce_Phase.h"
-#include "maths/juce_Polynomial.h"
-#include "maths/juce_FastMathApproximations.h"
-#include "maths/juce_LookupTable.h"
-#include "maths/juce_LogRampedValue.h"
-#include "containers/juce_AudioBlock.h"
-#include "containers/juce_FixedSizeFunction.h"
-#include "processors/juce_ProcessContext.h"
-#include "processors/juce_ProcessorWrapper.h"
-#include "processors/juce_ProcessorChain.h"
-#include "processors/juce_ProcessorDuplicator.h"
-#include "processors/juce_IIRFilter.h"
-#include "processors/juce_FIRFilter.h"
-#include "processors/juce_StateVariableFilter.h"
-#include "processors/juce_FirstOrderTPTFilter.h"
-#include "processors/juce_Panner.h"
-#include "processors/juce_DelayLine.h"
-#include "processors/juce_Oversampling.h"
-#include "processors/juce_BallisticsFilter.h"
-#include "processors/juce_LinkwitzRileyFilter.h"
-#include "processors/juce_DryWetMixer.h"
-#include "processors/juce_StateVariableTPTFilter.h"
-#include "frequency/juce_FFT.h"
-#include "frequency/juce_Convolution.h"
-#include "frequency/juce_Windowing.h"
-#include "filter_design/juce_FilterDesign.h"
-#include "widgets/juce_Reverb.h"
-#include "widgets/juce_Bias.h"
-#include "widgets/juce_Gain.h"
-#include "widgets/juce_WaveShaper.h"
-#include "widgets/juce_Oscillator.h"
-#include "widgets/juce_LadderFilter.h"
-#include "widgets/juce_Compressor.h"
-#include "widgets/juce_NoiseGate.h"
-#include "widgets/juce_Limiter.h"
-#include "widgets/juce_Phaser.h"
-#include "widgets/juce_Chorus.h"
+/*
+  ==============================================================================
+
+   This file is part of the JUCE library.
+   Copyright (c) 2020 - Raw Material Software Limited
+
+   JUCE is an open source library subject to commercial or open-source
+   licensing.
+
+   By using JUCE, you agree to the terms of both the JUCE 6 End-User License
+   Agreement and JUCE Privacy Policy (both effective as of the 16th June 2020).
+
+   End User License Agreement: www.juce.com/juce-6-licence
+   Privacy Policy: www.juce.com/juce-privacy-policy
+
+   Or: You may also use this code under the terms of the GPL v3 (see
+   www.gnu.org/licenses).
+
+   JUCE IS PROVIDED "AS IS" WITHOUT ANY WARRANTY, AND ALL WARRANTIES, WHETHER
+   EXPRESSED OR IMPLIED, INCLUDING MERCHANTABILITY AND FITNESS FOR PURPOSE, ARE
+   DISCLAIMED.
+
+  ==============================================================================
+*/
+
+
+/*******************************************************************************
+ The block below describes the properties of this module, and is read by
+ the Projucer to automatically generate project code that uses it.
+ For details about the syntax and how to create or use a module, see the
+ JUCE Module Format.md file.
+
+
+ BEGIN_JUCE_MODULE_DECLARATION
+
+  ID:                 juce_dsp
+  vendor:             juce
+  version:            6.1.4
+  name:               JUCE DSP classes
+  description:        Classes for audio buffer manipulation, digital audio processing, filtering, oversampling, fast math functions etc.
+  website:            http://www.juce.com/juce
+  license:            GPL/Commercial
+  minimumCppStandard: 14
+
+  dependencies:       juce_audio_formats
+  OSXFrameworks:      Accelerate
+  iOSFrameworks:      Accelerate
+
+ END_JUCE_MODULE_DECLARATION
+
+*******************************************************************************/
+
+
+#pragma once
+
+#define JUCE_DSP_H_INCLUDED
+
+#include <juce_audio_basics/juce_audio_basics.h>
+#include <juce_audio_formats/juce_audio_formats.h>
+
+#if defined(_M_X64) || defined(__amd64__) || defined(__SSE2__) || (defined(_M_IX86_FP) && _M_IX86_FP == 2)
+
+ #if defined(_M_X64) || defined(__amd64__)
+  #ifndef __SSE2__
+   #define __SSE2__
+  #endif
+ #endif
+
+ #ifndef JUCE_USE_SIMD
+  #define JUCE_USE_SIMD 1
+ #endif
+
+ #if JUCE_USE_SIMD
+  #include <immintrin.h>
+ #endif
+
+#elif defined (__ARM_NEON__) || defined (__ARM_NEON) || defined (__arm64__) || defined (__aarch64__)
+
+ #ifndef JUCE_USE_SIMD
+  #define JUCE_USE_SIMD 1
+ #endif
+
+ #include <arm_neon.h>
+
+#else
+
+ // No SIMD Support
+ #ifndef JUCE_USE_SIMD
+  #define JUCE_USE_SIMD 0
+ #endif
+
+#endif
+
+#ifndef JUCE_VECTOR_CALLTYPE
+ // __vectorcall does not work on 64-bit due to internal compiler error in
+ // release mode in both VS2015 and VS2017. Re-enable when Microsoft fixes this
+ #if _MSC_VER && JUCE_USE_SIMD && ! (defined(_M_X64) || defined(__amd64__))
+  #define JUCE_VECTOR_CALLTYPE __vectorcall
+ #else
+  #define JUCE_VECTOR_CALLTYPE
+ #endif
+#endif
+
+#include <complex>
+
+
+//==============================================================================
+/** Config: JUCE_ASSERTION_FIRFILTER
+
+    When this flag is enabled, an assertion will be generated during the
+    execution of DEBUG configurations if you use a FIRFilter class to process
+    FIRCoefficients with a size higher than 128, to tell you that's it would be
+    more efficient to use the Convolution class instead. It is enabled by
+    default, but you may want to disable it if you really want to process such
+    a filter in the time domain.
+*/
+#ifndef JUCE_ASSERTION_FIRFILTER
+ #define JUCE_ASSERTION_FIRFILTER 1
+#endif
+
+/** Config: JUCE_DSP_USE_INTEL_MKL
+
+    If this flag is set, then JUCE will use Intel's MKL for JUCE's FFT and
+    convolution classes.
+
+    If you're using the Projucer's Visual Studio exporter, you should also set
+    the "Use MKL Library (oneAPI)" option in the exporter settings to
+    "Sequential" or "Parallel". If you're not using the Visual Studio exporter,
+    the folder containing the mkl_dfti.h header must be in your header search
+    paths, and you must link against all the necessary MKL libraries.
+*/
+#ifndef JUCE_DSP_USE_INTEL_MKL
+ #define JUCE_DSP_USE_INTEL_MKL 0
+#endif
+
+/** Config: JUCE_DSP_USE_SHARED_FFTW
+
+    If this flag is set, then JUCE will search for the fftw shared libraries
+    at runtime and use the library for JUCE's FFT and convolution classes.
+
+    If the library is not found, then JUCE's fallback FFT routines will be used.
+
+    This is especially useful on linux as fftw often comes pre-installed on
+    popular linux distros.
+
+    You must respect the FFTW license when enabling this option.
+*/
+ #ifndef JUCE_DSP_USE_SHARED_FFTW
+ #define JUCE_DSP_USE_SHARED_FFTW 0
+#endif
+
+/** Config: JUCE_DSP_USE_STATIC_FFTW
+
+    If this flag is set, then JUCE will use the statically linked fftw libraries
+    for JUCE's FFT and convolution classes.
+
+    You must add the fftw header/library folder to the extra header/library search
+    paths of your JUCE project. You also need to add the fftw library itself
+    to the extra libraries supplied to your JUCE project during linking.
+
+    You must respect the FFTW license when enabling this option.
+*/
+#ifndef JUCE_DSP_USE_STATIC_FFTW
+ #define JUCE_DSP_USE_STATIC_FFTW 0
+#endif
+
+/** Config: JUCE_DSP_ENABLE_SNAP_TO_ZERO
+
+    Enables code in the dsp module to avoid floating point denormals during the
+    processing of some of the dsp module's filters.
+
+    Enabling this will add a slight performance overhead to the DSP module's
+    filters and algorithms. If your audio app already disables denormals altogether
+    (for example, by using the ScopedNoDenormals class or the
+    FloatVectorOperations::disableDenormalisedNumberSupport method), then you
+    can safely disable this flag to shave off a few cpu cycles from the DSP module's
+    filters and algorithms.
+*/
+#ifndef JUCE_DSP_ENABLE_SNAP_TO_ZERO
+ #define JUCE_DSP_ENABLE_SNAP_TO_ZERO 1
+#endif
+
+
+//==============================================================================
+#undef Complex  // apparently some C libraries actually define these symbols (!)
+#undef Factor
+#undef check
+
+namespace juce
+{
+    namespace dsp
+    {
+        template <typename Type>
+        using Complex = std::complex<Type>;
+
+        //==============================================================================
+        namespace util
+        {
+            /** Use this function to prevent denormals on intel CPUs.
+                This function will work with both primitives and simple containers.
+            */
+          #if JUCE_DSP_ENABLE_SNAP_TO_ZERO
+            inline void snapToZero (float&       x) noexcept            { JUCE_SNAP_TO_ZERO (x); }
+           #ifndef DOXYGEN
+            inline void snapToZero (double&      x) noexcept            { JUCE_SNAP_TO_ZERO (x); }
+            inline void snapToZero (long double& x) noexcept            { JUCE_SNAP_TO_ZERO (x); }
+           #endif
+          #else
+            inline void snapToZero (float&       x) noexcept            { ignoreUnused (x); }
+           #ifndef DOXYGEN
+            inline void snapToZero (double&      x) noexcept            { ignoreUnused (x); }
+            inline void snapToZero (long double& x) noexcept            { ignoreUnused (x); }
+           #endif
+          #endif
+        }
+    }
+}
+
+//==============================================================================
+#if JUCE_USE_SIMD
+ #include "native/juce_fallback_SIMDNativeOps.h"
+
+ // include the correct native file for this build target CPU
+ #if defined(__i386__) || defined(__amd64__) || defined(_M_X64) || defined(_X86_) || defined(_M_IX86)
+  #ifdef __AVX2__
+   #include "native/juce_avx_SIMDNativeOps.h"
+  #else
+   #include "native/juce_sse_SIMDNativeOps.h"
+  #endif
+ #elif defined(__arm__) || defined(_M_ARM) || defined (__arm64__) || defined (__aarch64__)
+  #include "native/juce_neon_SIMDNativeOps.h"
+ #else
+  #error "SIMD register support not implemented for this platform"
+ #endif
+
+ #include "containers/juce_SIMDRegister.h"
+#endif
+
+#include "maths/juce_SpecialFunctions.h"
+#include "maths/juce_Matrix.h"
+#include "maths/juce_Phase.h"
+#include "maths/juce_Polynomial.h"
+#include "maths/juce_FastMathApproximations.h"
+#include "maths/juce_LookupTable.h"
+#include "maths/juce_LogRampedValue.h"
+#include "containers/juce_AudioBlock.h"
+#include "containers/juce_FixedSizeFunction.h"
+#include "processors/juce_ProcessContext.h"
+#include "processors/juce_ProcessorWrapper.h"
+#include "processors/juce_ProcessorChain.h"
+#include "processors/juce_ProcessorDuplicator.h"
+#include "processors/juce_IIRFilter.h"
+#include "processors/juce_FIRFilter.h"
+#include "processors/juce_StateVariableFilter.h"
+#include "processors/juce_FirstOrderTPTFilter.h"
+#include "processors/juce_Panner.h"
+#include "processors/juce_DelayLine.h"
+#include "processors/juce_Oversampling.h"
+#include "processors/juce_BallisticsFilter.h"
+#include "processors/juce_LinkwitzRileyFilter.h"
+#include "processors/juce_DryWetMixer.h"
+#include "processors/juce_StateVariableTPTFilter.h"
+#include "frequency/juce_FFT.h"
+#include "frequency/juce_Convolution.h"
+#include "frequency/juce_Windowing.h"
+#include "filter_design/juce_FilterDesign.h"
+#include "widgets/juce_Reverb.h"
+#include "widgets/juce_Bias.h"
+#include "widgets/juce_Gain.h"
+#include "widgets/juce_WaveShaper.h"
+#include "widgets/juce_Oscillator.h"
+#include "widgets/juce_LadderFilter.h"
+#include "widgets/juce_Compressor.h"
+#include "widgets/juce_NoiseGate.h"
+#include "widgets/juce_Limiter.h"
+#include "widgets/juce_Phaser.h"
+#include "widgets/juce_Chorus.h"