--- conflicted
+++ resolved
@@ -23,11 +23,7 @@
 
 cmake_minimum_required(VERSION 3.15)
 
-<<<<<<< HEAD
-project(JUCE VERSION 6.1.3 LANGUAGES C CXX)
-=======
 project(JUCE VERSION 6.1.4 LANGUAGES C CXX)
->>>>>>> 185af339
 
 include(CMakeDependentOption)
 
