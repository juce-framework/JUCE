<?xml version="1.0" encoding="utf-8"?>
<Project ToolsVersion="15.0" xmlns="http://schemas.microsoft.com/developer/msbuild/2003">
  <ItemGroup>
    <Filter Include="AudioPluginHost\Source\Filters">
      <UniqueIdentifier>{01436C03-42F4-5952-30EF-7F9E81D997C6}</UniqueIdentifier>
    </Filter>
    <Filter Include="AudioPluginHost\Source\UI">
      <UniqueIdentifier>{8C61EB30-11E6-7029-4CC8-56C52EB1F1C3}</UniqueIdentifier>
    </Filter>
    <Filter Include="AudioPluginHost\Source">
      <UniqueIdentifier>{57E59C1B-8971-243F-9A1A-8EABFD456232}</UniqueIdentifier>
    </Filter>
    <Filter Include="AudioPluginHost">
      <UniqueIdentifier>{297DEAC9-184C-CA1D-D75C-DAA34116691C}</UniqueIdentifier>
    </Filter>
    <Filter Include="JUCE Modules\juce_audio_basics\audio_play_head">
      <UniqueIdentifier>{EB58F05A-A968-CEBE-40C4-107CDD8F240F}</UniqueIdentifier>
    </Filter>
    <Filter Include="JUCE Modules\juce_audio_basics\buffers">
      <UniqueIdentifier>{5FCF559E-451A-CB1E-B177-A5DC5A0005BB}</UniqueIdentifier>
    </Filter>
    <Filter Include="JUCE Modules\juce_audio_basics\midi">
      <UniqueIdentifier>{D78296AF-218E-B17E-7F8B-9D148601188D}</UniqueIdentifier>
    </Filter>
    <Filter Include="JUCE Modules\juce_audio_basics\mpe">
      <UniqueIdentifier>{B96EBA26-E668-FFAF-FC53-1EC1337DAF5A}</UniqueIdentifier>
    </Filter>
    <Filter Include="JUCE Modules\juce_audio_basics\native">
      <UniqueIdentifier>{D8532E5E-469E-5042-EFC8-238241704735}</UniqueIdentifier>
    </Filter>
    <Filter Include="JUCE Modules\juce_audio_basics\sources">
      <UniqueIdentifier>{777B5D1D-9AF0-B22B-8894-034603EE97F5}</UniqueIdentifier>
    </Filter>
    <Filter Include="JUCE Modules\juce_audio_basics\synthesisers">
      <UniqueIdentifier>{8292766D-2459-2E7E-7615-17216318BA93}</UniqueIdentifier>
    </Filter>
    <Filter Include="JUCE Modules\juce_audio_basics\utilities">
      <UniqueIdentifier>{9BD56105-DAB4-EBD5-00DD-BD540E98FE88}</UniqueIdentifier>
    </Filter>
    <Filter Include="JUCE Modules\juce_audio_basics">
      <UniqueIdentifier>{10472B2C-9888-D269-F351-0D0AC3BCD16C}</UniqueIdentifier>
    </Filter>
    <Filter Include="JUCE Modules\juce_audio_devices\audio_io">
      <UniqueIdentifier>{BF23FC10-1D57-2A9B-706F-6DD8A7B593D4}</UniqueIdentifier>
    </Filter>
    <Filter Include="JUCE Modules\juce_audio_devices\midi_io">
      <UniqueIdentifier>{092EFC17-7C95-7E04-0ACA-0D61A462EE81}</UniqueIdentifier>
    </Filter>
    <Filter Include="JUCE Modules\juce_audio_devices\native">
      <UniqueIdentifier>{0AFC1CE8-F6E6-9817-8C21-8432B2A375DA}</UniqueIdentifier>
    </Filter>
    <Filter Include="JUCE Modules\juce_audio_devices\sources">
      <UniqueIdentifier>{0D1AF264-3AC1-78A2-B2A4-AE6171F9194A}</UniqueIdentifier>
    </Filter>
    <Filter Include="JUCE Modules\juce_audio_devices">
      <UniqueIdentifier>{9A5DB854-CFFB-5F88-C566-0E10F994DDB3}</UniqueIdentifier>
    </Filter>
    <Filter Include="JUCE Modules\juce_audio_formats\codecs\flac\libFLAC\include\private">
      <UniqueIdentifier>{38A5DDC7-416E-548F-39DA-887875FE6B20}</UniqueIdentifier>
    </Filter>
    <Filter Include="JUCE Modules\juce_audio_formats\codecs\flac\libFLAC\include\protected">
      <UniqueIdentifier>{980FE2DB-05D3-5FDA-79DA-067A56F5D19D}</UniqueIdentifier>
    </Filter>
    <Filter Include="JUCE Modules\juce_audio_formats\codecs\flac\libFLAC\include">
      <UniqueIdentifier>{F336DC25-747A-0663-93D6-E3EB9AA0CBF8}</UniqueIdentifier>
    </Filter>
    <Filter Include="JUCE Modules\juce_audio_formats\codecs\flac\libFLAC">
      <UniqueIdentifier>{7D78546A-80FC-4DCA-00B9-F191F0AB2179}</UniqueIdentifier>
    </Filter>
    <Filter Include="JUCE Modules\juce_audio_formats\codecs\flac">
      <UniqueIdentifier>{9EB3EC7F-2AB7-DDAA-3C05-DF382B728D3F}</UniqueIdentifier>
    </Filter>
    <Filter Include="JUCE Modules\juce_audio_formats\codecs\oggvorbis\libvorbis-1.3.2\lib\books\coupled">
      <UniqueIdentifier>{02D37B85-7DE2-C8E7-A274-A5A0FBE99D69}</UniqueIdentifier>
    </Filter>
    <Filter Include="JUCE Modules\juce_audio_formats\codecs\oggvorbis\libvorbis-1.3.2\lib\books\floor">
      <UniqueIdentifier>{DAF3BAAF-5207-4C34-61B9-A97DDC930D50}</UniqueIdentifier>
    </Filter>
    <Filter Include="JUCE Modules\juce_audio_formats\codecs\oggvorbis\libvorbis-1.3.2\lib\books\uncoupled">
      <UniqueIdentifier>{C7885588-8436-4C21-DC1E-58879BF53BDC}</UniqueIdentifier>
    </Filter>
    <Filter Include="JUCE Modules\juce_audio_formats\codecs\oggvorbis\libvorbis-1.3.2\lib\books">
      <UniqueIdentifier>{E4ECEA39-0EFF-2443-91B3-1E5DA7AD5AE4}</UniqueIdentifier>
    </Filter>
    <Filter Include="JUCE Modules\juce_audio_formats\codecs\oggvorbis\libvorbis-1.3.2\lib\modes">
      <UniqueIdentifier>{210B8D25-68E0-32C3-1449-6A40F109C5E9}</UniqueIdentifier>
    </Filter>
    <Filter Include="JUCE Modules\juce_audio_formats\codecs\oggvorbis\libvorbis-1.3.2\lib">
      <UniqueIdentifier>{378AD911-E8E4-D230-E76B-34542849509D}</UniqueIdentifier>
    </Filter>
    <Filter Include="JUCE Modules\juce_audio_formats\codecs\oggvorbis\libvorbis-1.3.2">
      <UniqueIdentifier>{F6CED5B6-0A8C-56D2-C1AC-DED6BE774A13}</UniqueIdentifier>
    </Filter>
    <Filter Include="JUCE Modules\juce_audio_formats\codecs\oggvorbis">
      <UniqueIdentifier>{E684D858-09E8-0251-8E86-5657129641E1}</UniqueIdentifier>
    </Filter>
    <Filter Include="JUCE Modules\juce_audio_formats\codecs">
      <UniqueIdentifier>{1EF1BF17-F941-243A-04D1-EE617D140CBA}</UniqueIdentifier>
    </Filter>
    <Filter Include="JUCE Modules\juce_audio_formats\format">
      <UniqueIdentifier>{344DB016-679C-FBD0-3EC6-4570C47522DE}</UniqueIdentifier>
    </Filter>
    <Filter Include="JUCE Modules\juce_audio_formats\sampler">
      <UniqueIdentifier>{3D9758A0-9359-1710-87C1-05D475C08B17}</UniqueIdentifier>
    </Filter>
    <Filter Include="JUCE Modules\juce_audio_formats">
      <UniqueIdentifier>{E824435F-FC7B-10BE-5D1A-5DACC51A8836}</UniqueIdentifier>
    </Filter>
    <Filter Include="JUCE Modules\juce_audio_processors\format">
      <UniqueIdentifier>{86737735-F6BA-F64A-5EC7-5C9F36755F79}</UniqueIdentifier>
    </Filter>
    <Filter Include="JUCE Modules\juce_audio_processors\format_types\VST3_SDK\base\source">
      <UniqueIdentifier>{4DC60E78-BBC0-B540-63A2-37E14ABBEF09}</UniqueIdentifier>
    </Filter>
    <Filter Include="JUCE Modules\juce_audio_processors\format_types\VST3_SDK\base\thread\include">
      <UniqueIdentifier>{80C72173-A1E1-C3C5-9288-B889CE2EAFEA}</UniqueIdentifier>
    </Filter>
    <Filter Include="JUCE Modules\juce_audio_processors\format_types\VST3_SDK\base\thread\source">
      <UniqueIdentifier>{4138B955-AA0B-FA86-DBF9-404CAFFFA866}</UniqueIdentifier>
    </Filter>
    <Filter Include="JUCE Modules\juce_audio_processors\format_types\VST3_SDK\base\thread">
      <UniqueIdentifier>{2B4166B8-F470-F07C-4F51-D2DAAAECBB18}</UniqueIdentifier>
    </Filter>
    <Filter Include="JUCE Modules\juce_audio_processors\format_types\VST3_SDK\base">
      <UniqueIdentifier>{9C295115-C0CD-3129-1C4D-FB53299B23FB}</UniqueIdentifier>
    </Filter>
    <Filter Include="JUCE Modules\juce_audio_processors\format_types\VST3_SDK\pluginterfaces\base">
      <UniqueIdentifier>{65526A8B-3447-9DF0-FD5D-00D111126027}</UniqueIdentifier>
    </Filter>
    <Filter Include="JUCE Modules\juce_audio_processors\format_types\VST3_SDK\pluginterfaces\gui">
      <UniqueIdentifier>{A54A1F5C-F32F-F97B-9E8A-69922B770A54}</UniqueIdentifier>
    </Filter>
    <Filter Include="JUCE Modules\juce_audio_processors\format_types\VST3_SDK\pluginterfaces\vst">
      <UniqueIdentifier>{B90A44F3-B62D-B5C0-81A2-683D2650AEE6}</UniqueIdentifier>
    </Filter>
    <Filter Include="JUCE Modules\juce_audio_processors\format_types\VST3_SDK\pluginterfaces">
      <UniqueIdentifier>{DAF30656-5915-0E45-C4E4-54439617D525}</UniqueIdentifier>
    </Filter>
    <Filter Include="JUCE Modules\juce_audio_processors\format_types\VST3_SDK\public.sdk\source\common">
      <UniqueIdentifier>{9266EA90-6A0A-5DDB-9CB7-966BEF03BA5C}</UniqueIdentifier>
    </Filter>
    <Filter Include="JUCE Modules\juce_audio_processors\format_types\VST3_SDK\public.sdk\source\vst\hosting">
      <UniqueIdentifier>{9C713CBA-A9E2-5F4E-F83C-2CAB8533913C}</UniqueIdentifier>
    </Filter>
    <Filter Include="JUCE Modules\juce_audio_processors\format_types\VST3_SDK\public.sdk\source\vst">
      <UniqueIdentifier>{63571A07-9AA3-5BB0-1103-0B42A2E6BC9E}</UniqueIdentifier>
    </Filter>
    <Filter Include="JUCE Modules\juce_audio_processors\format_types\VST3_SDK\public.sdk\source">
      <UniqueIdentifier>{314F43F2-BC8F-B464-EAE7-86B9675454E9}</UniqueIdentifier>
    </Filter>
    <Filter Include="JUCE Modules\juce_audio_processors\format_types\VST3_SDK\public.sdk">
      <UniqueIdentifier>{874C5D0C-6D29-68EE-38BB-26200B56BC89}</UniqueIdentifier>
    </Filter>
    <Filter Include="JUCE Modules\juce_audio_processors\format_types\VST3_SDK">
      <UniqueIdentifier>{86BAA7A7-DC50-35B6-910B-932AEAF257F2}</UniqueIdentifier>
    </Filter>
    <Filter Include="JUCE Modules\juce_audio_processors\format_types">
      <UniqueIdentifier>{6B7BE34D-1BC1-C7B9-111F-C55CA8250943}</UniqueIdentifier>
    </Filter>
    <Filter Include="JUCE Modules\juce_audio_processors\processors">
      <UniqueIdentifier>{9B6B6D54-D378-80C2-8CC9-D1D8FB44C2A8}</UniqueIdentifier>
    </Filter>
    <Filter Include="JUCE Modules\juce_audio_processors\scanning">
      <UniqueIdentifier>{D0584AC3-6837-14F6-90BF-5EA604D1F074}</UniqueIdentifier>
    </Filter>
    <Filter Include="JUCE Modules\juce_audio_processors\utilities">
      <UniqueIdentifier>{794B64EC-B809-32E3-AD00-4EE6A74802CA}</UniqueIdentifier>
    </Filter>
    <Filter Include="JUCE Modules\juce_audio_processors">
      <UniqueIdentifier>{67BE498C-9E1F-C73A-B99A-387C034CE680}</UniqueIdentifier>
    </Filter>
    <Filter Include="JUCE Modules\juce_audio_utils\audio_cd">
      <UniqueIdentifier>{1A9C8538-959B-25E3-473D-B462C9A9D458}</UniqueIdentifier>
    </Filter>
    <Filter Include="JUCE Modules\juce_audio_utils\gui">
      <UniqueIdentifier>{AA9F594C-DFAF-C0A7-0CCD-9F90E54D3A01}</UniqueIdentifier>
    </Filter>
    <Filter Include="JUCE Modules\juce_audio_utils\native">
      <UniqueIdentifier>{230BF784-34F4-3BE8-46D4-54E6B67E5E9E}</UniqueIdentifier>
    </Filter>
    <Filter Include="JUCE Modules\juce_audio_utils\players">
      <UniqueIdentifier>{39F680F3-5161-4D1C-EAD0-3911ED808874}</UniqueIdentifier>
    </Filter>
    <Filter Include="JUCE Modules\juce_audio_utils">
      <UniqueIdentifier>{3197198B-A978-E330-C7FB-07E5CE8236C7}</UniqueIdentifier>
    </Filter>
    <Filter Include="JUCE Modules\juce_core\containers">
      <UniqueIdentifier>{42F7BE9D-3C8A-AE26-289B-8F355C068036}</UniqueIdentifier>
    </Filter>
    <Filter Include="JUCE Modules\juce_core\files">
      <UniqueIdentifier>{7868764A-6572-381A-906C-9C26792A4C29}</UniqueIdentifier>
    </Filter>
    <Filter Include="JUCE Modules\juce_core\javascript">
      <UniqueIdentifier>{03678508-A517-48BB-FB4A-485628C34E08}</UniqueIdentifier>
    </Filter>
    <Filter Include="JUCE Modules\juce_core\logging">
      <UniqueIdentifier>{07D27C1D-3227-F527-356C-17DA11551A99}</UniqueIdentifier>
    </Filter>
    <Filter Include="JUCE Modules\juce_core\maths">
      <UniqueIdentifier>{6146D580-99D2-A6C8-5908-30DC355BB6BA}</UniqueIdentifier>
    </Filter>
    <Filter Include="JUCE Modules\juce_core\memory">
      <UniqueIdentifier>{C67003E8-BEA8-2188-F4B3-A122F4B4FA3F}</UniqueIdentifier>
    </Filter>
    <Filter Include="JUCE Modules\juce_core\misc">
      <UniqueIdentifier>{09B91E68-1FF4-C7ED-9055-D4D96E66A0BA}</UniqueIdentifier>
    </Filter>
    <Filter Include="JUCE Modules\juce_core\native\java">
      <UniqueIdentifier>{30B3DA63-C1E4-F2EA-CEF0-8035D8CBFF64}</UniqueIdentifier>
    </Filter>
    <Filter Include="JUCE Modules\juce_core\native">
      <UniqueIdentifier>{4F24EEED-AA33-AC6C-9A39-72E71CF83EF0}</UniqueIdentifier>
    </Filter>
    <Filter Include="JUCE Modules\juce_core\network">
      <UniqueIdentifier>{0F70B1A9-BB50-23F5-2AE7-F95E51A00389}</UniqueIdentifier>
    </Filter>
    <Filter Include="JUCE Modules\juce_core\streams">
      <UniqueIdentifier>{D4C8DC40-2CD2-04B6-05D0-1E7A88841390}</UniqueIdentifier>
    </Filter>
    <Filter Include="JUCE Modules\juce_core\system">
      <UniqueIdentifier>{58BED6AF-DB89-7560-B2B8-D937C1C0825A}</UniqueIdentifier>
    </Filter>
    <Filter Include="JUCE Modules\juce_core\text">
      <UniqueIdentifier>{B958F86B-6926-8D9B-2FC6-8BFD4BDC72C9}</UniqueIdentifier>
    </Filter>
    <Filter Include="JUCE Modules\juce_core\threads">
      <UniqueIdentifier>{DB624F7D-D513-25AC-C13C-B9062EB3BEEE}</UniqueIdentifier>
    </Filter>
    <Filter Include="JUCE Modules\juce_core\time">
      <UniqueIdentifier>{89AA9B6C-4029-A34F-C1B0-3B5D8691F4D4}</UniqueIdentifier>
    </Filter>
    <Filter Include="JUCE Modules\juce_core\unit_tests">
      <UniqueIdentifier>{1A7F541C-B032-9C66-C320-A13B2A8A9866}</UniqueIdentifier>
    </Filter>
    <Filter Include="JUCE Modules\juce_core\xml">
      <UniqueIdentifier>{4BAB7C18-51AB-0D9D-83CD-9C37F28D2E38}</UniqueIdentifier>
    </Filter>
    <Filter Include="JUCE Modules\juce_core\zip\zlib">
      <UniqueIdentifier>{5523922E-8B0C-A52B-477C-752C09F8197F}</UniqueIdentifier>
    </Filter>
    <Filter Include="JUCE Modules\juce_core\zip">
      <UniqueIdentifier>{857B6D8B-0ECB-FE9E-D1EB-D5E45E72F057}</UniqueIdentifier>
    </Filter>
    <Filter Include="JUCE Modules\juce_core">
      <UniqueIdentifier>{BAA582FA-40B7-320E-EE7A-4C3892C7BE72}</UniqueIdentifier>
    </Filter>
    <Filter Include="JUCE Modules\juce_cryptography\encryption">
      <UniqueIdentifier>{89B3E447-34BE-C691-638E-09796C6B647E}</UniqueIdentifier>
    </Filter>
    <Filter Include="JUCE Modules\juce_cryptography\hashing">
      <UniqueIdentifier>{9BE78436-DBF4-658C-579B-ED19FFD0EB5D}</UniqueIdentifier>
    </Filter>
    <Filter Include="JUCE Modules\juce_cryptography">
      <UniqueIdentifier>{21E7FA61-9E0A-4BA1-04B7-AF47AFA9CB8B}</UniqueIdentifier>
    </Filter>
    <Filter Include="JUCE Modules\juce_data_structures\app_properties">
      <UniqueIdentifier>{632B4C79-AF7D-BFB5-D006-5AE67F607130}</UniqueIdentifier>
    </Filter>
    <Filter Include="JUCE Modules\juce_data_structures\undomanager">
      <UniqueIdentifier>{B10E20C2-4583-2B79-60B7-FE4D4B044313}</UniqueIdentifier>
    </Filter>
    <Filter Include="JUCE Modules\juce_data_structures\values">
      <UniqueIdentifier>{CFB54F15-8A8A-0505-9B7F-ECA41CEE38E8}</UniqueIdentifier>
    </Filter>
    <Filter Include="JUCE Modules\juce_data_structures">
      <UniqueIdentifier>{911F0159-A7A8-4A43-3FD4-154F62F4A44B}</UniqueIdentifier>
    </Filter>
    <Filter Include="JUCE Modules\juce_events\broadcasters">
      <UniqueIdentifier>{9D5816C2-E2B2-2E3F-B095-AC8BD1100D29}</UniqueIdentifier>
    </Filter>
    <Filter Include="JUCE Modules\juce_events\interprocess">
      <UniqueIdentifier>{3FDCD000-763F-8477-9AF8-70ABA2E91E5E}</UniqueIdentifier>
    </Filter>
    <Filter Include="JUCE Modules\juce_events\messages">
      <UniqueIdentifier>{0947506F-66FA-EF8D-8A4E-4D48BCDBB226}</UniqueIdentifier>
    </Filter>
    <Filter Include="JUCE Modules\juce_events\native">
      <UniqueIdentifier>{E4B6AED3-F54C-3FF2-069F-640BACAE0E08}</UniqueIdentifier>
    </Filter>
    <Filter Include="JUCE Modules\juce_events\timers">
      <UniqueIdentifier>{D5EADBCC-6A1C-C940-0206-26E49110AF08}</UniqueIdentifier>
    </Filter>
    <Filter Include="JUCE Modules\juce_events">
      <UniqueIdentifier>{D27DC92D-5BEB-9294-DCD1-81D54E245AD5}</UniqueIdentifier>
    </Filter>
    <Filter Include="JUCE Modules\juce_graphics\colour">
      <UniqueIdentifier>{BCD73D20-42B1-6CDB-DE66-B06236A60F47}</UniqueIdentifier>
    </Filter>
    <Filter Include="JUCE Modules\juce_graphics\contexts">
      <UniqueIdentifier>{20DC13F6-2369-8841-9F0B-D13FA14EEE74}</UniqueIdentifier>
    </Filter>
    <Filter Include="JUCE Modules\juce_graphics\effects">
      <UniqueIdentifier>{A302A8DB-120F-9EBB-A3D5-2C29963AA56B}</UniqueIdentifier>
    </Filter>
    <Filter Include="JUCE Modules\juce_graphics\fonts">
      <UniqueIdentifier>{45489C2A-6E0E-CCDC-6638-0DACEEB63CCA}</UniqueIdentifier>
    </Filter>
    <Filter Include="JUCE Modules\juce_graphics\geometry">
      <UniqueIdentifier>{F1B90726-DB55-0293-BFAF-C65C7DF5489C}</UniqueIdentifier>
    </Filter>
    <Filter Include="JUCE Modules\juce_graphics\image_formats\jpglib">
      <UniqueIdentifier>{2C55FD42-0ACD-B0B8-7EAE-EB17F09BAEEC}</UniqueIdentifier>
    </Filter>
    <Filter Include="JUCE Modules\juce_graphics\image_formats\pnglib">
      <UniqueIdentifier>{B68CD2B2-701F-9AB7-4638-2485D6E06BCF}</UniqueIdentifier>
    </Filter>
    <Filter Include="JUCE Modules\juce_graphics\image_formats">
      <UniqueIdentifier>{B0B7C78E-729E-0FFA-D611-82AE8BC7FE2C}</UniqueIdentifier>
    </Filter>
    <Filter Include="JUCE Modules\juce_graphics\images">
      <UniqueIdentifier>{0A4F7E12-220C-14EF-0026-9C0629FA9C17}</UniqueIdentifier>
    </Filter>
    <Filter Include="JUCE Modules\juce_graphics\native">
      <UniqueIdentifier>{37F49E10-4E62-6D5C-FF70-722D0CA3D97E}</UniqueIdentifier>
    </Filter>
    <Filter Include="JUCE Modules\juce_graphics\placement">
      <UniqueIdentifier>{160D9882-0F68-278D-C5F9-8960FD7421D2}</UniqueIdentifier>
    </Filter>
    <Filter Include="JUCE Modules\juce_graphics">
      <UniqueIdentifier>{4CED05DA-E0A2-E548-F753-1F2EF299A8E3}</UniqueIdentifier>
    </Filter>
    <Filter Include="JUCE Modules\juce_gui_basics\application">
      <UniqueIdentifier>{294E4CD5-B06F-97D1-04A3-51871CEA507C}</UniqueIdentifier>
    </Filter>
    <Filter Include="JUCE Modules\juce_gui_basics\buttons">
      <UniqueIdentifier>{77228F15-BD91-06FF-2C7E-0377D25C2C94}</UniqueIdentifier>
    </Filter>
    <Filter Include="JUCE Modules\juce_gui_basics\commands">
      <UniqueIdentifier>{5CB531E6-BF9A-2C50-056C-EE5A525D28D3}</UniqueIdentifier>
    </Filter>
    <Filter Include="JUCE Modules\juce_gui_basics\components">
      <UniqueIdentifier>{E4EA47E5-B41C-2A19-1783-7E9104096ECD}</UniqueIdentifier>
    </Filter>
    <Filter Include="JUCE Modules\juce_gui_basics\desktop">
      <UniqueIdentifier>{B331BC33-9770-3DB5-73F2-BC2469ECCF7F}</UniqueIdentifier>
    </Filter>
    <Filter Include="JUCE Modules\juce_gui_basics\drawables">
      <UniqueIdentifier>{46A17AC9-0BFF-B5CE-26D6-B9D1992C88AC}</UniqueIdentifier>
    </Filter>
    <Filter Include="JUCE Modules\juce_gui_basics\filebrowser">
      <UniqueIdentifier>{D90A8DF7-FBAB-D363-13C0-6707BB22B72B}</UniqueIdentifier>
    </Filter>
    <Filter Include="JUCE Modules\juce_gui_basics\keyboard">
      <UniqueIdentifier>{8AE77C40-6839-EC37-4515-BD3CC269BCE4}</UniqueIdentifier>
    </Filter>
    <Filter Include="JUCE Modules\juce_gui_basics\layout">
      <UniqueIdentifier>{0EAD99DB-011F-09E5-45A2-365F646EB004}</UniqueIdentifier>
    </Filter>
    <Filter Include="JUCE Modules\juce_gui_basics\lookandfeel">
      <UniqueIdentifier>{F57590C6-3B90-1BE1-1006-488BA33E8BD9}</UniqueIdentifier>
    </Filter>
    <Filter Include="JUCE Modules\juce_gui_basics\menus">
      <UniqueIdentifier>{7C319D73-0D93-5842-0874-398D2D3038D5}</UniqueIdentifier>
    </Filter>
    <Filter Include="JUCE Modules\juce_gui_basics\misc">
      <UniqueIdentifier>{2CB4DB0C-DD3B-6195-D822-76EC7A5C88D2}</UniqueIdentifier>
    </Filter>
    <Filter Include="JUCE Modules\juce_gui_basics\mouse">
      <UniqueIdentifier>{FE3CB19C-EF43-5CF5-DAF0-09D4E43D0AB9}</UniqueIdentifier>
    </Filter>
    <Filter Include="JUCE Modules\juce_gui_basics\native">
      <UniqueIdentifier>{895C2D33-E08D-B1BA-BB36-FC4CA65090C8}</UniqueIdentifier>
    </Filter>
    <Filter Include="JUCE Modules\juce_gui_basics\positioning">
      <UniqueIdentifier>{D64A57DB-A956-5519-1929-1D929B56E1B0}</UniqueIdentifier>
    </Filter>
    <Filter Include="JUCE Modules\juce_gui_basics\properties">
      <UniqueIdentifier>{5A99CC24-AC45-7ED6-C11A-B8B86E76D884}</UniqueIdentifier>
    </Filter>
    <Filter Include="JUCE Modules\juce_gui_basics\widgets">
      <UniqueIdentifier>{7A131EEC-25A7-22F6-2839-A2194DDF3007}</UniqueIdentifier>
    </Filter>
    <Filter Include="JUCE Modules\juce_gui_basics\windows">
      <UniqueIdentifier>{EA9DB76C-CEF7-6BFC-2070-28B7DF8E8063}</UniqueIdentifier>
    </Filter>
    <Filter Include="JUCE Modules\juce_gui_basics">
      <UniqueIdentifier>{3C206A40-6F1B-E683-ACF1-DEC3703D0140}</UniqueIdentifier>
    </Filter>
    <Filter Include="JUCE Modules\juce_gui_extra\code_editor">
      <UniqueIdentifier>{DF95D4BF-E18C-125A-5EBB-8993A06E232C}</UniqueIdentifier>
    </Filter>
    <Filter Include="JUCE Modules\juce_gui_extra\documents">
      <UniqueIdentifier>{118946F2-AC24-0F09-62D5-753DF87A60CD}</UniqueIdentifier>
    </Filter>
    <Filter Include="JUCE Modules\juce_gui_extra\embedding">
      <UniqueIdentifier>{07329F9B-7D3D-CEB3-C771-714842076140}</UniqueIdentifier>
    </Filter>
    <Filter Include="JUCE Modules\juce_gui_extra\misc">
      <UniqueIdentifier>{08BBBECB-B0D1-7611-37EC-F57E1D0CE2A2}</UniqueIdentifier>
    </Filter>
    <Filter Include="JUCE Modules\juce_gui_extra\native">
      <UniqueIdentifier>{268E8F2A-980C-BF2F-B161-AACABC9D91F3}</UniqueIdentifier>
    </Filter>
    <Filter Include="JUCE Modules\juce_gui_extra">
      <UniqueIdentifier>{A4D76113-9EDC-DA60-D89B-5BACF7F1C426}</UniqueIdentifier>
    </Filter>
    <Filter Include="JUCE Modules\juce_opengl\geometry">
      <UniqueIdentifier>{1A9221A3-E993-70B2-6EA2-8E1DB5FF646A}</UniqueIdentifier>
    </Filter>
    <Filter Include="JUCE Modules\juce_opengl\native">
      <UniqueIdentifier>{CC2DAD7A-5B45-62AB-4C54-6FE6B1AE86C3}</UniqueIdentifier>
    </Filter>
    <Filter Include="JUCE Modules\juce_opengl\opengl">
      <UniqueIdentifier>{599138A9-EA63-53DD-941F-ABE3412D2949}</UniqueIdentifier>
    </Filter>
    <Filter Include="JUCE Modules\juce_opengl\utils">
      <UniqueIdentifier>{422A4014-8587-1AE6-584F-32A62613A37B}</UniqueIdentifier>
    </Filter>
    <Filter Include="JUCE Modules\juce_opengl">
      <UniqueIdentifier>{9FBFF5E5-56F1-34A1-2C85-F760DA2B1EB7}</UniqueIdentifier>
    </Filter>
    <Filter Include="JUCE Modules\juce_video\capture">
      <UniqueIdentifier>{CB8DF3B2-0409-6D59-C5D4-A034EBB7F973}</UniqueIdentifier>
    </Filter>
    <Filter Include="JUCE Modules\juce_video\native">
      <UniqueIdentifier>{7774F72F-C951-B8AB-E927-E34AD23C52C8}</UniqueIdentifier>
    </Filter>
    <Filter Include="JUCE Modules\juce_video\playback">
      <UniqueIdentifier>{658BADF8-7095-C722-F9EC-9F36E8818187}</UniqueIdentifier>
    </Filter>
    <Filter Include="JUCE Modules\juce_video">
      <UniqueIdentifier>{2C58F450-CD01-0231-2F16-0D4D68565164}</UniqueIdentifier>
    </Filter>
    <Filter Include="JUCE Modules">
      <UniqueIdentifier>{FE955B6B-68AC-AA07-70D8-2413F6DB65C8}</UniqueIdentifier>
    </Filter>
    <Filter Include="JUCE Library Code">
      <UniqueIdentifier>{7ED5A90E-41AF-A1EF-659B-37CEEAB9BA61}</UniqueIdentifier>
    </Filter>
  </ItemGroup>
  <ItemGroup>
    <ClCompile Include="..\..\Source\Filters\FilterGraph.cpp">
      <Filter>AudioPluginHost\Source\Filters</Filter>
    </ClCompile>
    <ClCompile Include="..\..\Source\Filters\FilterIOConfiguration.cpp">
      <Filter>AudioPluginHost\Source\Filters</Filter>
    </ClCompile>
    <ClCompile Include="..\..\Source\Filters\InternalFilters.cpp">
      <Filter>AudioPluginHost\Source\Filters</Filter>
    </ClCompile>
    <ClCompile Include="..\..\Source\UI\GraphEditorPanel.cpp">
      <Filter>AudioPluginHost\Source\UI</Filter>
    </ClCompile>
    <ClCompile Include="..\..\Source\UI\MainHostWindow.cpp">
      <Filter>AudioPluginHost\Source\UI</Filter>
    </ClCompile>
    <ClCompile Include="..\..\Source\HostStartup.cpp">
      <Filter>AudioPluginHost\Source</Filter>
    </ClCompile>
    <ClCompile Include="..\..\..\..\modules\juce_audio_basics\buffers\juce_AudioChannelSet.cpp">
      <Filter>JUCE Modules\juce_audio_basics\buffers</Filter>
    </ClCompile>
    <ClCompile Include="..\..\..\..\modules\juce_audio_basics\buffers\juce_AudioDataConverters.cpp">
      <Filter>JUCE Modules\juce_audio_basics\buffers</Filter>
    </ClCompile>
    <ClCompile Include="..\..\..\..\modules\juce_audio_basics\buffers\juce_AudioProcessLoadMeasurer.cpp">
      <Filter>JUCE Modules\juce_audio_basics\buffers</Filter>
    </ClCompile>
    <ClCompile Include="..\..\..\..\modules\juce_audio_basics\buffers\juce_FloatVectorOperations.cpp">
      <Filter>JUCE Modules\juce_audio_basics\buffers</Filter>
    </ClCompile>
    <ClCompile Include="..\..\..\..\modules\juce_audio_basics\midi\juce_MidiBuffer.cpp">
      <Filter>JUCE Modules\juce_audio_basics\midi</Filter>
    </ClCompile>
    <ClCompile Include="..\..\..\..\modules\juce_audio_basics\midi\juce_MidiFile.cpp">
      <Filter>JUCE Modules\juce_audio_basics\midi</Filter>
    </ClCompile>
    <ClCompile Include="..\..\..\..\modules\juce_audio_basics\midi\juce_MidiKeyboardState.cpp">
      <Filter>JUCE Modules\juce_audio_basics\midi</Filter>
    </ClCompile>
    <ClCompile Include="..\..\..\..\modules\juce_audio_basics\midi\juce_MidiMessage.cpp">
      <Filter>JUCE Modules\juce_audio_basics\midi</Filter>
    </ClCompile>
    <ClCompile Include="..\..\..\..\modules\juce_audio_basics\midi\juce_MidiMessageSequence.cpp">
      <Filter>JUCE Modules\juce_audio_basics\midi</Filter>
    </ClCompile>
    <ClCompile Include="..\..\..\..\modules\juce_audio_basics\midi\juce_MidiRPN.cpp">
      <Filter>JUCE Modules\juce_audio_basics\midi</Filter>
    </ClCompile>
    <ClCompile Include="..\..\..\..\modules\juce_audio_basics\mpe\juce_MPEInstrument.cpp">
      <Filter>JUCE Modules\juce_audio_basics\mpe</Filter>
    </ClCompile>
    <ClCompile Include="..\..\..\..\modules\juce_audio_basics\mpe\juce_MPEMessages.cpp">
      <Filter>JUCE Modules\juce_audio_basics\mpe</Filter>
    </ClCompile>
    <ClCompile Include="..\..\..\..\modules\juce_audio_basics\mpe\juce_MPENote.cpp">
      <Filter>JUCE Modules\juce_audio_basics\mpe</Filter>
    </ClCompile>
    <ClCompile Include="..\..\..\..\modules\juce_audio_basics\mpe\juce_MPESynthesiser.cpp">
      <Filter>JUCE Modules\juce_audio_basics\mpe</Filter>
    </ClCompile>
    <ClCompile Include="..\..\..\..\modules\juce_audio_basics\mpe\juce_MPESynthesiserBase.cpp">
      <Filter>JUCE Modules\juce_audio_basics\mpe</Filter>
    </ClCompile>
    <ClCompile Include="..\..\..\..\modules\juce_audio_basics\mpe\juce_MPESynthesiserVoice.cpp">
      <Filter>JUCE Modules\juce_audio_basics\mpe</Filter>
    </ClCompile>
    <ClCompile Include="..\..\..\..\modules\juce_audio_basics\mpe\juce_MPEUtils.cpp">
      <Filter>JUCE Modules\juce_audio_basics\mpe</Filter>
    </ClCompile>
    <ClCompile Include="..\..\..\..\modules\juce_audio_basics\mpe\juce_MPEValue.cpp">
      <Filter>JUCE Modules\juce_audio_basics\mpe</Filter>
    </ClCompile>
    <ClCompile Include="..\..\..\..\modules\juce_audio_basics\mpe\juce_MPEZoneLayout.cpp">
      <Filter>JUCE Modules\juce_audio_basics\mpe</Filter>
    </ClCompile>
    <ClCompile Include="..\..\..\..\modules\juce_audio_basics\sources\juce_BufferingAudioSource.cpp">
      <Filter>JUCE Modules\juce_audio_basics\sources</Filter>
    </ClCompile>
    <ClCompile Include="..\..\..\..\modules\juce_audio_basics\sources\juce_ChannelRemappingAudioSource.cpp">
      <Filter>JUCE Modules\juce_audio_basics\sources</Filter>
    </ClCompile>
    <ClCompile Include="..\..\..\..\modules\juce_audio_basics\sources\juce_IIRFilterAudioSource.cpp">
      <Filter>JUCE Modules\juce_audio_basics\sources</Filter>
    </ClCompile>
    <ClCompile Include="..\..\..\..\modules\juce_audio_basics\sources\juce_MemoryAudioSource.cpp">
      <Filter>JUCE Modules\juce_audio_basics\sources</Filter>
    </ClCompile>
    <ClCompile Include="..\..\..\..\modules\juce_audio_basics\sources\juce_MixerAudioSource.cpp">
      <Filter>JUCE Modules\juce_audio_basics\sources</Filter>
    </ClCompile>
    <ClCompile Include="..\..\..\..\modules\juce_audio_basics\sources\juce_ResamplingAudioSource.cpp">
      <Filter>JUCE Modules\juce_audio_basics\sources</Filter>
    </ClCompile>
    <ClCompile Include="..\..\..\..\modules\juce_audio_basics\sources\juce_ReverbAudioSource.cpp">
      <Filter>JUCE Modules\juce_audio_basics\sources</Filter>
    </ClCompile>
    <ClCompile Include="..\..\..\..\modules\juce_audio_basics\sources\juce_ToneGeneratorAudioSource.cpp">
      <Filter>JUCE Modules\juce_audio_basics\sources</Filter>
    </ClCompile>
    <ClCompile Include="..\..\..\..\modules\juce_audio_basics\synthesisers\juce_Synthesiser.cpp">
      <Filter>JUCE Modules\juce_audio_basics\synthesisers</Filter>
    </ClCompile>
    <ClCompile Include="..\..\..\..\modules\juce_audio_basics\utilities\juce_CatmullRomInterpolator.cpp">
      <Filter>JUCE Modules\juce_audio_basics\utilities</Filter>
    </ClCompile>
    <ClCompile Include="..\..\..\..\modules\juce_audio_basics\utilities\juce_IIRFilter.cpp">
      <Filter>JUCE Modules\juce_audio_basics\utilities</Filter>
    </ClCompile>
    <ClCompile Include="..\..\..\..\modules\juce_audio_basics\utilities\juce_LagrangeInterpolator.cpp">
      <Filter>JUCE Modules\juce_audio_basics\utilities</Filter>
    </ClCompile>
    <ClCompile Include="..\..\..\..\modules\juce_audio_basics\utilities\juce_SmoothedValue.cpp">
      <Filter>JUCE Modules\juce_audio_basics\utilities</Filter>
    </ClCompile>
    <ClCompile Include="..\..\..\..\modules\juce_audio_basics\juce_audio_basics.cpp">
      <Filter>JUCE Modules\juce_audio_basics</Filter>
    </ClCompile>
    <ClCompile Include="..\..\..\..\modules\juce_audio_devices\audio_io\juce_AudioDeviceManager.cpp">
      <Filter>JUCE Modules\juce_audio_devices\audio_io</Filter>
    </ClCompile>
    <ClCompile Include="..\..\..\..\modules\juce_audio_devices\audio_io\juce_AudioIODevice.cpp">
      <Filter>JUCE Modules\juce_audio_devices\audio_io</Filter>
    </ClCompile>
    <ClCompile Include="..\..\..\..\modules\juce_audio_devices\audio_io\juce_AudioIODeviceType.cpp">
      <Filter>JUCE Modules\juce_audio_devices\audio_io</Filter>
    </ClCompile>
    <ClCompile Include="..\..\..\..\modules\juce_audio_devices\midi_io\juce_MidiMessageCollector.cpp">
      <Filter>JUCE Modules\juce_audio_devices\midi_io</Filter>
    </ClCompile>
    <ClCompile Include="..\..\..\..\modules\juce_audio_devices\midi_io\juce_MidiOutput.cpp">
      <Filter>JUCE Modules\juce_audio_devices\midi_io</Filter>
    </ClCompile>
    <ClCompile Include="..\..\..\..\modules\juce_audio_devices\native\juce_android_Audio.cpp">
      <Filter>JUCE Modules\juce_audio_devices\native</Filter>
    </ClCompile>
    <ClCompile Include="..\..\..\..\modules\juce_audio_devices\native\juce_android_Midi.cpp">
      <Filter>JUCE Modules\juce_audio_devices\native</Filter>
    </ClCompile>
    <ClCompile Include="..\..\..\..\modules\juce_audio_devices\native\juce_android_Oboe.cpp">
      <Filter>JUCE Modules\juce_audio_devices\native</Filter>
    </ClCompile>
    <ClCompile Include="..\..\..\..\modules\juce_audio_devices\native\juce_android_OpenSL.cpp">
      <Filter>JUCE Modules\juce_audio_devices\native</Filter>
    </ClCompile>
    <ClCompile Include="..\..\..\..\modules\juce_audio_devices\native\juce_ios_Audio.cpp">
      <Filter>JUCE Modules\juce_audio_devices\native</Filter>
    </ClCompile>
    <ClCompile Include="..\..\..\..\modules\juce_audio_devices\native\juce_linux_ALSA.cpp">
      <Filter>JUCE Modules\juce_audio_devices\native</Filter>
    </ClCompile>
    <ClCompile Include="..\..\..\..\modules\juce_audio_devices\native\juce_linux_Bela.cpp">
      <Filter>JUCE Modules\juce_audio_devices\native</Filter>
    </ClCompile>
    <ClCompile Include="..\..\..\..\modules\juce_audio_devices\native\juce_linux_JackAudio.cpp">
      <Filter>JUCE Modules\juce_audio_devices\native</Filter>
    </ClCompile>
    <ClCompile Include="..\..\..\..\modules\juce_audio_devices\native\juce_linux_Midi.cpp">
      <Filter>JUCE Modules\juce_audio_devices\native</Filter>
    </ClCompile>
    <ClCompile Include="..\..\..\..\modules\juce_audio_devices\native\juce_mac_CoreAudio.cpp">
      <Filter>JUCE Modules\juce_audio_devices\native</Filter>
    </ClCompile>
    <ClCompile Include="..\..\..\..\modules\juce_audio_devices\native\juce_mac_CoreMidi.cpp">
      <Filter>JUCE Modules\juce_audio_devices\native</Filter>
    </ClCompile>
    <ClCompile Include="..\..\..\..\modules\juce_audio_devices\native\juce_win32_ASIO.cpp">
      <Filter>JUCE Modules\juce_audio_devices\native</Filter>
    </ClCompile>
    <ClCompile Include="..\..\..\..\modules\juce_audio_devices\native\juce_win32_DirectSound.cpp">
      <Filter>JUCE Modules\juce_audio_devices\native</Filter>
    </ClCompile>
    <ClCompile Include="..\..\..\..\modules\juce_audio_devices\native\juce_win32_Midi.cpp">
      <Filter>JUCE Modules\juce_audio_devices\native</Filter>
    </ClCompile>
    <ClCompile Include="..\..\..\..\modules\juce_audio_devices\native\juce_win32_WASAPI.cpp">
      <Filter>JUCE Modules\juce_audio_devices\native</Filter>
    </ClCompile>
    <ClCompile Include="..\..\..\..\modules\juce_audio_devices\sources\juce_AudioSourcePlayer.cpp">
      <Filter>JUCE Modules\juce_audio_devices\sources</Filter>
    </ClCompile>
    <ClCompile Include="..\..\..\..\modules\juce_audio_devices\sources\juce_AudioTransportSource.cpp">
      <Filter>JUCE Modules\juce_audio_devices\sources</Filter>
    </ClCompile>
    <ClCompile Include="..\..\..\..\modules\juce_audio_devices\juce_audio_devices.cpp">
      <Filter>JUCE Modules\juce_audio_devices</Filter>
    </ClCompile>
    <ClCompile Include="..\..\..\..\modules\juce_audio_formats\codecs\flac\libFLAC\bitmath.c">
      <Filter>JUCE Modules\juce_audio_formats\codecs\flac\libFLAC</Filter>
    </ClCompile>
    <ClCompile Include="..\..\..\..\modules\juce_audio_formats\codecs\flac\libFLAC\bitreader.c">
      <Filter>JUCE Modules\juce_audio_formats\codecs\flac\libFLAC</Filter>
    </ClCompile>
    <ClCompile Include="..\..\..\..\modules\juce_audio_formats\codecs\flac\libFLAC\bitwriter.c">
      <Filter>JUCE Modules\juce_audio_formats\codecs\flac\libFLAC</Filter>
    </ClCompile>
    <ClCompile Include="..\..\..\..\modules\juce_audio_formats\codecs\flac\libFLAC\cpu.c">
      <Filter>JUCE Modules\juce_audio_formats\codecs\flac\libFLAC</Filter>
    </ClCompile>
    <ClCompile Include="..\..\..\..\modules\juce_audio_formats\codecs\flac\libFLAC\crc.c">
      <Filter>JUCE Modules\juce_audio_formats\codecs\flac\libFLAC</Filter>
    </ClCompile>
    <ClCompile Include="..\..\..\..\modules\juce_audio_formats\codecs\flac\libFLAC\fixed.c">
      <Filter>JUCE Modules\juce_audio_formats\codecs\flac\libFLAC</Filter>
    </ClCompile>
    <ClCompile Include="..\..\..\..\modules\juce_audio_formats\codecs\flac\libFLAC\float.c">
      <Filter>JUCE Modules\juce_audio_formats\codecs\flac\libFLAC</Filter>
    </ClCompile>
    <ClCompile Include="..\..\..\..\modules\juce_audio_formats\codecs\flac\libFLAC\format.c">
      <Filter>JUCE Modules\juce_audio_formats\codecs\flac\libFLAC</Filter>
    </ClCompile>
    <ClCompile Include="..\..\..\..\modules\juce_audio_formats\codecs\flac\libFLAC\lpc_flac.c">
      <Filter>JUCE Modules\juce_audio_formats\codecs\flac\libFLAC</Filter>
    </ClCompile>
    <ClCompile Include="..\..\..\..\modules\juce_audio_formats\codecs\flac\libFLAC\md5.c">
      <Filter>JUCE Modules\juce_audio_formats\codecs\flac\libFLAC</Filter>
    </ClCompile>
    <ClCompile Include="..\..\..\..\modules\juce_audio_formats\codecs\flac\libFLAC\memory.c">
      <Filter>JUCE Modules\juce_audio_formats\codecs\flac\libFLAC</Filter>
    </ClCompile>
    <ClCompile Include="..\..\..\..\modules\juce_audio_formats\codecs\flac\libFLAC\stream_decoder.c">
      <Filter>JUCE Modules\juce_audio_formats\codecs\flac\libFLAC</Filter>
    </ClCompile>
    <ClCompile Include="..\..\..\..\modules\juce_audio_formats\codecs\flac\libFLAC\stream_encoder.c">
      <Filter>JUCE Modules\juce_audio_formats\codecs\flac\libFLAC</Filter>
    </ClCompile>
    <ClCompile Include="..\..\..\..\modules\juce_audio_formats\codecs\flac\libFLAC\stream_encoder_framing.c">
      <Filter>JUCE Modules\juce_audio_formats\codecs\flac\libFLAC</Filter>
    </ClCompile>
    <ClCompile Include="..\..\..\..\modules\juce_audio_formats\codecs\flac\libFLAC\window_flac.c">
      <Filter>JUCE Modules\juce_audio_formats\codecs\flac\libFLAC</Filter>
    </ClCompile>
    <ClCompile Include="..\..\..\..\modules\juce_audio_formats\codecs\oggvorbis\libvorbis-1.3.2\lib\analysis.c">
      <Filter>JUCE Modules\juce_audio_formats\codecs\oggvorbis\libvorbis-1.3.2\lib</Filter>
    </ClCompile>
    <ClCompile Include="..\..\..\..\modules\juce_audio_formats\codecs\oggvorbis\libvorbis-1.3.2\lib\bitrate.c">
      <Filter>JUCE Modules\juce_audio_formats\codecs\oggvorbis\libvorbis-1.3.2\lib</Filter>
    </ClCompile>
    <ClCompile Include="..\..\..\..\modules\juce_audio_formats\codecs\oggvorbis\libvorbis-1.3.2\lib\block.c">
      <Filter>JUCE Modules\juce_audio_formats\codecs\oggvorbis\libvorbis-1.3.2\lib</Filter>
    </ClCompile>
    <ClCompile Include="..\..\..\..\modules\juce_audio_formats\codecs\oggvorbis\libvorbis-1.3.2\lib\codebook.c">
      <Filter>JUCE Modules\juce_audio_formats\codecs\oggvorbis\libvorbis-1.3.2\lib</Filter>
    </ClCompile>
    <ClCompile Include="..\..\..\..\modules\juce_audio_formats\codecs\oggvorbis\libvorbis-1.3.2\lib\envelope.c">
      <Filter>JUCE Modules\juce_audio_formats\codecs\oggvorbis\libvorbis-1.3.2\lib</Filter>
    </ClCompile>
    <ClCompile Include="..\..\..\..\modules\juce_audio_formats\codecs\oggvorbis\libvorbis-1.3.2\lib\floor0.c">
      <Filter>JUCE Modules\juce_audio_formats\codecs\oggvorbis\libvorbis-1.3.2\lib</Filter>
    </ClCompile>
    <ClCompile Include="..\..\..\..\modules\juce_audio_formats\codecs\oggvorbis\libvorbis-1.3.2\lib\floor1.c">
      <Filter>JUCE Modules\juce_audio_formats\codecs\oggvorbis\libvorbis-1.3.2\lib</Filter>
    </ClCompile>
    <ClCompile Include="..\..\..\..\modules\juce_audio_formats\codecs\oggvorbis\libvorbis-1.3.2\lib\info.c">
      <Filter>JUCE Modules\juce_audio_formats\codecs\oggvorbis\libvorbis-1.3.2\lib</Filter>
    </ClCompile>
    <ClCompile Include="..\..\..\..\modules\juce_audio_formats\codecs\oggvorbis\libvorbis-1.3.2\lib\lookup.c">
      <Filter>JUCE Modules\juce_audio_formats\codecs\oggvorbis\libvorbis-1.3.2\lib</Filter>
    </ClCompile>
    <ClCompile Include="..\..\..\..\modules\juce_audio_formats\codecs\oggvorbis\libvorbis-1.3.2\lib\lpc.c">
      <Filter>JUCE Modules\juce_audio_formats\codecs\oggvorbis\libvorbis-1.3.2\lib</Filter>
    </ClCompile>
    <ClCompile Include="..\..\..\..\modules\juce_audio_formats\codecs\oggvorbis\libvorbis-1.3.2\lib\lsp.c">
      <Filter>JUCE Modules\juce_audio_formats\codecs\oggvorbis\libvorbis-1.3.2\lib</Filter>
    </ClCompile>
    <ClCompile Include="..\..\..\..\modules\juce_audio_formats\codecs\oggvorbis\libvorbis-1.3.2\lib\mapping0.c">
      <Filter>JUCE Modules\juce_audio_formats\codecs\oggvorbis\libvorbis-1.3.2\lib</Filter>
    </ClCompile>
    <ClCompile Include="..\..\..\..\modules\juce_audio_formats\codecs\oggvorbis\libvorbis-1.3.2\lib\mdct.c">
      <Filter>JUCE Modules\juce_audio_formats\codecs\oggvorbis\libvorbis-1.3.2\lib</Filter>
    </ClCompile>
    <ClCompile Include="..\..\..\..\modules\juce_audio_formats\codecs\oggvorbis\libvorbis-1.3.2\lib\psy.c">
      <Filter>JUCE Modules\juce_audio_formats\codecs\oggvorbis\libvorbis-1.3.2\lib</Filter>
    </ClCompile>
    <ClCompile Include="..\..\..\..\modules\juce_audio_formats\codecs\oggvorbis\libvorbis-1.3.2\lib\registry.c">
      <Filter>JUCE Modules\juce_audio_formats\codecs\oggvorbis\libvorbis-1.3.2\lib</Filter>
    </ClCompile>
    <ClCompile Include="..\..\..\..\modules\juce_audio_formats\codecs\oggvorbis\libvorbis-1.3.2\lib\res0.c">
      <Filter>JUCE Modules\juce_audio_formats\codecs\oggvorbis\libvorbis-1.3.2\lib</Filter>
    </ClCompile>
    <ClCompile Include="..\..\..\..\modules\juce_audio_formats\codecs\oggvorbis\libvorbis-1.3.2\lib\sharedbook.c">
      <Filter>JUCE Modules\juce_audio_formats\codecs\oggvorbis\libvorbis-1.3.2\lib</Filter>
    </ClCompile>
    <ClCompile Include="..\..\..\..\modules\juce_audio_formats\codecs\oggvorbis\libvorbis-1.3.2\lib\smallft.c">
      <Filter>JUCE Modules\juce_audio_formats\codecs\oggvorbis\libvorbis-1.3.2\lib</Filter>
    </ClCompile>
    <ClCompile Include="..\..\..\..\modules\juce_audio_formats\codecs\oggvorbis\libvorbis-1.3.2\lib\synthesis.c">
      <Filter>JUCE Modules\juce_audio_formats\codecs\oggvorbis\libvorbis-1.3.2\lib</Filter>
    </ClCompile>
    <ClCompile Include="..\..\..\..\modules\juce_audio_formats\codecs\oggvorbis\libvorbis-1.3.2\lib\vorbisenc.c">
      <Filter>JUCE Modules\juce_audio_formats\codecs\oggvorbis\libvorbis-1.3.2\lib</Filter>
    </ClCompile>
    <ClCompile Include="..\..\..\..\modules\juce_audio_formats\codecs\oggvorbis\libvorbis-1.3.2\lib\vorbisfile.c">
      <Filter>JUCE Modules\juce_audio_formats\codecs\oggvorbis\libvorbis-1.3.2\lib</Filter>
    </ClCompile>
    <ClCompile Include="..\..\..\..\modules\juce_audio_formats\codecs\oggvorbis\libvorbis-1.3.2\lib\window.c">
      <Filter>JUCE Modules\juce_audio_formats\codecs\oggvorbis\libvorbis-1.3.2\lib</Filter>
    </ClCompile>
    <ClCompile Include="..\..\..\..\modules\juce_audio_formats\codecs\oggvorbis\bitwise.c">
      <Filter>JUCE Modules\juce_audio_formats\codecs\oggvorbis</Filter>
    </ClCompile>
    <ClCompile Include="..\..\..\..\modules\juce_audio_formats\codecs\oggvorbis\framing.c">
      <Filter>JUCE Modules\juce_audio_formats\codecs\oggvorbis</Filter>
    </ClCompile>
    <ClCompile Include="..\..\..\..\modules\juce_audio_formats\codecs\juce_AiffAudioFormat.cpp">
      <Filter>JUCE Modules\juce_audio_formats\codecs</Filter>
    </ClCompile>
    <ClCompile Include="..\..\..\..\modules\juce_audio_formats\codecs\juce_CoreAudioFormat.cpp">
      <Filter>JUCE Modules\juce_audio_formats\codecs</Filter>
    </ClCompile>
    <ClCompile Include="..\..\..\..\modules\juce_audio_formats\codecs\juce_FlacAudioFormat.cpp">
      <Filter>JUCE Modules\juce_audio_formats\codecs</Filter>
    </ClCompile>
    <ClCompile Include="..\..\..\..\modules\juce_audio_formats\codecs\juce_LAMEEncoderAudioFormat.cpp">
      <Filter>JUCE Modules\juce_audio_formats\codecs</Filter>
    </ClCompile>
    <ClCompile Include="..\..\..\..\modules\juce_audio_formats\codecs\juce_MP3AudioFormat.cpp">
      <Filter>JUCE Modules\juce_audio_formats\codecs</Filter>
    </ClCompile>
    <ClCompile Include="..\..\..\..\modules\juce_audio_formats\codecs\juce_OggVorbisAudioFormat.cpp">
      <Filter>JUCE Modules\juce_audio_formats\codecs</Filter>
    </ClCompile>
    <ClCompile Include="..\..\..\..\modules\juce_audio_formats\codecs\juce_WavAudioFormat.cpp">
      <Filter>JUCE Modules\juce_audio_formats\codecs</Filter>
    </ClCompile>
    <ClCompile Include="..\..\..\..\modules\juce_audio_formats\codecs\juce_WindowsMediaAudioFormat.cpp">
      <Filter>JUCE Modules\juce_audio_formats\codecs</Filter>
    </ClCompile>
    <ClCompile Include="..\..\..\..\modules\juce_audio_formats\format\juce_AudioFormat.cpp">
      <Filter>JUCE Modules\juce_audio_formats\format</Filter>
    </ClCompile>
    <ClCompile Include="..\..\..\..\modules\juce_audio_formats\format\juce_AudioFormatManager.cpp">
      <Filter>JUCE Modules\juce_audio_formats\format</Filter>
    </ClCompile>
    <ClCompile Include="..\..\..\..\modules\juce_audio_formats\format\juce_AudioFormatReader.cpp">
      <Filter>JUCE Modules\juce_audio_formats\format</Filter>
    </ClCompile>
    <ClCompile Include="..\..\..\..\modules\juce_audio_formats\format\juce_AudioFormatReaderSource.cpp">
      <Filter>JUCE Modules\juce_audio_formats\format</Filter>
    </ClCompile>
    <ClCompile Include="..\..\..\..\modules\juce_audio_formats\format\juce_AudioFormatWriter.cpp">
      <Filter>JUCE Modules\juce_audio_formats\format</Filter>
    </ClCompile>
    <ClCompile Include="..\..\..\..\modules\juce_audio_formats\format\juce_AudioSubsectionReader.cpp">
      <Filter>JUCE Modules\juce_audio_formats\format</Filter>
    </ClCompile>
    <ClCompile Include="..\..\..\..\modules\juce_audio_formats\format\juce_BufferingAudioFormatReader.cpp">
      <Filter>JUCE Modules\juce_audio_formats\format</Filter>
    </ClCompile>
    <ClCompile Include="..\..\..\..\modules\juce_audio_formats\sampler\juce_Sampler.cpp">
      <Filter>JUCE Modules\juce_audio_formats\sampler</Filter>
    </ClCompile>
    <ClCompile Include="..\..\..\..\modules\juce_audio_formats\juce_audio_formats.cpp">
      <Filter>JUCE Modules\juce_audio_formats</Filter>
    </ClCompile>
    <ClCompile Include="..\..\..\..\modules\juce_audio_processors\format\juce_AudioPluginFormat.cpp">
      <Filter>JUCE Modules\juce_audio_processors\format</Filter>
    </ClCompile>
    <ClCompile Include="..\..\..\..\modules\juce_audio_processors\format\juce_AudioPluginFormatManager.cpp">
      <Filter>JUCE Modules\juce_audio_processors\format</Filter>
    </ClCompile>
<<<<<<< HEAD
=======
    <ClCompile Include="..\..\..\..\modules\juce_audio_processors\format_types\VST3_SDK\base\source\baseiids.cpp">
      <Filter>JUCE Modules\juce_audio_processors\format_types\VST3_SDK\base\source</Filter>
    </ClCompile>
    <ClCompile Include="..\..\..\..\modules\juce_audio_processors\format_types\VST3_SDK\base\source\fbuffer.cpp">
      <Filter>JUCE Modules\juce_audio_processors\format_types\VST3_SDK\base\source</Filter>
    </ClCompile>
    <ClCompile Include="..\..\..\..\modules\juce_audio_processors\format_types\VST3_SDK\base\source\fdebug.cpp">
      <Filter>JUCE Modules\juce_audio_processors\format_types\VST3_SDK\base\source</Filter>
    </ClCompile>
    <ClCompile Include="..\..\..\..\modules\juce_audio_processors\format_types\VST3_SDK\base\source\fobject.cpp">
      <Filter>JUCE Modules\juce_audio_processors\format_types\VST3_SDK\base\source</Filter>
    </ClCompile>
    <ClCompile Include="..\..\..\..\modules\juce_audio_processors\format_types\VST3_SDK\base\source\fstreamer.cpp">
      <Filter>JUCE Modules\juce_audio_processors\format_types\VST3_SDK\base\source</Filter>
    </ClCompile>
    <ClCompile Include="..\..\..\..\modules\juce_audio_processors\format_types\VST3_SDK\base\source\fstring.cpp">
      <Filter>JUCE Modules\juce_audio_processors\format_types\VST3_SDK\base\source</Filter>
    </ClCompile>
    <ClCompile Include="..\..\..\..\modules\juce_audio_processors\format_types\VST3_SDK\base\source\updatehandler.cpp">
      <Filter>JUCE Modules\juce_audio_processors\format_types\VST3_SDK\base\source</Filter>
    </ClCompile>
    <ClCompile Include="..\..\..\..\modules\juce_audio_processors\format_types\VST3_SDK\base\thread\source\flock.cpp">
      <Filter>JUCE Modules\juce_audio_processors\format_types\VST3_SDK\base\thread\source</Filter>
    </ClCompile>
    <ClCompile Include="..\..\..\..\modules\juce_audio_processors\format_types\VST3_SDK\pluginterfaces\base\conststringtable.cpp">
      <Filter>JUCE Modules\juce_audio_processors\format_types\VST3_SDK\pluginterfaces\base</Filter>
    </ClCompile>
    <ClCompile Include="..\..\..\..\modules\juce_audio_processors\format_types\VST3_SDK\pluginterfaces\base\coreiids.cpp">
      <Filter>JUCE Modules\juce_audio_processors\format_types\VST3_SDK\pluginterfaces\base</Filter>
    </ClCompile>
    <ClCompile Include="..\..\..\..\modules\juce_audio_processors\format_types\VST3_SDK\pluginterfaces\base\funknown.cpp">
      <Filter>JUCE Modules\juce_audio_processors\format_types\VST3_SDK\pluginterfaces\base</Filter>
    </ClCompile>
    <ClCompile Include="..\..\..\..\modules\juce_audio_processors\format_types\VST3_SDK\pluginterfaces\base\ustring.cpp">
      <Filter>JUCE Modules\juce_audio_processors\format_types\VST3_SDK\pluginterfaces\base</Filter>
    </ClCompile>
    <ClCompile Include="..\..\..\..\modules\juce_audio_processors\format_types\VST3_SDK\public.sdk\source\common\memorystream.cpp">
      <Filter>JUCE Modules\juce_audio_processors\format_types\VST3_SDK\public.sdk\source\common</Filter>
    </ClCompile>
    <ClCompile Include="..\..\..\..\modules\juce_audio_processors\format_types\VST3_SDK\public.sdk\source\common\pluginview.cpp">
      <Filter>JUCE Modules\juce_audio_processors\format_types\VST3_SDK\public.sdk\source\common</Filter>
    </ClCompile>
    <ClCompile Include="..\..\..\..\modules\juce_audio_processors\format_types\VST3_SDK\public.sdk\source\vst\hosting\hostclasses.cpp">
      <Filter>JUCE Modules\juce_audio_processors\format_types\VST3_SDK\public.sdk\source\vst\hosting</Filter>
    </ClCompile>
    <ClCompile Include="..\..\..\..\modules\juce_audio_processors\format_types\VST3_SDK\public.sdk\source\vst\hosting\pluginterfacesupport.cpp">
      <Filter>JUCE Modules\juce_audio_processors\format_types\VST3_SDK\public.sdk\source\vst\hosting</Filter>
    </ClCompile>
    <ClCompile Include="..\..\..\..\modules\juce_audio_processors\format_types\VST3_SDK\public.sdk\source\vst\vstbus.cpp">
      <Filter>JUCE Modules\juce_audio_processors\format_types\VST3_SDK\public.sdk\source\vst</Filter>
    </ClCompile>
    <ClCompile Include="..\..\..\..\modules\juce_audio_processors\format_types\VST3_SDK\public.sdk\source\vst\vstcomponent.cpp">
      <Filter>JUCE Modules\juce_audio_processors\format_types\VST3_SDK\public.sdk\source\vst</Filter>
    </ClCompile>
    <ClCompile Include="..\..\..\..\modules\juce_audio_processors\format_types\VST3_SDK\public.sdk\source\vst\vstcomponentbase.cpp">
      <Filter>JUCE Modules\juce_audio_processors\format_types\VST3_SDK\public.sdk\source\vst</Filter>
    </ClCompile>
    <ClCompile Include="..\..\..\..\modules\juce_audio_processors\format_types\VST3_SDK\public.sdk\source\vst\vsteditcontroller.cpp">
      <Filter>JUCE Modules\juce_audio_processors\format_types\VST3_SDK\public.sdk\source\vst</Filter>
    </ClCompile>
    <ClCompile Include="..\..\..\..\modules\juce_audio_processors\format_types\VST3_SDK\public.sdk\source\vst\vstinitiids.cpp">
      <Filter>JUCE Modules\juce_audio_processors\format_types\VST3_SDK\public.sdk\source\vst</Filter>
    </ClCompile>
    <ClCompile Include="..\..\..\..\modules\juce_audio_processors\format_types\VST3_SDK\public.sdk\source\vst\vstparameters.cpp">
      <Filter>JUCE Modules\juce_audio_processors\format_types\VST3_SDK\public.sdk\source\vst</Filter>
    </ClCompile>
    <ClCompile Include="..\..\..\..\modules\juce_audio_processors\format_types\VST3_SDK\public.sdk\source\vst\vstpresetfile.cpp">
      <Filter>JUCE Modules\juce_audio_processors\format_types\VST3_SDK\public.sdk\source\vst</Filter>
    </ClCompile>
    <ClCompile Include="..\..\..\..\modules\juce_audio_processors\format_types\juce_AudioUnitPluginFormat.mm">
      <Filter>JUCE Modules\juce_audio_processors\format_types</Filter>
    </ClCompile>
>>>>>>> 22fc7158
    <ClCompile Include="..\..\..\..\modules\juce_audio_processors\format_types\juce_LADSPAPluginFormat.cpp">
      <Filter>JUCE Modules\juce_audio_processors\format_types</Filter>
    </ClCompile>
    <ClCompile Include="..\..\..\..\modules\juce_audio_processors\format_types\juce_LegacyAudioParameter.cpp">
      <Filter>JUCE Modules\juce_audio_processors\format_types</Filter>
    </ClCompile>
    <ClCompile Include="..\..\..\..\modules\juce_audio_processors\format_types\juce_VST3PluginFormat.cpp">
      <Filter>JUCE Modules\juce_audio_processors\format_types</Filter>
    </ClCompile>
    <ClCompile Include="..\..\..\..\modules\juce_audio_processors\format_types\juce_VSTPluginFormat.cpp">
      <Filter>JUCE Modules\juce_audio_processors\format_types</Filter>
    </ClCompile>
    <ClCompile Include="..\..\..\..\modules\juce_audio_processors\processors\juce_AudioPluginInstance.cpp">
      <Filter>JUCE Modules\juce_audio_processors\processors</Filter>
    </ClCompile>
    <ClCompile Include="..\..\..\..\modules\juce_audio_processors\processors\juce_AudioProcessor.cpp">
      <Filter>JUCE Modules\juce_audio_processors\processors</Filter>
    </ClCompile>
    <ClCompile Include="..\..\..\..\modules\juce_audio_processors\processors\juce_AudioProcessorEditor.cpp">
      <Filter>JUCE Modules\juce_audio_processors\processors</Filter>
    </ClCompile>
    <ClCompile Include="..\..\..\..\modules\juce_audio_processors\processors\juce_AudioProcessorGraph.cpp">
      <Filter>JUCE Modules\juce_audio_processors\processors</Filter>
    </ClCompile>
    <ClCompile Include="..\..\..\..\modules\juce_audio_processors\processors\juce_AudioProcessorParameterGroup.cpp">
      <Filter>JUCE Modules\juce_audio_processors\processors</Filter>
    </ClCompile>
    <ClCompile Include="..\..\..\..\modules\juce_audio_processors\processors\juce_GenericAudioProcessorEditor.cpp">
      <Filter>JUCE Modules\juce_audio_processors\processors</Filter>
    </ClCompile>
    <ClCompile Include="..\..\..\..\modules\juce_audio_processors\processors\juce_PluginDescription.cpp">
      <Filter>JUCE Modules\juce_audio_processors\processors</Filter>
    </ClCompile>
    <ClCompile Include="..\..\..\..\modules\juce_audio_processors\scanning\juce_KnownPluginList.cpp">
      <Filter>JUCE Modules\juce_audio_processors\scanning</Filter>
    </ClCompile>
    <ClCompile Include="..\..\..\..\modules\juce_audio_processors\scanning\juce_PluginDirectoryScanner.cpp">
      <Filter>JUCE Modules\juce_audio_processors\scanning</Filter>
    </ClCompile>
    <ClCompile Include="..\..\..\..\modules\juce_audio_processors\scanning\juce_PluginListComponent.cpp">
      <Filter>JUCE Modules\juce_audio_processors\scanning</Filter>
    </ClCompile>
    <ClCompile Include="..\..\..\..\modules\juce_audio_processors\utilities\juce_AudioProcessorParameters.cpp">
      <Filter>JUCE Modules\juce_audio_processors\utilities</Filter>
    </ClCompile>
    <ClCompile Include="..\..\..\..\modules\juce_audio_processors\utilities\juce_AudioProcessorValueTreeState.cpp">
      <Filter>JUCE Modules\juce_audio_processors\utilities</Filter>
    </ClCompile>
    <ClCompile Include="..\..\..\..\modules\juce_audio_processors\juce_audio_processors.cpp">
      <Filter>JUCE Modules\juce_audio_processors</Filter>
    </ClCompile>
    <ClCompile Include="..\..\..\..\modules\juce_audio_utils\audio_cd\juce_AudioCDReader.cpp">
      <Filter>JUCE Modules\juce_audio_utils\audio_cd</Filter>
    </ClCompile>
    <ClCompile Include="..\..\..\..\modules\juce_audio_utils\gui\juce_AudioAppComponent.cpp">
      <Filter>JUCE Modules\juce_audio_utils\gui</Filter>
    </ClCompile>
    <ClCompile Include="..\..\..\..\modules\juce_audio_utils\gui\juce_AudioDeviceSelectorComponent.cpp">
      <Filter>JUCE Modules\juce_audio_utils\gui</Filter>
    </ClCompile>
    <ClCompile Include="..\..\..\..\modules\juce_audio_utils\gui\juce_AudioThumbnail.cpp">
      <Filter>JUCE Modules\juce_audio_utils\gui</Filter>
    </ClCompile>
    <ClCompile Include="..\..\..\..\modules\juce_audio_utils\gui\juce_AudioThumbnailCache.cpp">
      <Filter>JUCE Modules\juce_audio_utils\gui</Filter>
    </ClCompile>
    <ClCompile Include="..\..\..\..\modules\juce_audio_utils\gui\juce_AudioVisualiserComponent.cpp">
      <Filter>JUCE Modules\juce_audio_utils\gui</Filter>
    </ClCompile>
    <ClCompile Include="..\..\..\..\modules\juce_audio_utils\gui\juce_MidiKeyboardComponent.cpp">
      <Filter>JUCE Modules\juce_audio_utils\gui</Filter>
    </ClCompile>
    <ClCompile Include="..\..\..\..\modules\juce_audio_utils\native\juce_android_BluetoothMidiDevicePairingDialogue.cpp">
      <Filter>JUCE Modules\juce_audio_utils\native</Filter>
    </ClCompile>
    <ClCompile Include="..\..\..\..\modules\juce_audio_utils\native\juce_linux_AudioCDReader.cpp">
      <Filter>JUCE Modules\juce_audio_utils\native</Filter>
    </ClCompile>
    <ClCompile Include="..\..\..\..\modules\juce_audio_utils\native\juce_linux_BluetoothMidiDevicePairingDialogue.cpp">
      <Filter>JUCE Modules\juce_audio_utils\native</Filter>
    </ClCompile>
    <ClCompile Include="..\..\..\..\modules\juce_audio_utils\native\juce_win_BluetoothMidiDevicePairingDialogue.cpp">
      <Filter>JUCE Modules\juce_audio_utils\native</Filter>
    </ClCompile>
    <ClCompile Include="..\..\..\..\modules\juce_audio_utils\native\juce_win32_AudioCDBurner.cpp">
      <Filter>JUCE Modules\juce_audio_utils\native</Filter>
    </ClCompile>
    <ClCompile Include="..\..\..\..\modules\juce_audio_utils\native\juce_win32_AudioCDReader.cpp">
      <Filter>JUCE Modules\juce_audio_utils\native</Filter>
    </ClCompile>
    <ClCompile Include="..\..\..\..\modules\juce_audio_utils\players\juce_AudioProcessorPlayer.cpp">
      <Filter>JUCE Modules\juce_audio_utils\players</Filter>
    </ClCompile>
    <ClCompile Include="..\..\..\..\modules\juce_audio_utils\players\juce_SoundPlayer.cpp">
      <Filter>JUCE Modules\juce_audio_utils\players</Filter>
    </ClCompile>
    <ClCompile Include="..\..\..\..\modules\juce_audio_utils\juce_audio_utils.cpp">
      <Filter>JUCE Modules\juce_audio_utils</Filter>
    </ClCompile>
    <ClCompile Include="..\..\..\..\modules\juce_core\containers\juce_AbstractFifo.cpp">
      <Filter>JUCE Modules\juce_core\containers</Filter>
    </ClCompile>
    <ClCompile Include="..\..\..\..\modules\juce_core\containers\juce_ArrayBase.cpp">
      <Filter>JUCE Modules\juce_core\containers</Filter>
    </ClCompile>
    <ClCompile Include="..\..\..\..\modules\juce_core\containers\juce_DynamicObject.cpp">
      <Filter>JUCE Modules\juce_core\containers</Filter>
    </ClCompile>
    <ClCompile Include="..\..\..\..\modules\juce_core\containers\juce_HashMap_test.cpp">
      <Filter>JUCE Modules\juce_core\containers</Filter>
    </ClCompile>
    <ClCompile Include="..\..\..\..\modules\juce_core\containers\juce_NamedValueSet.cpp">
      <Filter>JUCE Modules\juce_core\containers</Filter>
    </ClCompile>
    <ClCompile Include="..\..\..\..\modules\juce_core\containers\juce_OwnedArray.cpp">
      <Filter>JUCE Modules\juce_core\containers</Filter>
    </ClCompile>
    <ClCompile Include="..\..\..\..\modules\juce_core\containers\juce_PropertySet.cpp">
      <Filter>JUCE Modules\juce_core\containers</Filter>
    </ClCompile>
    <ClCompile Include="..\..\..\..\modules\juce_core\containers\juce_ReferenceCountedArray.cpp">
      <Filter>JUCE Modules\juce_core\containers</Filter>
    </ClCompile>
    <ClCompile Include="..\..\..\..\modules\juce_core\containers\juce_SparseSet.cpp">
      <Filter>JUCE Modules\juce_core\containers</Filter>
    </ClCompile>
    <ClCompile Include="..\..\..\..\modules\juce_core\containers\juce_Variant.cpp">
      <Filter>JUCE Modules\juce_core\containers</Filter>
    </ClCompile>
    <ClCompile Include="..\..\..\..\modules\juce_core\files\juce_DirectoryIterator.cpp">
      <Filter>JUCE Modules\juce_core\files</Filter>
    </ClCompile>
    <ClCompile Include="..\..\..\..\modules\juce_core\files\juce_File.cpp">
      <Filter>JUCE Modules\juce_core\files</Filter>
    </ClCompile>
    <ClCompile Include="..\..\..\..\modules\juce_core\files\juce_FileFilter.cpp">
      <Filter>JUCE Modules\juce_core\files</Filter>
    </ClCompile>
    <ClCompile Include="..\..\..\..\modules\juce_core\files\juce_FileInputStream.cpp">
      <Filter>JUCE Modules\juce_core\files</Filter>
    </ClCompile>
    <ClCompile Include="..\..\..\..\modules\juce_core\files\juce_FileOutputStream.cpp">
      <Filter>JUCE Modules\juce_core\files</Filter>
    </ClCompile>
    <ClCompile Include="..\..\..\..\modules\juce_core\files\juce_FileSearchPath.cpp">
      <Filter>JUCE Modules\juce_core\files</Filter>
    </ClCompile>
    <ClCompile Include="..\..\..\..\modules\juce_core\files\juce_TemporaryFile.cpp">
      <Filter>JUCE Modules\juce_core\files</Filter>
    </ClCompile>
    <ClCompile Include="..\..\..\..\modules\juce_core\files\juce_WildcardFileFilter.cpp">
      <Filter>JUCE Modules\juce_core\files</Filter>
    </ClCompile>
    <ClCompile Include="..\..\..\..\modules\juce_core\javascript\juce_Javascript.cpp">
      <Filter>JUCE Modules\juce_core\javascript</Filter>
    </ClCompile>
    <ClCompile Include="..\..\..\..\modules\juce_core\javascript\juce_JSON.cpp">
      <Filter>JUCE Modules\juce_core\javascript</Filter>
    </ClCompile>
    <ClCompile Include="..\..\..\..\modules\juce_core\logging\juce_FileLogger.cpp">
      <Filter>JUCE Modules\juce_core\logging</Filter>
    </ClCompile>
    <ClCompile Include="..\..\..\..\modules\juce_core\logging\juce_Logger.cpp">
      <Filter>JUCE Modules\juce_core\logging</Filter>
    </ClCompile>
    <ClCompile Include="..\..\..\..\modules\juce_core\maths\juce_BigInteger.cpp">
      <Filter>JUCE Modules\juce_core\maths</Filter>
    </ClCompile>
    <ClCompile Include="..\..\..\..\modules\juce_core\maths\juce_Expression.cpp">
      <Filter>JUCE Modules\juce_core\maths</Filter>
    </ClCompile>
    <ClCompile Include="..\..\..\..\modules\juce_core\maths\juce_Random.cpp">
      <Filter>JUCE Modules\juce_core\maths</Filter>
    </ClCompile>
    <ClCompile Include="..\..\..\..\modules\juce_core\memory\juce_MemoryBlock.cpp">
      <Filter>JUCE Modules\juce_core\memory</Filter>
    </ClCompile>
    <ClCompile Include="..\..\..\..\modules\juce_core\misc\juce_ConsoleApplication.cpp">
      <Filter>JUCE Modules\juce_core\misc</Filter>
    </ClCompile>
    <ClCompile Include="..\..\..\..\modules\juce_core\misc\juce_Result.cpp">
      <Filter>JUCE Modules\juce_core\misc</Filter>
    </ClCompile>
    <ClCompile Include="..\..\..\..\modules\juce_core\misc\juce_RuntimePermissions.cpp">
      <Filter>JUCE Modules\juce_core\misc</Filter>
    </ClCompile>
    <ClCompile Include="..\..\..\..\modules\juce_core\misc\juce_StdFunctionCompat.cpp">
      <Filter>JUCE Modules\juce_core\misc</Filter>
    </ClCompile>
    <ClCompile Include="..\..\..\..\modules\juce_core\misc\juce_Uuid.cpp">
      <Filter>JUCE Modules\juce_core\misc</Filter>
    </ClCompile>
    <ClCompile Include="..\..\..\..\modules\juce_core\native\juce_android_Files.cpp">
      <Filter>JUCE Modules\juce_core\native</Filter>
    </ClCompile>
    <ClCompile Include="..\..\..\..\modules\juce_core\native\juce_android_JNIHelpers.cpp">
      <Filter>JUCE Modules\juce_core\native</Filter>
    </ClCompile>
    <ClCompile Include="..\..\..\..\modules\juce_core\native\juce_android_Misc.cpp">
      <Filter>JUCE Modules\juce_core\native</Filter>
    </ClCompile>
    <ClCompile Include="..\..\..\..\modules\juce_core\native\juce_android_Network.cpp">
      <Filter>JUCE Modules\juce_core\native</Filter>
    </ClCompile>
    <ClCompile Include="..\..\..\..\modules\juce_core\native\juce_android_RuntimePermissions.cpp">
      <Filter>JUCE Modules\juce_core\native</Filter>
    </ClCompile>
    <ClCompile Include="..\..\..\..\modules\juce_core\native\juce_android_SystemStats.cpp">
      <Filter>JUCE Modules\juce_core\native</Filter>
    </ClCompile>
    <ClCompile Include="..\..\..\..\modules\juce_core\native\juce_android_Threads.cpp">
      <Filter>JUCE Modules\juce_core\native</Filter>
    </ClCompile>
    <ClCompile Include="..\..\..\..\modules\juce_core\native\juce_curl_Network.cpp">
      <Filter>JUCE Modules\juce_core\native</Filter>
    </ClCompile>
    <ClCompile Include="..\..\..\..\modules\juce_core\native\juce_linux_CommonFile.cpp">
      <Filter>JUCE Modules\juce_core\native</Filter>
    </ClCompile>
    <ClCompile Include="..\..\..\..\modules\juce_core\native\juce_linux_Files.cpp">
      <Filter>JUCE Modules\juce_core\native</Filter>
    </ClCompile>
    <ClCompile Include="..\..\..\..\modules\juce_core\native\juce_linux_Network.cpp">
      <Filter>JUCE Modules\juce_core\native</Filter>
    </ClCompile>
    <ClCompile Include="..\..\..\..\modules\juce_core\native\juce_linux_SystemStats.cpp">
      <Filter>JUCE Modules\juce_core\native</Filter>
    </ClCompile>
    <ClCompile Include="..\..\..\..\modules\juce_core\native\juce_linux_Threads.cpp">
      <Filter>JUCE Modules\juce_core\native</Filter>
    </ClCompile>
    <ClCompile Include="..\..\..\..\modules\juce_core\native\juce_posix_NamedPipe.cpp">
      <Filter>JUCE Modules\juce_core\native</Filter>
    </ClCompile>
    <ClCompile Include="..\..\..\..\modules\juce_core\native\juce_win32_Files.cpp">
      <Filter>JUCE Modules\juce_core\native</Filter>
    </ClCompile>
    <ClCompile Include="..\..\..\..\modules\juce_core\native\juce_win32_Network.cpp">
      <Filter>JUCE Modules\juce_core\native</Filter>
    </ClCompile>
    <ClCompile Include="..\..\..\..\modules\juce_core\native\juce_win32_Registry.cpp">
      <Filter>JUCE Modules\juce_core\native</Filter>
    </ClCompile>
    <ClCompile Include="..\..\..\..\modules\juce_core\native\juce_win32_SystemStats.cpp">
      <Filter>JUCE Modules\juce_core\native</Filter>
    </ClCompile>
    <ClCompile Include="..\..\..\..\modules\juce_core\native\juce_win32_Threads.cpp">
      <Filter>JUCE Modules\juce_core\native</Filter>
    </ClCompile>
    <ClCompile Include="..\..\..\..\modules\juce_core\network\juce_IPAddress.cpp">
      <Filter>JUCE Modules\juce_core\network</Filter>
    </ClCompile>
    <ClCompile Include="..\..\..\..\modules\juce_core\network\juce_MACAddress.cpp">
      <Filter>JUCE Modules\juce_core\network</Filter>
    </ClCompile>
    <ClCompile Include="..\..\..\..\modules\juce_core\network\juce_NamedPipe.cpp">
      <Filter>JUCE Modules\juce_core\network</Filter>
    </ClCompile>
    <ClCompile Include="..\..\..\..\modules\juce_core\network\juce_Socket.cpp">
      <Filter>JUCE Modules\juce_core\network</Filter>
    </ClCompile>
    <ClCompile Include="..\..\..\..\modules\juce_core\network\juce_URL.cpp">
      <Filter>JUCE Modules\juce_core\network</Filter>
    </ClCompile>
    <ClCompile Include="..\..\..\..\modules\juce_core\network\juce_WebInputStream.cpp">
      <Filter>JUCE Modules\juce_core\network</Filter>
    </ClCompile>
    <ClCompile Include="..\..\..\..\modules\juce_core\streams\juce_BufferedInputStream.cpp">
      <Filter>JUCE Modules\juce_core\streams</Filter>
    </ClCompile>
    <ClCompile Include="..\..\..\..\modules\juce_core\streams\juce_FileInputSource.cpp">
      <Filter>JUCE Modules\juce_core\streams</Filter>
    </ClCompile>
    <ClCompile Include="..\..\..\..\modules\juce_core\streams\juce_InputStream.cpp">
      <Filter>JUCE Modules\juce_core\streams</Filter>
    </ClCompile>
    <ClCompile Include="..\..\..\..\modules\juce_core\streams\juce_MemoryInputStream.cpp">
      <Filter>JUCE Modules\juce_core\streams</Filter>
    </ClCompile>
    <ClCompile Include="..\..\..\..\modules\juce_core\streams\juce_MemoryOutputStream.cpp">
      <Filter>JUCE Modules\juce_core\streams</Filter>
    </ClCompile>
    <ClCompile Include="..\..\..\..\modules\juce_core\streams\juce_OutputStream.cpp">
      <Filter>JUCE Modules\juce_core\streams</Filter>
    </ClCompile>
    <ClCompile Include="..\..\..\..\modules\juce_core\streams\juce_SubregionStream.cpp">
      <Filter>JUCE Modules\juce_core\streams</Filter>
    </ClCompile>
    <ClCompile Include="..\..\..\..\modules\juce_core\streams\juce_URLInputSource.cpp">
      <Filter>JUCE Modules\juce_core\streams</Filter>
    </ClCompile>
    <ClCompile Include="..\..\..\..\modules\juce_core\system\juce_SystemStats.cpp">
      <Filter>JUCE Modules\juce_core\system</Filter>
    </ClCompile>
    <ClCompile Include="..\..\..\..\modules\juce_core\text\juce_Base64.cpp">
      <Filter>JUCE Modules\juce_core\text</Filter>
    </ClCompile>
    <ClCompile Include="..\..\..\..\modules\juce_core\text\juce_CharacterFunctions.cpp">
      <Filter>JUCE Modules\juce_core\text</Filter>
    </ClCompile>
    <ClCompile Include="..\..\..\..\modules\juce_core\text\juce_Identifier.cpp">
      <Filter>JUCE Modules\juce_core\text</Filter>
    </ClCompile>
    <ClCompile Include="..\..\..\..\modules\juce_core\text\juce_LocalisedStrings.cpp">
      <Filter>JUCE Modules\juce_core\text</Filter>
    </ClCompile>
    <ClCompile Include="..\..\..\..\modules\juce_core\text\juce_String.cpp">
      <Filter>JUCE Modules\juce_core\text</Filter>
    </ClCompile>
    <ClCompile Include="..\..\..\..\modules\juce_core\text\juce_StringArray.cpp">
      <Filter>JUCE Modules\juce_core\text</Filter>
    </ClCompile>
    <ClCompile Include="..\..\..\..\modules\juce_core\text\juce_StringPairArray.cpp">
      <Filter>JUCE Modules\juce_core\text</Filter>
    </ClCompile>
    <ClCompile Include="..\..\..\..\modules\juce_core\text\juce_StringPool.cpp">
      <Filter>JUCE Modules\juce_core\text</Filter>
    </ClCompile>
    <ClCompile Include="..\..\..\..\modules\juce_core\text\juce_TextDiff.cpp">
      <Filter>JUCE Modules\juce_core\text</Filter>
    </ClCompile>
    <ClCompile Include="..\..\..\..\modules\juce_core\threads\juce_ChildProcess.cpp">
      <Filter>JUCE Modules\juce_core\threads</Filter>
    </ClCompile>
    <ClCompile Include="..\..\..\..\modules\juce_core\threads\juce_HighResolutionTimer.cpp">
      <Filter>JUCE Modules\juce_core\threads</Filter>
    </ClCompile>
    <ClCompile Include="..\..\..\..\modules\juce_core\threads\juce_ReadWriteLock.cpp">
      <Filter>JUCE Modules\juce_core\threads</Filter>
    </ClCompile>
    <ClCompile Include="..\..\..\..\modules\juce_core\threads\juce_Thread.cpp">
      <Filter>JUCE Modules\juce_core\threads</Filter>
    </ClCompile>
    <ClCompile Include="..\..\..\..\modules\juce_core\threads\juce_ThreadPool.cpp">
      <Filter>JUCE Modules\juce_core\threads</Filter>
    </ClCompile>
    <ClCompile Include="..\..\..\..\modules\juce_core\threads\juce_TimeSliceThread.cpp">
      <Filter>JUCE Modules\juce_core\threads</Filter>
    </ClCompile>
    <ClCompile Include="..\..\..\..\modules\juce_core\time\juce_PerformanceCounter.cpp">
      <Filter>JUCE Modules\juce_core\time</Filter>
    </ClCompile>
    <ClCompile Include="..\..\..\..\modules\juce_core\time\juce_RelativeTime.cpp">
      <Filter>JUCE Modules\juce_core\time</Filter>
    </ClCompile>
    <ClCompile Include="..\..\..\..\modules\juce_core\time\juce_Time.cpp">
      <Filter>JUCE Modules\juce_core\time</Filter>
    </ClCompile>
    <ClCompile Include="..\..\..\..\modules\juce_core\unit_tests\juce_UnitTest.cpp">
      <Filter>JUCE Modules\juce_core\unit_tests</Filter>
    </ClCompile>
    <ClCompile Include="..\..\..\..\modules\juce_core\xml\juce_XmlDocument.cpp">
      <Filter>JUCE Modules\juce_core\xml</Filter>
    </ClCompile>
    <ClCompile Include="..\..\..\..\modules\juce_core\xml\juce_XmlElement.cpp">
      <Filter>JUCE Modules\juce_core\xml</Filter>
    </ClCompile>
    <ClCompile Include="..\..\..\..\modules\juce_core\zip\zlib\adler32.c">
      <Filter>JUCE Modules\juce_core\zip\zlib</Filter>
    </ClCompile>
    <ClCompile Include="..\..\..\..\modules\juce_core\zip\zlib\compress.c">
      <Filter>JUCE Modules\juce_core\zip\zlib</Filter>
    </ClCompile>
    <ClCompile Include="..\..\..\..\modules\juce_core\zip\zlib\crc32.c">
      <Filter>JUCE Modules\juce_core\zip\zlib</Filter>
    </ClCompile>
    <ClCompile Include="..\..\..\..\modules\juce_core\zip\zlib\deflate.c">
      <Filter>JUCE Modules\juce_core\zip\zlib</Filter>
    </ClCompile>
    <ClCompile Include="..\..\..\..\modules\juce_core\zip\zlib\infback.c">
      <Filter>JUCE Modules\juce_core\zip\zlib</Filter>
    </ClCompile>
    <ClCompile Include="..\..\..\..\modules\juce_core\zip\zlib\inffast.c">
      <Filter>JUCE Modules\juce_core\zip\zlib</Filter>
    </ClCompile>
    <ClCompile Include="..\..\..\..\modules\juce_core\zip\zlib\inflate.c">
      <Filter>JUCE Modules\juce_core\zip\zlib</Filter>
    </ClCompile>
    <ClCompile Include="..\..\..\..\modules\juce_core\zip\zlib\inftrees.c">
      <Filter>JUCE Modules\juce_core\zip\zlib</Filter>
    </ClCompile>
    <ClCompile Include="..\..\..\..\modules\juce_core\zip\zlib\trees.c">
      <Filter>JUCE Modules\juce_core\zip\zlib</Filter>
    </ClCompile>
    <ClCompile Include="..\..\..\..\modules\juce_core\zip\zlib\uncompr.c">
      <Filter>JUCE Modules\juce_core\zip\zlib</Filter>
    </ClCompile>
    <ClCompile Include="..\..\..\..\modules\juce_core\zip\zlib\zutil.c">
      <Filter>JUCE Modules\juce_core\zip\zlib</Filter>
    </ClCompile>
    <ClCompile Include="..\..\..\..\modules\juce_core\zip\juce_GZIPCompressorOutputStream.cpp">
      <Filter>JUCE Modules\juce_core\zip</Filter>
    </ClCompile>
    <ClCompile Include="..\..\..\..\modules\juce_core\zip\juce_GZIPDecompressorInputStream.cpp">
      <Filter>JUCE Modules\juce_core\zip</Filter>
    </ClCompile>
    <ClCompile Include="..\..\..\..\modules\juce_core\zip\juce_ZipFile.cpp">
      <Filter>JUCE Modules\juce_core\zip</Filter>
    </ClCompile>
    <ClCompile Include="..\..\..\..\modules\juce_core\juce_core.cpp">
      <Filter>JUCE Modules\juce_core</Filter>
    </ClCompile>
    <ClCompile Include="..\..\..\..\modules\juce_cryptography\encryption\juce_BlowFish.cpp">
      <Filter>JUCE Modules\juce_cryptography\encryption</Filter>
    </ClCompile>
    <ClCompile Include="..\..\..\..\modules\juce_cryptography\encryption\juce_Primes.cpp">
      <Filter>JUCE Modules\juce_cryptography\encryption</Filter>
    </ClCompile>
    <ClCompile Include="..\..\..\..\modules\juce_cryptography\encryption\juce_RSAKey.cpp">
      <Filter>JUCE Modules\juce_cryptography\encryption</Filter>
    </ClCompile>
    <ClCompile Include="..\..\..\..\modules\juce_cryptography\hashing\juce_MD5.cpp">
      <Filter>JUCE Modules\juce_cryptography\hashing</Filter>
    </ClCompile>
    <ClCompile Include="..\..\..\..\modules\juce_cryptography\hashing\juce_SHA256.cpp">
      <Filter>JUCE Modules\juce_cryptography\hashing</Filter>
    </ClCompile>
    <ClCompile Include="..\..\..\..\modules\juce_cryptography\hashing\juce_Whirlpool.cpp">
      <Filter>JUCE Modules\juce_cryptography\hashing</Filter>
    </ClCompile>
    <ClCompile Include="..\..\..\..\modules\juce_cryptography\juce_cryptography.cpp">
      <Filter>JUCE Modules\juce_cryptography</Filter>
    </ClCompile>
    <ClCompile Include="..\..\..\..\modules\juce_data_structures\app_properties\juce_ApplicationProperties.cpp">
      <Filter>JUCE Modules\juce_data_structures\app_properties</Filter>
    </ClCompile>
    <ClCompile Include="..\..\..\..\modules\juce_data_structures\app_properties\juce_PropertiesFile.cpp">
      <Filter>JUCE Modules\juce_data_structures\app_properties</Filter>
    </ClCompile>
    <ClCompile Include="..\..\..\..\modules\juce_data_structures\undomanager\juce_UndoManager.cpp">
      <Filter>JUCE Modules\juce_data_structures\undomanager</Filter>
    </ClCompile>
    <ClCompile Include="..\..\..\..\modules\juce_data_structures\values\juce_CachedValue.cpp">
      <Filter>JUCE Modules\juce_data_structures\values</Filter>
    </ClCompile>
    <ClCompile Include="..\..\..\..\modules\juce_data_structures\values\juce_Value.cpp">
      <Filter>JUCE Modules\juce_data_structures\values</Filter>
    </ClCompile>
    <ClCompile Include="..\..\..\..\modules\juce_data_structures\values\juce_ValueTree.cpp">
      <Filter>JUCE Modules\juce_data_structures\values</Filter>
    </ClCompile>
    <ClCompile Include="..\..\..\..\modules\juce_data_structures\values\juce_ValueTreeSynchroniser.cpp">
      <Filter>JUCE Modules\juce_data_structures\values</Filter>
    </ClCompile>
    <ClCompile Include="..\..\..\..\modules\juce_data_structures\values\juce_ValueWithDefault.cpp">
      <Filter>JUCE Modules\juce_data_structures\values</Filter>
    </ClCompile>
    <ClCompile Include="..\..\..\..\modules\juce_data_structures\juce_data_structures.cpp">
      <Filter>JUCE Modules\juce_data_structures</Filter>
    </ClCompile>
    <ClCompile Include="..\..\..\..\modules\juce_events\broadcasters\juce_ActionBroadcaster.cpp">
      <Filter>JUCE Modules\juce_events\broadcasters</Filter>
    </ClCompile>
    <ClCompile Include="..\..\..\..\modules\juce_events\broadcasters\juce_AsyncUpdater.cpp">
      <Filter>JUCE Modules\juce_events\broadcasters</Filter>
    </ClCompile>
    <ClCompile Include="..\..\..\..\modules\juce_events\broadcasters\juce_ChangeBroadcaster.cpp">
      <Filter>JUCE Modules\juce_events\broadcasters</Filter>
    </ClCompile>
    <ClCompile Include="..\..\..\..\modules\juce_events\interprocess\juce_ConnectedChildProcess.cpp">
      <Filter>JUCE Modules\juce_events\interprocess</Filter>
    </ClCompile>
    <ClCompile Include="..\..\..\..\modules\juce_events\interprocess\juce_InterprocessConnection.cpp">
      <Filter>JUCE Modules\juce_events\interprocess</Filter>
    </ClCompile>
    <ClCompile Include="..\..\..\..\modules\juce_events\interprocess\juce_InterprocessConnectionServer.cpp">
      <Filter>JUCE Modules\juce_events\interprocess</Filter>
    </ClCompile>
    <ClCompile Include="..\..\..\..\modules\juce_events\interprocess\juce_NetworkServiceDiscovery.cpp">
      <Filter>JUCE Modules\juce_events\interprocess</Filter>
    </ClCompile>
    <ClCompile Include="..\..\..\..\modules\juce_events\messages\juce_ApplicationBase.cpp">
      <Filter>JUCE Modules\juce_events\messages</Filter>
    </ClCompile>
    <ClCompile Include="..\..\..\..\modules\juce_events\messages\juce_DeletedAtShutdown.cpp">
      <Filter>JUCE Modules\juce_events\messages</Filter>
    </ClCompile>
    <ClCompile Include="..\..\..\..\modules\juce_events\messages\juce_MessageListener.cpp">
      <Filter>JUCE Modules\juce_events\messages</Filter>
    </ClCompile>
    <ClCompile Include="..\..\..\..\modules\juce_events\messages\juce_MessageManager.cpp">
      <Filter>JUCE Modules\juce_events\messages</Filter>
    </ClCompile>
    <ClCompile Include="..\..\..\..\modules\juce_events\native\juce_android_Messaging.cpp">
      <Filter>JUCE Modules\juce_events\native</Filter>
    </ClCompile>
    <ClCompile Include="..\..\..\..\modules\juce_events\native\juce_linux_Messaging.cpp">
      <Filter>JUCE Modules\juce_events\native</Filter>
    </ClCompile>
    <ClCompile Include="..\..\..\..\modules\juce_events\native\juce_win32_Messaging.cpp">
      <Filter>JUCE Modules\juce_events\native</Filter>
    </ClCompile>
    <ClCompile Include="..\..\..\..\modules\juce_events\native\juce_win32_WinRTWrapper.cpp">
      <Filter>JUCE Modules\juce_events\native</Filter>
    </ClCompile>
    <ClCompile Include="..\..\..\..\modules\juce_events\timers\juce_MultiTimer.cpp">
      <Filter>JUCE Modules\juce_events\timers</Filter>
    </ClCompile>
    <ClCompile Include="..\..\..\..\modules\juce_events\timers\juce_Timer.cpp">
      <Filter>JUCE Modules\juce_events\timers</Filter>
    </ClCompile>
    <ClCompile Include="..\..\..\..\modules\juce_events\juce_events.cpp">
      <Filter>JUCE Modules\juce_events</Filter>
    </ClCompile>
    <ClCompile Include="..\..\..\..\modules\juce_graphics\colour\juce_Colour.cpp">
      <Filter>JUCE Modules\juce_graphics\colour</Filter>
    </ClCompile>
    <ClCompile Include="..\..\..\..\modules\juce_graphics\colour\juce_ColourGradient.cpp">
      <Filter>JUCE Modules\juce_graphics\colour</Filter>
    </ClCompile>
    <ClCompile Include="..\..\..\..\modules\juce_graphics\colour\juce_Colours.cpp">
      <Filter>JUCE Modules\juce_graphics\colour</Filter>
    </ClCompile>
    <ClCompile Include="..\..\..\..\modules\juce_graphics\colour\juce_FillType.cpp">
      <Filter>JUCE Modules\juce_graphics\colour</Filter>
    </ClCompile>
    <ClCompile Include="..\..\..\..\modules\juce_graphics\contexts\juce_GraphicsContext.cpp">
      <Filter>JUCE Modules\juce_graphics\contexts</Filter>
    </ClCompile>
    <ClCompile Include="..\..\..\..\modules\juce_graphics\contexts\juce_LowLevelGraphicsPostScriptRenderer.cpp">
      <Filter>JUCE Modules\juce_graphics\contexts</Filter>
    </ClCompile>
    <ClCompile Include="..\..\..\..\modules\juce_graphics\contexts\juce_LowLevelGraphicsSoftwareRenderer.cpp">
      <Filter>JUCE Modules\juce_graphics\contexts</Filter>
    </ClCompile>
    <ClCompile Include="..\..\..\..\modules\juce_graphics\effects\juce_DropShadowEffect.cpp">
      <Filter>JUCE Modules\juce_graphics\effects</Filter>
    </ClCompile>
    <ClCompile Include="..\..\..\..\modules\juce_graphics\effects\juce_GlowEffect.cpp">
      <Filter>JUCE Modules\juce_graphics\effects</Filter>
    </ClCompile>
    <ClCompile Include="..\..\..\..\modules\juce_graphics\fonts\juce_AttributedString.cpp">
      <Filter>JUCE Modules\juce_graphics\fonts</Filter>
    </ClCompile>
    <ClCompile Include="..\..\..\..\modules\juce_graphics\fonts\juce_CustomTypeface.cpp">
      <Filter>JUCE Modules\juce_graphics\fonts</Filter>
    </ClCompile>
    <ClCompile Include="..\..\..\..\modules\juce_graphics\fonts\juce_Font.cpp">
      <Filter>JUCE Modules\juce_graphics\fonts</Filter>
    </ClCompile>
    <ClCompile Include="..\..\..\..\modules\juce_graphics\fonts\juce_GlyphArrangement.cpp">
      <Filter>JUCE Modules\juce_graphics\fonts</Filter>
    </ClCompile>
    <ClCompile Include="..\..\..\..\modules\juce_graphics\fonts\juce_TextLayout.cpp">
      <Filter>JUCE Modules\juce_graphics\fonts</Filter>
    </ClCompile>
    <ClCompile Include="..\..\..\..\modules\juce_graphics\fonts\juce_Typeface.cpp">
      <Filter>JUCE Modules\juce_graphics\fonts</Filter>
    </ClCompile>
    <ClCompile Include="..\..\..\..\modules\juce_graphics\geometry\juce_AffineTransform.cpp">
      <Filter>JUCE Modules\juce_graphics\geometry</Filter>
    </ClCompile>
    <ClCompile Include="..\..\..\..\modules\juce_graphics\geometry\juce_EdgeTable.cpp">
      <Filter>JUCE Modules\juce_graphics\geometry</Filter>
    </ClCompile>
    <ClCompile Include="..\..\..\..\modules\juce_graphics\geometry\juce_Path.cpp">
      <Filter>JUCE Modules\juce_graphics\geometry</Filter>
    </ClCompile>
    <ClCompile Include="..\..\..\..\modules\juce_graphics\geometry\juce_PathIterator.cpp">
      <Filter>JUCE Modules\juce_graphics\geometry</Filter>
    </ClCompile>
    <ClCompile Include="..\..\..\..\modules\juce_graphics\geometry\juce_PathStrokeType.cpp">
      <Filter>JUCE Modules\juce_graphics\geometry</Filter>
    </ClCompile>
    <ClCompile Include="..\..\..\..\modules\juce_graphics\image_formats\jpglib\jcapimin.c">
      <Filter>JUCE Modules\juce_graphics\image_formats\jpglib</Filter>
    </ClCompile>
    <ClCompile Include="..\..\..\..\modules\juce_graphics\image_formats\jpglib\jcapistd.c">
      <Filter>JUCE Modules\juce_graphics\image_formats\jpglib</Filter>
    </ClCompile>
    <ClCompile Include="..\..\..\..\modules\juce_graphics\image_formats\jpglib\jccoefct.c">
      <Filter>JUCE Modules\juce_graphics\image_formats\jpglib</Filter>
    </ClCompile>
    <ClCompile Include="..\..\..\..\modules\juce_graphics\image_formats\jpglib\jccolor.c">
      <Filter>JUCE Modules\juce_graphics\image_formats\jpglib</Filter>
    </ClCompile>
    <ClCompile Include="..\..\..\..\modules\juce_graphics\image_formats\jpglib\jcdctmgr.c">
      <Filter>JUCE Modules\juce_graphics\image_formats\jpglib</Filter>
    </ClCompile>
    <ClCompile Include="..\..\..\..\modules\juce_graphics\image_formats\jpglib\jchuff.c">
      <Filter>JUCE Modules\juce_graphics\image_formats\jpglib</Filter>
    </ClCompile>
    <ClCompile Include="..\..\..\..\modules\juce_graphics\image_formats\jpglib\jcinit.c">
      <Filter>JUCE Modules\juce_graphics\image_formats\jpglib</Filter>
    </ClCompile>
    <ClCompile Include="..\..\..\..\modules\juce_graphics\image_formats\jpglib\jcmainct.c">
      <Filter>JUCE Modules\juce_graphics\image_formats\jpglib</Filter>
    </ClCompile>
    <ClCompile Include="..\..\..\..\modules\juce_graphics\image_formats\jpglib\jcmarker.c">
      <Filter>JUCE Modules\juce_graphics\image_formats\jpglib</Filter>
    </ClCompile>
    <ClCompile Include="..\..\..\..\modules\juce_graphics\image_formats\jpglib\jcmaster.c">
      <Filter>JUCE Modules\juce_graphics\image_formats\jpglib</Filter>
    </ClCompile>
    <ClCompile Include="..\..\..\..\modules\juce_graphics\image_formats\jpglib\jcomapi.c">
      <Filter>JUCE Modules\juce_graphics\image_formats\jpglib</Filter>
    </ClCompile>
    <ClCompile Include="..\..\..\..\modules\juce_graphics\image_formats\jpglib\jcparam.c">
      <Filter>JUCE Modules\juce_graphics\image_formats\jpglib</Filter>
    </ClCompile>
    <ClCompile Include="..\..\..\..\modules\juce_graphics\image_formats\jpglib\jcphuff.c">
      <Filter>JUCE Modules\juce_graphics\image_formats\jpglib</Filter>
    </ClCompile>
    <ClCompile Include="..\..\..\..\modules\juce_graphics\image_formats\jpglib\jcprepct.c">
      <Filter>JUCE Modules\juce_graphics\image_formats\jpglib</Filter>
    </ClCompile>
    <ClCompile Include="..\..\..\..\modules\juce_graphics\image_formats\jpglib\jcsample.c">
      <Filter>JUCE Modules\juce_graphics\image_formats\jpglib</Filter>
    </ClCompile>
    <ClCompile Include="..\..\..\..\modules\juce_graphics\image_formats\jpglib\jctrans.c">
      <Filter>JUCE Modules\juce_graphics\image_formats\jpglib</Filter>
    </ClCompile>
    <ClCompile Include="..\..\..\..\modules\juce_graphics\image_formats\jpglib\jdapimin.c">
      <Filter>JUCE Modules\juce_graphics\image_formats\jpglib</Filter>
    </ClCompile>
    <ClCompile Include="..\..\..\..\modules\juce_graphics\image_formats\jpglib\jdapistd.c">
      <Filter>JUCE Modules\juce_graphics\image_formats\jpglib</Filter>
    </ClCompile>
    <ClCompile Include="..\..\..\..\modules\juce_graphics\image_formats\jpglib\jdatasrc.c">
      <Filter>JUCE Modules\juce_graphics\image_formats\jpglib</Filter>
    </ClCompile>
    <ClCompile Include="..\..\..\..\modules\juce_graphics\image_formats\jpglib\jdcoefct.c">
      <Filter>JUCE Modules\juce_graphics\image_formats\jpglib</Filter>
    </ClCompile>
    <ClCompile Include="..\..\..\..\modules\juce_graphics\image_formats\jpglib\jdcolor.c">
      <Filter>JUCE Modules\juce_graphics\image_formats\jpglib</Filter>
    </ClCompile>
    <ClCompile Include="..\..\..\..\modules\juce_graphics\image_formats\jpglib\jddctmgr.c">
      <Filter>JUCE Modules\juce_graphics\image_formats\jpglib</Filter>
    </ClCompile>
    <ClCompile Include="..\..\..\..\modules\juce_graphics\image_formats\jpglib\jdhuff.c">
      <Filter>JUCE Modules\juce_graphics\image_formats\jpglib</Filter>
    </ClCompile>
    <ClCompile Include="..\..\..\..\modules\juce_graphics\image_formats\jpglib\jdinput.c">
      <Filter>JUCE Modules\juce_graphics\image_formats\jpglib</Filter>
    </ClCompile>
    <ClCompile Include="..\..\..\..\modules\juce_graphics\image_formats\jpglib\jdmainct.c">
      <Filter>JUCE Modules\juce_graphics\image_formats\jpglib</Filter>
    </ClCompile>
    <ClCompile Include="..\..\..\..\modules\juce_graphics\image_formats\jpglib\jdmarker.c">
      <Filter>JUCE Modules\juce_graphics\image_formats\jpglib</Filter>
    </ClCompile>
    <ClCompile Include="..\..\..\..\modules\juce_graphics\image_formats\jpglib\jdmaster.c">
      <Filter>JUCE Modules\juce_graphics\image_formats\jpglib</Filter>
    </ClCompile>
    <ClCompile Include="..\..\..\..\modules\juce_graphics\image_formats\jpglib\jdmerge.c">
      <Filter>JUCE Modules\juce_graphics\image_formats\jpglib</Filter>
    </ClCompile>
    <ClCompile Include="..\..\..\..\modules\juce_graphics\image_formats\jpglib\jdphuff.c">
      <Filter>JUCE Modules\juce_graphics\image_formats\jpglib</Filter>
    </ClCompile>
    <ClCompile Include="..\..\..\..\modules\juce_graphics\image_formats\jpglib\jdpostct.c">
      <Filter>JUCE Modules\juce_graphics\image_formats\jpglib</Filter>
    </ClCompile>
    <ClCompile Include="..\..\..\..\modules\juce_graphics\image_formats\jpglib\jdsample.c">
      <Filter>JUCE Modules\juce_graphics\image_formats\jpglib</Filter>
    </ClCompile>
    <ClCompile Include="..\..\..\..\modules\juce_graphics\image_formats\jpglib\jdtrans.c">
      <Filter>JUCE Modules\juce_graphics\image_formats\jpglib</Filter>
    </ClCompile>
    <ClCompile Include="..\..\..\..\modules\juce_graphics\image_formats\jpglib\jerror.c">
      <Filter>JUCE Modules\juce_graphics\image_formats\jpglib</Filter>
    </ClCompile>
    <ClCompile Include="..\..\..\..\modules\juce_graphics\image_formats\jpglib\jfdctflt.c">
      <Filter>JUCE Modules\juce_graphics\image_formats\jpglib</Filter>
    </ClCompile>
    <ClCompile Include="..\..\..\..\modules\juce_graphics\image_formats\jpglib\jfdctfst.c">
      <Filter>JUCE Modules\juce_graphics\image_formats\jpglib</Filter>
    </ClCompile>
    <ClCompile Include="..\..\..\..\modules\juce_graphics\image_formats\jpglib\jfdctint.c">
      <Filter>JUCE Modules\juce_graphics\image_formats\jpglib</Filter>
    </ClCompile>
    <ClCompile Include="..\..\..\..\modules\juce_graphics\image_formats\jpglib\jidctflt.c">
      <Filter>JUCE Modules\juce_graphics\image_formats\jpglib</Filter>
    </ClCompile>
    <ClCompile Include="..\..\..\..\modules\juce_graphics\image_formats\jpglib\jidctfst.c">
      <Filter>JUCE Modules\juce_graphics\image_formats\jpglib</Filter>
    </ClCompile>
    <ClCompile Include="..\..\..\..\modules\juce_graphics\image_formats\jpglib\jidctint.c">
      <Filter>JUCE Modules\juce_graphics\image_formats\jpglib</Filter>
    </ClCompile>
    <ClCompile Include="..\..\..\..\modules\juce_graphics\image_formats\jpglib\jidctred.c">
      <Filter>JUCE Modules\juce_graphics\image_formats\jpglib</Filter>
    </ClCompile>
    <ClCompile Include="..\..\..\..\modules\juce_graphics\image_formats\jpglib\jmemmgr.c">
      <Filter>JUCE Modules\juce_graphics\image_formats\jpglib</Filter>
    </ClCompile>
    <ClCompile Include="..\..\..\..\modules\juce_graphics\image_formats\jpglib\jmemnobs.c">
      <Filter>JUCE Modules\juce_graphics\image_formats\jpglib</Filter>
    </ClCompile>
    <ClCompile Include="..\..\..\..\modules\juce_graphics\image_formats\jpglib\jquant1.c">
      <Filter>JUCE Modules\juce_graphics\image_formats\jpglib</Filter>
    </ClCompile>
    <ClCompile Include="..\..\..\..\modules\juce_graphics\image_formats\jpglib\jquant2.c">
      <Filter>JUCE Modules\juce_graphics\image_formats\jpglib</Filter>
    </ClCompile>
    <ClCompile Include="..\..\..\..\modules\juce_graphics\image_formats\jpglib\jutils.c">
      <Filter>JUCE Modules\juce_graphics\image_formats\jpglib</Filter>
    </ClCompile>
    <ClCompile Include="..\..\..\..\modules\juce_graphics\image_formats\jpglib\transupp.c">
      <Filter>JUCE Modules\juce_graphics\image_formats\jpglib</Filter>
    </ClCompile>
    <ClCompile Include="..\..\..\..\modules\juce_graphics\image_formats\pnglib\png.c">
      <Filter>JUCE Modules\juce_graphics\image_formats\pnglib</Filter>
    </ClCompile>
    <ClCompile Include="..\..\..\..\modules\juce_graphics\image_formats\pnglib\pngerror.c">
      <Filter>JUCE Modules\juce_graphics\image_formats\pnglib</Filter>
    </ClCompile>
    <ClCompile Include="..\..\..\..\modules\juce_graphics\image_formats\pnglib\pngget.c">
      <Filter>JUCE Modules\juce_graphics\image_formats\pnglib</Filter>
    </ClCompile>
    <ClCompile Include="..\..\..\..\modules\juce_graphics\image_formats\pnglib\pngmem.c">
      <Filter>JUCE Modules\juce_graphics\image_formats\pnglib</Filter>
    </ClCompile>
    <ClCompile Include="..\..\..\..\modules\juce_graphics\image_formats\pnglib\pngpread.c">
      <Filter>JUCE Modules\juce_graphics\image_formats\pnglib</Filter>
    </ClCompile>
    <ClCompile Include="..\..\..\..\modules\juce_graphics\image_formats\pnglib\pngread.c">
      <Filter>JUCE Modules\juce_graphics\image_formats\pnglib</Filter>
    </ClCompile>
    <ClCompile Include="..\..\..\..\modules\juce_graphics\image_formats\pnglib\pngrio.c">
      <Filter>JUCE Modules\juce_graphics\image_formats\pnglib</Filter>
    </ClCompile>
    <ClCompile Include="..\..\..\..\modules\juce_graphics\image_formats\pnglib\pngrtran.c">
      <Filter>JUCE Modules\juce_graphics\image_formats\pnglib</Filter>
    </ClCompile>
    <ClCompile Include="..\..\..\..\modules\juce_graphics\image_formats\pnglib\pngrutil.c">
      <Filter>JUCE Modules\juce_graphics\image_formats\pnglib</Filter>
    </ClCompile>
    <ClCompile Include="..\..\..\..\modules\juce_graphics\image_formats\pnglib\pngset.c">
      <Filter>JUCE Modules\juce_graphics\image_formats\pnglib</Filter>
    </ClCompile>
    <ClCompile Include="..\..\..\..\modules\juce_graphics\image_formats\pnglib\pngtrans.c">
      <Filter>JUCE Modules\juce_graphics\image_formats\pnglib</Filter>
    </ClCompile>
    <ClCompile Include="..\..\..\..\modules\juce_graphics\image_formats\pnglib\pngwio.c">
      <Filter>JUCE Modules\juce_graphics\image_formats\pnglib</Filter>
    </ClCompile>
    <ClCompile Include="..\..\..\..\modules\juce_graphics\image_formats\pnglib\pngwrite.c">
      <Filter>JUCE Modules\juce_graphics\image_formats\pnglib</Filter>
    </ClCompile>
    <ClCompile Include="..\..\..\..\modules\juce_graphics\image_formats\pnglib\pngwtran.c">
      <Filter>JUCE Modules\juce_graphics\image_formats\pnglib</Filter>
    </ClCompile>
    <ClCompile Include="..\..\..\..\modules\juce_graphics\image_formats\pnglib\pngwutil.c">
      <Filter>JUCE Modules\juce_graphics\image_formats\pnglib</Filter>
    </ClCompile>
    <ClCompile Include="..\..\..\..\modules\juce_graphics\image_formats\juce_GIFLoader.cpp">
      <Filter>JUCE Modules\juce_graphics\image_formats</Filter>
    </ClCompile>
    <ClCompile Include="..\..\..\..\modules\juce_graphics\image_formats\juce_JPEGLoader.cpp">
      <Filter>JUCE Modules\juce_graphics\image_formats</Filter>
    </ClCompile>
    <ClCompile Include="..\..\..\..\modules\juce_graphics\image_formats\juce_PNGLoader.cpp">
      <Filter>JUCE Modules\juce_graphics\image_formats</Filter>
    </ClCompile>
    <ClCompile Include="..\..\..\..\modules\juce_graphics\images\juce_Image.cpp">
      <Filter>JUCE Modules\juce_graphics\images</Filter>
    </ClCompile>
    <ClCompile Include="..\..\..\..\modules\juce_graphics\images\juce_ImageCache.cpp">
      <Filter>JUCE Modules\juce_graphics\images</Filter>
    </ClCompile>
    <ClCompile Include="..\..\..\..\modules\juce_graphics\images\juce_ImageConvolutionKernel.cpp">
      <Filter>JUCE Modules\juce_graphics\images</Filter>
    </ClCompile>
    <ClCompile Include="..\..\..\..\modules\juce_graphics\images\juce_ImageFileFormat.cpp">
      <Filter>JUCE Modules\juce_graphics\images</Filter>
    </ClCompile>
    <ClCompile Include="..\..\..\..\modules\juce_graphics\native\juce_android_Fonts.cpp">
      <Filter>JUCE Modules\juce_graphics\native</Filter>
    </ClCompile>
    <ClCompile Include="..\..\..\..\modules\juce_graphics\native\juce_android_GraphicsContext.cpp">
      <Filter>JUCE Modules\juce_graphics\native</Filter>
    </ClCompile>
    <ClCompile Include="..\..\..\..\modules\juce_graphics\native\juce_android_IconHelpers.cpp">
      <Filter>JUCE Modules\juce_graphics\native</Filter>
    </ClCompile>
    <ClCompile Include="..\..\..\..\modules\juce_graphics\native\juce_freetype_Fonts.cpp">
      <Filter>JUCE Modules\juce_graphics\native</Filter>
    </ClCompile>
    <ClCompile Include="..\..\..\..\modules\juce_graphics\native\juce_linux_Fonts.cpp">
      <Filter>JUCE Modules\juce_graphics\native</Filter>
    </ClCompile>
    <ClCompile Include="..\..\..\..\modules\juce_graphics\native\juce_linux_IconHelpers.cpp">
      <Filter>JUCE Modules\juce_graphics\native</Filter>
    </ClCompile>
    <ClCompile Include="..\..\..\..\modules\juce_graphics\native\juce_mac_IconHelpers.cpp">
      <Filter>JUCE Modules\juce_graphics\native</Filter>
    </ClCompile>
    <ClCompile Include="..\..\..\..\modules\juce_graphics\native\juce_win32_Direct2DGraphicsContext.cpp">
      <Filter>JUCE Modules\juce_graphics\native</Filter>
    </ClCompile>
    <ClCompile Include="..\..\..\..\modules\juce_graphics\native\juce_win32_DirectWriteTypeface.cpp">
      <Filter>JUCE Modules\juce_graphics\native</Filter>
    </ClCompile>
    <ClCompile Include="..\..\..\..\modules\juce_graphics\native\juce_win32_DirectWriteTypeLayout.cpp">
      <Filter>JUCE Modules\juce_graphics\native</Filter>
    </ClCompile>
    <ClCompile Include="..\..\..\..\modules\juce_graphics\native\juce_win32_Fonts.cpp">
      <Filter>JUCE Modules\juce_graphics\native</Filter>
    </ClCompile>
    <ClCompile Include="..\..\..\..\modules\juce_graphics\native\juce_win32_IconHelpers.cpp">
      <Filter>JUCE Modules\juce_graphics\native</Filter>
    </ClCompile>
    <ClCompile Include="..\..\..\..\modules\juce_graphics\placement\juce_RectanglePlacement.cpp">
      <Filter>JUCE Modules\juce_graphics\placement</Filter>
    </ClCompile>
    <ClCompile Include="..\..\..\..\modules\juce_graphics\juce_graphics.cpp">
      <Filter>JUCE Modules\juce_graphics</Filter>
    </ClCompile>
    <ClCompile Include="..\..\..\..\modules\juce_gui_basics\application\juce_Application.cpp">
      <Filter>JUCE Modules\juce_gui_basics\application</Filter>
    </ClCompile>
    <ClCompile Include="..\..\..\..\modules\juce_gui_basics\buttons\juce_ArrowButton.cpp">
      <Filter>JUCE Modules\juce_gui_basics\buttons</Filter>
    </ClCompile>
    <ClCompile Include="..\..\..\..\modules\juce_gui_basics\buttons\juce_Button.cpp">
      <Filter>JUCE Modules\juce_gui_basics\buttons</Filter>
    </ClCompile>
    <ClCompile Include="..\..\..\..\modules\juce_gui_basics\buttons\juce_DrawableButton.cpp">
      <Filter>JUCE Modules\juce_gui_basics\buttons</Filter>
    </ClCompile>
    <ClCompile Include="..\..\..\..\modules\juce_gui_basics\buttons\juce_HyperlinkButton.cpp">
      <Filter>JUCE Modules\juce_gui_basics\buttons</Filter>
    </ClCompile>
    <ClCompile Include="..\..\..\..\modules\juce_gui_basics\buttons\juce_ImageButton.cpp">
      <Filter>JUCE Modules\juce_gui_basics\buttons</Filter>
    </ClCompile>
    <ClCompile Include="..\..\..\..\modules\juce_gui_basics\buttons\juce_ShapeButton.cpp">
      <Filter>JUCE Modules\juce_gui_basics\buttons</Filter>
    </ClCompile>
    <ClCompile Include="..\..\..\..\modules\juce_gui_basics\buttons\juce_TextButton.cpp">
      <Filter>JUCE Modules\juce_gui_basics\buttons</Filter>
    </ClCompile>
    <ClCompile Include="..\..\..\..\modules\juce_gui_basics\buttons\juce_ToggleButton.cpp">
      <Filter>JUCE Modules\juce_gui_basics\buttons</Filter>
    </ClCompile>
    <ClCompile Include="..\..\..\..\modules\juce_gui_basics\buttons\juce_ToolbarButton.cpp">
      <Filter>JUCE Modules\juce_gui_basics\buttons</Filter>
    </ClCompile>
    <ClCompile Include="..\..\..\..\modules\juce_gui_basics\commands\juce_ApplicationCommandInfo.cpp">
      <Filter>JUCE Modules\juce_gui_basics\commands</Filter>
    </ClCompile>
    <ClCompile Include="..\..\..\..\modules\juce_gui_basics\commands\juce_ApplicationCommandManager.cpp">
      <Filter>JUCE Modules\juce_gui_basics\commands</Filter>
    </ClCompile>
    <ClCompile Include="..\..\..\..\modules\juce_gui_basics\commands\juce_ApplicationCommandTarget.cpp">
      <Filter>JUCE Modules\juce_gui_basics\commands</Filter>
    </ClCompile>
    <ClCompile Include="..\..\..\..\modules\juce_gui_basics\commands\juce_KeyPressMappingSet.cpp">
      <Filter>JUCE Modules\juce_gui_basics\commands</Filter>
    </ClCompile>
    <ClCompile Include="..\..\..\..\modules\juce_gui_basics\components\juce_Component.cpp">
      <Filter>JUCE Modules\juce_gui_basics\components</Filter>
    </ClCompile>
    <ClCompile Include="..\..\..\..\modules\juce_gui_basics\components\juce_ComponentListener.cpp">
      <Filter>JUCE Modules\juce_gui_basics\components</Filter>
    </ClCompile>
    <ClCompile Include="..\..\..\..\modules\juce_gui_basics\components\juce_ModalComponentManager.cpp">
      <Filter>JUCE Modules\juce_gui_basics\components</Filter>
    </ClCompile>
    <ClCompile Include="..\..\..\..\modules\juce_gui_basics\desktop\juce_Desktop.cpp">
      <Filter>JUCE Modules\juce_gui_basics\desktop</Filter>
    </ClCompile>
    <ClCompile Include="..\..\..\..\modules\juce_gui_basics\desktop\juce_Displays.cpp">
      <Filter>JUCE Modules\juce_gui_basics\desktop</Filter>
    </ClCompile>
    <ClCompile Include="..\..\..\..\modules\juce_gui_basics\drawables\juce_Drawable.cpp">
      <Filter>JUCE Modules\juce_gui_basics\drawables</Filter>
    </ClCompile>
    <ClCompile Include="..\..\..\..\modules\juce_gui_basics\drawables\juce_DrawableComposite.cpp">
      <Filter>JUCE Modules\juce_gui_basics\drawables</Filter>
    </ClCompile>
    <ClCompile Include="..\..\..\..\modules\juce_gui_basics\drawables\juce_DrawableImage.cpp">
      <Filter>JUCE Modules\juce_gui_basics\drawables</Filter>
    </ClCompile>
    <ClCompile Include="..\..\..\..\modules\juce_gui_basics\drawables\juce_DrawablePath.cpp">
      <Filter>JUCE Modules\juce_gui_basics\drawables</Filter>
    </ClCompile>
    <ClCompile Include="..\..\..\..\modules\juce_gui_basics\drawables\juce_DrawableRectangle.cpp">
      <Filter>JUCE Modules\juce_gui_basics\drawables</Filter>
    </ClCompile>
    <ClCompile Include="..\..\..\..\modules\juce_gui_basics\drawables\juce_DrawableShape.cpp">
      <Filter>JUCE Modules\juce_gui_basics\drawables</Filter>
    </ClCompile>
    <ClCompile Include="..\..\..\..\modules\juce_gui_basics\drawables\juce_DrawableText.cpp">
      <Filter>JUCE Modules\juce_gui_basics\drawables</Filter>
    </ClCompile>
    <ClCompile Include="..\..\..\..\modules\juce_gui_basics\drawables\juce_SVGParser.cpp">
      <Filter>JUCE Modules\juce_gui_basics\drawables</Filter>
    </ClCompile>
    <ClCompile Include="..\..\..\..\modules\juce_gui_basics\filebrowser\juce_ContentSharer.cpp">
      <Filter>JUCE Modules\juce_gui_basics\filebrowser</Filter>
    </ClCompile>
    <ClCompile Include="..\..\..\..\modules\juce_gui_basics\filebrowser\juce_DirectoryContentsDisplayComponent.cpp">
      <Filter>JUCE Modules\juce_gui_basics\filebrowser</Filter>
    </ClCompile>
    <ClCompile Include="..\..\..\..\modules\juce_gui_basics\filebrowser\juce_DirectoryContentsList.cpp">
      <Filter>JUCE Modules\juce_gui_basics\filebrowser</Filter>
    </ClCompile>
    <ClCompile Include="..\..\..\..\modules\juce_gui_basics\filebrowser\juce_FileBrowserComponent.cpp">
      <Filter>JUCE Modules\juce_gui_basics\filebrowser</Filter>
    </ClCompile>
    <ClCompile Include="..\..\..\..\modules\juce_gui_basics\filebrowser\juce_FileChooser.cpp">
      <Filter>JUCE Modules\juce_gui_basics\filebrowser</Filter>
    </ClCompile>
    <ClCompile Include="..\..\..\..\modules\juce_gui_basics\filebrowser\juce_FileChooserDialogBox.cpp">
      <Filter>JUCE Modules\juce_gui_basics\filebrowser</Filter>
    </ClCompile>
    <ClCompile Include="..\..\..\..\modules\juce_gui_basics\filebrowser\juce_FileListComponent.cpp">
      <Filter>JUCE Modules\juce_gui_basics\filebrowser</Filter>
    </ClCompile>
    <ClCompile Include="..\..\..\..\modules\juce_gui_basics\filebrowser\juce_FilenameComponent.cpp">
      <Filter>JUCE Modules\juce_gui_basics\filebrowser</Filter>
    </ClCompile>
    <ClCompile Include="..\..\..\..\modules\juce_gui_basics\filebrowser\juce_FileSearchPathListComponent.cpp">
      <Filter>JUCE Modules\juce_gui_basics\filebrowser</Filter>
    </ClCompile>
    <ClCompile Include="..\..\..\..\modules\juce_gui_basics\filebrowser\juce_FileTreeComponent.cpp">
      <Filter>JUCE Modules\juce_gui_basics\filebrowser</Filter>
    </ClCompile>
    <ClCompile Include="..\..\..\..\modules\juce_gui_basics\filebrowser\juce_ImagePreviewComponent.cpp">
      <Filter>JUCE Modules\juce_gui_basics\filebrowser</Filter>
    </ClCompile>
    <ClCompile Include="..\..\..\..\modules\juce_gui_basics\keyboard\juce_CaretComponent.cpp">
      <Filter>JUCE Modules\juce_gui_basics\keyboard</Filter>
    </ClCompile>
    <ClCompile Include="..\..\..\..\modules\juce_gui_basics\keyboard\juce_KeyboardFocusTraverser.cpp">
      <Filter>JUCE Modules\juce_gui_basics\keyboard</Filter>
    </ClCompile>
    <ClCompile Include="..\..\..\..\modules\juce_gui_basics\keyboard\juce_KeyListener.cpp">
      <Filter>JUCE Modules\juce_gui_basics\keyboard</Filter>
    </ClCompile>
    <ClCompile Include="..\..\..\..\modules\juce_gui_basics\keyboard\juce_KeyPress.cpp">
      <Filter>JUCE Modules\juce_gui_basics\keyboard</Filter>
    </ClCompile>
    <ClCompile Include="..\..\..\..\modules\juce_gui_basics\keyboard\juce_ModifierKeys.cpp">
      <Filter>JUCE Modules\juce_gui_basics\keyboard</Filter>
    </ClCompile>
    <ClCompile Include="..\..\..\..\modules\juce_gui_basics\layout\juce_ComponentAnimator.cpp">
      <Filter>JUCE Modules\juce_gui_basics\layout</Filter>
    </ClCompile>
    <ClCompile Include="..\..\..\..\modules\juce_gui_basics\layout\juce_ComponentBoundsConstrainer.cpp">
      <Filter>JUCE Modules\juce_gui_basics\layout</Filter>
    </ClCompile>
    <ClCompile Include="..\..\..\..\modules\juce_gui_basics\layout\juce_ComponentBuilder.cpp">
      <Filter>JUCE Modules\juce_gui_basics\layout</Filter>
    </ClCompile>
    <ClCompile Include="..\..\..\..\modules\juce_gui_basics\layout\juce_ComponentMovementWatcher.cpp">
      <Filter>JUCE Modules\juce_gui_basics\layout</Filter>
    </ClCompile>
    <ClCompile Include="..\..\..\..\modules\juce_gui_basics\layout\juce_ConcertinaPanel.cpp">
      <Filter>JUCE Modules\juce_gui_basics\layout</Filter>
    </ClCompile>
    <ClCompile Include="..\..\..\..\modules\juce_gui_basics\layout\juce_FlexBox.cpp">
      <Filter>JUCE Modules\juce_gui_basics\layout</Filter>
    </ClCompile>
    <ClCompile Include="..\..\..\..\modules\juce_gui_basics\layout\juce_Grid.cpp">
      <Filter>JUCE Modules\juce_gui_basics\layout</Filter>
    </ClCompile>
    <ClCompile Include="..\..\..\..\modules\juce_gui_basics\layout\juce_GridItem.cpp">
      <Filter>JUCE Modules\juce_gui_basics\layout</Filter>
    </ClCompile>
    <ClCompile Include="..\..\..\..\modules\juce_gui_basics\layout\juce_GridUnitTests.cpp">
      <Filter>JUCE Modules\juce_gui_basics\layout</Filter>
    </ClCompile>
    <ClCompile Include="..\..\..\..\modules\juce_gui_basics\layout\juce_GroupComponent.cpp">
      <Filter>JUCE Modules\juce_gui_basics\layout</Filter>
    </ClCompile>
    <ClCompile Include="..\..\..\..\modules\juce_gui_basics\layout\juce_MultiDocumentPanel.cpp">
      <Filter>JUCE Modules\juce_gui_basics\layout</Filter>
    </ClCompile>
    <ClCompile Include="..\..\..\..\modules\juce_gui_basics\layout\juce_ResizableBorderComponent.cpp">
      <Filter>JUCE Modules\juce_gui_basics\layout</Filter>
    </ClCompile>
    <ClCompile Include="..\..\..\..\modules\juce_gui_basics\layout\juce_ResizableCornerComponent.cpp">
      <Filter>JUCE Modules\juce_gui_basics\layout</Filter>
    </ClCompile>
    <ClCompile Include="..\..\..\..\modules\juce_gui_basics\layout\juce_ResizableEdgeComponent.cpp">
      <Filter>JUCE Modules\juce_gui_basics\layout</Filter>
    </ClCompile>
    <ClCompile Include="..\..\..\..\modules\juce_gui_basics\layout\juce_ScrollBar.cpp">
      <Filter>JUCE Modules\juce_gui_basics\layout</Filter>
    </ClCompile>
    <ClCompile Include="..\..\..\..\modules\juce_gui_basics\layout\juce_SidePanel.cpp">
      <Filter>JUCE Modules\juce_gui_basics\layout</Filter>
    </ClCompile>
    <ClCompile Include="..\..\..\..\modules\juce_gui_basics\layout\juce_StretchableLayoutManager.cpp">
      <Filter>JUCE Modules\juce_gui_basics\layout</Filter>
    </ClCompile>
    <ClCompile Include="..\..\..\..\modules\juce_gui_basics\layout\juce_StretchableLayoutResizerBar.cpp">
      <Filter>JUCE Modules\juce_gui_basics\layout</Filter>
    </ClCompile>
    <ClCompile Include="..\..\..\..\modules\juce_gui_basics\layout\juce_StretchableObjectResizer.cpp">
      <Filter>JUCE Modules\juce_gui_basics\layout</Filter>
    </ClCompile>
    <ClCompile Include="..\..\..\..\modules\juce_gui_basics\layout\juce_TabbedButtonBar.cpp">
      <Filter>JUCE Modules\juce_gui_basics\layout</Filter>
    </ClCompile>
    <ClCompile Include="..\..\..\..\modules\juce_gui_basics\layout\juce_TabbedComponent.cpp">
      <Filter>JUCE Modules\juce_gui_basics\layout</Filter>
    </ClCompile>
    <ClCompile Include="..\..\..\..\modules\juce_gui_basics\layout\juce_Viewport.cpp">
      <Filter>JUCE Modules\juce_gui_basics\layout</Filter>
    </ClCompile>
    <ClCompile Include="..\..\..\..\modules\juce_gui_basics\lookandfeel\juce_LookAndFeel.cpp">
      <Filter>JUCE Modules\juce_gui_basics\lookandfeel</Filter>
    </ClCompile>
    <ClCompile Include="..\..\..\..\modules\juce_gui_basics\lookandfeel\juce_LookAndFeel_V1.cpp">
      <Filter>JUCE Modules\juce_gui_basics\lookandfeel</Filter>
    </ClCompile>
    <ClCompile Include="..\..\..\..\modules\juce_gui_basics\lookandfeel\juce_LookAndFeel_V2.cpp">
      <Filter>JUCE Modules\juce_gui_basics\lookandfeel</Filter>
    </ClCompile>
    <ClCompile Include="..\..\..\..\modules\juce_gui_basics\lookandfeel\juce_LookAndFeel_V3.cpp">
      <Filter>JUCE Modules\juce_gui_basics\lookandfeel</Filter>
    </ClCompile>
    <ClCompile Include="..\..\..\..\modules\juce_gui_basics\lookandfeel\juce_LookAndFeel_V4.cpp">
      <Filter>JUCE Modules\juce_gui_basics\lookandfeel</Filter>
    </ClCompile>
    <ClCompile Include="..\..\..\..\modules\juce_gui_basics\menus\juce_BurgerMenuComponent.cpp">
      <Filter>JUCE Modules\juce_gui_basics\menus</Filter>
    </ClCompile>
    <ClCompile Include="..\..\..\..\modules\juce_gui_basics\menus\juce_MenuBarComponent.cpp">
      <Filter>JUCE Modules\juce_gui_basics\menus</Filter>
    </ClCompile>
    <ClCompile Include="..\..\..\..\modules\juce_gui_basics\menus\juce_MenuBarModel.cpp">
      <Filter>JUCE Modules\juce_gui_basics\menus</Filter>
    </ClCompile>
    <ClCompile Include="..\..\..\..\modules\juce_gui_basics\menus\juce_PopupMenu.cpp">
      <Filter>JUCE Modules\juce_gui_basics\menus</Filter>
    </ClCompile>
    <ClCompile Include="..\..\..\..\modules\juce_gui_basics\misc\juce_BubbleComponent.cpp">
      <Filter>JUCE Modules\juce_gui_basics\misc</Filter>
    </ClCompile>
    <ClCompile Include="..\..\..\..\modules\juce_gui_basics\misc\juce_DropShadower.cpp">
      <Filter>JUCE Modules\juce_gui_basics\misc</Filter>
    </ClCompile>
    <ClCompile Include="..\..\..\..\modules\juce_gui_basics\misc\juce_JUCESplashScreen.cpp">
      <Filter>JUCE Modules\juce_gui_basics\misc</Filter>
    </ClCompile>
    <ClCompile Include="..\..\..\..\modules\juce_gui_basics\mouse\juce_ComponentDragger.cpp">
      <Filter>JUCE Modules\juce_gui_basics\mouse</Filter>
    </ClCompile>
    <ClCompile Include="..\..\..\..\modules\juce_gui_basics\mouse\juce_DragAndDropContainer.cpp">
      <Filter>JUCE Modules\juce_gui_basics\mouse</Filter>
    </ClCompile>
    <ClCompile Include="..\..\..\..\modules\juce_gui_basics\mouse\juce_MouseCursor.cpp">
      <Filter>JUCE Modules\juce_gui_basics\mouse</Filter>
    </ClCompile>
    <ClCompile Include="..\..\..\..\modules\juce_gui_basics\mouse\juce_MouseEvent.cpp">
      <Filter>JUCE Modules\juce_gui_basics\mouse</Filter>
    </ClCompile>
    <ClCompile Include="..\..\..\..\modules\juce_gui_basics\mouse\juce_MouseInactivityDetector.cpp">
      <Filter>JUCE Modules\juce_gui_basics\mouse</Filter>
    </ClCompile>
    <ClCompile Include="..\..\..\..\modules\juce_gui_basics\mouse\juce_MouseInputSource.cpp">
      <Filter>JUCE Modules\juce_gui_basics\mouse</Filter>
    </ClCompile>
    <ClCompile Include="..\..\..\..\modules\juce_gui_basics\mouse\juce_MouseListener.cpp">
      <Filter>JUCE Modules\juce_gui_basics\mouse</Filter>
    </ClCompile>
    <ClCompile Include="..\..\..\..\modules\juce_gui_basics\native\juce_android_ContentSharer.cpp">
      <Filter>JUCE Modules\juce_gui_basics\native</Filter>
    </ClCompile>
    <ClCompile Include="..\..\..\..\modules\juce_gui_basics\native\juce_android_FileChooser.cpp">
      <Filter>JUCE Modules\juce_gui_basics\native</Filter>
    </ClCompile>
    <ClCompile Include="..\..\..\..\modules\juce_gui_basics\native\juce_android_Windowing.cpp">
      <Filter>JUCE Modules\juce_gui_basics\native</Filter>
    </ClCompile>
    <ClCompile Include="..\..\..\..\modules\juce_gui_basics\native\juce_common_MimeTypes.cpp">
      <Filter>JUCE Modules\juce_gui_basics\native</Filter>
    </ClCompile>
    <ClCompile Include="..\..\..\..\modules\juce_gui_basics\native\juce_ios_ContentSharer.cpp">
      <Filter>JUCE Modules\juce_gui_basics\native</Filter>
    </ClCompile>
    <ClCompile Include="..\..\..\..\modules\juce_gui_basics\native\juce_linux_FileChooser.cpp">
      <Filter>JUCE Modules\juce_gui_basics\native</Filter>
    </ClCompile>
    <ClCompile Include="..\..\..\..\modules\juce_gui_basics\native\juce_linux_X11.cpp">
      <Filter>JUCE Modules\juce_gui_basics\native</Filter>
    </ClCompile>
    <ClCompile Include="..\..\..\..\modules\juce_gui_basics\native\juce_linux_X11_Clipboard.cpp">
      <Filter>JUCE Modules\juce_gui_basics\native</Filter>
    </ClCompile>
    <ClCompile Include="..\..\..\..\modules\juce_gui_basics\native\juce_linux_X11_Windowing.cpp">
      <Filter>JUCE Modules\juce_gui_basics\native</Filter>
    </ClCompile>
    <ClCompile Include="..\..\..\..\modules\juce_gui_basics\native\juce_win32_DragAndDrop.cpp">
      <Filter>JUCE Modules\juce_gui_basics\native</Filter>
    </ClCompile>
    <ClCompile Include="..\..\..\..\modules\juce_gui_basics\native\juce_win32_FileChooser.cpp">
      <Filter>JUCE Modules\juce_gui_basics\native</Filter>
    </ClCompile>
    <ClCompile Include="..\..\..\..\modules\juce_gui_basics\native\juce_win32_Windowing.cpp">
      <Filter>JUCE Modules\juce_gui_basics\native</Filter>
    </ClCompile>
    <ClCompile Include="..\..\..\..\modules\juce_gui_basics\positioning\juce_MarkerList.cpp">
      <Filter>JUCE Modules\juce_gui_basics\positioning</Filter>
    </ClCompile>
    <ClCompile Include="..\..\..\..\modules\juce_gui_basics\positioning\juce_RelativeCoordinate.cpp">
      <Filter>JUCE Modules\juce_gui_basics\positioning</Filter>
    </ClCompile>
    <ClCompile Include="..\..\..\..\modules\juce_gui_basics\positioning\juce_RelativeCoordinatePositioner.cpp">
      <Filter>JUCE Modules\juce_gui_basics\positioning</Filter>
    </ClCompile>
    <ClCompile Include="..\..\..\..\modules\juce_gui_basics\positioning\juce_RelativeParallelogram.cpp">
      <Filter>JUCE Modules\juce_gui_basics\positioning</Filter>
    </ClCompile>
    <ClCompile Include="..\..\..\..\modules\juce_gui_basics\positioning\juce_RelativePoint.cpp">
      <Filter>JUCE Modules\juce_gui_basics\positioning</Filter>
    </ClCompile>
    <ClCompile Include="..\..\..\..\modules\juce_gui_basics\positioning\juce_RelativePointPath.cpp">
      <Filter>JUCE Modules\juce_gui_basics\positioning</Filter>
    </ClCompile>
    <ClCompile Include="..\..\..\..\modules\juce_gui_basics\positioning\juce_RelativeRectangle.cpp">
      <Filter>JUCE Modules\juce_gui_basics\positioning</Filter>
    </ClCompile>
    <ClCompile Include="..\..\..\..\modules\juce_gui_basics\properties\juce_BooleanPropertyComponent.cpp">
      <Filter>JUCE Modules\juce_gui_basics\properties</Filter>
    </ClCompile>
    <ClCompile Include="..\..\..\..\modules\juce_gui_basics\properties\juce_ButtonPropertyComponent.cpp">
      <Filter>JUCE Modules\juce_gui_basics\properties</Filter>
    </ClCompile>
    <ClCompile Include="..\..\..\..\modules\juce_gui_basics\properties\juce_ChoicePropertyComponent.cpp">
      <Filter>JUCE Modules\juce_gui_basics\properties</Filter>
    </ClCompile>
    <ClCompile Include="..\..\..\..\modules\juce_gui_basics\properties\juce_MultiChoicePropertyComponent.cpp">
      <Filter>JUCE Modules\juce_gui_basics\properties</Filter>
    </ClCompile>
    <ClCompile Include="..\..\..\..\modules\juce_gui_basics\properties\juce_PropertyComponent.cpp">
      <Filter>JUCE Modules\juce_gui_basics\properties</Filter>
    </ClCompile>
    <ClCompile Include="..\..\..\..\modules\juce_gui_basics\properties\juce_PropertyPanel.cpp">
      <Filter>JUCE Modules\juce_gui_basics\properties</Filter>
    </ClCompile>
    <ClCompile Include="..\..\..\..\modules\juce_gui_basics\properties\juce_SliderPropertyComponent.cpp">
      <Filter>JUCE Modules\juce_gui_basics\properties</Filter>
    </ClCompile>
    <ClCompile Include="..\..\..\..\modules\juce_gui_basics\properties\juce_TextPropertyComponent.cpp">
      <Filter>JUCE Modules\juce_gui_basics\properties</Filter>
    </ClCompile>
    <ClCompile Include="..\..\..\..\modules\juce_gui_basics\widgets\juce_ComboBox.cpp">
      <Filter>JUCE Modules\juce_gui_basics\widgets</Filter>
    </ClCompile>
    <ClCompile Include="..\..\..\..\modules\juce_gui_basics\widgets\juce_ImageComponent.cpp">
      <Filter>JUCE Modules\juce_gui_basics\widgets</Filter>
    </ClCompile>
    <ClCompile Include="..\..\..\..\modules\juce_gui_basics\widgets\juce_Label.cpp">
      <Filter>JUCE Modules\juce_gui_basics\widgets</Filter>
    </ClCompile>
    <ClCompile Include="..\..\..\..\modules\juce_gui_basics\widgets\juce_ListBox.cpp">
      <Filter>JUCE Modules\juce_gui_basics\widgets</Filter>
    </ClCompile>
    <ClCompile Include="..\..\..\..\modules\juce_gui_basics\widgets\juce_ProgressBar.cpp">
      <Filter>JUCE Modules\juce_gui_basics\widgets</Filter>
    </ClCompile>
    <ClCompile Include="..\..\..\..\modules\juce_gui_basics\widgets\juce_Slider.cpp">
      <Filter>JUCE Modules\juce_gui_basics\widgets</Filter>
    </ClCompile>
    <ClCompile Include="..\..\..\..\modules\juce_gui_basics\widgets\juce_TableHeaderComponent.cpp">
      <Filter>JUCE Modules\juce_gui_basics\widgets</Filter>
    </ClCompile>
    <ClCompile Include="..\..\..\..\modules\juce_gui_basics\widgets\juce_TableListBox.cpp">
      <Filter>JUCE Modules\juce_gui_basics\widgets</Filter>
    </ClCompile>
    <ClCompile Include="..\..\..\..\modules\juce_gui_basics\widgets\juce_TextEditor.cpp">
      <Filter>JUCE Modules\juce_gui_basics\widgets</Filter>
    </ClCompile>
    <ClCompile Include="..\..\..\..\modules\juce_gui_basics\widgets\juce_Toolbar.cpp">
      <Filter>JUCE Modules\juce_gui_basics\widgets</Filter>
    </ClCompile>
    <ClCompile Include="..\..\..\..\modules\juce_gui_basics\widgets\juce_ToolbarItemComponent.cpp">
      <Filter>JUCE Modules\juce_gui_basics\widgets</Filter>
    </ClCompile>
    <ClCompile Include="..\..\..\..\modules\juce_gui_basics\widgets\juce_ToolbarItemPalette.cpp">
      <Filter>JUCE Modules\juce_gui_basics\widgets</Filter>
    </ClCompile>
    <ClCompile Include="..\..\..\..\modules\juce_gui_basics\widgets\juce_TreeView.cpp">
      <Filter>JUCE Modules\juce_gui_basics\widgets</Filter>
    </ClCompile>
    <ClCompile Include="..\..\..\..\modules\juce_gui_basics\windows\juce_AlertWindow.cpp">
      <Filter>JUCE Modules\juce_gui_basics\windows</Filter>
    </ClCompile>
    <ClCompile Include="..\..\..\..\modules\juce_gui_basics\windows\juce_CallOutBox.cpp">
      <Filter>JUCE Modules\juce_gui_basics\windows</Filter>
    </ClCompile>
    <ClCompile Include="..\..\..\..\modules\juce_gui_basics\windows\juce_ComponentPeer.cpp">
      <Filter>JUCE Modules\juce_gui_basics\windows</Filter>
    </ClCompile>
    <ClCompile Include="..\..\..\..\modules\juce_gui_basics\windows\juce_DialogWindow.cpp">
      <Filter>JUCE Modules\juce_gui_basics\windows</Filter>
    </ClCompile>
    <ClCompile Include="..\..\..\..\modules\juce_gui_basics\windows\juce_DocumentWindow.cpp">
      <Filter>JUCE Modules\juce_gui_basics\windows</Filter>
    </ClCompile>
    <ClCompile Include="..\..\..\..\modules\juce_gui_basics\windows\juce_ResizableWindow.cpp">
      <Filter>JUCE Modules\juce_gui_basics\windows</Filter>
    </ClCompile>
    <ClCompile Include="..\..\..\..\modules\juce_gui_basics\windows\juce_ThreadWithProgressWindow.cpp">
      <Filter>JUCE Modules\juce_gui_basics\windows</Filter>
    </ClCompile>
    <ClCompile Include="..\..\..\..\modules\juce_gui_basics\windows\juce_TooltipWindow.cpp">
      <Filter>JUCE Modules\juce_gui_basics\windows</Filter>
    </ClCompile>
    <ClCompile Include="..\..\..\..\modules\juce_gui_basics\windows\juce_TopLevelWindow.cpp">
      <Filter>JUCE Modules\juce_gui_basics\windows</Filter>
    </ClCompile>
    <ClCompile Include="..\..\..\..\modules\juce_gui_basics\juce_gui_basics.cpp">
      <Filter>JUCE Modules\juce_gui_basics</Filter>
    </ClCompile>
    <ClCompile Include="..\..\..\..\modules\juce_gui_extra\code_editor\juce_CodeDocument.cpp">
      <Filter>JUCE Modules\juce_gui_extra\code_editor</Filter>
    </ClCompile>
    <ClCompile Include="..\..\..\..\modules\juce_gui_extra\code_editor\juce_CodeEditorComponent.cpp">
      <Filter>JUCE Modules\juce_gui_extra\code_editor</Filter>
    </ClCompile>
    <ClCompile Include="..\..\..\..\modules\juce_gui_extra\code_editor\juce_CPlusPlusCodeTokeniser.cpp">
      <Filter>JUCE Modules\juce_gui_extra\code_editor</Filter>
    </ClCompile>
    <ClCompile Include="..\..\..\..\modules\juce_gui_extra\code_editor\juce_LuaCodeTokeniser.cpp">
      <Filter>JUCE Modules\juce_gui_extra\code_editor</Filter>
    </ClCompile>
    <ClCompile Include="..\..\..\..\modules\juce_gui_extra\code_editor\juce_XMLCodeTokeniser.cpp">
      <Filter>JUCE Modules\juce_gui_extra\code_editor</Filter>
    </ClCompile>
    <ClCompile Include="..\..\..\..\modules\juce_gui_extra\documents\juce_FileBasedDocument.cpp">
      <Filter>JUCE Modules\juce_gui_extra\documents</Filter>
    </ClCompile>
    <ClCompile Include="..\..\..\..\modules\juce_gui_extra\misc\juce_AnimatedAppComponent.cpp">
      <Filter>JUCE Modules\juce_gui_extra\misc</Filter>
    </ClCompile>
    <ClCompile Include="..\..\..\..\modules\juce_gui_extra\misc\juce_BubbleMessageComponent.cpp">
      <Filter>JUCE Modules\juce_gui_extra\misc</Filter>
    </ClCompile>
    <ClCompile Include="..\..\..\..\modules\juce_gui_extra\misc\juce_ColourSelector.cpp">
      <Filter>JUCE Modules\juce_gui_extra\misc</Filter>
    </ClCompile>
    <ClCompile Include="..\..\..\..\modules\juce_gui_extra\misc\juce_KeyMappingEditorComponent.cpp">
      <Filter>JUCE Modules\juce_gui_extra\misc</Filter>
    </ClCompile>
    <ClCompile Include="..\..\..\..\modules\juce_gui_extra\misc\juce_LiveConstantEditor.cpp">
      <Filter>JUCE Modules\juce_gui_extra\misc</Filter>
    </ClCompile>
    <ClCompile Include="..\..\..\..\modules\juce_gui_extra\misc\juce_PreferencesPanel.cpp">
      <Filter>JUCE Modules\juce_gui_extra\misc</Filter>
    </ClCompile>
    <ClCompile Include="..\..\..\..\modules\juce_gui_extra\misc\juce_PushNotifications.cpp">
      <Filter>JUCE Modules\juce_gui_extra\misc</Filter>
    </ClCompile>
    <ClCompile Include="..\..\..\..\modules\juce_gui_extra\misc\juce_RecentlyOpenedFilesList.cpp">
      <Filter>JUCE Modules\juce_gui_extra\misc</Filter>
    </ClCompile>
    <ClCompile Include="..\..\..\..\modules\juce_gui_extra\misc\juce_SplashScreen.cpp">
      <Filter>JUCE Modules\juce_gui_extra\misc</Filter>
    </ClCompile>
    <ClCompile Include="..\..\..\..\modules\juce_gui_extra\misc\juce_SystemTrayIconComponent.cpp">
      <Filter>JUCE Modules\juce_gui_extra\misc</Filter>
    </ClCompile>
    <ClCompile Include="..\..\..\..\modules\juce_gui_extra\native\juce_android_PushNotifications.cpp">
      <Filter>JUCE Modules\juce_gui_extra\native</Filter>
    </ClCompile>
    <ClCompile Include="..\..\..\..\modules\juce_gui_extra\native\juce_android_WebBrowserComponent.cpp">
      <Filter>JUCE Modules\juce_gui_extra\native</Filter>
    </ClCompile>
    <ClCompile Include="..\..\..\..\modules\juce_gui_extra\native\juce_AndroidViewComponent.cpp">
      <Filter>JUCE Modules\juce_gui_extra\native</Filter>
    </ClCompile>
    <ClCompile Include="..\..\..\..\modules\juce_gui_extra\native\juce_ios_PushNotifications.cpp">
      <Filter>JUCE Modules\juce_gui_extra\native</Filter>
    </ClCompile>
    <ClCompile Include="..\..\..\..\modules\juce_gui_extra\native\juce_linux_X11_SystemTrayIcon.cpp">
      <Filter>JUCE Modules\juce_gui_extra\native</Filter>
    </ClCompile>
    <ClCompile Include="..\..\..\..\modules\juce_gui_extra\native\juce_linux_X11_WebBrowserComponent.cpp">
      <Filter>JUCE Modules\juce_gui_extra\native</Filter>
    </ClCompile>
    <ClCompile Include="..\..\..\..\modules\juce_gui_extra\native\juce_linux_XEmbedComponent.cpp">
      <Filter>JUCE Modules\juce_gui_extra\native</Filter>
    </ClCompile>
    <ClCompile Include="..\..\..\..\modules\juce_gui_extra\native\juce_mac_PushNotifications.cpp">
      <Filter>JUCE Modules\juce_gui_extra\native</Filter>
    </ClCompile>
    <ClCompile Include="..\..\..\..\modules\juce_gui_extra\native\juce_mac_SystemTrayIcon.cpp">
      <Filter>JUCE Modules\juce_gui_extra\native</Filter>
    </ClCompile>
    <ClCompile Include="..\..\..\..\modules\juce_gui_extra\native\juce_win32_ActiveXComponent.cpp">
      <Filter>JUCE Modules\juce_gui_extra\native</Filter>
    </ClCompile>
    <ClCompile Include="..\..\..\..\modules\juce_gui_extra\native\juce_win32_SystemTrayIcon.cpp">
      <Filter>JUCE Modules\juce_gui_extra\native</Filter>
    </ClCompile>
    <ClCompile Include="..\..\..\..\modules\juce_gui_extra\native\juce_win32_WebBrowserComponent.cpp">
      <Filter>JUCE Modules\juce_gui_extra\native</Filter>
    </ClCompile>
    <ClCompile Include="..\..\..\..\modules\juce_gui_extra\juce_gui_extra.cpp">
      <Filter>JUCE Modules\juce_gui_extra</Filter>
    </ClCompile>
    <ClCompile Include="..\..\..\..\modules\juce_opengl\opengl\juce_OpenGLContext.cpp">
      <Filter>JUCE Modules\juce_opengl\opengl</Filter>
    </ClCompile>
    <ClCompile Include="..\..\..\..\modules\juce_opengl\opengl\juce_OpenGLFrameBuffer.cpp">
      <Filter>JUCE Modules\juce_opengl\opengl</Filter>
    </ClCompile>
    <ClCompile Include="..\..\..\..\modules\juce_opengl\opengl\juce_OpenGLGraphicsContext.cpp">
      <Filter>JUCE Modules\juce_opengl\opengl</Filter>
    </ClCompile>
    <ClCompile Include="..\..\..\..\modules\juce_opengl\opengl\juce_OpenGLHelpers.cpp">
      <Filter>JUCE Modules\juce_opengl\opengl</Filter>
    </ClCompile>
    <ClCompile Include="..\..\..\..\modules\juce_opengl\opengl\juce_OpenGLImage.cpp">
      <Filter>JUCE Modules\juce_opengl\opengl</Filter>
    </ClCompile>
    <ClCompile Include="..\..\..\..\modules\juce_opengl\opengl\juce_OpenGLPixelFormat.cpp">
      <Filter>JUCE Modules\juce_opengl\opengl</Filter>
    </ClCompile>
    <ClCompile Include="..\..\..\..\modules\juce_opengl\opengl\juce_OpenGLShaderProgram.cpp">
      <Filter>JUCE Modules\juce_opengl\opengl</Filter>
    </ClCompile>
    <ClCompile Include="..\..\..\..\modules\juce_opengl\opengl\juce_OpenGLTexture.cpp">
      <Filter>JUCE Modules\juce_opengl\opengl</Filter>
    </ClCompile>
    <ClCompile Include="..\..\..\..\modules\juce_opengl\utils\juce_OpenGLAppComponent.cpp">
      <Filter>JUCE Modules\juce_opengl\utils</Filter>
    </ClCompile>
    <ClCompile Include="..\..\..\..\modules\juce_opengl\juce_opengl.cpp">
      <Filter>JUCE Modules\juce_opengl</Filter>
    </ClCompile>
    <ClCompile Include="..\..\..\..\modules\juce_video\capture\juce_CameraDevice.cpp">
      <Filter>JUCE Modules\juce_video\capture</Filter>
    </ClCompile>
    <ClCompile Include="..\..\..\..\modules\juce_video\playback\juce_VideoComponent.cpp">
      <Filter>JUCE Modules\juce_video\playback</Filter>
    </ClCompile>
    <ClCompile Include="..\..\..\..\modules\juce_video\juce_video.cpp">
      <Filter>JUCE Modules\juce_video</Filter>
    </ClCompile>
    <ClCompile Include="..\..\JuceLibraryCode\BinaryData.cpp">
      <Filter>JUCE Library Code</Filter>
    </ClCompile>
    <ClCompile Include="..\..\JuceLibraryCode\include_juce_audio_basics.cpp">
      <Filter>JUCE Library Code</Filter>
    </ClCompile>
    <ClCompile Include="..\..\JuceLibraryCode\include_juce_audio_devices.cpp">
      <Filter>JUCE Library Code</Filter>
    </ClCompile>
    <ClCompile Include="..\..\JuceLibraryCode\include_juce_audio_formats.cpp">
      <Filter>JUCE Library Code</Filter>
    </ClCompile>
    <ClCompile Include="..\..\JuceLibraryCode\include_juce_audio_processors.cpp">
      <Filter>JUCE Library Code</Filter>
    </ClCompile>
    <ClCompile Include="..\..\JuceLibraryCode\include_juce_audio_utils.cpp">
      <Filter>JUCE Library Code</Filter>
    </ClCompile>
    <ClCompile Include="..\..\JuceLibraryCode\include_juce_core.cpp">
      <Filter>JUCE Library Code</Filter>
    </ClCompile>
    <ClCompile Include="..\..\JuceLibraryCode\include_juce_cryptography.cpp">
      <Filter>JUCE Library Code</Filter>
    </ClCompile>
    <ClCompile Include="..\..\JuceLibraryCode\include_juce_data_structures.cpp">
      <Filter>JUCE Library Code</Filter>
    </ClCompile>
    <ClCompile Include="..\..\JuceLibraryCode\include_juce_events.cpp">
      <Filter>JUCE Library Code</Filter>
    </ClCompile>
    <ClCompile Include="..\..\JuceLibraryCode\include_juce_graphics.cpp">
      <Filter>JUCE Library Code</Filter>
    </ClCompile>
    <ClCompile Include="..\..\JuceLibraryCode\include_juce_gui_basics.cpp">
      <Filter>JUCE Library Code</Filter>
    </ClCompile>
    <ClCompile Include="..\..\JuceLibraryCode\include_juce_gui_extra.cpp">
      <Filter>JUCE Library Code</Filter>
    </ClCompile>
    <ClCompile Include="..\..\JuceLibraryCode\include_juce_opengl.cpp">
      <Filter>JUCE Library Code</Filter>
    </ClCompile>
    <ClCompile Include="..\..\JuceLibraryCode\include_juce_video.cpp">
      <Filter>JUCE Library Code</Filter>
    </ClCompile>
  </ItemGroup>
  <ItemGroup>
    <ClInclude Include="..\..\Source\Filters\FilterGraph.h">
      <Filter>AudioPluginHost\Source\Filters</Filter>
    </ClInclude>
    <ClInclude Include="..\..\Source\Filters\FilterIOConfiguration.h">
      <Filter>AudioPluginHost\Source\Filters</Filter>
    </ClInclude>
    <ClInclude Include="..\..\Source\Filters\InternalFilters.h">
      <Filter>AudioPluginHost\Source\Filters</Filter>
    </ClInclude>
    <ClInclude Include="..\..\Source\UI\GraphEditorPanel.h">
      <Filter>AudioPluginHost\Source\UI</Filter>
    </ClInclude>
    <ClInclude Include="..\..\Source\UI\MainHostWindow.h">
      <Filter>AudioPluginHost\Source\UI</Filter>
    </ClInclude>
    <ClInclude Include="..\..\Source\UI\PluginWindow.h">
      <Filter>AudioPluginHost\Source\UI</Filter>
    </ClInclude>
    <ClInclude Include="..\..\..\..\modules\juce_audio_basics\audio_play_head\juce_AudioPlayHead.h">
      <Filter>JUCE Modules\juce_audio_basics\audio_play_head</Filter>
    </ClInclude>
    <ClInclude Include="..\..\..\..\modules\juce_audio_basics\buffers\juce_AudioChannelSet.h">
      <Filter>JUCE Modules\juce_audio_basics\buffers</Filter>
    </ClInclude>
    <ClInclude Include="..\..\..\..\modules\juce_audio_basics\buffers\juce_AudioDataConverters.h">
      <Filter>JUCE Modules\juce_audio_basics\buffers</Filter>
    </ClInclude>
    <ClInclude Include="..\..\..\..\modules\juce_audio_basics\buffers\juce_AudioProcessLoadMeasurer.h">
      <Filter>JUCE Modules\juce_audio_basics\buffers</Filter>
    </ClInclude>
    <ClInclude Include="..\..\..\..\modules\juce_audio_basics\buffers\juce_AudioSampleBuffer.h">
      <Filter>JUCE Modules\juce_audio_basics\buffers</Filter>
    </ClInclude>
    <ClInclude Include="..\..\..\..\modules\juce_audio_basics\buffers\juce_FloatVectorOperations.h">
      <Filter>JUCE Modules\juce_audio_basics\buffers</Filter>
    </ClInclude>
    <ClInclude Include="..\..\..\..\modules\juce_audio_basics\midi\juce_MidiBuffer.h">
      <Filter>JUCE Modules\juce_audio_basics\midi</Filter>
    </ClInclude>
    <ClInclude Include="..\..\..\..\modules\juce_audio_basics\midi\juce_MidiFile.h">
      <Filter>JUCE Modules\juce_audio_basics\midi</Filter>
    </ClInclude>
    <ClInclude Include="..\..\..\..\modules\juce_audio_basics\midi\juce_MidiKeyboardState.h">
      <Filter>JUCE Modules\juce_audio_basics\midi</Filter>
    </ClInclude>
    <ClInclude Include="..\..\..\..\modules\juce_audio_basics\midi\juce_MidiMessage.h">
      <Filter>JUCE Modules\juce_audio_basics\midi</Filter>
    </ClInclude>
    <ClInclude Include="..\..\..\..\modules\juce_audio_basics\midi\juce_MidiMessageSequence.h">
      <Filter>JUCE Modules\juce_audio_basics\midi</Filter>
    </ClInclude>
    <ClInclude Include="..\..\..\..\modules\juce_audio_basics\midi\juce_MidiRPN.h">
      <Filter>JUCE Modules\juce_audio_basics\midi</Filter>
    </ClInclude>
    <ClInclude Include="..\..\..\..\modules\juce_audio_basics\mpe\juce_MPEInstrument.h">
      <Filter>JUCE Modules\juce_audio_basics\mpe</Filter>
    </ClInclude>
    <ClInclude Include="..\..\..\..\modules\juce_audio_basics\mpe\juce_MPEMessages.h">
      <Filter>JUCE Modules\juce_audio_basics\mpe</Filter>
    </ClInclude>
    <ClInclude Include="..\..\..\..\modules\juce_audio_basics\mpe\juce_MPENote.h">
      <Filter>JUCE Modules\juce_audio_basics\mpe</Filter>
    </ClInclude>
    <ClInclude Include="..\..\..\..\modules\juce_audio_basics\mpe\juce_MPESynthesiser.h">
      <Filter>JUCE Modules\juce_audio_basics\mpe</Filter>
    </ClInclude>
    <ClInclude Include="..\..\..\..\modules\juce_audio_basics\mpe\juce_MPESynthesiserBase.h">
      <Filter>JUCE Modules\juce_audio_basics\mpe</Filter>
    </ClInclude>
    <ClInclude Include="..\..\..\..\modules\juce_audio_basics\mpe\juce_MPESynthesiserVoice.h">
      <Filter>JUCE Modules\juce_audio_basics\mpe</Filter>
    </ClInclude>
    <ClInclude Include="..\..\..\..\modules\juce_audio_basics\mpe\juce_MPEUtils.h">
      <Filter>JUCE Modules\juce_audio_basics\mpe</Filter>
    </ClInclude>
    <ClInclude Include="..\..\..\..\modules\juce_audio_basics\mpe\juce_MPEValue.h">
      <Filter>JUCE Modules\juce_audio_basics\mpe</Filter>
    </ClInclude>
    <ClInclude Include="..\..\..\..\modules\juce_audio_basics\mpe\juce_MPEZoneLayout.h">
      <Filter>JUCE Modules\juce_audio_basics\mpe</Filter>
    </ClInclude>
    <ClInclude Include="..\..\..\..\modules\juce_audio_basics\native\juce_mac_CoreAudioLayouts.h">
      <Filter>JUCE Modules\juce_audio_basics\native</Filter>
    </ClInclude>
    <ClInclude Include="..\..\..\..\modules\juce_audio_basics\sources\juce_AudioSource.h">
      <Filter>JUCE Modules\juce_audio_basics\sources</Filter>
    </ClInclude>
    <ClInclude Include="..\..\..\..\modules\juce_audio_basics\sources\juce_BufferingAudioSource.h">
      <Filter>JUCE Modules\juce_audio_basics\sources</Filter>
    </ClInclude>
    <ClInclude Include="..\..\..\..\modules\juce_audio_basics\sources\juce_ChannelRemappingAudioSource.h">
      <Filter>JUCE Modules\juce_audio_basics\sources</Filter>
    </ClInclude>
    <ClInclude Include="..\..\..\..\modules\juce_audio_basics\sources\juce_IIRFilterAudioSource.h">
      <Filter>JUCE Modules\juce_audio_basics\sources</Filter>
    </ClInclude>
    <ClInclude Include="..\..\..\..\modules\juce_audio_basics\sources\juce_MemoryAudioSource.h">
      <Filter>JUCE Modules\juce_audio_basics\sources</Filter>
    </ClInclude>
    <ClInclude Include="..\..\..\..\modules\juce_audio_basics\sources\juce_MixerAudioSource.h">
      <Filter>JUCE Modules\juce_audio_basics\sources</Filter>
    </ClInclude>
    <ClInclude Include="..\..\..\..\modules\juce_audio_basics\sources\juce_PositionableAudioSource.h">
      <Filter>JUCE Modules\juce_audio_basics\sources</Filter>
    </ClInclude>
    <ClInclude Include="..\..\..\..\modules\juce_audio_basics\sources\juce_ResamplingAudioSource.h">
      <Filter>JUCE Modules\juce_audio_basics\sources</Filter>
    </ClInclude>
    <ClInclude Include="..\..\..\..\modules\juce_audio_basics\sources\juce_ReverbAudioSource.h">
      <Filter>JUCE Modules\juce_audio_basics\sources</Filter>
    </ClInclude>
    <ClInclude Include="..\..\..\..\modules\juce_audio_basics\sources\juce_ToneGeneratorAudioSource.h">
      <Filter>JUCE Modules\juce_audio_basics\sources</Filter>
    </ClInclude>
    <ClInclude Include="..\..\..\..\modules\juce_audio_basics\synthesisers\juce_Synthesiser.h">
      <Filter>JUCE Modules\juce_audio_basics\synthesisers</Filter>
    </ClInclude>
    <ClInclude Include="..\..\..\..\modules\juce_audio_basics\utilities\juce_ADSR.h">
      <Filter>JUCE Modules\juce_audio_basics\utilities</Filter>
    </ClInclude>
    <ClInclude Include="..\..\..\..\modules\juce_audio_basics\utilities\juce_CatmullRomInterpolator.h">
      <Filter>JUCE Modules\juce_audio_basics\utilities</Filter>
    </ClInclude>
    <ClInclude Include="..\..\..\..\modules\juce_audio_basics\utilities\juce_Decibels.h">
      <Filter>JUCE Modules\juce_audio_basics\utilities</Filter>
    </ClInclude>
    <ClInclude Include="..\..\..\..\modules\juce_audio_basics\utilities\juce_IIRFilter.h">
      <Filter>JUCE Modules\juce_audio_basics\utilities</Filter>
    </ClInclude>
    <ClInclude Include="..\..\..\..\modules\juce_audio_basics\utilities\juce_LagrangeInterpolator.h">
      <Filter>JUCE Modules\juce_audio_basics\utilities</Filter>
    </ClInclude>
    <ClInclude Include="..\..\..\..\modules\juce_audio_basics\utilities\juce_Reverb.h">
      <Filter>JUCE Modules\juce_audio_basics\utilities</Filter>
    </ClInclude>
    <ClInclude Include="..\..\..\..\modules\juce_audio_basics\utilities\juce_SmoothedValue.h">
      <Filter>JUCE Modules\juce_audio_basics\utilities</Filter>
    </ClInclude>
    <ClInclude Include="..\..\..\..\modules\juce_audio_basics\juce_audio_basics.h">
      <Filter>JUCE Modules\juce_audio_basics</Filter>
    </ClInclude>
    <ClInclude Include="..\..\..\..\modules\juce_audio_devices\audio_io\juce_AudioDeviceManager.h">
      <Filter>JUCE Modules\juce_audio_devices\audio_io</Filter>
    </ClInclude>
    <ClInclude Include="..\..\..\..\modules\juce_audio_devices\audio_io\juce_AudioIODevice.h">
      <Filter>JUCE Modules\juce_audio_devices\audio_io</Filter>
    </ClInclude>
    <ClInclude Include="..\..\..\..\modules\juce_audio_devices\audio_io\juce_AudioIODeviceType.h">
      <Filter>JUCE Modules\juce_audio_devices\audio_io</Filter>
    </ClInclude>
    <ClInclude Include="..\..\..\..\modules\juce_audio_devices\audio_io\juce_SystemAudioVolume.h">
      <Filter>JUCE Modules\juce_audio_devices\audio_io</Filter>
    </ClInclude>
    <ClInclude Include="..\..\..\..\modules\juce_audio_devices\midi_io\juce_MidiInput.h">
      <Filter>JUCE Modules\juce_audio_devices\midi_io</Filter>
    </ClInclude>
    <ClInclude Include="..\..\..\..\modules\juce_audio_devices\midi_io\juce_MidiMessageCollector.h">
      <Filter>JUCE Modules\juce_audio_devices\midi_io</Filter>
    </ClInclude>
    <ClInclude Include="..\..\..\..\modules\juce_audio_devices\midi_io\juce_MidiOutput.h">
      <Filter>JUCE Modules\juce_audio_devices\midi_io</Filter>
    </ClInclude>
    <ClInclude Include="..\..\..\..\modules\juce_audio_devices\native\juce_ios_Audio.h">
      <Filter>JUCE Modules\juce_audio_devices\native</Filter>
    </ClInclude>
    <ClInclude Include="..\..\..\..\modules\juce_audio_devices\native\juce_MidiDataConcatenator.h">
      <Filter>JUCE Modules\juce_audio_devices\native</Filter>
    </ClInclude>
    <ClInclude Include="..\..\..\..\modules\juce_audio_devices\sources\juce_AudioSourcePlayer.h">
      <Filter>JUCE Modules\juce_audio_devices\sources</Filter>
    </ClInclude>
    <ClInclude Include="..\..\..\..\modules\juce_audio_devices\sources\juce_AudioTransportSource.h">
      <Filter>JUCE Modules\juce_audio_devices\sources</Filter>
    </ClInclude>
    <ClInclude Include="..\..\..\..\modules\juce_audio_devices\juce_audio_devices.h">
      <Filter>JUCE Modules\juce_audio_devices</Filter>
    </ClInclude>
    <ClInclude Include="..\..\..\..\modules\juce_audio_formats\codecs\flac\libFLAC\include\private\all.h">
      <Filter>JUCE Modules\juce_audio_formats\codecs\flac\libFLAC\include\private</Filter>
    </ClInclude>
    <ClInclude Include="..\..\..\..\modules\juce_audio_formats\codecs\flac\libFLAC\include\private\bitmath.h">
      <Filter>JUCE Modules\juce_audio_formats\codecs\flac\libFLAC\include\private</Filter>
    </ClInclude>
    <ClInclude Include="..\..\..\..\modules\juce_audio_formats\codecs\flac\libFLAC\include\private\bitreader.h">
      <Filter>JUCE Modules\juce_audio_formats\codecs\flac\libFLAC\include\private</Filter>
    </ClInclude>
    <ClInclude Include="..\..\..\..\modules\juce_audio_formats\codecs\flac\libFLAC\include\private\bitwriter.h">
      <Filter>JUCE Modules\juce_audio_formats\codecs\flac\libFLAC\include\private</Filter>
    </ClInclude>
    <ClInclude Include="..\..\..\..\modules\juce_audio_formats\codecs\flac\libFLAC\include\private\cpu.h">
      <Filter>JUCE Modules\juce_audio_formats\codecs\flac\libFLAC\include\private</Filter>
    </ClInclude>
    <ClInclude Include="..\..\..\..\modules\juce_audio_formats\codecs\flac\libFLAC\include\private\crc.h">
      <Filter>JUCE Modules\juce_audio_formats\codecs\flac\libFLAC\include\private</Filter>
    </ClInclude>
    <ClInclude Include="..\..\..\..\modules\juce_audio_formats\codecs\flac\libFLAC\include\private\fixed.h">
      <Filter>JUCE Modules\juce_audio_formats\codecs\flac\libFLAC\include\private</Filter>
    </ClInclude>
    <ClInclude Include="..\..\..\..\modules\juce_audio_formats\codecs\flac\libFLAC\include\private\float.h">
      <Filter>JUCE Modules\juce_audio_formats\codecs\flac\libFLAC\include\private</Filter>
    </ClInclude>
    <ClInclude Include="..\..\..\..\modules\juce_audio_formats\codecs\flac\libFLAC\include\private\format.h">
      <Filter>JUCE Modules\juce_audio_formats\codecs\flac\libFLAC\include\private</Filter>
    </ClInclude>
    <ClInclude Include="..\..\..\..\modules\juce_audio_formats\codecs\flac\libFLAC\include\private\lpc.h">
      <Filter>JUCE Modules\juce_audio_formats\codecs\flac\libFLAC\include\private</Filter>
    </ClInclude>
    <ClInclude Include="..\..\..\..\modules\juce_audio_formats\codecs\flac\libFLAC\include\private\md5.h">
      <Filter>JUCE Modules\juce_audio_formats\codecs\flac\libFLAC\include\private</Filter>
    </ClInclude>
    <ClInclude Include="..\..\..\..\modules\juce_audio_formats\codecs\flac\libFLAC\include\private\memory.h">
      <Filter>JUCE Modules\juce_audio_formats\codecs\flac\libFLAC\include\private</Filter>
    </ClInclude>
    <ClInclude Include="..\..\..\..\modules\juce_audio_formats\codecs\flac\libFLAC\include\private\metadata.h">
      <Filter>JUCE Modules\juce_audio_formats\codecs\flac\libFLAC\include\private</Filter>
    </ClInclude>
    <ClInclude Include="..\..\..\..\modules\juce_audio_formats\codecs\flac\libFLAC\include\private\stream_encoder.h">
      <Filter>JUCE Modules\juce_audio_formats\codecs\flac\libFLAC\include\private</Filter>
    </ClInclude>
    <ClInclude Include="..\..\..\..\modules\juce_audio_formats\codecs\flac\libFLAC\include\private\stream_encoder_framing.h">
      <Filter>JUCE Modules\juce_audio_formats\codecs\flac\libFLAC\include\private</Filter>
    </ClInclude>
    <ClInclude Include="..\..\..\..\modules\juce_audio_formats\codecs\flac\libFLAC\include\private\window.h">
      <Filter>JUCE Modules\juce_audio_formats\codecs\flac\libFLAC\include\private</Filter>
    </ClInclude>
    <ClInclude Include="..\..\..\..\modules\juce_audio_formats\codecs\flac\libFLAC\include\protected\all.h">
      <Filter>JUCE Modules\juce_audio_formats\codecs\flac\libFLAC\include\protected</Filter>
    </ClInclude>
    <ClInclude Include="..\..\..\..\modules\juce_audio_formats\codecs\flac\libFLAC\include\protected\stream_decoder.h">
      <Filter>JUCE Modules\juce_audio_formats\codecs\flac\libFLAC\include\protected</Filter>
    </ClInclude>
    <ClInclude Include="..\..\..\..\modules\juce_audio_formats\codecs\flac\libFLAC\include\protected\stream_encoder.h">
      <Filter>JUCE Modules\juce_audio_formats\codecs\flac\libFLAC\include\protected</Filter>
    </ClInclude>
    <ClInclude Include="..\..\..\..\modules\juce_audio_formats\codecs\flac\all.h">
      <Filter>JUCE Modules\juce_audio_formats\codecs\flac</Filter>
    </ClInclude>
    <ClInclude Include="..\..\..\..\modules\juce_audio_formats\codecs\flac\alloc.h">
      <Filter>JUCE Modules\juce_audio_formats\codecs\flac</Filter>
    </ClInclude>
    <ClInclude Include="..\..\..\..\modules\juce_audio_formats\codecs\flac\assert.h">
      <Filter>JUCE Modules\juce_audio_formats\codecs\flac</Filter>
    </ClInclude>
    <ClInclude Include="..\..\..\..\modules\juce_audio_formats\codecs\flac\callback.h">
      <Filter>JUCE Modules\juce_audio_formats\codecs\flac</Filter>
    </ClInclude>
    <ClInclude Include="..\..\..\..\modules\juce_audio_formats\codecs\flac\compat.h">
      <Filter>JUCE Modules\juce_audio_formats\codecs\flac</Filter>
    </ClInclude>
    <ClInclude Include="..\..\..\..\modules\juce_audio_formats\codecs\flac\endswap.h">
      <Filter>JUCE Modules\juce_audio_formats\codecs\flac</Filter>
    </ClInclude>
    <ClInclude Include="..\..\..\..\modules\juce_audio_formats\codecs\flac\export.h">
      <Filter>JUCE Modules\juce_audio_formats\codecs\flac</Filter>
    </ClInclude>
    <ClInclude Include="..\..\..\..\modules\juce_audio_formats\codecs\flac\format.h">
      <Filter>JUCE Modules\juce_audio_formats\codecs\flac</Filter>
    </ClInclude>
    <ClInclude Include="..\..\..\..\modules\juce_audio_formats\codecs\flac\metadata.h">
      <Filter>JUCE Modules\juce_audio_formats\codecs\flac</Filter>
    </ClInclude>
    <ClInclude Include="..\..\..\..\modules\juce_audio_formats\codecs\flac\ordinals.h">
      <Filter>JUCE Modules\juce_audio_formats\codecs\flac</Filter>
    </ClInclude>
    <ClInclude Include="..\..\..\..\modules\juce_audio_formats\codecs\flac\stream_decoder.h">
      <Filter>JUCE Modules\juce_audio_formats\codecs\flac</Filter>
    </ClInclude>
    <ClInclude Include="..\..\..\..\modules\juce_audio_formats\codecs\flac\stream_encoder.h">
      <Filter>JUCE Modules\juce_audio_formats\codecs\flac</Filter>
    </ClInclude>
    <ClInclude Include="..\..\..\..\modules\juce_audio_formats\codecs\flac\win_utf8_io.h">
      <Filter>JUCE Modules\juce_audio_formats\codecs\flac</Filter>
    </ClInclude>
    <ClInclude Include="..\..\..\..\modules\juce_audio_formats\codecs\oggvorbis\libvorbis-1.3.2\lib\books\coupled\res_books_51.h">
      <Filter>JUCE Modules\juce_audio_formats\codecs\oggvorbis\libvorbis-1.3.2\lib\books\coupled</Filter>
    </ClInclude>
    <ClInclude Include="..\..\..\..\modules\juce_audio_formats\codecs\oggvorbis\libvorbis-1.3.2\lib\books\coupled\res_books_stereo.h">
      <Filter>JUCE Modules\juce_audio_formats\codecs\oggvorbis\libvorbis-1.3.2\lib\books\coupled</Filter>
    </ClInclude>
    <ClInclude Include="..\..\..\..\modules\juce_audio_formats\codecs\oggvorbis\libvorbis-1.3.2\lib\books\floor\floor_books.h">
      <Filter>JUCE Modules\juce_audio_formats\codecs\oggvorbis\libvorbis-1.3.2\lib\books\floor</Filter>
    </ClInclude>
    <ClInclude Include="..\..\..\..\modules\juce_audio_formats\codecs\oggvorbis\libvorbis-1.3.2\lib\books\uncoupled\res_books_uncoupled.h">
      <Filter>JUCE Modules\juce_audio_formats\codecs\oggvorbis\libvorbis-1.3.2\lib\books\uncoupled</Filter>
    </ClInclude>
    <ClInclude Include="..\..\..\..\modules\juce_audio_formats\codecs\oggvorbis\libvorbis-1.3.2\lib\modes\floor_all.h">
      <Filter>JUCE Modules\juce_audio_formats\codecs\oggvorbis\libvorbis-1.3.2\lib\modes</Filter>
    </ClInclude>
    <ClInclude Include="..\..\..\..\modules\juce_audio_formats\codecs\oggvorbis\libvorbis-1.3.2\lib\modes\psych_8.h">
      <Filter>JUCE Modules\juce_audio_formats\codecs\oggvorbis\libvorbis-1.3.2\lib\modes</Filter>
    </ClInclude>
    <ClInclude Include="..\..\..\..\modules\juce_audio_formats\codecs\oggvorbis\libvorbis-1.3.2\lib\modes\psych_11.h">
      <Filter>JUCE Modules\juce_audio_formats\codecs\oggvorbis\libvorbis-1.3.2\lib\modes</Filter>
    </ClInclude>
    <ClInclude Include="..\..\..\..\modules\juce_audio_formats\codecs\oggvorbis\libvorbis-1.3.2\lib\modes\psych_16.h">
      <Filter>JUCE Modules\juce_audio_formats\codecs\oggvorbis\libvorbis-1.3.2\lib\modes</Filter>
    </ClInclude>
    <ClInclude Include="..\..\..\..\modules\juce_audio_formats\codecs\oggvorbis\libvorbis-1.3.2\lib\modes\psych_44.h">
      <Filter>JUCE Modules\juce_audio_formats\codecs\oggvorbis\libvorbis-1.3.2\lib\modes</Filter>
    </ClInclude>
    <ClInclude Include="..\..\..\..\modules\juce_audio_formats\codecs\oggvorbis\libvorbis-1.3.2\lib\modes\residue_8.h">
      <Filter>JUCE Modules\juce_audio_formats\codecs\oggvorbis\libvorbis-1.3.2\lib\modes</Filter>
    </ClInclude>
    <ClInclude Include="..\..\..\..\modules\juce_audio_formats\codecs\oggvorbis\libvorbis-1.3.2\lib\modes\residue_16.h">
      <Filter>JUCE Modules\juce_audio_formats\codecs\oggvorbis\libvorbis-1.3.2\lib\modes</Filter>
    </ClInclude>
    <ClInclude Include="..\..\..\..\modules\juce_audio_formats\codecs\oggvorbis\libvorbis-1.3.2\lib\modes\residue_44.h">
      <Filter>JUCE Modules\juce_audio_formats\codecs\oggvorbis\libvorbis-1.3.2\lib\modes</Filter>
    </ClInclude>
    <ClInclude Include="..\..\..\..\modules\juce_audio_formats\codecs\oggvorbis\libvorbis-1.3.2\lib\modes\residue_44p51.h">
      <Filter>JUCE Modules\juce_audio_formats\codecs\oggvorbis\libvorbis-1.3.2\lib\modes</Filter>
    </ClInclude>
    <ClInclude Include="..\..\..\..\modules\juce_audio_formats\codecs\oggvorbis\libvorbis-1.3.2\lib\modes\residue_44u.h">
      <Filter>JUCE Modules\juce_audio_formats\codecs\oggvorbis\libvorbis-1.3.2\lib\modes</Filter>
    </ClInclude>
    <ClInclude Include="..\..\..\..\modules\juce_audio_formats\codecs\oggvorbis\libvorbis-1.3.2\lib\modes\setup_8.h">
      <Filter>JUCE Modules\juce_audio_formats\codecs\oggvorbis\libvorbis-1.3.2\lib\modes</Filter>
    </ClInclude>
    <ClInclude Include="..\..\..\..\modules\juce_audio_formats\codecs\oggvorbis\libvorbis-1.3.2\lib\modes\setup_11.h">
      <Filter>JUCE Modules\juce_audio_formats\codecs\oggvorbis\libvorbis-1.3.2\lib\modes</Filter>
    </ClInclude>
    <ClInclude Include="..\..\..\..\modules\juce_audio_formats\codecs\oggvorbis\libvorbis-1.3.2\lib\modes\setup_16.h">
      <Filter>JUCE Modules\juce_audio_formats\codecs\oggvorbis\libvorbis-1.3.2\lib\modes</Filter>
    </ClInclude>
    <ClInclude Include="..\..\..\..\modules\juce_audio_formats\codecs\oggvorbis\libvorbis-1.3.2\lib\modes\setup_22.h">
      <Filter>JUCE Modules\juce_audio_formats\codecs\oggvorbis\libvorbis-1.3.2\lib\modes</Filter>
    </ClInclude>
    <ClInclude Include="..\..\..\..\modules\juce_audio_formats\codecs\oggvorbis\libvorbis-1.3.2\lib\modes\setup_32.h">
      <Filter>JUCE Modules\juce_audio_formats\codecs\oggvorbis\libvorbis-1.3.2\lib\modes</Filter>
    </ClInclude>
    <ClInclude Include="..\..\..\..\modules\juce_audio_formats\codecs\oggvorbis\libvorbis-1.3.2\lib\modes\setup_44.h">
      <Filter>JUCE Modules\juce_audio_formats\codecs\oggvorbis\libvorbis-1.3.2\lib\modes</Filter>
    </ClInclude>
    <ClInclude Include="..\..\..\..\modules\juce_audio_formats\codecs\oggvorbis\libvorbis-1.3.2\lib\modes\setup_44p51.h">
      <Filter>JUCE Modules\juce_audio_formats\codecs\oggvorbis\libvorbis-1.3.2\lib\modes</Filter>
    </ClInclude>
    <ClInclude Include="..\..\..\..\modules\juce_audio_formats\codecs\oggvorbis\libvorbis-1.3.2\lib\modes\setup_44u.h">
      <Filter>JUCE Modules\juce_audio_formats\codecs\oggvorbis\libvorbis-1.3.2\lib\modes</Filter>
    </ClInclude>
    <ClInclude Include="..\..\..\..\modules\juce_audio_formats\codecs\oggvorbis\libvorbis-1.3.2\lib\modes\setup_X.h">
      <Filter>JUCE Modules\juce_audio_formats\codecs\oggvorbis\libvorbis-1.3.2\lib\modes</Filter>
    </ClInclude>
    <ClInclude Include="..\..\..\..\modules\juce_audio_formats\codecs\oggvorbis\libvorbis-1.3.2\lib\backends.h">
      <Filter>JUCE Modules\juce_audio_formats\codecs\oggvorbis\libvorbis-1.3.2\lib</Filter>
    </ClInclude>
    <ClInclude Include="..\..\..\..\modules\juce_audio_formats\codecs\oggvorbis\libvorbis-1.3.2\lib\bitrate.h">
      <Filter>JUCE Modules\juce_audio_formats\codecs\oggvorbis\libvorbis-1.3.2\lib</Filter>
    </ClInclude>
    <ClInclude Include="..\..\..\..\modules\juce_audio_formats\codecs\oggvorbis\libvorbis-1.3.2\lib\codebook.h">
      <Filter>JUCE Modules\juce_audio_formats\codecs\oggvorbis\libvorbis-1.3.2\lib</Filter>
    </ClInclude>
    <ClInclude Include="..\..\..\..\modules\juce_audio_formats\codecs\oggvorbis\libvorbis-1.3.2\lib\codec_internal.h">
      <Filter>JUCE Modules\juce_audio_formats\codecs\oggvorbis\libvorbis-1.3.2\lib</Filter>
    </ClInclude>
    <ClInclude Include="..\..\..\..\modules\juce_audio_formats\codecs\oggvorbis\libvorbis-1.3.2\lib\envelope.h">
      <Filter>JUCE Modules\juce_audio_formats\codecs\oggvorbis\libvorbis-1.3.2\lib</Filter>
    </ClInclude>
    <ClInclude Include="..\..\..\..\modules\juce_audio_formats\codecs\oggvorbis\libvorbis-1.3.2\lib\highlevel.h">
      <Filter>JUCE Modules\juce_audio_formats\codecs\oggvorbis\libvorbis-1.3.2\lib</Filter>
    </ClInclude>
    <ClInclude Include="..\..\..\..\modules\juce_audio_formats\codecs\oggvorbis\libvorbis-1.3.2\lib\lookup.h">
      <Filter>JUCE Modules\juce_audio_formats\codecs\oggvorbis\libvorbis-1.3.2\lib</Filter>
    </ClInclude>
    <ClInclude Include="..\..\..\..\modules\juce_audio_formats\codecs\oggvorbis\libvorbis-1.3.2\lib\lookup_data.h">
      <Filter>JUCE Modules\juce_audio_formats\codecs\oggvorbis\libvorbis-1.3.2\lib</Filter>
    </ClInclude>
    <ClInclude Include="..\..\..\..\modules\juce_audio_formats\codecs\oggvorbis\libvorbis-1.3.2\lib\lpc.h">
      <Filter>JUCE Modules\juce_audio_formats\codecs\oggvorbis\libvorbis-1.3.2\lib</Filter>
    </ClInclude>
    <ClInclude Include="..\..\..\..\modules\juce_audio_formats\codecs\oggvorbis\libvorbis-1.3.2\lib\lsp.h">
      <Filter>JUCE Modules\juce_audio_formats\codecs\oggvorbis\libvorbis-1.3.2\lib</Filter>
    </ClInclude>
    <ClInclude Include="..\..\..\..\modules\juce_audio_formats\codecs\oggvorbis\libvorbis-1.3.2\lib\masking.h">
      <Filter>JUCE Modules\juce_audio_formats\codecs\oggvorbis\libvorbis-1.3.2\lib</Filter>
    </ClInclude>
    <ClInclude Include="..\..\..\..\modules\juce_audio_formats\codecs\oggvorbis\libvorbis-1.3.2\lib\mdct.h">
      <Filter>JUCE Modules\juce_audio_formats\codecs\oggvorbis\libvorbis-1.3.2\lib</Filter>
    </ClInclude>
    <ClInclude Include="..\..\..\..\modules\juce_audio_formats\codecs\oggvorbis\libvorbis-1.3.2\lib\misc.h">
      <Filter>JUCE Modules\juce_audio_formats\codecs\oggvorbis\libvorbis-1.3.2\lib</Filter>
    </ClInclude>
    <ClInclude Include="..\..\..\..\modules\juce_audio_formats\codecs\oggvorbis\libvorbis-1.3.2\lib\os.h">
      <Filter>JUCE Modules\juce_audio_formats\codecs\oggvorbis\libvorbis-1.3.2\lib</Filter>
    </ClInclude>
    <ClInclude Include="..\..\..\..\modules\juce_audio_formats\codecs\oggvorbis\libvorbis-1.3.2\lib\psy.h">
      <Filter>JUCE Modules\juce_audio_formats\codecs\oggvorbis\libvorbis-1.3.2\lib</Filter>
    </ClInclude>
    <ClInclude Include="..\..\..\..\modules\juce_audio_formats\codecs\oggvorbis\libvorbis-1.3.2\lib\registry.h">
      <Filter>JUCE Modules\juce_audio_formats\codecs\oggvorbis\libvorbis-1.3.2\lib</Filter>
    </ClInclude>
    <ClInclude Include="..\..\..\..\modules\juce_audio_formats\codecs\oggvorbis\libvorbis-1.3.2\lib\scales.h">
      <Filter>JUCE Modules\juce_audio_formats\codecs\oggvorbis\libvorbis-1.3.2\lib</Filter>
    </ClInclude>
    <ClInclude Include="..\..\..\..\modules\juce_audio_formats\codecs\oggvorbis\libvorbis-1.3.2\lib\smallft.h">
      <Filter>JUCE Modules\juce_audio_formats\codecs\oggvorbis\libvorbis-1.3.2\lib</Filter>
    </ClInclude>
    <ClInclude Include="..\..\..\..\modules\juce_audio_formats\codecs\oggvorbis\libvorbis-1.3.2\lib\window.h">
      <Filter>JUCE Modules\juce_audio_formats\codecs\oggvorbis\libvorbis-1.3.2\lib</Filter>
    </ClInclude>
    <ClInclude Include="..\..\..\..\modules\juce_audio_formats\codecs\oggvorbis\codec.h">
      <Filter>JUCE Modules\juce_audio_formats\codecs\oggvorbis</Filter>
    </ClInclude>
    <ClInclude Include="..\..\..\..\modules\juce_audio_formats\codecs\oggvorbis\config_types.h">
      <Filter>JUCE Modules\juce_audio_formats\codecs\oggvorbis</Filter>
    </ClInclude>
    <ClInclude Include="..\..\..\..\modules\juce_audio_formats\codecs\oggvorbis\ogg.h">
      <Filter>JUCE Modules\juce_audio_formats\codecs\oggvorbis</Filter>
    </ClInclude>
    <ClInclude Include="..\..\..\..\modules\juce_audio_formats\codecs\oggvorbis\os_types.h">
      <Filter>JUCE Modules\juce_audio_formats\codecs\oggvorbis</Filter>
    </ClInclude>
    <ClInclude Include="..\..\..\..\modules\juce_audio_formats\codecs\oggvorbis\vorbisenc.h">
      <Filter>JUCE Modules\juce_audio_formats\codecs\oggvorbis</Filter>
    </ClInclude>
    <ClInclude Include="..\..\..\..\modules\juce_audio_formats\codecs\oggvorbis\vorbisfile.h">
      <Filter>JUCE Modules\juce_audio_formats\codecs\oggvorbis</Filter>
    </ClInclude>
    <ClInclude Include="..\..\..\..\modules\juce_audio_formats\codecs\juce_AiffAudioFormat.h">
      <Filter>JUCE Modules\juce_audio_formats\codecs</Filter>
    </ClInclude>
    <ClInclude Include="..\..\..\..\modules\juce_audio_formats\codecs\juce_CoreAudioFormat.h">
      <Filter>JUCE Modules\juce_audio_formats\codecs</Filter>
    </ClInclude>
    <ClInclude Include="..\..\..\..\modules\juce_audio_formats\codecs\juce_FlacAudioFormat.h">
      <Filter>JUCE Modules\juce_audio_formats\codecs</Filter>
    </ClInclude>
    <ClInclude Include="..\..\..\..\modules\juce_audio_formats\codecs\juce_LAMEEncoderAudioFormat.h">
      <Filter>JUCE Modules\juce_audio_formats\codecs</Filter>
    </ClInclude>
    <ClInclude Include="..\..\..\..\modules\juce_audio_formats\codecs\juce_MP3AudioFormat.h">
      <Filter>JUCE Modules\juce_audio_formats\codecs</Filter>
    </ClInclude>
    <ClInclude Include="..\..\..\..\modules\juce_audio_formats\codecs\juce_OggVorbisAudioFormat.h">
      <Filter>JUCE Modules\juce_audio_formats\codecs</Filter>
    </ClInclude>
    <ClInclude Include="..\..\..\..\modules\juce_audio_formats\codecs\juce_WavAudioFormat.h">
      <Filter>JUCE Modules\juce_audio_formats\codecs</Filter>
    </ClInclude>
    <ClInclude Include="..\..\..\..\modules\juce_audio_formats\codecs\juce_WindowsMediaAudioFormat.h">
      <Filter>JUCE Modules\juce_audio_formats\codecs</Filter>
    </ClInclude>
    <ClInclude Include="..\..\..\..\modules\juce_audio_formats\format\juce_AudioFormat.h">
      <Filter>JUCE Modules\juce_audio_formats\format</Filter>
    </ClInclude>
    <ClInclude Include="..\..\..\..\modules\juce_audio_formats\format\juce_AudioFormatManager.h">
      <Filter>JUCE Modules\juce_audio_formats\format</Filter>
    </ClInclude>
    <ClInclude Include="..\..\..\..\modules\juce_audio_formats\format\juce_AudioFormatReader.h">
      <Filter>JUCE Modules\juce_audio_formats\format</Filter>
    </ClInclude>
    <ClInclude Include="..\..\..\..\modules\juce_audio_formats\format\juce_AudioFormatReaderSource.h">
      <Filter>JUCE Modules\juce_audio_formats\format</Filter>
    </ClInclude>
    <ClInclude Include="..\..\..\..\modules\juce_audio_formats\format\juce_AudioFormatWriter.h">
      <Filter>JUCE Modules\juce_audio_formats\format</Filter>
    </ClInclude>
    <ClInclude Include="..\..\..\..\modules\juce_audio_formats\format\juce_AudioSubsectionReader.h">
      <Filter>JUCE Modules\juce_audio_formats\format</Filter>
    </ClInclude>
    <ClInclude Include="..\..\..\..\modules\juce_audio_formats\format\juce_BufferingAudioFormatReader.h">
      <Filter>JUCE Modules\juce_audio_formats\format</Filter>
    </ClInclude>
    <ClInclude Include="..\..\..\..\modules\juce_audio_formats\format\juce_MemoryMappedAudioFormatReader.h">
      <Filter>JUCE Modules\juce_audio_formats\format</Filter>
    </ClInclude>
    <ClInclude Include="..\..\..\..\modules\juce_audio_formats\sampler\juce_Sampler.h">
      <Filter>JUCE Modules\juce_audio_formats\sampler</Filter>
    </ClInclude>
    <ClInclude Include="..\..\..\..\modules\juce_audio_formats\juce_audio_formats.h">
      <Filter>JUCE Modules\juce_audio_formats</Filter>
    </ClInclude>
    <ClInclude Include="..\..\..\..\modules\juce_audio_processors\format\juce_AudioPluginFormat.h">
      <Filter>JUCE Modules\juce_audio_processors\format</Filter>
    </ClInclude>
    <ClInclude Include="..\..\..\..\modules\juce_audio_processors\format\juce_AudioPluginFormatManager.h">
      <Filter>JUCE Modules\juce_audio_processors\format</Filter>
    </ClInclude>
    <ClInclude Include="..\..\..\..\modules\juce_audio_processors\format_types\VST3_SDK\base\source\classfactoryhelpers.h">
      <Filter>JUCE Modules\juce_audio_processors\format_types\VST3_SDK\base\source</Filter>
    </ClInclude>
    <ClInclude Include="..\..\..\..\modules\juce_audio_processors\format_types\VST3_SDK\base\source\fbuffer.h">
      <Filter>JUCE Modules\juce_audio_processors\format_types\VST3_SDK\base\source</Filter>
    </ClInclude>
    <ClInclude Include="..\..\..\..\modules\juce_audio_processors\format_types\VST3_SDK\base\source\fdebug.h">
      <Filter>JUCE Modules\juce_audio_processors\format_types\VST3_SDK\base\source</Filter>
    </ClInclude>
    <ClInclude Include="..\..\..\..\modules\juce_audio_processors\format_types\VST3_SDK\base\source\fobject.h">
      <Filter>JUCE Modules\juce_audio_processors\format_types\VST3_SDK\base\source</Filter>
    </ClInclude>
    <ClInclude Include="..\..\..\..\modules\juce_audio_processors\format_types\VST3_SDK\base\source\fstreamer.h">
      <Filter>JUCE Modules\juce_audio_processors\format_types\VST3_SDK\base\source</Filter>
    </ClInclude>
    <ClInclude Include="..\..\..\..\modules\juce_audio_processors\format_types\VST3_SDK\base\source\fstring.h">
      <Filter>JUCE Modules\juce_audio_processors\format_types\VST3_SDK\base\source</Filter>
    </ClInclude>
    <ClInclude Include="..\..\..\..\modules\juce_audio_processors\format_types\VST3_SDK\base\source\updatehandler.h">
      <Filter>JUCE Modules\juce_audio_processors\format_types\VST3_SDK\base\source</Filter>
    </ClInclude>
    <ClInclude Include="..\..\..\..\modules\juce_audio_processors\format_types\VST3_SDK\base\thread\include\flock.h">
      <Filter>JUCE Modules\juce_audio_processors\format_types\VST3_SDK\base\thread\include</Filter>
    </ClInclude>
    <ClInclude Include="..\..\..\..\modules\juce_audio_processors\format_types\VST3_SDK\pluginterfaces\base\conststringtable.h">
      <Filter>JUCE Modules\juce_audio_processors\format_types\VST3_SDK\pluginterfaces\base</Filter>
    </ClInclude>
    <ClInclude Include="..\..\..\..\modules\juce_audio_processors\format_types\VST3_SDK\pluginterfaces\base\falignpop.h">
      <Filter>JUCE Modules\juce_audio_processors\format_types\VST3_SDK\pluginterfaces\base</Filter>
    </ClInclude>
    <ClInclude Include="..\..\..\..\modules\juce_audio_processors\format_types\VST3_SDK\pluginterfaces\base\falignpush.h">
      <Filter>JUCE Modules\juce_audio_processors\format_types\VST3_SDK\pluginterfaces\base</Filter>
    </ClInclude>
    <ClInclude Include="..\..\..\..\modules\juce_audio_processors\format_types\VST3_SDK\pluginterfaces\base\fplatform.h">
      <Filter>JUCE Modules\juce_audio_processors\format_types\VST3_SDK\pluginterfaces\base</Filter>
    </ClInclude>
    <ClInclude Include="..\..\..\..\modules\juce_audio_processors\format_types\VST3_SDK\pluginterfaces\base\fstrdefs.h">
      <Filter>JUCE Modules\juce_audio_processors\format_types\VST3_SDK\pluginterfaces\base</Filter>
    </ClInclude>
    <ClInclude Include="..\..\..\..\modules\juce_audio_processors\format_types\VST3_SDK\pluginterfaces\base\ftypes.h">
      <Filter>JUCE Modules\juce_audio_processors\format_types\VST3_SDK\pluginterfaces\base</Filter>
    </ClInclude>
    <ClInclude Include="..\..\..\..\modules\juce_audio_processors\format_types\VST3_SDK\pluginterfaces\base\funknown.h">
      <Filter>JUCE Modules\juce_audio_processors\format_types\VST3_SDK\pluginterfaces\base</Filter>
    </ClInclude>
    <ClInclude Include="..\..\..\..\modules\juce_audio_processors\format_types\VST3_SDK\pluginterfaces\base\futils.h">
      <Filter>JUCE Modules\juce_audio_processors\format_types\VST3_SDK\pluginterfaces\base</Filter>
    </ClInclude>
    <ClInclude Include="..\..\..\..\modules\juce_audio_processors\format_types\VST3_SDK\pluginterfaces\base\fvariant.h">
      <Filter>JUCE Modules\juce_audio_processors\format_types\VST3_SDK\pluginterfaces\base</Filter>
    </ClInclude>
    <ClInclude Include="..\..\..\..\modules\juce_audio_processors\format_types\VST3_SDK\pluginterfaces\base\ibstream.h">
      <Filter>JUCE Modules\juce_audio_processors\format_types\VST3_SDK\pluginterfaces\base</Filter>
    </ClInclude>
    <ClInclude Include="..\..\..\..\modules\juce_audio_processors\format_types\VST3_SDK\pluginterfaces\base\icloneable.h">
      <Filter>JUCE Modules\juce_audio_processors\format_types\VST3_SDK\pluginterfaces\base</Filter>
    </ClInclude>
    <ClInclude Include="..\..\..\..\modules\juce_audio_processors\format_types\VST3_SDK\pluginterfaces\base\ipersistent.h">
      <Filter>JUCE Modules\juce_audio_processors\format_types\VST3_SDK\pluginterfaces\base</Filter>
    </ClInclude>
    <ClInclude Include="..\..\..\..\modules\juce_audio_processors\format_types\VST3_SDK\pluginterfaces\base\ipluginbase.h">
      <Filter>JUCE Modules\juce_audio_processors\format_types\VST3_SDK\pluginterfaces\base</Filter>
    </ClInclude>
    <ClInclude Include="..\..\..\..\modules\juce_audio_processors\format_types\VST3_SDK\pluginterfaces\base\istringresult.h">
      <Filter>JUCE Modules\juce_audio_processors\format_types\VST3_SDK\pluginterfaces\base</Filter>
    </ClInclude>
    <ClInclude Include="..\..\..\..\modules\juce_audio_processors\format_types\VST3_SDK\pluginterfaces\base\iupdatehandler.h">
      <Filter>JUCE Modules\juce_audio_processors\format_types\VST3_SDK\pluginterfaces\base</Filter>
    </ClInclude>
    <ClInclude Include="..\..\..\..\modules\juce_audio_processors\format_types\VST3_SDK\pluginterfaces\base\smartpointer.h">
      <Filter>JUCE Modules\juce_audio_processors\format_types\VST3_SDK\pluginterfaces\base</Filter>
    </ClInclude>
    <ClInclude Include="..\..\..\..\modules\juce_audio_processors\format_types\VST3_SDK\pluginterfaces\base\typesizecheck.h">
      <Filter>JUCE Modules\juce_audio_processors\format_types\VST3_SDK\pluginterfaces\base</Filter>
    </ClInclude>
    <ClInclude Include="..\..\..\..\modules\juce_audio_processors\format_types\VST3_SDK\pluginterfaces\base\ustring.h">
      <Filter>JUCE Modules\juce_audio_processors\format_types\VST3_SDK\pluginterfaces\base</Filter>
    </ClInclude>
    <ClInclude Include="..\..\..\..\modules\juce_audio_processors\format_types\VST3_SDK\pluginterfaces\gui\iplugview.h">
      <Filter>JUCE Modules\juce_audio_processors\format_types\VST3_SDK\pluginterfaces\gui</Filter>
    </ClInclude>
    <ClInclude Include="..\..\..\..\modules\juce_audio_processors\format_types\VST3_SDK\pluginterfaces\gui\iplugviewcontentscalesupport.h">
      <Filter>JUCE Modules\juce_audio_processors\format_types\VST3_SDK\pluginterfaces\gui</Filter>
    </ClInclude>
    <ClInclude Include="..\..\..\..\modules\juce_audio_processors\format_types\VST3_SDK\pluginterfaces\vst\ivstattributes.h">
      <Filter>JUCE Modules\juce_audio_processors\format_types\VST3_SDK\pluginterfaces\vst</Filter>
    </ClInclude>
    <ClInclude Include="..\..\..\..\modules\juce_audio_processors\format_types\VST3_SDK\pluginterfaces\vst\ivstaudioprocessor.h">
      <Filter>JUCE Modules\juce_audio_processors\format_types\VST3_SDK\pluginterfaces\vst</Filter>
    </ClInclude>
    <ClInclude Include="..\..\..\..\modules\juce_audio_processors\format_types\VST3_SDK\pluginterfaces\vst\ivstautomationstate.h">
      <Filter>JUCE Modules\juce_audio_processors\format_types\VST3_SDK\pluginterfaces\vst</Filter>
    </ClInclude>
    <ClInclude Include="..\..\..\..\modules\juce_audio_processors\format_types\VST3_SDK\pluginterfaces\vst\ivstchannelcontextinfo.h">
      <Filter>JUCE Modules\juce_audio_processors\format_types\VST3_SDK\pluginterfaces\vst</Filter>
    </ClInclude>
    <ClInclude Include="..\..\..\..\modules\juce_audio_processors\format_types\VST3_SDK\pluginterfaces\vst\ivstcomponent.h">
      <Filter>JUCE Modules\juce_audio_processors\format_types\VST3_SDK\pluginterfaces\vst</Filter>
    </ClInclude>
    <ClInclude Include="..\..\..\..\modules\juce_audio_processors\format_types\VST3_SDK\pluginterfaces\vst\ivstcontextmenu.h">
      <Filter>JUCE Modules\juce_audio_processors\format_types\VST3_SDK\pluginterfaces\vst</Filter>
    </ClInclude>
    <ClInclude Include="..\..\..\..\modules\juce_audio_processors\format_types\VST3_SDK\pluginterfaces\vst\ivsteditcontroller.h">
      <Filter>JUCE Modules\juce_audio_processors\format_types\VST3_SDK\pluginterfaces\vst</Filter>
    </ClInclude>
    <ClInclude Include="..\..\..\..\modules\juce_audio_processors\format_types\VST3_SDK\pluginterfaces\vst\ivstevents.h">
      <Filter>JUCE Modules\juce_audio_processors\format_types\VST3_SDK\pluginterfaces\vst</Filter>
    </ClInclude>
    <ClInclude Include="..\..\..\..\modules\juce_audio_processors\format_types\VST3_SDK\pluginterfaces\vst\ivsthostapplication.h">
      <Filter>JUCE Modules\juce_audio_processors\format_types\VST3_SDK\pluginterfaces\vst</Filter>
    </ClInclude>
    <ClInclude Include="..\..\..\..\modules\juce_audio_processors\format_types\VST3_SDK\pluginterfaces\vst\ivstinterappaudio.h">
      <Filter>JUCE Modules\juce_audio_processors\format_types\VST3_SDK\pluginterfaces\vst</Filter>
    </ClInclude>
    <ClInclude Include="..\..\..\..\modules\juce_audio_processors\format_types\VST3_SDK\pluginterfaces\vst\ivstmessage.h">
      <Filter>JUCE Modules\juce_audio_processors\format_types\VST3_SDK\pluginterfaces\vst</Filter>
    </ClInclude>
    <ClInclude Include="..\..\..\..\modules\juce_audio_processors\format_types\VST3_SDK\pluginterfaces\vst\ivstmidicontrollers.h">
      <Filter>JUCE Modules\juce_audio_processors\format_types\VST3_SDK\pluginterfaces\vst</Filter>
    </ClInclude>
    <ClInclude Include="..\..\..\..\modules\juce_audio_processors\format_types\VST3_SDK\pluginterfaces\vst\ivstmidilearn.h">
      <Filter>JUCE Modules\juce_audio_processors\format_types\VST3_SDK\pluginterfaces\vst</Filter>
    </ClInclude>
    <ClInclude Include="..\..\..\..\modules\juce_audio_processors\format_types\VST3_SDK\pluginterfaces\vst\ivstnoteexpression.h">
      <Filter>JUCE Modules\juce_audio_processors\format_types\VST3_SDK\pluginterfaces\vst</Filter>
    </ClInclude>
    <ClInclude Include="..\..\..\..\modules\juce_audio_processors\format_types\VST3_SDK\pluginterfaces\vst\ivstparameterchanges.h">
      <Filter>JUCE Modules\juce_audio_processors\format_types\VST3_SDK\pluginterfaces\vst</Filter>
    </ClInclude>
    <ClInclude Include="..\..\..\..\modules\juce_audio_processors\format_types\VST3_SDK\pluginterfaces\vst\ivstphysicalui.h">
      <Filter>JUCE Modules\juce_audio_processors\format_types\VST3_SDK\pluginterfaces\vst</Filter>
    </ClInclude>
    <ClInclude Include="..\..\..\..\modules\juce_audio_processors\format_types\VST3_SDK\pluginterfaces\vst\ivstpluginterfacesupport.h">
      <Filter>JUCE Modules\juce_audio_processors\format_types\VST3_SDK\pluginterfaces\vst</Filter>
    </ClInclude>
    <ClInclude Include="..\..\..\..\modules\juce_audio_processors\format_types\VST3_SDK\pluginterfaces\vst\ivstplugview.h">
      <Filter>JUCE Modules\juce_audio_processors\format_types\VST3_SDK\pluginterfaces\vst</Filter>
    </ClInclude>
    <ClInclude Include="..\..\..\..\modules\juce_audio_processors\format_types\VST3_SDK\pluginterfaces\vst\ivstprefetchablesupport.h">
      <Filter>JUCE Modules\juce_audio_processors\format_types\VST3_SDK\pluginterfaces\vst</Filter>
    </ClInclude>
    <ClInclude Include="..\..\..\..\modules\juce_audio_processors\format_types\VST3_SDK\pluginterfaces\vst\ivstprocesscontext.h">
      <Filter>JUCE Modules\juce_audio_processors\format_types\VST3_SDK\pluginterfaces\vst</Filter>
    </ClInclude>
    <ClInclude Include="..\..\..\..\modules\juce_audio_processors\format_types\VST3_SDK\pluginterfaces\vst\ivstrepresentation.h">
      <Filter>JUCE Modules\juce_audio_processors\format_types\VST3_SDK\pluginterfaces\vst</Filter>
    </ClInclude>
    <ClInclude Include="..\..\..\..\modules\juce_audio_processors\format_types\VST3_SDK\pluginterfaces\vst\ivstunits.h">
      <Filter>JUCE Modules\juce_audio_processors\format_types\VST3_SDK\pluginterfaces\vst</Filter>
    </ClInclude>
    <ClInclude Include="..\..\..\..\modules\juce_audio_processors\format_types\VST3_SDK\pluginterfaces\vst\vstpshpack4.h">
      <Filter>JUCE Modules\juce_audio_processors\format_types\VST3_SDK\pluginterfaces\vst</Filter>
    </ClInclude>
    <ClInclude Include="..\..\..\..\modules\juce_audio_processors\format_types\VST3_SDK\pluginterfaces\vst\vstspeaker.h">
      <Filter>JUCE Modules\juce_audio_processors\format_types\VST3_SDK\pluginterfaces\vst</Filter>
    </ClInclude>
    <ClInclude Include="..\..\..\..\modules\juce_audio_processors\format_types\VST3_SDK\pluginterfaces\vst\vsttypes.h">
      <Filter>JUCE Modules\juce_audio_processors\format_types\VST3_SDK\pluginterfaces\vst</Filter>
    </ClInclude>
    <ClInclude Include="..\..\..\..\modules\juce_audio_processors\format_types\VST3_SDK\public.sdk\source\common\memorystream.h">
      <Filter>JUCE Modules\juce_audio_processors\format_types\VST3_SDK\public.sdk\source\common</Filter>
    </ClInclude>
    <ClInclude Include="..\..\..\..\modules\juce_audio_processors\format_types\VST3_SDK\public.sdk\source\common\pluginview.h">
      <Filter>JUCE Modules\juce_audio_processors\format_types\VST3_SDK\public.sdk\source\common</Filter>
    </ClInclude>
    <ClInclude Include="..\..\..\..\modules\juce_audio_processors\format_types\VST3_SDK\public.sdk\source\vst\hosting\hostclasses.h">
      <Filter>JUCE Modules\juce_audio_processors\format_types\VST3_SDK\public.sdk\source\vst\hosting</Filter>
    </ClInclude>
    <ClInclude Include="..\..\..\..\modules\juce_audio_processors\format_types\VST3_SDK\public.sdk\source\vst\hosting\pluginterfacesupport.h">
      <Filter>JUCE Modules\juce_audio_processors\format_types\VST3_SDK\public.sdk\source\vst\hosting</Filter>
    </ClInclude>
    <ClInclude Include="..\..\..\..\modules\juce_audio_processors\format_types\VST3_SDK\public.sdk\source\vst\vstbus.h">
      <Filter>JUCE Modules\juce_audio_processors\format_types\VST3_SDK\public.sdk\source\vst</Filter>
    </ClInclude>
    <ClInclude Include="..\..\..\..\modules\juce_audio_processors\format_types\VST3_SDK\public.sdk\source\vst\vstcomponent.h">
      <Filter>JUCE Modules\juce_audio_processors\format_types\VST3_SDK\public.sdk\source\vst</Filter>
    </ClInclude>
    <ClInclude Include="..\..\..\..\modules\juce_audio_processors\format_types\VST3_SDK\public.sdk\source\vst\vstcomponentbase.h">
      <Filter>JUCE Modules\juce_audio_processors\format_types\VST3_SDK\public.sdk\source\vst</Filter>
    </ClInclude>
    <ClInclude Include="..\..\..\..\modules\juce_audio_processors\format_types\VST3_SDK\public.sdk\source\vst\vsteditcontroller.h">
      <Filter>JUCE Modules\juce_audio_processors\format_types\VST3_SDK\public.sdk\source\vst</Filter>
    </ClInclude>
    <ClInclude Include="..\..\..\..\modules\juce_audio_processors\format_types\VST3_SDK\public.sdk\source\vst\vstparameters.h">
      <Filter>JUCE Modules\juce_audio_processors\format_types\VST3_SDK\public.sdk\source\vst</Filter>
    </ClInclude>
    <ClInclude Include="..\..\..\..\modules\juce_audio_processors\format_types\VST3_SDK\public.sdk\source\vst\vstpresetfile.h">
      <Filter>JUCE Modules\juce_audio_processors\format_types\VST3_SDK\public.sdk\source\vst</Filter>
    </ClInclude>
    <ClInclude Include="..\..\..\..\modules\juce_audio_processors\format_types\juce_AudioUnitPluginFormat.h">
      <Filter>JUCE Modules\juce_audio_processors\format_types</Filter>
    </ClInclude>
    <ClInclude Include="..\..\..\..\modules\juce_audio_processors\format_types\juce_LADSPAPluginFormat.h">
      <Filter>JUCE Modules\juce_audio_processors\format_types</Filter>
    </ClInclude>
    <ClInclude Include="..\..\..\..\modules\juce_audio_processors\format_types\juce_VST3Common.h">
      <Filter>JUCE Modules\juce_audio_processors\format_types</Filter>
    </ClInclude>
    <ClInclude Include="..\..\..\..\modules\juce_audio_processors\format_types\juce_VST3Headers.h">
      <Filter>JUCE Modules\juce_audio_processors\format_types</Filter>
    </ClInclude>
    <ClInclude Include="..\..\..\..\modules\juce_audio_processors\format_types\juce_VST3PluginFormat.h">
      <Filter>JUCE Modules\juce_audio_processors\format_types</Filter>
    </ClInclude>
    <ClInclude Include="..\..\..\..\modules\juce_audio_processors\format_types\juce_VSTCommon.h">
      <Filter>JUCE Modules\juce_audio_processors\format_types</Filter>
    </ClInclude>
    <ClInclude Include="..\..\..\..\modules\juce_audio_processors\format_types\juce_VSTMidiEventList.h">
      <Filter>JUCE Modules\juce_audio_processors\format_types</Filter>
    </ClInclude>
    <ClInclude Include="..\..\..\..\modules\juce_audio_processors\format_types\juce_VSTPluginFormat.h">
      <Filter>JUCE Modules\juce_audio_processors\format_types</Filter>
    </ClInclude>
    <ClInclude Include="..\..\..\..\modules\juce_audio_processors\processors\juce_AudioPluginInstance.h">
      <Filter>JUCE Modules\juce_audio_processors\processors</Filter>
    </ClInclude>
    <ClInclude Include="..\..\..\..\modules\juce_audio_processors\processors\juce_AudioProcessor.h">
      <Filter>JUCE Modules\juce_audio_processors\processors</Filter>
    </ClInclude>
    <ClInclude Include="..\..\..\..\modules\juce_audio_processors\processors\juce_AudioProcessorEditor.h">
      <Filter>JUCE Modules\juce_audio_processors\processors</Filter>
    </ClInclude>
    <ClInclude Include="..\..\..\..\modules\juce_audio_processors\processors\juce_AudioProcessorGraph.h">
      <Filter>JUCE Modules\juce_audio_processors\processors</Filter>
    </ClInclude>
    <ClInclude Include="..\..\..\..\modules\juce_audio_processors\processors\juce_AudioProcessorListener.h">
      <Filter>JUCE Modules\juce_audio_processors\processors</Filter>
    </ClInclude>
    <ClInclude Include="..\..\..\..\modules\juce_audio_processors\processors\juce_AudioProcessorParameter.h">
      <Filter>JUCE Modules\juce_audio_processors\processors</Filter>
    </ClInclude>
    <ClInclude Include="..\..\..\..\modules\juce_audio_processors\processors\juce_AudioProcessorParameterGroup.h">
      <Filter>JUCE Modules\juce_audio_processors\processors</Filter>
    </ClInclude>
    <ClInclude Include="..\..\..\..\modules\juce_audio_processors\processors\juce_GenericAudioProcessorEditor.h">
      <Filter>JUCE Modules\juce_audio_processors\processors</Filter>
    </ClInclude>
    <ClInclude Include="..\..\..\..\modules\juce_audio_processors\processors\juce_PluginDescription.h">
      <Filter>JUCE Modules\juce_audio_processors\processors</Filter>
    </ClInclude>
    <ClInclude Include="..\..\..\..\modules\juce_audio_processors\scanning\juce_KnownPluginList.h">
      <Filter>JUCE Modules\juce_audio_processors\scanning</Filter>
    </ClInclude>
    <ClInclude Include="..\..\..\..\modules\juce_audio_processors\scanning\juce_PluginDirectoryScanner.h">
      <Filter>JUCE Modules\juce_audio_processors\scanning</Filter>
    </ClInclude>
    <ClInclude Include="..\..\..\..\modules\juce_audio_processors\scanning\juce_PluginListComponent.h">
      <Filter>JUCE Modules\juce_audio_processors\scanning</Filter>
    </ClInclude>
    <ClInclude Include="..\..\..\..\modules\juce_audio_processors\utilities\juce_AudioParameterBool.h">
      <Filter>JUCE Modules\juce_audio_processors\utilities</Filter>
    </ClInclude>
    <ClInclude Include="..\..\..\..\modules\juce_audio_processors\utilities\juce_AudioParameterChoice.h">
      <Filter>JUCE Modules\juce_audio_processors\utilities</Filter>
    </ClInclude>
    <ClInclude Include="..\..\..\..\modules\juce_audio_processors\utilities\juce_AudioParameterFloat.h">
      <Filter>JUCE Modules\juce_audio_processors\utilities</Filter>
    </ClInclude>
    <ClInclude Include="..\..\..\..\modules\juce_audio_processors\utilities\juce_AudioParameterInt.h">
      <Filter>JUCE Modules\juce_audio_processors\utilities</Filter>
    </ClInclude>
    <ClInclude Include="..\..\..\..\modules\juce_audio_processors\utilities\juce_AudioProcessorParameterWithID.h">
      <Filter>JUCE Modules\juce_audio_processors\utilities</Filter>
    </ClInclude>
    <ClInclude Include="..\..\..\..\modules\juce_audio_processors\utilities\juce_AudioProcessorValueTreeState.h">
      <Filter>JUCE Modules\juce_audio_processors\utilities</Filter>
    </ClInclude>
    <ClInclude Include="..\..\..\..\modules\juce_audio_processors\utilities\juce_RangedAudioParameter.h">
      <Filter>JUCE Modules\juce_audio_processors\utilities</Filter>
    </ClInclude>
    <ClInclude Include="..\..\..\..\modules\juce_audio_processors\juce_audio_processors.h">
      <Filter>JUCE Modules\juce_audio_processors</Filter>
    </ClInclude>
    <ClInclude Include="..\..\..\..\modules\juce_audio_utils\audio_cd\juce_AudioCDBurner.h">
      <Filter>JUCE Modules\juce_audio_utils\audio_cd</Filter>
    </ClInclude>
    <ClInclude Include="..\..\..\..\modules\juce_audio_utils\audio_cd\juce_AudioCDReader.h">
      <Filter>JUCE Modules\juce_audio_utils\audio_cd</Filter>
    </ClInclude>
    <ClInclude Include="..\..\..\..\modules\juce_audio_utils\gui\juce_AudioAppComponent.h">
      <Filter>JUCE Modules\juce_audio_utils\gui</Filter>
    </ClInclude>
    <ClInclude Include="..\..\..\..\modules\juce_audio_utils\gui\juce_AudioDeviceSelectorComponent.h">
      <Filter>JUCE Modules\juce_audio_utils\gui</Filter>
    </ClInclude>
    <ClInclude Include="..\..\..\..\modules\juce_audio_utils\gui\juce_AudioThumbnail.h">
      <Filter>JUCE Modules\juce_audio_utils\gui</Filter>
    </ClInclude>
    <ClInclude Include="..\..\..\..\modules\juce_audio_utils\gui\juce_AudioThumbnailBase.h">
      <Filter>JUCE Modules\juce_audio_utils\gui</Filter>
    </ClInclude>
    <ClInclude Include="..\..\..\..\modules\juce_audio_utils\gui\juce_AudioThumbnailCache.h">
      <Filter>JUCE Modules\juce_audio_utils\gui</Filter>
    </ClInclude>
    <ClInclude Include="..\..\..\..\modules\juce_audio_utils\gui\juce_AudioVisualiserComponent.h">
      <Filter>JUCE Modules\juce_audio_utils\gui</Filter>
    </ClInclude>
    <ClInclude Include="..\..\..\..\modules\juce_audio_utils\gui\juce_BluetoothMidiDevicePairingDialogue.h">
      <Filter>JUCE Modules\juce_audio_utils\gui</Filter>
    </ClInclude>
    <ClInclude Include="..\..\..\..\modules\juce_audio_utils\gui\juce_MidiKeyboardComponent.h">
      <Filter>JUCE Modules\juce_audio_utils\gui</Filter>
    </ClInclude>
    <ClInclude Include="..\..\..\..\modules\juce_audio_utils\players\juce_AudioProcessorPlayer.h">
      <Filter>JUCE Modules\juce_audio_utils\players</Filter>
    </ClInclude>
    <ClInclude Include="..\..\..\..\modules\juce_audio_utils\players\juce_SoundPlayer.h">
      <Filter>JUCE Modules\juce_audio_utils\players</Filter>
    </ClInclude>
    <ClInclude Include="..\..\..\..\modules\juce_audio_utils\juce_audio_utils.h">
      <Filter>JUCE Modules\juce_audio_utils</Filter>
    </ClInclude>
    <ClInclude Include="..\..\..\..\modules\juce_core\containers\juce_AbstractFifo.h">
      <Filter>JUCE Modules\juce_core\containers</Filter>
    </ClInclude>
    <ClInclude Include="..\..\..\..\modules\juce_core\containers\juce_Array.h">
      <Filter>JUCE Modules\juce_core\containers</Filter>
    </ClInclude>
    <ClInclude Include="..\..\..\..\modules\juce_core\containers\juce_ArrayAllocationBase.h">
      <Filter>JUCE Modules\juce_core\containers</Filter>
    </ClInclude>
    <ClInclude Include="..\..\..\..\modules\juce_core\containers\juce_ArrayBase.h">
      <Filter>JUCE Modules\juce_core\containers</Filter>
    </ClInclude>
    <ClInclude Include="..\..\..\..\modules\juce_core\containers\juce_DynamicObject.h">
      <Filter>JUCE Modules\juce_core\containers</Filter>
    </ClInclude>
    <ClInclude Include="..\..\..\..\modules\juce_core\containers\juce_ElementComparator.h">
      <Filter>JUCE Modules\juce_core\containers</Filter>
    </ClInclude>
    <ClInclude Include="..\..\..\..\modules\juce_core\containers\juce_HashMap.h">
      <Filter>JUCE Modules\juce_core\containers</Filter>
    </ClInclude>
    <ClInclude Include="..\..\..\..\modules\juce_core\containers\juce_LinkedListPointer.h">
      <Filter>JUCE Modules\juce_core\containers</Filter>
    </ClInclude>
    <ClInclude Include="..\..\..\..\modules\juce_core\containers\juce_ListenerList.h">
      <Filter>JUCE Modules\juce_core\containers</Filter>
    </ClInclude>
    <ClInclude Include="..\..\..\..\modules\juce_core\containers\juce_NamedValueSet.h">
      <Filter>JUCE Modules\juce_core\containers</Filter>
    </ClInclude>
    <ClInclude Include="..\..\..\..\modules\juce_core\containers\juce_OwnedArray.h">
      <Filter>JUCE Modules\juce_core\containers</Filter>
    </ClInclude>
    <ClInclude Include="..\..\..\..\modules\juce_core\containers\juce_PropertySet.h">
      <Filter>JUCE Modules\juce_core\containers</Filter>
    </ClInclude>
    <ClInclude Include="..\..\..\..\modules\juce_core\containers\juce_ReferenceCountedArray.h">
      <Filter>JUCE Modules\juce_core\containers</Filter>
    </ClInclude>
    <ClInclude Include="..\..\..\..\modules\juce_core\containers\juce_ScopedValueSetter.h">
      <Filter>JUCE Modules\juce_core\containers</Filter>
    </ClInclude>
    <ClInclude Include="..\..\..\..\modules\juce_core\containers\juce_SortedSet.h">
      <Filter>JUCE Modules\juce_core\containers</Filter>
    </ClInclude>
    <ClInclude Include="..\..\..\..\modules\juce_core\containers\juce_SparseSet.h">
      <Filter>JUCE Modules\juce_core\containers</Filter>
    </ClInclude>
    <ClInclude Include="..\..\..\..\modules\juce_core\containers\juce_Variant.h">
      <Filter>JUCE Modules\juce_core\containers</Filter>
    </ClInclude>
    <ClInclude Include="..\..\..\..\modules\juce_core\files\juce_DirectoryIterator.h">
      <Filter>JUCE Modules\juce_core\files</Filter>
    </ClInclude>
    <ClInclude Include="..\..\..\..\modules\juce_core\files\juce_File.h">
      <Filter>JUCE Modules\juce_core\files</Filter>
    </ClInclude>
    <ClInclude Include="..\..\..\..\modules\juce_core\files\juce_FileFilter.h">
      <Filter>JUCE Modules\juce_core\files</Filter>
    </ClInclude>
    <ClInclude Include="..\..\..\..\modules\juce_core\files\juce_FileInputStream.h">
      <Filter>JUCE Modules\juce_core\files</Filter>
    </ClInclude>
    <ClInclude Include="..\..\..\..\modules\juce_core\files\juce_FileOutputStream.h">
      <Filter>JUCE Modules\juce_core\files</Filter>
    </ClInclude>
    <ClInclude Include="..\..\..\..\modules\juce_core\files\juce_FileSearchPath.h">
      <Filter>JUCE Modules\juce_core\files</Filter>
    </ClInclude>
    <ClInclude Include="..\..\..\..\modules\juce_core\files\juce_MemoryMappedFile.h">
      <Filter>JUCE Modules\juce_core\files</Filter>
    </ClInclude>
    <ClInclude Include="..\..\..\..\modules\juce_core\files\juce_TemporaryFile.h">
      <Filter>JUCE Modules\juce_core\files</Filter>
    </ClInclude>
    <ClInclude Include="..\..\..\..\modules\juce_core\files\juce_WildcardFileFilter.h">
      <Filter>JUCE Modules\juce_core\files</Filter>
    </ClInclude>
    <ClInclude Include="..\..\..\..\modules\juce_core\javascript\juce_Javascript.h">
      <Filter>JUCE Modules\juce_core\javascript</Filter>
    </ClInclude>
    <ClInclude Include="..\..\..\..\modules\juce_core\javascript\juce_JSON.h">
      <Filter>JUCE Modules\juce_core\javascript</Filter>
    </ClInclude>
    <ClInclude Include="..\..\..\..\modules\juce_core\logging\juce_FileLogger.h">
      <Filter>JUCE Modules\juce_core\logging</Filter>
    </ClInclude>
    <ClInclude Include="..\..\..\..\modules\juce_core\logging\juce_Logger.h">
      <Filter>JUCE Modules\juce_core\logging</Filter>
    </ClInclude>
    <ClInclude Include="..\..\..\..\modules\juce_core\maths\juce_BigInteger.h">
      <Filter>JUCE Modules\juce_core\maths</Filter>
    </ClInclude>
    <ClInclude Include="..\..\..\..\modules\juce_core\maths\juce_Expression.h">
      <Filter>JUCE Modules\juce_core\maths</Filter>
    </ClInclude>
    <ClInclude Include="..\..\..\..\modules\juce_core\maths\juce_MathsFunctions.h">
      <Filter>JUCE Modules\juce_core\maths</Filter>
    </ClInclude>
    <ClInclude Include="..\..\..\..\modules\juce_core\maths\juce_NormalisableRange.h">
      <Filter>JUCE Modules\juce_core\maths</Filter>
    </ClInclude>
    <ClInclude Include="..\..\..\..\modules\juce_core\maths\juce_Random.h">
      <Filter>JUCE Modules\juce_core\maths</Filter>
    </ClInclude>
    <ClInclude Include="..\..\..\..\modules\juce_core\maths\juce_Range.h">
      <Filter>JUCE Modules\juce_core\maths</Filter>
    </ClInclude>
    <ClInclude Include="..\..\..\..\modules\juce_core\maths\juce_StatisticsAccumulator.h">
      <Filter>JUCE Modules\juce_core\maths</Filter>
    </ClInclude>
    <ClInclude Include="..\..\..\..\modules\juce_core\memory\juce_Atomic.h">
      <Filter>JUCE Modules\juce_core\memory</Filter>
    </ClInclude>
    <ClInclude Include="..\..\..\..\modules\juce_core\memory\juce_ByteOrder.h">
      <Filter>JUCE Modules\juce_core\memory</Filter>
    </ClInclude>
    <ClInclude Include="..\..\..\..\modules\juce_core\memory\juce_ContainerDeletePolicy.h">
      <Filter>JUCE Modules\juce_core\memory</Filter>
    </ClInclude>
    <ClInclude Include="..\..\..\..\modules\juce_core\memory\juce_HeapBlock.h">
      <Filter>JUCE Modules\juce_core\memory</Filter>
    </ClInclude>
    <ClInclude Include="..\..\..\..\modules\juce_core\memory\juce_HeavyweightLeakedObjectDetector.h">
      <Filter>JUCE Modules\juce_core\memory</Filter>
    </ClInclude>
    <ClInclude Include="..\..\..\..\modules\juce_core\memory\juce_LeakedObjectDetector.h">
      <Filter>JUCE Modules\juce_core\memory</Filter>
    </ClInclude>
    <ClInclude Include="..\..\..\..\modules\juce_core\memory\juce_Memory.h">
      <Filter>JUCE Modules\juce_core\memory</Filter>
    </ClInclude>
    <ClInclude Include="..\..\..\..\modules\juce_core\memory\juce_MemoryBlock.h">
      <Filter>JUCE Modules\juce_core\memory</Filter>
    </ClInclude>
    <ClInclude Include="..\..\..\..\modules\juce_core\memory\juce_OptionalScopedPointer.h">
      <Filter>JUCE Modules\juce_core\memory</Filter>
    </ClInclude>
    <ClInclude Include="..\..\..\..\modules\juce_core\memory\juce_ReferenceCountedObject.h">
      <Filter>JUCE Modules\juce_core\memory</Filter>
    </ClInclude>
    <ClInclude Include="..\..\..\..\modules\juce_core\memory\juce_ScopedPointer.h">
      <Filter>JUCE Modules\juce_core\memory</Filter>
    </ClInclude>
    <ClInclude Include="..\..\..\..\modules\juce_core\memory\juce_SharedResourcePointer.h">
      <Filter>JUCE Modules\juce_core\memory</Filter>
    </ClInclude>
    <ClInclude Include="..\..\..\..\modules\juce_core\memory\juce_Singleton.h">
      <Filter>JUCE Modules\juce_core\memory</Filter>
    </ClInclude>
    <ClInclude Include="..\..\..\..\modules\juce_core\memory\juce_WeakReference.h">
      <Filter>JUCE Modules\juce_core\memory</Filter>
    </ClInclude>
    <ClInclude Include="..\..\..\..\modules\juce_core\misc\juce_ConsoleApplication.h">
      <Filter>JUCE Modules\juce_core\misc</Filter>
    </ClInclude>
    <ClInclude Include="..\..\..\..\modules\juce_core\misc\juce_Result.h">
      <Filter>JUCE Modules\juce_core\misc</Filter>
    </ClInclude>
    <ClInclude Include="..\..\..\..\modules\juce_core\misc\juce_RuntimePermissions.h">
      <Filter>JUCE Modules\juce_core\misc</Filter>
    </ClInclude>
    <ClInclude Include="..\..\..\..\modules\juce_core\misc\juce_StdFunctionCompat.h">
      <Filter>JUCE Modules\juce_core\misc</Filter>
    </ClInclude>
    <ClInclude Include="..\..\..\..\modules\juce_core\misc\juce_Uuid.h">
      <Filter>JUCE Modules\juce_core\misc</Filter>
    </ClInclude>
    <ClInclude Include="..\..\..\..\modules\juce_core\misc\juce_WindowsRegistry.h">
      <Filter>JUCE Modules\juce_core\misc</Filter>
    </ClInclude>
    <ClInclude Include="..\..\..\..\modules\juce_core\native\juce_android_JNIHelpers.h">
      <Filter>JUCE Modules\juce_core\native</Filter>
    </ClInclude>
    <ClInclude Include="..\..\..\..\modules\juce_core\native\juce_BasicNativeHeaders.h">
      <Filter>JUCE Modules\juce_core\native</Filter>
    </ClInclude>
    <ClInclude Include="..\..\..\..\modules\juce_core\native\juce_mac_ClangBugWorkaround.h">
      <Filter>JUCE Modules\juce_core\native</Filter>
    </ClInclude>
    <ClInclude Include="..\..\..\..\modules\juce_core\native\juce_osx_ObjCHelpers.h">
      <Filter>JUCE Modules\juce_core\native</Filter>
    </ClInclude>
    <ClInclude Include="..\..\..\..\modules\juce_core\native\juce_posix_IPAddress.h">
      <Filter>JUCE Modules\juce_core\native</Filter>
    </ClInclude>
    <ClInclude Include="..\..\..\..\modules\juce_core\native\juce_posix_SharedCode.h">
      <Filter>JUCE Modules\juce_core\native</Filter>
    </ClInclude>
    <ClInclude Include="..\..\..\..\modules\juce_core\native\juce_win32_ComSmartPtr.h">
      <Filter>JUCE Modules\juce_core\native</Filter>
    </ClInclude>
    <ClInclude Include="..\..\..\..\modules\juce_core\network\juce_IPAddress.h">
      <Filter>JUCE Modules\juce_core\network</Filter>
    </ClInclude>
    <ClInclude Include="..\..\..\..\modules\juce_core\network\juce_MACAddress.h">
      <Filter>JUCE Modules\juce_core\network</Filter>
    </ClInclude>
    <ClInclude Include="..\..\..\..\modules\juce_core\network\juce_NamedPipe.h">
      <Filter>JUCE Modules\juce_core\network</Filter>
    </ClInclude>
    <ClInclude Include="..\..\..\..\modules\juce_core\network\juce_Socket.h">
      <Filter>JUCE Modules\juce_core\network</Filter>
    </ClInclude>
    <ClInclude Include="..\..\..\..\modules\juce_core\network\juce_URL.h">
      <Filter>JUCE Modules\juce_core\network</Filter>
    </ClInclude>
    <ClInclude Include="..\..\..\..\modules\juce_core\network\juce_WebInputStream.h">
      <Filter>JUCE Modules\juce_core\network</Filter>
    </ClInclude>
    <ClInclude Include="..\..\..\..\modules\juce_core\streams\juce_BufferedInputStream.h">
      <Filter>JUCE Modules\juce_core\streams</Filter>
    </ClInclude>
    <ClInclude Include="..\..\..\..\modules\juce_core\streams\juce_FileInputSource.h">
      <Filter>JUCE Modules\juce_core\streams</Filter>
    </ClInclude>
    <ClInclude Include="..\..\..\..\modules\juce_core\streams\juce_InputSource.h">
      <Filter>JUCE Modules\juce_core\streams</Filter>
    </ClInclude>
    <ClInclude Include="..\..\..\..\modules\juce_core\streams\juce_InputStream.h">
      <Filter>JUCE Modules\juce_core\streams</Filter>
    </ClInclude>
    <ClInclude Include="..\..\..\..\modules\juce_core\streams\juce_MemoryInputStream.h">
      <Filter>JUCE Modules\juce_core\streams</Filter>
    </ClInclude>
    <ClInclude Include="..\..\..\..\modules\juce_core\streams\juce_MemoryOutputStream.h">
      <Filter>JUCE Modules\juce_core\streams</Filter>
    </ClInclude>
    <ClInclude Include="..\..\..\..\modules\juce_core\streams\juce_OutputStream.h">
      <Filter>JUCE Modules\juce_core\streams</Filter>
    </ClInclude>
    <ClInclude Include="..\..\..\..\modules\juce_core\streams\juce_SubregionStream.h">
      <Filter>JUCE Modules\juce_core\streams</Filter>
    </ClInclude>
    <ClInclude Include="..\..\..\..\modules\juce_core\streams\juce_URLInputSource.h">
      <Filter>JUCE Modules\juce_core\streams</Filter>
    </ClInclude>
    <ClInclude Include="..\..\..\..\modules\juce_core\system\juce_CompilerSupport.h">
      <Filter>JUCE Modules\juce_core\system</Filter>
    </ClInclude>
    <ClInclude Include="..\..\..\..\modules\juce_core\system\juce_PlatformDefs.h">
      <Filter>JUCE Modules\juce_core\system</Filter>
    </ClInclude>
    <ClInclude Include="..\..\..\..\modules\juce_core\system\juce_StandardHeader.h">
      <Filter>JUCE Modules\juce_core\system</Filter>
    </ClInclude>
    <ClInclude Include="..\..\..\..\modules\juce_core\system\juce_SystemStats.h">
      <Filter>JUCE Modules\juce_core\system</Filter>
    </ClInclude>
    <ClInclude Include="..\..\..\..\modules\juce_core\system\juce_TargetPlatform.h">
      <Filter>JUCE Modules\juce_core\system</Filter>
    </ClInclude>
    <ClInclude Include="..\..\..\..\modules\juce_core\text\juce_Base64.h">
      <Filter>JUCE Modules\juce_core\text</Filter>
    </ClInclude>
    <ClInclude Include="..\..\..\..\modules\juce_core\text\juce_CharacterFunctions.h">
      <Filter>JUCE Modules\juce_core\text</Filter>
    </ClInclude>
    <ClInclude Include="..\..\..\..\modules\juce_core\text\juce_CharPointer_ASCII.h">
      <Filter>JUCE Modules\juce_core\text</Filter>
    </ClInclude>
    <ClInclude Include="..\..\..\..\modules\juce_core\text\juce_CharPointer_UTF8.h">
      <Filter>JUCE Modules\juce_core\text</Filter>
    </ClInclude>
    <ClInclude Include="..\..\..\..\modules\juce_core\text\juce_CharPointer_UTF16.h">
      <Filter>JUCE Modules\juce_core\text</Filter>
    </ClInclude>
    <ClInclude Include="..\..\..\..\modules\juce_core\text\juce_CharPointer_UTF32.h">
      <Filter>JUCE Modules\juce_core\text</Filter>
    </ClInclude>
    <ClInclude Include="..\..\..\..\modules\juce_core\text\juce_Identifier.h">
      <Filter>JUCE Modules\juce_core\text</Filter>
    </ClInclude>
    <ClInclude Include="..\..\..\..\modules\juce_core\text\juce_LocalisedStrings.h">
      <Filter>JUCE Modules\juce_core\text</Filter>
    </ClInclude>
    <ClInclude Include="..\..\..\..\modules\juce_core\text\juce_NewLine.h">
      <Filter>JUCE Modules\juce_core\text</Filter>
    </ClInclude>
    <ClInclude Include="..\..\..\..\modules\juce_core\text\juce_String.h">
      <Filter>JUCE Modules\juce_core\text</Filter>
    </ClInclude>
    <ClInclude Include="..\..\..\..\modules\juce_core\text\juce_StringArray.h">
      <Filter>JUCE Modules\juce_core\text</Filter>
    </ClInclude>
    <ClInclude Include="..\..\..\..\modules\juce_core\text\juce_StringPairArray.h">
      <Filter>JUCE Modules\juce_core\text</Filter>
    </ClInclude>
    <ClInclude Include="..\..\..\..\modules\juce_core\text\juce_StringPool.h">
      <Filter>JUCE Modules\juce_core\text</Filter>
    </ClInclude>
    <ClInclude Include="..\..\..\..\modules\juce_core\text\juce_StringRef.h">
      <Filter>JUCE Modules\juce_core\text</Filter>
    </ClInclude>
    <ClInclude Include="..\..\..\..\modules\juce_core\text\juce_TextDiff.h">
      <Filter>JUCE Modules\juce_core\text</Filter>
    </ClInclude>
    <ClInclude Include="..\..\..\..\modules\juce_core\threads\juce_ChildProcess.h">
      <Filter>JUCE Modules\juce_core\threads</Filter>
    </ClInclude>
    <ClInclude Include="..\..\..\..\modules\juce_core\threads\juce_CriticalSection.h">
      <Filter>JUCE Modules\juce_core\threads</Filter>
    </ClInclude>
    <ClInclude Include="..\..\..\..\modules\juce_core\threads\juce_DynamicLibrary.h">
      <Filter>JUCE Modules\juce_core\threads</Filter>
    </ClInclude>
    <ClInclude Include="..\..\..\..\modules\juce_core\threads\juce_HighResolutionTimer.h">
      <Filter>JUCE Modules\juce_core\threads</Filter>
    </ClInclude>
    <ClInclude Include="..\..\..\..\modules\juce_core\threads\juce_InterProcessLock.h">
      <Filter>JUCE Modules\juce_core\threads</Filter>
    </ClInclude>
    <ClInclude Include="..\..\..\..\modules\juce_core\threads\juce_Process.h">
      <Filter>JUCE Modules\juce_core\threads</Filter>
    </ClInclude>
    <ClInclude Include="..\..\..\..\modules\juce_core\threads\juce_ReadWriteLock.h">
      <Filter>JUCE Modules\juce_core\threads</Filter>
    </ClInclude>
    <ClInclude Include="..\..\..\..\modules\juce_core\threads\juce_ScopedLock.h">
      <Filter>JUCE Modules\juce_core\threads</Filter>
    </ClInclude>
    <ClInclude Include="..\..\..\..\modules\juce_core\threads\juce_ScopedReadLock.h">
      <Filter>JUCE Modules\juce_core\threads</Filter>
    </ClInclude>
    <ClInclude Include="..\..\..\..\modules\juce_core\threads\juce_ScopedWriteLock.h">
      <Filter>JUCE Modules\juce_core\threads</Filter>
    </ClInclude>
    <ClInclude Include="..\..\..\..\modules\juce_core\threads\juce_SpinLock.h">
      <Filter>JUCE Modules\juce_core\threads</Filter>
    </ClInclude>
    <ClInclude Include="..\..\..\..\modules\juce_core\threads\juce_Thread.h">
      <Filter>JUCE Modules\juce_core\threads</Filter>
    </ClInclude>
    <ClInclude Include="..\..\..\..\modules\juce_core\threads\juce_ThreadLocalValue.h">
      <Filter>JUCE Modules\juce_core\threads</Filter>
    </ClInclude>
    <ClInclude Include="..\..\..\..\modules\juce_core\threads\juce_ThreadPool.h">
      <Filter>JUCE Modules\juce_core\threads</Filter>
    </ClInclude>
    <ClInclude Include="..\..\..\..\modules\juce_core\threads\juce_TimeSliceThread.h">
      <Filter>JUCE Modules\juce_core\threads</Filter>
    </ClInclude>
    <ClInclude Include="..\..\..\..\modules\juce_core\threads\juce_WaitableEvent.h">
      <Filter>JUCE Modules\juce_core\threads</Filter>
    </ClInclude>
    <ClInclude Include="..\..\..\..\modules\juce_core\time\juce_PerformanceCounter.h">
      <Filter>JUCE Modules\juce_core\time</Filter>
    </ClInclude>
    <ClInclude Include="..\..\..\..\modules\juce_core\time\juce_RelativeTime.h">
      <Filter>JUCE Modules\juce_core\time</Filter>
    </ClInclude>
    <ClInclude Include="..\..\..\..\modules\juce_core\time\juce_Time.h">
      <Filter>JUCE Modules\juce_core\time</Filter>
    </ClInclude>
    <ClInclude Include="..\..\..\..\modules\juce_core\unit_tests\juce_UnitTest.h">
      <Filter>JUCE Modules\juce_core\unit_tests</Filter>
    </ClInclude>
    <ClInclude Include="..\..\..\..\modules\juce_core\xml\juce_XmlDocument.h">
      <Filter>JUCE Modules\juce_core\xml</Filter>
    </ClInclude>
    <ClInclude Include="..\..\..\..\modules\juce_core\xml\juce_XmlElement.h">
      <Filter>JUCE Modules\juce_core\xml</Filter>
    </ClInclude>
    <ClInclude Include="..\..\..\..\modules\juce_core\zip\zlib\crc32.h">
      <Filter>JUCE Modules\juce_core\zip\zlib</Filter>
    </ClInclude>
    <ClInclude Include="..\..\..\..\modules\juce_core\zip\zlib\deflate.h">
      <Filter>JUCE Modules\juce_core\zip\zlib</Filter>
    </ClInclude>
    <ClInclude Include="..\..\..\..\modules\juce_core\zip\zlib\inffast.h">
      <Filter>JUCE Modules\juce_core\zip\zlib</Filter>
    </ClInclude>
    <ClInclude Include="..\..\..\..\modules\juce_core\zip\zlib\inffixed.h">
      <Filter>JUCE Modules\juce_core\zip\zlib</Filter>
    </ClInclude>
    <ClInclude Include="..\..\..\..\modules\juce_core\zip\zlib\inflate.h">
      <Filter>JUCE Modules\juce_core\zip\zlib</Filter>
    </ClInclude>
    <ClInclude Include="..\..\..\..\modules\juce_core\zip\zlib\inftrees.h">
      <Filter>JUCE Modules\juce_core\zip\zlib</Filter>
    </ClInclude>
    <ClInclude Include="..\..\..\..\modules\juce_core\zip\zlib\trees.h">
      <Filter>JUCE Modules\juce_core\zip\zlib</Filter>
    </ClInclude>
    <ClInclude Include="..\..\..\..\modules\juce_core\zip\zlib\zconf.h">
      <Filter>JUCE Modules\juce_core\zip\zlib</Filter>
    </ClInclude>
    <ClInclude Include="..\..\..\..\modules\juce_core\zip\zlib\zconf.in.h">
      <Filter>JUCE Modules\juce_core\zip\zlib</Filter>
    </ClInclude>
    <ClInclude Include="..\..\..\..\modules\juce_core\zip\zlib\zlib.h">
      <Filter>JUCE Modules\juce_core\zip\zlib</Filter>
    </ClInclude>
    <ClInclude Include="..\..\..\..\modules\juce_core\zip\zlib\zutil.h">
      <Filter>JUCE Modules\juce_core\zip\zlib</Filter>
    </ClInclude>
    <ClInclude Include="..\..\..\..\modules\juce_core\zip\juce_GZIPCompressorOutputStream.h">
      <Filter>JUCE Modules\juce_core\zip</Filter>
    </ClInclude>
    <ClInclude Include="..\..\..\..\modules\juce_core\zip\juce_GZIPDecompressorInputStream.h">
      <Filter>JUCE Modules\juce_core\zip</Filter>
    </ClInclude>
    <ClInclude Include="..\..\..\..\modules\juce_core\zip\juce_ZipFile.h">
      <Filter>JUCE Modules\juce_core\zip</Filter>
    </ClInclude>
    <ClInclude Include="..\..\..\..\modules\juce_core\juce_core.h">
      <Filter>JUCE Modules\juce_core</Filter>
    </ClInclude>
    <ClInclude Include="..\..\..\..\modules\juce_cryptography\encryption\juce_BlowFish.h">
      <Filter>JUCE Modules\juce_cryptography\encryption</Filter>
    </ClInclude>
    <ClInclude Include="..\..\..\..\modules\juce_cryptography\encryption\juce_Primes.h">
      <Filter>JUCE Modules\juce_cryptography\encryption</Filter>
    </ClInclude>
    <ClInclude Include="..\..\..\..\modules\juce_cryptography\encryption\juce_RSAKey.h">
      <Filter>JUCE Modules\juce_cryptography\encryption</Filter>
    </ClInclude>
    <ClInclude Include="..\..\..\..\modules\juce_cryptography\hashing\juce_MD5.h">
      <Filter>JUCE Modules\juce_cryptography\hashing</Filter>
    </ClInclude>
    <ClInclude Include="..\..\..\..\modules\juce_cryptography\hashing\juce_SHA256.h">
      <Filter>JUCE Modules\juce_cryptography\hashing</Filter>
    </ClInclude>
    <ClInclude Include="..\..\..\..\modules\juce_cryptography\hashing\juce_Whirlpool.h">
      <Filter>JUCE Modules\juce_cryptography\hashing</Filter>
    </ClInclude>
    <ClInclude Include="..\..\..\..\modules\juce_cryptography\juce_cryptography.h">
      <Filter>JUCE Modules\juce_cryptography</Filter>
    </ClInclude>
    <ClInclude Include="..\..\..\..\modules\juce_data_structures\app_properties\juce_ApplicationProperties.h">
      <Filter>JUCE Modules\juce_data_structures\app_properties</Filter>
    </ClInclude>
    <ClInclude Include="..\..\..\..\modules\juce_data_structures\app_properties\juce_PropertiesFile.h">
      <Filter>JUCE Modules\juce_data_structures\app_properties</Filter>
    </ClInclude>
    <ClInclude Include="..\..\..\..\modules\juce_data_structures\undomanager\juce_UndoableAction.h">
      <Filter>JUCE Modules\juce_data_structures\undomanager</Filter>
    </ClInclude>
    <ClInclude Include="..\..\..\..\modules\juce_data_structures\undomanager\juce_UndoManager.h">
      <Filter>JUCE Modules\juce_data_structures\undomanager</Filter>
    </ClInclude>
    <ClInclude Include="..\..\..\..\modules\juce_data_structures\values\juce_CachedValue.h">
      <Filter>JUCE Modules\juce_data_structures\values</Filter>
    </ClInclude>
    <ClInclude Include="..\..\..\..\modules\juce_data_structures\values\juce_Value.h">
      <Filter>JUCE Modules\juce_data_structures\values</Filter>
    </ClInclude>
    <ClInclude Include="..\..\..\..\modules\juce_data_structures\values\juce_ValueTree.h">
      <Filter>JUCE Modules\juce_data_structures\values</Filter>
    </ClInclude>
    <ClInclude Include="..\..\..\..\modules\juce_data_structures\values\juce_ValueTreeSynchroniser.h">
      <Filter>JUCE Modules\juce_data_structures\values</Filter>
    </ClInclude>
    <ClInclude Include="..\..\..\..\modules\juce_data_structures\values\juce_ValueWithDefault.h">
      <Filter>JUCE Modules\juce_data_structures\values</Filter>
    </ClInclude>
    <ClInclude Include="..\..\..\..\modules\juce_data_structures\juce_data_structures.h">
      <Filter>JUCE Modules\juce_data_structures</Filter>
    </ClInclude>
    <ClInclude Include="..\..\..\..\modules\juce_events\broadcasters\juce_ActionBroadcaster.h">
      <Filter>JUCE Modules\juce_events\broadcasters</Filter>
    </ClInclude>
    <ClInclude Include="..\..\..\..\modules\juce_events\broadcasters\juce_ActionListener.h">
      <Filter>JUCE Modules\juce_events\broadcasters</Filter>
    </ClInclude>
    <ClInclude Include="..\..\..\..\modules\juce_events\broadcasters\juce_AsyncUpdater.h">
      <Filter>JUCE Modules\juce_events\broadcasters</Filter>
    </ClInclude>
    <ClInclude Include="..\..\..\..\modules\juce_events\broadcasters\juce_ChangeBroadcaster.h">
      <Filter>JUCE Modules\juce_events\broadcasters</Filter>
    </ClInclude>
    <ClInclude Include="..\..\..\..\modules\juce_events\broadcasters\juce_ChangeListener.h">
      <Filter>JUCE Modules\juce_events\broadcasters</Filter>
    </ClInclude>
    <ClInclude Include="..\..\..\..\modules\juce_events\interprocess\juce_ConnectedChildProcess.h">
      <Filter>JUCE Modules\juce_events\interprocess</Filter>
    </ClInclude>
    <ClInclude Include="..\..\..\..\modules\juce_events\interprocess\juce_InterprocessConnection.h">
      <Filter>JUCE Modules\juce_events\interprocess</Filter>
    </ClInclude>
    <ClInclude Include="..\..\..\..\modules\juce_events\interprocess\juce_InterprocessConnectionServer.h">
      <Filter>JUCE Modules\juce_events\interprocess</Filter>
    </ClInclude>
    <ClInclude Include="..\..\..\..\modules\juce_events\interprocess\juce_NetworkServiceDiscovery.h">
      <Filter>JUCE Modules\juce_events\interprocess</Filter>
    </ClInclude>
    <ClInclude Include="..\..\..\..\modules\juce_events\messages\juce_ApplicationBase.h">
      <Filter>JUCE Modules\juce_events\messages</Filter>
    </ClInclude>
    <ClInclude Include="..\..\..\..\modules\juce_events\messages\juce_CallbackMessage.h">
      <Filter>JUCE Modules\juce_events\messages</Filter>
    </ClInclude>
    <ClInclude Include="..\..\..\..\modules\juce_events\messages\juce_DeletedAtShutdown.h">
      <Filter>JUCE Modules\juce_events\messages</Filter>
    </ClInclude>
    <ClInclude Include="..\..\..\..\modules\juce_events\messages\juce_Initialisation.h">
      <Filter>JUCE Modules\juce_events\messages</Filter>
    </ClInclude>
    <ClInclude Include="..\..\..\..\modules\juce_events\messages\juce_Message.h">
      <Filter>JUCE Modules\juce_events\messages</Filter>
    </ClInclude>
    <ClInclude Include="..\..\..\..\modules\juce_events\messages\juce_MessageListener.h">
      <Filter>JUCE Modules\juce_events\messages</Filter>
    </ClInclude>
    <ClInclude Include="..\..\..\..\modules\juce_events\messages\juce_MessageManager.h">
      <Filter>JUCE Modules\juce_events\messages</Filter>
    </ClInclude>
    <ClInclude Include="..\..\..\..\modules\juce_events\messages\juce_MountedVolumeListChangeDetector.h">
      <Filter>JUCE Modules\juce_events\messages</Filter>
    </ClInclude>
    <ClInclude Include="..\..\..\..\modules\juce_events\messages\juce_NotificationType.h">
      <Filter>JUCE Modules\juce_events\messages</Filter>
    </ClInclude>
    <ClInclude Include="..\..\..\..\modules\juce_events\native\juce_linux_EventLoop.h">
      <Filter>JUCE Modules\juce_events\native</Filter>
    </ClInclude>
    <ClInclude Include="..\..\..\..\modules\juce_events\native\juce_osx_MessageQueue.h">
      <Filter>JUCE Modules\juce_events\native</Filter>
    </ClInclude>
    <ClInclude Include="..\..\..\..\modules\juce_events\native\juce_win32_HiddenMessageWindow.h">
      <Filter>JUCE Modules\juce_events\native</Filter>
    </ClInclude>
    <ClInclude Include="..\..\..\..\modules\juce_events\native\juce_win32_WinRTWrapper.h">
      <Filter>JUCE Modules\juce_events\native</Filter>
    </ClInclude>
    <ClInclude Include="..\..\..\..\modules\juce_events\timers\juce_MultiTimer.h">
      <Filter>JUCE Modules\juce_events\timers</Filter>
    </ClInclude>
    <ClInclude Include="..\..\..\..\modules\juce_events\timers\juce_Timer.h">
      <Filter>JUCE Modules\juce_events\timers</Filter>
    </ClInclude>
    <ClInclude Include="..\..\..\..\modules\juce_events\juce_events.h">
      <Filter>JUCE Modules\juce_events</Filter>
    </ClInclude>
    <ClInclude Include="..\..\..\..\modules\juce_graphics\colour\juce_Colour.h">
      <Filter>JUCE Modules\juce_graphics\colour</Filter>
    </ClInclude>
    <ClInclude Include="..\..\..\..\modules\juce_graphics\colour\juce_ColourGradient.h">
      <Filter>JUCE Modules\juce_graphics\colour</Filter>
    </ClInclude>
    <ClInclude Include="..\..\..\..\modules\juce_graphics\colour\juce_Colours.h">
      <Filter>JUCE Modules\juce_graphics\colour</Filter>
    </ClInclude>
    <ClInclude Include="..\..\..\..\modules\juce_graphics\colour\juce_FillType.h">
      <Filter>JUCE Modules\juce_graphics\colour</Filter>
    </ClInclude>
    <ClInclude Include="..\..\..\..\modules\juce_graphics\colour\juce_PixelFormats.h">
      <Filter>JUCE Modules\juce_graphics\colour</Filter>
    </ClInclude>
    <ClInclude Include="..\..\..\..\modules\juce_graphics\contexts\juce_GraphicsContext.h">
      <Filter>JUCE Modules\juce_graphics\contexts</Filter>
    </ClInclude>
    <ClInclude Include="..\..\..\..\modules\juce_graphics\contexts\juce_LowLevelGraphicsContext.h">
      <Filter>JUCE Modules\juce_graphics\contexts</Filter>
    </ClInclude>
    <ClInclude Include="..\..\..\..\modules\juce_graphics\contexts\juce_LowLevelGraphicsPostScriptRenderer.h">
      <Filter>JUCE Modules\juce_graphics\contexts</Filter>
    </ClInclude>
    <ClInclude Include="..\..\..\..\modules\juce_graphics\contexts\juce_LowLevelGraphicsSoftwareRenderer.h">
      <Filter>JUCE Modules\juce_graphics\contexts</Filter>
    </ClInclude>
    <ClInclude Include="..\..\..\..\modules\juce_graphics\effects\juce_DropShadowEffect.h">
      <Filter>JUCE Modules\juce_graphics\effects</Filter>
    </ClInclude>
    <ClInclude Include="..\..\..\..\modules\juce_graphics\effects\juce_GlowEffect.h">
      <Filter>JUCE Modules\juce_graphics\effects</Filter>
    </ClInclude>
    <ClInclude Include="..\..\..\..\modules\juce_graphics\effects\juce_ImageEffectFilter.h">
      <Filter>JUCE Modules\juce_graphics\effects</Filter>
    </ClInclude>
    <ClInclude Include="..\..\..\..\modules\juce_graphics\fonts\juce_AttributedString.h">
      <Filter>JUCE Modules\juce_graphics\fonts</Filter>
    </ClInclude>
    <ClInclude Include="..\..\..\..\modules\juce_graphics\fonts\juce_CustomTypeface.h">
      <Filter>JUCE Modules\juce_graphics\fonts</Filter>
    </ClInclude>
    <ClInclude Include="..\..\..\..\modules\juce_graphics\fonts\juce_Font.h">
      <Filter>JUCE Modules\juce_graphics\fonts</Filter>
    </ClInclude>
    <ClInclude Include="..\..\..\..\modules\juce_graphics\fonts\juce_GlyphArrangement.h">
      <Filter>JUCE Modules\juce_graphics\fonts</Filter>
    </ClInclude>
    <ClInclude Include="..\..\..\..\modules\juce_graphics\fonts\juce_TextLayout.h">
      <Filter>JUCE Modules\juce_graphics\fonts</Filter>
    </ClInclude>
    <ClInclude Include="..\..\..\..\modules\juce_graphics\fonts\juce_Typeface.h">
      <Filter>JUCE Modules\juce_graphics\fonts</Filter>
    </ClInclude>
    <ClInclude Include="..\..\..\..\modules\juce_graphics\geometry\juce_AffineTransform.h">
      <Filter>JUCE Modules\juce_graphics\geometry</Filter>
    </ClInclude>
    <ClInclude Include="..\..\..\..\modules\juce_graphics\geometry\juce_BorderSize.h">
      <Filter>JUCE Modules\juce_graphics\geometry</Filter>
    </ClInclude>
    <ClInclude Include="..\..\..\..\modules\juce_graphics\geometry\juce_EdgeTable.h">
      <Filter>JUCE Modules\juce_graphics\geometry</Filter>
    </ClInclude>
    <ClInclude Include="..\..\..\..\modules\juce_graphics\geometry\juce_Line.h">
      <Filter>JUCE Modules\juce_graphics\geometry</Filter>
    </ClInclude>
    <ClInclude Include="..\..\..\..\modules\juce_graphics\geometry\juce_Parallelogram.h">
      <Filter>JUCE Modules\juce_graphics\geometry</Filter>
    </ClInclude>
    <ClInclude Include="..\..\..\..\modules\juce_graphics\geometry\juce_Path.h">
      <Filter>JUCE Modules\juce_graphics\geometry</Filter>
    </ClInclude>
    <ClInclude Include="..\..\..\..\modules\juce_graphics\geometry\juce_PathIterator.h">
      <Filter>JUCE Modules\juce_graphics\geometry</Filter>
    </ClInclude>
    <ClInclude Include="..\..\..\..\modules\juce_graphics\geometry\juce_PathStrokeType.h">
      <Filter>JUCE Modules\juce_graphics\geometry</Filter>
    </ClInclude>
    <ClInclude Include="..\..\..\..\modules\juce_graphics\geometry\juce_Point.h">
      <Filter>JUCE Modules\juce_graphics\geometry</Filter>
    </ClInclude>
    <ClInclude Include="..\..\..\..\modules\juce_graphics\geometry\juce_Rectangle.h">
      <Filter>JUCE Modules\juce_graphics\geometry</Filter>
    </ClInclude>
    <ClInclude Include="..\..\..\..\modules\juce_graphics\geometry\juce_RectangleList.h">
      <Filter>JUCE Modules\juce_graphics\geometry</Filter>
    </ClInclude>
    <ClInclude Include="..\..\..\..\modules\juce_graphics\image_formats\jpglib\cderror.h">
      <Filter>JUCE Modules\juce_graphics\image_formats\jpglib</Filter>
    </ClInclude>
    <ClInclude Include="..\..\..\..\modules\juce_graphics\image_formats\jpglib\jchuff.h">
      <Filter>JUCE Modules\juce_graphics\image_formats\jpglib</Filter>
    </ClInclude>
    <ClInclude Include="..\..\..\..\modules\juce_graphics\image_formats\jpglib\jconfig.h">
      <Filter>JUCE Modules\juce_graphics\image_formats\jpglib</Filter>
    </ClInclude>
    <ClInclude Include="..\..\..\..\modules\juce_graphics\image_formats\jpglib\jdct.h">
      <Filter>JUCE Modules\juce_graphics\image_formats\jpglib</Filter>
    </ClInclude>
    <ClInclude Include="..\..\..\..\modules\juce_graphics\image_formats\jpglib\jdhuff.h">
      <Filter>JUCE Modules\juce_graphics\image_formats\jpglib</Filter>
    </ClInclude>
    <ClInclude Include="..\..\..\..\modules\juce_graphics\image_formats\jpglib\jerror.h">
      <Filter>JUCE Modules\juce_graphics\image_formats\jpglib</Filter>
    </ClInclude>
    <ClInclude Include="..\..\..\..\modules\juce_graphics\image_formats\jpglib\jinclude.h">
      <Filter>JUCE Modules\juce_graphics\image_formats\jpglib</Filter>
    </ClInclude>
    <ClInclude Include="..\..\..\..\modules\juce_graphics\image_formats\jpglib\jmemsys.h">
      <Filter>JUCE Modules\juce_graphics\image_formats\jpglib</Filter>
    </ClInclude>
    <ClInclude Include="..\..\..\..\modules\juce_graphics\image_formats\jpglib\jmorecfg.h">
      <Filter>JUCE Modules\juce_graphics\image_formats\jpglib</Filter>
    </ClInclude>
    <ClInclude Include="..\..\..\..\modules\juce_graphics\image_formats\jpglib\jpegint.h">
      <Filter>JUCE Modules\juce_graphics\image_formats\jpglib</Filter>
    </ClInclude>
    <ClInclude Include="..\..\..\..\modules\juce_graphics\image_formats\jpglib\jpeglib.h">
      <Filter>JUCE Modules\juce_graphics\image_formats\jpglib</Filter>
    </ClInclude>
    <ClInclude Include="..\..\..\..\modules\juce_graphics\image_formats\jpglib\jversion.h">
      <Filter>JUCE Modules\juce_graphics\image_formats\jpglib</Filter>
    </ClInclude>
    <ClInclude Include="..\..\..\..\modules\juce_graphics\image_formats\jpglib\transupp.h">
      <Filter>JUCE Modules\juce_graphics\image_formats\jpglib</Filter>
    </ClInclude>
    <ClInclude Include="..\..\..\..\modules\juce_graphics\image_formats\pnglib\png.h">
      <Filter>JUCE Modules\juce_graphics\image_formats\pnglib</Filter>
    </ClInclude>
    <ClInclude Include="..\..\..\..\modules\juce_graphics\image_formats\pnglib\pngconf.h">
      <Filter>JUCE Modules\juce_graphics\image_formats\pnglib</Filter>
    </ClInclude>
    <ClInclude Include="..\..\..\..\modules\juce_graphics\image_formats\pnglib\pnginfo.h">
      <Filter>JUCE Modules\juce_graphics\image_formats\pnglib</Filter>
    </ClInclude>
    <ClInclude Include="..\..\..\..\modules\juce_graphics\image_formats\pnglib\pngpriv.h">
      <Filter>JUCE Modules\juce_graphics\image_formats\pnglib</Filter>
    </ClInclude>
    <ClInclude Include="..\..\..\..\modules\juce_graphics\image_formats\pnglib\pngstruct.h">
      <Filter>JUCE Modules\juce_graphics\image_formats\pnglib</Filter>
    </ClInclude>
    <ClInclude Include="..\..\..\..\modules\juce_graphics\images\juce_Image.h">
      <Filter>JUCE Modules\juce_graphics\images</Filter>
    </ClInclude>
    <ClInclude Include="..\..\..\..\modules\juce_graphics\images\juce_ImageCache.h">
      <Filter>JUCE Modules\juce_graphics\images</Filter>
    </ClInclude>
    <ClInclude Include="..\..\..\..\modules\juce_graphics\images\juce_ImageConvolutionKernel.h">
      <Filter>JUCE Modules\juce_graphics\images</Filter>
    </ClInclude>
    <ClInclude Include="..\..\..\..\modules\juce_graphics\images\juce_ImageFileFormat.h">
      <Filter>JUCE Modules\juce_graphics\images</Filter>
    </ClInclude>
    <ClInclude Include="..\..\..\..\modules\juce_graphics\native\juce_mac_CoreGraphicsContext.h">
      <Filter>JUCE Modules\juce_graphics\native</Filter>
    </ClInclude>
    <ClInclude Include="..\..\..\..\modules\juce_graphics\native\juce_mac_CoreGraphicsHelpers.h">
      <Filter>JUCE Modules\juce_graphics\native</Filter>
    </ClInclude>
    <ClInclude Include="..\..\..\..\modules\juce_graphics\native\juce_RenderingHelpers.h">
      <Filter>JUCE Modules\juce_graphics\native</Filter>
    </ClInclude>
    <ClInclude Include="..\..\..\..\modules\juce_graphics\native\juce_win32_Direct2DGraphicsContext.h">
      <Filter>JUCE Modules\juce_graphics\native</Filter>
    </ClInclude>
    <ClInclude Include="..\..\..\..\modules\juce_graphics\placement\juce_Justification.h">
      <Filter>JUCE Modules\juce_graphics\placement</Filter>
    </ClInclude>
    <ClInclude Include="..\..\..\..\modules\juce_graphics\placement\juce_RectanglePlacement.h">
      <Filter>JUCE Modules\juce_graphics\placement</Filter>
    </ClInclude>
    <ClInclude Include="..\..\..\..\modules\juce_graphics\juce_graphics.h">
      <Filter>JUCE Modules\juce_graphics</Filter>
    </ClInclude>
    <ClInclude Include="..\..\..\..\modules\juce_gui_basics\application\juce_Application.h">
      <Filter>JUCE Modules\juce_gui_basics\application</Filter>
    </ClInclude>
    <ClInclude Include="..\..\..\..\modules\juce_gui_basics\buttons\juce_ArrowButton.h">
      <Filter>JUCE Modules\juce_gui_basics\buttons</Filter>
    </ClInclude>
    <ClInclude Include="..\..\..\..\modules\juce_gui_basics\buttons\juce_Button.h">
      <Filter>JUCE Modules\juce_gui_basics\buttons</Filter>
    </ClInclude>
    <ClInclude Include="..\..\..\..\modules\juce_gui_basics\buttons\juce_DrawableButton.h">
      <Filter>JUCE Modules\juce_gui_basics\buttons</Filter>
    </ClInclude>
    <ClInclude Include="..\..\..\..\modules\juce_gui_basics\buttons\juce_HyperlinkButton.h">
      <Filter>JUCE Modules\juce_gui_basics\buttons</Filter>
    </ClInclude>
    <ClInclude Include="..\..\..\..\modules\juce_gui_basics\buttons\juce_ImageButton.h">
      <Filter>JUCE Modules\juce_gui_basics\buttons</Filter>
    </ClInclude>
    <ClInclude Include="..\..\..\..\modules\juce_gui_basics\buttons\juce_ShapeButton.h">
      <Filter>JUCE Modules\juce_gui_basics\buttons</Filter>
    </ClInclude>
    <ClInclude Include="..\..\..\..\modules\juce_gui_basics\buttons\juce_TextButton.h">
      <Filter>JUCE Modules\juce_gui_basics\buttons</Filter>
    </ClInclude>
    <ClInclude Include="..\..\..\..\modules\juce_gui_basics\buttons\juce_ToggleButton.h">
      <Filter>JUCE Modules\juce_gui_basics\buttons</Filter>
    </ClInclude>
    <ClInclude Include="..\..\..\..\modules\juce_gui_basics\buttons\juce_ToolbarButton.h">
      <Filter>JUCE Modules\juce_gui_basics\buttons</Filter>
    </ClInclude>
    <ClInclude Include="..\..\..\..\modules\juce_gui_basics\commands\juce_ApplicationCommandID.h">
      <Filter>JUCE Modules\juce_gui_basics\commands</Filter>
    </ClInclude>
    <ClInclude Include="..\..\..\..\modules\juce_gui_basics\commands\juce_ApplicationCommandInfo.h">
      <Filter>JUCE Modules\juce_gui_basics\commands</Filter>
    </ClInclude>
    <ClInclude Include="..\..\..\..\modules\juce_gui_basics\commands\juce_ApplicationCommandManager.h">
      <Filter>JUCE Modules\juce_gui_basics\commands</Filter>
    </ClInclude>
    <ClInclude Include="..\..\..\..\modules\juce_gui_basics\commands\juce_ApplicationCommandTarget.h">
      <Filter>JUCE Modules\juce_gui_basics\commands</Filter>
    </ClInclude>
    <ClInclude Include="..\..\..\..\modules\juce_gui_basics\commands\juce_KeyPressMappingSet.h">
      <Filter>JUCE Modules\juce_gui_basics\commands</Filter>
    </ClInclude>
    <ClInclude Include="..\..\..\..\modules\juce_gui_basics\components\juce_CachedComponentImage.h">
      <Filter>JUCE Modules\juce_gui_basics\components</Filter>
    </ClInclude>
    <ClInclude Include="..\..\..\..\modules\juce_gui_basics\components\juce_Component.h">
      <Filter>JUCE Modules\juce_gui_basics\components</Filter>
    </ClInclude>
    <ClInclude Include="..\..\..\..\modules\juce_gui_basics\components\juce_ComponentListener.h">
      <Filter>JUCE Modules\juce_gui_basics\components</Filter>
    </ClInclude>
    <ClInclude Include="..\..\..\..\modules\juce_gui_basics\components\juce_ModalComponentManager.h">
      <Filter>JUCE Modules\juce_gui_basics\components</Filter>
    </ClInclude>
    <ClInclude Include="..\..\..\..\modules\juce_gui_basics\desktop\juce_Desktop.h">
      <Filter>JUCE Modules\juce_gui_basics\desktop</Filter>
    </ClInclude>
    <ClInclude Include="..\..\..\..\modules\juce_gui_basics\desktop\juce_Displays.h">
      <Filter>JUCE Modules\juce_gui_basics\desktop</Filter>
    </ClInclude>
    <ClInclude Include="..\..\..\..\modules\juce_gui_basics\drawables\juce_Drawable.h">
      <Filter>JUCE Modules\juce_gui_basics\drawables</Filter>
    </ClInclude>
    <ClInclude Include="..\..\..\..\modules\juce_gui_basics\drawables\juce_DrawableComposite.h">
      <Filter>JUCE Modules\juce_gui_basics\drawables</Filter>
    </ClInclude>
    <ClInclude Include="..\..\..\..\modules\juce_gui_basics\drawables\juce_DrawableImage.h">
      <Filter>JUCE Modules\juce_gui_basics\drawables</Filter>
    </ClInclude>
    <ClInclude Include="..\..\..\..\modules\juce_gui_basics\drawables\juce_DrawablePath.h">
      <Filter>JUCE Modules\juce_gui_basics\drawables</Filter>
    </ClInclude>
    <ClInclude Include="..\..\..\..\modules\juce_gui_basics\drawables\juce_DrawableRectangle.h">
      <Filter>JUCE Modules\juce_gui_basics\drawables</Filter>
    </ClInclude>
    <ClInclude Include="..\..\..\..\modules\juce_gui_basics\drawables\juce_DrawableShape.h">
      <Filter>JUCE Modules\juce_gui_basics\drawables</Filter>
    </ClInclude>
    <ClInclude Include="..\..\..\..\modules\juce_gui_basics\drawables\juce_DrawableText.h">
      <Filter>JUCE Modules\juce_gui_basics\drawables</Filter>
    </ClInclude>
    <ClInclude Include="..\..\..\..\modules\juce_gui_basics\filebrowser\juce_ContentSharer.h">
      <Filter>JUCE Modules\juce_gui_basics\filebrowser</Filter>
    </ClInclude>
    <ClInclude Include="..\..\..\..\modules\juce_gui_basics\filebrowser\juce_DirectoryContentsDisplayComponent.h">
      <Filter>JUCE Modules\juce_gui_basics\filebrowser</Filter>
    </ClInclude>
    <ClInclude Include="..\..\..\..\modules\juce_gui_basics\filebrowser\juce_DirectoryContentsList.h">
      <Filter>JUCE Modules\juce_gui_basics\filebrowser</Filter>
    </ClInclude>
    <ClInclude Include="..\..\..\..\modules\juce_gui_basics\filebrowser\juce_FileBrowserComponent.h">
      <Filter>JUCE Modules\juce_gui_basics\filebrowser</Filter>
    </ClInclude>
    <ClInclude Include="..\..\..\..\modules\juce_gui_basics\filebrowser\juce_FileBrowserListener.h">
      <Filter>JUCE Modules\juce_gui_basics\filebrowser</Filter>
    </ClInclude>
    <ClInclude Include="..\..\..\..\modules\juce_gui_basics\filebrowser\juce_FileChooser.h">
      <Filter>JUCE Modules\juce_gui_basics\filebrowser</Filter>
    </ClInclude>
    <ClInclude Include="..\..\..\..\modules\juce_gui_basics\filebrowser\juce_FileChooserDialogBox.h">
      <Filter>JUCE Modules\juce_gui_basics\filebrowser</Filter>
    </ClInclude>
    <ClInclude Include="..\..\..\..\modules\juce_gui_basics\filebrowser\juce_FileListComponent.h">
      <Filter>JUCE Modules\juce_gui_basics\filebrowser</Filter>
    </ClInclude>
    <ClInclude Include="..\..\..\..\modules\juce_gui_basics\filebrowser\juce_FilenameComponent.h">
      <Filter>JUCE Modules\juce_gui_basics\filebrowser</Filter>
    </ClInclude>
    <ClInclude Include="..\..\..\..\modules\juce_gui_basics\filebrowser\juce_FilePreviewComponent.h">
      <Filter>JUCE Modules\juce_gui_basics\filebrowser</Filter>
    </ClInclude>
    <ClInclude Include="..\..\..\..\modules\juce_gui_basics\filebrowser\juce_FileSearchPathListComponent.h">
      <Filter>JUCE Modules\juce_gui_basics\filebrowser</Filter>
    </ClInclude>
    <ClInclude Include="..\..\..\..\modules\juce_gui_basics\filebrowser\juce_FileTreeComponent.h">
      <Filter>JUCE Modules\juce_gui_basics\filebrowser</Filter>
    </ClInclude>
    <ClInclude Include="..\..\..\..\modules\juce_gui_basics\filebrowser\juce_ImagePreviewComponent.h">
      <Filter>JUCE Modules\juce_gui_basics\filebrowser</Filter>
    </ClInclude>
    <ClInclude Include="..\..\..\..\modules\juce_gui_basics\keyboard\juce_CaretComponent.h">
      <Filter>JUCE Modules\juce_gui_basics\keyboard</Filter>
    </ClInclude>
    <ClInclude Include="..\..\..\..\modules\juce_gui_basics\keyboard\juce_KeyboardFocusTraverser.h">
      <Filter>JUCE Modules\juce_gui_basics\keyboard</Filter>
    </ClInclude>
    <ClInclude Include="..\..\..\..\modules\juce_gui_basics\keyboard\juce_KeyListener.h">
      <Filter>JUCE Modules\juce_gui_basics\keyboard</Filter>
    </ClInclude>
    <ClInclude Include="..\..\..\..\modules\juce_gui_basics\keyboard\juce_KeyPress.h">
      <Filter>JUCE Modules\juce_gui_basics\keyboard</Filter>
    </ClInclude>
    <ClInclude Include="..\..\..\..\modules\juce_gui_basics\keyboard\juce_ModifierKeys.h">
      <Filter>JUCE Modules\juce_gui_basics\keyboard</Filter>
    </ClInclude>
    <ClInclude Include="..\..\..\..\modules\juce_gui_basics\keyboard\juce_SystemClipboard.h">
      <Filter>JUCE Modules\juce_gui_basics\keyboard</Filter>
    </ClInclude>
    <ClInclude Include="..\..\..\..\modules\juce_gui_basics\keyboard\juce_TextEditorKeyMapper.h">
      <Filter>JUCE Modules\juce_gui_basics\keyboard</Filter>
    </ClInclude>
    <ClInclude Include="..\..\..\..\modules\juce_gui_basics\keyboard\juce_TextInputTarget.h">
      <Filter>JUCE Modules\juce_gui_basics\keyboard</Filter>
    </ClInclude>
    <ClInclude Include="..\..\..\..\modules\juce_gui_basics\layout\juce_AnimatedPosition.h">
      <Filter>JUCE Modules\juce_gui_basics\layout</Filter>
    </ClInclude>
    <ClInclude Include="..\..\..\..\modules\juce_gui_basics\layout\juce_AnimatedPositionBehaviours.h">
      <Filter>JUCE Modules\juce_gui_basics\layout</Filter>
    </ClInclude>
    <ClInclude Include="..\..\..\..\modules\juce_gui_basics\layout\juce_ComponentAnimator.h">
      <Filter>JUCE Modules\juce_gui_basics\layout</Filter>
    </ClInclude>
    <ClInclude Include="..\..\..\..\modules\juce_gui_basics\layout\juce_ComponentBoundsConstrainer.h">
      <Filter>JUCE Modules\juce_gui_basics\layout</Filter>
    </ClInclude>
    <ClInclude Include="..\..\..\..\modules\juce_gui_basics\layout\juce_ComponentBuilder.h">
      <Filter>JUCE Modules\juce_gui_basics\layout</Filter>
    </ClInclude>
    <ClInclude Include="..\..\..\..\modules\juce_gui_basics\layout\juce_ComponentMovementWatcher.h">
      <Filter>JUCE Modules\juce_gui_basics\layout</Filter>
    </ClInclude>
    <ClInclude Include="..\..\..\..\modules\juce_gui_basics\layout\juce_ConcertinaPanel.h">
      <Filter>JUCE Modules\juce_gui_basics\layout</Filter>
    </ClInclude>
    <ClInclude Include="..\..\..\..\modules\juce_gui_basics\layout\juce_FlexBox.h">
      <Filter>JUCE Modules\juce_gui_basics\layout</Filter>
    </ClInclude>
    <ClInclude Include="..\..\..\..\modules\juce_gui_basics\layout\juce_FlexItem.h">
      <Filter>JUCE Modules\juce_gui_basics\layout</Filter>
    </ClInclude>
    <ClInclude Include="..\..\..\..\modules\juce_gui_basics\layout\juce_Grid.h">
      <Filter>JUCE Modules\juce_gui_basics\layout</Filter>
    </ClInclude>
    <ClInclude Include="..\..\..\..\modules\juce_gui_basics\layout\juce_GridItem.h">
      <Filter>JUCE Modules\juce_gui_basics\layout</Filter>
    </ClInclude>
    <ClInclude Include="..\..\..\..\modules\juce_gui_basics\layout\juce_GroupComponent.h">
      <Filter>JUCE Modules\juce_gui_basics\layout</Filter>
    </ClInclude>
    <ClInclude Include="..\..\..\..\modules\juce_gui_basics\layout\juce_MultiDocumentPanel.h">
      <Filter>JUCE Modules\juce_gui_basics\layout</Filter>
    </ClInclude>
    <ClInclude Include="..\..\..\..\modules\juce_gui_basics\layout\juce_ResizableBorderComponent.h">
      <Filter>JUCE Modules\juce_gui_basics\layout</Filter>
    </ClInclude>
    <ClInclude Include="..\..\..\..\modules\juce_gui_basics\layout\juce_ResizableCornerComponent.h">
      <Filter>JUCE Modules\juce_gui_basics\layout</Filter>
    </ClInclude>
    <ClInclude Include="..\..\..\..\modules\juce_gui_basics\layout\juce_ResizableEdgeComponent.h">
      <Filter>JUCE Modules\juce_gui_basics\layout</Filter>
    </ClInclude>
    <ClInclude Include="..\..\..\..\modules\juce_gui_basics\layout\juce_ScrollBar.h">
      <Filter>JUCE Modules\juce_gui_basics\layout</Filter>
    </ClInclude>
    <ClInclude Include="..\..\..\..\modules\juce_gui_basics\layout\juce_SidePanel.h">
      <Filter>JUCE Modules\juce_gui_basics\layout</Filter>
    </ClInclude>
    <ClInclude Include="..\..\..\..\modules\juce_gui_basics\layout\juce_StretchableLayoutManager.h">
      <Filter>JUCE Modules\juce_gui_basics\layout</Filter>
    </ClInclude>
    <ClInclude Include="..\..\..\..\modules\juce_gui_basics\layout\juce_StretchableLayoutResizerBar.h">
      <Filter>JUCE Modules\juce_gui_basics\layout</Filter>
    </ClInclude>
    <ClInclude Include="..\..\..\..\modules\juce_gui_basics\layout\juce_StretchableObjectResizer.h">
      <Filter>JUCE Modules\juce_gui_basics\layout</Filter>
    </ClInclude>
    <ClInclude Include="..\..\..\..\modules\juce_gui_basics\layout\juce_TabbedButtonBar.h">
      <Filter>JUCE Modules\juce_gui_basics\layout</Filter>
    </ClInclude>
    <ClInclude Include="..\..\..\..\modules\juce_gui_basics\layout\juce_TabbedComponent.h">
      <Filter>JUCE Modules\juce_gui_basics\layout</Filter>
    </ClInclude>
    <ClInclude Include="..\..\..\..\modules\juce_gui_basics\layout\juce_Viewport.h">
      <Filter>JUCE Modules\juce_gui_basics\layout</Filter>
    </ClInclude>
    <ClInclude Include="..\..\..\..\modules\juce_gui_basics\lookandfeel\juce_LookAndFeel.h">
      <Filter>JUCE Modules\juce_gui_basics\lookandfeel</Filter>
    </ClInclude>
    <ClInclude Include="..\..\..\..\modules\juce_gui_basics\lookandfeel\juce_LookAndFeel_V1.h">
      <Filter>JUCE Modules\juce_gui_basics\lookandfeel</Filter>
    </ClInclude>
    <ClInclude Include="..\..\..\..\modules\juce_gui_basics\lookandfeel\juce_LookAndFeel_V2.h">
      <Filter>JUCE Modules\juce_gui_basics\lookandfeel</Filter>
    </ClInclude>
    <ClInclude Include="..\..\..\..\modules\juce_gui_basics\lookandfeel\juce_LookAndFeel_V3.h">
      <Filter>JUCE Modules\juce_gui_basics\lookandfeel</Filter>
    </ClInclude>
    <ClInclude Include="..\..\..\..\modules\juce_gui_basics\lookandfeel\juce_LookAndFeel_V4.h">
      <Filter>JUCE Modules\juce_gui_basics\lookandfeel</Filter>
    </ClInclude>
    <ClInclude Include="..\..\..\..\modules\juce_gui_basics\menus\juce_BurgerMenuComponent.h">
      <Filter>JUCE Modules\juce_gui_basics\menus</Filter>
    </ClInclude>
    <ClInclude Include="..\..\..\..\modules\juce_gui_basics\menus\juce_MenuBarComponent.h">
      <Filter>JUCE Modules\juce_gui_basics\menus</Filter>
    </ClInclude>
    <ClInclude Include="..\..\..\..\modules\juce_gui_basics\menus\juce_MenuBarModel.h">
      <Filter>JUCE Modules\juce_gui_basics\menus</Filter>
    </ClInclude>
    <ClInclude Include="..\..\..\..\modules\juce_gui_basics\menus\juce_PopupMenu.h">
      <Filter>JUCE Modules\juce_gui_basics\menus</Filter>
    </ClInclude>
    <ClInclude Include="..\..\..\..\modules\juce_gui_basics\misc\juce_BubbleComponent.h">
      <Filter>JUCE Modules\juce_gui_basics\misc</Filter>
    </ClInclude>
    <ClInclude Include="..\..\..\..\modules\juce_gui_basics\misc\juce_DropShadower.h">
      <Filter>JUCE Modules\juce_gui_basics\misc</Filter>
    </ClInclude>
    <ClInclude Include="..\..\..\..\modules\juce_gui_basics\misc\juce_JUCESplashScreen.h">
      <Filter>JUCE Modules\juce_gui_basics\misc</Filter>
    </ClInclude>
    <ClInclude Include="..\..\..\..\modules\juce_gui_basics\mouse\juce_ComponentDragger.h">
      <Filter>JUCE Modules\juce_gui_basics\mouse</Filter>
    </ClInclude>
    <ClInclude Include="..\..\..\..\modules\juce_gui_basics\mouse\juce_DragAndDropContainer.h">
      <Filter>JUCE Modules\juce_gui_basics\mouse</Filter>
    </ClInclude>
    <ClInclude Include="..\..\..\..\modules\juce_gui_basics\mouse\juce_DragAndDropTarget.h">
      <Filter>JUCE Modules\juce_gui_basics\mouse</Filter>
    </ClInclude>
    <ClInclude Include="..\..\..\..\modules\juce_gui_basics\mouse\juce_FileDragAndDropTarget.h">
      <Filter>JUCE Modules\juce_gui_basics\mouse</Filter>
    </ClInclude>
    <ClInclude Include="..\..\..\..\modules\juce_gui_basics\mouse\juce_LassoComponent.h">
      <Filter>JUCE Modules\juce_gui_basics\mouse</Filter>
    </ClInclude>
    <ClInclude Include="..\..\..\..\modules\juce_gui_basics\mouse\juce_MouseCursor.h">
      <Filter>JUCE Modules\juce_gui_basics\mouse</Filter>
    </ClInclude>
    <ClInclude Include="..\..\..\..\modules\juce_gui_basics\mouse\juce_MouseEvent.h">
      <Filter>JUCE Modules\juce_gui_basics\mouse</Filter>
    </ClInclude>
    <ClInclude Include="..\..\..\..\modules\juce_gui_basics\mouse\juce_MouseInactivityDetector.h">
      <Filter>JUCE Modules\juce_gui_basics\mouse</Filter>
    </ClInclude>
    <ClInclude Include="..\..\..\..\modules\juce_gui_basics\mouse\juce_MouseInputSource.h">
      <Filter>JUCE Modules\juce_gui_basics\mouse</Filter>
    </ClInclude>
    <ClInclude Include="..\..\..\..\modules\juce_gui_basics\mouse\juce_MouseListener.h">
      <Filter>JUCE Modules\juce_gui_basics\mouse</Filter>
    </ClInclude>
    <ClInclude Include="..\..\..\..\modules\juce_gui_basics\mouse\juce_SelectedItemSet.h">
      <Filter>JUCE Modules\juce_gui_basics\mouse</Filter>
    </ClInclude>
    <ClInclude Include="..\..\..\..\modules\juce_gui_basics\mouse\juce_TextDragAndDropTarget.h">
      <Filter>JUCE Modules\juce_gui_basics\mouse</Filter>
    </ClInclude>
    <ClInclude Include="..\..\..\..\modules\juce_gui_basics\mouse\juce_TooltipClient.h">
      <Filter>JUCE Modules\juce_gui_basics\mouse</Filter>
    </ClInclude>
    <ClInclude Include="..\..\..\..\modules\juce_gui_basics\native\juce_linux_X11.h">
      <Filter>JUCE Modules\juce_gui_basics\native</Filter>
    </ClInclude>
    <ClInclude Include="..\..\..\..\modules\juce_gui_basics\native\juce_MultiTouchMapper.h">
      <Filter>JUCE Modules\juce_gui_basics\native</Filter>
    </ClInclude>
    <ClInclude Include="..\..\..\..\modules\juce_gui_basics\positioning\juce_MarkerList.h">
      <Filter>JUCE Modules\juce_gui_basics\positioning</Filter>
    </ClInclude>
    <ClInclude Include="..\..\..\..\modules\juce_gui_basics\positioning\juce_RelativeCoordinate.h">
      <Filter>JUCE Modules\juce_gui_basics\positioning</Filter>
    </ClInclude>
    <ClInclude Include="..\..\..\..\modules\juce_gui_basics\positioning\juce_RelativeCoordinatePositioner.h">
      <Filter>JUCE Modules\juce_gui_basics\positioning</Filter>
    </ClInclude>
    <ClInclude Include="..\..\..\..\modules\juce_gui_basics\positioning\juce_RelativeParallelogram.h">
      <Filter>JUCE Modules\juce_gui_basics\positioning</Filter>
    </ClInclude>
    <ClInclude Include="..\..\..\..\modules\juce_gui_basics\positioning\juce_RelativePoint.h">
      <Filter>JUCE Modules\juce_gui_basics\positioning</Filter>
    </ClInclude>
    <ClInclude Include="..\..\..\..\modules\juce_gui_basics\positioning\juce_RelativePointPath.h">
      <Filter>JUCE Modules\juce_gui_basics\positioning</Filter>
    </ClInclude>
    <ClInclude Include="..\..\..\..\modules\juce_gui_basics\positioning\juce_RelativeRectangle.h">
      <Filter>JUCE Modules\juce_gui_basics\positioning</Filter>
    </ClInclude>
    <ClInclude Include="..\..\..\..\modules\juce_gui_basics\properties\juce_BooleanPropertyComponent.h">
      <Filter>JUCE Modules\juce_gui_basics\properties</Filter>
    </ClInclude>
    <ClInclude Include="..\..\..\..\modules\juce_gui_basics\properties\juce_ButtonPropertyComponent.h">
      <Filter>JUCE Modules\juce_gui_basics\properties</Filter>
    </ClInclude>
    <ClInclude Include="..\..\..\..\modules\juce_gui_basics\properties\juce_ChoicePropertyComponent.h">
      <Filter>JUCE Modules\juce_gui_basics\properties</Filter>
    </ClInclude>
    <ClInclude Include="..\..\..\..\modules\juce_gui_basics\properties\juce_MultiChoicePropertyComponent.h">
      <Filter>JUCE Modules\juce_gui_basics\properties</Filter>
    </ClInclude>
    <ClInclude Include="..\..\..\..\modules\juce_gui_basics\properties\juce_PropertyComponent.h">
      <Filter>JUCE Modules\juce_gui_basics\properties</Filter>
    </ClInclude>
    <ClInclude Include="..\..\..\..\modules\juce_gui_basics\properties\juce_PropertyPanel.h">
      <Filter>JUCE Modules\juce_gui_basics\properties</Filter>
    </ClInclude>
    <ClInclude Include="..\..\..\..\modules\juce_gui_basics\properties\juce_SliderPropertyComponent.h">
      <Filter>JUCE Modules\juce_gui_basics\properties</Filter>
    </ClInclude>
    <ClInclude Include="..\..\..\..\modules\juce_gui_basics\properties\juce_TextPropertyComponent.h">
      <Filter>JUCE Modules\juce_gui_basics\properties</Filter>
    </ClInclude>
    <ClInclude Include="..\..\..\..\modules\juce_gui_basics\widgets\juce_ComboBox.h">
      <Filter>JUCE Modules\juce_gui_basics\widgets</Filter>
    </ClInclude>
    <ClInclude Include="..\..\..\..\modules\juce_gui_basics\widgets\juce_ImageComponent.h">
      <Filter>JUCE Modules\juce_gui_basics\widgets</Filter>
    </ClInclude>
    <ClInclude Include="..\..\..\..\modules\juce_gui_basics\widgets\juce_Label.h">
      <Filter>JUCE Modules\juce_gui_basics\widgets</Filter>
    </ClInclude>
    <ClInclude Include="..\..\..\..\modules\juce_gui_basics\widgets\juce_ListBox.h">
      <Filter>JUCE Modules\juce_gui_basics\widgets</Filter>
    </ClInclude>
    <ClInclude Include="..\..\..\..\modules\juce_gui_basics\widgets\juce_ProgressBar.h">
      <Filter>JUCE Modules\juce_gui_basics\widgets</Filter>
    </ClInclude>
    <ClInclude Include="..\..\..\..\modules\juce_gui_basics\widgets\juce_Slider.h">
      <Filter>JUCE Modules\juce_gui_basics\widgets</Filter>
    </ClInclude>
    <ClInclude Include="..\..\..\..\modules\juce_gui_basics\widgets\juce_TableHeaderComponent.h">
      <Filter>JUCE Modules\juce_gui_basics\widgets</Filter>
    </ClInclude>
    <ClInclude Include="..\..\..\..\modules\juce_gui_basics\widgets\juce_TableListBox.h">
      <Filter>JUCE Modules\juce_gui_basics\widgets</Filter>
    </ClInclude>
    <ClInclude Include="..\..\..\..\modules\juce_gui_basics\widgets\juce_TextEditor.h">
      <Filter>JUCE Modules\juce_gui_basics\widgets</Filter>
    </ClInclude>
    <ClInclude Include="..\..\..\..\modules\juce_gui_basics\widgets\juce_Toolbar.h">
      <Filter>JUCE Modules\juce_gui_basics\widgets</Filter>
    </ClInclude>
    <ClInclude Include="..\..\..\..\modules\juce_gui_basics\widgets\juce_ToolbarItemComponent.h">
      <Filter>JUCE Modules\juce_gui_basics\widgets</Filter>
    </ClInclude>
    <ClInclude Include="..\..\..\..\modules\juce_gui_basics\widgets\juce_ToolbarItemFactory.h">
      <Filter>JUCE Modules\juce_gui_basics\widgets</Filter>
    </ClInclude>
    <ClInclude Include="..\..\..\..\modules\juce_gui_basics\widgets\juce_ToolbarItemPalette.h">
      <Filter>JUCE Modules\juce_gui_basics\widgets</Filter>
    </ClInclude>
    <ClInclude Include="..\..\..\..\modules\juce_gui_basics\widgets\juce_TreeView.h">
      <Filter>JUCE Modules\juce_gui_basics\widgets</Filter>
    </ClInclude>
    <ClInclude Include="..\..\..\..\modules\juce_gui_basics\windows\juce_AlertWindow.h">
      <Filter>JUCE Modules\juce_gui_basics\windows</Filter>
    </ClInclude>
    <ClInclude Include="..\..\..\..\modules\juce_gui_basics\windows\juce_CallOutBox.h">
      <Filter>JUCE Modules\juce_gui_basics\windows</Filter>
    </ClInclude>
    <ClInclude Include="..\..\..\..\modules\juce_gui_basics\windows\juce_ComponentPeer.h">
      <Filter>JUCE Modules\juce_gui_basics\windows</Filter>
    </ClInclude>
    <ClInclude Include="..\..\..\..\modules\juce_gui_basics\windows\juce_DialogWindow.h">
      <Filter>JUCE Modules\juce_gui_basics\windows</Filter>
    </ClInclude>
    <ClInclude Include="..\..\..\..\modules\juce_gui_basics\windows\juce_DocumentWindow.h">
      <Filter>JUCE Modules\juce_gui_basics\windows</Filter>
    </ClInclude>
    <ClInclude Include="..\..\..\..\modules\juce_gui_basics\windows\juce_NativeMessageBox.h">
      <Filter>JUCE Modules\juce_gui_basics\windows</Filter>
    </ClInclude>
    <ClInclude Include="..\..\..\..\modules\juce_gui_basics\windows\juce_ResizableWindow.h">
      <Filter>JUCE Modules\juce_gui_basics\windows</Filter>
    </ClInclude>
    <ClInclude Include="..\..\..\..\modules\juce_gui_basics\windows\juce_ThreadWithProgressWindow.h">
      <Filter>JUCE Modules\juce_gui_basics\windows</Filter>
    </ClInclude>
    <ClInclude Include="..\..\..\..\modules\juce_gui_basics\windows\juce_TooltipWindow.h">
      <Filter>JUCE Modules\juce_gui_basics\windows</Filter>
    </ClInclude>
    <ClInclude Include="..\..\..\..\modules\juce_gui_basics\windows\juce_TopLevelWindow.h">
      <Filter>JUCE Modules\juce_gui_basics\windows</Filter>
    </ClInclude>
    <ClInclude Include="..\..\..\..\modules\juce_gui_basics\juce_gui_basics.h">
      <Filter>JUCE Modules\juce_gui_basics</Filter>
    </ClInclude>
    <ClInclude Include="..\..\..\..\modules\juce_gui_extra\code_editor\juce_CodeDocument.h">
      <Filter>JUCE Modules\juce_gui_extra\code_editor</Filter>
    </ClInclude>
    <ClInclude Include="..\..\..\..\modules\juce_gui_extra\code_editor\juce_CodeEditorComponent.h">
      <Filter>JUCE Modules\juce_gui_extra\code_editor</Filter>
    </ClInclude>
    <ClInclude Include="..\..\..\..\modules\juce_gui_extra\code_editor\juce_CodeTokeniser.h">
      <Filter>JUCE Modules\juce_gui_extra\code_editor</Filter>
    </ClInclude>
    <ClInclude Include="..\..\..\..\modules\juce_gui_extra\code_editor\juce_CPlusPlusCodeTokeniser.h">
      <Filter>JUCE Modules\juce_gui_extra\code_editor</Filter>
    </ClInclude>
    <ClInclude Include="..\..\..\..\modules\juce_gui_extra\code_editor\juce_CPlusPlusCodeTokeniserFunctions.h">
      <Filter>JUCE Modules\juce_gui_extra\code_editor</Filter>
    </ClInclude>
    <ClInclude Include="..\..\..\..\modules\juce_gui_extra\code_editor\juce_LuaCodeTokeniser.h">
      <Filter>JUCE Modules\juce_gui_extra\code_editor</Filter>
    </ClInclude>
    <ClInclude Include="..\..\..\..\modules\juce_gui_extra\code_editor\juce_XMLCodeTokeniser.h">
      <Filter>JUCE Modules\juce_gui_extra\code_editor</Filter>
    </ClInclude>
    <ClInclude Include="..\..\..\..\modules\juce_gui_extra\documents\juce_FileBasedDocument.h">
      <Filter>JUCE Modules\juce_gui_extra\documents</Filter>
    </ClInclude>
    <ClInclude Include="..\..\..\..\modules\juce_gui_extra\embedding\juce_ActiveXControlComponent.h">
      <Filter>JUCE Modules\juce_gui_extra\embedding</Filter>
    </ClInclude>
    <ClInclude Include="..\..\..\..\modules\juce_gui_extra\embedding\juce_AndroidViewComponent.h">
      <Filter>JUCE Modules\juce_gui_extra\embedding</Filter>
    </ClInclude>
    <ClInclude Include="..\..\..\..\modules\juce_gui_extra\embedding\juce_NSViewComponent.h">
      <Filter>JUCE Modules\juce_gui_extra\embedding</Filter>
    </ClInclude>
    <ClInclude Include="..\..\..\..\modules\juce_gui_extra\embedding\juce_ScopedDPIAwarenessDisabler.h">
      <Filter>JUCE Modules\juce_gui_extra\embedding</Filter>
    </ClInclude>
    <ClInclude Include="..\..\..\..\modules\juce_gui_extra\embedding\juce_UIViewComponent.h">
      <Filter>JUCE Modules\juce_gui_extra\embedding</Filter>
    </ClInclude>
    <ClInclude Include="..\..\..\..\modules\juce_gui_extra\embedding\juce_XEmbedComponent.h">
      <Filter>JUCE Modules\juce_gui_extra\embedding</Filter>
    </ClInclude>
    <ClInclude Include="..\..\..\..\modules\juce_gui_extra\misc\juce_AnimatedAppComponent.h">
      <Filter>JUCE Modules\juce_gui_extra\misc</Filter>
    </ClInclude>
    <ClInclude Include="..\..\..\..\modules\juce_gui_extra\misc\juce_AppleRemote.h">
      <Filter>JUCE Modules\juce_gui_extra\misc</Filter>
    </ClInclude>
    <ClInclude Include="..\..\..\..\modules\juce_gui_extra\misc\juce_BubbleMessageComponent.h">
      <Filter>JUCE Modules\juce_gui_extra\misc</Filter>
    </ClInclude>
    <ClInclude Include="..\..\..\..\modules\juce_gui_extra\misc\juce_ColourSelector.h">
      <Filter>JUCE Modules\juce_gui_extra\misc</Filter>
    </ClInclude>
    <ClInclude Include="..\..\..\..\modules\juce_gui_extra\misc\juce_KeyMappingEditorComponent.h">
      <Filter>JUCE Modules\juce_gui_extra\misc</Filter>
    </ClInclude>
    <ClInclude Include="..\..\..\..\modules\juce_gui_extra\misc\juce_LiveConstantEditor.h">
      <Filter>JUCE Modules\juce_gui_extra\misc</Filter>
    </ClInclude>
    <ClInclude Include="..\..\..\..\modules\juce_gui_extra\misc\juce_PreferencesPanel.h">
      <Filter>JUCE Modules\juce_gui_extra\misc</Filter>
    </ClInclude>
    <ClInclude Include="..\..\..\..\modules\juce_gui_extra\misc\juce_PushNotifications.h">
      <Filter>JUCE Modules\juce_gui_extra\misc</Filter>
    </ClInclude>
    <ClInclude Include="..\..\..\..\modules\juce_gui_extra\misc\juce_RecentlyOpenedFilesList.h">
      <Filter>JUCE Modules\juce_gui_extra\misc</Filter>
    </ClInclude>
    <ClInclude Include="..\..\..\..\modules\juce_gui_extra\misc\juce_SplashScreen.h">
      <Filter>JUCE Modules\juce_gui_extra\misc</Filter>
    </ClInclude>
    <ClInclude Include="..\..\..\..\modules\juce_gui_extra\misc\juce_SystemTrayIconComponent.h">
      <Filter>JUCE Modules\juce_gui_extra\misc</Filter>
    </ClInclude>
    <ClInclude Include="..\..\..\..\modules\juce_gui_extra\misc\juce_WebBrowserComponent.h">
      <Filter>JUCE Modules\juce_gui_extra\misc</Filter>
    </ClInclude>
    <ClInclude Include="..\..\..\..\modules\juce_gui_extra\native\juce_mac_CarbonViewWrapperComponent.h">
      <Filter>JUCE Modules\juce_gui_extra\native</Filter>
    </ClInclude>
    <ClInclude Include="..\..\..\..\modules\juce_gui_extra\juce_gui_extra.h">
      <Filter>JUCE Modules\juce_gui_extra</Filter>
    </ClInclude>
    <ClInclude Include="..\..\..\..\modules\juce_opengl\geometry\juce_Draggable3DOrientation.h">
      <Filter>JUCE Modules\juce_opengl\geometry</Filter>
    </ClInclude>
    <ClInclude Include="..\..\..\..\modules\juce_opengl\geometry\juce_Matrix3D.h">
      <Filter>JUCE Modules\juce_opengl\geometry</Filter>
    </ClInclude>
    <ClInclude Include="..\..\..\..\modules\juce_opengl\geometry\juce_Quaternion.h">
      <Filter>JUCE Modules\juce_opengl\geometry</Filter>
    </ClInclude>
    <ClInclude Include="..\..\..\..\modules\juce_opengl\geometry\juce_Vector3D.h">
      <Filter>JUCE Modules\juce_opengl\geometry</Filter>
    </ClInclude>
    <ClInclude Include="..\..\..\..\modules\juce_opengl\native\juce_MissingGLDefinitions.h">
      <Filter>JUCE Modules\juce_opengl\native</Filter>
    </ClInclude>
    <ClInclude Include="..\..\..\..\modules\juce_opengl\native\juce_OpenGL_android.h">
      <Filter>JUCE Modules\juce_opengl\native</Filter>
    </ClInclude>
    <ClInclude Include="..\..\..\..\modules\juce_opengl\native\juce_OpenGL_ios.h">
      <Filter>JUCE Modules\juce_opengl\native</Filter>
    </ClInclude>
    <ClInclude Include="..\..\..\..\modules\juce_opengl\native\juce_OpenGL_linux_X11.h">
      <Filter>JUCE Modules\juce_opengl\native</Filter>
    </ClInclude>
    <ClInclude Include="..\..\..\..\modules\juce_opengl\native\juce_OpenGL_osx.h">
      <Filter>JUCE Modules\juce_opengl\native</Filter>
    </ClInclude>
    <ClInclude Include="..\..\..\..\modules\juce_opengl\native\juce_OpenGL_win32.h">
      <Filter>JUCE Modules\juce_opengl\native</Filter>
    </ClInclude>
    <ClInclude Include="..\..\..\..\modules\juce_opengl\native\juce_OpenGLExtensions.h">
      <Filter>JUCE Modules\juce_opengl\native</Filter>
    </ClInclude>
    <ClInclude Include="..\..\..\..\modules\juce_opengl\opengl\juce_OpenGLContext.h">
      <Filter>JUCE Modules\juce_opengl\opengl</Filter>
    </ClInclude>
    <ClInclude Include="..\..\..\..\modules\juce_opengl\opengl\juce_OpenGLFrameBuffer.h">
      <Filter>JUCE Modules\juce_opengl\opengl</Filter>
    </ClInclude>
    <ClInclude Include="..\..\..\..\modules\juce_opengl\opengl\juce_OpenGLGraphicsContext.h">
      <Filter>JUCE Modules\juce_opengl\opengl</Filter>
    </ClInclude>
    <ClInclude Include="..\..\..\..\modules\juce_opengl\opengl\juce_OpenGLHelpers.h">
      <Filter>JUCE Modules\juce_opengl\opengl</Filter>
    </ClInclude>
    <ClInclude Include="..\..\..\..\modules\juce_opengl\opengl\juce_OpenGLImage.h">
      <Filter>JUCE Modules\juce_opengl\opengl</Filter>
    </ClInclude>
    <ClInclude Include="..\..\..\..\modules\juce_opengl\opengl\juce_OpenGLPixelFormat.h">
      <Filter>JUCE Modules\juce_opengl\opengl</Filter>
    </ClInclude>
    <ClInclude Include="..\..\..\..\modules\juce_opengl\opengl\juce_OpenGLRenderer.h">
      <Filter>JUCE Modules\juce_opengl\opengl</Filter>
    </ClInclude>
    <ClInclude Include="..\..\..\..\modules\juce_opengl\opengl\juce_OpenGLShaderProgram.h">
      <Filter>JUCE Modules\juce_opengl\opengl</Filter>
    </ClInclude>
    <ClInclude Include="..\..\..\..\modules\juce_opengl\opengl\juce_OpenGLTexture.h">
      <Filter>JUCE Modules\juce_opengl\opengl</Filter>
    </ClInclude>
    <ClInclude Include="..\..\..\..\modules\juce_opengl\utils\juce_OpenGLAppComponent.h">
      <Filter>JUCE Modules\juce_opengl\utils</Filter>
    </ClInclude>
    <ClInclude Include="..\..\..\..\modules\juce_opengl\juce_opengl.h">
      <Filter>JUCE Modules\juce_opengl</Filter>
    </ClInclude>
    <ClInclude Include="..\..\..\..\modules\juce_video\capture\juce_CameraDevice.h">
      <Filter>JUCE Modules\juce_video\capture</Filter>
    </ClInclude>
    <ClInclude Include="..\..\..\..\modules\juce_video\native\juce_android_CameraDevice.h">
      <Filter>JUCE Modules\juce_video\native</Filter>
    </ClInclude>
    <ClInclude Include="..\..\..\..\modules\juce_video\native\juce_android_Video.h">
      <Filter>JUCE Modules\juce_video\native</Filter>
    </ClInclude>
    <ClInclude Include="..\..\..\..\modules\juce_video\native\juce_ios_CameraDevice.h">
      <Filter>JUCE Modules\juce_video\native</Filter>
    </ClInclude>
    <ClInclude Include="..\..\..\..\modules\juce_video\native\juce_mac_CameraDevice.h">
      <Filter>JUCE Modules\juce_video\native</Filter>
    </ClInclude>
    <ClInclude Include="..\..\..\..\modules\juce_video\native\juce_mac_Video.h">
      <Filter>JUCE Modules\juce_video\native</Filter>
    </ClInclude>
    <ClInclude Include="..\..\..\..\modules\juce_video\native\juce_win32_CameraDevice.h">
      <Filter>JUCE Modules\juce_video\native</Filter>
    </ClInclude>
    <ClInclude Include="..\..\..\..\modules\juce_video\native\juce_win32_Video.h">
      <Filter>JUCE Modules\juce_video\native</Filter>
    </ClInclude>
    <ClInclude Include="..\..\..\..\modules\juce_video\playback\juce_VideoComponent.h">
      <Filter>JUCE Modules\juce_video\playback</Filter>
    </ClInclude>
    <ClInclude Include="..\..\..\..\modules\juce_video\juce_video.h">
      <Filter>JUCE Modules\juce_video</Filter>
    </ClInclude>
    <ClInclude Include="..\..\JuceLibraryCode\AppConfig.h">
      <Filter>JUCE Library Code</Filter>
    </ClInclude>
    <ClInclude Include="..\..\JuceLibraryCode\BinaryData.h">
      <Filter>JUCE Library Code</Filter>
    </ClInclude>
    <ClInclude Include="..\..\JuceLibraryCode\JuceHeader.h">
      <Filter>JUCE Library Code</Filter>
    </ClInclude>
  </ItemGroup>
  <ItemGroup>
    <None Include="..\..\Source\JUCEAppIcon.png">
      <Filter>AudioPluginHost\Source</Filter>
    </None>
    <None Include="..\..\..\..\modules\juce_audio_formats\codecs\flac\Flac Licence.txt">
      <Filter>JUCE Modules\juce_audio_formats\codecs\flac</Filter>
    </None>
    <None Include="..\..\..\..\modules\juce_audio_formats\codecs\oggvorbis\Ogg Vorbis Licence.txt">
      <Filter>JUCE Modules\juce_audio_formats\codecs\oggvorbis</Filter>
    </None>
    <None Include="..\..\..\..\modules\juce_audio_processors\format_types\VST3_SDK\base\LICENSE.txt">
      <Filter>JUCE Modules\juce_audio_processors\format_types\VST3_SDK\base</Filter>
    </None>
    <None Include="..\..\..\..\modules\juce_audio_processors\format_types\VST3_SDK\pluginterfaces\LICENSE.txt">
      <Filter>JUCE Modules\juce_audio_processors\format_types\VST3_SDK\pluginterfaces</Filter>
    </None>
    <None Include="..\..\..\..\modules\juce_audio_processors\format_types\VST3_SDK\public.sdk\LICENSE.txt">
      <Filter>JUCE Modules\juce_audio_processors\format_types\VST3_SDK\public.sdk</Filter>
    </None>
    <None Include="..\..\..\..\modules\juce_audio_processors\format_types\VST3_SDK\LICENSE.txt">
      <Filter>JUCE Modules\juce_audio_processors\format_types\VST3_SDK</Filter>
    </None>
    <None Include="..\..\..\..\modules\juce_audio_processors\format_types\VST3_SDK\README.md">
      <Filter>JUCE Modules\juce_audio_processors\format_types\VST3_SDK</Filter>
    </None>
    <None Include="..\..\..\..\modules\juce_core\native\java\README.txt">
      <Filter>JUCE Modules\juce_core\native\java</Filter>
    </None>
    <None Include="..\..\..\..\modules\juce_graphics\image_formats\jpglib\changes to libjpeg for JUCE.txt">
      <Filter>JUCE Modules\juce_graphics\image_formats\jpglib</Filter>
    </None>
    <None Include="..\..\..\..\modules\juce_graphics\image_formats\pnglib\libpng_readme.txt">
      <Filter>JUCE Modules\juce_graphics\image_formats\pnglib</Filter>
    </None>
    <None Include=".\icon.ico">
      <Filter>JUCE Library Code</Filter>
    </None>
  </ItemGroup>
  <ItemGroup>
    <ResourceCompile Include=".\resources.rc">
      <Filter>JUCE Library Code</Filter>
    </ResourceCompile>
  </ItemGroup>
</Project><|MERGE_RESOLUTION|>--- conflicted
+++ resolved
@@ -1,4402 +1,4399 @@
-<?xml version="1.0" encoding="utf-8"?>
-<Project ToolsVersion="15.0" xmlns="http://schemas.microsoft.com/developer/msbuild/2003">
-  <ItemGroup>
-    <Filter Include="AudioPluginHost\Source\Filters">
-      <UniqueIdentifier>{01436C03-42F4-5952-30EF-7F9E81D997C6}</UniqueIdentifier>
-    </Filter>
-    <Filter Include="AudioPluginHost\Source\UI">
-      <UniqueIdentifier>{8C61EB30-11E6-7029-4CC8-56C52EB1F1C3}</UniqueIdentifier>
-    </Filter>
-    <Filter Include="AudioPluginHost\Source">
-      <UniqueIdentifier>{57E59C1B-8971-243F-9A1A-8EABFD456232}</UniqueIdentifier>
-    </Filter>
-    <Filter Include="AudioPluginHost">
-      <UniqueIdentifier>{297DEAC9-184C-CA1D-D75C-DAA34116691C}</UniqueIdentifier>
-    </Filter>
-    <Filter Include="JUCE Modules\juce_audio_basics\audio_play_head">
-      <UniqueIdentifier>{EB58F05A-A968-CEBE-40C4-107CDD8F240F}</UniqueIdentifier>
-    </Filter>
-    <Filter Include="JUCE Modules\juce_audio_basics\buffers">
-      <UniqueIdentifier>{5FCF559E-451A-CB1E-B177-A5DC5A0005BB}</UniqueIdentifier>
-    </Filter>
-    <Filter Include="JUCE Modules\juce_audio_basics\midi">
-      <UniqueIdentifier>{D78296AF-218E-B17E-7F8B-9D148601188D}</UniqueIdentifier>
-    </Filter>
-    <Filter Include="JUCE Modules\juce_audio_basics\mpe">
-      <UniqueIdentifier>{B96EBA26-E668-FFAF-FC53-1EC1337DAF5A}</UniqueIdentifier>
-    </Filter>
-    <Filter Include="JUCE Modules\juce_audio_basics\native">
-      <UniqueIdentifier>{D8532E5E-469E-5042-EFC8-238241704735}</UniqueIdentifier>
-    </Filter>
-    <Filter Include="JUCE Modules\juce_audio_basics\sources">
-      <UniqueIdentifier>{777B5D1D-9AF0-B22B-8894-034603EE97F5}</UniqueIdentifier>
-    </Filter>
-    <Filter Include="JUCE Modules\juce_audio_basics\synthesisers">
-      <UniqueIdentifier>{8292766D-2459-2E7E-7615-17216318BA93}</UniqueIdentifier>
-    </Filter>
-    <Filter Include="JUCE Modules\juce_audio_basics\utilities">
-      <UniqueIdentifier>{9BD56105-DAB4-EBD5-00DD-BD540E98FE88}</UniqueIdentifier>
-    </Filter>
-    <Filter Include="JUCE Modules\juce_audio_basics">
-      <UniqueIdentifier>{10472B2C-9888-D269-F351-0D0AC3BCD16C}</UniqueIdentifier>
-    </Filter>
-    <Filter Include="JUCE Modules\juce_audio_devices\audio_io">
-      <UniqueIdentifier>{BF23FC10-1D57-2A9B-706F-6DD8A7B593D4}</UniqueIdentifier>
-    </Filter>
-    <Filter Include="JUCE Modules\juce_audio_devices\midi_io">
-      <UniqueIdentifier>{092EFC17-7C95-7E04-0ACA-0D61A462EE81}</UniqueIdentifier>
-    </Filter>
-    <Filter Include="JUCE Modules\juce_audio_devices\native">
-      <UniqueIdentifier>{0AFC1CE8-F6E6-9817-8C21-8432B2A375DA}</UniqueIdentifier>
-    </Filter>
-    <Filter Include="JUCE Modules\juce_audio_devices\sources">
-      <UniqueIdentifier>{0D1AF264-3AC1-78A2-B2A4-AE6171F9194A}</UniqueIdentifier>
-    </Filter>
-    <Filter Include="JUCE Modules\juce_audio_devices">
-      <UniqueIdentifier>{9A5DB854-CFFB-5F88-C566-0E10F994DDB3}</UniqueIdentifier>
-    </Filter>
-    <Filter Include="JUCE Modules\juce_audio_formats\codecs\flac\libFLAC\include\private">
-      <UniqueIdentifier>{38A5DDC7-416E-548F-39DA-887875FE6B20}</UniqueIdentifier>
-    </Filter>
-    <Filter Include="JUCE Modules\juce_audio_formats\codecs\flac\libFLAC\include\protected">
-      <UniqueIdentifier>{980FE2DB-05D3-5FDA-79DA-067A56F5D19D}</UniqueIdentifier>
-    </Filter>
-    <Filter Include="JUCE Modules\juce_audio_formats\codecs\flac\libFLAC\include">
-      <UniqueIdentifier>{F336DC25-747A-0663-93D6-E3EB9AA0CBF8}</UniqueIdentifier>
-    </Filter>
-    <Filter Include="JUCE Modules\juce_audio_formats\codecs\flac\libFLAC">
-      <UniqueIdentifier>{7D78546A-80FC-4DCA-00B9-F191F0AB2179}</UniqueIdentifier>
-    </Filter>
-    <Filter Include="JUCE Modules\juce_audio_formats\codecs\flac">
-      <UniqueIdentifier>{9EB3EC7F-2AB7-DDAA-3C05-DF382B728D3F}</UniqueIdentifier>
-    </Filter>
-    <Filter Include="JUCE Modules\juce_audio_formats\codecs\oggvorbis\libvorbis-1.3.2\lib\books\coupled">
-      <UniqueIdentifier>{02D37B85-7DE2-C8E7-A274-A5A0FBE99D69}</UniqueIdentifier>
-    </Filter>
-    <Filter Include="JUCE Modules\juce_audio_formats\codecs\oggvorbis\libvorbis-1.3.2\lib\books\floor">
-      <UniqueIdentifier>{DAF3BAAF-5207-4C34-61B9-A97DDC930D50}</UniqueIdentifier>
-    </Filter>
-    <Filter Include="JUCE Modules\juce_audio_formats\codecs\oggvorbis\libvorbis-1.3.2\lib\books\uncoupled">
-      <UniqueIdentifier>{C7885588-8436-4C21-DC1E-58879BF53BDC}</UniqueIdentifier>
-    </Filter>
-    <Filter Include="JUCE Modules\juce_audio_formats\codecs\oggvorbis\libvorbis-1.3.2\lib\books">
-      <UniqueIdentifier>{E4ECEA39-0EFF-2443-91B3-1E5DA7AD5AE4}</UniqueIdentifier>
-    </Filter>
-    <Filter Include="JUCE Modules\juce_audio_formats\codecs\oggvorbis\libvorbis-1.3.2\lib\modes">
-      <UniqueIdentifier>{210B8D25-68E0-32C3-1449-6A40F109C5E9}</UniqueIdentifier>
-    </Filter>
-    <Filter Include="JUCE Modules\juce_audio_formats\codecs\oggvorbis\libvorbis-1.3.2\lib">
-      <UniqueIdentifier>{378AD911-E8E4-D230-E76B-34542849509D}</UniqueIdentifier>
-    </Filter>
-    <Filter Include="JUCE Modules\juce_audio_formats\codecs\oggvorbis\libvorbis-1.3.2">
-      <UniqueIdentifier>{F6CED5B6-0A8C-56D2-C1AC-DED6BE774A13}</UniqueIdentifier>
-    </Filter>
-    <Filter Include="JUCE Modules\juce_audio_formats\codecs\oggvorbis">
-      <UniqueIdentifier>{E684D858-09E8-0251-8E86-5657129641E1}</UniqueIdentifier>
-    </Filter>
-    <Filter Include="JUCE Modules\juce_audio_formats\codecs">
-      <UniqueIdentifier>{1EF1BF17-F941-243A-04D1-EE617D140CBA}</UniqueIdentifier>
-    </Filter>
-    <Filter Include="JUCE Modules\juce_audio_formats\format">
-      <UniqueIdentifier>{344DB016-679C-FBD0-3EC6-4570C47522DE}</UniqueIdentifier>
-    </Filter>
-    <Filter Include="JUCE Modules\juce_audio_formats\sampler">
-      <UniqueIdentifier>{3D9758A0-9359-1710-87C1-05D475C08B17}</UniqueIdentifier>
-    </Filter>
-    <Filter Include="JUCE Modules\juce_audio_formats">
-      <UniqueIdentifier>{E824435F-FC7B-10BE-5D1A-5DACC51A8836}</UniqueIdentifier>
-    </Filter>
-    <Filter Include="JUCE Modules\juce_audio_processors\format">
-      <UniqueIdentifier>{86737735-F6BA-F64A-5EC7-5C9F36755F79}</UniqueIdentifier>
-    </Filter>
-    <Filter Include="JUCE Modules\juce_audio_processors\format_types\VST3_SDK\base\source">
-      <UniqueIdentifier>{4DC60E78-BBC0-B540-63A2-37E14ABBEF09}</UniqueIdentifier>
-    </Filter>
-    <Filter Include="JUCE Modules\juce_audio_processors\format_types\VST3_SDK\base\thread\include">
-      <UniqueIdentifier>{80C72173-A1E1-C3C5-9288-B889CE2EAFEA}</UniqueIdentifier>
-    </Filter>
-    <Filter Include="JUCE Modules\juce_audio_processors\format_types\VST3_SDK\base\thread\source">
-      <UniqueIdentifier>{4138B955-AA0B-FA86-DBF9-404CAFFFA866}</UniqueIdentifier>
-    </Filter>
-    <Filter Include="JUCE Modules\juce_audio_processors\format_types\VST3_SDK\base\thread">
-      <UniqueIdentifier>{2B4166B8-F470-F07C-4F51-D2DAAAECBB18}</UniqueIdentifier>
-    </Filter>
-    <Filter Include="JUCE Modules\juce_audio_processors\format_types\VST3_SDK\base">
-      <UniqueIdentifier>{9C295115-C0CD-3129-1C4D-FB53299B23FB}</UniqueIdentifier>
-    </Filter>
-    <Filter Include="JUCE Modules\juce_audio_processors\format_types\VST3_SDK\pluginterfaces\base">
-      <UniqueIdentifier>{65526A8B-3447-9DF0-FD5D-00D111126027}</UniqueIdentifier>
-    </Filter>
-    <Filter Include="JUCE Modules\juce_audio_processors\format_types\VST3_SDK\pluginterfaces\gui">
-      <UniqueIdentifier>{A54A1F5C-F32F-F97B-9E8A-69922B770A54}</UniqueIdentifier>
-    </Filter>
-    <Filter Include="JUCE Modules\juce_audio_processors\format_types\VST3_SDK\pluginterfaces\vst">
-      <UniqueIdentifier>{B90A44F3-B62D-B5C0-81A2-683D2650AEE6}</UniqueIdentifier>
-    </Filter>
-    <Filter Include="JUCE Modules\juce_audio_processors\format_types\VST3_SDK\pluginterfaces">
-      <UniqueIdentifier>{DAF30656-5915-0E45-C4E4-54439617D525}</UniqueIdentifier>
-    </Filter>
-    <Filter Include="JUCE Modules\juce_audio_processors\format_types\VST3_SDK\public.sdk\source\common">
-      <UniqueIdentifier>{9266EA90-6A0A-5DDB-9CB7-966BEF03BA5C}</UniqueIdentifier>
-    </Filter>
-    <Filter Include="JUCE Modules\juce_audio_processors\format_types\VST3_SDK\public.sdk\source\vst\hosting">
-      <UniqueIdentifier>{9C713CBA-A9E2-5F4E-F83C-2CAB8533913C}</UniqueIdentifier>
-    </Filter>
-    <Filter Include="JUCE Modules\juce_audio_processors\format_types\VST3_SDK\public.sdk\source\vst">
-      <UniqueIdentifier>{63571A07-9AA3-5BB0-1103-0B42A2E6BC9E}</UniqueIdentifier>
-    </Filter>
-    <Filter Include="JUCE Modules\juce_audio_processors\format_types\VST3_SDK\public.sdk\source">
-      <UniqueIdentifier>{314F43F2-BC8F-B464-EAE7-86B9675454E9}</UniqueIdentifier>
-    </Filter>
-    <Filter Include="JUCE Modules\juce_audio_processors\format_types\VST3_SDK\public.sdk">
-      <UniqueIdentifier>{874C5D0C-6D29-68EE-38BB-26200B56BC89}</UniqueIdentifier>
-    </Filter>
-    <Filter Include="JUCE Modules\juce_audio_processors\format_types\VST3_SDK">
-      <UniqueIdentifier>{86BAA7A7-DC50-35B6-910B-932AEAF257F2}</UniqueIdentifier>
-    </Filter>
-    <Filter Include="JUCE Modules\juce_audio_processors\format_types">
-      <UniqueIdentifier>{6B7BE34D-1BC1-C7B9-111F-C55CA8250943}</UniqueIdentifier>
-    </Filter>
-    <Filter Include="JUCE Modules\juce_audio_processors\processors">
-      <UniqueIdentifier>{9B6B6D54-D378-80C2-8CC9-D1D8FB44C2A8}</UniqueIdentifier>
-    </Filter>
-    <Filter Include="JUCE Modules\juce_audio_processors\scanning">
-      <UniqueIdentifier>{D0584AC3-6837-14F6-90BF-5EA604D1F074}</UniqueIdentifier>
-    </Filter>
-    <Filter Include="JUCE Modules\juce_audio_processors\utilities">
-      <UniqueIdentifier>{794B64EC-B809-32E3-AD00-4EE6A74802CA}</UniqueIdentifier>
-    </Filter>
-    <Filter Include="JUCE Modules\juce_audio_processors">
-      <UniqueIdentifier>{67BE498C-9E1F-C73A-B99A-387C034CE680}</UniqueIdentifier>
-    </Filter>
-    <Filter Include="JUCE Modules\juce_audio_utils\audio_cd">
-      <UniqueIdentifier>{1A9C8538-959B-25E3-473D-B462C9A9D458}</UniqueIdentifier>
-    </Filter>
-    <Filter Include="JUCE Modules\juce_audio_utils\gui">
-      <UniqueIdentifier>{AA9F594C-DFAF-C0A7-0CCD-9F90E54D3A01}</UniqueIdentifier>
-    </Filter>
-    <Filter Include="JUCE Modules\juce_audio_utils\native">
-      <UniqueIdentifier>{230BF784-34F4-3BE8-46D4-54E6B67E5E9E}</UniqueIdentifier>
-    </Filter>
-    <Filter Include="JUCE Modules\juce_audio_utils\players">
-      <UniqueIdentifier>{39F680F3-5161-4D1C-EAD0-3911ED808874}</UniqueIdentifier>
-    </Filter>
-    <Filter Include="JUCE Modules\juce_audio_utils">
-      <UniqueIdentifier>{3197198B-A978-E330-C7FB-07E5CE8236C7}</UniqueIdentifier>
-    </Filter>
-    <Filter Include="JUCE Modules\juce_core\containers">
-      <UniqueIdentifier>{42F7BE9D-3C8A-AE26-289B-8F355C068036}</UniqueIdentifier>
-    </Filter>
-    <Filter Include="JUCE Modules\juce_core\files">
-      <UniqueIdentifier>{7868764A-6572-381A-906C-9C26792A4C29}</UniqueIdentifier>
-    </Filter>
-    <Filter Include="JUCE Modules\juce_core\javascript">
-      <UniqueIdentifier>{03678508-A517-48BB-FB4A-485628C34E08}</UniqueIdentifier>
-    </Filter>
-    <Filter Include="JUCE Modules\juce_core\logging">
-      <UniqueIdentifier>{07D27C1D-3227-F527-356C-17DA11551A99}</UniqueIdentifier>
-    </Filter>
-    <Filter Include="JUCE Modules\juce_core\maths">
-      <UniqueIdentifier>{6146D580-99D2-A6C8-5908-30DC355BB6BA}</UniqueIdentifier>
-    </Filter>
-    <Filter Include="JUCE Modules\juce_core\memory">
-      <UniqueIdentifier>{C67003E8-BEA8-2188-F4B3-A122F4B4FA3F}</UniqueIdentifier>
-    </Filter>
-    <Filter Include="JUCE Modules\juce_core\misc">
-      <UniqueIdentifier>{09B91E68-1FF4-C7ED-9055-D4D96E66A0BA}</UniqueIdentifier>
-    </Filter>
-    <Filter Include="JUCE Modules\juce_core\native\java">
-      <UniqueIdentifier>{30B3DA63-C1E4-F2EA-CEF0-8035D8CBFF64}</UniqueIdentifier>
-    </Filter>
-    <Filter Include="JUCE Modules\juce_core\native">
-      <UniqueIdentifier>{4F24EEED-AA33-AC6C-9A39-72E71CF83EF0}</UniqueIdentifier>
-    </Filter>
-    <Filter Include="JUCE Modules\juce_core\network">
-      <UniqueIdentifier>{0F70B1A9-BB50-23F5-2AE7-F95E51A00389}</UniqueIdentifier>
-    </Filter>
-    <Filter Include="JUCE Modules\juce_core\streams">
-      <UniqueIdentifier>{D4C8DC40-2CD2-04B6-05D0-1E7A88841390}</UniqueIdentifier>
-    </Filter>
-    <Filter Include="JUCE Modules\juce_core\system">
-      <UniqueIdentifier>{58BED6AF-DB89-7560-B2B8-D937C1C0825A}</UniqueIdentifier>
-    </Filter>
-    <Filter Include="JUCE Modules\juce_core\text">
-      <UniqueIdentifier>{B958F86B-6926-8D9B-2FC6-8BFD4BDC72C9}</UniqueIdentifier>
-    </Filter>
-    <Filter Include="JUCE Modules\juce_core\threads">
-      <UniqueIdentifier>{DB624F7D-D513-25AC-C13C-B9062EB3BEEE}</UniqueIdentifier>
-    </Filter>
-    <Filter Include="JUCE Modules\juce_core\time">
-      <UniqueIdentifier>{89AA9B6C-4029-A34F-C1B0-3B5D8691F4D4}</UniqueIdentifier>
-    </Filter>
-    <Filter Include="JUCE Modules\juce_core\unit_tests">
-      <UniqueIdentifier>{1A7F541C-B032-9C66-C320-A13B2A8A9866}</UniqueIdentifier>
-    </Filter>
-    <Filter Include="JUCE Modules\juce_core\xml">
-      <UniqueIdentifier>{4BAB7C18-51AB-0D9D-83CD-9C37F28D2E38}</UniqueIdentifier>
-    </Filter>
-    <Filter Include="JUCE Modules\juce_core\zip\zlib">
-      <UniqueIdentifier>{5523922E-8B0C-A52B-477C-752C09F8197F}</UniqueIdentifier>
-    </Filter>
-    <Filter Include="JUCE Modules\juce_core\zip">
-      <UniqueIdentifier>{857B6D8B-0ECB-FE9E-D1EB-D5E45E72F057}</UniqueIdentifier>
-    </Filter>
-    <Filter Include="JUCE Modules\juce_core">
-      <UniqueIdentifier>{BAA582FA-40B7-320E-EE7A-4C3892C7BE72}</UniqueIdentifier>
-    </Filter>
-    <Filter Include="JUCE Modules\juce_cryptography\encryption">
-      <UniqueIdentifier>{89B3E447-34BE-C691-638E-09796C6B647E}</UniqueIdentifier>
-    </Filter>
-    <Filter Include="JUCE Modules\juce_cryptography\hashing">
-      <UniqueIdentifier>{9BE78436-DBF4-658C-579B-ED19FFD0EB5D}</UniqueIdentifier>
-    </Filter>
-    <Filter Include="JUCE Modules\juce_cryptography">
-      <UniqueIdentifier>{21E7FA61-9E0A-4BA1-04B7-AF47AFA9CB8B}</UniqueIdentifier>
-    </Filter>
-    <Filter Include="JUCE Modules\juce_data_structures\app_properties">
-      <UniqueIdentifier>{632B4C79-AF7D-BFB5-D006-5AE67F607130}</UniqueIdentifier>
-    </Filter>
-    <Filter Include="JUCE Modules\juce_data_structures\undomanager">
-      <UniqueIdentifier>{B10E20C2-4583-2B79-60B7-FE4D4B044313}</UniqueIdentifier>
-    </Filter>
-    <Filter Include="JUCE Modules\juce_data_structures\values">
-      <UniqueIdentifier>{CFB54F15-8A8A-0505-9B7F-ECA41CEE38E8}</UniqueIdentifier>
-    </Filter>
-    <Filter Include="JUCE Modules\juce_data_structures">
-      <UniqueIdentifier>{911F0159-A7A8-4A43-3FD4-154F62F4A44B}</UniqueIdentifier>
-    </Filter>
-    <Filter Include="JUCE Modules\juce_events\broadcasters">
-      <UniqueIdentifier>{9D5816C2-E2B2-2E3F-B095-AC8BD1100D29}</UniqueIdentifier>
-    </Filter>
-    <Filter Include="JUCE Modules\juce_events\interprocess">
-      <UniqueIdentifier>{3FDCD000-763F-8477-9AF8-70ABA2E91E5E}</UniqueIdentifier>
-    </Filter>
-    <Filter Include="JUCE Modules\juce_events\messages">
-      <UniqueIdentifier>{0947506F-66FA-EF8D-8A4E-4D48BCDBB226}</UniqueIdentifier>
-    </Filter>
-    <Filter Include="JUCE Modules\juce_events\native">
-      <UniqueIdentifier>{E4B6AED3-F54C-3FF2-069F-640BACAE0E08}</UniqueIdentifier>
-    </Filter>
-    <Filter Include="JUCE Modules\juce_events\timers">
-      <UniqueIdentifier>{D5EADBCC-6A1C-C940-0206-26E49110AF08}</UniqueIdentifier>
-    </Filter>
-    <Filter Include="JUCE Modules\juce_events">
-      <UniqueIdentifier>{D27DC92D-5BEB-9294-DCD1-81D54E245AD5}</UniqueIdentifier>
-    </Filter>
-    <Filter Include="JUCE Modules\juce_graphics\colour">
-      <UniqueIdentifier>{BCD73D20-42B1-6CDB-DE66-B06236A60F47}</UniqueIdentifier>
-    </Filter>
-    <Filter Include="JUCE Modules\juce_graphics\contexts">
-      <UniqueIdentifier>{20DC13F6-2369-8841-9F0B-D13FA14EEE74}</UniqueIdentifier>
-    </Filter>
-    <Filter Include="JUCE Modules\juce_graphics\effects">
-      <UniqueIdentifier>{A302A8DB-120F-9EBB-A3D5-2C29963AA56B}</UniqueIdentifier>
-    </Filter>
-    <Filter Include="JUCE Modules\juce_graphics\fonts">
-      <UniqueIdentifier>{45489C2A-6E0E-CCDC-6638-0DACEEB63CCA}</UniqueIdentifier>
-    </Filter>
-    <Filter Include="JUCE Modules\juce_graphics\geometry">
-      <UniqueIdentifier>{F1B90726-DB55-0293-BFAF-C65C7DF5489C}</UniqueIdentifier>
-    </Filter>
-    <Filter Include="JUCE Modules\juce_graphics\image_formats\jpglib">
-      <UniqueIdentifier>{2C55FD42-0ACD-B0B8-7EAE-EB17F09BAEEC}</UniqueIdentifier>
-    </Filter>
-    <Filter Include="JUCE Modules\juce_graphics\image_formats\pnglib">
-      <UniqueIdentifier>{B68CD2B2-701F-9AB7-4638-2485D6E06BCF}</UniqueIdentifier>
-    </Filter>
-    <Filter Include="JUCE Modules\juce_graphics\image_formats">
-      <UniqueIdentifier>{B0B7C78E-729E-0FFA-D611-82AE8BC7FE2C}</UniqueIdentifier>
-    </Filter>
-    <Filter Include="JUCE Modules\juce_graphics\images">
-      <UniqueIdentifier>{0A4F7E12-220C-14EF-0026-9C0629FA9C17}</UniqueIdentifier>
-    </Filter>
-    <Filter Include="JUCE Modules\juce_graphics\native">
-      <UniqueIdentifier>{37F49E10-4E62-6D5C-FF70-722D0CA3D97E}</UniqueIdentifier>
-    </Filter>
-    <Filter Include="JUCE Modules\juce_graphics\placement">
-      <UniqueIdentifier>{160D9882-0F68-278D-C5F9-8960FD7421D2}</UniqueIdentifier>
-    </Filter>
-    <Filter Include="JUCE Modules\juce_graphics">
-      <UniqueIdentifier>{4CED05DA-E0A2-E548-F753-1F2EF299A8E3}</UniqueIdentifier>
-    </Filter>
-    <Filter Include="JUCE Modules\juce_gui_basics\application">
-      <UniqueIdentifier>{294E4CD5-B06F-97D1-04A3-51871CEA507C}</UniqueIdentifier>
-    </Filter>
-    <Filter Include="JUCE Modules\juce_gui_basics\buttons">
-      <UniqueIdentifier>{77228F15-BD91-06FF-2C7E-0377D25C2C94}</UniqueIdentifier>
-    </Filter>
-    <Filter Include="JUCE Modules\juce_gui_basics\commands">
-      <UniqueIdentifier>{5CB531E6-BF9A-2C50-056C-EE5A525D28D3}</UniqueIdentifier>
-    </Filter>
-    <Filter Include="JUCE Modules\juce_gui_basics\components">
-      <UniqueIdentifier>{E4EA47E5-B41C-2A19-1783-7E9104096ECD}</UniqueIdentifier>
-    </Filter>
-    <Filter Include="JUCE Modules\juce_gui_basics\desktop">
-      <UniqueIdentifier>{B331BC33-9770-3DB5-73F2-BC2469ECCF7F}</UniqueIdentifier>
-    </Filter>
-    <Filter Include="JUCE Modules\juce_gui_basics\drawables">
-      <UniqueIdentifier>{46A17AC9-0BFF-B5CE-26D6-B9D1992C88AC}</UniqueIdentifier>
-    </Filter>
-    <Filter Include="JUCE Modules\juce_gui_basics\filebrowser">
-      <UniqueIdentifier>{D90A8DF7-FBAB-D363-13C0-6707BB22B72B}</UniqueIdentifier>
-    </Filter>
-    <Filter Include="JUCE Modules\juce_gui_basics\keyboard">
-      <UniqueIdentifier>{8AE77C40-6839-EC37-4515-BD3CC269BCE4}</UniqueIdentifier>
-    </Filter>
-    <Filter Include="JUCE Modules\juce_gui_basics\layout">
-      <UniqueIdentifier>{0EAD99DB-011F-09E5-45A2-365F646EB004}</UniqueIdentifier>
-    </Filter>
-    <Filter Include="JUCE Modules\juce_gui_basics\lookandfeel">
-      <UniqueIdentifier>{F57590C6-3B90-1BE1-1006-488BA33E8BD9}</UniqueIdentifier>
-    </Filter>
-    <Filter Include="JUCE Modules\juce_gui_basics\menus">
-      <UniqueIdentifier>{7C319D73-0D93-5842-0874-398D2D3038D5}</UniqueIdentifier>
-    </Filter>
-    <Filter Include="JUCE Modules\juce_gui_basics\misc">
-      <UniqueIdentifier>{2CB4DB0C-DD3B-6195-D822-76EC7A5C88D2}</UniqueIdentifier>
-    </Filter>
-    <Filter Include="JUCE Modules\juce_gui_basics\mouse">
-      <UniqueIdentifier>{FE3CB19C-EF43-5CF5-DAF0-09D4E43D0AB9}</UniqueIdentifier>
-    </Filter>
-    <Filter Include="JUCE Modules\juce_gui_basics\native">
-      <UniqueIdentifier>{895C2D33-E08D-B1BA-BB36-FC4CA65090C8}</UniqueIdentifier>
-    </Filter>
-    <Filter Include="JUCE Modules\juce_gui_basics\positioning">
-      <UniqueIdentifier>{D64A57DB-A956-5519-1929-1D929B56E1B0}</UniqueIdentifier>
-    </Filter>
-    <Filter Include="JUCE Modules\juce_gui_basics\properties">
-      <UniqueIdentifier>{5A99CC24-AC45-7ED6-C11A-B8B86E76D884}</UniqueIdentifier>
-    </Filter>
-    <Filter Include="JUCE Modules\juce_gui_basics\widgets">
-      <UniqueIdentifier>{7A131EEC-25A7-22F6-2839-A2194DDF3007}</UniqueIdentifier>
-    </Filter>
-    <Filter Include="JUCE Modules\juce_gui_basics\windows">
-      <UniqueIdentifier>{EA9DB76C-CEF7-6BFC-2070-28B7DF8E8063}</UniqueIdentifier>
-    </Filter>
-    <Filter Include="JUCE Modules\juce_gui_basics">
-      <UniqueIdentifier>{3C206A40-6F1B-E683-ACF1-DEC3703D0140}</UniqueIdentifier>
-    </Filter>
-    <Filter Include="JUCE Modules\juce_gui_extra\code_editor">
-      <UniqueIdentifier>{DF95D4BF-E18C-125A-5EBB-8993A06E232C}</UniqueIdentifier>
-    </Filter>
-    <Filter Include="JUCE Modules\juce_gui_extra\documents">
-      <UniqueIdentifier>{118946F2-AC24-0F09-62D5-753DF87A60CD}</UniqueIdentifier>
-    </Filter>
-    <Filter Include="JUCE Modules\juce_gui_extra\embedding">
-      <UniqueIdentifier>{07329F9B-7D3D-CEB3-C771-714842076140}</UniqueIdentifier>
-    </Filter>
-    <Filter Include="JUCE Modules\juce_gui_extra\misc">
-      <UniqueIdentifier>{08BBBECB-B0D1-7611-37EC-F57E1D0CE2A2}</UniqueIdentifier>
-    </Filter>
-    <Filter Include="JUCE Modules\juce_gui_extra\native">
-      <UniqueIdentifier>{268E8F2A-980C-BF2F-B161-AACABC9D91F3}</UniqueIdentifier>
-    </Filter>
-    <Filter Include="JUCE Modules\juce_gui_extra">
-      <UniqueIdentifier>{A4D76113-9EDC-DA60-D89B-5BACF7F1C426}</UniqueIdentifier>
-    </Filter>
-    <Filter Include="JUCE Modules\juce_opengl\geometry">
-      <UniqueIdentifier>{1A9221A3-E993-70B2-6EA2-8E1DB5FF646A}</UniqueIdentifier>
-    </Filter>
-    <Filter Include="JUCE Modules\juce_opengl\native">
-      <UniqueIdentifier>{CC2DAD7A-5B45-62AB-4C54-6FE6B1AE86C3}</UniqueIdentifier>
-    </Filter>
-    <Filter Include="JUCE Modules\juce_opengl\opengl">
-      <UniqueIdentifier>{599138A9-EA63-53DD-941F-ABE3412D2949}</UniqueIdentifier>
-    </Filter>
-    <Filter Include="JUCE Modules\juce_opengl\utils">
-      <UniqueIdentifier>{422A4014-8587-1AE6-584F-32A62613A37B}</UniqueIdentifier>
-    </Filter>
-    <Filter Include="JUCE Modules\juce_opengl">
-      <UniqueIdentifier>{9FBFF5E5-56F1-34A1-2C85-F760DA2B1EB7}</UniqueIdentifier>
-    </Filter>
-    <Filter Include="JUCE Modules\juce_video\capture">
-      <UniqueIdentifier>{CB8DF3B2-0409-6D59-C5D4-A034EBB7F973}</UniqueIdentifier>
-    </Filter>
-    <Filter Include="JUCE Modules\juce_video\native">
-      <UniqueIdentifier>{7774F72F-C951-B8AB-E927-E34AD23C52C8}</UniqueIdentifier>
-    </Filter>
-    <Filter Include="JUCE Modules\juce_video\playback">
-      <UniqueIdentifier>{658BADF8-7095-C722-F9EC-9F36E8818187}</UniqueIdentifier>
-    </Filter>
-    <Filter Include="JUCE Modules\juce_video">
-      <UniqueIdentifier>{2C58F450-CD01-0231-2F16-0D4D68565164}</UniqueIdentifier>
-    </Filter>
-    <Filter Include="JUCE Modules">
-      <UniqueIdentifier>{FE955B6B-68AC-AA07-70D8-2413F6DB65C8}</UniqueIdentifier>
-    </Filter>
-    <Filter Include="JUCE Library Code">
-      <UniqueIdentifier>{7ED5A90E-41AF-A1EF-659B-37CEEAB9BA61}</UniqueIdentifier>
-    </Filter>
-  </ItemGroup>
-  <ItemGroup>
-    <ClCompile Include="..\..\Source\Filters\FilterGraph.cpp">
-      <Filter>AudioPluginHost\Source\Filters</Filter>
-    </ClCompile>
-    <ClCompile Include="..\..\Source\Filters\FilterIOConfiguration.cpp">
-      <Filter>AudioPluginHost\Source\Filters</Filter>
-    </ClCompile>
-    <ClCompile Include="..\..\Source\Filters\InternalFilters.cpp">
-      <Filter>AudioPluginHost\Source\Filters</Filter>
-    </ClCompile>
-    <ClCompile Include="..\..\Source\UI\GraphEditorPanel.cpp">
-      <Filter>AudioPluginHost\Source\UI</Filter>
-    </ClCompile>
-    <ClCompile Include="..\..\Source\UI\MainHostWindow.cpp">
-      <Filter>AudioPluginHost\Source\UI</Filter>
-    </ClCompile>
-    <ClCompile Include="..\..\Source\HostStartup.cpp">
-      <Filter>AudioPluginHost\Source</Filter>
-    </ClCompile>
-    <ClCompile Include="..\..\..\..\modules\juce_audio_basics\buffers\juce_AudioChannelSet.cpp">
-      <Filter>JUCE Modules\juce_audio_basics\buffers</Filter>
-    </ClCompile>
-    <ClCompile Include="..\..\..\..\modules\juce_audio_basics\buffers\juce_AudioDataConverters.cpp">
-      <Filter>JUCE Modules\juce_audio_basics\buffers</Filter>
-    </ClCompile>
-    <ClCompile Include="..\..\..\..\modules\juce_audio_basics\buffers\juce_AudioProcessLoadMeasurer.cpp">
-      <Filter>JUCE Modules\juce_audio_basics\buffers</Filter>
-    </ClCompile>
-    <ClCompile Include="..\..\..\..\modules\juce_audio_basics\buffers\juce_FloatVectorOperations.cpp">
-      <Filter>JUCE Modules\juce_audio_basics\buffers</Filter>
-    </ClCompile>
-    <ClCompile Include="..\..\..\..\modules\juce_audio_basics\midi\juce_MidiBuffer.cpp">
-      <Filter>JUCE Modules\juce_audio_basics\midi</Filter>
-    </ClCompile>
-    <ClCompile Include="..\..\..\..\modules\juce_audio_basics\midi\juce_MidiFile.cpp">
-      <Filter>JUCE Modules\juce_audio_basics\midi</Filter>
-    </ClCompile>
-    <ClCompile Include="..\..\..\..\modules\juce_audio_basics\midi\juce_MidiKeyboardState.cpp">
-      <Filter>JUCE Modules\juce_audio_basics\midi</Filter>
-    </ClCompile>
-    <ClCompile Include="..\..\..\..\modules\juce_audio_basics\midi\juce_MidiMessage.cpp">
-      <Filter>JUCE Modules\juce_audio_basics\midi</Filter>
-    </ClCompile>
-    <ClCompile Include="..\..\..\..\modules\juce_audio_basics\midi\juce_MidiMessageSequence.cpp">
-      <Filter>JUCE Modules\juce_audio_basics\midi</Filter>
-    </ClCompile>
-    <ClCompile Include="..\..\..\..\modules\juce_audio_basics\midi\juce_MidiRPN.cpp">
-      <Filter>JUCE Modules\juce_audio_basics\midi</Filter>
-    </ClCompile>
-    <ClCompile Include="..\..\..\..\modules\juce_audio_basics\mpe\juce_MPEInstrument.cpp">
-      <Filter>JUCE Modules\juce_audio_basics\mpe</Filter>
-    </ClCompile>
-    <ClCompile Include="..\..\..\..\modules\juce_audio_basics\mpe\juce_MPEMessages.cpp">
-      <Filter>JUCE Modules\juce_audio_basics\mpe</Filter>
-    </ClCompile>
-    <ClCompile Include="..\..\..\..\modules\juce_audio_basics\mpe\juce_MPENote.cpp">
-      <Filter>JUCE Modules\juce_audio_basics\mpe</Filter>
-    </ClCompile>
-    <ClCompile Include="..\..\..\..\modules\juce_audio_basics\mpe\juce_MPESynthesiser.cpp">
-      <Filter>JUCE Modules\juce_audio_basics\mpe</Filter>
-    </ClCompile>
-    <ClCompile Include="..\..\..\..\modules\juce_audio_basics\mpe\juce_MPESynthesiserBase.cpp">
-      <Filter>JUCE Modules\juce_audio_basics\mpe</Filter>
-    </ClCompile>
-    <ClCompile Include="..\..\..\..\modules\juce_audio_basics\mpe\juce_MPESynthesiserVoice.cpp">
-      <Filter>JUCE Modules\juce_audio_basics\mpe</Filter>
-    </ClCompile>
-    <ClCompile Include="..\..\..\..\modules\juce_audio_basics\mpe\juce_MPEUtils.cpp">
-      <Filter>JUCE Modules\juce_audio_basics\mpe</Filter>
-    </ClCompile>
-    <ClCompile Include="..\..\..\..\modules\juce_audio_basics\mpe\juce_MPEValue.cpp">
-      <Filter>JUCE Modules\juce_audio_basics\mpe</Filter>
-    </ClCompile>
-    <ClCompile Include="..\..\..\..\modules\juce_audio_basics\mpe\juce_MPEZoneLayout.cpp">
-      <Filter>JUCE Modules\juce_audio_basics\mpe</Filter>
-    </ClCompile>
-    <ClCompile Include="..\..\..\..\modules\juce_audio_basics\sources\juce_BufferingAudioSource.cpp">
-      <Filter>JUCE Modules\juce_audio_basics\sources</Filter>
-    </ClCompile>
-    <ClCompile Include="..\..\..\..\modules\juce_audio_basics\sources\juce_ChannelRemappingAudioSource.cpp">
-      <Filter>JUCE Modules\juce_audio_basics\sources</Filter>
-    </ClCompile>
-    <ClCompile Include="..\..\..\..\modules\juce_audio_basics\sources\juce_IIRFilterAudioSource.cpp">
-      <Filter>JUCE Modules\juce_audio_basics\sources</Filter>
-    </ClCompile>
-    <ClCompile Include="..\..\..\..\modules\juce_audio_basics\sources\juce_MemoryAudioSource.cpp">
-      <Filter>JUCE Modules\juce_audio_basics\sources</Filter>
-    </ClCompile>
-    <ClCompile Include="..\..\..\..\modules\juce_audio_basics\sources\juce_MixerAudioSource.cpp">
-      <Filter>JUCE Modules\juce_audio_basics\sources</Filter>
-    </ClCompile>
-    <ClCompile Include="..\..\..\..\modules\juce_audio_basics\sources\juce_ResamplingAudioSource.cpp">
-      <Filter>JUCE Modules\juce_audio_basics\sources</Filter>
-    </ClCompile>
-    <ClCompile Include="..\..\..\..\modules\juce_audio_basics\sources\juce_ReverbAudioSource.cpp">
-      <Filter>JUCE Modules\juce_audio_basics\sources</Filter>
-    </ClCompile>
-    <ClCompile Include="..\..\..\..\modules\juce_audio_basics\sources\juce_ToneGeneratorAudioSource.cpp">
-      <Filter>JUCE Modules\juce_audio_basics\sources</Filter>
-    </ClCompile>
-    <ClCompile Include="..\..\..\..\modules\juce_audio_basics\synthesisers\juce_Synthesiser.cpp">
-      <Filter>JUCE Modules\juce_audio_basics\synthesisers</Filter>
-    </ClCompile>
-    <ClCompile Include="..\..\..\..\modules\juce_audio_basics\utilities\juce_CatmullRomInterpolator.cpp">
-      <Filter>JUCE Modules\juce_audio_basics\utilities</Filter>
-    </ClCompile>
-    <ClCompile Include="..\..\..\..\modules\juce_audio_basics\utilities\juce_IIRFilter.cpp">
-      <Filter>JUCE Modules\juce_audio_basics\utilities</Filter>
-    </ClCompile>
-    <ClCompile Include="..\..\..\..\modules\juce_audio_basics\utilities\juce_LagrangeInterpolator.cpp">
-      <Filter>JUCE Modules\juce_audio_basics\utilities</Filter>
-    </ClCompile>
-    <ClCompile Include="..\..\..\..\modules\juce_audio_basics\utilities\juce_SmoothedValue.cpp">
-      <Filter>JUCE Modules\juce_audio_basics\utilities</Filter>
-    </ClCompile>
-    <ClCompile Include="..\..\..\..\modules\juce_audio_basics\juce_audio_basics.cpp">
-      <Filter>JUCE Modules\juce_audio_basics</Filter>
-    </ClCompile>
-    <ClCompile Include="..\..\..\..\modules\juce_audio_devices\audio_io\juce_AudioDeviceManager.cpp">
-      <Filter>JUCE Modules\juce_audio_devices\audio_io</Filter>
-    </ClCompile>
-    <ClCompile Include="..\..\..\..\modules\juce_audio_devices\audio_io\juce_AudioIODevice.cpp">
-      <Filter>JUCE Modules\juce_audio_devices\audio_io</Filter>
-    </ClCompile>
-    <ClCompile Include="..\..\..\..\modules\juce_audio_devices\audio_io\juce_AudioIODeviceType.cpp">
-      <Filter>JUCE Modules\juce_audio_devices\audio_io</Filter>
-    </ClCompile>
-    <ClCompile Include="..\..\..\..\modules\juce_audio_devices\midi_io\juce_MidiMessageCollector.cpp">
-      <Filter>JUCE Modules\juce_audio_devices\midi_io</Filter>
-    </ClCompile>
-    <ClCompile Include="..\..\..\..\modules\juce_audio_devices\midi_io\juce_MidiOutput.cpp">
-      <Filter>JUCE Modules\juce_audio_devices\midi_io</Filter>
-    </ClCompile>
-    <ClCompile Include="..\..\..\..\modules\juce_audio_devices\native\juce_android_Audio.cpp">
-      <Filter>JUCE Modules\juce_audio_devices\native</Filter>
-    </ClCompile>
-    <ClCompile Include="..\..\..\..\modules\juce_audio_devices\native\juce_android_Midi.cpp">
-      <Filter>JUCE Modules\juce_audio_devices\native</Filter>
-    </ClCompile>
-    <ClCompile Include="..\..\..\..\modules\juce_audio_devices\native\juce_android_Oboe.cpp">
-      <Filter>JUCE Modules\juce_audio_devices\native</Filter>
-    </ClCompile>
-    <ClCompile Include="..\..\..\..\modules\juce_audio_devices\native\juce_android_OpenSL.cpp">
-      <Filter>JUCE Modules\juce_audio_devices\native</Filter>
-    </ClCompile>
-    <ClCompile Include="..\..\..\..\modules\juce_audio_devices\native\juce_ios_Audio.cpp">
-      <Filter>JUCE Modules\juce_audio_devices\native</Filter>
-    </ClCompile>
-    <ClCompile Include="..\..\..\..\modules\juce_audio_devices\native\juce_linux_ALSA.cpp">
-      <Filter>JUCE Modules\juce_audio_devices\native</Filter>
-    </ClCompile>
-    <ClCompile Include="..\..\..\..\modules\juce_audio_devices\native\juce_linux_Bela.cpp">
-      <Filter>JUCE Modules\juce_audio_devices\native</Filter>
-    </ClCompile>
-    <ClCompile Include="..\..\..\..\modules\juce_audio_devices\native\juce_linux_JackAudio.cpp">
-      <Filter>JUCE Modules\juce_audio_devices\native</Filter>
-    </ClCompile>
-    <ClCompile Include="..\..\..\..\modules\juce_audio_devices\native\juce_linux_Midi.cpp">
-      <Filter>JUCE Modules\juce_audio_devices\native</Filter>
-    </ClCompile>
-    <ClCompile Include="..\..\..\..\modules\juce_audio_devices\native\juce_mac_CoreAudio.cpp">
-      <Filter>JUCE Modules\juce_audio_devices\native</Filter>
-    </ClCompile>
-    <ClCompile Include="..\..\..\..\modules\juce_audio_devices\native\juce_mac_CoreMidi.cpp">
-      <Filter>JUCE Modules\juce_audio_devices\native</Filter>
-    </ClCompile>
-    <ClCompile Include="..\..\..\..\modules\juce_audio_devices\native\juce_win32_ASIO.cpp">
-      <Filter>JUCE Modules\juce_audio_devices\native</Filter>
-    </ClCompile>
-    <ClCompile Include="..\..\..\..\modules\juce_audio_devices\native\juce_win32_DirectSound.cpp">
-      <Filter>JUCE Modules\juce_audio_devices\native</Filter>
-    </ClCompile>
-    <ClCompile Include="..\..\..\..\modules\juce_audio_devices\native\juce_win32_Midi.cpp">
-      <Filter>JUCE Modules\juce_audio_devices\native</Filter>
-    </ClCompile>
-    <ClCompile Include="..\..\..\..\modules\juce_audio_devices\native\juce_win32_WASAPI.cpp">
-      <Filter>JUCE Modules\juce_audio_devices\native</Filter>
-    </ClCompile>
-    <ClCompile Include="..\..\..\..\modules\juce_audio_devices\sources\juce_AudioSourcePlayer.cpp">
-      <Filter>JUCE Modules\juce_audio_devices\sources</Filter>
-    </ClCompile>
-    <ClCompile Include="..\..\..\..\modules\juce_audio_devices\sources\juce_AudioTransportSource.cpp">
-      <Filter>JUCE Modules\juce_audio_devices\sources</Filter>
-    </ClCompile>
-    <ClCompile Include="..\..\..\..\modules\juce_audio_devices\juce_audio_devices.cpp">
-      <Filter>JUCE Modules\juce_audio_devices</Filter>
-    </ClCompile>
-    <ClCompile Include="..\..\..\..\modules\juce_audio_formats\codecs\flac\libFLAC\bitmath.c">
-      <Filter>JUCE Modules\juce_audio_formats\codecs\flac\libFLAC</Filter>
-    </ClCompile>
-    <ClCompile Include="..\..\..\..\modules\juce_audio_formats\codecs\flac\libFLAC\bitreader.c">
-      <Filter>JUCE Modules\juce_audio_formats\codecs\flac\libFLAC</Filter>
-    </ClCompile>
-    <ClCompile Include="..\..\..\..\modules\juce_audio_formats\codecs\flac\libFLAC\bitwriter.c">
-      <Filter>JUCE Modules\juce_audio_formats\codecs\flac\libFLAC</Filter>
-    </ClCompile>
-    <ClCompile Include="..\..\..\..\modules\juce_audio_formats\codecs\flac\libFLAC\cpu.c">
-      <Filter>JUCE Modules\juce_audio_formats\codecs\flac\libFLAC</Filter>
-    </ClCompile>
-    <ClCompile Include="..\..\..\..\modules\juce_audio_formats\codecs\flac\libFLAC\crc.c">
-      <Filter>JUCE Modules\juce_audio_formats\codecs\flac\libFLAC</Filter>
-    </ClCompile>
-    <ClCompile Include="..\..\..\..\modules\juce_audio_formats\codecs\flac\libFLAC\fixed.c">
-      <Filter>JUCE Modules\juce_audio_formats\codecs\flac\libFLAC</Filter>
-    </ClCompile>
-    <ClCompile Include="..\..\..\..\modules\juce_audio_formats\codecs\flac\libFLAC\float.c">
-      <Filter>JUCE Modules\juce_audio_formats\codecs\flac\libFLAC</Filter>
-    </ClCompile>
-    <ClCompile Include="..\..\..\..\modules\juce_audio_formats\codecs\flac\libFLAC\format.c">
-      <Filter>JUCE Modules\juce_audio_formats\codecs\flac\libFLAC</Filter>
-    </ClCompile>
-    <ClCompile Include="..\..\..\..\modules\juce_audio_formats\codecs\flac\libFLAC\lpc_flac.c">
-      <Filter>JUCE Modules\juce_audio_formats\codecs\flac\libFLAC</Filter>
-    </ClCompile>
-    <ClCompile Include="..\..\..\..\modules\juce_audio_formats\codecs\flac\libFLAC\md5.c">
-      <Filter>JUCE Modules\juce_audio_formats\codecs\flac\libFLAC</Filter>
-    </ClCompile>
-    <ClCompile Include="..\..\..\..\modules\juce_audio_formats\codecs\flac\libFLAC\memory.c">
-      <Filter>JUCE Modules\juce_audio_formats\codecs\flac\libFLAC</Filter>
-    </ClCompile>
-    <ClCompile Include="..\..\..\..\modules\juce_audio_formats\codecs\flac\libFLAC\stream_decoder.c">
-      <Filter>JUCE Modules\juce_audio_formats\codecs\flac\libFLAC</Filter>
-    </ClCompile>
-    <ClCompile Include="..\..\..\..\modules\juce_audio_formats\codecs\flac\libFLAC\stream_encoder.c">
-      <Filter>JUCE Modules\juce_audio_formats\codecs\flac\libFLAC</Filter>
-    </ClCompile>
-    <ClCompile Include="..\..\..\..\modules\juce_audio_formats\codecs\flac\libFLAC\stream_encoder_framing.c">
-      <Filter>JUCE Modules\juce_audio_formats\codecs\flac\libFLAC</Filter>
-    </ClCompile>
-    <ClCompile Include="..\..\..\..\modules\juce_audio_formats\codecs\flac\libFLAC\window_flac.c">
-      <Filter>JUCE Modules\juce_audio_formats\codecs\flac\libFLAC</Filter>
-    </ClCompile>
-    <ClCompile Include="..\..\..\..\modules\juce_audio_formats\codecs\oggvorbis\libvorbis-1.3.2\lib\analysis.c">
-      <Filter>JUCE Modules\juce_audio_formats\codecs\oggvorbis\libvorbis-1.3.2\lib</Filter>
-    </ClCompile>
-    <ClCompile Include="..\..\..\..\modules\juce_audio_formats\codecs\oggvorbis\libvorbis-1.3.2\lib\bitrate.c">
-      <Filter>JUCE Modules\juce_audio_formats\codecs\oggvorbis\libvorbis-1.3.2\lib</Filter>
-    </ClCompile>
-    <ClCompile Include="..\..\..\..\modules\juce_audio_formats\codecs\oggvorbis\libvorbis-1.3.2\lib\block.c">
-      <Filter>JUCE Modules\juce_audio_formats\codecs\oggvorbis\libvorbis-1.3.2\lib</Filter>
-    </ClCompile>
-    <ClCompile Include="..\..\..\..\modules\juce_audio_formats\codecs\oggvorbis\libvorbis-1.3.2\lib\codebook.c">
-      <Filter>JUCE Modules\juce_audio_formats\codecs\oggvorbis\libvorbis-1.3.2\lib</Filter>
-    </ClCompile>
-    <ClCompile Include="..\..\..\..\modules\juce_audio_formats\codecs\oggvorbis\libvorbis-1.3.2\lib\envelope.c">
-      <Filter>JUCE Modules\juce_audio_formats\codecs\oggvorbis\libvorbis-1.3.2\lib</Filter>
-    </ClCompile>
-    <ClCompile Include="..\..\..\..\modules\juce_audio_formats\codecs\oggvorbis\libvorbis-1.3.2\lib\floor0.c">
-      <Filter>JUCE Modules\juce_audio_formats\codecs\oggvorbis\libvorbis-1.3.2\lib</Filter>
-    </ClCompile>
-    <ClCompile Include="..\..\..\..\modules\juce_audio_formats\codecs\oggvorbis\libvorbis-1.3.2\lib\floor1.c">
-      <Filter>JUCE Modules\juce_audio_formats\codecs\oggvorbis\libvorbis-1.3.2\lib</Filter>
-    </ClCompile>
-    <ClCompile Include="..\..\..\..\modules\juce_audio_formats\codecs\oggvorbis\libvorbis-1.3.2\lib\info.c">
-      <Filter>JUCE Modules\juce_audio_formats\codecs\oggvorbis\libvorbis-1.3.2\lib</Filter>
-    </ClCompile>
-    <ClCompile Include="..\..\..\..\modules\juce_audio_formats\codecs\oggvorbis\libvorbis-1.3.2\lib\lookup.c">
-      <Filter>JUCE Modules\juce_audio_formats\codecs\oggvorbis\libvorbis-1.3.2\lib</Filter>
-    </ClCompile>
-    <ClCompile Include="..\..\..\..\modules\juce_audio_formats\codecs\oggvorbis\libvorbis-1.3.2\lib\lpc.c">
-      <Filter>JUCE Modules\juce_audio_formats\codecs\oggvorbis\libvorbis-1.3.2\lib</Filter>
-    </ClCompile>
-    <ClCompile Include="..\..\..\..\modules\juce_audio_formats\codecs\oggvorbis\libvorbis-1.3.2\lib\lsp.c">
-      <Filter>JUCE Modules\juce_audio_formats\codecs\oggvorbis\libvorbis-1.3.2\lib</Filter>
-    </ClCompile>
-    <ClCompile Include="..\..\..\..\modules\juce_audio_formats\codecs\oggvorbis\libvorbis-1.3.2\lib\mapping0.c">
-      <Filter>JUCE Modules\juce_audio_formats\codecs\oggvorbis\libvorbis-1.3.2\lib</Filter>
-    </ClCompile>
-    <ClCompile Include="..\..\..\..\modules\juce_audio_formats\codecs\oggvorbis\libvorbis-1.3.2\lib\mdct.c">
-      <Filter>JUCE Modules\juce_audio_formats\codecs\oggvorbis\libvorbis-1.3.2\lib</Filter>
-    </ClCompile>
-    <ClCompile Include="..\..\..\..\modules\juce_audio_formats\codecs\oggvorbis\libvorbis-1.3.2\lib\psy.c">
-      <Filter>JUCE Modules\juce_audio_formats\codecs\oggvorbis\libvorbis-1.3.2\lib</Filter>
-    </ClCompile>
-    <ClCompile Include="..\..\..\..\modules\juce_audio_formats\codecs\oggvorbis\libvorbis-1.3.2\lib\registry.c">
-      <Filter>JUCE Modules\juce_audio_formats\codecs\oggvorbis\libvorbis-1.3.2\lib</Filter>
-    </ClCompile>
-    <ClCompile Include="..\..\..\..\modules\juce_audio_formats\codecs\oggvorbis\libvorbis-1.3.2\lib\res0.c">
-      <Filter>JUCE Modules\juce_audio_formats\codecs\oggvorbis\libvorbis-1.3.2\lib</Filter>
-    </ClCompile>
-    <ClCompile Include="..\..\..\..\modules\juce_audio_formats\codecs\oggvorbis\libvorbis-1.3.2\lib\sharedbook.c">
-      <Filter>JUCE Modules\juce_audio_formats\codecs\oggvorbis\libvorbis-1.3.2\lib</Filter>
-    </ClCompile>
-    <ClCompile Include="..\..\..\..\modules\juce_audio_formats\codecs\oggvorbis\libvorbis-1.3.2\lib\smallft.c">
-      <Filter>JUCE Modules\juce_audio_formats\codecs\oggvorbis\libvorbis-1.3.2\lib</Filter>
-    </ClCompile>
-    <ClCompile Include="..\..\..\..\modules\juce_audio_formats\codecs\oggvorbis\libvorbis-1.3.2\lib\synthesis.c">
-      <Filter>JUCE Modules\juce_audio_formats\codecs\oggvorbis\libvorbis-1.3.2\lib</Filter>
-    </ClCompile>
-    <ClCompile Include="..\..\..\..\modules\juce_audio_formats\codecs\oggvorbis\libvorbis-1.3.2\lib\vorbisenc.c">
-      <Filter>JUCE Modules\juce_audio_formats\codecs\oggvorbis\libvorbis-1.3.2\lib</Filter>
-    </ClCompile>
-    <ClCompile Include="..\..\..\..\modules\juce_audio_formats\codecs\oggvorbis\libvorbis-1.3.2\lib\vorbisfile.c">
-      <Filter>JUCE Modules\juce_audio_formats\codecs\oggvorbis\libvorbis-1.3.2\lib</Filter>
-    </ClCompile>
-    <ClCompile Include="..\..\..\..\modules\juce_audio_formats\codecs\oggvorbis\libvorbis-1.3.2\lib\window.c">
-      <Filter>JUCE Modules\juce_audio_formats\codecs\oggvorbis\libvorbis-1.3.2\lib</Filter>
-    </ClCompile>
-    <ClCompile Include="..\..\..\..\modules\juce_audio_formats\codecs\oggvorbis\bitwise.c">
-      <Filter>JUCE Modules\juce_audio_formats\codecs\oggvorbis</Filter>
-    </ClCompile>
-    <ClCompile Include="..\..\..\..\modules\juce_audio_formats\codecs\oggvorbis\framing.c">
-      <Filter>JUCE Modules\juce_audio_formats\codecs\oggvorbis</Filter>
-    </ClCompile>
-    <ClCompile Include="..\..\..\..\modules\juce_audio_formats\codecs\juce_AiffAudioFormat.cpp">
-      <Filter>JUCE Modules\juce_audio_formats\codecs</Filter>
-    </ClCompile>
-    <ClCompile Include="..\..\..\..\modules\juce_audio_formats\codecs\juce_CoreAudioFormat.cpp">
-      <Filter>JUCE Modules\juce_audio_formats\codecs</Filter>
-    </ClCompile>
-    <ClCompile Include="..\..\..\..\modules\juce_audio_formats\codecs\juce_FlacAudioFormat.cpp">
-      <Filter>JUCE Modules\juce_audio_formats\codecs</Filter>
-    </ClCompile>
-    <ClCompile Include="..\..\..\..\modules\juce_audio_formats\codecs\juce_LAMEEncoderAudioFormat.cpp">
-      <Filter>JUCE Modules\juce_audio_formats\codecs</Filter>
-    </ClCompile>
-    <ClCompile Include="..\..\..\..\modules\juce_audio_formats\codecs\juce_MP3AudioFormat.cpp">
-      <Filter>JUCE Modules\juce_audio_formats\codecs</Filter>
-    </ClCompile>
-    <ClCompile Include="..\..\..\..\modules\juce_audio_formats\codecs\juce_OggVorbisAudioFormat.cpp">
-      <Filter>JUCE Modules\juce_audio_formats\codecs</Filter>
-    </ClCompile>
-    <ClCompile Include="..\..\..\..\modules\juce_audio_formats\codecs\juce_WavAudioFormat.cpp">
-      <Filter>JUCE Modules\juce_audio_formats\codecs</Filter>
-    </ClCompile>
-    <ClCompile Include="..\..\..\..\modules\juce_audio_formats\codecs\juce_WindowsMediaAudioFormat.cpp">
-      <Filter>JUCE Modules\juce_audio_formats\codecs</Filter>
-    </ClCompile>
-    <ClCompile Include="..\..\..\..\modules\juce_audio_formats\format\juce_AudioFormat.cpp">
-      <Filter>JUCE Modules\juce_audio_formats\format</Filter>
-    </ClCompile>
-    <ClCompile Include="..\..\..\..\modules\juce_audio_formats\format\juce_AudioFormatManager.cpp">
-      <Filter>JUCE Modules\juce_audio_formats\format</Filter>
-    </ClCompile>
-    <ClCompile Include="..\..\..\..\modules\juce_audio_formats\format\juce_AudioFormatReader.cpp">
-      <Filter>JUCE Modules\juce_audio_formats\format</Filter>
-    </ClCompile>
-    <ClCompile Include="..\..\..\..\modules\juce_audio_formats\format\juce_AudioFormatReaderSource.cpp">
-      <Filter>JUCE Modules\juce_audio_formats\format</Filter>
-    </ClCompile>
-    <ClCompile Include="..\..\..\..\modules\juce_audio_formats\format\juce_AudioFormatWriter.cpp">
-      <Filter>JUCE Modules\juce_audio_formats\format</Filter>
-    </ClCompile>
-    <ClCompile Include="..\..\..\..\modules\juce_audio_formats\format\juce_AudioSubsectionReader.cpp">
-      <Filter>JUCE Modules\juce_audio_formats\format</Filter>
-    </ClCompile>
-    <ClCompile Include="..\..\..\..\modules\juce_audio_formats\format\juce_BufferingAudioFormatReader.cpp">
-      <Filter>JUCE Modules\juce_audio_formats\format</Filter>
-    </ClCompile>
-    <ClCompile Include="..\..\..\..\modules\juce_audio_formats\sampler\juce_Sampler.cpp">
-      <Filter>JUCE Modules\juce_audio_formats\sampler</Filter>
-    </ClCompile>
-    <ClCompile Include="..\..\..\..\modules\juce_audio_formats\juce_audio_formats.cpp">
-      <Filter>JUCE Modules\juce_audio_formats</Filter>
-    </ClCompile>
-    <ClCompile Include="..\..\..\..\modules\juce_audio_processors\format\juce_AudioPluginFormat.cpp">
-      <Filter>JUCE Modules\juce_audio_processors\format</Filter>
-    </ClCompile>
-    <ClCompile Include="..\..\..\..\modules\juce_audio_processors\format\juce_AudioPluginFormatManager.cpp">
-      <Filter>JUCE Modules\juce_audio_processors\format</Filter>
-    </ClCompile>
-<<<<<<< HEAD
-=======
-    <ClCompile Include="..\..\..\..\modules\juce_audio_processors\format_types\VST3_SDK\base\source\baseiids.cpp">
-      <Filter>JUCE Modules\juce_audio_processors\format_types\VST3_SDK\base\source</Filter>
-    </ClCompile>
-    <ClCompile Include="..\..\..\..\modules\juce_audio_processors\format_types\VST3_SDK\base\source\fbuffer.cpp">
-      <Filter>JUCE Modules\juce_audio_processors\format_types\VST3_SDK\base\source</Filter>
-    </ClCompile>
-    <ClCompile Include="..\..\..\..\modules\juce_audio_processors\format_types\VST3_SDK\base\source\fdebug.cpp">
-      <Filter>JUCE Modules\juce_audio_processors\format_types\VST3_SDK\base\source</Filter>
-    </ClCompile>
-    <ClCompile Include="..\..\..\..\modules\juce_audio_processors\format_types\VST3_SDK\base\source\fobject.cpp">
-      <Filter>JUCE Modules\juce_audio_processors\format_types\VST3_SDK\base\source</Filter>
-    </ClCompile>
-    <ClCompile Include="..\..\..\..\modules\juce_audio_processors\format_types\VST3_SDK\base\source\fstreamer.cpp">
-      <Filter>JUCE Modules\juce_audio_processors\format_types\VST3_SDK\base\source</Filter>
-    </ClCompile>
-    <ClCompile Include="..\..\..\..\modules\juce_audio_processors\format_types\VST3_SDK\base\source\fstring.cpp">
-      <Filter>JUCE Modules\juce_audio_processors\format_types\VST3_SDK\base\source</Filter>
-    </ClCompile>
-    <ClCompile Include="..\..\..\..\modules\juce_audio_processors\format_types\VST3_SDK\base\source\updatehandler.cpp">
-      <Filter>JUCE Modules\juce_audio_processors\format_types\VST3_SDK\base\source</Filter>
-    </ClCompile>
-    <ClCompile Include="..\..\..\..\modules\juce_audio_processors\format_types\VST3_SDK\base\thread\source\flock.cpp">
-      <Filter>JUCE Modules\juce_audio_processors\format_types\VST3_SDK\base\thread\source</Filter>
-    </ClCompile>
-    <ClCompile Include="..\..\..\..\modules\juce_audio_processors\format_types\VST3_SDK\pluginterfaces\base\conststringtable.cpp">
-      <Filter>JUCE Modules\juce_audio_processors\format_types\VST3_SDK\pluginterfaces\base</Filter>
-    </ClCompile>
-    <ClCompile Include="..\..\..\..\modules\juce_audio_processors\format_types\VST3_SDK\pluginterfaces\base\coreiids.cpp">
-      <Filter>JUCE Modules\juce_audio_processors\format_types\VST3_SDK\pluginterfaces\base</Filter>
-    </ClCompile>
-    <ClCompile Include="..\..\..\..\modules\juce_audio_processors\format_types\VST3_SDK\pluginterfaces\base\funknown.cpp">
-      <Filter>JUCE Modules\juce_audio_processors\format_types\VST3_SDK\pluginterfaces\base</Filter>
-    </ClCompile>
-    <ClCompile Include="..\..\..\..\modules\juce_audio_processors\format_types\VST3_SDK\pluginterfaces\base\ustring.cpp">
-      <Filter>JUCE Modules\juce_audio_processors\format_types\VST3_SDK\pluginterfaces\base</Filter>
-    </ClCompile>
-    <ClCompile Include="..\..\..\..\modules\juce_audio_processors\format_types\VST3_SDK\public.sdk\source\common\memorystream.cpp">
-      <Filter>JUCE Modules\juce_audio_processors\format_types\VST3_SDK\public.sdk\source\common</Filter>
-    </ClCompile>
-    <ClCompile Include="..\..\..\..\modules\juce_audio_processors\format_types\VST3_SDK\public.sdk\source\common\pluginview.cpp">
-      <Filter>JUCE Modules\juce_audio_processors\format_types\VST3_SDK\public.sdk\source\common</Filter>
-    </ClCompile>
-    <ClCompile Include="..\..\..\..\modules\juce_audio_processors\format_types\VST3_SDK\public.sdk\source\vst\hosting\hostclasses.cpp">
-      <Filter>JUCE Modules\juce_audio_processors\format_types\VST3_SDK\public.sdk\source\vst\hosting</Filter>
-    </ClCompile>
-    <ClCompile Include="..\..\..\..\modules\juce_audio_processors\format_types\VST3_SDK\public.sdk\source\vst\hosting\pluginterfacesupport.cpp">
-      <Filter>JUCE Modules\juce_audio_processors\format_types\VST3_SDK\public.sdk\source\vst\hosting</Filter>
-    </ClCompile>
-    <ClCompile Include="..\..\..\..\modules\juce_audio_processors\format_types\VST3_SDK\public.sdk\source\vst\vstbus.cpp">
-      <Filter>JUCE Modules\juce_audio_processors\format_types\VST3_SDK\public.sdk\source\vst</Filter>
-    </ClCompile>
-    <ClCompile Include="..\..\..\..\modules\juce_audio_processors\format_types\VST3_SDK\public.sdk\source\vst\vstcomponent.cpp">
-      <Filter>JUCE Modules\juce_audio_processors\format_types\VST3_SDK\public.sdk\source\vst</Filter>
-    </ClCompile>
-    <ClCompile Include="..\..\..\..\modules\juce_audio_processors\format_types\VST3_SDK\public.sdk\source\vst\vstcomponentbase.cpp">
-      <Filter>JUCE Modules\juce_audio_processors\format_types\VST3_SDK\public.sdk\source\vst</Filter>
-    </ClCompile>
-    <ClCompile Include="..\..\..\..\modules\juce_audio_processors\format_types\VST3_SDK\public.sdk\source\vst\vsteditcontroller.cpp">
-      <Filter>JUCE Modules\juce_audio_processors\format_types\VST3_SDK\public.sdk\source\vst</Filter>
-    </ClCompile>
-    <ClCompile Include="..\..\..\..\modules\juce_audio_processors\format_types\VST3_SDK\public.sdk\source\vst\vstinitiids.cpp">
-      <Filter>JUCE Modules\juce_audio_processors\format_types\VST3_SDK\public.sdk\source\vst</Filter>
-    </ClCompile>
-    <ClCompile Include="..\..\..\..\modules\juce_audio_processors\format_types\VST3_SDK\public.sdk\source\vst\vstparameters.cpp">
-      <Filter>JUCE Modules\juce_audio_processors\format_types\VST3_SDK\public.sdk\source\vst</Filter>
-    </ClCompile>
-    <ClCompile Include="..\..\..\..\modules\juce_audio_processors\format_types\VST3_SDK\public.sdk\source\vst\vstpresetfile.cpp">
-      <Filter>JUCE Modules\juce_audio_processors\format_types\VST3_SDK\public.sdk\source\vst</Filter>
-    </ClCompile>
-    <ClCompile Include="..\..\..\..\modules\juce_audio_processors\format_types\juce_AudioUnitPluginFormat.mm">
-      <Filter>JUCE Modules\juce_audio_processors\format_types</Filter>
-    </ClCompile>
->>>>>>> 22fc7158
-    <ClCompile Include="..\..\..\..\modules\juce_audio_processors\format_types\juce_LADSPAPluginFormat.cpp">
-      <Filter>JUCE Modules\juce_audio_processors\format_types</Filter>
-    </ClCompile>
-    <ClCompile Include="..\..\..\..\modules\juce_audio_processors\format_types\juce_LegacyAudioParameter.cpp">
-      <Filter>JUCE Modules\juce_audio_processors\format_types</Filter>
-    </ClCompile>
-    <ClCompile Include="..\..\..\..\modules\juce_audio_processors\format_types\juce_VST3PluginFormat.cpp">
-      <Filter>JUCE Modules\juce_audio_processors\format_types</Filter>
-    </ClCompile>
-    <ClCompile Include="..\..\..\..\modules\juce_audio_processors\format_types\juce_VSTPluginFormat.cpp">
-      <Filter>JUCE Modules\juce_audio_processors\format_types</Filter>
-    </ClCompile>
-    <ClCompile Include="..\..\..\..\modules\juce_audio_processors\processors\juce_AudioPluginInstance.cpp">
-      <Filter>JUCE Modules\juce_audio_processors\processors</Filter>
-    </ClCompile>
-    <ClCompile Include="..\..\..\..\modules\juce_audio_processors\processors\juce_AudioProcessor.cpp">
-      <Filter>JUCE Modules\juce_audio_processors\processors</Filter>
-    </ClCompile>
-    <ClCompile Include="..\..\..\..\modules\juce_audio_processors\processors\juce_AudioProcessorEditor.cpp">
-      <Filter>JUCE Modules\juce_audio_processors\processors</Filter>
-    </ClCompile>
-    <ClCompile Include="..\..\..\..\modules\juce_audio_processors\processors\juce_AudioProcessorGraph.cpp">
-      <Filter>JUCE Modules\juce_audio_processors\processors</Filter>
-    </ClCompile>
-    <ClCompile Include="..\..\..\..\modules\juce_audio_processors\processors\juce_AudioProcessorParameterGroup.cpp">
-      <Filter>JUCE Modules\juce_audio_processors\processors</Filter>
-    </ClCompile>
-    <ClCompile Include="..\..\..\..\modules\juce_audio_processors\processors\juce_GenericAudioProcessorEditor.cpp">
-      <Filter>JUCE Modules\juce_audio_processors\processors</Filter>
-    </ClCompile>
-    <ClCompile Include="..\..\..\..\modules\juce_audio_processors\processors\juce_PluginDescription.cpp">
-      <Filter>JUCE Modules\juce_audio_processors\processors</Filter>
-    </ClCompile>
-    <ClCompile Include="..\..\..\..\modules\juce_audio_processors\scanning\juce_KnownPluginList.cpp">
-      <Filter>JUCE Modules\juce_audio_processors\scanning</Filter>
-    </ClCompile>
-    <ClCompile Include="..\..\..\..\modules\juce_audio_processors\scanning\juce_PluginDirectoryScanner.cpp">
-      <Filter>JUCE Modules\juce_audio_processors\scanning</Filter>
-    </ClCompile>
-    <ClCompile Include="..\..\..\..\modules\juce_audio_processors\scanning\juce_PluginListComponent.cpp">
-      <Filter>JUCE Modules\juce_audio_processors\scanning</Filter>
-    </ClCompile>
-    <ClCompile Include="..\..\..\..\modules\juce_audio_processors\utilities\juce_AudioProcessorParameters.cpp">
-      <Filter>JUCE Modules\juce_audio_processors\utilities</Filter>
-    </ClCompile>
-    <ClCompile Include="..\..\..\..\modules\juce_audio_processors\utilities\juce_AudioProcessorValueTreeState.cpp">
-      <Filter>JUCE Modules\juce_audio_processors\utilities</Filter>
-    </ClCompile>
-    <ClCompile Include="..\..\..\..\modules\juce_audio_processors\juce_audio_processors.cpp">
-      <Filter>JUCE Modules\juce_audio_processors</Filter>
-    </ClCompile>
-    <ClCompile Include="..\..\..\..\modules\juce_audio_utils\audio_cd\juce_AudioCDReader.cpp">
-      <Filter>JUCE Modules\juce_audio_utils\audio_cd</Filter>
-    </ClCompile>
-    <ClCompile Include="..\..\..\..\modules\juce_audio_utils\gui\juce_AudioAppComponent.cpp">
-      <Filter>JUCE Modules\juce_audio_utils\gui</Filter>
-    </ClCompile>
-    <ClCompile Include="..\..\..\..\modules\juce_audio_utils\gui\juce_AudioDeviceSelectorComponent.cpp">
-      <Filter>JUCE Modules\juce_audio_utils\gui</Filter>
-    </ClCompile>
-    <ClCompile Include="..\..\..\..\modules\juce_audio_utils\gui\juce_AudioThumbnail.cpp">
-      <Filter>JUCE Modules\juce_audio_utils\gui</Filter>
-    </ClCompile>
-    <ClCompile Include="..\..\..\..\modules\juce_audio_utils\gui\juce_AudioThumbnailCache.cpp">
-      <Filter>JUCE Modules\juce_audio_utils\gui</Filter>
-    </ClCompile>
-    <ClCompile Include="..\..\..\..\modules\juce_audio_utils\gui\juce_AudioVisualiserComponent.cpp">
-      <Filter>JUCE Modules\juce_audio_utils\gui</Filter>
-    </ClCompile>
-    <ClCompile Include="..\..\..\..\modules\juce_audio_utils\gui\juce_MidiKeyboardComponent.cpp">
-      <Filter>JUCE Modules\juce_audio_utils\gui</Filter>
-    </ClCompile>
-    <ClCompile Include="..\..\..\..\modules\juce_audio_utils\native\juce_android_BluetoothMidiDevicePairingDialogue.cpp">
-      <Filter>JUCE Modules\juce_audio_utils\native</Filter>
-    </ClCompile>
-    <ClCompile Include="..\..\..\..\modules\juce_audio_utils\native\juce_linux_AudioCDReader.cpp">
-      <Filter>JUCE Modules\juce_audio_utils\native</Filter>
-    </ClCompile>
-    <ClCompile Include="..\..\..\..\modules\juce_audio_utils\native\juce_linux_BluetoothMidiDevicePairingDialogue.cpp">
-      <Filter>JUCE Modules\juce_audio_utils\native</Filter>
-    </ClCompile>
-    <ClCompile Include="..\..\..\..\modules\juce_audio_utils\native\juce_win_BluetoothMidiDevicePairingDialogue.cpp">
-      <Filter>JUCE Modules\juce_audio_utils\native</Filter>
-    </ClCompile>
-    <ClCompile Include="..\..\..\..\modules\juce_audio_utils\native\juce_win32_AudioCDBurner.cpp">
-      <Filter>JUCE Modules\juce_audio_utils\native</Filter>
-    </ClCompile>
-    <ClCompile Include="..\..\..\..\modules\juce_audio_utils\native\juce_win32_AudioCDReader.cpp">
-      <Filter>JUCE Modules\juce_audio_utils\native</Filter>
-    </ClCompile>
-    <ClCompile Include="..\..\..\..\modules\juce_audio_utils\players\juce_AudioProcessorPlayer.cpp">
-      <Filter>JUCE Modules\juce_audio_utils\players</Filter>
-    </ClCompile>
-    <ClCompile Include="..\..\..\..\modules\juce_audio_utils\players\juce_SoundPlayer.cpp">
-      <Filter>JUCE Modules\juce_audio_utils\players</Filter>
-    </ClCompile>
-    <ClCompile Include="..\..\..\..\modules\juce_audio_utils\juce_audio_utils.cpp">
-      <Filter>JUCE Modules\juce_audio_utils</Filter>
-    </ClCompile>
-    <ClCompile Include="..\..\..\..\modules\juce_core\containers\juce_AbstractFifo.cpp">
-      <Filter>JUCE Modules\juce_core\containers</Filter>
-    </ClCompile>
-    <ClCompile Include="..\..\..\..\modules\juce_core\containers\juce_ArrayBase.cpp">
-      <Filter>JUCE Modules\juce_core\containers</Filter>
-    </ClCompile>
-    <ClCompile Include="..\..\..\..\modules\juce_core\containers\juce_DynamicObject.cpp">
-      <Filter>JUCE Modules\juce_core\containers</Filter>
-    </ClCompile>
-    <ClCompile Include="..\..\..\..\modules\juce_core\containers\juce_HashMap_test.cpp">
-      <Filter>JUCE Modules\juce_core\containers</Filter>
-    </ClCompile>
-    <ClCompile Include="..\..\..\..\modules\juce_core\containers\juce_NamedValueSet.cpp">
-      <Filter>JUCE Modules\juce_core\containers</Filter>
-    </ClCompile>
-    <ClCompile Include="..\..\..\..\modules\juce_core\containers\juce_OwnedArray.cpp">
-      <Filter>JUCE Modules\juce_core\containers</Filter>
-    </ClCompile>
-    <ClCompile Include="..\..\..\..\modules\juce_core\containers\juce_PropertySet.cpp">
-      <Filter>JUCE Modules\juce_core\containers</Filter>
-    </ClCompile>
-    <ClCompile Include="..\..\..\..\modules\juce_core\containers\juce_ReferenceCountedArray.cpp">
-      <Filter>JUCE Modules\juce_core\containers</Filter>
-    </ClCompile>
-    <ClCompile Include="..\..\..\..\modules\juce_core\containers\juce_SparseSet.cpp">
-      <Filter>JUCE Modules\juce_core\containers</Filter>
-    </ClCompile>
-    <ClCompile Include="..\..\..\..\modules\juce_core\containers\juce_Variant.cpp">
-      <Filter>JUCE Modules\juce_core\containers</Filter>
-    </ClCompile>
-    <ClCompile Include="..\..\..\..\modules\juce_core\files\juce_DirectoryIterator.cpp">
-      <Filter>JUCE Modules\juce_core\files</Filter>
-    </ClCompile>
-    <ClCompile Include="..\..\..\..\modules\juce_core\files\juce_File.cpp">
-      <Filter>JUCE Modules\juce_core\files</Filter>
-    </ClCompile>
-    <ClCompile Include="..\..\..\..\modules\juce_core\files\juce_FileFilter.cpp">
-      <Filter>JUCE Modules\juce_core\files</Filter>
-    </ClCompile>
-    <ClCompile Include="..\..\..\..\modules\juce_core\files\juce_FileInputStream.cpp">
-      <Filter>JUCE Modules\juce_core\files</Filter>
-    </ClCompile>
-    <ClCompile Include="..\..\..\..\modules\juce_core\files\juce_FileOutputStream.cpp">
-      <Filter>JUCE Modules\juce_core\files</Filter>
-    </ClCompile>
-    <ClCompile Include="..\..\..\..\modules\juce_core\files\juce_FileSearchPath.cpp">
-      <Filter>JUCE Modules\juce_core\files</Filter>
-    </ClCompile>
-    <ClCompile Include="..\..\..\..\modules\juce_core\files\juce_TemporaryFile.cpp">
-      <Filter>JUCE Modules\juce_core\files</Filter>
-    </ClCompile>
-    <ClCompile Include="..\..\..\..\modules\juce_core\files\juce_WildcardFileFilter.cpp">
-      <Filter>JUCE Modules\juce_core\files</Filter>
-    </ClCompile>
-    <ClCompile Include="..\..\..\..\modules\juce_core\javascript\juce_Javascript.cpp">
-      <Filter>JUCE Modules\juce_core\javascript</Filter>
-    </ClCompile>
-    <ClCompile Include="..\..\..\..\modules\juce_core\javascript\juce_JSON.cpp">
-      <Filter>JUCE Modules\juce_core\javascript</Filter>
-    </ClCompile>
-    <ClCompile Include="..\..\..\..\modules\juce_core\logging\juce_FileLogger.cpp">
-      <Filter>JUCE Modules\juce_core\logging</Filter>
-    </ClCompile>
-    <ClCompile Include="..\..\..\..\modules\juce_core\logging\juce_Logger.cpp">
-      <Filter>JUCE Modules\juce_core\logging</Filter>
-    </ClCompile>
-    <ClCompile Include="..\..\..\..\modules\juce_core\maths\juce_BigInteger.cpp">
-      <Filter>JUCE Modules\juce_core\maths</Filter>
-    </ClCompile>
-    <ClCompile Include="..\..\..\..\modules\juce_core\maths\juce_Expression.cpp">
-      <Filter>JUCE Modules\juce_core\maths</Filter>
-    </ClCompile>
-    <ClCompile Include="..\..\..\..\modules\juce_core\maths\juce_Random.cpp">
-      <Filter>JUCE Modules\juce_core\maths</Filter>
-    </ClCompile>
-    <ClCompile Include="..\..\..\..\modules\juce_core\memory\juce_MemoryBlock.cpp">
-      <Filter>JUCE Modules\juce_core\memory</Filter>
-    </ClCompile>
-    <ClCompile Include="..\..\..\..\modules\juce_core\misc\juce_ConsoleApplication.cpp">
-      <Filter>JUCE Modules\juce_core\misc</Filter>
-    </ClCompile>
-    <ClCompile Include="..\..\..\..\modules\juce_core\misc\juce_Result.cpp">
-      <Filter>JUCE Modules\juce_core\misc</Filter>
-    </ClCompile>
-    <ClCompile Include="..\..\..\..\modules\juce_core\misc\juce_RuntimePermissions.cpp">
-      <Filter>JUCE Modules\juce_core\misc</Filter>
-    </ClCompile>
-    <ClCompile Include="..\..\..\..\modules\juce_core\misc\juce_StdFunctionCompat.cpp">
-      <Filter>JUCE Modules\juce_core\misc</Filter>
-    </ClCompile>
-    <ClCompile Include="..\..\..\..\modules\juce_core\misc\juce_Uuid.cpp">
-      <Filter>JUCE Modules\juce_core\misc</Filter>
-    </ClCompile>
-    <ClCompile Include="..\..\..\..\modules\juce_core\native\juce_android_Files.cpp">
-      <Filter>JUCE Modules\juce_core\native</Filter>
-    </ClCompile>
-    <ClCompile Include="..\..\..\..\modules\juce_core\native\juce_android_JNIHelpers.cpp">
-      <Filter>JUCE Modules\juce_core\native</Filter>
-    </ClCompile>
-    <ClCompile Include="..\..\..\..\modules\juce_core\native\juce_android_Misc.cpp">
-      <Filter>JUCE Modules\juce_core\native</Filter>
-    </ClCompile>
-    <ClCompile Include="..\..\..\..\modules\juce_core\native\juce_android_Network.cpp">
-      <Filter>JUCE Modules\juce_core\native</Filter>
-    </ClCompile>
-    <ClCompile Include="..\..\..\..\modules\juce_core\native\juce_android_RuntimePermissions.cpp">
-      <Filter>JUCE Modules\juce_core\native</Filter>
-    </ClCompile>
-    <ClCompile Include="..\..\..\..\modules\juce_core\native\juce_android_SystemStats.cpp">
-      <Filter>JUCE Modules\juce_core\native</Filter>
-    </ClCompile>
-    <ClCompile Include="..\..\..\..\modules\juce_core\native\juce_android_Threads.cpp">
-      <Filter>JUCE Modules\juce_core\native</Filter>
-    </ClCompile>
-    <ClCompile Include="..\..\..\..\modules\juce_core\native\juce_curl_Network.cpp">
-      <Filter>JUCE Modules\juce_core\native</Filter>
-    </ClCompile>
-    <ClCompile Include="..\..\..\..\modules\juce_core\native\juce_linux_CommonFile.cpp">
-      <Filter>JUCE Modules\juce_core\native</Filter>
-    </ClCompile>
-    <ClCompile Include="..\..\..\..\modules\juce_core\native\juce_linux_Files.cpp">
-      <Filter>JUCE Modules\juce_core\native</Filter>
-    </ClCompile>
-    <ClCompile Include="..\..\..\..\modules\juce_core\native\juce_linux_Network.cpp">
-      <Filter>JUCE Modules\juce_core\native</Filter>
-    </ClCompile>
-    <ClCompile Include="..\..\..\..\modules\juce_core\native\juce_linux_SystemStats.cpp">
-      <Filter>JUCE Modules\juce_core\native</Filter>
-    </ClCompile>
-    <ClCompile Include="..\..\..\..\modules\juce_core\native\juce_linux_Threads.cpp">
-      <Filter>JUCE Modules\juce_core\native</Filter>
-    </ClCompile>
-    <ClCompile Include="..\..\..\..\modules\juce_core\native\juce_posix_NamedPipe.cpp">
-      <Filter>JUCE Modules\juce_core\native</Filter>
-    </ClCompile>
-    <ClCompile Include="..\..\..\..\modules\juce_core\native\juce_win32_Files.cpp">
-      <Filter>JUCE Modules\juce_core\native</Filter>
-    </ClCompile>
-    <ClCompile Include="..\..\..\..\modules\juce_core\native\juce_win32_Network.cpp">
-      <Filter>JUCE Modules\juce_core\native</Filter>
-    </ClCompile>
-    <ClCompile Include="..\..\..\..\modules\juce_core\native\juce_win32_Registry.cpp">
-      <Filter>JUCE Modules\juce_core\native</Filter>
-    </ClCompile>
-    <ClCompile Include="..\..\..\..\modules\juce_core\native\juce_win32_SystemStats.cpp">
-      <Filter>JUCE Modules\juce_core\native</Filter>
-    </ClCompile>
-    <ClCompile Include="..\..\..\..\modules\juce_core\native\juce_win32_Threads.cpp">
-      <Filter>JUCE Modules\juce_core\native</Filter>
-    </ClCompile>
-    <ClCompile Include="..\..\..\..\modules\juce_core\network\juce_IPAddress.cpp">
-      <Filter>JUCE Modules\juce_core\network</Filter>
-    </ClCompile>
-    <ClCompile Include="..\..\..\..\modules\juce_core\network\juce_MACAddress.cpp">
-      <Filter>JUCE Modules\juce_core\network</Filter>
-    </ClCompile>
-    <ClCompile Include="..\..\..\..\modules\juce_core\network\juce_NamedPipe.cpp">
-      <Filter>JUCE Modules\juce_core\network</Filter>
-    </ClCompile>
-    <ClCompile Include="..\..\..\..\modules\juce_core\network\juce_Socket.cpp">
-      <Filter>JUCE Modules\juce_core\network</Filter>
-    </ClCompile>
-    <ClCompile Include="..\..\..\..\modules\juce_core\network\juce_URL.cpp">
-      <Filter>JUCE Modules\juce_core\network</Filter>
-    </ClCompile>
-    <ClCompile Include="..\..\..\..\modules\juce_core\network\juce_WebInputStream.cpp">
-      <Filter>JUCE Modules\juce_core\network</Filter>
-    </ClCompile>
-    <ClCompile Include="..\..\..\..\modules\juce_core\streams\juce_BufferedInputStream.cpp">
-      <Filter>JUCE Modules\juce_core\streams</Filter>
-    </ClCompile>
-    <ClCompile Include="..\..\..\..\modules\juce_core\streams\juce_FileInputSource.cpp">
-      <Filter>JUCE Modules\juce_core\streams</Filter>
-    </ClCompile>
-    <ClCompile Include="..\..\..\..\modules\juce_core\streams\juce_InputStream.cpp">
-      <Filter>JUCE Modules\juce_core\streams</Filter>
-    </ClCompile>
-    <ClCompile Include="..\..\..\..\modules\juce_core\streams\juce_MemoryInputStream.cpp">
-      <Filter>JUCE Modules\juce_core\streams</Filter>
-    </ClCompile>
-    <ClCompile Include="..\..\..\..\modules\juce_core\streams\juce_MemoryOutputStream.cpp">
-      <Filter>JUCE Modules\juce_core\streams</Filter>
-    </ClCompile>
-    <ClCompile Include="..\..\..\..\modules\juce_core\streams\juce_OutputStream.cpp">
-      <Filter>JUCE Modules\juce_core\streams</Filter>
-    </ClCompile>
-    <ClCompile Include="..\..\..\..\modules\juce_core\streams\juce_SubregionStream.cpp">
-      <Filter>JUCE Modules\juce_core\streams</Filter>
-    </ClCompile>
-    <ClCompile Include="..\..\..\..\modules\juce_core\streams\juce_URLInputSource.cpp">
-      <Filter>JUCE Modules\juce_core\streams</Filter>
-    </ClCompile>
-    <ClCompile Include="..\..\..\..\modules\juce_core\system\juce_SystemStats.cpp">
-      <Filter>JUCE Modules\juce_core\system</Filter>
-    </ClCompile>
-    <ClCompile Include="..\..\..\..\modules\juce_core\text\juce_Base64.cpp">
-      <Filter>JUCE Modules\juce_core\text</Filter>
-    </ClCompile>
-    <ClCompile Include="..\..\..\..\modules\juce_core\text\juce_CharacterFunctions.cpp">
-      <Filter>JUCE Modules\juce_core\text</Filter>
-    </ClCompile>
-    <ClCompile Include="..\..\..\..\modules\juce_core\text\juce_Identifier.cpp">
-      <Filter>JUCE Modules\juce_core\text</Filter>
-    </ClCompile>
-    <ClCompile Include="..\..\..\..\modules\juce_core\text\juce_LocalisedStrings.cpp">
-      <Filter>JUCE Modules\juce_core\text</Filter>
-    </ClCompile>
-    <ClCompile Include="..\..\..\..\modules\juce_core\text\juce_String.cpp">
-      <Filter>JUCE Modules\juce_core\text</Filter>
-    </ClCompile>
-    <ClCompile Include="..\..\..\..\modules\juce_core\text\juce_StringArray.cpp">
-      <Filter>JUCE Modules\juce_core\text</Filter>
-    </ClCompile>
-    <ClCompile Include="..\..\..\..\modules\juce_core\text\juce_StringPairArray.cpp">
-      <Filter>JUCE Modules\juce_core\text</Filter>
-    </ClCompile>
-    <ClCompile Include="..\..\..\..\modules\juce_core\text\juce_StringPool.cpp">
-      <Filter>JUCE Modules\juce_core\text</Filter>
-    </ClCompile>
-    <ClCompile Include="..\..\..\..\modules\juce_core\text\juce_TextDiff.cpp">
-      <Filter>JUCE Modules\juce_core\text</Filter>
-    </ClCompile>
-    <ClCompile Include="..\..\..\..\modules\juce_core\threads\juce_ChildProcess.cpp">
-      <Filter>JUCE Modules\juce_core\threads</Filter>
-    </ClCompile>
-    <ClCompile Include="..\..\..\..\modules\juce_core\threads\juce_HighResolutionTimer.cpp">
-      <Filter>JUCE Modules\juce_core\threads</Filter>
-    </ClCompile>
-    <ClCompile Include="..\..\..\..\modules\juce_core\threads\juce_ReadWriteLock.cpp">
-      <Filter>JUCE Modules\juce_core\threads</Filter>
-    </ClCompile>
-    <ClCompile Include="..\..\..\..\modules\juce_core\threads\juce_Thread.cpp">
-      <Filter>JUCE Modules\juce_core\threads</Filter>
-    </ClCompile>
-    <ClCompile Include="..\..\..\..\modules\juce_core\threads\juce_ThreadPool.cpp">
-      <Filter>JUCE Modules\juce_core\threads</Filter>
-    </ClCompile>
-    <ClCompile Include="..\..\..\..\modules\juce_core\threads\juce_TimeSliceThread.cpp">
-      <Filter>JUCE Modules\juce_core\threads</Filter>
-    </ClCompile>
-    <ClCompile Include="..\..\..\..\modules\juce_core\time\juce_PerformanceCounter.cpp">
-      <Filter>JUCE Modules\juce_core\time</Filter>
-    </ClCompile>
-    <ClCompile Include="..\..\..\..\modules\juce_core\time\juce_RelativeTime.cpp">
-      <Filter>JUCE Modules\juce_core\time</Filter>
-    </ClCompile>
-    <ClCompile Include="..\..\..\..\modules\juce_core\time\juce_Time.cpp">
-      <Filter>JUCE Modules\juce_core\time</Filter>
-    </ClCompile>
-    <ClCompile Include="..\..\..\..\modules\juce_core\unit_tests\juce_UnitTest.cpp">
-      <Filter>JUCE Modules\juce_core\unit_tests</Filter>
-    </ClCompile>
-    <ClCompile Include="..\..\..\..\modules\juce_core\xml\juce_XmlDocument.cpp">
-      <Filter>JUCE Modules\juce_core\xml</Filter>
-    </ClCompile>
-    <ClCompile Include="..\..\..\..\modules\juce_core\xml\juce_XmlElement.cpp">
-      <Filter>JUCE Modules\juce_core\xml</Filter>
-    </ClCompile>
-    <ClCompile Include="..\..\..\..\modules\juce_core\zip\zlib\adler32.c">
-      <Filter>JUCE Modules\juce_core\zip\zlib</Filter>
-    </ClCompile>
-    <ClCompile Include="..\..\..\..\modules\juce_core\zip\zlib\compress.c">
-      <Filter>JUCE Modules\juce_core\zip\zlib</Filter>
-    </ClCompile>
-    <ClCompile Include="..\..\..\..\modules\juce_core\zip\zlib\crc32.c">
-      <Filter>JUCE Modules\juce_core\zip\zlib</Filter>
-    </ClCompile>
-    <ClCompile Include="..\..\..\..\modules\juce_core\zip\zlib\deflate.c">
-      <Filter>JUCE Modules\juce_core\zip\zlib</Filter>
-    </ClCompile>
-    <ClCompile Include="..\..\..\..\modules\juce_core\zip\zlib\infback.c">
-      <Filter>JUCE Modules\juce_core\zip\zlib</Filter>
-    </ClCompile>
-    <ClCompile Include="..\..\..\..\modules\juce_core\zip\zlib\inffast.c">
-      <Filter>JUCE Modules\juce_core\zip\zlib</Filter>
-    </ClCompile>
-    <ClCompile Include="..\..\..\..\modules\juce_core\zip\zlib\inflate.c">
-      <Filter>JUCE Modules\juce_core\zip\zlib</Filter>
-    </ClCompile>
-    <ClCompile Include="..\..\..\..\modules\juce_core\zip\zlib\inftrees.c">
-      <Filter>JUCE Modules\juce_core\zip\zlib</Filter>
-    </ClCompile>
-    <ClCompile Include="..\..\..\..\modules\juce_core\zip\zlib\trees.c">
-      <Filter>JUCE Modules\juce_core\zip\zlib</Filter>
-    </ClCompile>
-    <ClCompile Include="..\..\..\..\modules\juce_core\zip\zlib\uncompr.c">
-      <Filter>JUCE Modules\juce_core\zip\zlib</Filter>
-    </ClCompile>
-    <ClCompile Include="..\..\..\..\modules\juce_core\zip\zlib\zutil.c">
-      <Filter>JUCE Modules\juce_core\zip\zlib</Filter>
-    </ClCompile>
-    <ClCompile Include="..\..\..\..\modules\juce_core\zip\juce_GZIPCompressorOutputStream.cpp">
-      <Filter>JUCE Modules\juce_core\zip</Filter>
-    </ClCompile>
-    <ClCompile Include="..\..\..\..\modules\juce_core\zip\juce_GZIPDecompressorInputStream.cpp">
-      <Filter>JUCE Modules\juce_core\zip</Filter>
-    </ClCompile>
-    <ClCompile Include="..\..\..\..\modules\juce_core\zip\juce_ZipFile.cpp">
-      <Filter>JUCE Modules\juce_core\zip</Filter>
-    </ClCompile>
-    <ClCompile Include="..\..\..\..\modules\juce_core\juce_core.cpp">
-      <Filter>JUCE Modules\juce_core</Filter>
-    </ClCompile>
-    <ClCompile Include="..\..\..\..\modules\juce_cryptography\encryption\juce_BlowFish.cpp">
-      <Filter>JUCE Modules\juce_cryptography\encryption</Filter>
-    </ClCompile>
-    <ClCompile Include="..\..\..\..\modules\juce_cryptography\encryption\juce_Primes.cpp">
-      <Filter>JUCE Modules\juce_cryptography\encryption</Filter>
-    </ClCompile>
-    <ClCompile Include="..\..\..\..\modules\juce_cryptography\encryption\juce_RSAKey.cpp">
-      <Filter>JUCE Modules\juce_cryptography\encryption</Filter>
-    </ClCompile>
-    <ClCompile Include="..\..\..\..\modules\juce_cryptography\hashing\juce_MD5.cpp">
-      <Filter>JUCE Modules\juce_cryptography\hashing</Filter>
-    </ClCompile>
-    <ClCompile Include="..\..\..\..\modules\juce_cryptography\hashing\juce_SHA256.cpp">
-      <Filter>JUCE Modules\juce_cryptography\hashing</Filter>
-    </ClCompile>
-    <ClCompile Include="..\..\..\..\modules\juce_cryptography\hashing\juce_Whirlpool.cpp">
-      <Filter>JUCE Modules\juce_cryptography\hashing</Filter>
-    </ClCompile>
-    <ClCompile Include="..\..\..\..\modules\juce_cryptography\juce_cryptography.cpp">
-      <Filter>JUCE Modules\juce_cryptography</Filter>
-    </ClCompile>
-    <ClCompile Include="..\..\..\..\modules\juce_data_structures\app_properties\juce_ApplicationProperties.cpp">
-      <Filter>JUCE Modules\juce_data_structures\app_properties</Filter>
-    </ClCompile>
-    <ClCompile Include="..\..\..\..\modules\juce_data_structures\app_properties\juce_PropertiesFile.cpp">
-      <Filter>JUCE Modules\juce_data_structures\app_properties</Filter>
-    </ClCompile>
-    <ClCompile Include="..\..\..\..\modules\juce_data_structures\undomanager\juce_UndoManager.cpp">
-      <Filter>JUCE Modules\juce_data_structures\undomanager</Filter>
-    </ClCompile>
-    <ClCompile Include="..\..\..\..\modules\juce_data_structures\values\juce_CachedValue.cpp">
-      <Filter>JUCE Modules\juce_data_structures\values</Filter>
-    </ClCompile>
-    <ClCompile Include="..\..\..\..\modules\juce_data_structures\values\juce_Value.cpp">
-      <Filter>JUCE Modules\juce_data_structures\values</Filter>
-    </ClCompile>
-    <ClCompile Include="..\..\..\..\modules\juce_data_structures\values\juce_ValueTree.cpp">
-      <Filter>JUCE Modules\juce_data_structures\values</Filter>
-    </ClCompile>
-    <ClCompile Include="..\..\..\..\modules\juce_data_structures\values\juce_ValueTreeSynchroniser.cpp">
-      <Filter>JUCE Modules\juce_data_structures\values</Filter>
-    </ClCompile>
-    <ClCompile Include="..\..\..\..\modules\juce_data_structures\values\juce_ValueWithDefault.cpp">
-      <Filter>JUCE Modules\juce_data_structures\values</Filter>
-    </ClCompile>
-    <ClCompile Include="..\..\..\..\modules\juce_data_structures\juce_data_structures.cpp">
-      <Filter>JUCE Modules\juce_data_structures</Filter>
-    </ClCompile>
-    <ClCompile Include="..\..\..\..\modules\juce_events\broadcasters\juce_ActionBroadcaster.cpp">
-      <Filter>JUCE Modules\juce_events\broadcasters</Filter>
-    </ClCompile>
-    <ClCompile Include="..\..\..\..\modules\juce_events\broadcasters\juce_AsyncUpdater.cpp">
-      <Filter>JUCE Modules\juce_events\broadcasters</Filter>
-    </ClCompile>
-    <ClCompile Include="..\..\..\..\modules\juce_events\broadcasters\juce_ChangeBroadcaster.cpp">
-      <Filter>JUCE Modules\juce_events\broadcasters</Filter>
-    </ClCompile>
-    <ClCompile Include="..\..\..\..\modules\juce_events\interprocess\juce_ConnectedChildProcess.cpp">
-      <Filter>JUCE Modules\juce_events\interprocess</Filter>
-    </ClCompile>
-    <ClCompile Include="..\..\..\..\modules\juce_events\interprocess\juce_InterprocessConnection.cpp">
-      <Filter>JUCE Modules\juce_events\interprocess</Filter>
-    </ClCompile>
-    <ClCompile Include="..\..\..\..\modules\juce_events\interprocess\juce_InterprocessConnectionServer.cpp">
-      <Filter>JUCE Modules\juce_events\interprocess</Filter>
-    </ClCompile>
-    <ClCompile Include="..\..\..\..\modules\juce_events\interprocess\juce_NetworkServiceDiscovery.cpp">
-      <Filter>JUCE Modules\juce_events\interprocess</Filter>
-    </ClCompile>
-    <ClCompile Include="..\..\..\..\modules\juce_events\messages\juce_ApplicationBase.cpp">
-      <Filter>JUCE Modules\juce_events\messages</Filter>
-    </ClCompile>
-    <ClCompile Include="..\..\..\..\modules\juce_events\messages\juce_DeletedAtShutdown.cpp">
-      <Filter>JUCE Modules\juce_events\messages</Filter>
-    </ClCompile>
-    <ClCompile Include="..\..\..\..\modules\juce_events\messages\juce_MessageListener.cpp">
-      <Filter>JUCE Modules\juce_events\messages</Filter>
-    </ClCompile>
-    <ClCompile Include="..\..\..\..\modules\juce_events\messages\juce_MessageManager.cpp">
-      <Filter>JUCE Modules\juce_events\messages</Filter>
-    </ClCompile>
-    <ClCompile Include="..\..\..\..\modules\juce_events\native\juce_android_Messaging.cpp">
-      <Filter>JUCE Modules\juce_events\native</Filter>
-    </ClCompile>
-    <ClCompile Include="..\..\..\..\modules\juce_events\native\juce_linux_Messaging.cpp">
-      <Filter>JUCE Modules\juce_events\native</Filter>
-    </ClCompile>
-    <ClCompile Include="..\..\..\..\modules\juce_events\native\juce_win32_Messaging.cpp">
-      <Filter>JUCE Modules\juce_events\native</Filter>
-    </ClCompile>
-    <ClCompile Include="..\..\..\..\modules\juce_events\native\juce_win32_WinRTWrapper.cpp">
-      <Filter>JUCE Modules\juce_events\native</Filter>
-    </ClCompile>
-    <ClCompile Include="..\..\..\..\modules\juce_events\timers\juce_MultiTimer.cpp">
-      <Filter>JUCE Modules\juce_events\timers</Filter>
-    </ClCompile>
-    <ClCompile Include="..\..\..\..\modules\juce_events\timers\juce_Timer.cpp">
-      <Filter>JUCE Modules\juce_events\timers</Filter>
-    </ClCompile>
-    <ClCompile Include="..\..\..\..\modules\juce_events\juce_events.cpp">
-      <Filter>JUCE Modules\juce_events</Filter>
-    </ClCompile>
-    <ClCompile Include="..\..\..\..\modules\juce_graphics\colour\juce_Colour.cpp">
-      <Filter>JUCE Modules\juce_graphics\colour</Filter>
-    </ClCompile>
-    <ClCompile Include="..\..\..\..\modules\juce_graphics\colour\juce_ColourGradient.cpp">
-      <Filter>JUCE Modules\juce_graphics\colour</Filter>
-    </ClCompile>
-    <ClCompile Include="..\..\..\..\modules\juce_graphics\colour\juce_Colours.cpp">
-      <Filter>JUCE Modules\juce_graphics\colour</Filter>
-    </ClCompile>
-    <ClCompile Include="..\..\..\..\modules\juce_graphics\colour\juce_FillType.cpp">
-      <Filter>JUCE Modules\juce_graphics\colour</Filter>
-    </ClCompile>
-    <ClCompile Include="..\..\..\..\modules\juce_graphics\contexts\juce_GraphicsContext.cpp">
-      <Filter>JUCE Modules\juce_graphics\contexts</Filter>
-    </ClCompile>
-    <ClCompile Include="..\..\..\..\modules\juce_graphics\contexts\juce_LowLevelGraphicsPostScriptRenderer.cpp">
-      <Filter>JUCE Modules\juce_graphics\contexts</Filter>
-    </ClCompile>
-    <ClCompile Include="..\..\..\..\modules\juce_graphics\contexts\juce_LowLevelGraphicsSoftwareRenderer.cpp">
-      <Filter>JUCE Modules\juce_graphics\contexts</Filter>
-    </ClCompile>
-    <ClCompile Include="..\..\..\..\modules\juce_graphics\effects\juce_DropShadowEffect.cpp">
-      <Filter>JUCE Modules\juce_graphics\effects</Filter>
-    </ClCompile>
-    <ClCompile Include="..\..\..\..\modules\juce_graphics\effects\juce_GlowEffect.cpp">
-      <Filter>JUCE Modules\juce_graphics\effects</Filter>
-    </ClCompile>
-    <ClCompile Include="..\..\..\..\modules\juce_graphics\fonts\juce_AttributedString.cpp">
-      <Filter>JUCE Modules\juce_graphics\fonts</Filter>
-    </ClCompile>
-    <ClCompile Include="..\..\..\..\modules\juce_graphics\fonts\juce_CustomTypeface.cpp">
-      <Filter>JUCE Modules\juce_graphics\fonts</Filter>
-    </ClCompile>
-    <ClCompile Include="..\..\..\..\modules\juce_graphics\fonts\juce_Font.cpp">
-      <Filter>JUCE Modules\juce_graphics\fonts</Filter>
-    </ClCompile>
-    <ClCompile Include="..\..\..\..\modules\juce_graphics\fonts\juce_GlyphArrangement.cpp">
-      <Filter>JUCE Modules\juce_graphics\fonts</Filter>
-    </ClCompile>
-    <ClCompile Include="..\..\..\..\modules\juce_graphics\fonts\juce_TextLayout.cpp">
-      <Filter>JUCE Modules\juce_graphics\fonts</Filter>
-    </ClCompile>
-    <ClCompile Include="..\..\..\..\modules\juce_graphics\fonts\juce_Typeface.cpp">
-      <Filter>JUCE Modules\juce_graphics\fonts</Filter>
-    </ClCompile>
-    <ClCompile Include="..\..\..\..\modules\juce_graphics\geometry\juce_AffineTransform.cpp">
-      <Filter>JUCE Modules\juce_graphics\geometry</Filter>
-    </ClCompile>
-    <ClCompile Include="..\..\..\..\modules\juce_graphics\geometry\juce_EdgeTable.cpp">
-      <Filter>JUCE Modules\juce_graphics\geometry</Filter>
-    </ClCompile>
-    <ClCompile Include="..\..\..\..\modules\juce_graphics\geometry\juce_Path.cpp">
-      <Filter>JUCE Modules\juce_graphics\geometry</Filter>
-    </ClCompile>
-    <ClCompile Include="..\..\..\..\modules\juce_graphics\geometry\juce_PathIterator.cpp">
-      <Filter>JUCE Modules\juce_graphics\geometry</Filter>
-    </ClCompile>
-    <ClCompile Include="..\..\..\..\modules\juce_graphics\geometry\juce_PathStrokeType.cpp">
-      <Filter>JUCE Modules\juce_graphics\geometry</Filter>
-    </ClCompile>
-    <ClCompile Include="..\..\..\..\modules\juce_graphics\image_formats\jpglib\jcapimin.c">
-      <Filter>JUCE Modules\juce_graphics\image_formats\jpglib</Filter>
-    </ClCompile>
-    <ClCompile Include="..\..\..\..\modules\juce_graphics\image_formats\jpglib\jcapistd.c">
-      <Filter>JUCE Modules\juce_graphics\image_formats\jpglib</Filter>
-    </ClCompile>
-    <ClCompile Include="..\..\..\..\modules\juce_graphics\image_formats\jpglib\jccoefct.c">
-      <Filter>JUCE Modules\juce_graphics\image_formats\jpglib</Filter>
-    </ClCompile>
-    <ClCompile Include="..\..\..\..\modules\juce_graphics\image_formats\jpglib\jccolor.c">
-      <Filter>JUCE Modules\juce_graphics\image_formats\jpglib</Filter>
-    </ClCompile>
-    <ClCompile Include="..\..\..\..\modules\juce_graphics\image_formats\jpglib\jcdctmgr.c">
-      <Filter>JUCE Modules\juce_graphics\image_formats\jpglib</Filter>
-    </ClCompile>
-    <ClCompile Include="..\..\..\..\modules\juce_graphics\image_formats\jpglib\jchuff.c">
-      <Filter>JUCE Modules\juce_graphics\image_formats\jpglib</Filter>
-    </ClCompile>
-    <ClCompile Include="..\..\..\..\modules\juce_graphics\image_formats\jpglib\jcinit.c">
-      <Filter>JUCE Modules\juce_graphics\image_formats\jpglib</Filter>
-    </ClCompile>
-    <ClCompile Include="..\..\..\..\modules\juce_graphics\image_formats\jpglib\jcmainct.c">
-      <Filter>JUCE Modules\juce_graphics\image_formats\jpglib</Filter>
-    </ClCompile>
-    <ClCompile Include="..\..\..\..\modules\juce_graphics\image_formats\jpglib\jcmarker.c">
-      <Filter>JUCE Modules\juce_graphics\image_formats\jpglib</Filter>
-    </ClCompile>
-    <ClCompile Include="..\..\..\..\modules\juce_graphics\image_formats\jpglib\jcmaster.c">
-      <Filter>JUCE Modules\juce_graphics\image_formats\jpglib</Filter>
-    </ClCompile>
-    <ClCompile Include="..\..\..\..\modules\juce_graphics\image_formats\jpglib\jcomapi.c">
-      <Filter>JUCE Modules\juce_graphics\image_formats\jpglib</Filter>
-    </ClCompile>
-    <ClCompile Include="..\..\..\..\modules\juce_graphics\image_formats\jpglib\jcparam.c">
-      <Filter>JUCE Modules\juce_graphics\image_formats\jpglib</Filter>
-    </ClCompile>
-    <ClCompile Include="..\..\..\..\modules\juce_graphics\image_formats\jpglib\jcphuff.c">
-      <Filter>JUCE Modules\juce_graphics\image_formats\jpglib</Filter>
-    </ClCompile>
-    <ClCompile Include="..\..\..\..\modules\juce_graphics\image_formats\jpglib\jcprepct.c">
-      <Filter>JUCE Modules\juce_graphics\image_formats\jpglib</Filter>
-    </ClCompile>
-    <ClCompile Include="..\..\..\..\modules\juce_graphics\image_formats\jpglib\jcsample.c">
-      <Filter>JUCE Modules\juce_graphics\image_formats\jpglib</Filter>
-    </ClCompile>
-    <ClCompile Include="..\..\..\..\modules\juce_graphics\image_formats\jpglib\jctrans.c">
-      <Filter>JUCE Modules\juce_graphics\image_formats\jpglib</Filter>
-    </ClCompile>
-    <ClCompile Include="..\..\..\..\modules\juce_graphics\image_formats\jpglib\jdapimin.c">
-      <Filter>JUCE Modules\juce_graphics\image_formats\jpglib</Filter>
-    </ClCompile>
-    <ClCompile Include="..\..\..\..\modules\juce_graphics\image_formats\jpglib\jdapistd.c">
-      <Filter>JUCE Modules\juce_graphics\image_formats\jpglib</Filter>
-    </ClCompile>
-    <ClCompile Include="..\..\..\..\modules\juce_graphics\image_formats\jpglib\jdatasrc.c">
-      <Filter>JUCE Modules\juce_graphics\image_formats\jpglib</Filter>
-    </ClCompile>
-    <ClCompile Include="..\..\..\..\modules\juce_graphics\image_formats\jpglib\jdcoefct.c">
-      <Filter>JUCE Modules\juce_graphics\image_formats\jpglib</Filter>
-    </ClCompile>
-    <ClCompile Include="..\..\..\..\modules\juce_graphics\image_formats\jpglib\jdcolor.c">
-      <Filter>JUCE Modules\juce_graphics\image_formats\jpglib</Filter>
-    </ClCompile>
-    <ClCompile Include="..\..\..\..\modules\juce_graphics\image_formats\jpglib\jddctmgr.c">
-      <Filter>JUCE Modules\juce_graphics\image_formats\jpglib</Filter>
-    </ClCompile>
-    <ClCompile Include="..\..\..\..\modules\juce_graphics\image_formats\jpglib\jdhuff.c">
-      <Filter>JUCE Modules\juce_graphics\image_formats\jpglib</Filter>
-    </ClCompile>
-    <ClCompile Include="..\..\..\..\modules\juce_graphics\image_formats\jpglib\jdinput.c">
-      <Filter>JUCE Modules\juce_graphics\image_formats\jpglib</Filter>
-    </ClCompile>
-    <ClCompile Include="..\..\..\..\modules\juce_graphics\image_formats\jpglib\jdmainct.c">
-      <Filter>JUCE Modules\juce_graphics\image_formats\jpglib</Filter>
-    </ClCompile>
-    <ClCompile Include="..\..\..\..\modules\juce_graphics\image_formats\jpglib\jdmarker.c">
-      <Filter>JUCE Modules\juce_graphics\image_formats\jpglib</Filter>
-    </ClCompile>
-    <ClCompile Include="..\..\..\..\modules\juce_graphics\image_formats\jpglib\jdmaster.c">
-      <Filter>JUCE Modules\juce_graphics\image_formats\jpglib</Filter>
-    </ClCompile>
-    <ClCompile Include="..\..\..\..\modules\juce_graphics\image_formats\jpglib\jdmerge.c">
-      <Filter>JUCE Modules\juce_graphics\image_formats\jpglib</Filter>
-    </ClCompile>
-    <ClCompile Include="..\..\..\..\modules\juce_graphics\image_formats\jpglib\jdphuff.c">
-      <Filter>JUCE Modules\juce_graphics\image_formats\jpglib</Filter>
-    </ClCompile>
-    <ClCompile Include="..\..\..\..\modules\juce_graphics\image_formats\jpglib\jdpostct.c">
-      <Filter>JUCE Modules\juce_graphics\image_formats\jpglib</Filter>
-    </ClCompile>
-    <ClCompile Include="..\..\..\..\modules\juce_graphics\image_formats\jpglib\jdsample.c">
-      <Filter>JUCE Modules\juce_graphics\image_formats\jpglib</Filter>
-    </ClCompile>
-    <ClCompile Include="..\..\..\..\modules\juce_graphics\image_formats\jpglib\jdtrans.c">
-      <Filter>JUCE Modules\juce_graphics\image_formats\jpglib</Filter>
-    </ClCompile>
-    <ClCompile Include="..\..\..\..\modules\juce_graphics\image_formats\jpglib\jerror.c">
-      <Filter>JUCE Modules\juce_graphics\image_formats\jpglib</Filter>
-    </ClCompile>
-    <ClCompile Include="..\..\..\..\modules\juce_graphics\image_formats\jpglib\jfdctflt.c">
-      <Filter>JUCE Modules\juce_graphics\image_formats\jpglib</Filter>
-    </ClCompile>
-    <ClCompile Include="..\..\..\..\modules\juce_graphics\image_formats\jpglib\jfdctfst.c">
-      <Filter>JUCE Modules\juce_graphics\image_formats\jpglib</Filter>
-    </ClCompile>
-    <ClCompile Include="..\..\..\..\modules\juce_graphics\image_formats\jpglib\jfdctint.c">
-      <Filter>JUCE Modules\juce_graphics\image_formats\jpglib</Filter>
-    </ClCompile>
-    <ClCompile Include="..\..\..\..\modules\juce_graphics\image_formats\jpglib\jidctflt.c">
-      <Filter>JUCE Modules\juce_graphics\image_formats\jpglib</Filter>
-    </ClCompile>
-    <ClCompile Include="..\..\..\..\modules\juce_graphics\image_formats\jpglib\jidctfst.c">
-      <Filter>JUCE Modules\juce_graphics\image_formats\jpglib</Filter>
-    </ClCompile>
-    <ClCompile Include="..\..\..\..\modules\juce_graphics\image_formats\jpglib\jidctint.c">
-      <Filter>JUCE Modules\juce_graphics\image_formats\jpglib</Filter>
-    </ClCompile>
-    <ClCompile Include="..\..\..\..\modules\juce_graphics\image_formats\jpglib\jidctred.c">
-      <Filter>JUCE Modules\juce_graphics\image_formats\jpglib</Filter>
-    </ClCompile>
-    <ClCompile Include="..\..\..\..\modules\juce_graphics\image_formats\jpglib\jmemmgr.c">
-      <Filter>JUCE Modules\juce_graphics\image_formats\jpglib</Filter>
-    </ClCompile>
-    <ClCompile Include="..\..\..\..\modules\juce_graphics\image_formats\jpglib\jmemnobs.c">
-      <Filter>JUCE Modules\juce_graphics\image_formats\jpglib</Filter>
-    </ClCompile>
-    <ClCompile Include="..\..\..\..\modules\juce_graphics\image_formats\jpglib\jquant1.c">
-      <Filter>JUCE Modules\juce_graphics\image_formats\jpglib</Filter>
-    </ClCompile>
-    <ClCompile Include="..\..\..\..\modules\juce_graphics\image_formats\jpglib\jquant2.c">
-      <Filter>JUCE Modules\juce_graphics\image_formats\jpglib</Filter>
-    </ClCompile>
-    <ClCompile Include="..\..\..\..\modules\juce_graphics\image_formats\jpglib\jutils.c">
-      <Filter>JUCE Modules\juce_graphics\image_formats\jpglib</Filter>
-    </ClCompile>
-    <ClCompile Include="..\..\..\..\modules\juce_graphics\image_formats\jpglib\transupp.c">
-      <Filter>JUCE Modules\juce_graphics\image_formats\jpglib</Filter>
-    </ClCompile>
-    <ClCompile Include="..\..\..\..\modules\juce_graphics\image_formats\pnglib\png.c">
-      <Filter>JUCE Modules\juce_graphics\image_formats\pnglib</Filter>
-    </ClCompile>
-    <ClCompile Include="..\..\..\..\modules\juce_graphics\image_formats\pnglib\pngerror.c">
-      <Filter>JUCE Modules\juce_graphics\image_formats\pnglib</Filter>
-    </ClCompile>
-    <ClCompile Include="..\..\..\..\modules\juce_graphics\image_formats\pnglib\pngget.c">
-      <Filter>JUCE Modules\juce_graphics\image_formats\pnglib</Filter>
-    </ClCompile>
-    <ClCompile Include="..\..\..\..\modules\juce_graphics\image_formats\pnglib\pngmem.c">
-      <Filter>JUCE Modules\juce_graphics\image_formats\pnglib</Filter>
-    </ClCompile>
-    <ClCompile Include="..\..\..\..\modules\juce_graphics\image_formats\pnglib\pngpread.c">
-      <Filter>JUCE Modules\juce_graphics\image_formats\pnglib</Filter>
-    </ClCompile>
-    <ClCompile Include="..\..\..\..\modules\juce_graphics\image_formats\pnglib\pngread.c">
-      <Filter>JUCE Modules\juce_graphics\image_formats\pnglib</Filter>
-    </ClCompile>
-    <ClCompile Include="..\..\..\..\modules\juce_graphics\image_formats\pnglib\pngrio.c">
-      <Filter>JUCE Modules\juce_graphics\image_formats\pnglib</Filter>
-    </ClCompile>
-    <ClCompile Include="..\..\..\..\modules\juce_graphics\image_formats\pnglib\pngrtran.c">
-      <Filter>JUCE Modules\juce_graphics\image_formats\pnglib</Filter>
-    </ClCompile>
-    <ClCompile Include="..\..\..\..\modules\juce_graphics\image_formats\pnglib\pngrutil.c">
-      <Filter>JUCE Modules\juce_graphics\image_formats\pnglib</Filter>
-    </ClCompile>
-    <ClCompile Include="..\..\..\..\modules\juce_graphics\image_formats\pnglib\pngset.c">
-      <Filter>JUCE Modules\juce_graphics\image_formats\pnglib</Filter>
-    </ClCompile>
-    <ClCompile Include="..\..\..\..\modules\juce_graphics\image_formats\pnglib\pngtrans.c">
-      <Filter>JUCE Modules\juce_graphics\image_formats\pnglib</Filter>
-    </ClCompile>
-    <ClCompile Include="..\..\..\..\modules\juce_graphics\image_formats\pnglib\pngwio.c">
-      <Filter>JUCE Modules\juce_graphics\image_formats\pnglib</Filter>
-    </ClCompile>
-    <ClCompile Include="..\..\..\..\modules\juce_graphics\image_formats\pnglib\pngwrite.c">
-      <Filter>JUCE Modules\juce_graphics\image_formats\pnglib</Filter>
-    </ClCompile>
-    <ClCompile Include="..\..\..\..\modules\juce_graphics\image_formats\pnglib\pngwtran.c">
-      <Filter>JUCE Modules\juce_graphics\image_formats\pnglib</Filter>
-    </ClCompile>
-    <ClCompile Include="..\..\..\..\modules\juce_graphics\image_formats\pnglib\pngwutil.c">
-      <Filter>JUCE Modules\juce_graphics\image_formats\pnglib</Filter>
-    </ClCompile>
-    <ClCompile Include="..\..\..\..\modules\juce_graphics\image_formats\juce_GIFLoader.cpp">
-      <Filter>JUCE Modules\juce_graphics\image_formats</Filter>
-    </ClCompile>
-    <ClCompile Include="..\..\..\..\modules\juce_graphics\image_formats\juce_JPEGLoader.cpp">
-      <Filter>JUCE Modules\juce_graphics\image_formats</Filter>
-    </ClCompile>
-    <ClCompile Include="..\..\..\..\modules\juce_graphics\image_formats\juce_PNGLoader.cpp">
-      <Filter>JUCE Modules\juce_graphics\image_formats</Filter>
-    </ClCompile>
-    <ClCompile Include="..\..\..\..\modules\juce_graphics\images\juce_Image.cpp">
-      <Filter>JUCE Modules\juce_graphics\images</Filter>
-    </ClCompile>
-    <ClCompile Include="..\..\..\..\modules\juce_graphics\images\juce_ImageCache.cpp">
-      <Filter>JUCE Modules\juce_graphics\images</Filter>
-    </ClCompile>
-    <ClCompile Include="..\..\..\..\modules\juce_graphics\images\juce_ImageConvolutionKernel.cpp">
-      <Filter>JUCE Modules\juce_graphics\images</Filter>
-    </ClCompile>
-    <ClCompile Include="..\..\..\..\modules\juce_graphics\images\juce_ImageFileFormat.cpp">
-      <Filter>JUCE Modules\juce_graphics\images</Filter>
-    </ClCompile>
-    <ClCompile Include="..\..\..\..\modules\juce_graphics\native\juce_android_Fonts.cpp">
-      <Filter>JUCE Modules\juce_graphics\native</Filter>
-    </ClCompile>
-    <ClCompile Include="..\..\..\..\modules\juce_graphics\native\juce_android_GraphicsContext.cpp">
-      <Filter>JUCE Modules\juce_graphics\native</Filter>
-    </ClCompile>
-    <ClCompile Include="..\..\..\..\modules\juce_graphics\native\juce_android_IconHelpers.cpp">
-      <Filter>JUCE Modules\juce_graphics\native</Filter>
-    </ClCompile>
-    <ClCompile Include="..\..\..\..\modules\juce_graphics\native\juce_freetype_Fonts.cpp">
-      <Filter>JUCE Modules\juce_graphics\native</Filter>
-    </ClCompile>
-    <ClCompile Include="..\..\..\..\modules\juce_graphics\native\juce_linux_Fonts.cpp">
-      <Filter>JUCE Modules\juce_graphics\native</Filter>
-    </ClCompile>
-    <ClCompile Include="..\..\..\..\modules\juce_graphics\native\juce_linux_IconHelpers.cpp">
-      <Filter>JUCE Modules\juce_graphics\native</Filter>
-    </ClCompile>
-    <ClCompile Include="..\..\..\..\modules\juce_graphics\native\juce_mac_IconHelpers.cpp">
-      <Filter>JUCE Modules\juce_graphics\native</Filter>
-    </ClCompile>
-    <ClCompile Include="..\..\..\..\modules\juce_graphics\native\juce_win32_Direct2DGraphicsContext.cpp">
-      <Filter>JUCE Modules\juce_graphics\native</Filter>
-    </ClCompile>
-    <ClCompile Include="..\..\..\..\modules\juce_graphics\native\juce_win32_DirectWriteTypeface.cpp">
-      <Filter>JUCE Modules\juce_graphics\native</Filter>
-    </ClCompile>
-    <ClCompile Include="..\..\..\..\modules\juce_graphics\native\juce_win32_DirectWriteTypeLayout.cpp">
-      <Filter>JUCE Modules\juce_graphics\native</Filter>
-    </ClCompile>
-    <ClCompile Include="..\..\..\..\modules\juce_graphics\native\juce_win32_Fonts.cpp">
-      <Filter>JUCE Modules\juce_graphics\native</Filter>
-    </ClCompile>
-    <ClCompile Include="..\..\..\..\modules\juce_graphics\native\juce_win32_IconHelpers.cpp">
-      <Filter>JUCE Modules\juce_graphics\native</Filter>
-    </ClCompile>
-    <ClCompile Include="..\..\..\..\modules\juce_graphics\placement\juce_RectanglePlacement.cpp">
-      <Filter>JUCE Modules\juce_graphics\placement</Filter>
-    </ClCompile>
-    <ClCompile Include="..\..\..\..\modules\juce_graphics\juce_graphics.cpp">
-      <Filter>JUCE Modules\juce_graphics</Filter>
-    </ClCompile>
-    <ClCompile Include="..\..\..\..\modules\juce_gui_basics\application\juce_Application.cpp">
-      <Filter>JUCE Modules\juce_gui_basics\application</Filter>
-    </ClCompile>
-    <ClCompile Include="..\..\..\..\modules\juce_gui_basics\buttons\juce_ArrowButton.cpp">
-      <Filter>JUCE Modules\juce_gui_basics\buttons</Filter>
-    </ClCompile>
-    <ClCompile Include="..\..\..\..\modules\juce_gui_basics\buttons\juce_Button.cpp">
-      <Filter>JUCE Modules\juce_gui_basics\buttons</Filter>
-    </ClCompile>
-    <ClCompile Include="..\..\..\..\modules\juce_gui_basics\buttons\juce_DrawableButton.cpp">
-      <Filter>JUCE Modules\juce_gui_basics\buttons</Filter>
-    </ClCompile>
-    <ClCompile Include="..\..\..\..\modules\juce_gui_basics\buttons\juce_HyperlinkButton.cpp">
-      <Filter>JUCE Modules\juce_gui_basics\buttons</Filter>
-    </ClCompile>
-    <ClCompile Include="..\..\..\..\modules\juce_gui_basics\buttons\juce_ImageButton.cpp">
-      <Filter>JUCE Modules\juce_gui_basics\buttons</Filter>
-    </ClCompile>
-    <ClCompile Include="..\..\..\..\modules\juce_gui_basics\buttons\juce_ShapeButton.cpp">
-      <Filter>JUCE Modules\juce_gui_basics\buttons</Filter>
-    </ClCompile>
-    <ClCompile Include="..\..\..\..\modules\juce_gui_basics\buttons\juce_TextButton.cpp">
-      <Filter>JUCE Modules\juce_gui_basics\buttons</Filter>
-    </ClCompile>
-    <ClCompile Include="..\..\..\..\modules\juce_gui_basics\buttons\juce_ToggleButton.cpp">
-      <Filter>JUCE Modules\juce_gui_basics\buttons</Filter>
-    </ClCompile>
-    <ClCompile Include="..\..\..\..\modules\juce_gui_basics\buttons\juce_ToolbarButton.cpp">
-      <Filter>JUCE Modules\juce_gui_basics\buttons</Filter>
-    </ClCompile>
-    <ClCompile Include="..\..\..\..\modules\juce_gui_basics\commands\juce_ApplicationCommandInfo.cpp">
-      <Filter>JUCE Modules\juce_gui_basics\commands</Filter>
-    </ClCompile>
-    <ClCompile Include="..\..\..\..\modules\juce_gui_basics\commands\juce_ApplicationCommandManager.cpp">
-      <Filter>JUCE Modules\juce_gui_basics\commands</Filter>
-    </ClCompile>
-    <ClCompile Include="..\..\..\..\modules\juce_gui_basics\commands\juce_ApplicationCommandTarget.cpp">
-      <Filter>JUCE Modules\juce_gui_basics\commands</Filter>
-    </ClCompile>
-    <ClCompile Include="..\..\..\..\modules\juce_gui_basics\commands\juce_KeyPressMappingSet.cpp">
-      <Filter>JUCE Modules\juce_gui_basics\commands</Filter>
-    </ClCompile>
-    <ClCompile Include="..\..\..\..\modules\juce_gui_basics\components\juce_Component.cpp">
-      <Filter>JUCE Modules\juce_gui_basics\components</Filter>
-    </ClCompile>
-    <ClCompile Include="..\..\..\..\modules\juce_gui_basics\components\juce_ComponentListener.cpp">
-      <Filter>JUCE Modules\juce_gui_basics\components</Filter>
-    </ClCompile>
-    <ClCompile Include="..\..\..\..\modules\juce_gui_basics\components\juce_ModalComponentManager.cpp">
-      <Filter>JUCE Modules\juce_gui_basics\components</Filter>
-    </ClCompile>
-    <ClCompile Include="..\..\..\..\modules\juce_gui_basics\desktop\juce_Desktop.cpp">
-      <Filter>JUCE Modules\juce_gui_basics\desktop</Filter>
-    </ClCompile>
-    <ClCompile Include="..\..\..\..\modules\juce_gui_basics\desktop\juce_Displays.cpp">
-      <Filter>JUCE Modules\juce_gui_basics\desktop</Filter>
-    </ClCompile>
-    <ClCompile Include="..\..\..\..\modules\juce_gui_basics\drawables\juce_Drawable.cpp">
-      <Filter>JUCE Modules\juce_gui_basics\drawables</Filter>
-    </ClCompile>
-    <ClCompile Include="..\..\..\..\modules\juce_gui_basics\drawables\juce_DrawableComposite.cpp">
-      <Filter>JUCE Modules\juce_gui_basics\drawables</Filter>
-    </ClCompile>
-    <ClCompile Include="..\..\..\..\modules\juce_gui_basics\drawables\juce_DrawableImage.cpp">
-      <Filter>JUCE Modules\juce_gui_basics\drawables</Filter>
-    </ClCompile>
-    <ClCompile Include="..\..\..\..\modules\juce_gui_basics\drawables\juce_DrawablePath.cpp">
-      <Filter>JUCE Modules\juce_gui_basics\drawables</Filter>
-    </ClCompile>
-    <ClCompile Include="..\..\..\..\modules\juce_gui_basics\drawables\juce_DrawableRectangle.cpp">
-      <Filter>JUCE Modules\juce_gui_basics\drawables</Filter>
-    </ClCompile>
-    <ClCompile Include="..\..\..\..\modules\juce_gui_basics\drawables\juce_DrawableShape.cpp">
-      <Filter>JUCE Modules\juce_gui_basics\drawables</Filter>
-    </ClCompile>
-    <ClCompile Include="..\..\..\..\modules\juce_gui_basics\drawables\juce_DrawableText.cpp">
-      <Filter>JUCE Modules\juce_gui_basics\drawables</Filter>
-    </ClCompile>
-    <ClCompile Include="..\..\..\..\modules\juce_gui_basics\drawables\juce_SVGParser.cpp">
-      <Filter>JUCE Modules\juce_gui_basics\drawables</Filter>
-    </ClCompile>
-    <ClCompile Include="..\..\..\..\modules\juce_gui_basics\filebrowser\juce_ContentSharer.cpp">
-      <Filter>JUCE Modules\juce_gui_basics\filebrowser</Filter>
-    </ClCompile>
-    <ClCompile Include="..\..\..\..\modules\juce_gui_basics\filebrowser\juce_DirectoryContentsDisplayComponent.cpp">
-      <Filter>JUCE Modules\juce_gui_basics\filebrowser</Filter>
-    </ClCompile>
-    <ClCompile Include="..\..\..\..\modules\juce_gui_basics\filebrowser\juce_DirectoryContentsList.cpp">
-      <Filter>JUCE Modules\juce_gui_basics\filebrowser</Filter>
-    </ClCompile>
-    <ClCompile Include="..\..\..\..\modules\juce_gui_basics\filebrowser\juce_FileBrowserComponent.cpp">
-      <Filter>JUCE Modules\juce_gui_basics\filebrowser</Filter>
-    </ClCompile>
-    <ClCompile Include="..\..\..\..\modules\juce_gui_basics\filebrowser\juce_FileChooser.cpp">
-      <Filter>JUCE Modules\juce_gui_basics\filebrowser</Filter>
-    </ClCompile>
-    <ClCompile Include="..\..\..\..\modules\juce_gui_basics\filebrowser\juce_FileChooserDialogBox.cpp">
-      <Filter>JUCE Modules\juce_gui_basics\filebrowser</Filter>
-    </ClCompile>
-    <ClCompile Include="..\..\..\..\modules\juce_gui_basics\filebrowser\juce_FileListComponent.cpp">
-      <Filter>JUCE Modules\juce_gui_basics\filebrowser</Filter>
-    </ClCompile>
-    <ClCompile Include="..\..\..\..\modules\juce_gui_basics\filebrowser\juce_FilenameComponent.cpp">
-      <Filter>JUCE Modules\juce_gui_basics\filebrowser</Filter>
-    </ClCompile>
-    <ClCompile Include="..\..\..\..\modules\juce_gui_basics\filebrowser\juce_FileSearchPathListComponent.cpp">
-      <Filter>JUCE Modules\juce_gui_basics\filebrowser</Filter>
-    </ClCompile>
-    <ClCompile Include="..\..\..\..\modules\juce_gui_basics\filebrowser\juce_FileTreeComponent.cpp">
-      <Filter>JUCE Modules\juce_gui_basics\filebrowser</Filter>
-    </ClCompile>
-    <ClCompile Include="..\..\..\..\modules\juce_gui_basics\filebrowser\juce_ImagePreviewComponent.cpp">
-      <Filter>JUCE Modules\juce_gui_basics\filebrowser</Filter>
-    </ClCompile>
-    <ClCompile Include="..\..\..\..\modules\juce_gui_basics\keyboard\juce_CaretComponent.cpp">
-      <Filter>JUCE Modules\juce_gui_basics\keyboard</Filter>
-    </ClCompile>
-    <ClCompile Include="..\..\..\..\modules\juce_gui_basics\keyboard\juce_KeyboardFocusTraverser.cpp">
-      <Filter>JUCE Modules\juce_gui_basics\keyboard</Filter>
-    </ClCompile>
-    <ClCompile Include="..\..\..\..\modules\juce_gui_basics\keyboard\juce_KeyListener.cpp">
-      <Filter>JUCE Modules\juce_gui_basics\keyboard</Filter>
-    </ClCompile>
-    <ClCompile Include="..\..\..\..\modules\juce_gui_basics\keyboard\juce_KeyPress.cpp">
-      <Filter>JUCE Modules\juce_gui_basics\keyboard</Filter>
-    </ClCompile>
-    <ClCompile Include="..\..\..\..\modules\juce_gui_basics\keyboard\juce_ModifierKeys.cpp">
-      <Filter>JUCE Modules\juce_gui_basics\keyboard</Filter>
-    </ClCompile>
-    <ClCompile Include="..\..\..\..\modules\juce_gui_basics\layout\juce_ComponentAnimator.cpp">
-      <Filter>JUCE Modules\juce_gui_basics\layout</Filter>
-    </ClCompile>
-    <ClCompile Include="..\..\..\..\modules\juce_gui_basics\layout\juce_ComponentBoundsConstrainer.cpp">
-      <Filter>JUCE Modules\juce_gui_basics\layout</Filter>
-    </ClCompile>
-    <ClCompile Include="..\..\..\..\modules\juce_gui_basics\layout\juce_ComponentBuilder.cpp">
-      <Filter>JUCE Modules\juce_gui_basics\layout</Filter>
-    </ClCompile>
-    <ClCompile Include="..\..\..\..\modules\juce_gui_basics\layout\juce_ComponentMovementWatcher.cpp">
-      <Filter>JUCE Modules\juce_gui_basics\layout</Filter>
-    </ClCompile>
-    <ClCompile Include="..\..\..\..\modules\juce_gui_basics\layout\juce_ConcertinaPanel.cpp">
-      <Filter>JUCE Modules\juce_gui_basics\layout</Filter>
-    </ClCompile>
-    <ClCompile Include="..\..\..\..\modules\juce_gui_basics\layout\juce_FlexBox.cpp">
-      <Filter>JUCE Modules\juce_gui_basics\layout</Filter>
-    </ClCompile>
-    <ClCompile Include="..\..\..\..\modules\juce_gui_basics\layout\juce_Grid.cpp">
-      <Filter>JUCE Modules\juce_gui_basics\layout</Filter>
-    </ClCompile>
-    <ClCompile Include="..\..\..\..\modules\juce_gui_basics\layout\juce_GridItem.cpp">
-      <Filter>JUCE Modules\juce_gui_basics\layout</Filter>
-    </ClCompile>
-    <ClCompile Include="..\..\..\..\modules\juce_gui_basics\layout\juce_GridUnitTests.cpp">
-      <Filter>JUCE Modules\juce_gui_basics\layout</Filter>
-    </ClCompile>
-    <ClCompile Include="..\..\..\..\modules\juce_gui_basics\layout\juce_GroupComponent.cpp">
-      <Filter>JUCE Modules\juce_gui_basics\layout</Filter>
-    </ClCompile>
-    <ClCompile Include="..\..\..\..\modules\juce_gui_basics\layout\juce_MultiDocumentPanel.cpp">
-      <Filter>JUCE Modules\juce_gui_basics\layout</Filter>
-    </ClCompile>
-    <ClCompile Include="..\..\..\..\modules\juce_gui_basics\layout\juce_ResizableBorderComponent.cpp">
-      <Filter>JUCE Modules\juce_gui_basics\layout</Filter>
-    </ClCompile>
-    <ClCompile Include="..\..\..\..\modules\juce_gui_basics\layout\juce_ResizableCornerComponent.cpp">
-      <Filter>JUCE Modules\juce_gui_basics\layout</Filter>
-    </ClCompile>
-    <ClCompile Include="..\..\..\..\modules\juce_gui_basics\layout\juce_ResizableEdgeComponent.cpp">
-      <Filter>JUCE Modules\juce_gui_basics\layout</Filter>
-    </ClCompile>
-    <ClCompile Include="..\..\..\..\modules\juce_gui_basics\layout\juce_ScrollBar.cpp">
-      <Filter>JUCE Modules\juce_gui_basics\layout</Filter>
-    </ClCompile>
-    <ClCompile Include="..\..\..\..\modules\juce_gui_basics\layout\juce_SidePanel.cpp">
-      <Filter>JUCE Modules\juce_gui_basics\layout</Filter>
-    </ClCompile>
-    <ClCompile Include="..\..\..\..\modules\juce_gui_basics\layout\juce_StretchableLayoutManager.cpp">
-      <Filter>JUCE Modules\juce_gui_basics\layout</Filter>
-    </ClCompile>
-    <ClCompile Include="..\..\..\..\modules\juce_gui_basics\layout\juce_StretchableLayoutResizerBar.cpp">
-      <Filter>JUCE Modules\juce_gui_basics\layout</Filter>
-    </ClCompile>
-    <ClCompile Include="..\..\..\..\modules\juce_gui_basics\layout\juce_StretchableObjectResizer.cpp">
-      <Filter>JUCE Modules\juce_gui_basics\layout</Filter>
-    </ClCompile>
-    <ClCompile Include="..\..\..\..\modules\juce_gui_basics\layout\juce_TabbedButtonBar.cpp">
-      <Filter>JUCE Modules\juce_gui_basics\layout</Filter>
-    </ClCompile>
-    <ClCompile Include="..\..\..\..\modules\juce_gui_basics\layout\juce_TabbedComponent.cpp">
-      <Filter>JUCE Modules\juce_gui_basics\layout</Filter>
-    </ClCompile>
-    <ClCompile Include="..\..\..\..\modules\juce_gui_basics\layout\juce_Viewport.cpp">
-      <Filter>JUCE Modules\juce_gui_basics\layout</Filter>
-    </ClCompile>
-    <ClCompile Include="..\..\..\..\modules\juce_gui_basics\lookandfeel\juce_LookAndFeel.cpp">
-      <Filter>JUCE Modules\juce_gui_basics\lookandfeel</Filter>
-    </ClCompile>
-    <ClCompile Include="..\..\..\..\modules\juce_gui_basics\lookandfeel\juce_LookAndFeel_V1.cpp">
-      <Filter>JUCE Modules\juce_gui_basics\lookandfeel</Filter>
-    </ClCompile>
-    <ClCompile Include="..\..\..\..\modules\juce_gui_basics\lookandfeel\juce_LookAndFeel_V2.cpp">
-      <Filter>JUCE Modules\juce_gui_basics\lookandfeel</Filter>
-    </ClCompile>
-    <ClCompile Include="..\..\..\..\modules\juce_gui_basics\lookandfeel\juce_LookAndFeel_V3.cpp">
-      <Filter>JUCE Modules\juce_gui_basics\lookandfeel</Filter>
-    </ClCompile>
-    <ClCompile Include="..\..\..\..\modules\juce_gui_basics\lookandfeel\juce_LookAndFeel_V4.cpp">
-      <Filter>JUCE Modules\juce_gui_basics\lookandfeel</Filter>
-    </ClCompile>
-    <ClCompile Include="..\..\..\..\modules\juce_gui_basics\menus\juce_BurgerMenuComponent.cpp">
-      <Filter>JUCE Modules\juce_gui_basics\menus</Filter>
-    </ClCompile>
-    <ClCompile Include="..\..\..\..\modules\juce_gui_basics\menus\juce_MenuBarComponent.cpp">
-      <Filter>JUCE Modules\juce_gui_basics\menus</Filter>
-    </ClCompile>
-    <ClCompile Include="..\..\..\..\modules\juce_gui_basics\menus\juce_MenuBarModel.cpp">
-      <Filter>JUCE Modules\juce_gui_basics\menus</Filter>
-    </ClCompile>
-    <ClCompile Include="..\..\..\..\modules\juce_gui_basics\menus\juce_PopupMenu.cpp">
-      <Filter>JUCE Modules\juce_gui_basics\menus</Filter>
-    </ClCompile>
-    <ClCompile Include="..\..\..\..\modules\juce_gui_basics\misc\juce_BubbleComponent.cpp">
-      <Filter>JUCE Modules\juce_gui_basics\misc</Filter>
-    </ClCompile>
-    <ClCompile Include="..\..\..\..\modules\juce_gui_basics\misc\juce_DropShadower.cpp">
-      <Filter>JUCE Modules\juce_gui_basics\misc</Filter>
-    </ClCompile>
-    <ClCompile Include="..\..\..\..\modules\juce_gui_basics\misc\juce_JUCESplashScreen.cpp">
-      <Filter>JUCE Modules\juce_gui_basics\misc</Filter>
-    </ClCompile>
-    <ClCompile Include="..\..\..\..\modules\juce_gui_basics\mouse\juce_ComponentDragger.cpp">
-      <Filter>JUCE Modules\juce_gui_basics\mouse</Filter>
-    </ClCompile>
-    <ClCompile Include="..\..\..\..\modules\juce_gui_basics\mouse\juce_DragAndDropContainer.cpp">
-      <Filter>JUCE Modules\juce_gui_basics\mouse</Filter>
-    </ClCompile>
-    <ClCompile Include="..\..\..\..\modules\juce_gui_basics\mouse\juce_MouseCursor.cpp">
-      <Filter>JUCE Modules\juce_gui_basics\mouse</Filter>
-    </ClCompile>
-    <ClCompile Include="..\..\..\..\modules\juce_gui_basics\mouse\juce_MouseEvent.cpp">
-      <Filter>JUCE Modules\juce_gui_basics\mouse</Filter>
-    </ClCompile>
-    <ClCompile Include="..\..\..\..\modules\juce_gui_basics\mouse\juce_MouseInactivityDetector.cpp">
-      <Filter>JUCE Modules\juce_gui_basics\mouse</Filter>
-    </ClCompile>
-    <ClCompile Include="..\..\..\..\modules\juce_gui_basics\mouse\juce_MouseInputSource.cpp">
-      <Filter>JUCE Modules\juce_gui_basics\mouse</Filter>
-    </ClCompile>
-    <ClCompile Include="..\..\..\..\modules\juce_gui_basics\mouse\juce_MouseListener.cpp">
-      <Filter>JUCE Modules\juce_gui_basics\mouse</Filter>
-    </ClCompile>
-    <ClCompile Include="..\..\..\..\modules\juce_gui_basics\native\juce_android_ContentSharer.cpp">
-      <Filter>JUCE Modules\juce_gui_basics\native</Filter>
-    </ClCompile>
-    <ClCompile Include="..\..\..\..\modules\juce_gui_basics\native\juce_android_FileChooser.cpp">
-      <Filter>JUCE Modules\juce_gui_basics\native</Filter>
-    </ClCompile>
-    <ClCompile Include="..\..\..\..\modules\juce_gui_basics\native\juce_android_Windowing.cpp">
-      <Filter>JUCE Modules\juce_gui_basics\native</Filter>
-    </ClCompile>
-    <ClCompile Include="..\..\..\..\modules\juce_gui_basics\native\juce_common_MimeTypes.cpp">
-      <Filter>JUCE Modules\juce_gui_basics\native</Filter>
-    </ClCompile>
-    <ClCompile Include="..\..\..\..\modules\juce_gui_basics\native\juce_ios_ContentSharer.cpp">
-      <Filter>JUCE Modules\juce_gui_basics\native</Filter>
-    </ClCompile>
-    <ClCompile Include="..\..\..\..\modules\juce_gui_basics\native\juce_linux_FileChooser.cpp">
-      <Filter>JUCE Modules\juce_gui_basics\native</Filter>
-    </ClCompile>
-    <ClCompile Include="..\..\..\..\modules\juce_gui_basics\native\juce_linux_X11.cpp">
-      <Filter>JUCE Modules\juce_gui_basics\native</Filter>
-    </ClCompile>
-    <ClCompile Include="..\..\..\..\modules\juce_gui_basics\native\juce_linux_X11_Clipboard.cpp">
-      <Filter>JUCE Modules\juce_gui_basics\native</Filter>
-    </ClCompile>
-    <ClCompile Include="..\..\..\..\modules\juce_gui_basics\native\juce_linux_X11_Windowing.cpp">
-      <Filter>JUCE Modules\juce_gui_basics\native</Filter>
-    </ClCompile>
-    <ClCompile Include="..\..\..\..\modules\juce_gui_basics\native\juce_win32_DragAndDrop.cpp">
-      <Filter>JUCE Modules\juce_gui_basics\native</Filter>
-    </ClCompile>
-    <ClCompile Include="..\..\..\..\modules\juce_gui_basics\native\juce_win32_FileChooser.cpp">
-      <Filter>JUCE Modules\juce_gui_basics\native</Filter>
-    </ClCompile>
-    <ClCompile Include="..\..\..\..\modules\juce_gui_basics\native\juce_win32_Windowing.cpp">
-      <Filter>JUCE Modules\juce_gui_basics\native</Filter>
-    </ClCompile>
-    <ClCompile Include="..\..\..\..\modules\juce_gui_basics\positioning\juce_MarkerList.cpp">
-      <Filter>JUCE Modules\juce_gui_basics\positioning</Filter>
-    </ClCompile>
-    <ClCompile Include="..\..\..\..\modules\juce_gui_basics\positioning\juce_RelativeCoordinate.cpp">
-      <Filter>JUCE Modules\juce_gui_basics\positioning</Filter>
-    </ClCompile>
-    <ClCompile Include="..\..\..\..\modules\juce_gui_basics\positioning\juce_RelativeCoordinatePositioner.cpp">
-      <Filter>JUCE Modules\juce_gui_basics\positioning</Filter>
-    </ClCompile>
-    <ClCompile Include="..\..\..\..\modules\juce_gui_basics\positioning\juce_RelativeParallelogram.cpp">
-      <Filter>JUCE Modules\juce_gui_basics\positioning</Filter>
-    </ClCompile>
-    <ClCompile Include="..\..\..\..\modules\juce_gui_basics\positioning\juce_RelativePoint.cpp">
-      <Filter>JUCE Modules\juce_gui_basics\positioning</Filter>
-    </ClCompile>
-    <ClCompile Include="..\..\..\..\modules\juce_gui_basics\positioning\juce_RelativePointPath.cpp">
-      <Filter>JUCE Modules\juce_gui_basics\positioning</Filter>
-    </ClCompile>
-    <ClCompile Include="..\..\..\..\modules\juce_gui_basics\positioning\juce_RelativeRectangle.cpp">
-      <Filter>JUCE Modules\juce_gui_basics\positioning</Filter>
-    </ClCompile>
-    <ClCompile Include="..\..\..\..\modules\juce_gui_basics\properties\juce_BooleanPropertyComponent.cpp">
-      <Filter>JUCE Modules\juce_gui_basics\properties</Filter>
-    </ClCompile>
-    <ClCompile Include="..\..\..\..\modules\juce_gui_basics\properties\juce_ButtonPropertyComponent.cpp">
-      <Filter>JUCE Modules\juce_gui_basics\properties</Filter>
-    </ClCompile>
-    <ClCompile Include="..\..\..\..\modules\juce_gui_basics\properties\juce_ChoicePropertyComponent.cpp">
-      <Filter>JUCE Modules\juce_gui_basics\properties</Filter>
-    </ClCompile>
-    <ClCompile Include="..\..\..\..\modules\juce_gui_basics\properties\juce_MultiChoicePropertyComponent.cpp">
-      <Filter>JUCE Modules\juce_gui_basics\properties</Filter>
-    </ClCompile>
-    <ClCompile Include="..\..\..\..\modules\juce_gui_basics\properties\juce_PropertyComponent.cpp">
-      <Filter>JUCE Modules\juce_gui_basics\properties</Filter>
-    </ClCompile>
-    <ClCompile Include="..\..\..\..\modules\juce_gui_basics\properties\juce_PropertyPanel.cpp">
-      <Filter>JUCE Modules\juce_gui_basics\properties</Filter>
-    </ClCompile>
-    <ClCompile Include="..\..\..\..\modules\juce_gui_basics\properties\juce_SliderPropertyComponent.cpp">
-      <Filter>JUCE Modules\juce_gui_basics\properties</Filter>
-    </ClCompile>
-    <ClCompile Include="..\..\..\..\modules\juce_gui_basics\properties\juce_TextPropertyComponent.cpp">
-      <Filter>JUCE Modules\juce_gui_basics\properties</Filter>
-    </ClCompile>
-    <ClCompile Include="..\..\..\..\modules\juce_gui_basics\widgets\juce_ComboBox.cpp">
-      <Filter>JUCE Modules\juce_gui_basics\widgets</Filter>
-    </ClCompile>
-    <ClCompile Include="..\..\..\..\modules\juce_gui_basics\widgets\juce_ImageComponent.cpp">
-      <Filter>JUCE Modules\juce_gui_basics\widgets</Filter>
-    </ClCompile>
-    <ClCompile Include="..\..\..\..\modules\juce_gui_basics\widgets\juce_Label.cpp">
-      <Filter>JUCE Modules\juce_gui_basics\widgets</Filter>
-    </ClCompile>
-    <ClCompile Include="..\..\..\..\modules\juce_gui_basics\widgets\juce_ListBox.cpp">
-      <Filter>JUCE Modules\juce_gui_basics\widgets</Filter>
-    </ClCompile>
-    <ClCompile Include="..\..\..\..\modules\juce_gui_basics\widgets\juce_ProgressBar.cpp">
-      <Filter>JUCE Modules\juce_gui_basics\widgets</Filter>
-    </ClCompile>
-    <ClCompile Include="..\..\..\..\modules\juce_gui_basics\widgets\juce_Slider.cpp">
-      <Filter>JUCE Modules\juce_gui_basics\widgets</Filter>
-    </ClCompile>
-    <ClCompile Include="..\..\..\..\modules\juce_gui_basics\widgets\juce_TableHeaderComponent.cpp">
-      <Filter>JUCE Modules\juce_gui_basics\widgets</Filter>
-    </ClCompile>
-    <ClCompile Include="..\..\..\..\modules\juce_gui_basics\widgets\juce_TableListBox.cpp">
-      <Filter>JUCE Modules\juce_gui_basics\widgets</Filter>
-    </ClCompile>
-    <ClCompile Include="..\..\..\..\modules\juce_gui_basics\widgets\juce_TextEditor.cpp">
-      <Filter>JUCE Modules\juce_gui_basics\widgets</Filter>
-    </ClCompile>
-    <ClCompile Include="..\..\..\..\modules\juce_gui_basics\widgets\juce_Toolbar.cpp">
-      <Filter>JUCE Modules\juce_gui_basics\widgets</Filter>
-    </ClCompile>
-    <ClCompile Include="..\..\..\..\modules\juce_gui_basics\widgets\juce_ToolbarItemComponent.cpp">
-      <Filter>JUCE Modules\juce_gui_basics\widgets</Filter>
-    </ClCompile>
-    <ClCompile Include="..\..\..\..\modules\juce_gui_basics\widgets\juce_ToolbarItemPalette.cpp">
-      <Filter>JUCE Modules\juce_gui_basics\widgets</Filter>
-    </ClCompile>
-    <ClCompile Include="..\..\..\..\modules\juce_gui_basics\widgets\juce_TreeView.cpp">
-      <Filter>JUCE Modules\juce_gui_basics\widgets</Filter>
-    </ClCompile>
-    <ClCompile Include="..\..\..\..\modules\juce_gui_basics\windows\juce_AlertWindow.cpp">
-      <Filter>JUCE Modules\juce_gui_basics\windows</Filter>
-    </ClCompile>
-    <ClCompile Include="..\..\..\..\modules\juce_gui_basics\windows\juce_CallOutBox.cpp">
-      <Filter>JUCE Modules\juce_gui_basics\windows</Filter>
-    </ClCompile>
-    <ClCompile Include="..\..\..\..\modules\juce_gui_basics\windows\juce_ComponentPeer.cpp">
-      <Filter>JUCE Modules\juce_gui_basics\windows</Filter>
-    </ClCompile>
-    <ClCompile Include="..\..\..\..\modules\juce_gui_basics\windows\juce_DialogWindow.cpp">
-      <Filter>JUCE Modules\juce_gui_basics\windows</Filter>
-    </ClCompile>
-    <ClCompile Include="..\..\..\..\modules\juce_gui_basics\windows\juce_DocumentWindow.cpp">
-      <Filter>JUCE Modules\juce_gui_basics\windows</Filter>
-    </ClCompile>
-    <ClCompile Include="..\..\..\..\modules\juce_gui_basics\windows\juce_ResizableWindow.cpp">
-      <Filter>JUCE Modules\juce_gui_basics\windows</Filter>
-    </ClCompile>
-    <ClCompile Include="..\..\..\..\modules\juce_gui_basics\windows\juce_ThreadWithProgressWindow.cpp">
-      <Filter>JUCE Modules\juce_gui_basics\windows</Filter>
-    </ClCompile>
-    <ClCompile Include="..\..\..\..\modules\juce_gui_basics\windows\juce_TooltipWindow.cpp">
-      <Filter>JUCE Modules\juce_gui_basics\windows</Filter>
-    </ClCompile>
-    <ClCompile Include="..\..\..\..\modules\juce_gui_basics\windows\juce_TopLevelWindow.cpp">
-      <Filter>JUCE Modules\juce_gui_basics\windows</Filter>
-    </ClCompile>
-    <ClCompile Include="..\..\..\..\modules\juce_gui_basics\juce_gui_basics.cpp">
-      <Filter>JUCE Modules\juce_gui_basics</Filter>
-    </ClCompile>
-    <ClCompile Include="..\..\..\..\modules\juce_gui_extra\code_editor\juce_CodeDocument.cpp">
-      <Filter>JUCE Modules\juce_gui_extra\code_editor</Filter>
-    </ClCompile>
-    <ClCompile Include="..\..\..\..\modules\juce_gui_extra\code_editor\juce_CodeEditorComponent.cpp">
-      <Filter>JUCE Modules\juce_gui_extra\code_editor</Filter>
-    </ClCompile>
-    <ClCompile Include="..\..\..\..\modules\juce_gui_extra\code_editor\juce_CPlusPlusCodeTokeniser.cpp">
-      <Filter>JUCE Modules\juce_gui_extra\code_editor</Filter>
-    </ClCompile>
-    <ClCompile Include="..\..\..\..\modules\juce_gui_extra\code_editor\juce_LuaCodeTokeniser.cpp">
-      <Filter>JUCE Modules\juce_gui_extra\code_editor</Filter>
-    </ClCompile>
-    <ClCompile Include="..\..\..\..\modules\juce_gui_extra\code_editor\juce_XMLCodeTokeniser.cpp">
-      <Filter>JUCE Modules\juce_gui_extra\code_editor</Filter>
-    </ClCompile>
-    <ClCompile Include="..\..\..\..\modules\juce_gui_extra\documents\juce_FileBasedDocument.cpp">
-      <Filter>JUCE Modules\juce_gui_extra\documents</Filter>
-    </ClCompile>
-    <ClCompile Include="..\..\..\..\modules\juce_gui_extra\misc\juce_AnimatedAppComponent.cpp">
-      <Filter>JUCE Modules\juce_gui_extra\misc</Filter>
-    </ClCompile>
-    <ClCompile Include="..\..\..\..\modules\juce_gui_extra\misc\juce_BubbleMessageComponent.cpp">
-      <Filter>JUCE Modules\juce_gui_extra\misc</Filter>
-    </ClCompile>
-    <ClCompile Include="..\..\..\..\modules\juce_gui_extra\misc\juce_ColourSelector.cpp">
-      <Filter>JUCE Modules\juce_gui_extra\misc</Filter>
-    </ClCompile>
-    <ClCompile Include="..\..\..\..\modules\juce_gui_extra\misc\juce_KeyMappingEditorComponent.cpp">
-      <Filter>JUCE Modules\juce_gui_extra\misc</Filter>
-    </ClCompile>
-    <ClCompile Include="..\..\..\..\modules\juce_gui_extra\misc\juce_LiveConstantEditor.cpp">
-      <Filter>JUCE Modules\juce_gui_extra\misc</Filter>
-    </ClCompile>
-    <ClCompile Include="..\..\..\..\modules\juce_gui_extra\misc\juce_PreferencesPanel.cpp">
-      <Filter>JUCE Modules\juce_gui_extra\misc</Filter>
-    </ClCompile>
-    <ClCompile Include="..\..\..\..\modules\juce_gui_extra\misc\juce_PushNotifications.cpp">
-      <Filter>JUCE Modules\juce_gui_extra\misc</Filter>
-    </ClCompile>
-    <ClCompile Include="..\..\..\..\modules\juce_gui_extra\misc\juce_RecentlyOpenedFilesList.cpp">
-      <Filter>JUCE Modules\juce_gui_extra\misc</Filter>
-    </ClCompile>
-    <ClCompile Include="..\..\..\..\modules\juce_gui_extra\misc\juce_SplashScreen.cpp">
-      <Filter>JUCE Modules\juce_gui_extra\misc</Filter>
-    </ClCompile>
-    <ClCompile Include="..\..\..\..\modules\juce_gui_extra\misc\juce_SystemTrayIconComponent.cpp">
-      <Filter>JUCE Modules\juce_gui_extra\misc</Filter>
-    </ClCompile>
-    <ClCompile Include="..\..\..\..\modules\juce_gui_extra\native\juce_android_PushNotifications.cpp">
-      <Filter>JUCE Modules\juce_gui_extra\native</Filter>
-    </ClCompile>
-    <ClCompile Include="..\..\..\..\modules\juce_gui_extra\native\juce_android_WebBrowserComponent.cpp">
-      <Filter>JUCE Modules\juce_gui_extra\native</Filter>
-    </ClCompile>
-    <ClCompile Include="..\..\..\..\modules\juce_gui_extra\native\juce_AndroidViewComponent.cpp">
-      <Filter>JUCE Modules\juce_gui_extra\native</Filter>
-    </ClCompile>
-    <ClCompile Include="..\..\..\..\modules\juce_gui_extra\native\juce_ios_PushNotifications.cpp">
-      <Filter>JUCE Modules\juce_gui_extra\native</Filter>
-    </ClCompile>
-    <ClCompile Include="..\..\..\..\modules\juce_gui_extra\native\juce_linux_X11_SystemTrayIcon.cpp">
-      <Filter>JUCE Modules\juce_gui_extra\native</Filter>
-    </ClCompile>
-    <ClCompile Include="..\..\..\..\modules\juce_gui_extra\native\juce_linux_X11_WebBrowserComponent.cpp">
-      <Filter>JUCE Modules\juce_gui_extra\native</Filter>
-    </ClCompile>
-    <ClCompile Include="..\..\..\..\modules\juce_gui_extra\native\juce_linux_XEmbedComponent.cpp">
-      <Filter>JUCE Modules\juce_gui_extra\native</Filter>
-    </ClCompile>
-    <ClCompile Include="..\..\..\..\modules\juce_gui_extra\native\juce_mac_PushNotifications.cpp">
-      <Filter>JUCE Modules\juce_gui_extra\native</Filter>
-    </ClCompile>
-    <ClCompile Include="..\..\..\..\modules\juce_gui_extra\native\juce_mac_SystemTrayIcon.cpp">
-      <Filter>JUCE Modules\juce_gui_extra\native</Filter>
-    </ClCompile>
-    <ClCompile Include="..\..\..\..\modules\juce_gui_extra\native\juce_win32_ActiveXComponent.cpp">
-      <Filter>JUCE Modules\juce_gui_extra\native</Filter>
-    </ClCompile>
-    <ClCompile Include="..\..\..\..\modules\juce_gui_extra\native\juce_win32_SystemTrayIcon.cpp">
-      <Filter>JUCE Modules\juce_gui_extra\native</Filter>
-    </ClCompile>
-    <ClCompile Include="..\..\..\..\modules\juce_gui_extra\native\juce_win32_WebBrowserComponent.cpp">
-      <Filter>JUCE Modules\juce_gui_extra\native</Filter>
-    </ClCompile>
-    <ClCompile Include="..\..\..\..\modules\juce_gui_extra\juce_gui_extra.cpp">
-      <Filter>JUCE Modules\juce_gui_extra</Filter>
-    </ClCompile>
-    <ClCompile Include="..\..\..\..\modules\juce_opengl\opengl\juce_OpenGLContext.cpp">
-      <Filter>JUCE Modules\juce_opengl\opengl</Filter>
-    </ClCompile>
-    <ClCompile Include="..\..\..\..\modules\juce_opengl\opengl\juce_OpenGLFrameBuffer.cpp">
-      <Filter>JUCE Modules\juce_opengl\opengl</Filter>
-    </ClCompile>
-    <ClCompile Include="..\..\..\..\modules\juce_opengl\opengl\juce_OpenGLGraphicsContext.cpp">
-      <Filter>JUCE Modules\juce_opengl\opengl</Filter>
-    </ClCompile>
-    <ClCompile Include="..\..\..\..\modules\juce_opengl\opengl\juce_OpenGLHelpers.cpp">
-      <Filter>JUCE Modules\juce_opengl\opengl</Filter>
-    </ClCompile>
-    <ClCompile Include="..\..\..\..\modules\juce_opengl\opengl\juce_OpenGLImage.cpp">
-      <Filter>JUCE Modules\juce_opengl\opengl</Filter>
-    </ClCompile>
-    <ClCompile Include="..\..\..\..\modules\juce_opengl\opengl\juce_OpenGLPixelFormat.cpp">
-      <Filter>JUCE Modules\juce_opengl\opengl</Filter>
-    </ClCompile>
-    <ClCompile Include="..\..\..\..\modules\juce_opengl\opengl\juce_OpenGLShaderProgram.cpp">
-      <Filter>JUCE Modules\juce_opengl\opengl</Filter>
-    </ClCompile>
-    <ClCompile Include="..\..\..\..\modules\juce_opengl\opengl\juce_OpenGLTexture.cpp">
-      <Filter>JUCE Modules\juce_opengl\opengl</Filter>
-    </ClCompile>
-    <ClCompile Include="..\..\..\..\modules\juce_opengl\utils\juce_OpenGLAppComponent.cpp">
-      <Filter>JUCE Modules\juce_opengl\utils</Filter>
-    </ClCompile>
-    <ClCompile Include="..\..\..\..\modules\juce_opengl\juce_opengl.cpp">
-      <Filter>JUCE Modules\juce_opengl</Filter>
-    </ClCompile>
-    <ClCompile Include="..\..\..\..\modules\juce_video\capture\juce_CameraDevice.cpp">
-      <Filter>JUCE Modules\juce_video\capture</Filter>
-    </ClCompile>
-    <ClCompile Include="..\..\..\..\modules\juce_video\playback\juce_VideoComponent.cpp">
-      <Filter>JUCE Modules\juce_video\playback</Filter>
-    </ClCompile>
-    <ClCompile Include="..\..\..\..\modules\juce_video\juce_video.cpp">
-      <Filter>JUCE Modules\juce_video</Filter>
-    </ClCompile>
-    <ClCompile Include="..\..\JuceLibraryCode\BinaryData.cpp">
-      <Filter>JUCE Library Code</Filter>
-    </ClCompile>
-    <ClCompile Include="..\..\JuceLibraryCode\include_juce_audio_basics.cpp">
-      <Filter>JUCE Library Code</Filter>
-    </ClCompile>
-    <ClCompile Include="..\..\JuceLibraryCode\include_juce_audio_devices.cpp">
-      <Filter>JUCE Library Code</Filter>
-    </ClCompile>
-    <ClCompile Include="..\..\JuceLibraryCode\include_juce_audio_formats.cpp">
-      <Filter>JUCE Library Code</Filter>
-    </ClCompile>
-    <ClCompile Include="..\..\JuceLibraryCode\include_juce_audio_processors.cpp">
-      <Filter>JUCE Library Code</Filter>
-    </ClCompile>
-    <ClCompile Include="..\..\JuceLibraryCode\include_juce_audio_utils.cpp">
-      <Filter>JUCE Library Code</Filter>
-    </ClCompile>
-    <ClCompile Include="..\..\JuceLibraryCode\include_juce_core.cpp">
-      <Filter>JUCE Library Code</Filter>
-    </ClCompile>
-    <ClCompile Include="..\..\JuceLibraryCode\include_juce_cryptography.cpp">
-      <Filter>JUCE Library Code</Filter>
-    </ClCompile>
-    <ClCompile Include="..\..\JuceLibraryCode\include_juce_data_structures.cpp">
-      <Filter>JUCE Library Code</Filter>
-    </ClCompile>
-    <ClCompile Include="..\..\JuceLibraryCode\include_juce_events.cpp">
-      <Filter>JUCE Library Code</Filter>
-    </ClCompile>
-    <ClCompile Include="..\..\JuceLibraryCode\include_juce_graphics.cpp">
-      <Filter>JUCE Library Code</Filter>
-    </ClCompile>
-    <ClCompile Include="..\..\JuceLibraryCode\include_juce_gui_basics.cpp">
-      <Filter>JUCE Library Code</Filter>
-    </ClCompile>
-    <ClCompile Include="..\..\JuceLibraryCode\include_juce_gui_extra.cpp">
-      <Filter>JUCE Library Code</Filter>
-    </ClCompile>
-    <ClCompile Include="..\..\JuceLibraryCode\include_juce_opengl.cpp">
-      <Filter>JUCE Library Code</Filter>
-    </ClCompile>
-    <ClCompile Include="..\..\JuceLibraryCode\include_juce_video.cpp">
-      <Filter>JUCE Library Code</Filter>
-    </ClCompile>
-  </ItemGroup>
-  <ItemGroup>
-    <ClInclude Include="..\..\Source\Filters\FilterGraph.h">
-      <Filter>AudioPluginHost\Source\Filters</Filter>
-    </ClInclude>
-    <ClInclude Include="..\..\Source\Filters\FilterIOConfiguration.h">
-      <Filter>AudioPluginHost\Source\Filters</Filter>
-    </ClInclude>
-    <ClInclude Include="..\..\Source\Filters\InternalFilters.h">
-      <Filter>AudioPluginHost\Source\Filters</Filter>
-    </ClInclude>
-    <ClInclude Include="..\..\Source\UI\GraphEditorPanel.h">
-      <Filter>AudioPluginHost\Source\UI</Filter>
-    </ClInclude>
-    <ClInclude Include="..\..\Source\UI\MainHostWindow.h">
-      <Filter>AudioPluginHost\Source\UI</Filter>
-    </ClInclude>
-    <ClInclude Include="..\..\Source\UI\PluginWindow.h">
-      <Filter>AudioPluginHost\Source\UI</Filter>
-    </ClInclude>
-    <ClInclude Include="..\..\..\..\modules\juce_audio_basics\audio_play_head\juce_AudioPlayHead.h">
-      <Filter>JUCE Modules\juce_audio_basics\audio_play_head</Filter>
-    </ClInclude>
-    <ClInclude Include="..\..\..\..\modules\juce_audio_basics\buffers\juce_AudioChannelSet.h">
-      <Filter>JUCE Modules\juce_audio_basics\buffers</Filter>
-    </ClInclude>
-    <ClInclude Include="..\..\..\..\modules\juce_audio_basics\buffers\juce_AudioDataConverters.h">
-      <Filter>JUCE Modules\juce_audio_basics\buffers</Filter>
-    </ClInclude>
-    <ClInclude Include="..\..\..\..\modules\juce_audio_basics\buffers\juce_AudioProcessLoadMeasurer.h">
-      <Filter>JUCE Modules\juce_audio_basics\buffers</Filter>
-    </ClInclude>
-    <ClInclude Include="..\..\..\..\modules\juce_audio_basics\buffers\juce_AudioSampleBuffer.h">
-      <Filter>JUCE Modules\juce_audio_basics\buffers</Filter>
-    </ClInclude>
-    <ClInclude Include="..\..\..\..\modules\juce_audio_basics\buffers\juce_FloatVectorOperations.h">
-      <Filter>JUCE Modules\juce_audio_basics\buffers</Filter>
-    </ClInclude>
-    <ClInclude Include="..\..\..\..\modules\juce_audio_basics\midi\juce_MidiBuffer.h">
-      <Filter>JUCE Modules\juce_audio_basics\midi</Filter>
-    </ClInclude>
-    <ClInclude Include="..\..\..\..\modules\juce_audio_basics\midi\juce_MidiFile.h">
-      <Filter>JUCE Modules\juce_audio_basics\midi</Filter>
-    </ClInclude>
-    <ClInclude Include="..\..\..\..\modules\juce_audio_basics\midi\juce_MidiKeyboardState.h">
-      <Filter>JUCE Modules\juce_audio_basics\midi</Filter>
-    </ClInclude>
-    <ClInclude Include="..\..\..\..\modules\juce_audio_basics\midi\juce_MidiMessage.h">
-      <Filter>JUCE Modules\juce_audio_basics\midi</Filter>
-    </ClInclude>
-    <ClInclude Include="..\..\..\..\modules\juce_audio_basics\midi\juce_MidiMessageSequence.h">
-      <Filter>JUCE Modules\juce_audio_basics\midi</Filter>
-    </ClInclude>
-    <ClInclude Include="..\..\..\..\modules\juce_audio_basics\midi\juce_MidiRPN.h">
-      <Filter>JUCE Modules\juce_audio_basics\midi</Filter>
-    </ClInclude>
-    <ClInclude Include="..\..\..\..\modules\juce_audio_basics\mpe\juce_MPEInstrument.h">
-      <Filter>JUCE Modules\juce_audio_basics\mpe</Filter>
-    </ClInclude>
-    <ClInclude Include="..\..\..\..\modules\juce_audio_basics\mpe\juce_MPEMessages.h">
-      <Filter>JUCE Modules\juce_audio_basics\mpe</Filter>
-    </ClInclude>
-    <ClInclude Include="..\..\..\..\modules\juce_audio_basics\mpe\juce_MPENote.h">
-      <Filter>JUCE Modules\juce_audio_basics\mpe</Filter>
-    </ClInclude>
-    <ClInclude Include="..\..\..\..\modules\juce_audio_basics\mpe\juce_MPESynthesiser.h">
-      <Filter>JUCE Modules\juce_audio_basics\mpe</Filter>
-    </ClInclude>
-    <ClInclude Include="..\..\..\..\modules\juce_audio_basics\mpe\juce_MPESynthesiserBase.h">
-      <Filter>JUCE Modules\juce_audio_basics\mpe</Filter>
-    </ClInclude>
-    <ClInclude Include="..\..\..\..\modules\juce_audio_basics\mpe\juce_MPESynthesiserVoice.h">
-      <Filter>JUCE Modules\juce_audio_basics\mpe</Filter>
-    </ClInclude>
-    <ClInclude Include="..\..\..\..\modules\juce_audio_basics\mpe\juce_MPEUtils.h">
-      <Filter>JUCE Modules\juce_audio_basics\mpe</Filter>
-    </ClInclude>
-    <ClInclude Include="..\..\..\..\modules\juce_audio_basics\mpe\juce_MPEValue.h">
-      <Filter>JUCE Modules\juce_audio_basics\mpe</Filter>
-    </ClInclude>
-    <ClInclude Include="..\..\..\..\modules\juce_audio_basics\mpe\juce_MPEZoneLayout.h">
-      <Filter>JUCE Modules\juce_audio_basics\mpe</Filter>
-    </ClInclude>
-    <ClInclude Include="..\..\..\..\modules\juce_audio_basics\native\juce_mac_CoreAudioLayouts.h">
-      <Filter>JUCE Modules\juce_audio_basics\native</Filter>
-    </ClInclude>
-    <ClInclude Include="..\..\..\..\modules\juce_audio_basics\sources\juce_AudioSource.h">
-      <Filter>JUCE Modules\juce_audio_basics\sources</Filter>
-    </ClInclude>
-    <ClInclude Include="..\..\..\..\modules\juce_audio_basics\sources\juce_BufferingAudioSource.h">
-      <Filter>JUCE Modules\juce_audio_basics\sources</Filter>
-    </ClInclude>
-    <ClInclude Include="..\..\..\..\modules\juce_audio_basics\sources\juce_ChannelRemappingAudioSource.h">
-      <Filter>JUCE Modules\juce_audio_basics\sources</Filter>
-    </ClInclude>
-    <ClInclude Include="..\..\..\..\modules\juce_audio_basics\sources\juce_IIRFilterAudioSource.h">
-      <Filter>JUCE Modules\juce_audio_basics\sources</Filter>
-    </ClInclude>
-    <ClInclude Include="..\..\..\..\modules\juce_audio_basics\sources\juce_MemoryAudioSource.h">
-      <Filter>JUCE Modules\juce_audio_basics\sources</Filter>
-    </ClInclude>
-    <ClInclude Include="..\..\..\..\modules\juce_audio_basics\sources\juce_MixerAudioSource.h">
-      <Filter>JUCE Modules\juce_audio_basics\sources</Filter>
-    </ClInclude>
-    <ClInclude Include="..\..\..\..\modules\juce_audio_basics\sources\juce_PositionableAudioSource.h">
-      <Filter>JUCE Modules\juce_audio_basics\sources</Filter>
-    </ClInclude>
-    <ClInclude Include="..\..\..\..\modules\juce_audio_basics\sources\juce_ResamplingAudioSource.h">
-      <Filter>JUCE Modules\juce_audio_basics\sources</Filter>
-    </ClInclude>
-    <ClInclude Include="..\..\..\..\modules\juce_audio_basics\sources\juce_ReverbAudioSource.h">
-      <Filter>JUCE Modules\juce_audio_basics\sources</Filter>
-    </ClInclude>
-    <ClInclude Include="..\..\..\..\modules\juce_audio_basics\sources\juce_ToneGeneratorAudioSource.h">
-      <Filter>JUCE Modules\juce_audio_basics\sources</Filter>
-    </ClInclude>
-    <ClInclude Include="..\..\..\..\modules\juce_audio_basics\synthesisers\juce_Synthesiser.h">
-      <Filter>JUCE Modules\juce_audio_basics\synthesisers</Filter>
-    </ClInclude>
-    <ClInclude Include="..\..\..\..\modules\juce_audio_basics\utilities\juce_ADSR.h">
-      <Filter>JUCE Modules\juce_audio_basics\utilities</Filter>
-    </ClInclude>
-    <ClInclude Include="..\..\..\..\modules\juce_audio_basics\utilities\juce_CatmullRomInterpolator.h">
-      <Filter>JUCE Modules\juce_audio_basics\utilities</Filter>
-    </ClInclude>
-    <ClInclude Include="..\..\..\..\modules\juce_audio_basics\utilities\juce_Decibels.h">
-      <Filter>JUCE Modules\juce_audio_basics\utilities</Filter>
-    </ClInclude>
-    <ClInclude Include="..\..\..\..\modules\juce_audio_basics\utilities\juce_IIRFilter.h">
-      <Filter>JUCE Modules\juce_audio_basics\utilities</Filter>
-    </ClInclude>
-    <ClInclude Include="..\..\..\..\modules\juce_audio_basics\utilities\juce_LagrangeInterpolator.h">
-      <Filter>JUCE Modules\juce_audio_basics\utilities</Filter>
-    </ClInclude>
-    <ClInclude Include="..\..\..\..\modules\juce_audio_basics\utilities\juce_Reverb.h">
-      <Filter>JUCE Modules\juce_audio_basics\utilities</Filter>
-    </ClInclude>
-    <ClInclude Include="..\..\..\..\modules\juce_audio_basics\utilities\juce_SmoothedValue.h">
-      <Filter>JUCE Modules\juce_audio_basics\utilities</Filter>
-    </ClInclude>
-    <ClInclude Include="..\..\..\..\modules\juce_audio_basics\juce_audio_basics.h">
-      <Filter>JUCE Modules\juce_audio_basics</Filter>
-    </ClInclude>
-    <ClInclude Include="..\..\..\..\modules\juce_audio_devices\audio_io\juce_AudioDeviceManager.h">
-      <Filter>JUCE Modules\juce_audio_devices\audio_io</Filter>
-    </ClInclude>
-    <ClInclude Include="..\..\..\..\modules\juce_audio_devices\audio_io\juce_AudioIODevice.h">
-      <Filter>JUCE Modules\juce_audio_devices\audio_io</Filter>
-    </ClInclude>
-    <ClInclude Include="..\..\..\..\modules\juce_audio_devices\audio_io\juce_AudioIODeviceType.h">
-      <Filter>JUCE Modules\juce_audio_devices\audio_io</Filter>
-    </ClInclude>
-    <ClInclude Include="..\..\..\..\modules\juce_audio_devices\audio_io\juce_SystemAudioVolume.h">
-      <Filter>JUCE Modules\juce_audio_devices\audio_io</Filter>
-    </ClInclude>
-    <ClInclude Include="..\..\..\..\modules\juce_audio_devices\midi_io\juce_MidiInput.h">
-      <Filter>JUCE Modules\juce_audio_devices\midi_io</Filter>
-    </ClInclude>
-    <ClInclude Include="..\..\..\..\modules\juce_audio_devices\midi_io\juce_MidiMessageCollector.h">
-      <Filter>JUCE Modules\juce_audio_devices\midi_io</Filter>
-    </ClInclude>
-    <ClInclude Include="..\..\..\..\modules\juce_audio_devices\midi_io\juce_MidiOutput.h">
-      <Filter>JUCE Modules\juce_audio_devices\midi_io</Filter>
-    </ClInclude>
-    <ClInclude Include="..\..\..\..\modules\juce_audio_devices\native\juce_ios_Audio.h">
-      <Filter>JUCE Modules\juce_audio_devices\native</Filter>
-    </ClInclude>
-    <ClInclude Include="..\..\..\..\modules\juce_audio_devices\native\juce_MidiDataConcatenator.h">
-      <Filter>JUCE Modules\juce_audio_devices\native</Filter>
-    </ClInclude>
-    <ClInclude Include="..\..\..\..\modules\juce_audio_devices\sources\juce_AudioSourcePlayer.h">
-      <Filter>JUCE Modules\juce_audio_devices\sources</Filter>
-    </ClInclude>
-    <ClInclude Include="..\..\..\..\modules\juce_audio_devices\sources\juce_AudioTransportSource.h">
-      <Filter>JUCE Modules\juce_audio_devices\sources</Filter>
-    </ClInclude>
-    <ClInclude Include="..\..\..\..\modules\juce_audio_devices\juce_audio_devices.h">
-      <Filter>JUCE Modules\juce_audio_devices</Filter>
-    </ClInclude>
-    <ClInclude Include="..\..\..\..\modules\juce_audio_formats\codecs\flac\libFLAC\include\private\all.h">
-      <Filter>JUCE Modules\juce_audio_formats\codecs\flac\libFLAC\include\private</Filter>
-    </ClInclude>
-    <ClInclude Include="..\..\..\..\modules\juce_audio_formats\codecs\flac\libFLAC\include\private\bitmath.h">
-      <Filter>JUCE Modules\juce_audio_formats\codecs\flac\libFLAC\include\private</Filter>
-    </ClInclude>
-    <ClInclude Include="..\..\..\..\modules\juce_audio_formats\codecs\flac\libFLAC\include\private\bitreader.h">
-      <Filter>JUCE Modules\juce_audio_formats\codecs\flac\libFLAC\include\private</Filter>
-    </ClInclude>
-    <ClInclude Include="..\..\..\..\modules\juce_audio_formats\codecs\flac\libFLAC\include\private\bitwriter.h">
-      <Filter>JUCE Modules\juce_audio_formats\codecs\flac\libFLAC\include\private</Filter>
-    </ClInclude>
-    <ClInclude Include="..\..\..\..\modules\juce_audio_formats\codecs\flac\libFLAC\include\private\cpu.h">
-      <Filter>JUCE Modules\juce_audio_formats\codecs\flac\libFLAC\include\private</Filter>
-    </ClInclude>
-    <ClInclude Include="..\..\..\..\modules\juce_audio_formats\codecs\flac\libFLAC\include\private\crc.h">
-      <Filter>JUCE Modules\juce_audio_formats\codecs\flac\libFLAC\include\private</Filter>
-    </ClInclude>
-    <ClInclude Include="..\..\..\..\modules\juce_audio_formats\codecs\flac\libFLAC\include\private\fixed.h">
-      <Filter>JUCE Modules\juce_audio_formats\codecs\flac\libFLAC\include\private</Filter>
-    </ClInclude>
-    <ClInclude Include="..\..\..\..\modules\juce_audio_formats\codecs\flac\libFLAC\include\private\float.h">
-      <Filter>JUCE Modules\juce_audio_formats\codecs\flac\libFLAC\include\private</Filter>
-    </ClInclude>
-    <ClInclude Include="..\..\..\..\modules\juce_audio_formats\codecs\flac\libFLAC\include\private\format.h">
-      <Filter>JUCE Modules\juce_audio_formats\codecs\flac\libFLAC\include\private</Filter>
-    </ClInclude>
-    <ClInclude Include="..\..\..\..\modules\juce_audio_formats\codecs\flac\libFLAC\include\private\lpc.h">
-      <Filter>JUCE Modules\juce_audio_formats\codecs\flac\libFLAC\include\private</Filter>
-    </ClInclude>
-    <ClInclude Include="..\..\..\..\modules\juce_audio_formats\codecs\flac\libFLAC\include\private\md5.h">
-      <Filter>JUCE Modules\juce_audio_formats\codecs\flac\libFLAC\include\private</Filter>
-    </ClInclude>
-    <ClInclude Include="..\..\..\..\modules\juce_audio_formats\codecs\flac\libFLAC\include\private\memory.h">
-      <Filter>JUCE Modules\juce_audio_formats\codecs\flac\libFLAC\include\private</Filter>
-    </ClInclude>
-    <ClInclude Include="..\..\..\..\modules\juce_audio_formats\codecs\flac\libFLAC\include\private\metadata.h">
-      <Filter>JUCE Modules\juce_audio_formats\codecs\flac\libFLAC\include\private</Filter>
-    </ClInclude>
-    <ClInclude Include="..\..\..\..\modules\juce_audio_formats\codecs\flac\libFLAC\include\private\stream_encoder.h">
-      <Filter>JUCE Modules\juce_audio_formats\codecs\flac\libFLAC\include\private</Filter>
-    </ClInclude>
-    <ClInclude Include="..\..\..\..\modules\juce_audio_formats\codecs\flac\libFLAC\include\private\stream_encoder_framing.h">
-      <Filter>JUCE Modules\juce_audio_formats\codecs\flac\libFLAC\include\private</Filter>
-    </ClInclude>
-    <ClInclude Include="..\..\..\..\modules\juce_audio_formats\codecs\flac\libFLAC\include\private\window.h">
-      <Filter>JUCE Modules\juce_audio_formats\codecs\flac\libFLAC\include\private</Filter>
-    </ClInclude>
-    <ClInclude Include="..\..\..\..\modules\juce_audio_formats\codecs\flac\libFLAC\include\protected\all.h">
-      <Filter>JUCE Modules\juce_audio_formats\codecs\flac\libFLAC\include\protected</Filter>
-    </ClInclude>
-    <ClInclude Include="..\..\..\..\modules\juce_audio_formats\codecs\flac\libFLAC\include\protected\stream_decoder.h">
-      <Filter>JUCE Modules\juce_audio_formats\codecs\flac\libFLAC\include\protected</Filter>
-    </ClInclude>
-    <ClInclude Include="..\..\..\..\modules\juce_audio_formats\codecs\flac\libFLAC\include\protected\stream_encoder.h">
-      <Filter>JUCE Modules\juce_audio_formats\codecs\flac\libFLAC\include\protected</Filter>
-    </ClInclude>
-    <ClInclude Include="..\..\..\..\modules\juce_audio_formats\codecs\flac\all.h">
-      <Filter>JUCE Modules\juce_audio_formats\codecs\flac</Filter>
-    </ClInclude>
-    <ClInclude Include="..\..\..\..\modules\juce_audio_formats\codecs\flac\alloc.h">
-      <Filter>JUCE Modules\juce_audio_formats\codecs\flac</Filter>
-    </ClInclude>
-    <ClInclude Include="..\..\..\..\modules\juce_audio_formats\codecs\flac\assert.h">
-      <Filter>JUCE Modules\juce_audio_formats\codecs\flac</Filter>
-    </ClInclude>
-    <ClInclude Include="..\..\..\..\modules\juce_audio_formats\codecs\flac\callback.h">
-      <Filter>JUCE Modules\juce_audio_formats\codecs\flac</Filter>
-    </ClInclude>
-    <ClInclude Include="..\..\..\..\modules\juce_audio_formats\codecs\flac\compat.h">
-      <Filter>JUCE Modules\juce_audio_formats\codecs\flac</Filter>
-    </ClInclude>
-    <ClInclude Include="..\..\..\..\modules\juce_audio_formats\codecs\flac\endswap.h">
-      <Filter>JUCE Modules\juce_audio_formats\codecs\flac</Filter>
-    </ClInclude>
-    <ClInclude Include="..\..\..\..\modules\juce_audio_formats\codecs\flac\export.h">
-      <Filter>JUCE Modules\juce_audio_formats\codecs\flac</Filter>
-    </ClInclude>
-    <ClInclude Include="..\..\..\..\modules\juce_audio_formats\codecs\flac\format.h">
-      <Filter>JUCE Modules\juce_audio_formats\codecs\flac</Filter>
-    </ClInclude>
-    <ClInclude Include="..\..\..\..\modules\juce_audio_formats\codecs\flac\metadata.h">
-      <Filter>JUCE Modules\juce_audio_formats\codecs\flac</Filter>
-    </ClInclude>
-    <ClInclude Include="..\..\..\..\modules\juce_audio_formats\codecs\flac\ordinals.h">
-      <Filter>JUCE Modules\juce_audio_formats\codecs\flac</Filter>
-    </ClInclude>
-    <ClInclude Include="..\..\..\..\modules\juce_audio_formats\codecs\flac\stream_decoder.h">
-      <Filter>JUCE Modules\juce_audio_formats\codecs\flac</Filter>
-    </ClInclude>
-    <ClInclude Include="..\..\..\..\modules\juce_audio_formats\codecs\flac\stream_encoder.h">
-      <Filter>JUCE Modules\juce_audio_formats\codecs\flac</Filter>
-    </ClInclude>
-    <ClInclude Include="..\..\..\..\modules\juce_audio_formats\codecs\flac\win_utf8_io.h">
-      <Filter>JUCE Modules\juce_audio_formats\codecs\flac</Filter>
-    </ClInclude>
-    <ClInclude Include="..\..\..\..\modules\juce_audio_formats\codecs\oggvorbis\libvorbis-1.3.2\lib\books\coupled\res_books_51.h">
-      <Filter>JUCE Modules\juce_audio_formats\codecs\oggvorbis\libvorbis-1.3.2\lib\books\coupled</Filter>
-    </ClInclude>
-    <ClInclude Include="..\..\..\..\modules\juce_audio_formats\codecs\oggvorbis\libvorbis-1.3.2\lib\books\coupled\res_books_stereo.h">
-      <Filter>JUCE Modules\juce_audio_formats\codecs\oggvorbis\libvorbis-1.3.2\lib\books\coupled</Filter>
-    </ClInclude>
-    <ClInclude Include="..\..\..\..\modules\juce_audio_formats\codecs\oggvorbis\libvorbis-1.3.2\lib\books\floor\floor_books.h">
-      <Filter>JUCE Modules\juce_audio_formats\codecs\oggvorbis\libvorbis-1.3.2\lib\books\floor</Filter>
-    </ClInclude>
-    <ClInclude Include="..\..\..\..\modules\juce_audio_formats\codecs\oggvorbis\libvorbis-1.3.2\lib\books\uncoupled\res_books_uncoupled.h">
-      <Filter>JUCE Modules\juce_audio_formats\codecs\oggvorbis\libvorbis-1.3.2\lib\books\uncoupled</Filter>
-    </ClInclude>
-    <ClInclude Include="..\..\..\..\modules\juce_audio_formats\codecs\oggvorbis\libvorbis-1.3.2\lib\modes\floor_all.h">
-      <Filter>JUCE Modules\juce_audio_formats\codecs\oggvorbis\libvorbis-1.3.2\lib\modes</Filter>
-    </ClInclude>
-    <ClInclude Include="..\..\..\..\modules\juce_audio_formats\codecs\oggvorbis\libvorbis-1.3.2\lib\modes\psych_8.h">
-      <Filter>JUCE Modules\juce_audio_formats\codecs\oggvorbis\libvorbis-1.3.2\lib\modes</Filter>
-    </ClInclude>
-    <ClInclude Include="..\..\..\..\modules\juce_audio_formats\codecs\oggvorbis\libvorbis-1.3.2\lib\modes\psych_11.h">
-      <Filter>JUCE Modules\juce_audio_formats\codecs\oggvorbis\libvorbis-1.3.2\lib\modes</Filter>
-    </ClInclude>
-    <ClInclude Include="..\..\..\..\modules\juce_audio_formats\codecs\oggvorbis\libvorbis-1.3.2\lib\modes\psych_16.h">
-      <Filter>JUCE Modules\juce_audio_formats\codecs\oggvorbis\libvorbis-1.3.2\lib\modes</Filter>
-    </ClInclude>
-    <ClInclude Include="..\..\..\..\modules\juce_audio_formats\codecs\oggvorbis\libvorbis-1.3.2\lib\modes\psych_44.h">
-      <Filter>JUCE Modules\juce_audio_formats\codecs\oggvorbis\libvorbis-1.3.2\lib\modes</Filter>
-    </ClInclude>
-    <ClInclude Include="..\..\..\..\modules\juce_audio_formats\codecs\oggvorbis\libvorbis-1.3.2\lib\modes\residue_8.h">
-      <Filter>JUCE Modules\juce_audio_formats\codecs\oggvorbis\libvorbis-1.3.2\lib\modes</Filter>
-    </ClInclude>
-    <ClInclude Include="..\..\..\..\modules\juce_audio_formats\codecs\oggvorbis\libvorbis-1.3.2\lib\modes\residue_16.h">
-      <Filter>JUCE Modules\juce_audio_formats\codecs\oggvorbis\libvorbis-1.3.2\lib\modes</Filter>
-    </ClInclude>
-    <ClInclude Include="..\..\..\..\modules\juce_audio_formats\codecs\oggvorbis\libvorbis-1.3.2\lib\modes\residue_44.h">
-      <Filter>JUCE Modules\juce_audio_formats\codecs\oggvorbis\libvorbis-1.3.2\lib\modes</Filter>
-    </ClInclude>
-    <ClInclude Include="..\..\..\..\modules\juce_audio_formats\codecs\oggvorbis\libvorbis-1.3.2\lib\modes\residue_44p51.h">
-      <Filter>JUCE Modules\juce_audio_formats\codecs\oggvorbis\libvorbis-1.3.2\lib\modes</Filter>
-    </ClInclude>
-    <ClInclude Include="..\..\..\..\modules\juce_audio_formats\codecs\oggvorbis\libvorbis-1.3.2\lib\modes\residue_44u.h">
-      <Filter>JUCE Modules\juce_audio_formats\codecs\oggvorbis\libvorbis-1.3.2\lib\modes</Filter>
-    </ClInclude>
-    <ClInclude Include="..\..\..\..\modules\juce_audio_formats\codecs\oggvorbis\libvorbis-1.3.2\lib\modes\setup_8.h">
-      <Filter>JUCE Modules\juce_audio_formats\codecs\oggvorbis\libvorbis-1.3.2\lib\modes</Filter>
-    </ClInclude>
-    <ClInclude Include="..\..\..\..\modules\juce_audio_formats\codecs\oggvorbis\libvorbis-1.3.2\lib\modes\setup_11.h">
-      <Filter>JUCE Modules\juce_audio_formats\codecs\oggvorbis\libvorbis-1.3.2\lib\modes</Filter>
-    </ClInclude>
-    <ClInclude Include="..\..\..\..\modules\juce_audio_formats\codecs\oggvorbis\libvorbis-1.3.2\lib\modes\setup_16.h">
-      <Filter>JUCE Modules\juce_audio_formats\codecs\oggvorbis\libvorbis-1.3.2\lib\modes</Filter>
-    </ClInclude>
-    <ClInclude Include="..\..\..\..\modules\juce_audio_formats\codecs\oggvorbis\libvorbis-1.3.2\lib\modes\setup_22.h">
-      <Filter>JUCE Modules\juce_audio_formats\codecs\oggvorbis\libvorbis-1.3.2\lib\modes</Filter>
-    </ClInclude>
-    <ClInclude Include="..\..\..\..\modules\juce_audio_formats\codecs\oggvorbis\libvorbis-1.3.2\lib\modes\setup_32.h">
-      <Filter>JUCE Modules\juce_audio_formats\codecs\oggvorbis\libvorbis-1.3.2\lib\modes</Filter>
-    </ClInclude>
-    <ClInclude Include="..\..\..\..\modules\juce_audio_formats\codecs\oggvorbis\libvorbis-1.3.2\lib\modes\setup_44.h">
-      <Filter>JUCE Modules\juce_audio_formats\codecs\oggvorbis\libvorbis-1.3.2\lib\modes</Filter>
-    </ClInclude>
-    <ClInclude Include="..\..\..\..\modules\juce_audio_formats\codecs\oggvorbis\libvorbis-1.3.2\lib\modes\setup_44p51.h">
-      <Filter>JUCE Modules\juce_audio_formats\codecs\oggvorbis\libvorbis-1.3.2\lib\modes</Filter>
-    </ClInclude>
-    <ClInclude Include="..\..\..\..\modules\juce_audio_formats\codecs\oggvorbis\libvorbis-1.3.2\lib\modes\setup_44u.h">
-      <Filter>JUCE Modules\juce_audio_formats\codecs\oggvorbis\libvorbis-1.3.2\lib\modes</Filter>
-    </ClInclude>
-    <ClInclude Include="..\..\..\..\modules\juce_audio_formats\codecs\oggvorbis\libvorbis-1.3.2\lib\modes\setup_X.h">
-      <Filter>JUCE Modules\juce_audio_formats\codecs\oggvorbis\libvorbis-1.3.2\lib\modes</Filter>
-    </ClInclude>
-    <ClInclude Include="..\..\..\..\modules\juce_audio_formats\codecs\oggvorbis\libvorbis-1.3.2\lib\backends.h">
-      <Filter>JUCE Modules\juce_audio_formats\codecs\oggvorbis\libvorbis-1.3.2\lib</Filter>
-    </ClInclude>
-    <ClInclude Include="..\..\..\..\modules\juce_audio_formats\codecs\oggvorbis\libvorbis-1.3.2\lib\bitrate.h">
-      <Filter>JUCE Modules\juce_audio_formats\codecs\oggvorbis\libvorbis-1.3.2\lib</Filter>
-    </ClInclude>
-    <ClInclude Include="..\..\..\..\modules\juce_audio_formats\codecs\oggvorbis\libvorbis-1.3.2\lib\codebook.h">
-      <Filter>JUCE Modules\juce_audio_formats\codecs\oggvorbis\libvorbis-1.3.2\lib</Filter>
-    </ClInclude>
-    <ClInclude Include="..\..\..\..\modules\juce_audio_formats\codecs\oggvorbis\libvorbis-1.3.2\lib\codec_internal.h">
-      <Filter>JUCE Modules\juce_audio_formats\codecs\oggvorbis\libvorbis-1.3.2\lib</Filter>
-    </ClInclude>
-    <ClInclude Include="..\..\..\..\modules\juce_audio_formats\codecs\oggvorbis\libvorbis-1.3.2\lib\envelope.h">
-      <Filter>JUCE Modules\juce_audio_formats\codecs\oggvorbis\libvorbis-1.3.2\lib</Filter>
-    </ClInclude>
-    <ClInclude Include="..\..\..\..\modules\juce_audio_formats\codecs\oggvorbis\libvorbis-1.3.2\lib\highlevel.h">
-      <Filter>JUCE Modules\juce_audio_formats\codecs\oggvorbis\libvorbis-1.3.2\lib</Filter>
-    </ClInclude>
-    <ClInclude Include="..\..\..\..\modules\juce_audio_formats\codecs\oggvorbis\libvorbis-1.3.2\lib\lookup.h">
-      <Filter>JUCE Modules\juce_audio_formats\codecs\oggvorbis\libvorbis-1.3.2\lib</Filter>
-    </ClInclude>
-    <ClInclude Include="..\..\..\..\modules\juce_audio_formats\codecs\oggvorbis\libvorbis-1.3.2\lib\lookup_data.h">
-      <Filter>JUCE Modules\juce_audio_formats\codecs\oggvorbis\libvorbis-1.3.2\lib</Filter>
-    </ClInclude>
-    <ClInclude Include="..\..\..\..\modules\juce_audio_formats\codecs\oggvorbis\libvorbis-1.3.2\lib\lpc.h">
-      <Filter>JUCE Modules\juce_audio_formats\codecs\oggvorbis\libvorbis-1.3.2\lib</Filter>
-    </ClInclude>
-    <ClInclude Include="..\..\..\..\modules\juce_audio_formats\codecs\oggvorbis\libvorbis-1.3.2\lib\lsp.h">
-      <Filter>JUCE Modules\juce_audio_formats\codecs\oggvorbis\libvorbis-1.3.2\lib</Filter>
-    </ClInclude>
-    <ClInclude Include="..\..\..\..\modules\juce_audio_formats\codecs\oggvorbis\libvorbis-1.3.2\lib\masking.h">
-      <Filter>JUCE Modules\juce_audio_formats\codecs\oggvorbis\libvorbis-1.3.2\lib</Filter>
-    </ClInclude>
-    <ClInclude Include="..\..\..\..\modules\juce_audio_formats\codecs\oggvorbis\libvorbis-1.3.2\lib\mdct.h">
-      <Filter>JUCE Modules\juce_audio_formats\codecs\oggvorbis\libvorbis-1.3.2\lib</Filter>
-    </ClInclude>
-    <ClInclude Include="..\..\..\..\modules\juce_audio_formats\codecs\oggvorbis\libvorbis-1.3.2\lib\misc.h">
-      <Filter>JUCE Modules\juce_audio_formats\codecs\oggvorbis\libvorbis-1.3.2\lib</Filter>
-    </ClInclude>
-    <ClInclude Include="..\..\..\..\modules\juce_audio_formats\codecs\oggvorbis\libvorbis-1.3.2\lib\os.h">
-      <Filter>JUCE Modules\juce_audio_formats\codecs\oggvorbis\libvorbis-1.3.2\lib</Filter>
-    </ClInclude>
-    <ClInclude Include="..\..\..\..\modules\juce_audio_formats\codecs\oggvorbis\libvorbis-1.3.2\lib\psy.h">
-      <Filter>JUCE Modules\juce_audio_formats\codecs\oggvorbis\libvorbis-1.3.2\lib</Filter>
-    </ClInclude>
-    <ClInclude Include="..\..\..\..\modules\juce_audio_formats\codecs\oggvorbis\libvorbis-1.3.2\lib\registry.h">
-      <Filter>JUCE Modules\juce_audio_formats\codecs\oggvorbis\libvorbis-1.3.2\lib</Filter>
-    </ClInclude>
-    <ClInclude Include="..\..\..\..\modules\juce_audio_formats\codecs\oggvorbis\libvorbis-1.3.2\lib\scales.h">
-      <Filter>JUCE Modules\juce_audio_formats\codecs\oggvorbis\libvorbis-1.3.2\lib</Filter>
-    </ClInclude>
-    <ClInclude Include="..\..\..\..\modules\juce_audio_formats\codecs\oggvorbis\libvorbis-1.3.2\lib\smallft.h">
-      <Filter>JUCE Modules\juce_audio_formats\codecs\oggvorbis\libvorbis-1.3.2\lib</Filter>
-    </ClInclude>
-    <ClInclude Include="..\..\..\..\modules\juce_audio_formats\codecs\oggvorbis\libvorbis-1.3.2\lib\window.h">
-      <Filter>JUCE Modules\juce_audio_formats\codecs\oggvorbis\libvorbis-1.3.2\lib</Filter>
-    </ClInclude>
-    <ClInclude Include="..\..\..\..\modules\juce_audio_formats\codecs\oggvorbis\codec.h">
-      <Filter>JUCE Modules\juce_audio_formats\codecs\oggvorbis</Filter>
-    </ClInclude>
-    <ClInclude Include="..\..\..\..\modules\juce_audio_formats\codecs\oggvorbis\config_types.h">
-      <Filter>JUCE Modules\juce_audio_formats\codecs\oggvorbis</Filter>
-    </ClInclude>
-    <ClInclude Include="..\..\..\..\modules\juce_audio_formats\codecs\oggvorbis\ogg.h">
-      <Filter>JUCE Modules\juce_audio_formats\codecs\oggvorbis</Filter>
-    </ClInclude>
-    <ClInclude Include="..\..\..\..\modules\juce_audio_formats\codecs\oggvorbis\os_types.h">
-      <Filter>JUCE Modules\juce_audio_formats\codecs\oggvorbis</Filter>
-    </ClInclude>
-    <ClInclude Include="..\..\..\..\modules\juce_audio_formats\codecs\oggvorbis\vorbisenc.h">
-      <Filter>JUCE Modules\juce_audio_formats\codecs\oggvorbis</Filter>
-    </ClInclude>
-    <ClInclude Include="..\..\..\..\modules\juce_audio_formats\codecs\oggvorbis\vorbisfile.h">
-      <Filter>JUCE Modules\juce_audio_formats\codecs\oggvorbis</Filter>
-    </ClInclude>
-    <ClInclude Include="..\..\..\..\modules\juce_audio_formats\codecs\juce_AiffAudioFormat.h">
-      <Filter>JUCE Modules\juce_audio_formats\codecs</Filter>
-    </ClInclude>
-    <ClInclude Include="..\..\..\..\modules\juce_audio_formats\codecs\juce_CoreAudioFormat.h">
-      <Filter>JUCE Modules\juce_audio_formats\codecs</Filter>
-    </ClInclude>
-    <ClInclude Include="..\..\..\..\modules\juce_audio_formats\codecs\juce_FlacAudioFormat.h">
-      <Filter>JUCE Modules\juce_audio_formats\codecs</Filter>
-    </ClInclude>
-    <ClInclude Include="..\..\..\..\modules\juce_audio_formats\codecs\juce_LAMEEncoderAudioFormat.h">
-      <Filter>JUCE Modules\juce_audio_formats\codecs</Filter>
-    </ClInclude>
-    <ClInclude Include="..\..\..\..\modules\juce_audio_formats\codecs\juce_MP3AudioFormat.h">
-      <Filter>JUCE Modules\juce_audio_formats\codecs</Filter>
-    </ClInclude>
-    <ClInclude Include="..\..\..\..\modules\juce_audio_formats\codecs\juce_OggVorbisAudioFormat.h">
-      <Filter>JUCE Modules\juce_audio_formats\codecs</Filter>
-    </ClInclude>
-    <ClInclude Include="..\..\..\..\modules\juce_audio_formats\codecs\juce_WavAudioFormat.h">
-      <Filter>JUCE Modules\juce_audio_formats\codecs</Filter>
-    </ClInclude>
-    <ClInclude Include="..\..\..\..\modules\juce_audio_formats\codecs\juce_WindowsMediaAudioFormat.h">
-      <Filter>JUCE Modules\juce_audio_formats\codecs</Filter>
-    </ClInclude>
-    <ClInclude Include="..\..\..\..\modules\juce_audio_formats\format\juce_AudioFormat.h">
-      <Filter>JUCE Modules\juce_audio_formats\format</Filter>
-    </ClInclude>
-    <ClInclude Include="..\..\..\..\modules\juce_audio_formats\format\juce_AudioFormatManager.h">
-      <Filter>JUCE Modules\juce_audio_formats\format</Filter>
-    </ClInclude>
-    <ClInclude Include="..\..\..\..\modules\juce_audio_formats\format\juce_AudioFormatReader.h">
-      <Filter>JUCE Modules\juce_audio_formats\format</Filter>
-    </ClInclude>
-    <ClInclude Include="..\..\..\..\modules\juce_audio_formats\format\juce_AudioFormatReaderSource.h">
-      <Filter>JUCE Modules\juce_audio_formats\format</Filter>
-    </ClInclude>
-    <ClInclude Include="..\..\..\..\modules\juce_audio_formats\format\juce_AudioFormatWriter.h">
-      <Filter>JUCE Modules\juce_audio_formats\format</Filter>
-    </ClInclude>
-    <ClInclude Include="..\..\..\..\modules\juce_audio_formats\format\juce_AudioSubsectionReader.h">
-      <Filter>JUCE Modules\juce_audio_formats\format</Filter>
-    </ClInclude>
-    <ClInclude Include="..\..\..\..\modules\juce_audio_formats\format\juce_BufferingAudioFormatReader.h">
-      <Filter>JUCE Modules\juce_audio_formats\format</Filter>
-    </ClInclude>
-    <ClInclude Include="..\..\..\..\modules\juce_audio_formats\format\juce_MemoryMappedAudioFormatReader.h">
-      <Filter>JUCE Modules\juce_audio_formats\format</Filter>
-    </ClInclude>
-    <ClInclude Include="..\..\..\..\modules\juce_audio_formats\sampler\juce_Sampler.h">
-      <Filter>JUCE Modules\juce_audio_formats\sampler</Filter>
-    </ClInclude>
-    <ClInclude Include="..\..\..\..\modules\juce_audio_formats\juce_audio_formats.h">
-      <Filter>JUCE Modules\juce_audio_formats</Filter>
-    </ClInclude>
-    <ClInclude Include="..\..\..\..\modules\juce_audio_processors\format\juce_AudioPluginFormat.h">
-      <Filter>JUCE Modules\juce_audio_processors\format</Filter>
-    </ClInclude>
-    <ClInclude Include="..\..\..\..\modules\juce_audio_processors\format\juce_AudioPluginFormatManager.h">
-      <Filter>JUCE Modules\juce_audio_processors\format</Filter>
-    </ClInclude>
-    <ClInclude Include="..\..\..\..\modules\juce_audio_processors\format_types\VST3_SDK\base\source\classfactoryhelpers.h">
-      <Filter>JUCE Modules\juce_audio_processors\format_types\VST3_SDK\base\source</Filter>
-    </ClInclude>
-    <ClInclude Include="..\..\..\..\modules\juce_audio_processors\format_types\VST3_SDK\base\source\fbuffer.h">
-      <Filter>JUCE Modules\juce_audio_processors\format_types\VST3_SDK\base\source</Filter>
-    </ClInclude>
-    <ClInclude Include="..\..\..\..\modules\juce_audio_processors\format_types\VST3_SDK\base\source\fdebug.h">
-      <Filter>JUCE Modules\juce_audio_processors\format_types\VST3_SDK\base\source</Filter>
-    </ClInclude>
-    <ClInclude Include="..\..\..\..\modules\juce_audio_processors\format_types\VST3_SDK\base\source\fobject.h">
-      <Filter>JUCE Modules\juce_audio_processors\format_types\VST3_SDK\base\source</Filter>
-    </ClInclude>
-    <ClInclude Include="..\..\..\..\modules\juce_audio_processors\format_types\VST3_SDK\base\source\fstreamer.h">
-      <Filter>JUCE Modules\juce_audio_processors\format_types\VST3_SDK\base\source</Filter>
-    </ClInclude>
-    <ClInclude Include="..\..\..\..\modules\juce_audio_processors\format_types\VST3_SDK\base\source\fstring.h">
-      <Filter>JUCE Modules\juce_audio_processors\format_types\VST3_SDK\base\source</Filter>
-    </ClInclude>
-    <ClInclude Include="..\..\..\..\modules\juce_audio_processors\format_types\VST3_SDK\base\source\updatehandler.h">
-      <Filter>JUCE Modules\juce_audio_processors\format_types\VST3_SDK\base\source</Filter>
-    </ClInclude>
-    <ClInclude Include="..\..\..\..\modules\juce_audio_processors\format_types\VST3_SDK\base\thread\include\flock.h">
-      <Filter>JUCE Modules\juce_audio_processors\format_types\VST3_SDK\base\thread\include</Filter>
-    </ClInclude>
-    <ClInclude Include="..\..\..\..\modules\juce_audio_processors\format_types\VST3_SDK\pluginterfaces\base\conststringtable.h">
-      <Filter>JUCE Modules\juce_audio_processors\format_types\VST3_SDK\pluginterfaces\base</Filter>
-    </ClInclude>
-    <ClInclude Include="..\..\..\..\modules\juce_audio_processors\format_types\VST3_SDK\pluginterfaces\base\falignpop.h">
-      <Filter>JUCE Modules\juce_audio_processors\format_types\VST3_SDK\pluginterfaces\base</Filter>
-    </ClInclude>
-    <ClInclude Include="..\..\..\..\modules\juce_audio_processors\format_types\VST3_SDK\pluginterfaces\base\falignpush.h">
-      <Filter>JUCE Modules\juce_audio_processors\format_types\VST3_SDK\pluginterfaces\base</Filter>
-    </ClInclude>
-    <ClInclude Include="..\..\..\..\modules\juce_audio_processors\format_types\VST3_SDK\pluginterfaces\base\fplatform.h">
-      <Filter>JUCE Modules\juce_audio_processors\format_types\VST3_SDK\pluginterfaces\base</Filter>
-    </ClInclude>
-    <ClInclude Include="..\..\..\..\modules\juce_audio_processors\format_types\VST3_SDK\pluginterfaces\base\fstrdefs.h">
-      <Filter>JUCE Modules\juce_audio_processors\format_types\VST3_SDK\pluginterfaces\base</Filter>
-    </ClInclude>
-    <ClInclude Include="..\..\..\..\modules\juce_audio_processors\format_types\VST3_SDK\pluginterfaces\base\ftypes.h">
-      <Filter>JUCE Modules\juce_audio_processors\format_types\VST3_SDK\pluginterfaces\base</Filter>
-    </ClInclude>
-    <ClInclude Include="..\..\..\..\modules\juce_audio_processors\format_types\VST3_SDK\pluginterfaces\base\funknown.h">
-      <Filter>JUCE Modules\juce_audio_processors\format_types\VST3_SDK\pluginterfaces\base</Filter>
-    </ClInclude>
-    <ClInclude Include="..\..\..\..\modules\juce_audio_processors\format_types\VST3_SDK\pluginterfaces\base\futils.h">
-      <Filter>JUCE Modules\juce_audio_processors\format_types\VST3_SDK\pluginterfaces\base</Filter>
-    </ClInclude>
-    <ClInclude Include="..\..\..\..\modules\juce_audio_processors\format_types\VST3_SDK\pluginterfaces\base\fvariant.h">
-      <Filter>JUCE Modules\juce_audio_processors\format_types\VST3_SDK\pluginterfaces\base</Filter>
-    </ClInclude>
-    <ClInclude Include="..\..\..\..\modules\juce_audio_processors\format_types\VST3_SDK\pluginterfaces\base\ibstream.h">
-      <Filter>JUCE Modules\juce_audio_processors\format_types\VST3_SDK\pluginterfaces\base</Filter>
-    </ClInclude>
-    <ClInclude Include="..\..\..\..\modules\juce_audio_processors\format_types\VST3_SDK\pluginterfaces\base\icloneable.h">
-      <Filter>JUCE Modules\juce_audio_processors\format_types\VST3_SDK\pluginterfaces\base</Filter>
-    </ClInclude>
-    <ClInclude Include="..\..\..\..\modules\juce_audio_processors\format_types\VST3_SDK\pluginterfaces\base\ipersistent.h">
-      <Filter>JUCE Modules\juce_audio_processors\format_types\VST3_SDK\pluginterfaces\base</Filter>
-    </ClInclude>
-    <ClInclude Include="..\..\..\..\modules\juce_audio_processors\format_types\VST3_SDK\pluginterfaces\base\ipluginbase.h">
-      <Filter>JUCE Modules\juce_audio_processors\format_types\VST3_SDK\pluginterfaces\base</Filter>
-    </ClInclude>
-    <ClInclude Include="..\..\..\..\modules\juce_audio_processors\format_types\VST3_SDK\pluginterfaces\base\istringresult.h">
-      <Filter>JUCE Modules\juce_audio_processors\format_types\VST3_SDK\pluginterfaces\base</Filter>
-    </ClInclude>
-    <ClInclude Include="..\..\..\..\modules\juce_audio_processors\format_types\VST3_SDK\pluginterfaces\base\iupdatehandler.h">
-      <Filter>JUCE Modules\juce_audio_processors\format_types\VST3_SDK\pluginterfaces\base</Filter>
-    </ClInclude>
-    <ClInclude Include="..\..\..\..\modules\juce_audio_processors\format_types\VST3_SDK\pluginterfaces\base\smartpointer.h">
-      <Filter>JUCE Modules\juce_audio_processors\format_types\VST3_SDK\pluginterfaces\base</Filter>
-    </ClInclude>
-    <ClInclude Include="..\..\..\..\modules\juce_audio_processors\format_types\VST3_SDK\pluginterfaces\base\typesizecheck.h">
-      <Filter>JUCE Modules\juce_audio_processors\format_types\VST3_SDK\pluginterfaces\base</Filter>
-    </ClInclude>
-    <ClInclude Include="..\..\..\..\modules\juce_audio_processors\format_types\VST3_SDK\pluginterfaces\base\ustring.h">
-      <Filter>JUCE Modules\juce_audio_processors\format_types\VST3_SDK\pluginterfaces\base</Filter>
-    </ClInclude>
-    <ClInclude Include="..\..\..\..\modules\juce_audio_processors\format_types\VST3_SDK\pluginterfaces\gui\iplugview.h">
-      <Filter>JUCE Modules\juce_audio_processors\format_types\VST3_SDK\pluginterfaces\gui</Filter>
-    </ClInclude>
-    <ClInclude Include="..\..\..\..\modules\juce_audio_processors\format_types\VST3_SDK\pluginterfaces\gui\iplugviewcontentscalesupport.h">
-      <Filter>JUCE Modules\juce_audio_processors\format_types\VST3_SDK\pluginterfaces\gui</Filter>
-    </ClInclude>
-    <ClInclude Include="..\..\..\..\modules\juce_audio_processors\format_types\VST3_SDK\pluginterfaces\vst\ivstattributes.h">
-      <Filter>JUCE Modules\juce_audio_processors\format_types\VST3_SDK\pluginterfaces\vst</Filter>
-    </ClInclude>
-    <ClInclude Include="..\..\..\..\modules\juce_audio_processors\format_types\VST3_SDK\pluginterfaces\vst\ivstaudioprocessor.h">
-      <Filter>JUCE Modules\juce_audio_processors\format_types\VST3_SDK\pluginterfaces\vst</Filter>
-    </ClInclude>
-    <ClInclude Include="..\..\..\..\modules\juce_audio_processors\format_types\VST3_SDK\pluginterfaces\vst\ivstautomationstate.h">
-      <Filter>JUCE Modules\juce_audio_processors\format_types\VST3_SDK\pluginterfaces\vst</Filter>
-    </ClInclude>
-    <ClInclude Include="..\..\..\..\modules\juce_audio_processors\format_types\VST3_SDK\pluginterfaces\vst\ivstchannelcontextinfo.h">
-      <Filter>JUCE Modules\juce_audio_processors\format_types\VST3_SDK\pluginterfaces\vst</Filter>
-    </ClInclude>
-    <ClInclude Include="..\..\..\..\modules\juce_audio_processors\format_types\VST3_SDK\pluginterfaces\vst\ivstcomponent.h">
-      <Filter>JUCE Modules\juce_audio_processors\format_types\VST3_SDK\pluginterfaces\vst</Filter>
-    </ClInclude>
-    <ClInclude Include="..\..\..\..\modules\juce_audio_processors\format_types\VST3_SDK\pluginterfaces\vst\ivstcontextmenu.h">
-      <Filter>JUCE Modules\juce_audio_processors\format_types\VST3_SDK\pluginterfaces\vst</Filter>
-    </ClInclude>
-    <ClInclude Include="..\..\..\..\modules\juce_audio_processors\format_types\VST3_SDK\pluginterfaces\vst\ivsteditcontroller.h">
-      <Filter>JUCE Modules\juce_audio_processors\format_types\VST3_SDK\pluginterfaces\vst</Filter>
-    </ClInclude>
-    <ClInclude Include="..\..\..\..\modules\juce_audio_processors\format_types\VST3_SDK\pluginterfaces\vst\ivstevents.h">
-      <Filter>JUCE Modules\juce_audio_processors\format_types\VST3_SDK\pluginterfaces\vst</Filter>
-    </ClInclude>
-    <ClInclude Include="..\..\..\..\modules\juce_audio_processors\format_types\VST3_SDK\pluginterfaces\vst\ivsthostapplication.h">
-      <Filter>JUCE Modules\juce_audio_processors\format_types\VST3_SDK\pluginterfaces\vst</Filter>
-    </ClInclude>
-    <ClInclude Include="..\..\..\..\modules\juce_audio_processors\format_types\VST3_SDK\pluginterfaces\vst\ivstinterappaudio.h">
-      <Filter>JUCE Modules\juce_audio_processors\format_types\VST3_SDK\pluginterfaces\vst</Filter>
-    </ClInclude>
-    <ClInclude Include="..\..\..\..\modules\juce_audio_processors\format_types\VST3_SDK\pluginterfaces\vst\ivstmessage.h">
-      <Filter>JUCE Modules\juce_audio_processors\format_types\VST3_SDK\pluginterfaces\vst</Filter>
-    </ClInclude>
-    <ClInclude Include="..\..\..\..\modules\juce_audio_processors\format_types\VST3_SDK\pluginterfaces\vst\ivstmidicontrollers.h">
-      <Filter>JUCE Modules\juce_audio_processors\format_types\VST3_SDK\pluginterfaces\vst</Filter>
-    </ClInclude>
-    <ClInclude Include="..\..\..\..\modules\juce_audio_processors\format_types\VST3_SDK\pluginterfaces\vst\ivstmidilearn.h">
-      <Filter>JUCE Modules\juce_audio_processors\format_types\VST3_SDK\pluginterfaces\vst</Filter>
-    </ClInclude>
-    <ClInclude Include="..\..\..\..\modules\juce_audio_processors\format_types\VST3_SDK\pluginterfaces\vst\ivstnoteexpression.h">
-      <Filter>JUCE Modules\juce_audio_processors\format_types\VST3_SDK\pluginterfaces\vst</Filter>
-    </ClInclude>
-    <ClInclude Include="..\..\..\..\modules\juce_audio_processors\format_types\VST3_SDK\pluginterfaces\vst\ivstparameterchanges.h">
-      <Filter>JUCE Modules\juce_audio_processors\format_types\VST3_SDK\pluginterfaces\vst</Filter>
-    </ClInclude>
-    <ClInclude Include="..\..\..\..\modules\juce_audio_processors\format_types\VST3_SDK\pluginterfaces\vst\ivstphysicalui.h">
-      <Filter>JUCE Modules\juce_audio_processors\format_types\VST3_SDK\pluginterfaces\vst</Filter>
-    </ClInclude>
-    <ClInclude Include="..\..\..\..\modules\juce_audio_processors\format_types\VST3_SDK\pluginterfaces\vst\ivstpluginterfacesupport.h">
-      <Filter>JUCE Modules\juce_audio_processors\format_types\VST3_SDK\pluginterfaces\vst</Filter>
-    </ClInclude>
-    <ClInclude Include="..\..\..\..\modules\juce_audio_processors\format_types\VST3_SDK\pluginterfaces\vst\ivstplugview.h">
-      <Filter>JUCE Modules\juce_audio_processors\format_types\VST3_SDK\pluginterfaces\vst</Filter>
-    </ClInclude>
-    <ClInclude Include="..\..\..\..\modules\juce_audio_processors\format_types\VST3_SDK\pluginterfaces\vst\ivstprefetchablesupport.h">
-      <Filter>JUCE Modules\juce_audio_processors\format_types\VST3_SDK\pluginterfaces\vst</Filter>
-    </ClInclude>
-    <ClInclude Include="..\..\..\..\modules\juce_audio_processors\format_types\VST3_SDK\pluginterfaces\vst\ivstprocesscontext.h">
-      <Filter>JUCE Modules\juce_audio_processors\format_types\VST3_SDK\pluginterfaces\vst</Filter>
-    </ClInclude>
-    <ClInclude Include="..\..\..\..\modules\juce_audio_processors\format_types\VST3_SDK\pluginterfaces\vst\ivstrepresentation.h">
-      <Filter>JUCE Modules\juce_audio_processors\format_types\VST3_SDK\pluginterfaces\vst</Filter>
-    </ClInclude>
-    <ClInclude Include="..\..\..\..\modules\juce_audio_processors\format_types\VST3_SDK\pluginterfaces\vst\ivstunits.h">
-      <Filter>JUCE Modules\juce_audio_processors\format_types\VST3_SDK\pluginterfaces\vst</Filter>
-    </ClInclude>
-    <ClInclude Include="..\..\..\..\modules\juce_audio_processors\format_types\VST3_SDK\pluginterfaces\vst\vstpshpack4.h">
-      <Filter>JUCE Modules\juce_audio_processors\format_types\VST3_SDK\pluginterfaces\vst</Filter>
-    </ClInclude>
-    <ClInclude Include="..\..\..\..\modules\juce_audio_processors\format_types\VST3_SDK\pluginterfaces\vst\vstspeaker.h">
-      <Filter>JUCE Modules\juce_audio_processors\format_types\VST3_SDK\pluginterfaces\vst</Filter>
-    </ClInclude>
-    <ClInclude Include="..\..\..\..\modules\juce_audio_processors\format_types\VST3_SDK\pluginterfaces\vst\vsttypes.h">
-      <Filter>JUCE Modules\juce_audio_processors\format_types\VST3_SDK\pluginterfaces\vst</Filter>
-    </ClInclude>
-    <ClInclude Include="..\..\..\..\modules\juce_audio_processors\format_types\VST3_SDK\public.sdk\source\common\memorystream.h">
-      <Filter>JUCE Modules\juce_audio_processors\format_types\VST3_SDK\public.sdk\source\common</Filter>
-    </ClInclude>
-    <ClInclude Include="..\..\..\..\modules\juce_audio_processors\format_types\VST3_SDK\public.sdk\source\common\pluginview.h">
-      <Filter>JUCE Modules\juce_audio_processors\format_types\VST3_SDK\public.sdk\source\common</Filter>
-    </ClInclude>
-    <ClInclude Include="..\..\..\..\modules\juce_audio_processors\format_types\VST3_SDK\public.sdk\source\vst\hosting\hostclasses.h">
-      <Filter>JUCE Modules\juce_audio_processors\format_types\VST3_SDK\public.sdk\source\vst\hosting</Filter>
-    </ClInclude>
-    <ClInclude Include="..\..\..\..\modules\juce_audio_processors\format_types\VST3_SDK\public.sdk\source\vst\hosting\pluginterfacesupport.h">
-      <Filter>JUCE Modules\juce_audio_processors\format_types\VST3_SDK\public.sdk\source\vst\hosting</Filter>
-    </ClInclude>
-    <ClInclude Include="..\..\..\..\modules\juce_audio_processors\format_types\VST3_SDK\public.sdk\source\vst\vstbus.h">
-      <Filter>JUCE Modules\juce_audio_processors\format_types\VST3_SDK\public.sdk\source\vst</Filter>
-    </ClInclude>
-    <ClInclude Include="..\..\..\..\modules\juce_audio_processors\format_types\VST3_SDK\public.sdk\source\vst\vstcomponent.h">
-      <Filter>JUCE Modules\juce_audio_processors\format_types\VST3_SDK\public.sdk\source\vst</Filter>
-    </ClInclude>
-    <ClInclude Include="..\..\..\..\modules\juce_audio_processors\format_types\VST3_SDK\public.sdk\source\vst\vstcomponentbase.h">
-      <Filter>JUCE Modules\juce_audio_processors\format_types\VST3_SDK\public.sdk\source\vst</Filter>
-    </ClInclude>
-    <ClInclude Include="..\..\..\..\modules\juce_audio_processors\format_types\VST3_SDK\public.sdk\source\vst\vsteditcontroller.h">
-      <Filter>JUCE Modules\juce_audio_processors\format_types\VST3_SDK\public.sdk\source\vst</Filter>
-    </ClInclude>
-    <ClInclude Include="..\..\..\..\modules\juce_audio_processors\format_types\VST3_SDK\public.sdk\source\vst\vstparameters.h">
-      <Filter>JUCE Modules\juce_audio_processors\format_types\VST3_SDK\public.sdk\source\vst</Filter>
-    </ClInclude>
-    <ClInclude Include="..\..\..\..\modules\juce_audio_processors\format_types\VST3_SDK\public.sdk\source\vst\vstpresetfile.h">
-      <Filter>JUCE Modules\juce_audio_processors\format_types\VST3_SDK\public.sdk\source\vst</Filter>
-    </ClInclude>
-    <ClInclude Include="..\..\..\..\modules\juce_audio_processors\format_types\juce_AudioUnitPluginFormat.h">
-      <Filter>JUCE Modules\juce_audio_processors\format_types</Filter>
-    </ClInclude>
-    <ClInclude Include="..\..\..\..\modules\juce_audio_processors\format_types\juce_LADSPAPluginFormat.h">
-      <Filter>JUCE Modules\juce_audio_processors\format_types</Filter>
-    </ClInclude>
-    <ClInclude Include="..\..\..\..\modules\juce_audio_processors\format_types\juce_VST3Common.h">
-      <Filter>JUCE Modules\juce_audio_processors\format_types</Filter>
-    </ClInclude>
-    <ClInclude Include="..\..\..\..\modules\juce_audio_processors\format_types\juce_VST3Headers.h">
-      <Filter>JUCE Modules\juce_audio_processors\format_types</Filter>
-    </ClInclude>
-    <ClInclude Include="..\..\..\..\modules\juce_audio_processors\format_types\juce_VST3PluginFormat.h">
-      <Filter>JUCE Modules\juce_audio_processors\format_types</Filter>
-    </ClInclude>
-    <ClInclude Include="..\..\..\..\modules\juce_audio_processors\format_types\juce_VSTCommon.h">
-      <Filter>JUCE Modules\juce_audio_processors\format_types</Filter>
-    </ClInclude>
-    <ClInclude Include="..\..\..\..\modules\juce_audio_processors\format_types\juce_VSTMidiEventList.h">
-      <Filter>JUCE Modules\juce_audio_processors\format_types</Filter>
-    </ClInclude>
-    <ClInclude Include="..\..\..\..\modules\juce_audio_processors\format_types\juce_VSTPluginFormat.h">
-      <Filter>JUCE Modules\juce_audio_processors\format_types</Filter>
-    </ClInclude>
-    <ClInclude Include="..\..\..\..\modules\juce_audio_processors\processors\juce_AudioPluginInstance.h">
-      <Filter>JUCE Modules\juce_audio_processors\processors</Filter>
-    </ClInclude>
-    <ClInclude Include="..\..\..\..\modules\juce_audio_processors\processors\juce_AudioProcessor.h">
-      <Filter>JUCE Modules\juce_audio_processors\processors</Filter>
-    </ClInclude>
-    <ClInclude Include="..\..\..\..\modules\juce_audio_processors\processors\juce_AudioProcessorEditor.h">
-      <Filter>JUCE Modules\juce_audio_processors\processors</Filter>
-    </ClInclude>
-    <ClInclude Include="..\..\..\..\modules\juce_audio_processors\processors\juce_AudioProcessorGraph.h">
-      <Filter>JUCE Modules\juce_audio_processors\processors</Filter>
-    </ClInclude>
-    <ClInclude Include="..\..\..\..\modules\juce_audio_processors\processors\juce_AudioProcessorListener.h">
-      <Filter>JUCE Modules\juce_audio_processors\processors</Filter>
-    </ClInclude>
-    <ClInclude Include="..\..\..\..\modules\juce_audio_processors\processors\juce_AudioProcessorParameter.h">
-      <Filter>JUCE Modules\juce_audio_processors\processors</Filter>
-    </ClInclude>
-    <ClInclude Include="..\..\..\..\modules\juce_audio_processors\processors\juce_AudioProcessorParameterGroup.h">
-      <Filter>JUCE Modules\juce_audio_processors\processors</Filter>
-    </ClInclude>
-    <ClInclude Include="..\..\..\..\modules\juce_audio_processors\processors\juce_GenericAudioProcessorEditor.h">
-      <Filter>JUCE Modules\juce_audio_processors\processors</Filter>
-    </ClInclude>
-    <ClInclude Include="..\..\..\..\modules\juce_audio_processors\processors\juce_PluginDescription.h">
-      <Filter>JUCE Modules\juce_audio_processors\processors</Filter>
-    </ClInclude>
-    <ClInclude Include="..\..\..\..\modules\juce_audio_processors\scanning\juce_KnownPluginList.h">
-      <Filter>JUCE Modules\juce_audio_processors\scanning</Filter>
-    </ClInclude>
-    <ClInclude Include="..\..\..\..\modules\juce_audio_processors\scanning\juce_PluginDirectoryScanner.h">
-      <Filter>JUCE Modules\juce_audio_processors\scanning</Filter>
-    </ClInclude>
-    <ClInclude Include="..\..\..\..\modules\juce_audio_processors\scanning\juce_PluginListComponent.h">
-      <Filter>JUCE Modules\juce_audio_processors\scanning</Filter>
-    </ClInclude>
-    <ClInclude Include="..\..\..\..\modules\juce_audio_processors\utilities\juce_AudioParameterBool.h">
-      <Filter>JUCE Modules\juce_audio_processors\utilities</Filter>
-    </ClInclude>
-    <ClInclude Include="..\..\..\..\modules\juce_audio_processors\utilities\juce_AudioParameterChoice.h">
-      <Filter>JUCE Modules\juce_audio_processors\utilities</Filter>
-    </ClInclude>
-    <ClInclude Include="..\..\..\..\modules\juce_audio_processors\utilities\juce_AudioParameterFloat.h">
-      <Filter>JUCE Modules\juce_audio_processors\utilities</Filter>
-    </ClInclude>
-    <ClInclude Include="..\..\..\..\modules\juce_audio_processors\utilities\juce_AudioParameterInt.h">
-      <Filter>JUCE Modules\juce_audio_processors\utilities</Filter>
-    </ClInclude>
-    <ClInclude Include="..\..\..\..\modules\juce_audio_processors\utilities\juce_AudioProcessorParameterWithID.h">
-      <Filter>JUCE Modules\juce_audio_processors\utilities</Filter>
-    </ClInclude>
-    <ClInclude Include="..\..\..\..\modules\juce_audio_processors\utilities\juce_AudioProcessorValueTreeState.h">
-      <Filter>JUCE Modules\juce_audio_processors\utilities</Filter>
-    </ClInclude>
-    <ClInclude Include="..\..\..\..\modules\juce_audio_processors\utilities\juce_RangedAudioParameter.h">
-      <Filter>JUCE Modules\juce_audio_processors\utilities</Filter>
-    </ClInclude>
-    <ClInclude Include="..\..\..\..\modules\juce_audio_processors\juce_audio_processors.h">
-      <Filter>JUCE Modules\juce_audio_processors</Filter>
-    </ClInclude>
-    <ClInclude Include="..\..\..\..\modules\juce_audio_utils\audio_cd\juce_AudioCDBurner.h">
-      <Filter>JUCE Modules\juce_audio_utils\audio_cd</Filter>
-    </ClInclude>
-    <ClInclude Include="..\..\..\..\modules\juce_audio_utils\audio_cd\juce_AudioCDReader.h">
-      <Filter>JUCE Modules\juce_audio_utils\audio_cd</Filter>
-    </ClInclude>
-    <ClInclude Include="..\..\..\..\modules\juce_audio_utils\gui\juce_AudioAppComponent.h">
-      <Filter>JUCE Modules\juce_audio_utils\gui</Filter>
-    </ClInclude>
-    <ClInclude Include="..\..\..\..\modules\juce_audio_utils\gui\juce_AudioDeviceSelectorComponent.h">
-      <Filter>JUCE Modules\juce_audio_utils\gui</Filter>
-    </ClInclude>
-    <ClInclude Include="..\..\..\..\modules\juce_audio_utils\gui\juce_AudioThumbnail.h">
-      <Filter>JUCE Modules\juce_audio_utils\gui</Filter>
-    </ClInclude>
-    <ClInclude Include="..\..\..\..\modules\juce_audio_utils\gui\juce_AudioThumbnailBase.h">
-      <Filter>JUCE Modules\juce_audio_utils\gui</Filter>
-    </ClInclude>
-    <ClInclude Include="..\..\..\..\modules\juce_audio_utils\gui\juce_AudioThumbnailCache.h">
-      <Filter>JUCE Modules\juce_audio_utils\gui</Filter>
-    </ClInclude>
-    <ClInclude Include="..\..\..\..\modules\juce_audio_utils\gui\juce_AudioVisualiserComponent.h">
-      <Filter>JUCE Modules\juce_audio_utils\gui</Filter>
-    </ClInclude>
-    <ClInclude Include="..\..\..\..\modules\juce_audio_utils\gui\juce_BluetoothMidiDevicePairingDialogue.h">
-      <Filter>JUCE Modules\juce_audio_utils\gui</Filter>
-    </ClInclude>
-    <ClInclude Include="..\..\..\..\modules\juce_audio_utils\gui\juce_MidiKeyboardComponent.h">
-      <Filter>JUCE Modules\juce_audio_utils\gui</Filter>
-    </ClInclude>
-    <ClInclude Include="..\..\..\..\modules\juce_audio_utils\players\juce_AudioProcessorPlayer.h">
-      <Filter>JUCE Modules\juce_audio_utils\players</Filter>
-    </ClInclude>
-    <ClInclude Include="..\..\..\..\modules\juce_audio_utils\players\juce_SoundPlayer.h">
-      <Filter>JUCE Modules\juce_audio_utils\players</Filter>
-    </ClInclude>
-    <ClInclude Include="..\..\..\..\modules\juce_audio_utils\juce_audio_utils.h">
-      <Filter>JUCE Modules\juce_audio_utils</Filter>
-    </ClInclude>
-    <ClInclude Include="..\..\..\..\modules\juce_core\containers\juce_AbstractFifo.h">
-      <Filter>JUCE Modules\juce_core\containers</Filter>
-    </ClInclude>
-    <ClInclude Include="..\..\..\..\modules\juce_core\containers\juce_Array.h">
-      <Filter>JUCE Modules\juce_core\containers</Filter>
-    </ClInclude>
-    <ClInclude Include="..\..\..\..\modules\juce_core\containers\juce_ArrayAllocationBase.h">
-      <Filter>JUCE Modules\juce_core\containers</Filter>
-    </ClInclude>
-    <ClInclude Include="..\..\..\..\modules\juce_core\containers\juce_ArrayBase.h">
-      <Filter>JUCE Modules\juce_core\containers</Filter>
-    </ClInclude>
-    <ClInclude Include="..\..\..\..\modules\juce_core\containers\juce_DynamicObject.h">
-      <Filter>JUCE Modules\juce_core\containers</Filter>
-    </ClInclude>
-    <ClInclude Include="..\..\..\..\modules\juce_core\containers\juce_ElementComparator.h">
-      <Filter>JUCE Modules\juce_core\containers</Filter>
-    </ClInclude>
-    <ClInclude Include="..\..\..\..\modules\juce_core\containers\juce_HashMap.h">
-      <Filter>JUCE Modules\juce_core\containers</Filter>
-    </ClInclude>
-    <ClInclude Include="..\..\..\..\modules\juce_core\containers\juce_LinkedListPointer.h">
-      <Filter>JUCE Modules\juce_core\containers</Filter>
-    </ClInclude>
-    <ClInclude Include="..\..\..\..\modules\juce_core\containers\juce_ListenerList.h">
-      <Filter>JUCE Modules\juce_core\containers</Filter>
-    </ClInclude>
-    <ClInclude Include="..\..\..\..\modules\juce_core\containers\juce_NamedValueSet.h">
-      <Filter>JUCE Modules\juce_core\containers</Filter>
-    </ClInclude>
-    <ClInclude Include="..\..\..\..\modules\juce_core\containers\juce_OwnedArray.h">
-      <Filter>JUCE Modules\juce_core\containers</Filter>
-    </ClInclude>
-    <ClInclude Include="..\..\..\..\modules\juce_core\containers\juce_PropertySet.h">
-      <Filter>JUCE Modules\juce_core\containers</Filter>
-    </ClInclude>
-    <ClInclude Include="..\..\..\..\modules\juce_core\containers\juce_ReferenceCountedArray.h">
-      <Filter>JUCE Modules\juce_core\containers</Filter>
-    </ClInclude>
-    <ClInclude Include="..\..\..\..\modules\juce_core\containers\juce_ScopedValueSetter.h">
-      <Filter>JUCE Modules\juce_core\containers</Filter>
-    </ClInclude>
-    <ClInclude Include="..\..\..\..\modules\juce_core\containers\juce_SortedSet.h">
-      <Filter>JUCE Modules\juce_core\containers</Filter>
-    </ClInclude>
-    <ClInclude Include="..\..\..\..\modules\juce_core\containers\juce_SparseSet.h">
-      <Filter>JUCE Modules\juce_core\containers</Filter>
-    </ClInclude>
-    <ClInclude Include="..\..\..\..\modules\juce_core\containers\juce_Variant.h">
-      <Filter>JUCE Modules\juce_core\containers</Filter>
-    </ClInclude>
-    <ClInclude Include="..\..\..\..\modules\juce_core\files\juce_DirectoryIterator.h">
-      <Filter>JUCE Modules\juce_core\files</Filter>
-    </ClInclude>
-    <ClInclude Include="..\..\..\..\modules\juce_core\files\juce_File.h">
-      <Filter>JUCE Modules\juce_core\files</Filter>
-    </ClInclude>
-    <ClInclude Include="..\..\..\..\modules\juce_core\files\juce_FileFilter.h">
-      <Filter>JUCE Modules\juce_core\files</Filter>
-    </ClInclude>
-    <ClInclude Include="..\..\..\..\modules\juce_core\files\juce_FileInputStream.h">
-      <Filter>JUCE Modules\juce_core\files</Filter>
-    </ClInclude>
-    <ClInclude Include="..\..\..\..\modules\juce_core\files\juce_FileOutputStream.h">
-      <Filter>JUCE Modules\juce_core\files</Filter>
-    </ClInclude>
-    <ClInclude Include="..\..\..\..\modules\juce_core\files\juce_FileSearchPath.h">
-      <Filter>JUCE Modules\juce_core\files</Filter>
-    </ClInclude>
-    <ClInclude Include="..\..\..\..\modules\juce_core\files\juce_MemoryMappedFile.h">
-      <Filter>JUCE Modules\juce_core\files</Filter>
-    </ClInclude>
-    <ClInclude Include="..\..\..\..\modules\juce_core\files\juce_TemporaryFile.h">
-      <Filter>JUCE Modules\juce_core\files</Filter>
-    </ClInclude>
-    <ClInclude Include="..\..\..\..\modules\juce_core\files\juce_WildcardFileFilter.h">
-      <Filter>JUCE Modules\juce_core\files</Filter>
-    </ClInclude>
-    <ClInclude Include="..\..\..\..\modules\juce_core\javascript\juce_Javascript.h">
-      <Filter>JUCE Modules\juce_core\javascript</Filter>
-    </ClInclude>
-    <ClInclude Include="..\..\..\..\modules\juce_core\javascript\juce_JSON.h">
-      <Filter>JUCE Modules\juce_core\javascript</Filter>
-    </ClInclude>
-    <ClInclude Include="..\..\..\..\modules\juce_core\logging\juce_FileLogger.h">
-      <Filter>JUCE Modules\juce_core\logging</Filter>
-    </ClInclude>
-    <ClInclude Include="..\..\..\..\modules\juce_core\logging\juce_Logger.h">
-      <Filter>JUCE Modules\juce_core\logging</Filter>
-    </ClInclude>
-    <ClInclude Include="..\..\..\..\modules\juce_core\maths\juce_BigInteger.h">
-      <Filter>JUCE Modules\juce_core\maths</Filter>
-    </ClInclude>
-    <ClInclude Include="..\..\..\..\modules\juce_core\maths\juce_Expression.h">
-      <Filter>JUCE Modules\juce_core\maths</Filter>
-    </ClInclude>
-    <ClInclude Include="..\..\..\..\modules\juce_core\maths\juce_MathsFunctions.h">
-      <Filter>JUCE Modules\juce_core\maths</Filter>
-    </ClInclude>
-    <ClInclude Include="..\..\..\..\modules\juce_core\maths\juce_NormalisableRange.h">
-      <Filter>JUCE Modules\juce_core\maths</Filter>
-    </ClInclude>
-    <ClInclude Include="..\..\..\..\modules\juce_core\maths\juce_Random.h">
-      <Filter>JUCE Modules\juce_core\maths</Filter>
-    </ClInclude>
-    <ClInclude Include="..\..\..\..\modules\juce_core\maths\juce_Range.h">
-      <Filter>JUCE Modules\juce_core\maths</Filter>
-    </ClInclude>
-    <ClInclude Include="..\..\..\..\modules\juce_core\maths\juce_StatisticsAccumulator.h">
-      <Filter>JUCE Modules\juce_core\maths</Filter>
-    </ClInclude>
-    <ClInclude Include="..\..\..\..\modules\juce_core\memory\juce_Atomic.h">
-      <Filter>JUCE Modules\juce_core\memory</Filter>
-    </ClInclude>
-    <ClInclude Include="..\..\..\..\modules\juce_core\memory\juce_ByteOrder.h">
-      <Filter>JUCE Modules\juce_core\memory</Filter>
-    </ClInclude>
-    <ClInclude Include="..\..\..\..\modules\juce_core\memory\juce_ContainerDeletePolicy.h">
-      <Filter>JUCE Modules\juce_core\memory</Filter>
-    </ClInclude>
-    <ClInclude Include="..\..\..\..\modules\juce_core\memory\juce_HeapBlock.h">
-      <Filter>JUCE Modules\juce_core\memory</Filter>
-    </ClInclude>
-    <ClInclude Include="..\..\..\..\modules\juce_core\memory\juce_HeavyweightLeakedObjectDetector.h">
-      <Filter>JUCE Modules\juce_core\memory</Filter>
-    </ClInclude>
-    <ClInclude Include="..\..\..\..\modules\juce_core\memory\juce_LeakedObjectDetector.h">
-      <Filter>JUCE Modules\juce_core\memory</Filter>
-    </ClInclude>
-    <ClInclude Include="..\..\..\..\modules\juce_core\memory\juce_Memory.h">
-      <Filter>JUCE Modules\juce_core\memory</Filter>
-    </ClInclude>
-    <ClInclude Include="..\..\..\..\modules\juce_core\memory\juce_MemoryBlock.h">
-      <Filter>JUCE Modules\juce_core\memory</Filter>
-    </ClInclude>
-    <ClInclude Include="..\..\..\..\modules\juce_core\memory\juce_OptionalScopedPointer.h">
-      <Filter>JUCE Modules\juce_core\memory</Filter>
-    </ClInclude>
-    <ClInclude Include="..\..\..\..\modules\juce_core\memory\juce_ReferenceCountedObject.h">
-      <Filter>JUCE Modules\juce_core\memory</Filter>
-    </ClInclude>
-    <ClInclude Include="..\..\..\..\modules\juce_core\memory\juce_ScopedPointer.h">
-      <Filter>JUCE Modules\juce_core\memory</Filter>
-    </ClInclude>
-    <ClInclude Include="..\..\..\..\modules\juce_core\memory\juce_SharedResourcePointer.h">
-      <Filter>JUCE Modules\juce_core\memory</Filter>
-    </ClInclude>
-    <ClInclude Include="..\..\..\..\modules\juce_core\memory\juce_Singleton.h">
-      <Filter>JUCE Modules\juce_core\memory</Filter>
-    </ClInclude>
-    <ClInclude Include="..\..\..\..\modules\juce_core\memory\juce_WeakReference.h">
-      <Filter>JUCE Modules\juce_core\memory</Filter>
-    </ClInclude>
-    <ClInclude Include="..\..\..\..\modules\juce_core\misc\juce_ConsoleApplication.h">
-      <Filter>JUCE Modules\juce_core\misc</Filter>
-    </ClInclude>
-    <ClInclude Include="..\..\..\..\modules\juce_core\misc\juce_Result.h">
-      <Filter>JUCE Modules\juce_core\misc</Filter>
-    </ClInclude>
-    <ClInclude Include="..\..\..\..\modules\juce_core\misc\juce_RuntimePermissions.h">
-      <Filter>JUCE Modules\juce_core\misc</Filter>
-    </ClInclude>
-    <ClInclude Include="..\..\..\..\modules\juce_core\misc\juce_StdFunctionCompat.h">
-      <Filter>JUCE Modules\juce_core\misc</Filter>
-    </ClInclude>
-    <ClInclude Include="..\..\..\..\modules\juce_core\misc\juce_Uuid.h">
-      <Filter>JUCE Modules\juce_core\misc</Filter>
-    </ClInclude>
-    <ClInclude Include="..\..\..\..\modules\juce_core\misc\juce_WindowsRegistry.h">
-      <Filter>JUCE Modules\juce_core\misc</Filter>
-    </ClInclude>
-    <ClInclude Include="..\..\..\..\modules\juce_core\native\juce_android_JNIHelpers.h">
-      <Filter>JUCE Modules\juce_core\native</Filter>
-    </ClInclude>
-    <ClInclude Include="..\..\..\..\modules\juce_core\native\juce_BasicNativeHeaders.h">
-      <Filter>JUCE Modules\juce_core\native</Filter>
-    </ClInclude>
-    <ClInclude Include="..\..\..\..\modules\juce_core\native\juce_mac_ClangBugWorkaround.h">
-      <Filter>JUCE Modules\juce_core\native</Filter>
-    </ClInclude>
-    <ClInclude Include="..\..\..\..\modules\juce_core\native\juce_osx_ObjCHelpers.h">
-      <Filter>JUCE Modules\juce_core\native</Filter>
-    </ClInclude>
-    <ClInclude Include="..\..\..\..\modules\juce_core\native\juce_posix_IPAddress.h">
-      <Filter>JUCE Modules\juce_core\native</Filter>
-    </ClInclude>
-    <ClInclude Include="..\..\..\..\modules\juce_core\native\juce_posix_SharedCode.h">
-      <Filter>JUCE Modules\juce_core\native</Filter>
-    </ClInclude>
-    <ClInclude Include="..\..\..\..\modules\juce_core\native\juce_win32_ComSmartPtr.h">
-      <Filter>JUCE Modules\juce_core\native</Filter>
-    </ClInclude>
-    <ClInclude Include="..\..\..\..\modules\juce_core\network\juce_IPAddress.h">
-      <Filter>JUCE Modules\juce_core\network</Filter>
-    </ClInclude>
-    <ClInclude Include="..\..\..\..\modules\juce_core\network\juce_MACAddress.h">
-      <Filter>JUCE Modules\juce_core\network</Filter>
-    </ClInclude>
-    <ClInclude Include="..\..\..\..\modules\juce_core\network\juce_NamedPipe.h">
-      <Filter>JUCE Modules\juce_core\network</Filter>
-    </ClInclude>
-    <ClInclude Include="..\..\..\..\modules\juce_core\network\juce_Socket.h">
-      <Filter>JUCE Modules\juce_core\network</Filter>
-    </ClInclude>
-    <ClInclude Include="..\..\..\..\modules\juce_core\network\juce_URL.h">
-      <Filter>JUCE Modules\juce_core\network</Filter>
-    </ClInclude>
-    <ClInclude Include="..\..\..\..\modules\juce_core\network\juce_WebInputStream.h">
-      <Filter>JUCE Modules\juce_core\network</Filter>
-    </ClInclude>
-    <ClInclude Include="..\..\..\..\modules\juce_core\streams\juce_BufferedInputStream.h">
-      <Filter>JUCE Modules\juce_core\streams</Filter>
-    </ClInclude>
-    <ClInclude Include="..\..\..\..\modules\juce_core\streams\juce_FileInputSource.h">
-      <Filter>JUCE Modules\juce_core\streams</Filter>
-    </ClInclude>
-    <ClInclude Include="..\..\..\..\modules\juce_core\streams\juce_InputSource.h">
-      <Filter>JUCE Modules\juce_core\streams</Filter>
-    </ClInclude>
-    <ClInclude Include="..\..\..\..\modules\juce_core\streams\juce_InputStream.h">
-      <Filter>JUCE Modules\juce_core\streams</Filter>
-    </ClInclude>
-    <ClInclude Include="..\..\..\..\modules\juce_core\streams\juce_MemoryInputStream.h">
-      <Filter>JUCE Modules\juce_core\streams</Filter>
-    </ClInclude>
-    <ClInclude Include="..\..\..\..\modules\juce_core\streams\juce_MemoryOutputStream.h">
-      <Filter>JUCE Modules\juce_core\streams</Filter>
-    </ClInclude>
-    <ClInclude Include="..\..\..\..\modules\juce_core\streams\juce_OutputStream.h">
-      <Filter>JUCE Modules\juce_core\streams</Filter>
-    </ClInclude>
-    <ClInclude Include="..\..\..\..\modules\juce_core\streams\juce_SubregionStream.h">
-      <Filter>JUCE Modules\juce_core\streams</Filter>
-    </ClInclude>
-    <ClInclude Include="..\..\..\..\modules\juce_core\streams\juce_URLInputSource.h">
-      <Filter>JUCE Modules\juce_core\streams</Filter>
-    </ClInclude>
-    <ClInclude Include="..\..\..\..\modules\juce_core\system\juce_CompilerSupport.h">
-      <Filter>JUCE Modules\juce_core\system</Filter>
-    </ClInclude>
-    <ClInclude Include="..\..\..\..\modules\juce_core\system\juce_PlatformDefs.h">
-      <Filter>JUCE Modules\juce_core\system</Filter>
-    </ClInclude>
-    <ClInclude Include="..\..\..\..\modules\juce_core\system\juce_StandardHeader.h">
-      <Filter>JUCE Modules\juce_core\system</Filter>
-    </ClInclude>
-    <ClInclude Include="..\..\..\..\modules\juce_core\system\juce_SystemStats.h">
-      <Filter>JUCE Modules\juce_core\system</Filter>
-    </ClInclude>
-    <ClInclude Include="..\..\..\..\modules\juce_core\system\juce_TargetPlatform.h">
-      <Filter>JUCE Modules\juce_core\system</Filter>
-    </ClInclude>
-    <ClInclude Include="..\..\..\..\modules\juce_core\text\juce_Base64.h">
-      <Filter>JUCE Modules\juce_core\text</Filter>
-    </ClInclude>
-    <ClInclude Include="..\..\..\..\modules\juce_core\text\juce_CharacterFunctions.h">
-      <Filter>JUCE Modules\juce_core\text</Filter>
-    </ClInclude>
-    <ClInclude Include="..\..\..\..\modules\juce_core\text\juce_CharPointer_ASCII.h">
-      <Filter>JUCE Modules\juce_core\text</Filter>
-    </ClInclude>
-    <ClInclude Include="..\..\..\..\modules\juce_core\text\juce_CharPointer_UTF8.h">
-      <Filter>JUCE Modules\juce_core\text</Filter>
-    </ClInclude>
-    <ClInclude Include="..\..\..\..\modules\juce_core\text\juce_CharPointer_UTF16.h">
-      <Filter>JUCE Modules\juce_core\text</Filter>
-    </ClInclude>
-    <ClInclude Include="..\..\..\..\modules\juce_core\text\juce_CharPointer_UTF32.h">
-      <Filter>JUCE Modules\juce_core\text</Filter>
-    </ClInclude>
-    <ClInclude Include="..\..\..\..\modules\juce_core\text\juce_Identifier.h">
-      <Filter>JUCE Modules\juce_core\text</Filter>
-    </ClInclude>
-    <ClInclude Include="..\..\..\..\modules\juce_core\text\juce_LocalisedStrings.h">
-      <Filter>JUCE Modules\juce_core\text</Filter>
-    </ClInclude>
-    <ClInclude Include="..\..\..\..\modules\juce_core\text\juce_NewLine.h">
-      <Filter>JUCE Modules\juce_core\text</Filter>
-    </ClInclude>
-    <ClInclude Include="..\..\..\..\modules\juce_core\text\juce_String.h">
-      <Filter>JUCE Modules\juce_core\text</Filter>
-    </ClInclude>
-    <ClInclude Include="..\..\..\..\modules\juce_core\text\juce_StringArray.h">
-      <Filter>JUCE Modules\juce_core\text</Filter>
-    </ClInclude>
-    <ClInclude Include="..\..\..\..\modules\juce_core\text\juce_StringPairArray.h">
-      <Filter>JUCE Modules\juce_core\text</Filter>
-    </ClInclude>
-    <ClInclude Include="..\..\..\..\modules\juce_core\text\juce_StringPool.h">
-      <Filter>JUCE Modules\juce_core\text</Filter>
-    </ClInclude>
-    <ClInclude Include="..\..\..\..\modules\juce_core\text\juce_StringRef.h">
-      <Filter>JUCE Modules\juce_core\text</Filter>
-    </ClInclude>
-    <ClInclude Include="..\..\..\..\modules\juce_core\text\juce_TextDiff.h">
-      <Filter>JUCE Modules\juce_core\text</Filter>
-    </ClInclude>
-    <ClInclude Include="..\..\..\..\modules\juce_core\threads\juce_ChildProcess.h">
-      <Filter>JUCE Modules\juce_core\threads</Filter>
-    </ClInclude>
-    <ClInclude Include="..\..\..\..\modules\juce_core\threads\juce_CriticalSection.h">
-      <Filter>JUCE Modules\juce_core\threads</Filter>
-    </ClInclude>
-    <ClInclude Include="..\..\..\..\modules\juce_core\threads\juce_DynamicLibrary.h">
-      <Filter>JUCE Modules\juce_core\threads</Filter>
-    </ClInclude>
-    <ClInclude Include="..\..\..\..\modules\juce_core\threads\juce_HighResolutionTimer.h">
-      <Filter>JUCE Modules\juce_core\threads</Filter>
-    </ClInclude>
-    <ClInclude Include="..\..\..\..\modules\juce_core\threads\juce_InterProcessLock.h">
-      <Filter>JUCE Modules\juce_core\threads</Filter>
-    </ClInclude>
-    <ClInclude Include="..\..\..\..\modules\juce_core\threads\juce_Process.h">
-      <Filter>JUCE Modules\juce_core\threads</Filter>
-    </ClInclude>
-    <ClInclude Include="..\..\..\..\modules\juce_core\threads\juce_ReadWriteLock.h">
-      <Filter>JUCE Modules\juce_core\threads</Filter>
-    </ClInclude>
-    <ClInclude Include="..\..\..\..\modules\juce_core\threads\juce_ScopedLock.h">
-      <Filter>JUCE Modules\juce_core\threads</Filter>
-    </ClInclude>
-    <ClInclude Include="..\..\..\..\modules\juce_core\threads\juce_ScopedReadLock.h">
-      <Filter>JUCE Modules\juce_core\threads</Filter>
-    </ClInclude>
-    <ClInclude Include="..\..\..\..\modules\juce_core\threads\juce_ScopedWriteLock.h">
-      <Filter>JUCE Modules\juce_core\threads</Filter>
-    </ClInclude>
-    <ClInclude Include="..\..\..\..\modules\juce_core\threads\juce_SpinLock.h">
-      <Filter>JUCE Modules\juce_core\threads</Filter>
-    </ClInclude>
-    <ClInclude Include="..\..\..\..\modules\juce_core\threads\juce_Thread.h">
-      <Filter>JUCE Modules\juce_core\threads</Filter>
-    </ClInclude>
-    <ClInclude Include="..\..\..\..\modules\juce_core\threads\juce_ThreadLocalValue.h">
-      <Filter>JUCE Modules\juce_core\threads</Filter>
-    </ClInclude>
-    <ClInclude Include="..\..\..\..\modules\juce_core\threads\juce_ThreadPool.h">
-      <Filter>JUCE Modules\juce_core\threads</Filter>
-    </ClInclude>
-    <ClInclude Include="..\..\..\..\modules\juce_core\threads\juce_TimeSliceThread.h">
-      <Filter>JUCE Modules\juce_core\threads</Filter>
-    </ClInclude>
-    <ClInclude Include="..\..\..\..\modules\juce_core\threads\juce_WaitableEvent.h">
-      <Filter>JUCE Modules\juce_core\threads</Filter>
-    </ClInclude>
-    <ClInclude Include="..\..\..\..\modules\juce_core\time\juce_PerformanceCounter.h">
-      <Filter>JUCE Modules\juce_core\time</Filter>
-    </ClInclude>
-    <ClInclude Include="..\..\..\..\modules\juce_core\time\juce_RelativeTime.h">
-      <Filter>JUCE Modules\juce_core\time</Filter>
-    </ClInclude>
-    <ClInclude Include="..\..\..\..\modules\juce_core\time\juce_Time.h">
-      <Filter>JUCE Modules\juce_core\time</Filter>
-    </ClInclude>
-    <ClInclude Include="..\..\..\..\modules\juce_core\unit_tests\juce_UnitTest.h">
-      <Filter>JUCE Modules\juce_core\unit_tests</Filter>
-    </ClInclude>
-    <ClInclude Include="..\..\..\..\modules\juce_core\xml\juce_XmlDocument.h">
-      <Filter>JUCE Modules\juce_core\xml</Filter>
-    </ClInclude>
-    <ClInclude Include="..\..\..\..\modules\juce_core\xml\juce_XmlElement.h">
-      <Filter>JUCE Modules\juce_core\xml</Filter>
-    </ClInclude>
-    <ClInclude Include="..\..\..\..\modules\juce_core\zip\zlib\crc32.h">
-      <Filter>JUCE Modules\juce_core\zip\zlib</Filter>
-    </ClInclude>
-    <ClInclude Include="..\..\..\..\modules\juce_core\zip\zlib\deflate.h">
-      <Filter>JUCE Modules\juce_core\zip\zlib</Filter>
-    </ClInclude>
-    <ClInclude Include="..\..\..\..\modules\juce_core\zip\zlib\inffast.h">
-      <Filter>JUCE Modules\juce_core\zip\zlib</Filter>
-    </ClInclude>
-    <ClInclude Include="..\..\..\..\modules\juce_core\zip\zlib\inffixed.h">
-      <Filter>JUCE Modules\juce_core\zip\zlib</Filter>
-    </ClInclude>
-    <ClInclude Include="..\..\..\..\modules\juce_core\zip\zlib\inflate.h">
-      <Filter>JUCE Modules\juce_core\zip\zlib</Filter>
-    </ClInclude>
-    <ClInclude Include="..\..\..\..\modules\juce_core\zip\zlib\inftrees.h">
-      <Filter>JUCE Modules\juce_core\zip\zlib</Filter>
-    </ClInclude>
-    <ClInclude Include="..\..\..\..\modules\juce_core\zip\zlib\trees.h">
-      <Filter>JUCE Modules\juce_core\zip\zlib</Filter>
-    </ClInclude>
-    <ClInclude Include="..\..\..\..\modules\juce_core\zip\zlib\zconf.h">
-      <Filter>JUCE Modules\juce_core\zip\zlib</Filter>
-    </ClInclude>
-    <ClInclude Include="..\..\..\..\modules\juce_core\zip\zlib\zconf.in.h">
-      <Filter>JUCE Modules\juce_core\zip\zlib</Filter>
-    </ClInclude>
-    <ClInclude Include="..\..\..\..\modules\juce_core\zip\zlib\zlib.h">
-      <Filter>JUCE Modules\juce_core\zip\zlib</Filter>
-    </ClInclude>
-    <ClInclude Include="..\..\..\..\modules\juce_core\zip\zlib\zutil.h">
-      <Filter>JUCE Modules\juce_core\zip\zlib</Filter>
-    </ClInclude>
-    <ClInclude Include="..\..\..\..\modules\juce_core\zip\juce_GZIPCompressorOutputStream.h">
-      <Filter>JUCE Modules\juce_core\zip</Filter>
-    </ClInclude>
-    <ClInclude Include="..\..\..\..\modules\juce_core\zip\juce_GZIPDecompressorInputStream.h">
-      <Filter>JUCE Modules\juce_core\zip</Filter>
-    </ClInclude>
-    <ClInclude Include="..\..\..\..\modules\juce_core\zip\juce_ZipFile.h">
-      <Filter>JUCE Modules\juce_core\zip</Filter>
-    </ClInclude>
-    <ClInclude Include="..\..\..\..\modules\juce_core\juce_core.h">
-      <Filter>JUCE Modules\juce_core</Filter>
-    </ClInclude>
-    <ClInclude Include="..\..\..\..\modules\juce_cryptography\encryption\juce_BlowFish.h">
-      <Filter>JUCE Modules\juce_cryptography\encryption</Filter>
-    </ClInclude>
-    <ClInclude Include="..\..\..\..\modules\juce_cryptography\encryption\juce_Primes.h">
-      <Filter>JUCE Modules\juce_cryptography\encryption</Filter>
-    </ClInclude>
-    <ClInclude Include="..\..\..\..\modules\juce_cryptography\encryption\juce_RSAKey.h">
-      <Filter>JUCE Modules\juce_cryptography\encryption</Filter>
-    </ClInclude>
-    <ClInclude Include="..\..\..\..\modules\juce_cryptography\hashing\juce_MD5.h">
-      <Filter>JUCE Modules\juce_cryptography\hashing</Filter>
-    </ClInclude>
-    <ClInclude Include="..\..\..\..\modules\juce_cryptography\hashing\juce_SHA256.h">
-      <Filter>JUCE Modules\juce_cryptography\hashing</Filter>
-    </ClInclude>
-    <ClInclude Include="..\..\..\..\modules\juce_cryptography\hashing\juce_Whirlpool.h">
-      <Filter>JUCE Modules\juce_cryptography\hashing</Filter>
-    </ClInclude>
-    <ClInclude Include="..\..\..\..\modules\juce_cryptography\juce_cryptography.h">
-      <Filter>JUCE Modules\juce_cryptography</Filter>
-    </ClInclude>
-    <ClInclude Include="..\..\..\..\modules\juce_data_structures\app_properties\juce_ApplicationProperties.h">
-      <Filter>JUCE Modules\juce_data_structures\app_properties</Filter>
-    </ClInclude>
-    <ClInclude Include="..\..\..\..\modules\juce_data_structures\app_properties\juce_PropertiesFile.h">
-      <Filter>JUCE Modules\juce_data_structures\app_properties</Filter>
-    </ClInclude>
-    <ClInclude Include="..\..\..\..\modules\juce_data_structures\undomanager\juce_UndoableAction.h">
-      <Filter>JUCE Modules\juce_data_structures\undomanager</Filter>
-    </ClInclude>
-    <ClInclude Include="..\..\..\..\modules\juce_data_structures\undomanager\juce_UndoManager.h">
-      <Filter>JUCE Modules\juce_data_structures\undomanager</Filter>
-    </ClInclude>
-    <ClInclude Include="..\..\..\..\modules\juce_data_structures\values\juce_CachedValue.h">
-      <Filter>JUCE Modules\juce_data_structures\values</Filter>
-    </ClInclude>
-    <ClInclude Include="..\..\..\..\modules\juce_data_structures\values\juce_Value.h">
-      <Filter>JUCE Modules\juce_data_structures\values</Filter>
-    </ClInclude>
-    <ClInclude Include="..\..\..\..\modules\juce_data_structures\values\juce_ValueTree.h">
-      <Filter>JUCE Modules\juce_data_structures\values</Filter>
-    </ClInclude>
-    <ClInclude Include="..\..\..\..\modules\juce_data_structures\values\juce_ValueTreeSynchroniser.h">
-      <Filter>JUCE Modules\juce_data_structures\values</Filter>
-    </ClInclude>
-    <ClInclude Include="..\..\..\..\modules\juce_data_structures\values\juce_ValueWithDefault.h">
-      <Filter>JUCE Modules\juce_data_structures\values</Filter>
-    </ClInclude>
-    <ClInclude Include="..\..\..\..\modules\juce_data_structures\juce_data_structures.h">
-      <Filter>JUCE Modules\juce_data_structures</Filter>
-    </ClInclude>
-    <ClInclude Include="..\..\..\..\modules\juce_events\broadcasters\juce_ActionBroadcaster.h">
-      <Filter>JUCE Modules\juce_events\broadcasters</Filter>
-    </ClInclude>
-    <ClInclude Include="..\..\..\..\modules\juce_events\broadcasters\juce_ActionListener.h">
-      <Filter>JUCE Modules\juce_events\broadcasters</Filter>
-    </ClInclude>
-    <ClInclude Include="..\..\..\..\modules\juce_events\broadcasters\juce_AsyncUpdater.h">
-      <Filter>JUCE Modules\juce_events\broadcasters</Filter>
-    </ClInclude>
-    <ClInclude Include="..\..\..\..\modules\juce_events\broadcasters\juce_ChangeBroadcaster.h">
-      <Filter>JUCE Modules\juce_events\broadcasters</Filter>
-    </ClInclude>
-    <ClInclude Include="..\..\..\..\modules\juce_events\broadcasters\juce_ChangeListener.h">
-      <Filter>JUCE Modules\juce_events\broadcasters</Filter>
-    </ClInclude>
-    <ClInclude Include="..\..\..\..\modules\juce_events\interprocess\juce_ConnectedChildProcess.h">
-      <Filter>JUCE Modules\juce_events\interprocess</Filter>
-    </ClInclude>
-    <ClInclude Include="..\..\..\..\modules\juce_events\interprocess\juce_InterprocessConnection.h">
-      <Filter>JUCE Modules\juce_events\interprocess</Filter>
-    </ClInclude>
-    <ClInclude Include="..\..\..\..\modules\juce_events\interprocess\juce_InterprocessConnectionServer.h">
-      <Filter>JUCE Modules\juce_events\interprocess</Filter>
-    </ClInclude>
-    <ClInclude Include="..\..\..\..\modules\juce_events\interprocess\juce_NetworkServiceDiscovery.h">
-      <Filter>JUCE Modules\juce_events\interprocess</Filter>
-    </ClInclude>
-    <ClInclude Include="..\..\..\..\modules\juce_events\messages\juce_ApplicationBase.h">
-      <Filter>JUCE Modules\juce_events\messages</Filter>
-    </ClInclude>
-    <ClInclude Include="..\..\..\..\modules\juce_events\messages\juce_CallbackMessage.h">
-      <Filter>JUCE Modules\juce_events\messages</Filter>
-    </ClInclude>
-    <ClInclude Include="..\..\..\..\modules\juce_events\messages\juce_DeletedAtShutdown.h">
-      <Filter>JUCE Modules\juce_events\messages</Filter>
-    </ClInclude>
-    <ClInclude Include="..\..\..\..\modules\juce_events\messages\juce_Initialisation.h">
-      <Filter>JUCE Modules\juce_events\messages</Filter>
-    </ClInclude>
-    <ClInclude Include="..\..\..\..\modules\juce_events\messages\juce_Message.h">
-      <Filter>JUCE Modules\juce_events\messages</Filter>
-    </ClInclude>
-    <ClInclude Include="..\..\..\..\modules\juce_events\messages\juce_MessageListener.h">
-      <Filter>JUCE Modules\juce_events\messages</Filter>
-    </ClInclude>
-    <ClInclude Include="..\..\..\..\modules\juce_events\messages\juce_MessageManager.h">
-      <Filter>JUCE Modules\juce_events\messages</Filter>
-    </ClInclude>
-    <ClInclude Include="..\..\..\..\modules\juce_events\messages\juce_MountedVolumeListChangeDetector.h">
-      <Filter>JUCE Modules\juce_events\messages</Filter>
-    </ClInclude>
-    <ClInclude Include="..\..\..\..\modules\juce_events\messages\juce_NotificationType.h">
-      <Filter>JUCE Modules\juce_events\messages</Filter>
-    </ClInclude>
-    <ClInclude Include="..\..\..\..\modules\juce_events\native\juce_linux_EventLoop.h">
-      <Filter>JUCE Modules\juce_events\native</Filter>
-    </ClInclude>
-    <ClInclude Include="..\..\..\..\modules\juce_events\native\juce_osx_MessageQueue.h">
-      <Filter>JUCE Modules\juce_events\native</Filter>
-    </ClInclude>
-    <ClInclude Include="..\..\..\..\modules\juce_events\native\juce_win32_HiddenMessageWindow.h">
-      <Filter>JUCE Modules\juce_events\native</Filter>
-    </ClInclude>
-    <ClInclude Include="..\..\..\..\modules\juce_events\native\juce_win32_WinRTWrapper.h">
-      <Filter>JUCE Modules\juce_events\native</Filter>
-    </ClInclude>
-    <ClInclude Include="..\..\..\..\modules\juce_events\timers\juce_MultiTimer.h">
-      <Filter>JUCE Modules\juce_events\timers</Filter>
-    </ClInclude>
-    <ClInclude Include="..\..\..\..\modules\juce_events\timers\juce_Timer.h">
-      <Filter>JUCE Modules\juce_events\timers</Filter>
-    </ClInclude>
-    <ClInclude Include="..\..\..\..\modules\juce_events\juce_events.h">
-      <Filter>JUCE Modules\juce_events</Filter>
-    </ClInclude>
-    <ClInclude Include="..\..\..\..\modules\juce_graphics\colour\juce_Colour.h">
-      <Filter>JUCE Modules\juce_graphics\colour</Filter>
-    </ClInclude>
-    <ClInclude Include="..\..\..\..\modules\juce_graphics\colour\juce_ColourGradient.h">
-      <Filter>JUCE Modules\juce_graphics\colour</Filter>
-    </ClInclude>
-    <ClInclude Include="..\..\..\..\modules\juce_graphics\colour\juce_Colours.h">
-      <Filter>JUCE Modules\juce_graphics\colour</Filter>
-    </ClInclude>
-    <ClInclude Include="..\..\..\..\modules\juce_graphics\colour\juce_FillType.h">
-      <Filter>JUCE Modules\juce_graphics\colour</Filter>
-    </ClInclude>
-    <ClInclude Include="..\..\..\..\modules\juce_graphics\colour\juce_PixelFormats.h">
-      <Filter>JUCE Modules\juce_graphics\colour</Filter>
-    </ClInclude>
-    <ClInclude Include="..\..\..\..\modules\juce_graphics\contexts\juce_GraphicsContext.h">
-      <Filter>JUCE Modules\juce_graphics\contexts</Filter>
-    </ClInclude>
-    <ClInclude Include="..\..\..\..\modules\juce_graphics\contexts\juce_LowLevelGraphicsContext.h">
-      <Filter>JUCE Modules\juce_graphics\contexts</Filter>
-    </ClInclude>
-    <ClInclude Include="..\..\..\..\modules\juce_graphics\contexts\juce_LowLevelGraphicsPostScriptRenderer.h">
-      <Filter>JUCE Modules\juce_graphics\contexts</Filter>
-    </ClInclude>
-    <ClInclude Include="..\..\..\..\modules\juce_graphics\contexts\juce_LowLevelGraphicsSoftwareRenderer.h">
-      <Filter>JUCE Modules\juce_graphics\contexts</Filter>
-    </ClInclude>
-    <ClInclude Include="..\..\..\..\modules\juce_graphics\effects\juce_DropShadowEffect.h">
-      <Filter>JUCE Modules\juce_graphics\effects</Filter>
-    </ClInclude>
-    <ClInclude Include="..\..\..\..\modules\juce_graphics\effects\juce_GlowEffect.h">
-      <Filter>JUCE Modules\juce_graphics\effects</Filter>
-    </ClInclude>
-    <ClInclude Include="..\..\..\..\modules\juce_graphics\effects\juce_ImageEffectFilter.h">
-      <Filter>JUCE Modules\juce_graphics\effects</Filter>
-    </ClInclude>
-    <ClInclude Include="..\..\..\..\modules\juce_graphics\fonts\juce_AttributedString.h">
-      <Filter>JUCE Modules\juce_graphics\fonts</Filter>
-    </ClInclude>
-    <ClInclude Include="..\..\..\..\modules\juce_graphics\fonts\juce_CustomTypeface.h">
-      <Filter>JUCE Modules\juce_graphics\fonts</Filter>
-    </ClInclude>
-    <ClInclude Include="..\..\..\..\modules\juce_graphics\fonts\juce_Font.h">
-      <Filter>JUCE Modules\juce_graphics\fonts</Filter>
-    </ClInclude>
-    <ClInclude Include="..\..\..\..\modules\juce_graphics\fonts\juce_GlyphArrangement.h">
-      <Filter>JUCE Modules\juce_graphics\fonts</Filter>
-    </ClInclude>
-    <ClInclude Include="..\..\..\..\modules\juce_graphics\fonts\juce_TextLayout.h">
-      <Filter>JUCE Modules\juce_graphics\fonts</Filter>
-    </ClInclude>
-    <ClInclude Include="..\..\..\..\modules\juce_graphics\fonts\juce_Typeface.h">
-      <Filter>JUCE Modules\juce_graphics\fonts</Filter>
-    </ClInclude>
-    <ClInclude Include="..\..\..\..\modules\juce_graphics\geometry\juce_AffineTransform.h">
-      <Filter>JUCE Modules\juce_graphics\geometry</Filter>
-    </ClInclude>
-    <ClInclude Include="..\..\..\..\modules\juce_graphics\geometry\juce_BorderSize.h">
-      <Filter>JUCE Modules\juce_graphics\geometry</Filter>
-    </ClInclude>
-    <ClInclude Include="..\..\..\..\modules\juce_graphics\geometry\juce_EdgeTable.h">
-      <Filter>JUCE Modules\juce_graphics\geometry</Filter>
-    </ClInclude>
-    <ClInclude Include="..\..\..\..\modules\juce_graphics\geometry\juce_Line.h">
-      <Filter>JUCE Modules\juce_graphics\geometry</Filter>
-    </ClInclude>
-    <ClInclude Include="..\..\..\..\modules\juce_graphics\geometry\juce_Parallelogram.h">
-      <Filter>JUCE Modules\juce_graphics\geometry</Filter>
-    </ClInclude>
-    <ClInclude Include="..\..\..\..\modules\juce_graphics\geometry\juce_Path.h">
-      <Filter>JUCE Modules\juce_graphics\geometry</Filter>
-    </ClInclude>
-    <ClInclude Include="..\..\..\..\modules\juce_graphics\geometry\juce_PathIterator.h">
-      <Filter>JUCE Modules\juce_graphics\geometry</Filter>
-    </ClInclude>
-    <ClInclude Include="..\..\..\..\modules\juce_graphics\geometry\juce_PathStrokeType.h">
-      <Filter>JUCE Modules\juce_graphics\geometry</Filter>
-    </ClInclude>
-    <ClInclude Include="..\..\..\..\modules\juce_graphics\geometry\juce_Point.h">
-      <Filter>JUCE Modules\juce_graphics\geometry</Filter>
-    </ClInclude>
-    <ClInclude Include="..\..\..\..\modules\juce_graphics\geometry\juce_Rectangle.h">
-      <Filter>JUCE Modules\juce_graphics\geometry</Filter>
-    </ClInclude>
-    <ClInclude Include="..\..\..\..\modules\juce_graphics\geometry\juce_RectangleList.h">
-      <Filter>JUCE Modules\juce_graphics\geometry</Filter>
-    </ClInclude>
-    <ClInclude Include="..\..\..\..\modules\juce_graphics\image_formats\jpglib\cderror.h">
-      <Filter>JUCE Modules\juce_graphics\image_formats\jpglib</Filter>
-    </ClInclude>
-    <ClInclude Include="..\..\..\..\modules\juce_graphics\image_formats\jpglib\jchuff.h">
-      <Filter>JUCE Modules\juce_graphics\image_formats\jpglib</Filter>
-    </ClInclude>
-    <ClInclude Include="..\..\..\..\modules\juce_graphics\image_formats\jpglib\jconfig.h">
-      <Filter>JUCE Modules\juce_graphics\image_formats\jpglib</Filter>
-    </ClInclude>
-    <ClInclude Include="..\..\..\..\modules\juce_graphics\image_formats\jpglib\jdct.h">
-      <Filter>JUCE Modules\juce_graphics\image_formats\jpglib</Filter>
-    </ClInclude>
-    <ClInclude Include="..\..\..\..\modules\juce_graphics\image_formats\jpglib\jdhuff.h">
-      <Filter>JUCE Modules\juce_graphics\image_formats\jpglib</Filter>
-    </ClInclude>
-    <ClInclude Include="..\..\..\..\modules\juce_graphics\image_formats\jpglib\jerror.h">
-      <Filter>JUCE Modules\juce_graphics\image_formats\jpglib</Filter>
-    </ClInclude>
-    <ClInclude Include="..\..\..\..\modules\juce_graphics\image_formats\jpglib\jinclude.h">
-      <Filter>JUCE Modules\juce_graphics\image_formats\jpglib</Filter>
-    </ClInclude>
-    <ClInclude Include="..\..\..\..\modules\juce_graphics\image_formats\jpglib\jmemsys.h">
-      <Filter>JUCE Modules\juce_graphics\image_formats\jpglib</Filter>
-    </ClInclude>
-    <ClInclude Include="..\..\..\..\modules\juce_graphics\image_formats\jpglib\jmorecfg.h">
-      <Filter>JUCE Modules\juce_graphics\image_formats\jpglib</Filter>
-    </ClInclude>
-    <ClInclude Include="..\..\..\..\modules\juce_graphics\image_formats\jpglib\jpegint.h">
-      <Filter>JUCE Modules\juce_graphics\image_formats\jpglib</Filter>
-    </ClInclude>
-    <ClInclude Include="..\..\..\..\modules\juce_graphics\image_formats\jpglib\jpeglib.h">
-      <Filter>JUCE Modules\juce_graphics\image_formats\jpglib</Filter>
-    </ClInclude>
-    <ClInclude Include="..\..\..\..\modules\juce_graphics\image_formats\jpglib\jversion.h">
-      <Filter>JUCE Modules\juce_graphics\image_formats\jpglib</Filter>
-    </ClInclude>
-    <ClInclude Include="..\..\..\..\modules\juce_graphics\image_formats\jpglib\transupp.h">
-      <Filter>JUCE Modules\juce_graphics\image_formats\jpglib</Filter>
-    </ClInclude>
-    <ClInclude Include="..\..\..\..\modules\juce_graphics\image_formats\pnglib\png.h">
-      <Filter>JUCE Modules\juce_graphics\image_formats\pnglib</Filter>
-    </ClInclude>
-    <ClInclude Include="..\..\..\..\modules\juce_graphics\image_formats\pnglib\pngconf.h">
-      <Filter>JUCE Modules\juce_graphics\image_formats\pnglib</Filter>
-    </ClInclude>
-    <ClInclude Include="..\..\..\..\modules\juce_graphics\image_formats\pnglib\pnginfo.h">
-      <Filter>JUCE Modules\juce_graphics\image_formats\pnglib</Filter>
-    </ClInclude>
-    <ClInclude Include="..\..\..\..\modules\juce_graphics\image_formats\pnglib\pngpriv.h">
-      <Filter>JUCE Modules\juce_graphics\image_formats\pnglib</Filter>
-    </ClInclude>
-    <ClInclude Include="..\..\..\..\modules\juce_graphics\image_formats\pnglib\pngstruct.h">
-      <Filter>JUCE Modules\juce_graphics\image_formats\pnglib</Filter>
-    </ClInclude>
-    <ClInclude Include="..\..\..\..\modules\juce_graphics\images\juce_Image.h">
-      <Filter>JUCE Modules\juce_graphics\images</Filter>
-    </ClInclude>
-    <ClInclude Include="..\..\..\..\modules\juce_graphics\images\juce_ImageCache.h">
-      <Filter>JUCE Modules\juce_graphics\images</Filter>
-    </ClInclude>
-    <ClInclude Include="..\..\..\..\modules\juce_graphics\images\juce_ImageConvolutionKernel.h">
-      <Filter>JUCE Modules\juce_graphics\images</Filter>
-    </ClInclude>
-    <ClInclude Include="..\..\..\..\modules\juce_graphics\images\juce_ImageFileFormat.h">
-      <Filter>JUCE Modules\juce_graphics\images</Filter>
-    </ClInclude>
-    <ClInclude Include="..\..\..\..\modules\juce_graphics\native\juce_mac_CoreGraphicsContext.h">
-      <Filter>JUCE Modules\juce_graphics\native</Filter>
-    </ClInclude>
-    <ClInclude Include="..\..\..\..\modules\juce_graphics\native\juce_mac_CoreGraphicsHelpers.h">
-      <Filter>JUCE Modules\juce_graphics\native</Filter>
-    </ClInclude>
-    <ClInclude Include="..\..\..\..\modules\juce_graphics\native\juce_RenderingHelpers.h">
-      <Filter>JUCE Modules\juce_graphics\native</Filter>
-    </ClInclude>
-    <ClInclude Include="..\..\..\..\modules\juce_graphics\native\juce_win32_Direct2DGraphicsContext.h">
-      <Filter>JUCE Modules\juce_graphics\native</Filter>
-    </ClInclude>
-    <ClInclude Include="..\..\..\..\modules\juce_graphics\placement\juce_Justification.h">
-      <Filter>JUCE Modules\juce_graphics\placement</Filter>
-    </ClInclude>
-    <ClInclude Include="..\..\..\..\modules\juce_graphics\placement\juce_RectanglePlacement.h">
-      <Filter>JUCE Modules\juce_graphics\placement</Filter>
-    </ClInclude>
-    <ClInclude Include="..\..\..\..\modules\juce_graphics\juce_graphics.h">
-      <Filter>JUCE Modules\juce_graphics</Filter>
-    </ClInclude>
-    <ClInclude Include="..\..\..\..\modules\juce_gui_basics\application\juce_Application.h">
-      <Filter>JUCE Modules\juce_gui_basics\application</Filter>
-    </ClInclude>
-    <ClInclude Include="..\..\..\..\modules\juce_gui_basics\buttons\juce_ArrowButton.h">
-      <Filter>JUCE Modules\juce_gui_basics\buttons</Filter>
-    </ClInclude>
-    <ClInclude Include="..\..\..\..\modules\juce_gui_basics\buttons\juce_Button.h">
-      <Filter>JUCE Modules\juce_gui_basics\buttons</Filter>
-    </ClInclude>
-    <ClInclude Include="..\..\..\..\modules\juce_gui_basics\buttons\juce_DrawableButton.h">
-      <Filter>JUCE Modules\juce_gui_basics\buttons</Filter>
-    </ClInclude>
-    <ClInclude Include="..\..\..\..\modules\juce_gui_basics\buttons\juce_HyperlinkButton.h">
-      <Filter>JUCE Modules\juce_gui_basics\buttons</Filter>
-    </ClInclude>
-    <ClInclude Include="..\..\..\..\modules\juce_gui_basics\buttons\juce_ImageButton.h">
-      <Filter>JUCE Modules\juce_gui_basics\buttons</Filter>
-    </ClInclude>
-    <ClInclude Include="..\..\..\..\modules\juce_gui_basics\buttons\juce_ShapeButton.h">
-      <Filter>JUCE Modules\juce_gui_basics\buttons</Filter>
-    </ClInclude>
-    <ClInclude Include="..\..\..\..\modules\juce_gui_basics\buttons\juce_TextButton.h">
-      <Filter>JUCE Modules\juce_gui_basics\buttons</Filter>
-    </ClInclude>
-    <ClInclude Include="..\..\..\..\modules\juce_gui_basics\buttons\juce_ToggleButton.h">
-      <Filter>JUCE Modules\juce_gui_basics\buttons</Filter>
-    </ClInclude>
-    <ClInclude Include="..\..\..\..\modules\juce_gui_basics\buttons\juce_ToolbarButton.h">
-      <Filter>JUCE Modules\juce_gui_basics\buttons</Filter>
-    </ClInclude>
-    <ClInclude Include="..\..\..\..\modules\juce_gui_basics\commands\juce_ApplicationCommandID.h">
-      <Filter>JUCE Modules\juce_gui_basics\commands</Filter>
-    </ClInclude>
-    <ClInclude Include="..\..\..\..\modules\juce_gui_basics\commands\juce_ApplicationCommandInfo.h">
-      <Filter>JUCE Modules\juce_gui_basics\commands</Filter>
-    </ClInclude>
-    <ClInclude Include="..\..\..\..\modules\juce_gui_basics\commands\juce_ApplicationCommandManager.h">
-      <Filter>JUCE Modules\juce_gui_basics\commands</Filter>
-    </ClInclude>
-    <ClInclude Include="..\..\..\..\modules\juce_gui_basics\commands\juce_ApplicationCommandTarget.h">
-      <Filter>JUCE Modules\juce_gui_basics\commands</Filter>
-    </ClInclude>
-    <ClInclude Include="..\..\..\..\modules\juce_gui_basics\commands\juce_KeyPressMappingSet.h">
-      <Filter>JUCE Modules\juce_gui_basics\commands</Filter>
-    </ClInclude>
-    <ClInclude Include="..\..\..\..\modules\juce_gui_basics\components\juce_CachedComponentImage.h">
-      <Filter>JUCE Modules\juce_gui_basics\components</Filter>
-    </ClInclude>
-    <ClInclude Include="..\..\..\..\modules\juce_gui_basics\components\juce_Component.h">
-      <Filter>JUCE Modules\juce_gui_basics\components</Filter>
-    </ClInclude>
-    <ClInclude Include="..\..\..\..\modules\juce_gui_basics\components\juce_ComponentListener.h">
-      <Filter>JUCE Modules\juce_gui_basics\components</Filter>
-    </ClInclude>
-    <ClInclude Include="..\..\..\..\modules\juce_gui_basics\components\juce_ModalComponentManager.h">
-      <Filter>JUCE Modules\juce_gui_basics\components</Filter>
-    </ClInclude>
-    <ClInclude Include="..\..\..\..\modules\juce_gui_basics\desktop\juce_Desktop.h">
-      <Filter>JUCE Modules\juce_gui_basics\desktop</Filter>
-    </ClInclude>
-    <ClInclude Include="..\..\..\..\modules\juce_gui_basics\desktop\juce_Displays.h">
-      <Filter>JUCE Modules\juce_gui_basics\desktop</Filter>
-    </ClInclude>
-    <ClInclude Include="..\..\..\..\modules\juce_gui_basics\drawables\juce_Drawable.h">
-      <Filter>JUCE Modules\juce_gui_basics\drawables</Filter>
-    </ClInclude>
-    <ClInclude Include="..\..\..\..\modules\juce_gui_basics\drawables\juce_DrawableComposite.h">
-      <Filter>JUCE Modules\juce_gui_basics\drawables</Filter>
-    </ClInclude>
-    <ClInclude Include="..\..\..\..\modules\juce_gui_basics\drawables\juce_DrawableImage.h">
-      <Filter>JUCE Modules\juce_gui_basics\drawables</Filter>
-    </ClInclude>
-    <ClInclude Include="..\..\..\..\modules\juce_gui_basics\drawables\juce_DrawablePath.h">
-      <Filter>JUCE Modules\juce_gui_basics\drawables</Filter>
-    </ClInclude>
-    <ClInclude Include="..\..\..\..\modules\juce_gui_basics\drawables\juce_DrawableRectangle.h">
-      <Filter>JUCE Modules\juce_gui_basics\drawables</Filter>
-    </ClInclude>
-    <ClInclude Include="..\..\..\..\modules\juce_gui_basics\drawables\juce_DrawableShape.h">
-      <Filter>JUCE Modules\juce_gui_basics\drawables</Filter>
-    </ClInclude>
-    <ClInclude Include="..\..\..\..\modules\juce_gui_basics\drawables\juce_DrawableText.h">
-      <Filter>JUCE Modules\juce_gui_basics\drawables</Filter>
-    </ClInclude>
-    <ClInclude Include="..\..\..\..\modules\juce_gui_basics\filebrowser\juce_ContentSharer.h">
-      <Filter>JUCE Modules\juce_gui_basics\filebrowser</Filter>
-    </ClInclude>
-    <ClInclude Include="..\..\..\..\modules\juce_gui_basics\filebrowser\juce_DirectoryContentsDisplayComponent.h">
-      <Filter>JUCE Modules\juce_gui_basics\filebrowser</Filter>
-    </ClInclude>
-    <ClInclude Include="..\..\..\..\modules\juce_gui_basics\filebrowser\juce_DirectoryContentsList.h">
-      <Filter>JUCE Modules\juce_gui_basics\filebrowser</Filter>
-    </ClInclude>
-    <ClInclude Include="..\..\..\..\modules\juce_gui_basics\filebrowser\juce_FileBrowserComponent.h">
-      <Filter>JUCE Modules\juce_gui_basics\filebrowser</Filter>
-    </ClInclude>
-    <ClInclude Include="..\..\..\..\modules\juce_gui_basics\filebrowser\juce_FileBrowserListener.h">
-      <Filter>JUCE Modules\juce_gui_basics\filebrowser</Filter>
-    </ClInclude>
-    <ClInclude Include="..\..\..\..\modules\juce_gui_basics\filebrowser\juce_FileChooser.h">
-      <Filter>JUCE Modules\juce_gui_basics\filebrowser</Filter>
-    </ClInclude>
-    <ClInclude Include="..\..\..\..\modules\juce_gui_basics\filebrowser\juce_FileChooserDialogBox.h">
-      <Filter>JUCE Modules\juce_gui_basics\filebrowser</Filter>
-    </ClInclude>
-    <ClInclude Include="..\..\..\..\modules\juce_gui_basics\filebrowser\juce_FileListComponent.h">
-      <Filter>JUCE Modules\juce_gui_basics\filebrowser</Filter>
-    </ClInclude>
-    <ClInclude Include="..\..\..\..\modules\juce_gui_basics\filebrowser\juce_FilenameComponent.h">
-      <Filter>JUCE Modules\juce_gui_basics\filebrowser</Filter>
-    </ClInclude>
-    <ClInclude Include="..\..\..\..\modules\juce_gui_basics\filebrowser\juce_FilePreviewComponent.h">
-      <Filter>JUCE Modules\juce_gui_basics\filebrowser</Filter>
-    </ClInclude>
-    <ClInclude Include="..\..\..\..\modules\juce_gui_basics\filebrowser\juce_FileSearchPathListComponent.h">
-      <Filter>JUCE Modules\juce_gui_basics\filebrowser</Filter>
-    </ClInclude>
-    <ClInclude Include="..\..\..\..\modules\juce_gui_basics\filebrowser\juce_FileTreeComponent.h">
-      <Filter>JUCE Modules\juce_gui_basics\filebrowser</Filter>
-    </ClInclude>
-    <ClInclude Include="..\..\..\..\modules\juce_gui_basics\filebrowser\juce_ImagePreviewComponent.h">
-      <Filter>JUCE Modules\juce_gui_basics\filebrowser</Filter>
-    </ClInclude>
-    <ClInclude Include="..\..\..\..\modules\juce_gui_basics\keyboard\juce_CaretComponent.h">
-      <Filter>JUCE Modules\juce_gui_basics\keyboard</Filter>
-    </ClInclude>
-    <ClInclude Include="..\..\..\..\modules\juce_gui_basics\keyboard\juce_KeyboardFocusTraverser.h">
-      <Filter>JUCE Modules\juce_gui_basics\keyboard</Filter>
-    </ClInclude>
-    <ClInclude Include="..\..\..\..\modules\juce_gui_basics\keyboard\juce_KeyListener.h">
-      <Filter>JUCE Modules\juce_gui_basics\keyboard</Filter>
-    </ClInclude>
-    <ClInclude Include="..\..\..\..\modules\juce_gui_basics\keyboard\juce_KeyPress.h">
-      <Filter>JUCE Modules\juce_gui_basics\keyboard</Filter>
-    </ClInclude>
-    <ClInclude Include="..\..\..\..\modules\juce_gui_basics\keyboard\juce_ModifierKeys.h">
-      <Filter>JUCE Modules\juce_gui_basics\keyboard</Filter>
-    </ClInclude>
-    <ClInclude Include="..\..\..\..\modules\juce_gui_basics\keyboard\juce_SystemClipboard.h">
-      <Filter>JUCE Modules\juce_gui_basics\keyboard</Filter>
-    </ClInclude>
-    <ClInclude Include="..\..\..\..\modules\juce_gui_basics\keyboard\juce_TextEditorKeyMapper.h">
-      <Filter>JUCE Modules\juce_gui_basics\keyboard</Filter>
-    </ClInclude>
-    <ClInclude Include="..\..\..\..\modules\juce_gui_basics\keyboard\juce_TextInputTarget.h">
-      <Filter>JUCE Modules\juce_gui_basics\keyboard</Filter>
-    </ClInclude>
-    <ClInclude Include="..\..\..\..\modules\juce_gui_basics\layout\juce_AnimatedPosition.h">
-      <Filter>JUCE Modules\juce_gui_basics\layout</Filter>
-    </ClInclude>
-    <ClInclude Include="..\..\..\..\modules\juce_gui_basics\layout\juce_AnimatedPositionBehaviours.h">
-      <Filter>JUCE Modules\juce_gui_basics\layout</Filter>
-    </ClInclude>
-    <ClInclude Include="..\..\..\..\modules\juce_gui_basics\layout\juce_ComponentAnimator.h">
-      <Filter>JUCE Modules\juce_gui_basics\layout</Filter>
-    </ClInclude>
-    <ClInclude Include="..\..\..\..\modules\juce_gui_basics\layout\juce_ComponentBoundsConstrainer.h">
-      <Filter>JUCE Modules\juce_gui_basics\layout</Filter>
-    </ClInclude>
-    <ClInclude Include="..\..\..\..\modules\juce_gui_basics\layout\juce_ComponentBuilder.h">
-      <Filter>JUCE Modules\juce_gui_basics\layout</Filter>
-    </ClInclude>
-    <ClInclude Include="..\..\..\..\modules\juce_gui_basics\layout\juce_ComponentMovementWatcher.h">
-      <Filter>JUCE Modules\juce_gui_basics\layout</Filter>
-    </ClInclude>
-    <ClInclude Include="..\..\..\..\modules\juce_gui_basics\layout\juce_ConcertinaPanel.h">
-      <Filter>JUCE Modules\juce_gui_basics\layout</Filter>
-    </ClInclude>
-    <ClInclude Include="..\..\..\..\modules\juce_gui_basics\layout\juce_FlexBox.h">
-      <Filter>JUCE Modules\juce_gui_basics\layout</Filter>
-    </ClInclude>
-    <ClInclude Include="..\..\..\..\modules\juce_gui_basics\layout\juce_FlexItem.h">
-      <Filter>JUCE Modules\juce_gui_basics\layout</Filter>
-    </ClInclude>
-    <ClInclude Include="..\..\..\..\modules\juce_gui_basics\layout\juce_Grid.h">
-      <Filter>JUCE Modules\juce_gui_basics\layout</Filter>
-    </ClInclude>
-    <ClInclude Include="..\..\..\..\modules\juce_gui_basics\layout\juce_GridItem.h">
-      <Filter>JUCE Modules\juce_gui_basics\layout</Filter>
-    </ClInclude>
-    <ClInclude Include="..\..\..\..\modules\juce_gui_basics\layout\juce_GroupComponent.h">
-      <Filter>JUCE Modules\juce_gui_basics\layout</Filter>
-    </ClInclude>
-    <ClInclude Include="..\..\..\..\modules\juce_gui_basics\layout\juce_MultiDocumentPanel.h">
-      <Filter>JUCE Modules\juce_gui_basics\layout</Filter>
-    </ClInclude>
-    <ClInclude Include="..\..\..\..\modules\juce_gui_basics\layout\juce_ResizableBorderComponent.h">
-      <Filter>JUCE Modules\juce_gui_basics\layout</Filter>
-    </ClInclude>
-    <ClInclude Include="..\..\..\..\modules\juce_gui_basics\layout\juce_ResizableCornerComponent.h">
-      <Filter>JUCE Modules\juce_gui_basics\layout</Filter>
-    </ClInclude>
-    <ClInclude Include="..\..\..\..\modules\juce_gui_basics\layout\juce_ResizableEdgeComponent.h">
-      <Filter>JUCE Modules\juce_gui_basics\layout</Filter>
-    </ClInclude>
-    <ClInclude Include="..\..\..\..\modules\juce_gui_basics\layout\juce_ScrollBar.h">
-      <Filter>JUCE Modules\juce_gui_basics\layout</Filter>
-    </ClInclude>
-    <ClInclude Include="..\..\..\..\modules\juce_gui_basics\layout\juce_SidePanel.h">
-      <Filter>JUCE Modules\juce_gui_basics\layout</Filter>
-    </ClInclude>
-    <ClInclude Include="..\..\..\..\modules\juce_gui_basics\layout\juce_StretchableLayoutManager.h">
-      <Filter>JUCE Modules\juce_gui_basics\layout</Filter>
-    </ClInclude>
-    <ClInclude Include="..\..\..\..\modules\juce_gui_basics\layout\juce_StretchableLayoutResizerBar.h">
-      <Filter>JUCE Modules\juce_gui_basics\layout</Filter>
-    </ClInclude>
-    <ClInclude Include="..\..\..\..\modules\juce_gui_basics\layout\juce_StretchableObjectResizer.h">
-      <Filter>JUCE Modules\juce_gui_basics\layout</Filter>
-    </ClInclude>
-    <ClInclude Include="..\..\..\..\modules\juce_gui_basics\layout\juce_TabbedButtonBar.h">
-      <Filter>JUCE Modules\juce_gui_basics\layout</Filter>
-    </ClInclude>
-    <ClInclude Include="..\..\..\..\modules\juce_gui_basics\layout\juce_TabbedComponent.h">
-      <Filter>JUCE Modules\juce_gui_basics\layout</Filter>
-    </ClInclude>
-    <ClInclude Include="..\..\..\..\modules\juce_gui_basics\layout\juce_Viewport.h">
-      <Filter>JUCE Modules\juce_gui_basics\layout</Filter>
-    </ClInclude>
-    <ClInclude Include="..\..\..\..\modules\juce_gui_basics\lookandfeel\juce_LookAndFeel.h">
-      <Filter>JUCE Modules\juce_gui_basics\lookandfeel</Filter>
-    </ClInclude>
-    <ClInclude Include="..\..\..\..\modules\juce_gui_basics\lookandfeel\juce_LookAndFeel_V1.h">
-      <Filter>JUCE Modules\juce_gui_basics\lookandfeel</Filter>
-    </ClInclude>
-    <ClInclude Include="..\..\..\..\modules\juce_gui_basics\lookandfeel\juce_LookAndFeel_V2.h">
-      <Filter>JUCE Modules\juce_gui_basics\lookandfeel</Filter>
-    </ClInclude>
-    <ClInclude Include="..\..\..\..\modules\juce_gui_basics\lookandfeel\juce_LookAndFeel_V3.h">
-      <Filter>JUCE Modules\juce_gui_basics\lookandfeel</Filter>
-    </ClInclude>
-    <ClInclude Include="..\..\..\..\modules\juce_gui_basics\lookandfeel\juce_LookAndFeel_V4.h">
-      <Filter>JUCE Modules\juce_gui_basics\lookandfeel</Filter>
-    </ClInclude>
-    <ClInclude Include="..\..\..\..\modules\juce_gui_basics\menus\juce_BurgerMenuComponent.h">
-      <Filter>JUCE Modules\juce_gui_basics\menus</Filter>
-    </ClInclude>
-    <ClInclude Include="..\..\..\..\modules\juce_gui_basics\menus\juce_MenuBarComponent.h">
-      <Filter>JUCE Modules\juce_gui_basics\menus</Filter>
-    </ClInclude>
-    <ClInclude Include="..\..\..\..\modules\juce_gui_basics\menus\juce_MenuBarModel.h">
-      <Filter>JUCE Modules\juce_gui_basics\menus</Filter>
-    </ClInclude>
-    <ClInclude Include="..\..\..\..\modules\juce_gui_basics\menus\juce_PopupMenu.h">
-      <Filter>JUCE Modules\juce_gui_basics\menus</Filter>
-    </ClInclude>
-    <ClInclude Include="..\..\..\..\modules\juce_gui_basics\misc\juce_BubbleComponent.h">
-      <Filter>JUCE Modules\juce_gui_basics\misc</Filter>
-    </ClInclude>
-    <ClInclude Include="..\..\..\..\modules\juce_gui_basics\misc\juce_DropShadower.h">
-      <Filter>JUCE Modules\juce_gui_basics\misc</Filter>
-    </ClInclude>
-    <ClInclude Include="..\..\..\..\modules\juce_gui_basics\misc\juce_JUCESplashScreen.h">
-      <Filter>JUCE Modules\juce_gui_basics\misc</Filter>
-    </ClInclude>
-    <ClInclude Include="..\..\..\..\modules\juce_gui_basics\mouse\juce_ComponentDragger.h">
-      <Filter>JUCE Modules\juce_gui_basics\mouse</Filter>
-    </ClInclude>
-    <ClInclude Include="..\..\..\..\modules\juce_gui_basics\mouse\juce_DragAndDropContainer.h">
-      <Filter>JUCE Modules\juce_gui_basics\mouse</Filter>
-    </ClInclude>
-    <ClInclude Include="..\..\..\..\modules\juce_gui_basics\mouse\juce_DragAndDropTarget.h">
-      <Filter>JUCE Modules\juce_gui_basics\mouse</Filter>
-    </ClInclude>
-    <ClInclude Include="..\..\..\..\modules\juce_gui_basics\mouse\juce_FileDragAndDropTarget.h">
-      <Filter>JUCE Modules\juce_gui_basics\mouse</Filter>
-    </ClInclude>
-    <ClInclude Include="..\..\..\..\modules\juce_gui_basics\mouse\juce_LassoComponent.h">
-      <Filter>JUCE Modules\juce_gui_basics\mouse</Filter>
-    </ClInclude>
-    <ClInclude Include="..\..\..\..\modules\juce_gui_basics\mouse\juce_MouseCursor.h">
-      <Filter>JUCE Modules\juce_gui_basics\mouse</Filter>
-    </ClInclude>
-    <ClInclude Include="..\..\..\..\modules\juce_gui_basics\mouse\juce_MouseEvent.h">
-      <Filter>JUCE Modules\juce_gui_basics\mouse</Filter>
-    </ClInclude>
-    <ClInclude Include="..\..\..\..\modules\juce_gui_basics\mouse\juce_MouseInactivityDetector.h">
-      <Filter>JUCE Modules\juce_gui_basics\mouse</Filter>
-    </ClInclude>
-    <ClInclude Include="..\..\..\..\modules\juce_gui_basics\mouse\juce_MouseInputSource.h">
-      <Filter>JUCE Modules\juce_gui_basics\mouse</Filter>
-    </ClInclude>
-    <ClInclude Include="..\..\..\..\modules\juce_gui_basics\mouse\juce_MouseListener.h">
-      <Filter>JUCE Modules\juce_gui_basics\mouse</Filter>
-    </ClInclude>
-    <ClInclude Include="..\..\..\..\modules\juce_gui_basics\mouse\juce_SelectedItemSet.h">
-      <Filter>JUCE Modules\juce_gui_basics\mouse</Filter>
-    </ClInclude>
-    <ClInclude Include="..\..\..\..\modules\juce_gui_basics\mouse\juce_TextDragAndDropTarget.h">
-      <Filter>JUCE Modules\juce_gui_basics\mouse</Filter>
-    </ClInclude>
-    <ClInclude Include="..\..\..\..\modules\juce_gui_basics\mouse\juce_TooltipClient.h">
-      <Filter>JUCE Modules\juce_gui_basics\mouse</Filter>
-    </ClInclude>
-    <ClInclude Include="..\..\..\..\modules\juce_gui_basics\native\juce_linux_X11.h">
-      <Filter>JUCE Modules\juce_gui_basics\native</Filter>
-    </ClInclude>
-    <ClInclude Include="..\..\..\..\modules\juce_gui_basics\native\juce_MultiTouchMapper.h">
-      <Filter>JUCE Modules\juce_gui_basics\native</Filter>
-    </ClInclude>
-    <ClInclude Include="..\..\..\..\modules\juce_gui_basics\positioning\juce_MarkerList.h">
-      <Filter>JUCE Modules\juce_gui_basics\positioning</Filter>
-    </ClInclude>
-    <ClInclude Include="..\..\..\..\modules\juce_gui_basics\positioning\juce_RelativeCoordinate.h">
-      <Filter>JUCE Modules\juce_gui_basics\positioning</Filter>
-    </ClInclude>
-    <ClInclude Include="..\..\..\..\modules\juce_gui_basics\positioning\juce_RelativeCoordinatePositioner.h">
-      <Filter>JUCE Modules\juce_gui_basics\positioning</Filter>
-    </ClInclude>
-    <ClInclude Include="..\..\..\..\modules\juce_gui_basics\positioning\juce_RelativeParallelogram.h">
-      <Filter>JUCE Modules\juce_gui_basics\positioning</Filter>
-    </ClInclude>
-    <ClInclude Include="..\..\..\..\modules\juce_gui_basics\positioning\juce_RelativePoint.h">
-      <Filter>JUCE Modules\juce_gui_basics\positioning</Filter>
-    </ClInclude>
-    <ClInclude Include="..\..\..\..\modules\juce_gui_basics\positioning\juce_RelativePointPath.h">
-      <Filter>JUCE Modules\juce_gui_basics\positioning</Filter>
-    </ClInclude>
-    <ClInclude Include="..\..\..\..\modules\juce_gui_basics\positioning\juce_RelativeRectangle.h">
-      <Filter>JUCE Modules\juce_gui_basics\positioning</Filter>
-    </ClInclude>
-    <ClInclude Include="..\..\..\..\modules\juce_gui_basics\properties\juce_BooleanPropertyComponent.h">
-      <Filter>JUCE Modules\juce_gui_basics\properties</Filter>
-    </ClInclude>
-    <ClInclude Include="..\..\..\..\modules\juce_gui_basics\properties\juce_ButtonPropertyComponent.h">
-      <Filter>JUCE Modules\juce_gui_basics\properties</Filter>
-    </ClInclude>
-    <ClInclude Include="..\..\..\..\modules\juce_gui_basics\properties\juce_ChoicePropertyComponent.h">
-      <Filter>JUCE Modules\juce_gui_basics\properties</Filter>
-    </ClInclude>
-    <ClInclude Include="..\..\..\..\modules\juce_gui_basics\properties\juce_MultiChoicePropertyComponent.h">
-      <Filter>JUCE Modules\juce_gui_basics\properties</Filter>
-    </ClInclude>
-    <ClInclude Include="..\..\..\..\modules\juce_gui_basics\properties\juce_PropertyComponent.h">
-      <Filter>JUCE Modules\juce_gui_basics\properties</Filter>
-    </ClInclude>
-    <ClInclude Include="..\..\..\..\modules\juce_gui_basics\properties\juce_PropertyPanel.h">
-      <Filter>JUCE Modules\juce_gui_basics\properties</Filter>
-    </ClInclude>
-    <ClInclude Include="..\..\..\..\modules\juce_gui_basics\properties\juce_SliderPropertyComponent.h">
-      <Filter>JUCE Modules\juce_gui_basics\properties</Filter>
-    </ClInclude>
-    <ClInclude Include="..\..\..\..\modules\juce_gui_basics\properties\juce_TextPropertyComponent.h">
-      <Filter>JUCE Modules\juce_gui_basics\properties</Filter>
-    </ClInclude>
-    <ClInclude Include="..\..\..\..\modules\juce_gui_basics\widgets\juce_ComboBox.h">
-      <Filter>JUCE Modules\juce_gui_basics\widgets</Filter>
-    </ClInclude>
-    <ClInclude Include="..\..\..\..\modules\juce_gui_basics\widgets\juce_ImageComponent.h">
-      <Filter>JUCE Modules\juce_gui_basics\widgets</Filter>
-    </ClInclude>
-    <ClInclude Include="..\..\..\..\modules\juce_gui_basics\widgets\juce_Label.h">
-      <Filter>JUCE Modules\juce_gui_basics\widgets</Filter>
-    </ClInclude>
-    <ClInclude Include="..\..\..\..\modules\juce_gui_basics\widgets\juce_ListBox.h">
-      <Filter>JUCE Modules\juce_gui_basics\widgets</Filter>
-    </ClInclude>
-    <ClInclude Include="..\..\..\..\modules\juce_gui_basics\widgets\juce_ProgressBar.h">
-      <Filter>JUCE Modules\juce_gui_basics\widgets</Filter>
-    </ClInclude>
-    <ClInclude Include="..\..\..\..\modules\juce_gui_basics\widgets\juce_Slider.h">
-      <Filter>JUCE Modules\juce_gui_basics\widgets</Filter>
-    </ClInclude>
-    <ClInclude Include="..\..\..\..\modules\juce_gui_basics\widgets\juce_TableHeaderComponent.h">
-      <Filter>JUCE Modules\juce_gui_basics\widgets</Filter>
-    </ClInclude>
-    <ClInclude Include="..\..\..\..\modules\juce_gui_basics\widgets\juce_TableListBox.h">
-      <Filter>JUCE Modules\juce_gui_basics\widgets</Filter>
-    </ClInclude>
-    <ClInclude Include="..\..\..\..\modules\juce_gui_basics\widgets\juce_TextEditor.h">
-      <Filter>JUCE Modules\juce_gui_basics\widgets</Filter>
-    </ClInclude>
-    <ClInclude Include="..\..\..\..\modules\juce_gui_basics\widgets\juce_Toolbar.h">
-      <Filter>JUCE Modules\juce_gui_basics\widgets</Filter>
-    </ClInclude>
-    <ClInclude Include="..\..\..\..\modules\juce_gui_basics\widgets\juce_ToolbarItemComponent.h">
-      <Filter>JUCE Modules\juce_gui_basics\widgets</Filter>
-    </ClInclude>
-    <ClInclude Include="..\..\..\..\modules\juce_gui_basics\widgets\juce_ToolbarItemFactory.h">
-      <Filter>JUCE Modules\juce_gui_basics\widgets</Filter>
-    </ClInclude>
-    <ClInclude Include="..\..\..\..\modules\juce_gui_basics\widgets\juce_ToolbarItemPalette.h">
-      <Filter>JUCE Modules\juce_gui_basics\widgets</Filter>
-    </ClInclude>
-    <ClInclude Include="..\..\..\..\modules\juce_gui_basics\widgets\juce_TreeView.h">
-      <Filter>JUCE Modules\juce_gui_basics\widgets</Filter>
-    </ClInclude>
-    <ClInclude Include="..\..\..\..\modules\juce_gui_basics\windows\juce_AlertWindow.h">
-      <Filter>JUCE Modules\juce_gui_basics\windows</Filter>
-    </ClInclude>
-    <ClInclude Include="..\..\..\..\modules\juce_gui_basics\windows\juce_CallOutBox.h">
-      <Filter>JUCE Modules\juce_gui_basics\windows</Filter>
-    </ClInclude>
-    <ClInclude Include="..\..\..\..\modules\juce_gui_basics\windows\juce_ComponentPeer.h">
-      <Filter>JUCE Modules\juce_gui_basics\windows</Filter>
-    </ClInclude>
-    <ClInclude Include="..\..\..\..\modules\juce_gui_basics\windows\juce_DialogWindow.h">
-      <Filter>JUCE Modules\juce_gui_basics\windows</Filter>
-    </ClInclude>
-    <ClInclude Include="..\..\..\..\modules\juce_gui_basics\windows\juce_DocumentWindow.h">
-      <Filter>JUCE Modules\juce_gui_basics\windows</Filter>
-    </ClInclude>
-    <ClInclude Include="..\..\..\..\modules\juce_gui_basics\windows\juce_NativeMessageBox.h">
-      <Filter>JUCE Modules\juce_gui_basics\windows</Filter>
-    </ClInclude>
-    <ClInclude Include="..\..\..\..\modules\juce_gui_basics\windows\juce_ResizableWindow.h">
-      <Filter>JUCE Modules\juce_gui_basics\windows</Filter>
-    </ClInclude>
-    <ClInclude Include="..\..\..\..\modules\juce_gui_basics\windows\juce_ThreadWithProgressWindow.h">
-      <Filter>JUCE Modules\juce_gui_basics\windows</Filter>
-    </ClInclude>
-    <ClInclude Include="..\..\..\..\modules\juce_gui_basics\windows\juce_TooltipWindow.h">
-      <Filter>JUCE Modules\juce_gui_basics\windows</Filter>
-    </ClInclude>
-    <ClInclude Include="..\..\..\..\modules\juce_gui_basics\windows\juce_TopLevelWindow.h">
-      <Filter>JUCE Modules\juce_gui_basics\windows</Filter>
-    </ClInclude>
-    <ClInclude Include="..\..\..\..\modules\juce_gui_basics\juce_gui_basics.h">
-      <Filter>JUCE Modules\juce_gui_basics</Filter>
-    </ClInclude>
-    <ClInclude Include="..\..\..\..\modules\juce_gui_extra\code_editor\juce_CodeDocument.h">
-      <Filter>JUCE Modules\juce_gui_extra\code_editor</Filter>
-    </ClInclude>
-    <ClInclude Include="..\..\..\..\modules\juce_gui_extra\code_editor\juce_CodeEditorComponent.h">
-      <Filter>JUCE Modules\juce_gui_extra\code_editor</Filter>
-    </ClInclude>
-    <ClInclude Include="..\..\..\..\modules\juce_gui_extra\code_editor\juce_CodeTokeniser.h">
-      <Filter>JUCE Modules\juce_gui_extra\code_editor</Filter>
-    </ClInclude>
-    <ClInclude Include="..\..\..\..\modules\juce_gui_extra\code_editor\juce_CPlusPlusCodeTokeniser.h">
-      <Filter>JUCE Modules\juce_gui_extra\code_editor</Filter>
-    </ClInclude>
-    <ClInclude Include="..\..\..\..\modules\juce_gui_extra\code_editor\juce_CPlusPlusCodeTokeniserFunctions.h">
-      <Filter>JUCE Modules\juce_gui_extra\code_editor</Filter>
-    </ClInclude>
-    <ClInclude Include="..\..\..\..\modules\juce_gui_extra\code_editor\juce_LuaCodeTokeniser.h">
-      <Filter>JUCE Modules\juce_gui_extra\code_editor</Filter>
-    </ClInclude>
-    <ClInclude Include="..\..\..\..\modules\juce_gui_extra\code_editor\juce_XMLCodeTokeniser.h">
-      <Filter>JUCE Modules\juce_gui_extra\code_editor</Filter>
-    </ClInclude>
-    <ClInclude Include="..\..\..\..\modules\juce_gui_extra\documents\juce_FileBasedDocument.h">
-      <Filter>JUCE Modules\juce_gui_extra\documents</Filter>
-    </ClInclude>
-    <ClInclude Include="..\..\..\..\modules\juce_gui_extra\embedding\juce_ActiveXControlComponent.h">
-      <Filter>JUCE Modules\juce_gui_extra\embedding</Filter>
-    </ClInclude>
-    <ClInclude Include="..\..\..\..\modules\juce_gui_extra\embedding\juce_AndroidViewComponent.h">
-      <Filter>JUCE Modules\juce_gui_extra\embedding</Filter>
-    </ClInclude>
-    <ClInclude Include="..\..\..\..\modules\juce_gui_extra\embedding\juce_NSViewComponent.h">
-      <Filter>JUCE Modules\juce_gui_extra\embedding</Filter>
-    </ClInclude>
-    <ClInclude Include="..\..\..\..\modules\juce_gui_extra\embedding\juce_ScopedDPIAwarenessDisabler.h">
-      <Filter>JUCE Modules\juce_gui_extra\embedding</Filter>
-    </ClInclude>
-    <ClInclude Include="..\..\..\..\modules\juce_gui_extra\embedding\juce_UIViewComponent.h">
-      <Filter>JUCE Modules\juce_gui_extra\embedding</Filter>
-    </ClInclude>
-    <ClInclude Include="..\..\..\..\modules\juce_gui_extra\embedding\juce_XEmbedComponent.h">
-      <Filter>JUCE Modules\juce_gui_extra\embedding</Filter>
-    </ClInclude>
-    <ClInclude Include="..\..\..\..\modules\juce_gui_extra\misc\juce_AnimatedAppComponent.h">
-      <Filter>JUCE Modules\juce_gui_extra\misc</Filter>
-    </ClInclude>
-    <ClInclude Include="..\..\..\..\modules\juce_gui_extra\misc\juce_AppleRemote.h">
-      <Filter>JUCE Modules\juce_gui_extra\misc</Filter>
-    </ClInclude>
-    <ClInclude Include="..\..\..\..\modules\juce_gui_extra\misc\juce_BubbleMessageComponent.h">
-      <Filter>JUCE Modules\juce_gui_extra\misc</Filter>
-    </ClInclude>
-    <ClInclude Include="..\..\..\..\modules\juce_gui_extra\misc\juce_ColourSelector.h">
-      <Filter>JUCE Modules\juce_gui_extra\misc</Filter>
-    </ClInclude>
-    <ClInclude Include="..\..\..\..\modules\juce_gui_extra\misc\juce_KeyMappingEditorComponent.h">
-      <Filter>JUCE Modules\juce_gui_extra\misc</Filter>
-    </ClInclude>
-    <ClInclude Include="..\..\..\..\modules\juce_gui_extra\misc\juce_LiveConstantEditor.h">
-      <Filter>JUCE Modules\juce_gui_extra\misc</Filter>
-    </ClInclude>
-    <ClInclude Include="..\..\..\..\modules\juce_gui_extra\misc\juce_PreferencesPanel.h">
-      <Filter>JUCE Modules\juce_gui_extra\misc</Filter>
-    </ClInclude>
-    <ClInclude Include="..\..\..\..\modules\juce_gui_extra\misc\juce_PushNotifications.h">
-      <Filter>JUCE Modules\juce_gui_extra\misc</Filter>
-    </ClInclude>
-    <ClInclude Include="..\..\..\..\modules\juce_gui_extra\misc\juce_RecentlyOpenedFilesList.h">
-      <Filter>JUCE Modules\juce_gui_extra\misc</Filter>
-    </ClInclude>
-    <ClInclude Include="..\..\..\..\modules\juce_gui_extra\misc\juce_SplashScreen.h">
-      <Filter>JUCE Modules\juce_gui_extra\misc</Filter>
-    </ClInclude>
-    <ClInclude Include="..\..\..\..\modules\juce_gui_extra\misc\juce_SystemTrayIconComponent.h">
-      <Filter>JUCE Modules\juce_gui_extra\misc</Filter>
-    </ClInclude>
-    <ClInclude Include="..\..\..\..\modules\juce_gui_extra\misc\juce_WebBrowserComponent.h">
-      <Filter>JUCE Modules\juce_gui_extra\misc</Filter>
-    </ClInclude>
-    <ClInclude Include="..\..\..\..\modules\juce_gui_extra\native\juce_mac_CarbonViewWrapperComponent.h">
-      <Filter>JUCE Modules\juce_gui_extra\native</Filter>
-    </ClInclude>
-    <ClInclude Include="..\..\..\..\modules\juce_gui_extra\juce_gui_extra.h">
-      <Filter>JUCE Modules\juce_gui_extra</Filter>
-    </ClInclude>
-    <ClInclude Include="..\..\..\..\modules\juce_opengl\geometry\juce_Draggable3DOrientation.h">
-      <Filter>JUCE Modules\juce_opengl\geometry</Filter>
-    </ClInclude>
-    <ClInclude Include="..\..\..\..\modules\juce_opengl\geometry\juce_Matrix3D.h">
-      <Filter>JUCE Modules\juce_opengl\geometry</Filter>
-    </ClInclude>
-    <ClInclude Include="..\..\..\..\modules\juce_opengl\geometry\juce_Quaternion.h">
-      <Filter>JUCE Modules\juce_opengl\geometry</Filter>
-    </ClInclude>
-    <ClInclude Include="..\..\..\..\modules\juce_opengl\geometry\juce_Vector3D.h">
-      <Filter>JUCE Modules\juce_opengl\geometry</Filter>
-    </ClInclude>
-    <ClInclude Include="..\..\..\..\modules\juce_opengl\native\juce_MissingGLDefinitions.h">
-      <Filter>JUCE Modules\juce_opengl\native</Filter>
-    </ClInclude>
-    <ClInclude Include="..\..\..\..\modules\juce_opengl\native\juce_OpenGL_android.h">
-      <Filter>JUCE Modules\juce_opengl\native</Filter>
-    </ClInclude>
-    <ClInclude Include="..\..\..\..\modules\juce_opengl\native\juce_OpenGL_ios.h">
-      <Filter>JUCE Modules\juce_opengl\native</Filter>
-    </ClInclude>
-    <ClInclude Include="..\..\..\..\modules\juce_opengl\native\juce_OpenGL_linux_X11.h">
-      <Filter>JUCE Modules\juce_opengl\native</Filter>
-    </ClInclude>
-    <ClInclude Include="..\..\..\..\modules\juce_opengl\native\juce_OpenGL_osx.h">
-      <Filter>JUCE Modules\juce_opengl\native</Filter>
-    </ClInclude>
-    <ClInclude Include="..\..\..\..\modules\juce_opengl\native\juce_OpenGL_win32.h">
-      <Filter>JUCE Modules\juce_opengl\native</Filter>
-    </ClInclude>
-    <ClInclude Include="..\..\..\..\modules\juce_opengl\native\juce_OpenGLExtensions.h">
-      <Filter>JUCE Modules\juce_opengl\native</Filter>
-    </ClInclude>
-    <ClInclude Include="..\..\..\..\modules\juce_opengl\opengl\juce_OpenGLContext.h">
-      <Filter>JUCE Modules\juce_opengl\opengl</Filter>
-    </ClInclude>
-    <ClInclude Include="..\..\..\..\modules\juce_opengl\opengl\juce_OpenGLFrameBuffer.h">
-      <Filter>JUCE Modules\juce_opengl\opengl</Filter>
-    </ClInclude>
-    <ClInclude Include="..\..\..\..\modules\juce_opengl\opengl\juce_OpenGLGraphicsContext.h">
-      <Filter>JUCE Modules\juce_opengl\opengl</Filter>
-    </ClInclude>
-    <ClInclude Include="..\..\..\..\modules\juce_opengl\opengl\juce_OpenGLHelpers.h">
-      <Filter>JUCE Modules\juce_opengl\opengl</Filter>
-    </ClInclude>
-    <ClInclude Include="..\..\..\..\modules\juce_opengl\opengl\juce_OpenGLImage.h">
-      <Filter>JUCE Modules\juce_opengl\opengl</Filter>
-    </ClInclude>
-    <ClInclude Include="..\..\..\..\modules\juce_opengl\opengl\juce_OpenGLPixelFormat.h">
-      <Filter>JUCE Modules\juce_opengl\opengl</Filter>
-    </ClInclude>
-    <ClInclude Include="..\..\..\..\modules\juce_opengl\opengl\juce_OpenGLRenderer.h">
-      <Filter>JUCE Modules\juce_opengl\opengl</Filter>
-    </ClInclude>
-    <ClInclude Include="..\..\..\..\modules\juce_opengl\opengl\juce_OpenGLShaderProgram.h">
-      <Filter>JUCE Modules\juce_opengl\opengl</Filter>
-    </ClInclude>
-    <ClInclude Include="..\..\..\..\modules\juce_opengl\opengl\juce_OpenGLTexture.h">
-      <Filter>JUCE Modules\juce_opengl\opengl</Filter>
-    </ClInclude>
-    <ClInclude Include="..\..\..\..\modules\juce_opengl\utils\juce_OpenGLAppComponent.h">
-      <Filter>JUCE Modules\juce_opengl\utils</Filter>
-    </ClInclude>
-    <ClInclude Include="..\..\..\..\modules\juce_opengl\juce_opengl.h">
-      <Filter>JUCE Modules\juce_opengl</Filter>
-    </ClInclude>
-    <ClInclude Include="..\..\..\..\modules\juce_video\capture\juce_CameraDevice.h">
-      <Filter>JUCE Modules\juce_video\capture</Filter>
-    </ClInclude>
-    <ClInclude Include="..\..\..\..\modules\juce_video\native\juce_android_CameraDevice.h">
-      <Filter>JUCE Modules\juce_video\native</Filter>
-    </ClInclude>
-    <ClInclude Include="..\..\..\..\modules\juce_video\native\juce_android_Video.h">
-      <Filter>JUCE Modules\juce_video\native</Filter>
-    </ClInclude>
-    <ClInclude Include="..\..\..\..\modules\juce_video\native\juce_ios_CameraDevice.h">
-      <Filter>JUCE Modules\juce_video\native</Filter>
-    </ClInclude>
-    <ClInclude Include="..\..\..\..\modules\juce_video\native\juce_mac_CameraDevice.h">
-      <Filter>JUCE Modules\juce_video\native</Filter>
-    </ClInclude>
-    <ClInclude Include="..\..\..\..\modules\juce_video\native\juce_mac_Video.h">
-      <Filter>JUCE Modules\juce_video\native</Filter>
-    </ClInclude>
-    <ClInclude Include="..\..\..\..\modules\juce_video\native\juce_win32_CameraDevice.h">
-      <Filter>JUCE Modules\juce_video\native</Filter>
-    </ClInclude>
-    <ClInclude Include="..\..\..\..\modules\juce_video\native\juce_win32_Video.h">
-      <Filter>JUCE Modules\juce_video\native</Filter>
-    </ClInclude>
-    <ClInclude Include="..\..\..\..\modules\juce_video\playback\juce_VideoComponent.h">
-      <Filter>JUCE Modules\juce_video\playback</Filter>
-    </ClInclude>
-    <ClInclude Include="..\..\..\..\modules\juce_video\juce_video.h">
-      <Filter>JUCE Modules\juce_video</Filter>
-    </ClInclude>
-    <ClInclude Include="..\..\JuceLibraryCode\AppConfig.h">
-      <Filter>JUCE Library Code</Filter>
-    </ClInclude>
-    <ClInclude Include="..\..\JuceLibraryCode\BinaryData.h">
-      <Filter>JUCE Library Code</Filter>
-    </ClInclude>
-    <ClInclude Include="..\..\JuceLibraryCode\JuceHeader.h">
-      <Filter>JUCE Library Code</Filter>
-    </ClInclude>
-  </ItemGroup>
-  <ItemGroup>
-    <None Include="..\..\Source\JUCEAppIcon.png">
-      <Filter>AudioPluginHost\Source</Filter>
-    </None>
-    <None Include="..\..\..\..\modules\juce_audio_formats\codecs\flac\Flac Licence.txt">
-      <Filter>JUCE Modules\juce_audio_formats\codecs\flac</Filter>
-    </None>
-    <None Include="..\..\..\..\modules\juce_audio_formats\codecs\oggvorbis\Ogg Vorbis Licence.txt">
-      <Filter>JUCE Modules\juce_audio_formats\codecs\oggvorbis</Filter>
-    </None>
-    <None Include="..\..\..\..\modules\juce_audio_processors\format_types\VST3_SDK\base\LICENSE.txt">
-      <Filter>JUCE Modules\juce_audio_processors\format_types\VST3_SDK\base</Filter>
-    </None>
-    <None Include="..\..\..\..\modules\juce_audio_processors\format_types\VST3_SDK\pluginterfaces\LICENSE.txt">
-      <Filter>JUCE Modules\juce_audio_processors\format_types\VST3_SDK\pluginterfaces</Filter>
-    </None>
-    <None Include="..\..\..\..\modules\juce_audio_processors\format_types\VST3_SDK\public.sdk\LICENSE.txt">
-      <Filter>JUCE Modules\juce_audio_processors\format_types\VST3_SDK\public.sdk</Filter>
-    </None>
-    <None Include="..\..\..\..\modules\juce_audio_processors\format_types\VST3_SDK\LICENSE.txt">
-      <Filter>JUCE Modules\juce_audio_processors\format_types\VST3_SDK</Filter>
-    </None>
-    <None Include="..\..\..\..\modules\juce_audio_processors\format_types\VST3_SDK\README.md">
-      <Filter>JUCE Modules\juce_audio_processors\format_types\VST3_SDK</Filter>
-    </None>
-    <None Include="..\..\..\..\modules\juce_core\native\java\README.txt">
-      <Filter>JUCE Modules\juce_core\native\java</Filter>
-    </None>
-    <None Include="..\..\..\..\modules\juce_graphics\image_formats\jpglib\changes to libjpeg for JUCE.txt">
-      <Filter>JUCE Modules\juce_graphics\image_formats\jpglib</Filter>
-    </None>
-    <None Include="..\..\..\..\modules\juce_graphics\image_formats\pnglib\libpng_readme.txt">
-      <Filter>JUCE Modules\juce_graphics\image_formats\pnglib</Filter>
-    </None>
-    <None Include=".\icon.ico">
-      <Filter>JUCE Library Code</Filter>
-    </None>
-  </ItemGroup>
-  <ItemGroup>
-    <ResourceCompile Include=".\resources.rc">
-      <Filter>JUCE Library Code</Filter>
-    </ResourceCompile>
-  </ItemGroup>
+<?xml version="1.0" encoding="utf-8"?>
+<Project ToolsVersion="15.0" xmlns="http://schemas.microsoft.com/developer/msbuild/2003">
+  <ItemGroup>
+    <Filter Include="AudioPluginHost\Source\Filters">
+      <UniqueIdentifier>{01436C03-42F4-5952-30EF-7F9E81D997C6}</UniqueIdentifier>
+    </Filter>
+    <Filter Include="AudioPluginHost\Source\UI">
+      <UniqueIdentifier>{8C61EB30-11E6-7029-4CC8-56C52EB1F1C3}</UniqueIdentifier>
+    </Filter>
+    <Filter Include="AudioPluginHost\Source">
+      <UniqueIdentifier>{57E59C1B-8971-243F-9A1A-8EABFD456232}</UniqueIdentifier>
+    </Filter>
+    <Filter Include="AudioPluginHost">
+      <UniqueIdentifier>{297DEAC9-184C-CA1D-D75C-DAA34116691C}</UniqueIdentifier>
+    </Filter>
+    <Filter Include="JUCE Modules\juce_audio_basics\audio_play_head">
+      <UniqueIdentifier>{EB58F05A-A968-CEBE-40C4-107CDD8F240F}</UniqueIdentifier>
+    </Filter>
+    <Filter Include="JUCE Modules\juce_audio_basics\buffers">
+      <UniqueIdentifier>{5FCF559E-451A-CB1E-B177-A5DC5A0005BB}</UniqueIdentifier>
+    </Filter>
+    <Filter Include="JUCE Modules\juce_audio_basics\midi">
+      <UniqueIdentifier>{D78296AF-218E-B17E-7F8B-9D148601188D}</UniqueIdentifier>
+    </Filter>
+    <Filter Include="JUCE Modules\juce_audio_basics\mpe">
+      <UniqueIdentifier>{B96EBA26-E668-FFAF-FC53-1EC1337DAF5A}</UniqueIdentifier>
+    </Filter>
+    <Filter Include="JUCE Modules\juce_audio_basics\native">
+      <UniqueIdentifier>{D8532E5E-469E-5042-EFC8-238241704735}</UniqueIdentifier>
+    </Filter>
+    <Filter Include="JUCE Modules\juce_audio_basics\sources">
+      <UniqueIdentifier>{777B5D1D-9AF0-B22B-8894-034603EE97F5}</UniqueIdentifier>
+    </Filter>
+    <Filter Include="JUCE Modules\juce_audio_basics\synthesisers">
+      <UniqueIdentifier>{8292766D-2459-2E7E-7615-17216318BA93}</UniqueIdentifier>
+    </Filter>
+    <Filter Include="JUCE Modules\juce_audio_basics\utilities">
+      <UniqueIdentifier>{9BD56105-DAB4-EBD5-00DD-BD540E98FE88}</UniqueIdentifier>
+    </Filter>
+    <Filter Include="JUCE Modules\juce_audio_basics">
+      <UniqueIdentifier>{10472B2C-9888-D269-F351-0D0AC3BCD16C}</UniqueIdentifier>
+    </Filter>
+    <Filter Include="JUCE Modules\juce_audio_devices\audio_io">
+      <UniqueIdentifier>{BF23FC10-1D57-2A9B-706F-6DD8A7B593D4}</UniqueIdentifier>
+    </Filter>
+    <Filter Include="JUCE Modules\juce_audio_devices\midi_io">
+      <UniqueIdentifier>{092EFC17-7C95-7E04-0ACA-0D61A462EE81}</UniqueIdentifier>
+    </Filter>
+    <Filter Include="JUCE Modules\juce_audio_devices\native">
+      <UniqueIdentifier>{0AFC1CE8-F6E6-9817-8C21-8432B2A375DA}</UniqueIdentifier>
+    </Filter>
+    <Filter Include="JUCE Modules\juce_audio_devices\sources">
+      <UniqueIdentifier>{0D1AF264-3AC1-78A2-B2A4-AE6171F9194A}</UniqueIdentifier>
+    </Filter>
+    <Filter Include="JUCE Modules\juce_audio_devices">
+      <UniqueIdentifier>{9A5DB854-CFFB-5F88-C566-0E10F994DDB3}</UniqueIdentifier>
+    </Filter>
+    <Filter Include="JUCE Modules\juce_audio_formats\codecs\flac\libFLAC\include\private">
+      <UniqueIdentifier>{38A5DDC7-416E-548F-39DA-887875FE6B20}</UniqueIdentifier>
+    </Filter>
+    <Filter Include="JUCE Modules\juce_audio_formats\codecs\flac\libFLAC\include\protected">
+      <UniqueIdentifier>{980FE2DB-05D3-5FDA-79DA-067A56F5D19D}</UniqueIdentifier>
+    </Filter>
+    <Filter Include="JUCE Modules\juce_audio_formats\codecs\flac\libFLAC\include">
+      <UniqueIdentifier>{F336DC25-747A-0663-93D6-E3EB9AA0CBF8}</UniqueIdentifier>
+    </Filter>
+    <Filter Include="JUCE Modules\juce_audio_formats\codecs\flac\libFLAC">
+      <UniqueIdentifier>{7D78546A-80FC-4DCA-00B9-F191F0AB2179}</UniqueIdentifier>
+    </Filter>
+    <Filter Include="JUCE Modules\juce_audio_formats\codecs\flac">
+      <UniqueIdentifier>{9EB3EC7F-2AB7-DDAA-3C05-DF382B728D3F}</UniqueIdentifier>
+    </Filter>
+    <Filter Include="JUCE Modules\juce_audio_formats\codecs\oggvorbis\libvorbis-1.3.2\lib\books\coupled">
+      <UniqueIdentifier>{02D37B85-7DE2-C8E7-A274-A5A0FBE99D69}</UniqueIdentifier>
+    </Filter>
+    <Filter Include="JUCE Modules\juce_audio_formats\codecs\oggvorbis\libvorbis-1.3.2\lib\books\floor">
+      <UniqueIdentifier>{DAF3BAAF-5207-4C34-61B9-A97DDC930D50}</UniqueIdentifier>
+    </Filter>
+    <Filter Include="JUCE Modules\juce_audio_formats\codecs\oggvorbis\libvorbis-1.3.2\lib\books\uncoupled">
+      <UniqueIdentifier>{C7885588-8436-4C21-DC1E-58879BF53BDC}</UniqueIdentifier>
+    </Filter>
+    <Filter Include="JUCE Modules\juce_audio_formats\codecs\oggvorbis\libvorbis-1.3.2\lib\books">
+      <UniqueIdentifier>{E4ECEA39-0EFF-2443-91B3-1E5DA7AD5AE4}</UniqueIdentifier>
+    </Filter>
+    <Filter Include="JUCE Modules\juce_audio_formats\codecs\oggvorbis\libvorbis-1.3.2\lib\modes">
+      <UniqueIdentifier>{210B8D25-68E0-32C3-1449-6A40F109C5E9}</UniqueIdentifier>
+    </Filter>
+    <Filter Include="JUCE Modules\juce_audio_formats\codecs\oggvorbis\libvorbis-1.3.2\lib">
+      <UniqueIdentifier>{378AD911-E8E4-D230-E76B-34542849509D}</UniqueIdentifier>
+    </Filter>
+    <Filter Include="JUCE Modules\juce_audio_formats\codecs\oggvorbis\libvorbis-1.3.2">
+      <UniqueIdentifier>{F6CED5B6-0A8C-56D2-C1AC-DED6BE774A13}</UniqueIdentifier>
+    </Filter>
+    <Filter Include="JUCE Modules\juce_audio_formats\codecs\oggvorbis">
+      <UniqueIdentifier>{E684D858-09E8-0251-8E86-5657129641E1}</UniqueIdentifier>
+    </Filter>
+    <Filter Include="JUCE Modules\juce_audio_formats\codecs">
+      <UniqueIdentifier>{1EF1BF17-F941-243A-04D1-EE617D140CBA}</UniqueIdentifier>
+    </Filter>
+    <Filter Include="JUCE Modules\juce_audio_formats\format">
+      <UniqueIdentifier>{344DB016-679C-FBD0-3EC6-4570C47522DE}</UniqueIdentifier>
+    </Filter>
+    <Filter Include="JUCE Modules\juce_audio_formats\sampler">
+      <UniqueIdentifier>{3D9758A0-9359-1710-87C1-05D475C08B17}</UniqueIdentifier>
+    </Filter>
+    <Filter Include="JUCE Modules\juce_audio_formats">
+      <UniqueIdentifier>{E824435F-FC7B-10BE-5D1A-5DACC51A8836}</UniqueIdentifier>
+    </Filter>
+    <Filter Include="JUCE Modules\juce_audio_processors\format">
+      <UniqueIdentifier>{86737735-F6BA-F64A-5EC7-5C9F36755F79}</UniqueIdentifier>
+    </Filter>
+    <Filter Include="JUCE Modules\juce_audio_processors\format_types\VST3_SDK\base\source">
+      <UniqueIdentifier>{4DC60E78-BBC0-B540-63A2-37E14ABBEF09}</UniqueIdentifier>
+    </Filter>
+    <Filter Include="JUCE Modules\juce_audio_processors\format_types\VST3_SDK\base\thread\include">
+      <UniqueIdentifier>{80C72173-A1E1-C3C5-9288-B889CE2EAFEA}</UniqueIdentifier>
+    </Filter>
+    <Filter Include="JUCE Modules\juce_audio_processors\format_types\VST3_SDK\base\thread\source">
+      <UniqueIdentifier>{4138B955-AA0B-FA86-DBF9-404CAFFFA866}</UniqueIdentifier>
+    </Filter>
+    <Filter Include="JUCE Modules\juce_audio_processors\format_types\VST3_SDK\base\thread">
+      <UniqueIdentifier>{2B4166B8-F470-F07C-4F51-D2DAAAECBB18}</UniqueIdentifier>
+    </Filter>
+    <Filter Include="JUCE Modules\juce_audio_processors\format_types\VST3_SDK\base">
+      <UniqueIdentifier>{9C295115-C0CD-3129-1C4D-FB53299B23FB}</UniqueIdentifier>
+    </Filter>
+    <Filter Include="JUCE Modules\juce_audio_processors\format_types\VST3_SDK\pluginterfaces\base">
+      <UniqueIdentifier>{65526A8B-3447-9DF0-FD5D-00D111126027}</UniqueIdentifier>
+    </Filter>
+    <Filter Include="JUCE Modules\juce_audio_processors\format_types\VST3_SDK\pluginterfaces\gui">
+      <UniqueIdentifier>{A54A1F5C-F32F-F97B-9E8A-69922B770A54}</UniqueIdentifier>
+    </Filter>
+    <Filter Include="JUCE Modules\juce_audio_processors\format_types\VST3_SDK\pluginterfaces\vst">
+      <UniqueIdentifier>{B90A44F3-B62D-B5C0-81A2-683D2650AEE6}</UniqueIdentifier>
+    </Filter>
+    <Filter Include="JUCE Modules\juce_audio_processors\format_types\VST3_SDK\pluginterfaces">
+      <UniqueIdentifier>{DAF30656-5915-0E45-C4E4-54439617D525}</UniqueIdentifier>
+    </Filter>
+    <Filter Include="JUCE Modules\juce_audio_processors\format_types\VST3_SDK\public.sdk\source\common">
+      <UniqueIdentifier>{9266EA90-6A0A-5DDB-9CB7-966BEF03BA5C}</UniqueIdentifier>
+    </Filter>
+    <Filter Include="JUCE Modules\juce_audio_processors\format_types\VST3_SDK\public.sdk\source\vst\hosting">
+      <UniqueIdentifier>{9C713CBA-A9E2-5F4E-F83C-2CAB8533913C}</UniqueIdentifier>
+    </Filter>
+    <Filter Include="JUCE Modules\juce_audio_processors\format_types\VST3_SDK\public.sdk\source\vst">
+      <UniqueIdentifier>{63571A07-9AA3-5BB0-1103-0B42A2E6BC9E}</UniqueIdentifier>
+    </Filter>
+    <Filter Include="JUCE Modules\juce_audio_processors\format_types\VST3_SDK\public.sdk\source">
+      <UniqueIdentifier>{314F43F2-BC8F-B464-EAE7-86B9675454E9}</UniqueIdentifier>
+    </Filter>
+    <Filter Include="JUCE Modules\juce_audio_processors\format_types\VST3_SDK\public.sdk">
+      <UniqueIdentifier>{874C5D0C-6D29-68EE-38BB-26200B56BC89}</UniqueIdentifier>
+    </Filter>
+    <Filter Include="JUCE Modules\juce_audio_processors\format_types\VST3_SDK">
+      <UniqueIdentifier>{86BAA7A7-DC50-35B6-910B-932AEAF257F2}</UniqueIdentifier>
+    </Filter>
+    <Filter Include="JUCE Modules\juce_audio_processors\format_types">
+      <UniqueIdentifier>{6B7BE34D-1BC1-C7B9-111F-C55CA8250943}</UniqueIdentifier>
+    </Filter>
+    <Filter Include="JUCE Modules\juce_audio_processors\processors">
+      <UniqueIdentifier>{9B6B6D54-D378-80C2-8CC9-D1D8FB44C2A8}</UniqueIdentifier>
+    </Filter>
+    <Filter Include="JUCE Modules\juce_audio_processors\scanning">
+      <UniqueIdentifier>{D0584AC3-6837-14F6-90BF-5EA604D1F074}</UniqueIdentifier>
+    </Filter>
+    <Filter Include="JUCE Modules\juce_audio_processors\utilities">
+      <UniqueIdentifier>{794B64EC-B809-32E3-AD00-4EE6A74802CA}</UniqueIdentifier>
+    </Filter>
+    <Filter Include="JUCE Modules\juce_audio_processors">
+      <UniqueIdentifier>{67BE498C-9E1F-C73A-B99A-387C034CE680}</UniqueIdentifier>
+    </Filter>
+    <Filter Include="JUCE Modules\juce_audio_utils\audio_cd">
+      <UniqueIdentifier>{1A9C8538-959B-25E3-473D-B462C9A9D458}</UniqueIdentifier>
+    </Filter>
+    <Filter Include="JUCE Modules\juce_audio_utils\gui">
+      <UniqueIdentifier>{AA9F594C-DFAF-C0A7-0CCD-9F90E54D3A01}</UniqueIdentifier>
+    </Filter>
+    <Filter Include="JUCE Modules\juce_audio_utils\native">
+      <UniqueIdentifier>{230BF784-34F4-3BE8-46D4-54E6B67E5E9E}</UniqueIdentifier>
+    </Filter>
+    <Filter Include="JUCE Modules\juce_audio_utils\players">
+      <UniqueIdentifier>{39F680F3-5161-4D1C-EAD0-3911ED808874}</UniqueIdentifier>
+    </Filter>
+    <Filter Include="JUCE Modules\juce_audio_utils">
+      <UniqueIdentifier>{3197198B-A978-E330-C7FB-07E5CE8236C7}</UniqueIdentifier>
+    </Filter>
+    <Filter Include="JUCE Modules\juce_core\containers">
+      <UniqueIdentifier>{42F7BE9D-3C8A-AE26-289B-8F355C068036}</UniqueIdentifier>
+    </Filter>
+    <Filter Include="JUCE Modules\juce_core\files">
+      <UniqueIdentifier>{7868764A-6572-381A-906C-9C26792A4C29}</UniqueIdentifier>
+    </Filter>
+    <Filter Include="JUCE Modules\juce_core\javascript">
+      <UniqueIdentifier>{03678508-A517-48BB-FB4A-485628C34E08}</UniqueIdentifier>
+    </Filter>
+    <Filter Include="JUCE Modules\juce_core\logging">
+      <UniqueIdentifier>{07D27C1D-3227-F527-356C-17DA11551A99}</UniqueIdentifier>
+    </Filter>
+    <Filter Include="JUCE Modules\juce_core\maths">
+      <UniqueIdentifier>{6146D580-99D2-A6C8-5908-30DC355BB6BA}</UniqueIdentifier>
+    </Filter>
+    <Filter Include="JUCE Modules\juce_core\memory">
+      <UniqueIdentifier>{C67003E8-BEA8-2188-F4B3-A122F4B4FA3F}</UniqueIdentifier>
+    </Filter>
+    <Filter Include="JUCE Modules\juce_core\misc">
+      <UniqueIdentifier>{09B91E68-1FF4-C7ED-9055-D4D96E66A0BA}</UniqueIdentifier>
+    </Filter>
+    <Filter Include="JUCE Modules\juce_core\native\java">
+      <UniqueIdentifier>{30B3DA63-C1E4-F2EA-CEF0-8035D8CBFF64}</UniqueIdentifier>
+    </Filter>
+    <Filter Include="JUCE Modules\juce_core\native">
+      <UniqueIdentifier>{4F24EEED-AA33-AC6C-9A39-72E71CF83EF0}</UniqueIdentifier>
+    </Filter>
+    <Filter Include="JUCE Modules\juce_core\network">
+      <UniqueIdentifier>{0F70B1A9-BB50-23F5-2AE7-F95E51A00389}</UniqueIdentifier>
+    </Filter>
+    <Filter Include="JUCE Modules\juce_core\streams">
+      <UniqueIdentifier>{D4C8DC40-2CD2-04B6-05D0-1E7A88841390}</UniqueIdentifier>
+    </Filter>
+    <Filter Include="JUCE Modules\juce_core\system">
+      <UniqueIdentifier>{58BED6AF-DB89-7560-B2B8-D937C1C0825A}</UniqueIdentifier>
+    </Filter>
+    <Filter Include="JUCE Modules\juce_core\text">
+      <UniqueIdentifier>{B958F86B-6926-8D9B-2FC6-8BFD4BDC72C9}</UniqueIdentifier>
+    </Filter>
+    <Filter Include="JUCE Modules\juce_core\threads">
+      <UniqueIdentifier>{DB624F7D-D513-25AC-C13C-B9062EB3BEEE}</UniqueIdentifier>
+    </Filter>
+    <Filter Include="JUCE Modules\juce_core\time">
+      <UniqueIdentifier>{89AA9B6C-4029-A34F-C1B0-3B5D8691F4D4}</UniqueIdentifier>
+    </Filter>
+    <Filter Include="JUCE Modules\juce_core\unit_tests">
+      <UniqueIdentifier>{1A7F541C-B032-9C66-C320-A13B2A8A9866}</UniqueIdentifier>
+    </Filter>
+    <Filter Include="JUCE Modules\juce_core\xml">
+      <UniqueIdentifier>{4BAB7C18-51AB-0D9D-83CD-9C37F28D2E38}</UniqueIdentifier>
+    </Filter>
+    <Filter Include="JUCE Modules\juce_core\zip\zlib">
+      <UniqueIdentifier>{5523922E-8B0C-A52B-477C-752C09F8197F}</UniqueIdentifier>
+    </Filter>
+    <Filter Include="JUCE Modules\juce_core\zip">
+      <UniqueIdentifier>{857B6D8B-0ECB-FE9E-D1EB-D5E45E72F057}</UniqueIdentifier>
+    </Filter>
+    <Filter Include="JUCE Modules\juce_core">
+      <UniqueIdentifier>{BAA582FA-40B7-320E-EE7A-4C3892C7BE72}</UniqueIdentifier>
+    </Filter>
+    <Filter Include="JUCE Modules\juce_cryptography\encryption">
+      <UniqueIdentifier>{89B3E447-34BE-C691-638E-09796C6B647E}</UniqueIdentifier>
+    </Filter>
+    <Filter Include="JUCE Modules\juce_cryptography\hashing">
+      <UniqueIdentifier>{9BE78436-DBF4-658C-579B-ED19FFD0EB5D}</UniqueIdentifier>
+    </Filter>
+    <Filter Include="JUCE Modules\juce_cryptography">
+      <UniqueIdentifier>{21E7FA61-9E0A-4BA1-04B7-AF47AFA9CB8B}</UniqueIdentifier>
+    </Filter>
+    <Filter Include="JUCE Modules\juce_data_structures\app_properties">
+      <UniqueIdentifier>{632B4C79-AF7D-BFB5-D006-5AE67F607130}</UniqueIdentifier>
+    </Filter>
+    <Filter Include="JUCE Modules\juce_data_structures\undomanager">
+      <UniqueIdentifier>{B10E20C2-4583-2B79-60B7-FE4D4B044313}</UniqueIdentifier>
+    </Filter>
+    <Filter Include="JUCE Modules\juce_data_structures\values">
+      <UniqueIdentifier>{CFB54F15-8A8A-0505-9B7F-ECA41CEE38E8}</UniqueIdentifier>
+    </Filter>
+    <Filter Include="JUCE Modules\juce_data_structures">
+      <UniqueIdentifier>{911F0159-A7A8-4A43-3FD4-154F62F4A44B}</UniqueIdentifier>
+    </Filter>
+    <Filter Include="JUCE Modules\juce_events\broadcasters">
+      <UniqueIdentifier>{9D5816C2-E2B2-2E3F-B095-AC8BD1100D29}</UniqueIdentifier>
+    </Filter>
+    <Filter Include="JUCE Modules\juce_events\interprocess">
+      <UniqueIdentifier>{3FDCD000-763F-8477-9AF8-70ABA2E91E5E}</UniqueIdentifier>
+    </Filter>
+    <Filter Include="JUCE Modules\juce_events\messages">
+      <UniqueIdentifier>{0947506F-66FA-EF8D-8A4E-4D48BCDBB226}</UniqueIdentifier>
+    </Filter>
+    <Filter Include="JUCE Modules\juce_events\native">
+      <UniqueIdentifier>{E4B6AED3-F54C-3FF2-069F-640BACAE0E08}</UniqueIdentifier>
+    </Filter>
+    <Filter Include="JUCE Modules\juce_events\timers">
+      <UniqueIdentifier>{D5EADBCC-6A1C-C940-0206-26E49110AF08}</UniqueIdentifier>
+    </Filter>
+    <Filter Include="JUCE Modules\juce_events">
+      <UniqueIdentifier>{D27DC92D-5BEB-9294-DCD1-81D54E245AD5}</UniqueIdentifier>
+    </Filter>
+    <Filter Include="JUCE Modules\juce_graphics\colour">
+      <UniqueIdentifier>{BCD73D20-42B1-6CDB-DE66-B06236A60F47}</UniqueIdentifier>
+    </Filter>
+    <Filter Include="JUCE Modules\juce_graphics\contexts">
+      <UniqueIdentifier>{20DC13F6-2369-8841-9F0B-D13FA14EEE74}</UniqueIdentifier>
+    </Filter>
+    <Filter Include="JUCE Modules\juce_graphics\effects">
+      <UniqueIdentifier>{A302A8DB-120F-9EBB-A3D5-2C29963AA56B}</UniqueIdentifier>
+    </Filter>
+    <Filter Include="JUCE Modules\juce_graphics\fonts">
+      <UniqueIdentifier>{45489C2A-6E0E-CCDC-6638-0DACEEB63CCA}</UniqueIdentifier>
+    </Filter>
+    <Filter Include="JUCE Modules\juce_graphics\geometry">
+      <UniqueIdentifier>{F1B90726-DB55-0293-BFAF-C65C7DF5489C}</UniqueIdentifier>
+    </Filter>
+    <Filter Include="JUCE Modules\juce_graphics\image_formats\jpglib">
+      <UniqueIdentifier>{2C55FD42-0ACD-B0B8-7EAE-EB17F09BAEEC}</UniqueIdentifier>
+    </Filter>
+    <Filter Include="JUCE Modules\juce_graphics\image_formats\pnglib">
+      <UniqueIdentifier>{B68CD2B2-701F-9AB7-4638-2485D6E06BCF}</UniqueIdentifier>
+    </Filter>
+    <Filter Include="JUCE Modules\juce_graphics\image_formats">
+      <UniqueIdentifier>{B0B7C78E-729E-0FFA-D611-82AE8BC7FE2C}</UniqueIdentifier>
+    </Filter>
+    <Filter Include="JUCE Modules\juce_graphics\images">
+      <UniqueIdentifier>{0A4F7E12-220C-14EF-0026-9C0629FA9C17}</UniqueIdentifier>
+    </Filter>
+    <Filter Include="JUCE Modules\juce_graphics\native">
+      <UniqueIdentifier>{37F49E10-4E62-6D5C-FF70-722D0CA3D97E}</UniqueIdentifier>
+    </Filter>
+    <Filter Include="JUCE Modules\juce_graphics\placement">
+      <UniqueIdentifier>{160D9882-0F68-278D-C5F9-8960FD7421D2}</UniqueIdentifier>
+    </Filter>
+    <Filter Include="JUCE Modules\juce_graphics">
+      <UniqueIdentifier>{4CED05DA-E0A2-E548-F753-1F2EF299A8E3}</UniqueIdentifier>
+    </Filter>
+    <Filter Include="JUCE Modules\juce_gui_basics\application">
+      <UniqueIdentifier>{294E4CD5-B06F-97D1-04A3-51871CEA507C}</UniqueIdentifier>
+    </Filter>
+    <Filter Include="JUCE Modules\juce_gui_basics\buttons">
+      <UniqueIdentifier>{77228F15-BD91-06FF-2C7E-0377D25C2C94}</UniqueIdentifier>
+    </Filter>
+    <Filter Include="JUCE Modules\juce_gui_basics\commands">
+      <UniqueIdentifier>{5CB531E6-BF9A-2C50-056C-EE5A525D28D3}</UniqueIdentifier>
+    </Filter>
+    <Filter Include="JUCE Modules\juce_gui_basics\components">
+      <UniqueIdentifier>{E4EA47E5-B41C-2A19-1783-7E9104096ECD}</UniqueIdentifier>
+    </Filter>
+    <Filter Include="JUCE Modules\juce_gui_basics\desktop">
+      <UniqueIdentifier>{B331BC33-9770-3DB5-73F2-BC2469ECCF7F}</UniqueIdentifier>
+    </Filter>
+    <Filter Include="JUCE Modules\juce_gui_basics\drawables">
+      <UniqueIdentifier>{46A17AC9-0BFF-B5CE-26D6-B9D1992C88AC}</UniqueIdentifier>
+    </Filter>
+    <Filter Include="JUCE Modules\juce_gui_basics\filebrowser">
+      <UniqueIdentifier>{D90A8DF7-FBAB-D363-13C0-6707BB22B72B}</UniqueIdentifier>
+    </Filter>
+    <Filter Include="JUCE Modules\juce_gui_basics\keyboard">
+      <UniqueIdentifier>{8AE77C40-6839-EC37-4515-BD3CC269BCE4}</UniqueIdentifier>
+    </Filter>
+    <Filter Include="JUCE Modules\juce_gui_basics\layout">
+      <UniqueIdentifier>{0EAD99DB-011F-09E5-45A2-365F646EB004}</UniqueIdentifier>
+    </Filter>
+    <Filter Include="JUCE Modules\juce_gui_basics\lookandfeel">
+      <UniqueIdentifier>{F57590C6-3B90-1BE1-1006-488BA33E8BD9}</UniqueIdentifier>
+    </Filter>
+    <Filter Include="JUCE Modules\juce_gui_basics\menus">
+      <UniqueIdentifier>{7C319D73-0D93-5842-0874-398D2D3038D5}</UniqueIdentifier>
+    </Filter>
+    <Filter Include="JUCE Modules\juce_gui_basics\misc">
+      <UniqueIdentifier>{2CB4DB0C-DD3B-6195-D822-76EC7A5C88D2}</UniqueIdentifier>
+    </Filter>
+    <Filter Include="JUCE Modules\juce_gui_basics\mouse">
+      <UniqueIdentifier>{FE3CB19C-EF43-5CF5-DAF0-09D4E43D0AB9}</UniqueIdentifier>
+    </Filter>
+    <Filter Include="JUCE Modules\juce_gui_basics\native">
+      <UniqueIdentifier>{895C2D33-E08D-B1BA-BB36-FC4CA65090C8}</UniqueIdentifier>
+    </Filter>
+    <Filter Include="JUCE Modules\juce_gui_basics\positioning">
+      <UniqueIdentifier>{D64A57DB-A956-5519-1929-1D929B56E1B0}</UniqueIdentifier>
+    </Filter>
+    <Filter Include="JUCE Modules\juce_gui_basics\properties">
+      <UniqueIdentifier>{5A99CC24-AC45-7ED6-C11A-B8B86E76D884}</UniqueIdentifier>
+    </Filter>
+    <Filter Include="JUCE Modules\juce_gui_basics\widgets">
+      <UniqueIdentifier>{7A131EEC-25A7-22F6-2839-A2194DDF3007}</UniqueIdentifier>
+    </Filter>
+    <Filter Include="JUCE Modules\juce_gui_basics\windows">
+      <UniqueIdentifier>{EA9DB76C-CEF7-6BFC-2070-28B7DF8E8063}</UniqueIdentifier>
+    </Filter>
+    <Filter Include="JUCE Modules\juce_gui_basics">
+      <UniqueIdentifier>{3C206A40-6F1B-E683-ACF1-DEC3703D0140}</UniqueIdentifier>
+    </Filter>
+    <Filter Include="JUCE Modules\juce_gui_extra\code_editor">
+      <UniqueIdentifier>{DF95D4BF-E18C-125A-5EBB-8993A06E232C}</UniqueIdentifier>
+    </Filter>
+    <Filter Include="JUCE Modules\juce_gui_extra\documents">
+      <UniqueIdentifier>{118946F2-AC24-0F09-62D5-753DF87A60CD}</UniqueIdentifier>
+    </Filter>
+    <Filter Include="JUCE Modules\juce_gui_extra\embedding">
+      <UniqueIdentifier>{07329F9B-7D3D-CEB3-C771-714842076140}</UniqueIdentifier>
+    </Filter>
+    <Filter Include="JUCE Modules\juce_gui_extra\misc">
+      <UniqueIdentifier>{08BBBECB-B0D1-7611-37EC-F57E1D0CE2A2}</UniqueIdentifier>
+    </Filter>
+    <Filter Include="JUCE Modules\juce_gui_extra\native">
+      <UniqueIdentifier>{268E8F2A-980C-BF2F-B161-AACABC9D91F3}</UniqueIdentifier>
+    </Filter>
+    <Filter Include="JUCE Modules\juce_gui_extra">
+      <UniqueIdentifier>{A4D76113-9EDC-DA60-D89B-5BACF7F1C426}</UniqueIdentifier>
+    </Filter>
+    <Filter Include="JUCE Modules\juce_opengl\geometry">
+      <UniqueIdentifier>{1A9221A3-E993-70B2-6EA2-8E1DB5FF646A}</UniqueIdentifier>
+    </Filter>
+    <Filter Include="JUCE Modules\juce_opengl\native">
+      <UniqueIdentifier>{CC2DAD7A-5B45-62AB-4C54-6FE6B1AE86C3}</UniqueIdentifier>
+    </Filter>
+    <Filter Include="JUCE Modules\juce_opengl\opengl">
+      <UniqueIdentifier>{599138A9-EA63-53DD-941F-ABE3412D2949}</UniqueIdentifier>
+    </Filter>
+    <Filter Include="JUCE Modules\juce_opengl\utils">
+      <UniqueIdentifier>{422A4014-8587-1AE6-584F-32A62613A37B}</UniqueIdentifier>
+    </Filter>
+    <Filter Include="JUCE Modules\juce_opengl">
+      <UniqueIdentifier>{9FBFF5E5-56F1-34A1-2C85-F760DA2B1EB7}</UniqueIdentifier>
+    </Filter>
+    <Filter Include="JUCE Modules\juce_video\capture">
+      <UniqueIdentifier>{CB8DF3B2-0409-6D59-C5D4-A034EBB7F973}</UniqueIdentifier>
+    </Filter>
+    <Filter Include="JUCE Modules\juce_video\native">
+      <UniqueIdentifier>{7774F72F-C951-B8AB-E927-E34AD23C52C8}</UniqueIdentifier>
+    </Filter>
+    <Filter Include="JUCE Modules\juce_video\playback">
+      <UniqueIdentifier>{658BADF8-7095-C722-F9EC-9F36E8818187}</UniqueIdentifier>
+    </Filter>
+    <Filter Include="JUCE Modules\juce_video">
+      <UniqueIdentifier>{2C58F450-CD01-0231-2F16-0D4D68565164}</UniqueIdentifier>
+    </Filter>
+    <Filter Include="JUCE Modules">
+      <UniqueIdentifier>{FE955B6B-68AC-AA07-70D8-2413F6DB65C8}</UniqueIdentifier>
+    </Filter>
+    <Filter Include="JUCE Library Code">
+      <UniqueIdentifier>{7ED5A90E-41AF-A1EF-659B-37CEEAB9BA61}</UniqueIdentifier>
+    </Filter>
+  </ItemGroup>
+  <ItemGroup>
+    <ClCompile Include="..\..\Source\Filters\FilterGraph.cpp">
+      <Filter>AudioPluginHost\Source\Filters</Filter>
+    </ClCompile>
+    <ClCompile Include="..\..\Source\Filters\FilterIOConfiguration.cpp">
+      <Filter>AudioPluginHost\Source\Filters</Filter>
+    </ClCompile>
+    <ClCompile Include="..\..\Source\Filters\InternalFilters.cpp">
+      <Filter>AudioPluginHost\Source\Filters</Filter>
+    </ClCompile>
+    <ClCompile Include="..\..\Source\UI\GraphEditorPanel.cpp">
+      <Filter>AudioPluginHost\Source\UI</Filter>
+    </ClCompile>
+    <ClCompile Include="..\..\Source\UI\MainHostWindow.cpp">
+      <Filter>AudioPluginHost\Source\UI</Filter>
+    </ClCompile>
+    <ClCompile Include="..\..\Source\HostStartup.cpp">
+      <Filter>AudioPluginHost\Source</Filter>
+    </ClCompile>
+    <ClCompile Include="..\..\..\..\modules\juce_audio_basics\buffers\juce_AudioChannelSet.cpp">
+      <Filter>JUCE Modules\juce_audio_basics\buffers</Filter>
+    </ClCompile>
+    <ClCompile Include="..\..\..\..\modules\juce_audio_basics\buffers\juce_AudioDataConverters.cpp">
+      <Filter>JUCE Modules\juce_audio_basics\buffers</Filter>
+    </ClCompile>
+    <ClCompile Include="..\..\..\..\modules\juce_audio_basics\buffers\juce_AudioProcessLoadMeasurer.cpp">
+      <Filter>JUCE Modules\juce_audio_basics\buffers</Filter>
+    </ClCompile>
+    <ClCompile Include="..\..\..\..\modules\juce_audio_basics\buffers\juce_FloatVectorOperations.cpp">
+      <Filter>JUCE Modules\juce_audio_basics\buffers</Filter>
+    </ClCompile>
+    <ClCompile Include="..\..\..\..\modules\juce_audio_basics\midi\juce_MidiBuffer.cpp">
+      <Filter>JUCE Modules\juce_audio_basics\midi</Filter>
+    </ClCompile>
+    <ClCompile Include="..\..\..\..\modules\juce_audio_basics\midi\juce_MidiFile.cpp">
+      <Filter>JUCE Modules\juce_audio_basics\midi</Filter>
+    </ClCompile>
+    <ClCompile Include="..\..\..\..\modules\juce_audio_basics\midi\juce_MidiKeyboardState.cpp">
+      <Filter>JUCE Modules\juce_audio_basics\midi</Filter>
+    </ClCompile>
+    <ClCompile Include="..\..\..\..\modules\juce_audio_basics\midi\juce_MidiMessage.cpp">
+      <Filter>JUCE Modules\juce_audio_basics\midi</Filter>
+    </ClCompile>
+    <ClCompile Include="..\..\..\..\modules\juce_audio_basics\midi\juce_MidiMessageSequence.cpp">
+      <Filter>JUCE Modules\juce_audio_basics\midi</Filter>
+    </ClCompile>
+    <ClCompile Include="..\..\..\..\modules\juce_audio_basics\midi\juce_MidiRPN.cpp">
+      <Filter>JUCE Modules\juce_audio_basics\midi</Filter>
+    </ClCompile>
+    <ClCompile Include="..\..\..\..\modules\juce_audio_basics\mpe\juce_MPEInstrument.cpp">
+      <Filter>JUCE Modules\juce_audio_basics\mpe</Filter>
+    </ClCompile>
+    <ClCompile Include="..\..\..\..\modules\juce_audio_basics\mpe\juce_MPEMessages.cpp">
+      <Filter>JUCE Modules\juce_audio_basics\mpe</Filter>
+    </ClCompile>
+    <ClCompile Include="..\..\..\..\modules\juce_audio_basics\mpe\juce_MPENote.cpp">
+      <Filter>JUCE Modules\juce_audio_basics\mpe</Filter>
+    </ClCompile>
+    <ClCompile Include="..\..\..\..\modules\juce_audio_basics\mpe\juce_MPESynthesiser.cpp">
+      <Filter>JUCE Modules\juce_audio_basics\mpe</Filter>
+    </ClCompile>
+    <ClCompile Include="..\..\..\..\modules\juce_audio_basics\mpe\juce_MPESynthesiserBase.cpp">
+      <Filter>JUCE Modules\juce_audio_basics\mpe</Filter>
+    </ClCompile>
+    <ClCompile Include="..\..\..\..\modules\juce_audio_basics\mpe\juce_MPESynthesiserVoice.cpp">
+      <Filter>JUCE Modules\juce_audio_basics\mpe</Filter>
+    </ClCompile>
+    <ClCompile Include="..\..\..\..\modules\juce_audio_basics\mpe\juce_MPEUtils.cpp">
+      <Filter>JUCE Modules\juce_audio_basics\mpe</Filter>
+    </ClCompile>
+    <ClCompile Include="..\..\..\..\modules\juce_audio_basics\mpe\juce_MPEValue.cpp">
+      <Filter>JUCE Modules\juce_audio_basics\mpe</Filter>
+    </ClCompile>
+    <ClCompile Include="..\..\..\..\modules\juce_audio_basics\mpe\juce_MPEZoneLayout.cpp">
+      <Filter>JUCE Modules\juce_audio_basics\mpe</Filter>
+    </ClCompile>
+    <ClCompile Include="..\..\..\..\modules\juce_audio_basics\sources\juce_BufferingAudioSource.cpp">
+      <Filter>JUCE Modules\juce_audio_basics\sources</Filter>
+    </ClCompile>
+    <ClCompile Include="..\..\..\..\modules\juce_audio_basics\sources\juce_ChannelRemappingAudioSource.cpp">
+      <Filter>JUCE Modules\juce_audio_basics\sources</Filter>
+    </ClCompile>
+    <ClCompile Include="..\..\..\..\modules\juce_audio_basics\sources\juce_IIRFilterAudioSource.cpp">
+      <Filter>JUCE Modules\juce_audio_basics\sources</Filter>
+    </ClCompile>
+    <ClCompile Include="..\..\..\..\modules\juce_audio_basics\sources\juce_MemoryAudioSource.cpp">
+      <Filter>JUCE Modules\juce_audio_basics\sources</Filter>
+    </ClCompile>
+    <ClCompile Include="..\..\..\..\modules\juce_audio_basics\sources\juce_MixerAudioSource.cpp">
+      <Filter>JUCE Modules\juce_audio_basics\sources</Filter>
+    </ClCompile>
+    <ClCompile Include="..\..\..\..\modules\juce_audio_basics\sources\juce_ResamplingAudioSource.cpp">
+      <Filter>JUCE Modules\juce_audio_basics\sources</Filter>
+    </ClCompile>
+    <ClCompile Include="..\..\..\..\modules\juce_audio_basics\sources\juce_ReverbAudioSource.cpp">
+      <Filter>JUCE Modules\juce_audio_basics\sources</Filter>
+    </ClCompile>
+    <ClCompile Include="..\..\..\..\modules\juce_audio_basics\sources\juce_ToneGeneratorAudioSource.cpp">
+      <Filter>JUCE Modules\juce_audio_basics\sources</Filter>
+    </ClCompile>
+    <ClCompile Include="..\..\..\..\modules\juce_audio_basics\synthesisers\juce_Synthesiser.cpp">
+      <Filter>JUCE Modules\juce_audio_basics\synthesisers</Filter>
+    </ClCompile>
+    <ClCompile Include="..\..\..\..\modules\juce_audio_basics\utilities\juce_CatmullRomInterpolator.cpp">
+      <Filter>JUCE Modules\juce_audio_basics\utilities</Filter>
+    </ClCompile>
+    <ClCompile Include="..\..\..\..\modules\juce_audio_basics\utilities\juce_IIRFilter.cpp">
+      <Filter>JUCE Modules\juce_audio_basics\utilities</Filter>
+    </ClCompile>
+    <ClCompile Include="..\..\..\..\modules\juce_audio_basics\utilities\juce_LagrangeInterpolator.cpp">
+      <Filter>JUCE Modules\juce_audio_basics\utilities</Filter>
+    </ClCompile>
+    <ClCompile Include="..\..\..\..\modules\juce_audio_basics\utilities\juce_SmoothedValue.cpp">
+      <Filter>JUCE Modules\juce_audio_basics\utilities</Filter>
+    </ClCompile>
+    <ClCompile Include="..\..\..\..\modules\juce_audio_basics\juce_audio_basics.cpp">
+      <Filter>JUCE Modules\juce_audio_basics</Filter>
+    </ClCompile>
+    <ClCompile Include="..\..\..\..\modules\juce_audio_devices\audio_io\juce_AudioDeviceManager.cpp">
+      <Filter>JUCE Modules\juce_audio_devices\audio_io</Filter>
+    </ClCompile>
+    <ClCompile Include="..\..\..\..\modules\juce_audio_devices\audio_io\juce_AudioIODevice.cpp">
+      <Filter>JUCE Modules\juce_audio_devices\audio_io</Filter>
+    </ClCompile>
+    <ClCompile Include="..\..\..\..\modules\juce_audio_devices\audio_io\juce_AudioIODeviceType.cpp">
+      <Filter>JUCE Modules\juce_audio_devices\audio_io</Filter>
+    </ClCompile>
+    <ClCompile Include="..\..\..\..\modules\juce_audio_devices\midi_io\juce_MidiMessageCollector.cpp">
+      <Filter>JUCE Modules\juce_audio_devices\midi_io</Filter>
+    </ClCompile>
+    <ClCompile Include="..\..\..\..\modules\juce_audio_devices\midi_io\juce_MidiOutput.cpp">
+      <Filter>JUCE Modules\juce_audio_devices\midi_io</Filter>
+    </ClCompile>
+    <ClCompile Include="..\..\..\..\modules\juce_audio_devices\native\juce_android_Audio.cpp">
+      <Filter>JUCE Modules\juce_audio_devices\native</Filter>
+    </ClCompile>
+    <ClCompile Include="..\..\..\..\modules\juce_audio_devices\native\juce_android_Midi.cpp">
+      <Filter>JUCE Modules\juce_audio_devices\native</Filter>
+    </ClCompile>
+    <ClCompile Include="..\..\..\..\modules\juce_audio_devices\native\juce_android_Oboe.cpp">
+      <Filter>JUCE Modules\juce_audio_devices\native</Filter>
+    </ClCompile>
+    <ClCompile Include="..\..\..\..\modules\juce_audio_devices\native\juce_android_OpenSL.cpp">
+      <Filter>JUCE Modules\juce_audio_devices\native</Filter>
+    </ClCompile>
+    <ClCompile Include="..\..\..\..\modules\juce_audio_devices\native\juce_ios_Audio.cpp">
+      <Filter>JUCE Modules\juce_audio_devices\native</Filter>
+    </ClCompile>
+    <ClCompile Include="..\..\..\..\modules\juce_audio_devices\native\juce_linux_ALSA.cpp">
+      <Filter>JUCE Modules\juce_audio_devices\native</Filter>
+    </ClCompile>
+    <ClCompile Include="..\..\..\..\modules\juce_audio_devices\native\juce_linux_Bela.cpp">
+      <Filter>JUCE Modules\juce_audio_devices\native</Filter>
+    </ClCompile>
+    <ClCompile Include="..\..\..\..\modules\juce_audio_devices\native\juce_linux_JackAudio.cpp">
+      <Filter>JUCE Modules\juce_audio_devices\native</Filter>
+    </ClCompile>
+    <ClCompile Include="..\..\..\..\modules\juce_audio_devices\native\juce_linux_Midi.cpp">
+      <Filter>JUCE Modules\juce_audio_devices\native</Filter>
+    </ClCompile>
+    <ClCompile Include="..\..\..\..\modules\juce_audio_devices\native\juce_mac_CoreAudio.cpp">
+      <Filter>JUCE Modules\juce_audio_devices\native</Filter>
+    </ClCompile>
+    <ClCompile Include="..\..\..\..\modules\juce_audio_devices\native\juce_mac_CoreMidi.cpp">
+      <Filter>JUCE Modules\juce_audio_devices\native</Filter>
+    </ClCompile>
+    <ClCompile Include="..\..\..\..\modules\juce_audio_devices\native\juce_win32_ASIO.cpp">
+      <Filter>JUCE Modules\juce_audio_devices\native</Filter>
+    </ClCompile>
+    <ClCompile Include="..\..\..\..\modules\juce_audio_devices\native\juce_win32_DirectSound.cpp">
+      <Filter>JUCE Modules\juce_audio_devices\native</Filter>
+    </ClCompile>
+    <ClCompile Include="..\..\..\..\modules\juce_audio_devices\native\juce_win32_Midi.cpp">
+      <Filter>JUCE Modules\juce_audio_devices\native</Filter>
+    </ClCompile>
+    <ClCompile Include="..\..\..\..\modules\juce_audio_devices\native\juce_win32_WASAPI.cpp">
+      <Filter>JUCE Modules\juce_audio_devices\native</Filter>
+    </ClCompile>
+    <ClCompile Include="..\..\..\..\modules\juce_audio_devices\sources\juce_AudioSourcePlayer.cpp">
+      <Filter>JUCE Modules\juce_audio_devices\sources</Filter>
+    </ClCompile>
+    <ClCompile Include="..\..\..\..\modules\juce_audio_devices\sources\juce_AudioTransportSource.cpp">
+      <Filter>JUCE Modules\juce_audio_devices\sources</Filter>
+    </ClCompile>
+    <ClCompile Include="..\..\..\..\modules\juce_audio_devices\juce_audio_devices.cpp">
+      <Filter>JUCE Modules\juce_audio_devices</Filter>
+    </ClCompile>
+    <ClCompile Include="..\..\..\..\modules\juce_audio_formats\codecs\flac\libFLAC\bitmath.c">
+      <Filter>JUCE Modules\juce_audio_formats\codecs\flac\libFLAC</Filter>
+    </ClCompile>
+    <ClCompile Include="..\..\..\..\modules\juce_audio_formats\codecs\flac\libFLAC\bitreader.c">
+      <Filter>JUCE Modules\juce_audio_formats\codecs\flac\libFLAC</Filter>
+    </ClCompile>
+    <ClCompile Include="..\..\..\..\modules\juce_audio_formats\codecs\flac\libFLAC\bitwriter.c">
+      <Filter>JUCE Modules\juce_audio_formats\codecs\flac\libFLAC</Filter>
+    </ClCompile>
+    <ClCompile Include="..\..\..\..\modules\juce_audio_formats\codecs\flac\libFLAC\cpu.c">
+      <Filter>JUCE Modules\juce_audio_formats\codecs\flac\libFLAC</Filter>
+    </ClCompile>
+    <ClCompile Include="..\..\..\..\modules\juce_audio_formats\codecs\flac\libFLAC\crc.c">
+      <Filter>JUCE Modules\juce_audio_formats\codecs\flac\libFLAC</Filter>
+    </ClCompile>
+    <ClCompile Include="..\..\..\..\modules\juce_audio_formats\codecs\flac\libFLAC\fixed.c">
+      <Filter>JUCE Modules\juce_audio_formats\codecs\flac\libFLAC</Filter>
+    </ClCompile>
+    <ClCompile Include="..\..\..\..\modules\juce_audio_formats\codecs\flac\libFLAC\float.c">
+      <Filter>JUCE Modules\juce_audio_formats\codecs\flac\libFLAC</Filter>
+    </ClCompile>
+    <ClCompile Include="..\..\..\..\modules\juce_audio_formats\codecs\flac\libFLAC\format.c">
+      <Filter>JUCE Modules\juce_audio_formats\codecs\flac\libFLAC</Filter>
+    </ClCompile>
+    <ClCompile Include="..\..\..\..\modules\juce_audio_formats\codecs\flac\libFLAC\lpc_flac.c">
+      <Filter>JUCE Modules\juce_audio_formats\codecs\flac\libFLAC</Filter>
+    </ClCompile>
+    <ClCompile Include="..\..\..\..\modules\juce_audio_formats\codecs\flac\libFLAC\md5.c">
+      <Filter>JUCE Modules\juce_audio_formats\codecs\flac\libFLAC</Filter>
+    </ClCompile>
+    <ClCompile Include="..\..\..\..\modules\juce_audio_formats\codecs\flac\libFLAC\memory.c">
+      <Filter>JUCE Modules\juce_audio_formats\codecs\flac\libFLAC</Filter>
+    </ClCompile>
+    <ClCompile Include="..\..\..\..\modules\juce_audio_formats\codecs\flac\libFLAC\stream_decoder.c">
+      <Filter>JUCE Modules\juce_audio_formats\codecs\flac\libFLAC</Filter>
+    </ClCompile>
+    <ClCompile Include="..\..\..\..\modules\juce_audio_formats\codecs\flac\libFLAC\stream_encoder.c">
+      <Filter>JUCE Modules\juce_audio_formats\codecs\flac\libFLAC</Filter>
+    </ClCompile>
+    <ClCompile Include="..\..\..\..\modules\juce_audio_formats\codecs\flac\libFLAC\stream_encoder_framing.c">
+      <Filter>JUCE Modules\juce_audio_formats\codecs\flac\libFLAC</Filter>
+    </ClCompile>
+    <ClCompile Include="..\..\..\..\modules\juce_audio_formats\codecs\flac\libFLAC\window_flac.c">
+      <Filter>JUCE Modules\juce_audio_formats\codecs\flac\libFLAC</Filter>
+    </ClCompile>
+    <ClCompile Include="..\..\..\..\modules\juce_audio_formats\codecs\oggvorbis\libvorbis-1.3.2\lib\analysis.c">
+      <Filter>JUCE Modules\juce_audio_formats\codecs\oggvorbis\libvorbis-1.3.2\lib</Filter>
+    </ClCompile>
+    <ClCompile Include="..\..\..\..\modules\juce_audio_formats\codecs\oggvorbis\libvorbis-1.3.2\lib\bitrate.c">
+      <Filter>JUCE Modules\juce_audio_formats\codecs\oggvorbis\libvorbis-1.3.2\lib</Filter>
+    </ClCompile>
+    <ClCompile Include="..\..\..\..\modules\juce_audio_formats\codecs\oggvorbis\libvorbis-1.3.2\lib\block.c">
+      <Filter>JUCE Modules\juce_audio_formats\codecs\oggvorbis\libvorbis-1.3.2\lib</Filter>
+    </ClCompile>
+    <ClCompile Include="..\..\..\..\modules\juce_audio_formats\codecs\oggvorbis\libvorbis-1.3.2\lib\codebook.c">
+      <Filter>JUCE Modules\juce_audio_formats\codecs\oggvorbis\libvorbis-1.3.2\lib</Filter>
+    </ClCompile>
+    <ClCompile Include="..\..\..\..\modules\juce_audio_formats\codecs\oggvorbis\libvorbis-1.3.2\lib\envelope.c">
+      <Filter>JUCE Modules\juce_audio_formats\codecs\oggvorbis\libvorbis-1.3.2\lib</Filter>
+    </ClCompile>
+    <ClCompile Include="..\..\..\..\modules\juce_audio_formats\codecs\oggvorbis\libvorbis-1.3.2\lib\floor0.c">
+      <Filter>JUCE Modules\juce_audio_formats\codecs\oggvorbis\libvorbis-1.3.2\lib</Filter>
+    </ClCompile>
+    <ClCompile Include="..\..\..\..\modules\juce_audio_formats\codecs\oggvorbis\libvorbis-1.3.2\lib\floor1.c">
+      <Filter>JUCE Modules\juce_audio_formats\codecs\oggvorbis\libvorbis-1.3.2\lib</Filter>
+    </ClCompile>
+    <ClCompile Include="..\..\..\..\modules\juce_audio_formats\codecs\oggvorbis\libvorbis-1.3.2\lib\info.c">
+      <Filter>JUCE Modules\juce_audio_formats\codecs\oggvorbis\libvorbis-1.3.2\lib</Filter>
+    </ClCompile>
+    <ClCompile Include="..\..\..\..\modules\juce_audio_formats\codecs\oggvorbis\libvorbis-1.3.2\lib\lookup.c">
+      <Filter>JUCE Modules\juce_audio_formats\codecs\oggvorbis\libvorbis-1.3.2\lib</Filter>
+    </ClCompile>
+    <ClCompile Include="..\..\..\..\modules\juce_audio_formats\codecs\oggvorbis\libvorbis-1.3.2\lib\lpc.c">
+      <Filter>JUCE Modules\juce_audio_formats\codecs\oggvorbis\libvorbis-1.3.2\lib</Filter>
+    </ClCompile>
+    <ClCompile Include="..\..\..\..\modules\juce_audio_formats\codecs\oggvorbis\libvorbis-1.3.2\lib\lsp.c">
+      <Filter>JUCE Modules\juce_audio_formats\codecs\oggvorbis\libvorbis-1.3.2\lib</Filter>
+    </ClCompile>
+    <ClCompile Include="..\..\..\..\modules\juce_audio_formats\codecs\oggvorbis\libvorbis-1.3.2\lib\mapping0.c">
+      <Filter>JUCE Modules\juce_audio_formats\codecs\oggvorbis\libvorbis-1.3.2\lib</Filter>
+    </ClCompile>
+    <ClCompile Include="..\..\..\..\modules\juce_audio_formats\codecs\oggvorbis\libvorbis-1.3.2\lib\mdct.c">
+      <Filter>JUCE Modules\juce_audio_formats\codecs\oggvorbis\libvorbis-1.3.2\lib</Filter>
+    </ClCompile>
+    <ClCompile Include="..\..\..\..\modules\juce_audio_formats\codecs\oggvorbis\libvorbis-1.3.2\lib\psy.c">
+      <Filter>JUCE Modules\juce_audio_formats\codecs\oggvorbis\libvorbis-1.3.2\lib</Filter>
+    </ClCompile>
+    <ClCompile Include="..\..\..\..\modules\juce_audio_formats\codecs\oggvorbis\libvorbis-1.3.2\lib\registry.c">
+      <Filter>JUCE Modules\juce_audio_formats\codecs\oggvorbis\libvorbis-1.3.2\lib</Filter>
+    </ClCompile>
+    <ClCompile Include="..\..\..\..\modules\juce_audio_formats\codecs\oggvorbis\libvorbis-1.3.2\lib\res0.c">
+      <Filter>JUCE Modules\juce_audio_formats\codecs\oggvorbis\libvorbis-1.3.2\lib</Filter>
+    </ClCompile>
+    <ClCompile Include="..\..\..\..\modules\juce_audio_formats\codecs\oggvorbis\libvorbis-1.3.2\lib\sharedbook.c">
+      <Filter>JUCE Modules\juce_audio_formats\codecs\oggvorbis\libvorbis-1.3.2\lib</Filter>
+    </ClCompile>
+    <ClCompile Include="..\..\..\..\modules\juce_audio_formats\codecs\oggvorbis\libvorbis-1.3.2\lib\smallft.c">
+      <Filter>JUCE Modules\juce_audio_formats\codecs\oggvorbis\libvorbis-1.3.2\lib</Filter>
+    </ClCompile>
+    <ClCompile Include="..\..\..\..\modules\juce_audio_formats\codecs\oggvorbis\libvorbis-1.3.2\lib\synthesis.c">
+      <Filter>JUCE Modules\juce_audio_formats\codecs\oggvorbis\libvorbis-1.3.2\lib</Filter>
+    </ClCompile>
+    <ClCompile Include="..\..\..\..\modules\juce_audio_formats\codecs\oggvorbis\libvorbis-1.3.2\lib\vorbisenc.c">
+      <Filter>JUCE Modules\juce_audio_formats\codecs\oggvorbis\libvorbis-1.3.2\lib</Filter>
+    </ClCompile>
+    <ClCompile Include="..\..\..\..\modules\juce_audio_formats\codecs\oggvorbis\libvorbis-1.3.2\lib\vorbisfile.c">
+      <Filter>JUCE Modules\juce_audio_formats\codecs\oggvorbis\libvorbis-1.3.2\lib</Filter>
+    </ClCompile>
+    <ClCompile Include="..\..\..\..\modules\juce_audio_formats\codecs\oggvorbis\libvorbis-1.3.2\lib\window.c">
+      <Filter>JUCE Modules\juce_audio_formats\codecs\oggvorbis\libvorbis-1.3.2\lib</Filter>
+    </ClCompile>
+    <ClCompile Include="..\..\..\..\modules\juce_audio_formats\codecs\oggvorbis\bitwise.c">
+      <Filter>JUCE Modules\juce_audio_formats\codecs\oggvorbis</Filter>
+    </ClCompile>
+    <ClCompile Include="..\..\..\..\modules\juce_audio_formats\codecs\oggvorbis\framing.c">
+      <Filter>JUCE Modules\juce_audio_formats\codecs\oggvorbis</Filter>
+    </ClCompile>
+    <ClCompile Include="..\..\..\..\modules\juce_audio_formats\codecs\juce_AiffAudioFormat.cpp">
+      <Filter>JUCE Modules\juce_audio_formats\codecs</Filter>
+    </ClCompile>
+    <ClCompile Include="..\..\..\..\modules\juce_audio_formats\codecs\juce_CoreAudioFormat.cpp">
+      <Filter>JUCE Modules\juce_audio_formats\codecs</Filter>
+    </ClCompile>
+    <ClCompile Include="..\..\..\..\modules\juce_audio_formats\codecs\juce_FlacAudioFormat.cpp">
+      <Filter>JUCE Modules\juce_audio_formats\codecs</Filter>
+    </ClCompile>
+    <ClCompile Include="..\..\..\..\modules\juce_audio_formats\codecs\juce_LAMEEncoderAudioFormat.cpp">
+      <Filter>JUCE Modules\juce_audio_formats\codecs</Filter>
+    </ClCompile>
+    <ClCompile Include="..\..\..\..\modules\juce_audio_formats\codecs\juce_MP3AudioFormat.cpp">
+      <Filter>JUCE Modules\juce_audio_formats\codecs</Filter>
+    </ClCompile>
+    <ClCompile Include="..\..\..\..\modules\juce_audio_formats\codecs\juce_OggVorbisAudioFormat.cpp">
+      <Filter>JUCE Modules\juce_audio_formats\codecs</Filter>
+    </ClCompile>
+    <ClCompile Include="..\..\..\..\modules\juce_audio_formats\codecs\juce_WavAudioFormat.cpp">
+      <Filter>JUCE Modules\juce_audio_formats\codecs</Filter>
+    </ClCompile>
+    <ClCompile Include="..\..\..\..\modules\juce_audio_formats\codecs\juce_WindowsMediaAudioFormat.cpp">
+      <Filter>JUCE Modules\juce_audio_formats\codecs</Filter>
+    </ClCompile>
+    <ClCompile Include="..\..\..\..\modules\juce_audio_formats\format\juce_AudioFormat.cpp">
+      <Filter>JUCE Modules\juce_audio_formats\format</Filter>
+    </ClCompile>
+    <ClCompile Include="..\..\..\..\modules\juce_audio_formats\format\juce_AudioFormatManager.cpp">
+      <Filter>JUCE Modules\juce_audio_formats\format</Filter>
+    </ClCompile>
+    <ClCompile Include="..\..\..\..\modules\juce_audio_formats\format\juce_AudioFormatReader.cpp">
+      <Filter>JUCE Modules\juce_audio_formats\format</Filter>
+    </ClCompile>
+    <ClCompile Include="..\..\..\..\modules\juce_audio_formats\format\juce_AudioFormatReaderSource.cpp">
+      <Filter>JUCE Modules\juce_audio_formats\format</Filter>
+    </ClCompile>
+    <ClCompile Include="..\..\..\..\modules\juce_audio_formats\format\juce_AudioFormatWriter.cpp">
+      <Filter>JUCE Modules\juce_audio_formats\format</Filter>
+    </ClCompile>
+    <ClCompile Include="..\..\..\..\modules\juce_audio_formats\format\juce_AudioSubsectionReader.cpp">
+      <Filter>JUCE Modules\juce_audio_formats\format</Filter>
+    </ClCompile>
+    <ClCompile Include="..\..\..\..\modules\juce_audio_formats\format\juce_BufferingAudioFormatReader.cpp">
+      <Filter>JUCE Modules\juce_audio_formats\format</Filter>
+    </ClCompile>
+    <ClCompile Include="..\..\..\..\modules\juce_audio_formats\sampler\juce_Sampler.cpp">
+      <Filter>JUCE Modules\juce_audio_formats\sampler</Filter>
+    </ClCompile>
+    <ClCompile Include="..\..\..\..\modules\juce_audio_formats\juce_audio_formats.cpp">
+      <Filter>JUCE Modules\juce_audio_formats</Filter>
+    </ClCompile>
+    <ClCompile Include="..\..\..\..\modules\juce_audio_processors\format\juce_AudioPluginFormat.cpp">
+      <Filter>JUCE Modules\juce_audio_processors\format</Filter>
+    </ClCompile>
+    <ClCompile Include="..\..\..\..\modules\juce_audio_processors\format\juce_AudioPluginFormatManager.cpp">
+      <Filter>JUCE Modules\juce_audio_processors\format</Filter>
+    </ClCompile>
+    <ClCompile Include="..\..\..\..\modules\juce_audio_processors\format_types\VST3_SDK\base\source\baseiids.cpp">
+      <Filter>JUCE Modules\juce_audio_processors\format_types\VST3_SDK\base\source</Filter>
+    </ClCompile>
+    <ClCompile Include="..\..\..\..\modules\juce_audio_processors\format_types\VST3_SDK\base\source\fbuffer.cpp">
+      <Filter>JUCE Modules\juce_audio_processors\format_types\VST3_SDK\base\source</Filter>
+    </ClCompile>
+    <ClCompile Include="..\..\..\..\modules\juce_audio_processors\format_types\VST3_SDK\base\source\fdebug.cpp">
+      <Filter>JUCE Modules\juce_audio_processors\format_types\VST3_SDK\base\source</Filter>
+    </ClCompile>
+    <ClCompile Include="..\..\..\..\modules\juce_audio_processors\format_types\VST3_SDK\base\source\fobject.cpp">
+      <Filter>JUCE Modules\juce_audio_processors\format_types\VST3_SDK\base\source</Filter>
+    </ClCompile>
+    <ClCompile Include="..\..\..\..\modules\juce_audio_processors\format_types\VST3_SDK\base\source\fstreamer.cpp">
+      <Filter>JUCE Modules\juce_audio_processors\format_types\VST3_SDK\base\source</Filter>
+    </ClCompile>
+    <ClCompile Include="..\..\..\..\modules\juce_audio_processors\format_types\VST3_SDK\base\source\fstring.cpp">
+      <Filter>JUCE Modules\juce_audio_processors\format_types\VST3_SDK\base\source</Filter>
+    </ClCompile>
+    <ClCompile Include="..\..\..\..\modules\juce_audio_processors\format_types\VST3_SDK\base\source\updatehandler.cpp">
+      <Filter>JUCE Modules\juce_audio_processors\format_types\VST3_SDK\base\source</Filter>
+    </ClCompile>
+    <ClCompile Include="..\..\..\..\modules\juce_audio_processors\format_types\VST3_SDK\base\thread\source\flock.cpp">
+      <Filter>JUCE Modules\juce_audio_processors\format_types\VST3_SDK\base\thread\source</Filter>
+    </ClCompile>
+    <ClCompile Include="..\..\..\..\modules\juce_audio_processors\format_types\VST3_SDK\pluginterfaces\base\conststringtable.cpp">
+      <Filter>JUCE Modules\juce_audio_processors\format_types\VST3_SDK\pluginterfaces\base</Filter>
+    </ClCompile>
+    <ClCompile Include="..\..\..\..\modules\juce_audio_processors\format_types\VST3_SDK\pluginterfaces\base\coreiids.cpp">
+      <Filter>JUCE Modules\juce_audio_processors\format_types\VST3_SDK\pluginterfaces\base</Filter>
+    </ClCompile>
+    <ClCompile Include="..\..\..\..\modules\juce_audio_processors\format_types\VST3_SDK\pluginterfaces\base\funknown.cpp">
+      <Filter>JUCE Modules\juce_audio_processors\format_types\VST3_SDK\pluginterfaces\base</Filter>
+    </ClCompile>
+    <ClCompile Include="..\..\..\..\modules\juce_audio_processors\format_types\VST3_SDK\pluginterfaces\base\ustring.cpp">
+      <Filter>JUCE Modules\juce_audio_processors\format_types\VST3_SDK\pluginterfaces\base</Filter>
+    </ClCompile>
+    <ClCompile Include="..\..\..\..\modules\juce_audio_processors\format_types\VST3_SDK\public.sdk\source\common\memorystream.cpp">
+      <Filter>JUCE Modules\juce_audio_processors\format_types\VST3_SDK\public.sdk\source\common</Filter>
+    </ClCompile>
+    <ClCompile Include="..\..\..\..\modules\juce_audio_processors\format_types\VST3_SDK\public.sdk\source\common\pluginview.cpp">
+      <Filter>JUCE Modules\juce_audio_processors\format_types\VST3_SDK\public.sdk\source\common</Filter>
+    </ClCompile>
+    <ClCompile Include="..\..\..\..\modules\juce_audio_processors\format_types\VST3_SDK\public.sdk\source\vst\hosting\hostclasses.cpp">
+      <Filter>JUCE Modules\juce_audio_processors\format_types\VST3_SDK\public.sdk\source\vst\hosting</Filter>
+    </ClCompile>
+    <ClCompile Include="..\..\..\..\modules\juce_audio_processors\format_types\VST3_SDK\public.sdk\source\vst\hosting\pluginterfacesupport.cpp">
+      <Filter>JUCE Modules\juce_audio_processors\format_types\VST3_SDK\public.sdk\source\vst\hosting</Filter>
+    </ClCompile>
+    <ClCompile Include="..\..\..\..\modules\juce_audio_processors\format_types\VST3_SDK\public.sdk\source\vst\vstbus.cpp">
+      <Filter>JUCE Modules\juce_audio_processors\format_types\VST3_SDK\public.sdk\source\vst</Filter>
+    </ClCompile>
+    <ClCompile Include="..\..\..\..\modules\juce_audio_processors\format_types\VST3_SDK\public.sdk\source\vst\vstcomponent.cpp">
+      <Filter>JUCE Modules\juce_audio_processors\format_types\VST3_SDK\public.sdk\source\vst</Filter>
+    </ClCompile>
+    <ClCompile Include="..\..\..\..\modules\juce_audio_processors\format_types\VST3_SDK\public.sdk\source\vst\vstcomponentbase.cpp">
+      <Filter>JUCE Modules\juce_audio_processors\format_types\VST3_SDK\public.sdk\source\vst</Filter>
+    </ClCompile>
+    <ClCompile Include="..\..\..\..\modules\juce_audio_processors\format_types\VST3_SDK\public.sdk\source\vst\vsteditcontroller.cpp">
+      <Filter>JUCE Modules\juce_audio_processors\format_types\VST3_SDK\public.sdk\source\vst</Filter>
+    </ClCompile>
+    <ClCompile Include="..\..\..\..\modules\juce_audio_processors\format_types\VST3_SDK\public.sdk\source\vst\vstinitiids.cpp">
+      <Filter>JUCE Modules\juce_audio_processors\format_types\VST3_SDK\public.sdk\source\vst</Filter>
+    </ClCompile>
+    <ClCompile Include="..\..\..\..\modules\juce_audio_processors\format_types\VST3_SDK\public.sdk\source\vst\vstparameters.cpp">
+      <Filter>JUCE Modules\juce_audio_processors\format_types\VST3_SDK\public.sdk\source\vst</Filter>
+    </ClCompile>
+    <ClCompile Include="..\..\..\..\modules\juce_audio_processors\format_types\VST3_SDK\public.sdk\source\vst\vstpresetfile.cpp">
+      <Filter>JUCE Modules\juce_audio_processors\format_types\VST3_SDK\public.sdk\source\vst</Filter>
+    </ClCompile>
+    <ClCompile Include="..\..\..\..\modules\juce_audio_processors\format_types\juce_AudioUnitPluginFormat.mm">
+      <Filter>JUCE Modules\juce_audio_processors\format_types</Filter>
+    </ClCompile>
+    <ClCompile Include="..\..\..\..\modules\juce_audio_processors\format_types\juce_LADSPAPluginFormat.cpp">
+      <Filter>JUCE Modules\juce_audio_processors\format_types</Filter>
+    </ClCompile>
+    <ClCompile Include="..\..\..\..\modules\juce_audio_processors\format_types\juce_LegacyAudioParameter.cpp">
+      <Filter>JUCE Modules\juce_audio_processors\format_types</Filter>
+    </ClCompile>
+    <ClCompile Include="..\..\..\..\modules\juce_audio_processors\format_types\juce_VST3PluginFormat.cpp">
+      <Filter>JUCE Modules\juce_audio_processors\format_types</Filter>
+    </ClCompile>
+    <ClCompile Include="..\..\..\..\modules\juce_audio_processors\format_types\juce_VSTPluginFormat.cpp">
+      <Filter>JUCE Modules\juce_audio_processors\format_types</Filter>
+    </ClCompile>
+    <ClCompile Include="..\..\..\..\modules\juce_audio_processors\processors\juce_AudioPluginInstance.cpp">
+      <Filter>JUCE Modules\juce_audio_processors\processors</Filter>
+    </ClCompile>
+    <ClCompile Include="..\..\..\..\modules\juce_audio_processors\processors\juce_AudioProcessor.cpp">
+      <Filter>JUCE Modules\juce_audio_processors\processors</Filter>
+    </ClCompile>
+    <ClCompile Include="..\..\..\..\modules\juce_audio_processors\processors\juce_AudioProcessorEditor.cpp">
+      <Filter>JUCE Modules\juce_audio_processors\processors</Filter>
+    </ClCompile>
+    <ClCompile Include="..\..\..\..\modules\juce_audio_processors\processors\juce_AudioProcessorGraph.cpp">
+      <Filter>JUCE Modules\juce_audio_processors\processors</Filter>
+    </ClCompile>
+    <ClCompile Include="..\..\..\..\modules\juce_audio_processors\processors\juce_AudioProcessorParameterGroup.cpp">
+      <Filter>JUCE Modules\juce_audio_processors\processors</Filter>
+    </ClCompile>
+    <ClCompile Include="..\..\..\..\modules\juce_audio_processors\processors\juce_GenericAudioProcessorEditor.cpp">
+      <Filter>JUCE Modules\juce_audio_processors\processors</Filter>
+    </ClCompile>
+    <ClCompile Include="..\..\..\..\modules\juce_audio_processors\processors\juce_PluginDescription.cpp">
+      <Filter>JUCE Modules\juce_audio_processors\processors</Filter>
+    </ClCompile>
+    <ClCompile Include="..\..\..\..\modules\juce_audio_processors\scanning\juce_KnownPluginList.cpp">
+      <Filter>JUCE Modules\juce_audio_processors\scanning</Filter>
+    </ClCompile>
+    <ClCompile Include="..\..\..\..\modules\juce_audio_processors\scanning\juce_PluginDirectoryScanner.cpp">
+      <Filter>JUCE Modules\juce_audio_processors\scanning</Filter>
+    </ClCompile>
+    <ClCompile Include="..\..\..\..\modules\juce_audio_processors\scanning\juce_PluginListComponent.cpp">
+      <Filter>JUCE Modules\juce_audio_processors\scanning</Filter>
+    </ClCompile>
+    <ClCompile Include="..\..\..\..\modules\juce_audio_processors\utilities\juce_AudioProcessorParameters.cpp">
+      <Filter>JUCE Modules\juce_audio_processors\utilities</Filter>
+    </ClCompile>
+    <ClCompile Include="..\..\..\..\modules\juce_audio_processors\utilities\juce_AudioProcessorValueTreeState.cpp">
+      <Filter>JUCE Modules\juce_audio_processors\utilities</Filter>
+    </ClCompile>
+    <ClCompile Include="..\..\..\..\modules\juce_audio_processors\juce_audio_processors.cpp">
+      <Filter>JUCE Modules\juce_audio_processors</Filter>
+    </ClCompile>
+    <ClCompile Include="..\..\..\..\modules\juce_audio_utils\audio_cd\juce_AudioCDReader.cpp">
+      <Filter>JUCE Modules\juce_audio_utils\audio_cd</Filter>
+    </ClCompile>
+    <ClCompile Include="..\..\..\..\modules\juce_audio_utils\gui\juce_AudioAppComponent.cpp">
+      <Filter>JUCE Modules\juce_audio_utils\gui</Filter>
+    </ClCompile>
+    <ClCompile Include="..\..\..\..\modules\juce_audio_utils\gui\juce_AudioDeviceSelectorComponent.cpp">
+      <Filter>JUCE Modules\juce_audio_utils\gui</Filter>
+    </ClCompile>
+    <ClCompile Include="..\..\..\..\modules\juce_audio_utils\gui\juce_AudioThumbnail.cpp">
+      <Filter>JUCE Modules\juce_audio_utils\gui</Filter>
+    </ClCompile>
+    <ClCompile Include="..\..\..\..\modules\juce_audio_utils\gui\juce_AudioThumbnailCache.cpp">
+      <Filter>JUCE Modules\juce_audio_utils\gui</Filter>
+    </ClCompile>
+    <ClCompile Include="..\..\..\..\modules\juce_audio_utils\gui\juce_AudioVisualiserComponent.cpp">
+      <Filter>JUCE Modules\juce_audio_utils\gui</Filter>
+    </ClCompile>
+    <ClCompile Include="..\..\..\..\modules\juce_audio_utils\gui\juce_MidiKeyboardComponent.cpp">
+      <Filter>JUCE Modules\juce_audio_utils\gui</Filter>
+    </ClCompile>
+    <ClCompile Include="..\..\..\..\modules\juce_audio_utils\native\juce_android_BluetoothMidiDevicePairingDialogue.cpp">
+      <Filter>JUCE Modules\juce_audio_utils\native</Filter>
+    </ClCompile>
+    <ClCompile Include="..\..\..\..\modules\juce_audio_utils\native\juce_linux_AudioCDReader.cpp">
+      <Filter>JUCE Modules\juce_audio_utils\native</Filter>
+    </ClCompile>
+    <ClCompile Include="..\..\..\..\modules\juce_audio_utils\native\juce_linux_BluetoothMidiDevicePairingDialogue.cpp">
+      <Filter>JUCE Modules\juce_audio_utils\native</Filter>
+    </ClCompile>
+    <ClCompile Include="..\..\..\..\modules\juce_audio_utils\native\juce_win_BluetoothMidiDevicePairingDialogue.cpp">
+      <Filter>JUCE Modules\juce_audio_utils\native</Filter>
+    </ClCompile>
+    <ClCompile Include="..\..\..\..\modules\juce_audio_utils\native\juce_win32_AudioCDBurner.cpp">
+      <Filter>JUCE Modules\juce_audio_utils\native</Filter>
+    </ClCompile>
+    <ClCompile Include="..\..\..\..\modules\juce_audio_utils\native\juce_win32_AudioCDReader.cpp">
+      <Filter>JUCE Modules\juce_audio_utils\native</Filter>
+    </ClCompile>
+    <ClCompile Include="..\..\..\..\modules\juce_audio_utils\players\juce_AudioProcessorPlayer.cpp">
+      <Filter>JUCE Modules\juce_audio_utils\players</Filter>
+    </ClCompile>
+    <ClCompile Include="..\..\..\..\modules\juce_audio_utils\players\juce_SoundPlayer.cpp">
+      <Filter>JUCE Modules\juce_audio_utils\players</Filter>
+    </ClCompile>
+    <ClCompile Include="..\..\..\..\modules\juce_audio_utils\juce_audio_utils.cpp">
+      <Filter>JUCE Modules\juce_audio_utils</Filter>
+    </ClCompile>
+    <ClCompile Include="..\..\..\..\modules\juce_core\containers\juce_AbstractFifo.cpp">
+      <Filter>JUCE Modules\juce_core\containers</Filter>
+    </ClCompile>
+    <ClCompile Include="..\..\..\..\modules\juce_core\containers\juce_ArrayBase.cpp">
+      <Filter>JUCE Modules\juce_core\containers</Filter>
+    </ClCompile>
+    <ClCompile Include="..\..\..\..\modules\juce_core\containers\juce_DynamicObject.cpp">
+      <Filter>JUCE Modules\juce_core\containers</Filter>
+    </ClCompile>
+    <ClCompile Include="..\..\..\..\modules\juce_core\containers\juce_HashMap_test.cpp">
+      <Filter>JUCE Modules\juce_core\containers</Filter>
+    </ClCompile>
+    <ClCompile Include="..\..\..\..\modules\juce_core\containers\juce_NamedValueSet.cpp">
+      <Filter>JUCE Modules\juce_core\containers</Filter>
+    </ClCompile>
+    <ClCompile Include="..\..\..\..\modules\juce_core\containers\juce_OwnedArray.cpp">
+      <Filter>JUCE Modules\juce_core\containers</Filter>
+    </ClCompile>
+    <ClCompile Include="..\..\..\..\modules\juce_core\containers\juce_PropertySet.cpp">
+      <Filter>JUCE Modules\juce_core\containers</Filter>
+    </ClCompile>
+    <ClCompile Include="..\..\..\..\modules\juce_core\containers\juce_ReferenceCountedArray.cpp">
+      <Filter>JUCE Modules\juce_core\containers</Filter>
+    </ClCompile>
+    <ClCompile Include="..\..\..\..\modules\juce_core\containers\juce_SparseSet.cpp">
+      <Filter>JUCE Modules\juce_core\containers</Filter>
+    </ClCompile>
+    <ClCompile Include="..\..\..\..\modules\juce_core\containers\juce_Variant.cpp">
+      <Filter>JUCE Modules\juce_core\containers</Filter>
+    </ClCompile>
+    <ClCompile Include="..\..\..\..\modules\juce_core\files\juce_DirectoryIterator.cpp">
+      <Filter>JUCE Modules\juce_core\files</Filter>
+    </ClCompile>
+    <ClCompile Include="..\..\..\..\modules\juce_core\files\juce_File.cpp">
+      <Filter>JUCE Modules\juce_core\files</Filter>
+    </ClCompile>
+    <ClCompile Include="..\..\..\..\modules\juce_core\files\juce_FileFilter.cpp">
+      <Filter>JUCE Modules\juce_core\files</Filter>
+    </ClCompile>
+    <ClCompile Include="..\..\..\..\modules\juce_core\files\juce_FileInputStream.cpp">
+      <Filter>JUCE Modules\juce_core\files</Filter>
+    </ClCompile>
+    <ClCompile Include="..\..\..\..\modules\juce_core\files\juce_FileOutputStream.cpp">
+      <Filter>JUCE Modules\juce_core\files</Filter>
+    </ClCompile>
+    <ClCompile Include="..\..\..\..\modules\juce_core\files\juce_FileSearchPath.cpp">
+      <Filter>JUCE Modules\juce_core\files</Filter>
+    </ClCompile>
+    <ClCompile Include="..\..\..\..\modules\juce_core\files\juce_TemporaryFile.cpp">
+      <Filter>JUCE Modules\juce_core\files</Filter>
+    </ClCompile>
+    <ClCompile Include="..\..\..\..\modules\juce_core\files\juce_WildcardFileFilter.cpp">
+      <Filter>JUCE Modules\juce_core\files</Filter>
+    </ClCompile>
+    <ClCompile Include="..\..\..\..\modules\juce_core\javascript\juce_Javascript.cpp">
+      <Filter>JUCE Modules\juce_core\javascript</Filter>
+    </ClCompile>
+    <ClCompile Include="..\..\..\..\modules\juce_core\javascript\juce_JSON.cpp">
+      <Filter>JUCE Modules\juce_core\javascript</Filter>
+    </ClCompile>
+    <ClCompile Include="..\..\..\..\modules\juce_core\logging\juce_FileLogger.cpp">
+      <Filter>JUCE Modules\juce_core\logging</Filter>
+    </ClCompile>
+    <ClCompile Include="..\..\..\..\modules\juce_core\logging\juce_Logger.cpp">
+      <Filter>JUCE Modules\juce_core\logging</Filter>
+    </ClCompile>
+    <ClCompile Include="..\..\..\..\modules\juce_core\maths\juce_BigInteger.cpp">
+      <Filter>JUCE Modules\juce_core\maths</Filter>
+    </ClCompile>
+    <ClCompile Include="..\..\..\..\modules\juce_core\maths\juce_Expression.cpp">
+      <Filter>JUCE Modules\juce_core\maths</Filter>
+    </ClCompile>
+    <ClCompile Include="..\..\..\..\modules\juce_core\maths\juce_Random.cpp">
+      <Filter>JUCE Modules\juce_core\maths</Filter>
+    </ClCompile>
+    <ClCompile Include="..\..\..\..\modules\juce_core\memory\juce_MemoryBlock.cpp">
+      <Filter>JUCE Modules\juce_core\memory</Filter>
+    </ClCompile>
+    <ClCompile Include="..\..\..\..\modules\juce_core\misc\juce_ConsoleApplication.cpp">
+      <Filter>JUCE Modules\juce_core\misc</Filter>
+    </ClCompile>
+    <ClCompile Include="..\..\..\..\modules\juce_core\misc\juce_Result.cpp">
+      <Filter>JUCE Modules\juce_core\misc</Filter>
+    </ClCompile>
+    <ClCompile Include="..\..\..\..\modules\juce_core\misc\juce_RuntimePermissions.cpp">
+      <Filter>JUCE Modules\juce_core\misc</Filter>
+    </ClCompile>
+    <ClCompile Include="..\..\..\..\modules\juce_core\misc\juce_StdFunctionCompat.cpp">
+      <Filter>JUCE Modules\juce_core\misc</Filter>
+    </ClCompile>
+    <ClCompile Include="..\..\..\..\modules\juce_core\misc\juce_Uuid.cpp">
+      <Filter>JUCE Modules\juce_core\misc</Filter>
+    </ClCompile>
+    <ClCompile Include="..\..\..\..\modules\juce_core\native\juce_android_Files.cpp">
+      <Filter>JUCE Modules\juce_core\native</Filter>
+    </ClCompile>
+    <ClCompile Include="..\..\..\..\modules\juce_core\native\juce_android_JNIHelpers.cpp">
+      <Filter>JUCE Modules\juce_core\native</Filter>
+    </ClCompile>
+    <ClCompile Include="..\..\..\..\modules\juce_core\native\juce_android_Misc.cpp">
+      <Filter>JUCE Modules\juce_core\native</Filter>
+    </ClCompile>
+    <ClCompile Include="..\..\..\..\modules\juce_core\native\juce_android_Network.cpp">
+      <Filter>JUCE Modules\juce_core\native</Filter>
+    </ClCompile>
+    <ClCompile Include="..\..\..\..\modules\juce_core\native\juce_android_RuntimePermissions.cpp">
+      <Filter>JUCE Modules\juce_core\native</Filter>
+    </ClCompile>
+    <ClCompile Include="..\..\..\..\modules\juce_core\native\juce_android_SystemStats.cpp">
+      <Filter>JUCE Modules\juce_core\native</Filter>
+    </ClCompile>
+    <ClCompile Include="..\..\..\..\modules\juce_core\native\juce_android_Threads.cpp">
+      <Filter>JUCE Modules\juce_core\native</Filter>
+    </ClCompile>
+    <ClCompile Include="..\..\..\..\modules\juce_core\native\juce_curl_Network.cpp">
+      <Filter>JUCE Modules\juce_core\native</Filter>
+    </ClCompile>
+    <ClCompile Include="..\..\..\..\modules\juce_core\native\juce_linux_CommonFile.cpp">
+      <Filter>JUCE Modules\juce_core\native</Filter>
+    </ClCompile>
+    <ClCompile Include="..\..\..\..\modules\juce_core\native\juce_linux_Files.cpp">
+      <Filter>JUCE Modules\juce_core\native</Filter>
+    </ClCompile>
+    <ClCompile Include="..\..\..\..\modules\juce_core\native\juce_linux_Network.cpp">
+      <Filter>JUCE Modules\juce_core\native</Filter>
+    </ClCompile>
+    <ClCompile Include="..\..\..\..\modules\juce_core\native\juce_linux_SystemStats.cpp">
+      <Filter>JUCE Modules\juce_core\native</Filter>
+    </ClCompile>
+    <ClCompile Include="..\..\..\..\modules\juce_core\native\juce_linux_Threads.cpp">
+      <Filter>JUCE Modules\juce_core\native</Filter>
+    </ClCompile>
+    <ClCompile Include="..\..\..\..\modules\juce_core\native\juce_posix_NamedPipe.cpp">
+      <Filter>JUCE Modules\juce_core\native</Filter>
+    </ClCompile>
+    <ClCompile Include="..\..\..\..\modules\juce_core\native\juce_win32_Files.cpp">
+      <Filter>JUCE Modules\juce_core\native</Filter>
+    </ClCompile>
+    <ClCompile Include="..\..\..\..\modules\juce_core\native\juce_win32_Network.cpp">
+      <Filter>JUCE Modules\juce_core\native</Filter>
+    </ClCompile>
+    <ClCompile Include="..\..\..\..\modules\juce_core\native\juce_win32_Registry.cpp">
+      <Filter>JUCE Modules\juce_core\native</Filter>
+    </ClCompile>
+    <ClCompile Include="..\..\..\..\modules\juce_core\native\juce_win32_SystemStats.cpp">
+      <Filter>JUCE Modules\juce_core\native</Filter>
+    </ClCompile>
+    <ClCompile Include="..\..\..\..\modules\juce_core\native\juce_win32_Threads.cpp">
+      <Filter>JUCE Modules\juce_core\native</Filter>
+    </ClCompile>
+    <ClCompile Include="..\..\..\..\modules\juce_core\network\juce_IPAddress.cpp">
+      <Filter>JUCE Modules\juce_core\network</Filter>
+    </ClCompile>
+    <ClCompile Include="..\..\..\..\modules\juce_core\network\juce_MACAddress.cpp">
+      <Filter>JUCE Modules\juce_core\network</Filter>
+    </ClCompile>
+    <ClCompile Include="..\..\..\..\modules\juce_core\network\juce_NamedPipe.cpp">
+      <Filter>JUCE Modules\juce_core\network</Filter>
+    </ClCompile>
+    <ClCompile Include="..\..\..\..\modules\juce_core\network\juce_Socket.cpp">
+      <Filter>JUCE Modules\juce_core\network</Filter>
+    </ClCompile>
+    <ClCompile Include="..\..\..\..\modules\juce_core\network\juce_URL.cpp">
+      <Filter>JUCE Modules\juce_core\network</Filter>
+    </ClCompile>
+    <ClCompile Include="..\..\..\..\modules\juce_core\network\juce_WebInputStream.cpp">
+      <Filter>JUCE Modules\juce_core\network</Filter>
+    </ClCompile>
+    <ClCompile Include="..\..\..\..\modules\juce_core\streams\juce_BufferedInputStream.cpp">
+      <Filter>JUCE Modules\juce_core\streams</Filter>
+    </ClCompile>
+    <ClCompile Include="..\..\..\..\modules\juce_core\streams\juce_FileInputSource.cpp">
+      <Filter>JUCE Modules\juce_core\streams</Filter>
+    </ClCompile>
+    <ClCompile Include="..\..\..\..\modules\juce_core\streams\juce_InputStream.cpp">
+      <Filter>JUCE Modules\juce_core\streams</Filter>
+    </ClCompile>
+    <ClCompile Include="..\..\..\..\modules\juce_core\streams\juce_MemoryInputStream.cpp">
+      <Filter>JUCE Modules\juce_core\streams</Filter>
+    </ClCompile>
+    <ClCompile Include="..\..\..\..\modules\juce_core\streams\juce_MemoryOutputStream.cpp">
+      <Filter>JUCE Modules\juce_core\streams</Filter>
+    </ClCompile>
+    <ClCompile Include="..\..\..\..\modules\juce_core\streams\juce_OutputStream.cpp">
+      <Filter>JUCE Modules\juce_core\streams</Filter>
+    </ClCompile>
+    <ClCompile Include="..\..\..\..\modules\juce_core\streams\juce_SubregionStream.cpp">
+      <Filter>JUCE Modules\juce_core\streams</Filter>
+    </ClCompile>
+    <ClCompile Include="..\..\..\..\modules\juce_core\streams\juce_URLInputSource.cpp">
+      <Filter>JUCE Modules\juce_core\streams</Filter>
+    </ClCompile>
+    <ClCompile Include="..\..\..\..\modules\juce_core\system\juce_SystemStats.cpp">
+      <Filter>JUCE Modules\juce_core\system</Filter>
+    </ClCompile>
+    <ClCompile Include="..\..\..\..\modules\juce_core\text\juce_Base64.cpp">
+      <Filter>JUCE Modules\juce_core\text</Filter>
+    </ClCompile>
+    <ClCompile Include="..\..\..\..\modules\juce_core\text\juce_CharacterFunctions.cpp">
+      <Filter>JUCE Modules\juce_core\text</Filter>
+    </ClCompile>
+    <ClCompile Include="..\..\..\..\modules\juce_core\text\juce_Identifier.cpp">
+      <Filter>JUCE Modules\juce_core\text</Filter>
+    </ClCompile>
+    <ClCompile Include="..\..\..\..\modules\juce_core\text\juce_LocalisedStrings.cpp">
+      <Filter>JUCE Modules\juce_core\text</Filter>
+    </ClCompile>
+    <ClCompile Include="..\..\..\..\modules\juce_core\text\juce_String.cpp">
+      <Filter>JUCE Modules\juce_core\text</Filter>
+    </ClCompile>
+    <ClCompile Include="..\..\..\..\modules\juce_core\text\juce_StringArray.cpp">
+      <Filter>JUCE Modules\juce_core\text</Filter>
+    </ClCompile>
+    <ClCompile Include="..\..\..\..\modules\juce_core\text\juce_StringPairArray.cpp">
+      <Filter>JUCE Modules\juce_core\text</Filter>
+    </ClCompile>
+    <ClCompile Include="..\..\..\..\modules\juce_core\text\juce_StringPool.cpp">
+      <Filter>JUCE Modules\juce_core\text</Filter>
+    </ClCompile>
+    <ClCompile Include="..\..\..\..\modules\juce_core\text\juce_TextDiff.cpp">
+      <Filter>JUCE Modules\juce_core\text</Filter>
+    </ClCompile>
+    <ClCompile Include="..\..\..\..\modules\juce_core\threads\juce_ChildProcess.cpp">
+      <Filter>JUCE Modules\juce_core\threads</Filter>
+    </ClCompile>
+    <ClCompile Include="..\..\..\..\modules\juce_core\threads\juce_HighResolutionTimer.cpp">
+      <Filter>JUCE Modules\juce_core\threads</Filter>
+    </ClCompile>
+    <ClCompile Include="..\..\..\..\modules\juce_core\threads\juce_ReadWriteLock.cpp">
+      <Filter>JUCE Modules\juce_core\threads</Filter>
+    </ClCompile>
+    <ClCompile Include="..\..\..\..\modules\juce_core\threads\juce_Thread.cpp">
+      <Filter>JUCE Modules\juce_core\threads</Filter>
+    </ClCompile>
+    <ClCompile Include="..\..\..\..\modules\juce_core\threads\juce_ThreadPool.cpp">
+      <Filter>JUCE Modules\juce_core\threads</Filter>
+    </ClCompile>
+    <ClCompile Include="..\..\..\..\modules\juce_core\threads\juce_TimeSliceThread.cpp">
+      <Filter>JUCE Modules\juce_core\threads</Filter>
+    </ClCompile>
+    <ClCompile Include="..\..\..\..\modules\juce_core\time\juce_PerformanceCounter.cpp">
+      <Filter>JUCE Modules\juce_core\time</Filter>
+    </ClCompile>
+    <ClCompile Include="..\..\..\..\modules\juce_core\time\juce_RelativeTime.cpp">
+      <Filter>JUCE Modules\juce_core\time</Filter>
+    </ClCompile>
+    <ClCompile Include="..\..\..\..\modules\juce_core\time\juce_Time.cpp">
+      <Filter>JUCE Modules\juce_core\time</Filter>
+    </ClCompile>
+    <ClCompile Include="..\..\..\..\modules\juce_core\unit_tests\juce_UnitTest.cpp">
+      <Filter>JUCE Modules\juce_core\unit_tests</Filter>
+    </ClCompile>
+    <ClCompile Include="..\..\..\..\modules\juce_core\xml\juce_XmlDocument.cpp">
+      <Filter>JUCE Modules\juce_core\xml</Filter>
+    </ClCompile>
+    <ClCompile Include="..\..\..\..\modules\juce_core\xml\juce_XmlElement.cpp">
+      <Filter>JUCE Modules\juce_core\xml</Filter>
+    </ClCompile>
+    <ClCompile Include="..\..\..\..\modules\juce_core\zip\zlib\adler32.c">
+      <Filter>JUCE Modules\juce_core\zip\zlib</Filter>
+    </ClCompile>
+    <ClCompile Include="..\..\..\..\modules\juce_core\zip\zlib\compress.c">
+      <Filter>JUCE Modules\juce_core\zip\zlib</Filter>
+    </ClCompile>
+    <ClCompile Include="..\..\..\..\modules\juce_core\zip\zlib\crc32.c">
+      <Filter>JUCE Modules\juce_core\zip\zlib</Filter>
+    </ClCompile>
+    <ClCompile Include="..\..\..\..\modules\juce_core\zip\zlib\deflate.c">
+      <Filter>JUCE Modules\juce_core\zip\zlib</Filter>
+    </ClCompile>
+    <ClCompile Include="..\..\..\..\modules\juce_core\zip\zlib\infback.c">
+      <Filter>JUCE Modules\juce_core\zip\zlib</Filter>
+    </ClCompile>
+    <ClCompile Include="..\..\..\..\modules\juce_core\zip\zlib\inffast.c">
+      <Filter>JUCE Modules\juce_core\zip\zlib</Filter>
+    </ClCompile>
+    <ClCompile Include="..\..\..\..\modules\juce_core\zip\zlib\inflate.c">
+      <Filter>JUCE Modules\juce_core\zip\zlib</Filter>
+    </ClCompile>
+    <ClCompile Include="..\..\..\..\modules\juce_core\zip\zlib\inftrees.c">
+      <Filter>JUCE Modules\juce_core\zip\zlib</Filter>
+    </ClCompile>
+    <ClCompile Include="..\..\..\..\modules\juce_core\zip\zlib\trees.c">
+      <Filter>JUCE Modules\juce_core\zip\zlib</Filter>
+    </ClCompile>
+    <ClCompile Include="..\..\..\..\modules\juce_core\zip\zlib\uncompr.c">
+      <Filter>JUCE Modules\juce_core\zip\zlib</Filter>
+    </ClCompile>
+    <ClCompile Include="..\..\..\..\modules\juce_core\zip\zlib\zutil.c">
+      <Filter>JUCE Modules\juce_core\zip\zlib</Filter>
+    </ClCompile>
+    <ClCompile Include="..\..\..\..\modules\juce_core\zip\juce_GZIPCompressorOutputStream.cpp">
+      <Filter>JUCE Modules\juce_core\zip</Filter>
+    </ClCompile>
+    <ClCompile Include="..\..\..\..\modules\juce_core\zip\juce_GZIPDecompressorInputStream.cpp">
+      <Filter>JUCE Modules\juce_core\zip</Filter>
+    </ClCompile>
+    <ClCompile Include="..\..\..\..\modules\juce_core\zip\juce_ZipFile.cpp">
+      <Filter>JUCE Modules\juce_core\zip</Filter>
+    </ClCompile>
+    <ClCompile Include="..\..\..\..\modules\juce_core\juce_core.cpp">
+      <Filter>JUCE Modules\juce_core</Filter>
+    </ClCompile>
+    <ClCompile Include="..\..\..\..\modules\juce_cryptography\encryption\juce_BlowFish.cpp">
+      <Filter>JUCE Modules\juce_cryptography\encryption</Filter>
+    </ClCompile>
+    <ClCompile Include="..\..\..\..\modules\juce_cryptography\encryption\juce_Primes.cpp">
+      <Filter>JUCE Modules\juce_cryptography\encryption</Filter>
+    </ClCompile>
+    <ClCompile Include="..\..\..\..\modules\juce_cryptography\encryption\juce_RSAKey.cpp">
+      <Filter>JUCE Modules\juce_cryptography\encryption</Filter>
+    </ClCompile>
+    <ClCompile Include="..\..\..\..\modules\juce_cryptography\hashing\juce_MD5.cpp">
+      <Filter>JUCE Modules\juce_cryptography\hashing</Filter>
+    </ClCompile>
+    <ClCompile Include="..\..\..\..\modules\juce_cryptography\hashing\juce_SHA256.cpp">
+      <Filter>JUCE Modules\juce_cryptography\hashing</Filter>
+    </ClCompile>
+    <ClCompile Include="..\..\..\..\modules\juce_cryptography\hashing\juce_Whirlpool.cpp">
+      <Filter>JUCE Modules\juce_cryptography\hashing</Filter>
+    </ClCompile>
+    <ClCompile Include="..\..\..\..\modules\juce_cryptography\juce_cryptography.cpp">
+      <Filter>JUCE Modules\juce_cryptography</Filter>
+    </ClCompile>
+    <ClCompile Include="..\..\..\..\modules\juce_data_structures\app_properties\juce_ApplicationProperties.cpp">
+      <Filter>JUCE Modules\juce_data_structures\app_properties</Filter>
+    </ClCompile>
+    <ClCompile Include="..\..\..\..\modules\juce_data_structures\app_properties\juce_PropertiesFile.cpp">
+      <Filter>JUCE Modules\juce_data_structures\app_properties</Filter>
+    </ClCompile>
+    <ClCompile Include="..\..\..\..\modules\juce_data_structures\undomanager\juce_UndoManager.cpp">
+      <Filter>JUCE Modules\juce_data_structures\undomanager</Filter>
+    </ClCompile>
+    <ClCompile Include="..\..\..\..\modules\juce_data_structures\values\juce_CachedValue.cpp">
+      <Filter>JUCE Modules\juce_data_structures\values</Filter>
+    </ClCompile>
+    <ClCompile Include="..\..\..\..\modules\juce_data_structures\values\juce_Value.cpp">
+      <Filter>JUCE Modules\juce_data_structures\values</Filter>
+    </ClCompile>
+    <ClCompile Include="..\..\..\..\modules\juce_data_structures\values\juce_ValueTree.cpp">
+      <Filter>JUCE Modules\juce_data_structures\values</Filter>
+    </ClCompile>
+    <ClCompile Include="..\..\..\..\modules\juce_data_structures\values\juce_ValueTreeSynchroniser.cpp">
+      <Filter>JUCE Modules\juce_data_structures\values</Filter>
+    </ClCompile>
+    <ClCompile Include="..\..\..\..\modules\juce_data_structures\values\juce_ValueWithDefault.cpp">
+      <Filter>JUCE Modules\juce_data_structures\values</Filter>
+    </ClCompile>
+    <ClCompile Include="..\..\..\..\modules\juce_data_structures\juce_data_structures.cpp">
+      <Filter>JUCE Modules\juce_data_structures</Filter>
+    </ClCompile>
+    <ClCompile Include="..\..\..\..\modules\juce_events\broadcasters\juce_ActionBroadcaster.cpp">
+      <Filter>JUCE Modules\juce_events\broadcasters</Filter>
+    </ClCompile>
+    <ClCompile Include="..\..\..\..\modules\juce_events\broadcasters\juce_AsyncUpdater.cpp">
+      <Filter>JUCE Modules\juce_events\broadcasters</Filter>
+    </ClCompile>
+    <ClCompile Include="..\..\..\..\modules\juce_events\broadcasters\juce_ChangeBroadcaster.cpp">
+      <Filter>JUCE Modules\juce_events\broadcasters</Filter>
+    </ClCompile>
+    <ClCompile Include="..\..\..\..\modules\juce_events\interprocess\juce_ConnectedChildProcess.cpp">
+      <Filter>JUCE Modules\juce_events\interprocess</Filter>
+    </ClCompile>
+    <ClCompile Include="..\..\..\..\modules\juce_events\interprocess\juce_InterprocessConnection.cpp">
+      <Filter>JUCE Modules\juce_events\interprocess</Filter>
+    </ClCompile>
+    <ClCompile Include="..\..\..\..\modules\juce_events\interprocess\juce_InterprocessConnectionServer.cpp">
+      <Filter>JUCE Modules\juce_events\interprocess</Filter>
+    </ClCompile>
+    <ClCompile Include="..\..\..\..\modules\juce_events\interprocess\juce_NetworkServiceDiscovery.cpp">
+      <Filter>JUCE Modules\juce_events\interprocess</Filter>
+    </ClCompile>
+    <ClCompile Include="..\..\..\..\modules\juce_events\messages\juce_ApplicationBase.cpp">
+      <Filter>JUCE Modules\juce_events\messages</Filter>
+    </ClCompile>
+    <ClCompile Include="..\..\..\..\modules\juce_events\messages\juce_DeletedAtShutdown.cpp">
+      <Filter>JUCE Modules\juce_events\messages</Filter>
+    </ClCompile>
+    <ClCompile Include="..\..\..\..\modules\juce_events\messages\juce_MessageListener.cpp">
+      <Filter>JUCE Modules\juce_events\messages</Filter>
+    </ClCompile>
+    <ClCompile Include="..\..\..\..\modules\juce_events\messages\juce_MessageManager.cpp">
+      <Filter>JUCE Modules\juce_events\messages</Filter>
+    </ClCompile>
+    <ClCompile Include="..\..\..\..\modules\juce_events\native\juce_android_Messaging.cpp">
+      <Filter>JUCE Modules\juce_events\native</Filter>
+    </ClCompile>
+    <ClCompile Include="..\..\..\..\modules\juce_events\native\juce_linux_Messaging.cpp">
+      <Filter>JUCE Modules\juce_events\native</Filter>
+    </ClCompile>
+    <ClCompile Include="..\..\..\..\modules\juce_events\native\juce_win32_Messaging.cpp">
+      <Filter>JUCE Modules\juce_events\native</Filter>
+    </ClCompile>
+    <ClCompile Include="..\..\..\..\modules\juce_events\native\juce_win32_WinRTWrapper.cpp">
+      <Filter>JUCE Modules\juce_events\native</Filter>
+    </ClCompile>
+    <ClCompile Include="..\..\..\..\modules\juce_events\timers\juce_MultiTimer.cpp">
+      <Filter>JUCE Modules\juce_events\timers</Filter>
+    </ClCompile>
+    <ClCompile Include="..\..\..\..\modules\juce_events\timers\juce_Timer.cpp">
+      <Filter>JUCE Modules\juce_events\timers</Filter>
+    </ClCompile>
+    <ClCompile Include="..\..\..\..\modules\juce_events\juce_events.cpp">
+      <Filter>JUCE Modules\juce_events</Filter>
+    </ClCompile>
+    <ClCompile Include="..\..\..\..\modules\juce_graphics\colour\juce_Colour.cpp">
+      <Filter>JUCE Modules\juce_graphics\colour</Filter>
+    </ClCompile>
+    <ClCompile Include="..\..\..\..\modules\juce_graphics\colour\juce_ColourGradient.cpp">
+      <Filter>JUCE Modules\juce_graphics\colour</Filter>
+    </ClCompile>
+    <ClCompile Include="..\..\..\..\modules\juce_graphics\colour\juce_Colours.cpp">
+      <Filter>JUCE Modules\juce_graphics\colour</Filter>
+    </ClCompile>
+    <ClCompile Include="..\..\..\..\modules\juce_graphics\colour\juce_FillType.cpp">
+      <Filter>JUCE Modules\juce_graphics\colour</Filter>
+    </ClCompile>
+    <ClCompile Include="..\..\..\..\modules\juce_graphics\contexts\juce_GraphicsContext.cpp">
+      <Filter>JUCE Modules\juce_graphics\contexts</Filter>
+    </ClCompile>
+    <ClCompile Include="..\..\..\..\modules\juce_graphics\contexts\juce_LowLevelGraphicsPostScriptRenderer.cpp">
+      <Filter>JUCE Modules\juce_graphics\contexts</Filter>
+    </ClCompile>
+    <ClCompile Include="..\..\..\..\modules\juce_graphics\contexts\juce_LowLevelGraphicsSoftwareRenderer.cpp">
+      <Filter>JUCE Modules\juce_graphics\contexts</Filter>
+    </ClCompile>
+    <ClCompile Include="..\..\..\..\modules\juce_graphics\effects\juce_DropShadowEffect.cpp">
+      <Filter>JUCE Modules\juce_graphics\effects</Filter>
+    </ClCompile>
+    <ClCompile Include="..\..\..\..\modules\juce_graphics\effects\juce_GlowEffect.cpp">
+      <Filter>JUCE Modules\juce_graphics\effects</Filter>
+    </ClCompile>
+    <ClCompile Include="..\..\..\..\modules\juce_graphics\fonts\juce_AttributedString.cpp">
+      <Filter>JUCE Modules\juce_graphics\fonts</Filter>
+    </ClCompile>
+    <ClCompile Include="..\..\..\..\modules\juce_graphics\fonts\juce_CustomTypeface.cpp">
+      <Filter>JUCE Modules\juce_graphics\fonts</Filter>
+    </ClCompile>
+    <ClCompile Include="..\..\..\..\modules\juce_graphics\fonts\juce_Font.cpp">
+      <Filter>JUCE Modules\juce_graphics\fonts</Filter>
+    </ClCompile>
+    <ClCompile Include="..\..\..\..\modules\juce_graphics\fonts\juce_GlyphArrangement.cpp">
+      <Filter>JUCE Modules\juce_graphics\fonts</Filter>
+    </ClCompile>
+    <ClCompile Include="..\..\..\..\modules\juce_graphics\fonts\juce_TextLayout.cpp">
+      <Filter>JUCE Modules\juce_graphics\fonts</Filter>
+    </ClCompile>
+    <ClCompile Include="..\..\..\..\modules\juce_graphics\fonts\juce_Typeface.cpp">
+      <Filter>JUCE Modules\juce_graphics\fonts</Filter>
+    </ClCompile>
+    <ClCompile Include="..\..\..\..\modules\juce_graphics\geometry\juce_AffineTransform.cpp">
+      <Filter>JUCE Modules\juce_graphics\geometry</Filter>
+    </ClCompile>
+    <ClCompile Include="..\..\..\..\modules\juce_graphics\geometry\juce_EdgeTable.cpp">
+      <Filter>JUCE Modules\juce_graphics\geometry</Filter>
+    </ClCompile>
+    <ClCompile Include="..\..\..\..\modules\juce_graphics\geometry\juce_Path.cpp">
+      <Filter>JUCE Modules\juce_graphics\geometry</Filter>
+    </ClCompile>
+    <ClCompile Include="..\..\..\..\modules\juce_graphics\geometry\juce_PathIterator.cpp">
+      <Filter>JUCE Modules\juce_graphics\geometry</Filter>
+    </ClCompile>
+    <ClCompile Include="..\..\..\..\modules\juce_graphics\geometry\juce_PathStrokeType.cpp">
+      <Filter>JUCE Modules\juce_graphics\geometry</Filter>
+    </ClCompile>
+    <ClCompile Include="..\..\..\..\modules\juce_graphics\image_formats\jpglib\jcapimin.c">
+      <Filter>JUCE Modules\juce_graphics\image_formats\jpglib</Filter>
+    </ClCompile>
+    <ClCompile Include="..\..\..\..\modules\juce_graphics\image_formats\jpglib\jcapistd.c">
+      <Filter>JUCE Modules\juce_graphics\image_formats\jpglib</Filter>
+    </ClCompile>
+    <ClCompile Include="..\..\..\..\modules\juce_graphics\image_formats\jpglib\jccoefct.c">
+      <Filter>JUCE Modules\juce_graphics\image_formats\jpglib</Filter>
+    </ClCompile>
+    <ClCompile Include="..\..\..\..\modules\juce_graphics\image_formats\jpglib\jccolor.c">
+      <Filter>JUCE Modules\juce_graphics\image_formats\jpglib</Filter>
+    </ClCompile>
+    <ClCompile Include="..\..\..\..\modules\juce_graphics\image_formats\jpglib\jcdctmgr.c">
+      <Filter>JUCE Modules\juce_graphics\image_formats\jpglib</Filter>
+    </ClCompile>
+    <ClCompile Include="..\..\..\..\modules\juce_graphics\image_formats\jpglib\jchuff.c">
+      <Filter>JUCE Modules\juce_graphics\image_formats\jpglib</Filter>
+    </ClCompile>
+    <ClCompile Include="..\..\..\..\modules\juce_graphics\image_formats\jpglib\jcinit.c">
+      <Filter>JUCE Modules\juce_graphics\image_formats\jpglib</Filter>
+    </ClCompile>
+    <ClCompile Include="..\..\..\..\modules\juce_graphics\image_formats\jpglib\jcmainct.c">
+      <Filter>JUCE Modules\juce_graphics\image_formats\jpglib</Filter>
+    </ClCompile>
+    <ClCompile Include="..\..\..\..\modules\juce_graphics\image_formats\jpglib\jcmarker.c">
+      <Filter>JUCE Modules\juce_graphics\image_formats\jpglib</Filter>
+    </ClCompile>
+    <ClCompile Include="..\..\..\..\modules\juce_graphics\image_formats\jpglib\jcmaster.c">
+      <Filter>JUCE Modules\juce_graphics\image_formats\jpglib</Filter>
+    </ClCompile>
+    <ClCompile Include="..\..\..\..\modules\juce_graphics\image_formats\jpglib\jcomapi.c">
+      <Filter>JUCE Modules\juce_graphics\image_formats\jpglib</Filter>
+    </ClCompile>
+    <ClCompile Include="..\..\..\..\modules\juce_graphics\image_formats\jpglib\jcparam.c">
+      <Filter>JUCE Modules\juce_graphics\image_formats\jpglib</Filter>
+    </ClCompile>
+    <ClCompile Include="..\..\..\..\modules\juce_graphics\image_formats\jpglib\jcphuff.c">
+      <Filter>JUCE Modules\juce_graphics\image_formats\jpglib</Filter>
+    </ClCompile>
+    <ClCompile Include="..\..\..\..\modules\juce_graphics\image_formats\jpglib\jcprepct.c">
+      <Filter>JUCE Modules\juce_graphics\image_formats\jpglib</Filter>
+    </ClCompile>
+    <ClCompile Include="..\..\..\..\modules\juce_graphics\image_formats\jpglib\jcsample.c">
+      <Filter>JUCE Modules\juce_graphics\image_formats\jpglib</Filter>
+    </ClCompile>
+    <ClCompile Include="..\..\..\..\modules\juce_graphics\image_formats\jpglib\jctrans.c">
+      <Filter>JUCE Modules\juce_graphics\image_formats\jpglib</Filter>
+    </ClCompile>
+    <ClCompile Include="..\..\..\..\modules\juce_graphics\image_formats\jpglib\jdapimin.c">
+      <Filter>JUCE Modules\juce_graphics\image_formats\jpglib</Filter>
+    </ClCompile>
+    <ClCompile Include="..\..\..\..\modules\juce_graphics\image_formats\jpglib\jdapistd.c">
+      <Filter>JUCE Modules\juce_graphics\image_formats\jpglib</Filter>
+    </ClCompile>
+    <ClCompile Include="..\..\..\..\modules\juce_graphics\image_formats\jpglib\jdatasrc.c">
+      <Filter>JUCE Modules\juce_graphics\image_formats\jpglib</Filter>
+    </ClCompile>
+    <ClCompile Include="..\..\..\..\modules\juce_graphics\image_formats\jpglib\jdcoefct.c">
+      <Filter>JUCE Modules\juce_graphics\image_formats\jpglib</Filter>
+    </ClCompile>
+    <ClCompile Include="..\..\..\..\modules\juce_graphics\image_formats\jpglib\jdcolor.c">
+      <Filter>JUCE Modules\juce_graphics\image_formats\jpglib</Filter>
+    </ClCompile>
+    <ClCompile Include="..\..\..\..\modules\juce_graphics\image_formats\jpglib\jddctmgr.c">
+      <Filter>JUCE Modules\juce_graphics\image_formats\jpglib</Filter>
+    </ClCompile>
+    <ClCompile Include="..\..\..\..\modules\juce_graphics\image_formats\jpglib\jdhuff.c">
+      <Filter>JUCE Modules\juce_graphics\image_formats\jpglib</Filter>
+    </ClCompile>
+    <ClCompile Include="..\..\..\..\modules\juce_graphics\image_formats\jpglib\jdinput.c">
+      <Filter>JUCE Modules\juce_graphics\image_formats\jpglib</Filter>
+    </ClCompile>
+    <ClCompile Include="..\..\..\..\modules\juce_graphics\image_formats\jpglib\jdmainct.c">
+      <Filter>JUCE Modules\juce_graphics\image_formats\jpglib</Filter>
+    </ClCompile>
+    <ClCompile Include="..\..\..\..\modules\juce_graphics\image_formats\jpglib\jdmarker.c">
+      <Filter>JUCE Modules\juce_graphics\image_formats\jpglib</Filter>
+    </ClCompile>
+    <ClCompile Include="..\..\..\..\modules\juce_graphics\image_formats\jpglib\jdmaster.c">
+      <Filter>JUCE Modules\juce_graphics\image_formats\jpglib</Filter>
+    </ClCompile>
+    <ClCompile Include="..\..\..\..\modules\juce_graphics\image_formats\jpglib\jdmerge.c">
+      <Filter>JUCE Modules\juce_graphics\image_formats\jpglib</Filter>
+    </ClCompile>
+    <ClCompile Include="..\..\..\..\modules\juce_graphics\image_formats\jpglib\jdphuff.c">
+      <Filter>JUCE Modules\juce_graphics\image_formats\jpglib</Filter>
+    </ClCompile>
+    <ClCompile Include="..\..\..\..\modules\juce_graphics\image_formats\jpglib\jdpostct.c">
+      <Filter>JUCE Modules\juce_graphics\image_formats\jpglib</Filter>
+    </ClCompile>
+    <ClCompile Include="..\..\..\..\modules\juce_graphics\image_formats\jpglib\jdsample.c">
+      <Filter>JUCE Modules\juce_graphics\image_formats\jpglib</Filter>
+    </ClCompile>
+    <ClCompile Include="..\..\..\..\modules\juce_graphics\image_formats\jpglib\jdtrans.c">
+      <Filter>JUCE Modules\juce_graphics\image_formats\jpglib</Filter>
+    </ClCompile>
+    <ClCompile Include="..\..\..\..\modules\juce_graphics\image_formats\jpglib\jerror.c">
+      <Filter>JUCE Modules\juce_graphics\image_formats\jpglib</Filter>
+    </ClCompile>
+    <ClCompile Include="..\..\..\..\modules\juce_graphics\image_formats\jpglib\jfdctflt.c">
+      <Filter>JUCE Modules\juce_graphics\image_formats\jpglib</Filter>
+    </ClCompile>
+    <ClCompile Include="..\..\..\..\modules\juce_graphics\image_formats\jpglib\jfdctfst.c">
+      <Filter>JUCE Modules\juce_graphics\image_formats\jpglib</Filter>
+    </ClCompile>
+    <ClCompile Include="..\..\..\..\modules\juce_graphics\image_formats\jpglib\jfdctint.c">
+      <Filter>JUCE Modules\juce_graphics\image_formats\jpglib</Filter>
+    </ClCompile>
+    <ClCompile Include="..\..\..\..\modules\juce_graphics\image_formats\jpglib\jidctflt.c">
+      <Filter>JUCE Modules\juce_graphics\image_formats\jpglib</Filter>
+    </ClCompile>
+    <ClCompile Include="..\..\..\..\modules\juce_graphics\image_formats\jpglib\jidctfst.c">
+      <Filter>JUCE Modules\juce_graphics\image_formats\jpglib</Filter>
+    </ClCompile>
+    <ClCompile Include="..\..\..\..\modules\juce_graphics\image_formats\jpglib\jidctint.c">
+      <Filter>JUCE Modules\juce_graphics\image_formats\jpglib</Filter>
+    </ClCompile>
+    <ClCompile Include="..\..\..\..\modules\juce_graphics\image_formats\jpglib\jidctred.c">
+      <Filter>JUCE Modules\juce_graphics\image_formats\jpglib</Filter>
+    </ClCompile>
+    <ClCompile Include="..\..\..\..\modules\juce_graphics\image_formats\jpglib\jmemmgr.c">
+      <Filter>JUCE Modules\juce_graphics\image_formats\jpglib</Filter>
+    </ClCompile>
+    <ClCompile Include="..\..\..\..\modules\juce_graphics\image_formats\jpglib\jmemnobs.c">
+      <Filter>JUCE Modules\juce_graphics\image_formats\jpglib</Filter>
+    </ClCompile>
+    <ClCompile Include="..\..\..\..\modules\juce_graphics\image_formats\jpglib\jquant1.c">
+      <Filter>JUCE Modules\juce_graphics\image_formats\jpglib</Filter>
+    </ClCompile>
+    <ClCompile Include="..\..\..\..\modules\juce_graphics\image_formats\jpglib\jquant2.c">
+      <Filter>JUCE Modules\juce_graphics\image_formats\jpglib</Filter>
+    </ClCompile>
+    <ClCompile Include="..\..\..\..\modules\juce_graphics\image_formats\jpglib\jutils.c">
+      <Filter>JUCE Modules\juce_graphics\image_formats\jpglib</Filter>
+    </ClCompile>
+    <ClCompile Include="..\..\..\..\modules\juce_graphics\image_formats\jpglib\transupp.c">
+      <Filter>JUCE Modules\juce_graphics\image_formats\jpglib</Filter>
+    </ClCompile>
+    <ClCompile Include="..\..\..\..\modules\juce_graphics\image_formats\pnglib\png.c">
+      <Filter>JUCE Modules\juce_graphics\image_formats\pnglib</Filter>
+    </ClCompile>
+    <ClCompile Include="..\..\..\..\modules\juce_graphics\image_formats\pnglib\pngerror.c">
+      <Filter>JUCE Modules\juce_graphics\image_formats\pnglib</Filter>
+    </ClCompile>
+    <ClCompile Include="..\..\..\..\modules\juce_graphics\image_formats\pnglib\pngget.c">
+      <Filter>JUCE Modules\juce_graphics\image_formats\pnglib</Filter>
+    </ClCompile>
+    <ClCompile Include="..\..\..\..\modules\juce_graphics\image_formats\pnglib\pngmem.c">
+      <Filter>JUCE Modules\juce_graphics\image_formats\pnglib</Filter>
+    </ClCompile>
+    <ClCompile Include="..\..\..\..\modules\juce_graphics\image_formats\pnglib\pngpread.c">
+      <Filter>JUCE Modules\juce_graphics\image_formats\pnglib</Filter>
+    </ClCompile>
+    <ClCompile Include="..\..\..\..\modules\juce_graphics\image_formats\pnglib\pngread.c">
+      <Filter>JUCE Modules\juce_graphics\image_formats\pnglib</Filter>
+    </ClCompile>
+    <ClCompile Include="..\..\..\..\modules\juce_graphics\image_formats\pnglib\pngrio.c">
+      <Filter>JUCE Modules\juce_graphics\image_formats\pnglib</Filter>
+    </ClCompile>
+    <ClCompile Include="..\..\..\..\modules\juce_graphics\image_formats\pnglib\pngrtran.c">
+      <Filter>JUCE Modules\juce_graphics\image_formats\pnglib</Filter>
+    </ClCompile>
+    <ClCompile Include="..\..\..\..\modules\juce_graphics\image_formats\pnglib\pngrutil.c">
+      <Filter>JUCE Modules\juce_graphics\image_formats\pnglib</Filter>
+    </ClCompile>
+    <ClCompile Include="..\..\..\..\modules\juce_graphics\image_formats\pnglib\pngset.c">
+      <Filter>JUCE Modules\juce_graphics\image_formats\pnglib</Filter>
+    </ClCompile>
+    <ClCompile Include="..\..\..\..\modules\juce_graphics\image_formats\pnglib\pngtrans.c">
+      <Filter>JUCE Modules\juce_graphics\image_formats\pnglib</Filter>
+    </ClCompile>
+    <ClCompile Include="..\..\..\..\modules\juce_graphics\image_formats\pnglib\pngwio.c">
+      <Filter>JUCE Modules\juce_graphics\image_formats\pnglib</Filter>
+    </ClCompile>
+    <ClCompile Include="..\..\..\..\modules\juce_graphics\image_formats\pnglib\pngwrite.c">
+      <Filter>JUCE Modules\juce_graphics\image_formats\pnglib</Filter>
+    </ClCompile>
+    <ClCompile Include="..\..\..\..\modules\juce_graphics\image_formats\pnglib\pngwtran.c">
+      <Filter>JUCE Modules\juce_graphics\image_formats\pnglib</Filter>
+    </ClCompile>
+    <ClCompile Include="..\..\..\..\modules\juce_graphics\image_formats\pnglib\pngwutil.c">
+      <Filter>JUCE Modules\juce_graphics\image_formats\pnglib</Filter>
+    </ClCompile>
+    <ClCompile Include="..\..\..\..\modules\juce_graphics\image_formats\juce_GIFLoader.cpp">
+      <Filter>JUCE Modules\juce_graphics\image_formats</Filter>
+    </ClCompile>
+    <ClCompile Include="..\..\..\..\modules\juce_graphics\image_formats\juce_JPEGLoader.cpp">
+      <Filter>JUCE Modules\juce_graphics\image_formats</Filter>
+    </ClCompile>
+    <ClCompile Include="..\..\..\..\modules\juce_graphics\image_formats\juce_PNGLoader.cpp">
+      <Filter>JUCE Modules\juce_graphics\image_formats</Filter>
+    </ClCompile>
+    <ClCompile Include="..\..\..\..\modules\juce_graphics\images\juce_Image.cpp">
+      <Filter>JUCE Modules\juce_graphics\images</Filter>
+    </ClCompile>
+    <ClCompile Include="..\..\..\..\modules\juce_graphics\images\juce_ImageCache.cpp">
+      <Filter>JUCE Modules\juce_graphics\images</Filter>
+    </ClCompile>
+    <ClCompile Include="..\..\..\..\modules\juce_graphics\images\juce_ImageConvolutionKernel.cpp">
+      <Filter>JUCE Modules\juce_graphics\images</Filter>
+    </ClCompile>
+    <ClCompile Include="..\..\..\..\modules\juce_graphics\images\juce_ImageFileFormat.cpp">
+      <Filter>JUCE Modules\juce_graphics\images</Filter>
+    </ClCompile>
+    <ClCompile Include="..\..\..\..\modules\juce_graphics\native\juce_android_Fonts.cpp">
+      <Filter>JUCE Modules\juce_graphics\native</Filter>
+    </ClCompile>
+    <ClCompile Include="..\..\..\..\modules\juce_graphics\native\juce_android_GraphicsContext.cpp">
+      <Filter>JUCE Modules\juce_graphics\native</Filter>
+    </ClCompile>
+    <ClCompile Include="..\..\..\..\modules\juce_graphics\native\juce_android_IconHelpers.cpp">
+      <Filter>JUCE Modules\juce_graphics\native</Filter>
+    </ClCompile>
+    <ClCompile Include="..\..\..\..\modules\juce_graphics\native\juce_freetype_Fonts.cpp">
+      <Filter>JUCE Modules\juce_graphics\native</Filter>
+    </ClCompile>
+    <ClCompile Include="..\..\..\..\modules\juce_graphics\native\juce_linux_Fonts.cpp">
+      <Filter>JUCE Modules\juce_graphics\native</Filter>
+    </ClCompile>
+    <ClCompile Include="..\..\..\..\modules\juce_graphics\native\juce_linux_IconHelpers.cpp">
+      <Filter>JUCE Modules\juce_graphics\native</Filter>
+    </ClCompile>
+    <ClCompile Include="..\..\..\..\modules\juce_graphics\native\juce_mac_IconHelpers.cpp">
+      <Filter>JUCE Modules\juce_graphics\native</Filter>
+    </ClCompile>
+    <ClCompile Include="..\..\..\..\modules\juce_graphics\native\juce_win32_Direct2DGraphicsContext.cpp">
+      <Filter>JUCE Modules\juce_graphics\native</Filter>
+    </ClCompile>
+    <ClCompile Include="..\..\..\..\modules\juce_graphics\native\juce_win32_DirectWriteTypeface.cpp">
+      <Filter>JUCE Modules\juce_graphics\native</Filter>
+    </ClCompile>
+    <ClCompile Include="..\..\..\..\modules\juce_graphics\native\juce_win32_DirectWriteTypeLayout.cpp">
+      <Filter>JUCE Modules\juce_graphics\native</Filter>
+    </ClCompile>
+    <ClCompile Include="..\..\..\..\modules\juce_graphics\native\juce_win32_Fonts.cpp">
+      <Filter>JUCE Modules\juce_graphics\native</Filter>
+    </ClCompile>
+    <ClCompile Include="..\..\..\..\modules\juce_graphics\native\juce_win32_IconHelpers.cpp">
+      <Filter>JUCE Modules\juce_graphics\native</Filter>
+    </ClCompile>
+    <ClCompile Include="..\..\..\..\modules\juce_graphics\placement\juce_RectanglePlacement.cpp">
+      <Filter>JUCE Modules\juce_graphics\placement</Filter>
+    </ClCompile>
+    <ClCompile Include="..\..\..\..\modules\juce_graphics\juce_graphics.cpp">
+      <Filter>JUCE Modules\juce_graphics</Filter>
+    </ClCompile>
+    <ClCompile Include="..\..\..\..\modules\juce_gui_basics\application\juce_Application.cpp">
+      <Filter>JUCE Modules\juce_gui_basics\application</Filter>
+    </ClCompile>
+    <ClCompile Include="..\..\..\..\modules\juce_gui_basics\buttons\juce_ArrowButton.cpp">
+      <Filter>JUCE Modules\juce_gui_basics\buttons</Filter>
+    </ClCompile>
+    <ClCompile Include="..\..\..\..\modules\juce_gui_basics\buttons\juce_Button.cpp">
+      <Filter>JUCE Modules\juce_gui_basics\buttons</Filter>
+    </ClCompile>
+    <ClCompile Include="..\..\..\..\modules\juce_gui_basics\buttons\juce_DrawableButton.cpp">
+      <Filter>JUCE Modules\juce_gui_basics\buttons</Filter>
+    </ClCompile>
+    <ClCompile Include="..\..\..\..\modules\juce_gui_basics\buttons\juce_HyperlinkButton.cpp">
+      <Filter>JUCE Modules\juce_gui_basics\buttons</Filter>
+    </ClCompile>
+    <ClCompile Include="..\..\..\..\modules\juce_gui_basics\buttons\juce_ImageButton.cpp">
+      <Filter>JUCE Modules\juce_gui_basics\buttons</Filter>
+    </ClCompile>
+    <ClCompile Include="..\..\..\..\modules\juce_gui_basics\buttons\juce_ShapeButton.cpp">
+      <Filter>JUCE Modules\juce_gui_basics\buttons</Filter>
+    </ClCompile>
+    <ClCompile Include="..\..\..\..\modules\juce_gui_basics\buttons\juce_TextButton.cpp">
+      <Filter>JUCE Modules\juce_gui_basics\buttons</Filter>
+    </ClCompile>
+    <ClCompile Include="..\..\..\..\modules\juce_gui_basics\buttons\juce_ToggleButton.cpp">
+      <Filter>JUCE Modules\juce_gui_basics\buttons</Filter>
+    </ClCompile>
+    <ClCompile Include="..\..\..\..\modules\juce_gui_basics\buttons\juce_ToolbarButton.cpp">
+      <Filter>JUCE Modules\juce_gui_basics\buttons</Filter>
+    </ClCompile>
+    <ClCompile Include="..\..\..\..\modules\juce_gui_basics\commands\juce_ApplicationCommandInfo.cpp">
+      <Filter>JUCE Modules\juce_gui_basics\commands</Filter>
+    </ClCompile>
+    <ClCompile Include="..\..\..\..\modules\juce_gui_basics\commands\juce_ApplicationCommandManager.cpp">
+      <Filter>JUCE Modules\juce_gui_basics\commands</Filter>
+    </ClCompile>
+    <ClCompile Include="..\..\..\..\modules\juce_gui_basics\commands\juce_ApplicationCommandTarget.cpp">
+      <Filter>JUCE Modules\juce_gui_basics\commands</Filter>
+    </ClCompile>
+    <ClCompile Include="..\..\..\..\modules\juce_gui_basics\commands\juce_KeyPressMappingSet.cpp">
+      <Filter>JUCE Modules\juce_gui_basics\commands</Filter>
+    </ClCompile>
+    <ClCompile Include="..\..\..\..\modules\juce_gui_basics\components\juce_Component.cpp">
+      <Filter>JUCE Modules\juce_gui_basics\components</Filter>
+    </ClCompile>
+    <ClCompile Include="..\..\..\..\modules\juce_gui_basics\components\juce_ComponentListener.cpp">
+      <Filter>JUCE Modules\juce_gui_basics\components</Filter>
+    </ClCompile>
+    <ClCompile Include="..\..\..\..\modules\juce_gui_basics\components\juce_ModalComponentManager.cpp">
+      <Filter>JUCE Modules\juce_gui_basics\components</Filter>
+    </ClCompile>
+    <ClCompile Include="..\..\..\..\modules\juce_gui_basics\desktop\juce_Desktop.cpp">
+      <Filter>JUCE Modules\juce_gui_basics\desktop</Filter>
+    </ClCompile>
+    <ClCompile Include="..\..\..\..\modules\juce_gui_basics\desktop\juce_Displays.cpp">
+      <Filter>JUCE Modules\juce_gui_basics\desktop</Filter>
+    </ClCompile>
+    <ClCompile Include="..\..\..\..\modules\juce_gui_basics\drawables\juce_Drawable.cpp">
+      <Filter>JUCE Modules\juce_gui_basics\drawables</Filter>
+    </ClCompile>
+    <ClCompile Include="..\..\..\..\modules\juce_gui_basics\drawables\juce_DrawableComposite.cpp">
+      <Filter>JUCE Modules\juce_gui_basics\drawables</Filter>
+    </ClCompile>
+    <ClCompile Include="..\..\..\..\modules\juce_gui_basics\drawables\juce_DrawableImage.cpp">
+      <Filter>JUCE Modules\juce_gui_basics\drawables</Filter>
+    </ClCompile>
+    <ClCompile Include="..\..\..\..\modules\juce_gui_basics\drawables\juce_DrawablePath.cpp">
+      <Filter>JUCE Modules\juce_gui_basics\drawables</Filter>
+    </ClCompile>
+    <ClCompile Include="..\..\..\..\modules\juce_gui_basics\drawables\juce_DrawableRectangle.cpp">
+      <Filter>JUCE Modules\juce_gui_basics\drawables</Filter>
+    </ClCompile>
+    <ClCompile Include="..\..\..\..\modules\juce_gui_basics\drawables\juce_DrawableShape.cpp">
+      <Filter>JUCE Modules\juce_gui_basics\drawables</Filter>
+    </ClCompile>
+    <ClCompile Include="..\..\..\..\modules\juce_gui_basics\drawables\juce_DrawableText.cpp">
+      <Filter>JUCE Modules\juce_gui_basics\drawables</Filter>
+    </ClCompile>
+    <ClCompile Include="..\..\..\..\modules\juce_gui_basics\drawables\juce_SVGParser.cpp">
+      <Filter>JUCE Modules\juce_gui_basics\drawables</Filter>
+    </ClCompile>
+    <ClCompile Include="..\..\..\..\modules\juce_gui_basics\filebrowser\juce_ContentSharer.cpp">
+      <Filter>JUCE Modules\juce_gui_basics\filebrowser</Filter>
+    </ClCompile>
+    <ClCompile Include="..\..\..\..\modules\juce_gui_basics\filebrowser\juce_DirectoryContentsDisplayComponent.cpp">
+      <Filter>JUCE Modules\juce_gui_basics\filebrowser</Filter>
+    </ClCompile>
+    <ClCompile Include="..\..\..\..\modules\juce_gui_basics\filebrowser\juce_DirectoryContentsList.cpp">
+      <Filter>JUCE Modules\juce_gui_basics\filebrowser</Filter>
+    </ClCompile>
+    <ClCompile Include="..\..\..\..\modules\juce_gui_basics\filebrowser\juce_FileBrowserComponent.cpp">
+      <Filter>JUCE Modules\juce_gui_basics\filebrowser</Filter>
+    </ClCompile>
+    <ClCompile Include="..\..\..\..\modules\juce_gui_basics\filebrowser\juce_FileChooser.cpp">
+      <Filter>JUCE Modules\juce_gui_basics\filebrowser</Filter>
+    </ClCompile>
+    <ClCompile Include="..\..\..\..\modules\juce_gui_basics\filebrowser\juce_FileChooserDialogBox.cpp">
+      <Filter>JUCE Modules\juce_gui_basics\filebrowser</Filter>
+    </ClCompile>
+    <ClCompile Include="..\..\..\..\modules\juce_gui_basics\filebrowser\juce_FileListComponent.cpp">
+      <Filter>JUCE Modules\juce_gui_basics\filebrowser</Filter>
+    </ClCompile>
+    <ClCompile Include="..\..\..\..\modules\juce_gui_basics\filebrowser\juce_FilenameComponent.cpp">
+      <Filter>JUCE Modules\juce_gui_basics\filebrowser</Filter>
+    </ClCompile>
+    <ClCompile Include="..\..\..\..\modules\juce_gui_basics\filebrowser\juce_FileSearchPathListComponent.cpp">
+      <Filter>JUCE Modules\juce_gui_basics\filebrowser</Filter>
+    </ClCompile>
+    <ClCompile Include="..\..\..\..\modules\juce_gui_basics\filebrowser\juce_FileTreeComponent.cpp">
+      <Filter>JUCE Modules\juce_gui_basics\filebrowser</Filter>
+    </ClCompile>
+    <ClCompile Include="..\..\..\..\modules\juce_gui_basics\filebrowser\juce_ImagePreviewComponent.cpp">
+      <Filter>JUCE Modules\juce_gui_basics\filebrowser</Filter>
+    </ClCompile>
+    <ClCompile Include="..\..\..\..\modules\juce_gui_basics\keyboard\juce_CaretComponent.cpp">
+      <Filter>JUCE Modules\juce_gui_basics\keyboard</Filter>
+    </ClCompile>
+    <ClCompile Include="..\..\..\..\modules\juce_gui_basics\keyboard\juce_KeyboardFocusTraverser.cpp">
+      <Filter>JUCE Modules\juce_gui_basics\keyboard</Filter>
+    </ClCompile>
+    <ClCompile Include="..\..\..\..\modules\juce_gui_basics\keyboard\juce_KeyListener.cpp">
+      <Filter>JUCE Modules\juce_gui_basics\keyboard</Filter>
+    </ClCompile>
+    <ClCompile Include="..\..\..\..\modules\juce_gui_basics\keyboard\juce_KeyPress.cpp">
+      <Filter>JUCE Modules\juce_gui_basics\keyboard</Filter>
+    </ClCompile>
+    <ClCompile Include="..\..\..\..\modules\juce_gui_basics\keyboard\juce_ModifierKeys.cpp">
+      <Filter>JUCE Modules\juce_gui_basics\keyboard</Filter>
+    </ClCompile>
+    <ClCompile Include="..\..\..\..\modules\juce_gui_basics\layout\juce_ComponentAnimator.cpp">
+      <Filter>JUCE Modules\juce_gui_basics\layout</Filter>
+    </ClCompile>
+    <ClCompile Include="..\..\..\..\modules\juce_gui_basics\layout\juce_ComponentBoundsConstrainer.cpp">
+      <Filter>JUCE Modules\juce_gui_basics\layout</Filter>
+    </ClCompile>
+    <ClCompile Include="..\..\..\..\modules\juce_gui_basics\layout\juce_ComponentBuilder.cpp">
+      <Filter>JUCE Modules\juce_gui_basics\layout</Filter>
+    </ClCompile>
+    <ClCompile Include="..\..\..\..\modules\juce_gui_basics\layout\juce_ComponentMovementWatcher.cpp">
+      <Filter>JUCE Modules\juce_gui_basics\layout</Filter>
+    </ClCompile>
+    <ClCompile Include="..\..\..\..\modules\juce_gui_basics\layout\juce_ConcertinaPanel.cpp">
+      <Filter>JUCE Modules\juce_gui_basics\layout</Filter>
+    </ClCompile>
+    <ClCompile Include="..\..\..\..\modules\juce_gui_basics\layout\juce_FlexBox.cpp">
+      <Filter>JUCE Modules\juce_gui_basics\layout</Filter>
+    </ClCompile>
+    <ClCompile Include="..\..\..\..\modules\juce_gui_basics\layout\juce_Grid.cpp">
+      <Filter>JUCE Modules\juce_gui_basics\layout</Filter>
+    </ClCompile>
+    <ClCompile Include="..\..\..\..\modules\juce_gui_basics\layout\juce_GridItem.cpp">
+      <Filter>JUCE Modules\juce_gui_basics\layout</Filter>
+    </ClCompile>
+    <ClCompile Include="..\..\..\..\modules\juce_gui_basics\layout\juce_GridUnitTests.cpp">
+      <Filter>JUCE Modules\juce_gui_basics\layout</Filter>
+    </ClCompile>
+    <ClCompile Include="..\..\..\..\modules\juce_gui_basics\layout\juce_GroupComponent.cpp">
+      <Filter>JUCE Modules\juce_gui_basics\layout</Filter>
+    </ClCompile>
+    <ClCompile Include="..\..\..\..\modules\juce_gui_basics\layout\juce_MultiDocumentPanel.cpp">
+      <Filter>JUCE Modules\juce_gui_basics\layout</Filter>
+    </ClCompile>
+    <ClCompile Include="..\..\..\..\modules\juce_gui_basics\layout\juce_ResizableBorderComponent.cpp">
+      <Filter>JUCE Modules\juce_gui_basics\layout</Filter>
+    </ClCompile>
+    <ClCompile Include="..\..\..\..\modules\juce_gui_basics\layout\juce_ResizableCornerComponent.cpp">
+      <Filter>JUCE Modules\juce_gui_basics\layout</Filter>
+    </ClCompile>
+    <ClCompile Include="..\..\..\..\modules\juce_gui_basics\layout\juce_ResizableEdgeComponent.cpp">
+      <Filter>JUCE Modules\juce_gui_basics\layout</Filter>
+    </ClCompile>
+    <ClCompile Include="..\..\..\..\modules\juce_gui_basics\layout\juce_ScrollBar.cpp">
+      <Filter>JUCE Modules\juce_gui_basics\layout</Filter>
+    </ClCompile>
+    <ClCompile Include="..\..\..\..\modules\juce_gui_basics\layout\juce_SidePanel.cpp">
+      <Filter>JUCE Modules\juce_gui_basics\layout</Filter>
+    </ClCompile>
+    <ClCompile Include="..\..\..\..\modules\juce_gui_basics\layout\juce_StretchableLayoutManager.cpp">
+      <Filter>JUCE Modules\juce_gui_basics\layout</Filter>
+    </ClCompile>
+    <ClCompile Include="..\..\..\..\modules\juce_gui_basics\layout\juce_StretchableLayoutResizerBar.cpp">
+      <Filter>JUCE Modules\juce_gui_basics\layout</Filter>
+    </ClCompile>
+    <ClCompile Include="..\..\..\..\modules\juce_gui_basics\layout\juce_StretchableObjectResizer.cpp">
+      <Filter>JUCE Modules\juce_gui_basics\layout</Filter>
+    </ClCompile>
+    <ClCompile Include="..\..\..\..\modules\juce_gui_basics\layout\juce_TabbedButtonBar.cpp">
+      <Filter>JUCE Modules\juce_gui_basics\layout</Filter>
+    </ClCompile>
+    <ClCompile Include="..\..\..\..\modules\juce_gui_basics\layout\juce_TabbedComponent.cpp">
+      <Filter>JUCE Modules\juce_gui_basics\layout</Filter>
+    </ClCompile>
+    <ClCompile Include="..\..\..\..\modules\juce_gui_basics\layout\juce_Viewport.cpp">
+      <Filter>JUCE Modules\juce_gui_basics\layout</Filter>
+    </ClCompile>
+    <ClCompile Include="..\..\..\..\modules\juce_gui_basics\lookandfeel\juce_LookAndFeel.cpp">
+      <Filter>JUCE Modules\juce_gui_basics\lookandfeel</Filter>
+    </ClCompile>
+    <ClCompile Include="..\..\..\..\modules\juce_gui_basics\lookandfeel\juce_LookAndFeel_V1.cpp">
+      <Filter>JUCE Modules\juce_gui_basics\lookandfeel</Filter>
+    </ClCompile>
+    <ClCompile Include="..\..\..\..\modules\juce_gui_basics\lookandfeel\juce_LookAndFeel_V2.cpp">
+      <Filter>JUCE Modules\juce_gui_basics\lookandfeel</Filter>
+    </ClCompile>
+    <ClCompile Include="..\..\..\..\modules\juce_gui_basics\lookandfeel\juce_LookAndFeel_V3.cpp">
+      <Filter>JUCE Modules\juce_gui_basics\lookandfeel</Filter>
+    </ClCompile>
+    <ClCompile Include="..\..\..\..\modules\juce_gui_basics\lookandfeel\juce_LookAndFeel_V4.cpp">
+      <Filter>JUCE Modules\juce_gui_basics\lookandfeel</Filter>
+    </ClCompile>
+    <ClCompile Include="..\..\..\..\modules\juce_gui_basics\menus\juce_BurgerMenuComponent.cpp">
+      <Filter>JUCE Modules\juce_gui_basics\menus</Filter>
+    </ClCompile>
+    <ClCompile Include="..\..\..\..\modules\juce_gui_basics\menus\juce_MenuBarComponent.cpp">
+      <Filter>JUCE Modules\juce_gui_basics\menus</Filter>
+    </ClCompile>
+    <ClCompile Include="..\..\..\..\modules\juce_gui_basics\menus\juce_MenuBarModel.cpp">
+      <Filter>JUCE Modules\juce_gui_basics\menus</Filter>
+    </ClCompile>
+    <ClCompile Include="..\..\..\..\modules\juce_gui_basics\menus\juce_PopupMenu.cpp">
+      <Filter>JUCE Modules\juce_gui_basics\menus</Filter>
+    </ClCompile>
+    <ClCompile Include="..\..\..\..\modules\juce_gui_basics\misc\juce_BubbleComponent.cpp">
+      <Filter>JUCE Modules\juce_gui_basics\misc</Filter>
+    </ClCompile>
+    <ClCompile Include="..\..\..\..\modules\juce_gui_basics\misc\juce_DropShadower.cpp">
+      <Filter>JUCE Modules\juce_gui_basics\misc</Filter>
+    </ClCompile>
+    <ClCompile Include="..\..\..\..\modules\juce_gui_basics\misc\juce_JUCESplashScreen.cpp">
+      <Filter>JUCE Modules\juce_gui_basics\misc</Filter>
+    </ClCompile>
+    <ClCompile Include="..\..\..\..\modules\juce_gui_basics\mouse\juce_ComponentDragger.cpp">
+      <Filter>JUCE Modules\juce_gui_basics\mouse</Filter>
+    </ClCompile>
+    <ClCompile Include="..\..\..\..\modules\juce_gui_basics\mouse\juce_DragAndDropContainer.cpp">
+      <Filter>JUCE Modules\juce_gui_basics\mouse</Filter>
+    </ClCompile>
+    <ClCompile Include="..\..\..\..\modules\juce_gui_basics\mouse\juce_MouseCursor.cpp">
+      <Filter>JUCE Modules\juce_gui_basics\mouse</Filter>
+    </ClCompile>
+    <ClCompile Include="..\..\..\..\modules\juce_gui_basics\mouse\juce_MouseEvent.cpp">
+      <Filter>JUCE Modules\juce_gui_basics\mouse</Filter>
+    </ClCompile>
+    <ClCompile Include="..\..\..\..\modules\juce_gui_basics\mouse\juce_MouseInactivityDetector.cpp">
+      <Filter>JUCE Modules\juce_gui_basics\mouse</Filter>
+    </ClCompile>
+    <ClCompile Include="..\..\..\..\modules\juce_gui_basics\mouse\juce_MouseInputSource.cpp">
+      <Filter>JUCE Modules\juce_gui_basics\mouse</Filter>
+    </ClCompile>
+    <ClCompile Include="..\..\..\..\modules\juce_gui_basics\mouse\juce_MouseListener.cpp">
+      <Filter>JUCE Modules\juce_gui_basics\mouse</Filter>
+    </ClCompile>
+    <ClCompile Include="..\..\..\..\modules\juce_gui_basics\native\juce_android_ContentSharer.cpp">
+      <Filter>JUCE Modules\juce_gui_basics\native</Filter>
+    </ClCompile>
+    <ClCompile Include="..\..\..\..\modules\juce_gui_basics\native\juce_android_FileChooser.cpp">
+      <Filter>JUCE Modules\juce_gui_basics\native</Filter>
+    </ClCompile>
+    <ClCompile Include="..\..\..\..\modules\juce_gui_basics\native\juce_android_Windowing.cpp">
+      <Filter>JUCE Modules\juce_gui_basics\native</Filter>
+    </ClCompile>
+    <ClCompile Include="..\..\..\..\modules\juce_gui_basics\native\juce_common_MimeTypes.cpp">
+      <Filter>JUCE Modules\juce_gui_basics\native</Filter>
+    </ClCompile>
+    <ClCompile Include="..\..\..\..\modules\juce_gui_basics\native\juce_ios_ContentSharer.cpp">
+      <Filter>JUCE Modules\juce_gui_basics\native</Filter>
+    </ClCompile>
+    <ClCompile Include="..\..\..\..\modules\juce_gui_basics\native\juce_linux_FileChooser.cpp">
+      <Filter>JUCE Modules\juce_gui_basics\native</Filter>
+    </ClCompile>
+    <ClCompile Include="..\..\..\..\modules\juce_gui_basics\native\juce_linux_X11.cpp">
+      <Filter>JUCE Modules\juce_gui_basics\native</Filter>
+    </ClCompile>
+    <ClCompile Include="..\..\..\..\modules\juce_gui_basics\native\juce_linux_X11_Clipboard.cpp">
+      <Filter>JUCE Modules\juce_gui_basics\native</Filter>
+    </ClCompile>
+    <ClCompile Include="..\..\..\..\modules\juce_gui_basics\native\juce_linux_X11_Windowing.cpp">
+      <Filter>JUCE Modules\juce_gui_basics\native</Filter>
+    </ClCompile>
+    <ClCompile Include="..\..\..\..\modules\juce_gui_basics\native\juce_win32_DragAndDrop.cpp">
+      <Filter>JUCE Modules\juce_gui_basics\native</Filter>
+    </ClCompile>
+    <ClCompile Include="..\..\..\..\modules\juce_gui_basics\native\juce_win32_FileChooser.cpp">
+      <Filter>JUCE Modules\juce_gui_basics\native</Filter>
+    </ClCompile>
+    <ClCompile Include="..\..\..\..\modules\juce_gui_basics\native\juce_win32_Windowing.cpp">
+      <Filter>JUCE Modules\juce_gui_basics\native</Filter>
+    </ClCompile>
+    <ClCompile Include="..\..\..\..\modules\juce_gui_basics\positioning\juce_MarkerList.cpp">
+      <Filter>JUCE Modules\juce_gui_basics\positioning</Filter>
+    </ClCompile>
+    <ClCompile Include="..\..\..\..\modules\juce_gui_basics\positioning\juce_RelativeCoordinate.cpp">
+      <Filter>JUCE Modules\juce_gui_basics\positioning</Filter>
+    </ClCompile>
+    <ClCompile Include="..\..\..\..\modules\juce_gui_basics\positioning\juce_RelativeCoordinatePositioner.cpp">
+      <Filter>JUCE Modules\juce_gui_basics\positioning</Filter>
+    </ClCompile>
+    <ClCompile Include="..\..\..\..\modules\juce_gui_basics\positioning\juce_RelativeParallelogram.cpp">
+      <Filter>JUCE Modules\juce_gui_basics\positioning</Filter>
+    </ClCompile>
+    <ClCompile Include="..\..\..\..\modules\juce_gui_basics\positioning\juce_RelativePoint.cpp">
+      <Filter>JUCE Modules\juce_gui_basics\positioning</Filter>
+    </ClCompile>
+    <ClCompile Include="..\..\..\..\modules\juce_gui_basics\positioning\juce_RelativePointPath.cpp">
+      <Filter>JUCE Modules\juce_gui_basics\positioning</Filter>
+    </ClCompile>
+    <ClCompile Include="..\..\..\..\modules\juce_gui_basics\positioning\juce_RelativeRectangle.cpp">
+      <Filter>JUCE Modules\juce_gui_basics\positioning</Filter>
+    </ClCompile>
+    <ClCompile Include="..\..\..\..\modules\juce_gui_basics\properties\juce_BooleanPropertyComponent.cpp">
+      <Filter>JUCE Modules\juce_gui_basics\properties</Filter>
+    </ClCompile>
+    <ClCompile Include="..\..\..\..\modules\juce_gui_basics\properties\juce_ButtonPropertyComponent.cpp">
+      <Filter>JUCE Modules\juce_gui_basics\properties</Filter>
+    </ClCompile>
+    <ClCompile Include="..\..\..\..\modules\juce_gui_basics\properties\juce_ChoicePropertyComponent.cpp">
+      <Filter>JUCE Modules\juce_gui_basics\properties</Filter>
+    </ClCompile>
+    <ClCompile Include="..\..\..\..\modules\juce_gui_basics\properties\juce_MultiChoicePropertyComponent.cpp">
+      <Filter>JUCE Modules\juce_gui_basics\properties</Filter>
+    </ClCompile>
+    <ClCompile Include="..\..\..\..\modules\juce_gui_basics\properties\juce_PropertyComponent.cpp">
+      <Filter>JUCE Modules\juce_gui_basics\properties</Filter>
+    </ClCompile>
+    <ClCompile Include="..\..\..\..\modules\juce_gui_basics\properties\juce_PropertyPanel.cpp">
+      <Filter>JUCE Modules\juce_gui_basics\properties</Filter>
+    </ClCompile>
+    <ClCompile Include="..\..\..\..\modules\juce_gui_basics\properties\juce_SliderPropertyComponent.cpp">
+      <Filter>JUCE Modules\juce_gui_basics\properties</Filter>
+    </ClCompile>
+    <ClCompile Include="..\..\..\..\modules\juce_gui_basics\properties\juce_TextPropertyComponent.cpp">
+      <Filter>JUCE Modules\juce_gui_basics\properties</Filter>
+    </ClCompile>
+    <ClCompile Include="..\..\..\..\modules\juce_gui_basics\widgets\juce_ComboBox.cpp">
+      <Filter>JUCE Modules\juce_gui_basics\widgets</Filter>
+    </ClCompile>
+    <ClCompile Include="..\..\..\..\modules\juce_gui_basics\widgets\juce_ImageComponent.cpp">
+      <Filter>JUCE Modules\juce_gui_basics\widgets</Filter>
+    </ClCompile>
+    <ClCompile Include="..\..\..\..\modules\juce_gui_basics\widgets\juce_Label.cpp">
+      <Filter>JUCE Modules\juce_gui_basics\widgets</Filter>
+    </ClCompile>
+    <ClCompile Include="..\..\..\..\modules\juce_gui_basics\widgets\juce_ListBox.cpp">
+      <Filter>JUCE Modules\juce_gui_basics\widgets</Filter>
+    </ClCompile>
+    <ClCompile Include="..\..\..\..\modules\juce_gui_basics\widgets\juce_ProgressBar.cpp">
+      <Filter>JUCE Modules\juce_gui_basics\widgets</Filter>
+    </ClCompile>
+    <ClCompile Include="..\..\..\..\modules\juce_gui_basics\widgets\juce_Slider.cpp">
+      <Filter>JUCE Modules\juce_gui_basics\widgets</Filter>
+    </ClCompile>
+    <ClCompile Include="..\..\..\..\modules\juce_gui_basics\widgets\juce_TableHeaderComponent.cpp">
+      <Filter>JUCE Modules\juce_gui_basics\widgets</Filter>
+    </ClCompile>
+    <ClCompile Include="..\..\..\..\modules\juce_gui_basics\widgets\juce_TableListBox.cpp">
+      <Filter>JUCE Modules\juce_gui_basics\widgets</Filter>
+    </ClCompile>
+    <ClCompile Include="..\..\..\..\modules\juce_gui_basics\widgets\juce_TextEditor.cpp">
+      <Filter>JUCE Modules\juce_gui_basics\widgets</Filter>
+    </ClCompile>
+    <ClCompile Include="..\..\..\..\modules\juce_gui_basics\widgets\juce_Toolbar.cpp">
+      <Filter>JUCE Modules\juce_gui_basics\widgets</Filter>
+    </ClCompile>
+    <ClCompile Include="..\..\..\..\modules\juce_gui_basics\widgets\juce_ToolbarItemComponent.cpp">
+      <Filter>JUCE Modules\juce_gui_basics\widgets</Filter>
+    </ClCompile>
+    <ClCompile Include="..\..\..\..\modules\juce_gui_basics\widgets\juce_ToolbarItemPalette.cpp">
+      <Filter>JUCE Modules\juce_gui_basics\widgets</Filter>
+    </ClCompile>
+    <ClCompile Include="..\..\..\..\modules\juce_gui_basics\widgets\juce_TreeView.cpp">
+      <Filter>JUCE Modules\juce_gui_basics\widgets</Filter>
+    </ClCompile>
+    <ClCompile Include="..\..\..\..\modules\juce_gui_basics\windows\juce_AlertWindow.cpp">
+      <Filter>JUCE Modules\juce_gui_basics\windows</Filter>
+    </ClCompile>
+    <ClCompile Include="..\..\..\..\modules\juce_gui_basics\windows\juce_CallOutBox.cpp">
+      <Filter>JUCE Modules\juce_gui_basics\windows</Filter>
+    </ClCompile>
+    <ClCompile Include="..\..\..\..\modules\juce_gui_basics\windows\juce_ComponentPeer.cpp">
+      <Filter>JUCE Modules\juce_gui_basics\windows</Filter>
+    </ClCompile>
+    <ClCompile Include="..\..\..\..\modules\juce_gui_basics\windows\juce_DialogWindow.cpp">
+      <Filter>JUCE Modules\juce_gui_basics\windows</Filter>
+    </ClCompile>
+    <ClCompile Include="..\..\..\..\modules\juce_gui_basics\windows\juce_DocumentWindow.cpp">
+      <Filter>JUCE Modules\juce_gui_basics\windows</Filter>
+    </ClCompile>
+    <ClCompile Include="..\..\..\..\modules\juce_gui_basics\windows\juce_ResizableWindow.cpp">
+      <Filter>JUCE Modules\juce_gui_basics\windows</Filter>
+    </ClCompile>
+    <ClCompile Include="..\..\..\..\modules\juce_gui_basics\windows\juce_ThreadWithProgressWindow.cpp">
+      <Filter>JUCE Modules\juce_gui_basics\windows</Filter>
+    </ClCompile>
+    <ClCompile Include="..\..\..\..\modules\juce_gui_basics\windows\juce_TooltipWindow.cpp">
+      <Filter>JUCE Modules\juce_gui_basics\windows</Filter>
+    </ClCompile>
+    <ClCompile Include="..\..\..\..\modules\juce_gui_basics\windows\juce_TopLevelWindow.cpp">
+      <Filter>JUCE Modules\juce_gui_basics\windows</Filter>
+    </ClCompile>
+    <ClCompile Include="..\..\..\..\modules\juce_gui_basics\juce_gui_basics.cpp">
+      <Filter>JUCE Modules\juce_gui_basics</Filter>
+    </ClCompile>
+    <ClCompile Include="..\..\..\..\modules\juce_gui_extra\code_editor\juce_CodeDocument.cpp">
+      <Filter>JUCE Modules\juce_gui_extra\code_editor</Filter>
+    </ClCompile>
+    <ClCompile Include="..\..\..\..\modules\juce_gui_extra\code_editor\juce_CodeEditorComponent.cpp">
+      <Filter>JUCE Modules\juce_gui_extra\code_editor</Filter>
+    </ClCompile>
+    <ClCompile Include="..\..\..\..\modules\juce_gui_extra\code_editor\juce_CPlusPlusCodeTokeniser.cpp">
+      <Filter>JUCE Modules\juce_gui_extra\code_editor</Filter>
+    </ClCompile>
+    <ClCompile Include="..\..\..\..\modules\juce_gui_extra\code_editor\juce_LuaCodeTokeniser.cpp">
+      <Filter>JUCE Modules\juce_gui_extra\code_editor</Filter>
+    </ClCompile>
+    <ClCompile Include="..\..\..\..\modules\juce_gui_extra\code_editor\juce_XMLCodeTokeniser.cpp">
+      <Filter>JUCE Modules\juce_gui_extra\code_editor</Filter>
+    </ClCompile>
+    <ClCompile Include="..\..\..\..\modules\juce_gui_extra\documents\juce_FileBasedDocument.cpp">
+      <Filter>JUCE Modules\juce_gui_extra\documents</Filter>
+    </ClCompile>
+    <ClCompile Include="..\..\..\..\modules\juce_gui_extra\misc\juce_AnimatedAppComponent.cpp">
+      <Filter>JUCE Modules\juce_gui_extra\misc</Filter>
+    </ClCompile>
+    <ClCompile Include="..\..\..\..\modules\juce_gui_extra\misc\juce_BubbleMessageComponent.cpp">
+      <Filter>JUCE Modules\juce_gui_extra\misc</Filter>
+    </ClCompile>
+    <ClCompile Include="..\..\..\..\modules\juce_gui_extra\misc\juce_ColourSelector.cpp">
+      <Filter>JUCE Modules\juce_gui_extra\misc</Filter>
+    </ClCompile>
+    <ClCompile Include="..\..\..\..\modules\juce_gui_extra\misc\juce_KeyMappingEditorComponent.cpp">
+      <Filter>JUCE Modules\juce_gui_extra\misc</Filter>
+    </ClCompile>
+    <ClCompile Include="..\..\..\..\modules\juce_gui_extra\misc\juce_LiveConstantEditor.cpp">
+      <Filter>JUCE Modules\juce_gui_extra\misc</Filter>
+    </ClCompile>
+    <ClCompile Include="..\..\..\..\modules\juce_gui_extra\misc\juce_PreferencesPanel.cpp">
+      <Filter>JUCE Modules\juce_gui_extra\misc</Filter>
+    </ClCompile>
+    <ClCompile Include="..\..\..\..\modules\juce_gui_extra\misc\juce_PushNotifications.cpp">
+      <Filter>JUCE Modules\juce_gui_extra\misc</Filter>
+    </ClCompile>
+    <ClCompile Include="..\..\..\..\modules\juce_gui_extra\misc\juce_RecentlyOpenedFilesList.cpp">
+      <Filter>JUCE Modules\juce_gui_extra\misc</Filter>
+    </ClCompile>
+    <ClCompile Include="..\..\..\..\modules\juce_gui_extra\misc\juce_SplashScreen.cpp">
+      <Filter>JUCE Modules\juce_gui_extra\misc</Filter>
+    </ClCompile>
+    <ClCompile Include="..\..\..\..\modules\juce_gui_extra\misc\juce_SystemTrayIconComponent.cpp">
+      <Filter>JUCE Modules\juce_gui_extra\misc</Filter>
+    </ClCompile>
+    <ClCompile Include="..\..\..\..\modules\juce_gui_extra\native\juce_android_PushNotifications.cpp">
+      <Filter>JUCE Modules\juce_gui_extra\native</Filter>
+    </ClCompile>
+    <ClCompile Include="..\..\..\..\modules\juce_gui_extra\native\juce_android_WebBrowserComponent.cpp">
+      <Filter>JUCE Modules\juce_gui_extra\native</Filter>
+    </ClCompile>
+    <ClCompile Include="..\..\..\..\modules\juce_gui_extra\native\juce_AndroidViewComponent.cpp">
+      <Filter>JUCE Modules\juce_gui_extra\native</Filter>
+    </ClCompile>
+    <ClCompile Include="..\..\..\..\modules\juce_gui_extra\native\juce_ios_PushNotifications.cpp">
+      <Filter>JUCE Modules\juce_gui_extra\native</Filter>
+    </ClCompile>
+    <ClCompile Include="..\..\..\..\modules\juce_gui_extra\native\juce_linux_X11_SystemTrayIcon.cpp">
+      <Filter>JUCE Modules\juce_gui_extra\native</Filter>
+    </ClCompile>
+    <ClCompile Include="..\..\..\..\modules\juce_gui_extra\native\juce_linux_X11_WebBrowserComponent.cpp">
+      <Filter>JUCE Modules\juce_gui_extra\native</Filter>
+    </ClCompile>
+    <ClCompile Include="..\..\..\..\modules\juce_gui_extra\native\juce_linux_XEmbedComponent.cpp">
+      <Filter>JUCE Modules\juce_gui_extra\native</Filter>
+    </ClCompile>
+    <ClCompile Include="..\..\..\..\modules\juce_gui_extra\native\juce_mac_PushNotifications.cpp">
+      <Filter>JUCE Modules\juce_gui_extra\native</Filter>
+    </ClCompile>
+    <ClCompile Include="..\..\..\..\modules\juce_gui_extra\native\juce_mac_SystemTrayIcon.cpp">
+      <Filter>JUCE Modules\juce_gui_extra\native</Filter>
+    </ClCompile>
+    <ClCompile Include="..\..\..\..\modules\juce_gui_extra\native\juce_win32_ActiveXComponent.cpp">
+      <Filter>JUCE Modules\juce_gui_extra\native</Filter>
+    </ClCompile>
+    <ClCompile Include="..\..\..\..\modules\juce_gui_extra\native\juce_win32_SystemTrayIcon.cpp">
+      <Filter>JUCE Modules\juce_gui_extra\native</Filter>
+    </ClCompile>
+    <ClCompile Include="..\..\..\..\modules\juce_gui_extra\native\juce_win32_WebBrowserComponent.cpp">
+      <Filter>JUCE Modules\juce_gui_extra\native</Filter>
+    </ClCompile>
+    <ClCompile Include="..\..\..\..\modules\juce_gui_extra\juce_gui_extra.cpp">
+      <Filter>JUCE Modules\juce_gui_extra</Filter>
+    </ClCompile>
+    <ClCompile Include="..\..\..\..\modules\juce_opengl\opengl\juce_OpenGLContext.cpp">
+      <Filter>JUCE Modules\juce_opengl\opengl</Filter>
+    </ClCompile>
+    <ClCompile Include="..\..\..\..\modules\juce_opengl\opengl\juce_OpenGLFrameBuffer.cpp">
+      <Filter>JUCE Modules\juce_opengl\opengl</Filter>
+    </ClCompile>
+    <ClCompile Include="..\..\..\..\modules\juce_opengl\opengl\juce_OpenGLGraphicsContext.cpp">
+      <Filter>JUCE Modules\juce_opengl\opengl</Filter>
+    </ClCompile>
+    <ClCompile Include="..\..\..\..\modules\juce_opengl\opengl\juce_OpenGLHelpers.cpp">
+      <Filter>JUCE Modules\juce_opengl\opengl</Filter>
+    </ClCompile>
+    <ClCompile Include="..\..\..\..\modules\juce_opengl\opengl\juce_OpenGLImage.cpp">
+      <Filter>JUCE Modules\juce_opengl\opengl</Filter>
+    </ClCompile>
+    <ClCompile Include="..\..\..\..\modules\juce_opengl\opengl\juce_OpenGLPixelFormat.cpp">
+      <Filter>JUCE Modules\juce_opengl\opengl</Filter>
+    </ClCompile>
+    <ClCompile Include="..\..\..\..\modules\juce_opengl\opengl\juce_OpenGLShaderProgram.cpp">
+      <Filter>JUCE Modules\juce_opengl\opengl</Filter>
+    </ClCompile>
+    <ClCompile Include="..\..\..\..\modules\juce_opengl\opengl\juce_OpenGLTexture.cpp">
+      <Filter>JUCE Modules\juce_opengl\opengl</Filter>
+    </ClCompile>
+    <ClCompile Include="..\..\..\..\modules\juce_opengl\utils\juce_OpenGLAppComponent.cpp">
+      <Filter>JUCE Modules\juce_opengl\utils</Filter>
+    </ClCompile>
+    <ClCompile Include="..\..\..\..\modules\juce_opengl\juce_opengl.cpp">
+      <Filter>JUCE Modules\juce_opengl</Filter>
+    </ClCompile>
+    <ClCompile Include="..\..\..\..\modules\juce_video\capture\juce_CameraDevice.cpp">
+      <Filter>JUCE Modules\juce_video\capture</Filter>
+    </ClCompile>
+    <ClCompile Include="..\..\..\..\modules\juce_video\playback\juce_VideoComponent.cpp">
+      <Filter>JUCE Modules\juce_video\playback</Filter>
+    </ClCompile>
+    <ClCompile Include="..\..\..\..\modules\juce_video\juce_video.cpp">
+      <Filter>JUCE Modules\juce_video</Filter>
+    </ClCompile>
+    <ClCompile Include="..\..\JuceLibraryCode\BinaryData.cpp">
+      <Filter>JUCE Library Code</Filter>
+    </ClCompile>
+    <ClCompile Include="..\..\JuceLibraryCode\include_juce_audio_basics.cpp">
+      <Filter>JUCE Library Code</Filter>
+    </ClCompile>
+    <ClCompile Include="..\..\JuceLibraryCode\include_juce_audio_devices.cpp">
+      <Filter>JUCE Library Code</Filter>
+    </ClCompile>
+    <ClCompile Include="..\..\JuceLibraryCode\include_juce_audio_formats.cpp">
+      <Filter>JUCE Library Code</Filter>
+    </ClCompile>
+    <ClCompile Include="..\..\JuceLibraryCode\include_juce_audio_processors.cpp">
+      <Filter>JUCE Library Code</Filter>
+    </ClCompile>
+    <ClCompile Include="..\..\JuceLibraryCode\include_juce_audio_utils.cpp">
+      <Filter>JUCE Library Code</Filter>
+    </ClCompile>
+    <ClCompile Include="..\..\JuceLibraryCode\include_juce_core.cpp">
+      <Filter>JUCE Library Code</Filter>
+    </ClCompile>
+    <ClCompile Include="..\..\JuceLibraryCode\include_juce_cryptography.cpp">
+      <Filter>JUCE Library Code</Filter>
+    </ClCompile>
+    <ClCompile Include="..\..\JuceLibraryCode\include_juce_data_structures.cpp">
+      <Filter>JUCE Library Code</Filter>
+    </ClCompile>
+    <ClCompile Include="..\..\JuceLibraryCode\include_juce_events.cpp">
+      <Filter>JUCE Library Code</Filter>
+    </ClCompile>
+    <ClCompile Include="..\..\JuceLibraryCode\include_juce_graphics.cpp">
+      <Filter>JUCE Library Code</Filter>
+    </ClCompile>
+    <ClCompile Include="..\..\JuceLibraryCode\include_juce_gui_basics.cpp">
+      <Filter>JUCE Library Code</Filter>
+    </ClCompile>
+    <ClCompile Include="..\..\JuceLibraryCode\include_juce_gui_extra.cpp">
+      <Filter>JUCE Library Code</Filter>
+    </ClCompile>
+    <ClCompile Include="..\..\JuceLibraryCode\include_juce_opengl.cpp">
+      <Filter>JUCE Library Code</Filter>
+    </ClCompile>
+    <ClCompile Include="..\..\JuceLibraryCode\include_juce_video.cpp">
+      <Filter>JUCE Library Code</Filter>
+    </ClCompile>
+  </ItemGroup>
+  <ItemGroup>
+    <ClInclude Include="..\..\Source\Filters\FilterGraph.h">
+      <Filter>AudioPluginHost\Source\Filters</Filter>
+    </ClInclude>
+    <ClInclude Include="..\..\Source\Filters\FilterIOConfiguration.h">
+      <Filter>AudioPluginHost\Source\Filters</Filter>
+    </ClInclude>
+    <ClInclude Include="..\..\Source\Filters\InternalFilters.h">
+      <Filter>AudioPluginHost\Source\Filters</Filter>
+    </ClInclude>
+    <ClInclude Include="..\..\Source\UI\GraphEditorPanel.h">
+      <Filter>AudioPluginHost\Source\UI</Filter>
+    </ClInclude>
+    <ClInclude Include="..\..\Source\UI\MainHostWindow.h">
+      <Filter>AudioPluginHost\Source\UI</Filter>
+    </ClInclude>
+    <ClInclude Include="..\..\Source\UI\PluginWindow.h">
+      <Filter>AudioPluginHost\Source\UI</Filter>
+    </ClInclude>
+    <ClInclude Include="..\..\..\..\modules\juce_audio_basics\audio_play_head\juce_AudioPlayHead.h">
+      <Filter>JUCE Modules\juce_audio_basics\audio_play_head</Filter>
+    </ClInclude>
+    <ClInclude Include="..\..\..\..\modules\juce_audio_basics\buffers\juce_AudioChannelSet.h">
+      <Filter>JUCE Modules\juce_audio_basics\buffers</Filter>
+    </ClInclude>
+    <ClInclude Include="..\..\..\..\modules\juce_audio_basics\buffers\juce_AudioDataConverters.h">
+      <Filter>JUCE Modules\juce_audio_basics\buffers</Filter>
+    </ClInclude>
+    <ClInclude Include="..\..\..\..\modules\juce_audio_basics\buffers\juce_AudioProcessLoadMeasurer.h">
+      <Filter>JUCE Modules\juce_audio_basics\buffers</Filter>
+    </ClInclude>
+    <ClInclude Include="..\..\..\..\modules\juce_audio_basics\buffers\juce_AudioSampleBuffer.h">
+      <Filter>JUCE Modules\juce_audio_basics\buffers</Filter>
+    </ClInclude>
+    <ClInclude Include="..\..\..\..\modules\juce_audio_basics\buffers\juce_FloatVectorOperations.h">
+      <Filter>JUCE Modules\juce_audio_basics\buffers</Filter>
+    </ClInclude>
+    <ClInclude Include="..\..\..\..\modules\juce_audio_basics\midi\juce_MidiBuffer.h">
+      <Filter>JUCE Modules\juce_audio_basics\midi</Filter>
+    </ClInclude>
+    <ClInclude Include="..\..\..\..\modules\juce_audio_basics\midi\juce_MidiFile.h">
+      <Filter>JUCE Modules\juce_audio_basics\midi</Filter>
+    </ClInclude>
+    <ClInclude Include="..\..\..\..\modules\juce_audio_basics\midi\juce_MidiKeyboardState.h">
+      <Filter>JUCE Modules\juce_audio_basics\midi</Filter>
+    </ClInclude>
+    <ClInclude Include="..\..\..\..\modules\juce_audio_basics\midi\juce_MidiMessage.h">
+      <Filter>JUCE Modules\juce_audio_basics\midi</Filter>
+    </ClInclude>
+    <ClInclude Include="..\..\..\..\modules\juce_audio_basics\midi\juce_MidiMessageSequence.h">
+      <Filter>JUCE Modules\juce_audio_basics\midi</Filter>
+    </ClInclude>
+    <ClInclude Include="..\..\..\..\modules\juce_audio_basics\midi\juce_MidiRPN.h">
+      <Filter>JUCE Modules\juce_audio_basics\midi</Filter>
+    </ClInclude>
+    <ClInclude Include="..\..\..\..\modules\juce_audio_basics\mpe\juce_MPEInstrument.h">
+      <Filter>JUCE Modules\juce_audio_basics\mpe</Filter>
+    </ClInclude>
+    <ClInclude Include="..\..\..\..\modules\juce_audio_basics\mpe\juce_MPEMessages.h">
+      <Filter>JUCE Modules\juce_audio_basics\mpe</Filter>
+    </ClInclude>
+    <ClInclude Include="..\..\..\..\modules\juce_audio_basics\mpe\juce_MPENote.h">
+      <Filter>JUCE Modules\juce_audio_basics\mpe</Filter>
+    </ClInclude>
+    <ClInclude Include="..\..\..\..\modules\juce_audio_basics\mpe\juce_MPESynthesiser.h">
+      <Filter>JUCE Modules\juce_audio_basics\mpe</Filter>
+    </ClInclude>
+    <ClInclude Include="..\..\..\..\modules\juce_audio_basics\mpe\juce_MPESynthesiserBase.h">
+      <Filter>JUCE Modules\juce_audio_basics\mpe</Filter>
+    </ClInclude>
+    <ClInclude Include="..\..\..\..\modules\juce_audio_basics\mpe\juce_MPESynthesiserVoice.h">
+      <Filter>JUCE Modules\juce_audio_basics\mpe</Filter>
+    </ClInclude>
+    <ClInclude Include="..\..\..\..\modules\juce_audio_basics\mpe\juce_MPEUtils.h">
+      <Filter>JUCE Modules\juce_audio_basics\mpe</Filter>
+    </ClInclude>
+    <ClInclude Include="..\..\..\..\modules\juce_audio_basics\mpe\juce_MPEValue.h">
+      <Filter>JUCE Modules\juce_audio_basics\mpe</Filter>
+    </ClInclude>
+    <ClInclude Include="..\..\..\..\modules\juce_audio_basics\mpe\juce_MPEZoneLayout.h">
+      <Filter>JUCE Modules\juce_audio_basics\mpe</Filter>
+    </ClInclude>
+    <ClInclude Include="..\..\..\..\modules\juce_audio_basics\native\juce_mac_CoreAudioLayouts.h">
+      <Filter>JUCE Modules\juce_audio_basics\native</Filter>
+    </ClInclude>
+    <ClInclude Include="..\..\..\..\modules\juce_audio_basics\sources\juce_AudioSource.h">
+      <Filter>JUCE Modules\juce_audio_basics\sources</Filter>
+    </ClInclude>
+    <ClInclude Include="..\..\..\..\modules\juce_audio_basics\sources\juce_BufferingAudioSource.h">
+      <Filter>JUCE Modules\juce_audio_basics\sources</Filter>
+    </ClInclude>
+    <ClInclude Include="..\..\..\..\modules\juce_audio_basics\sources\juce_ChannelRemappingAudioSource.h">
+      <Filter>JUCE Modules\juce_audio_basics\sources</Filter>
+    </ClInclude>
+    <ClInclude Include="..\..\..\..\modules\juce_audio_basics\sources\juce_IIRFilterAudioSource.h">
+      <Filter>JUCE Modules\juce_audio_basics\sources</Filter>
+    </ClInclude>
+    <ClInclude Include="..\..\..\..\modules\juce_audio_basics\sources\juce_MemoryAudioSource.h">
+      <Filter>JUCE Modules\juce_audio_basics\sources</Filter>
+    </ClInclude>
+    <ClInclude Include="..\..\..\..\modules\juce_audio_basics\sources\juce_MixerAudioSource.h">
+      <Filter>JUCE Modules\juce_audio_basics\sources</Filter>
+    </ClInclude>
+    <ClInclude Include="..\..\..\..\modules\juce_audio_basics\sources\juce_PositionableAudioSource.h">
+      <Filter>JUCE Modules\juce_audio_basics\sources</Filter>
+    </ClInclude>
+    <ClInclude Include="..\..\..\..\modules\juce_audio_basics\sources\juce_ResamplingAudioSource.h">
+      <Filter>JUCE Modules\juce_audio_basics\sources</Filter>
+    </ClInclude>
+    <ClInclude Include="..\..\..\..\modules\juce_audio_basics\sources\juce_ReverbAudioSource.h">
+      <Filter>JUCE Modules\juce_audio_basics\sources</Filter>
+    </ClInclude>
+    <ClInclude Include="..\..\..\..\modules\juce_audio_basics\sources\juce_ToneGeneratorAudioSource.h">
+      <Filter>JUCE Modules\juce_audio_basics\sources</Filter>
+    </ClInclude>
+    <ClInclude Include="..\..\..\..\modules\juce_audio_basics\synthesisers\juce_Synthesiser.h">
+      <Filter>JUCE Modules\juce_audio_basics\synthesisers</Filter>
+    </ClInclude>
+    <ClInclude Include="..\..\..\..\modules\juce_audio_basics\utilities\juce_ADSR.h">
+      <Filter>JUCE Modules\juce_audio_basics\utilities</Filter>
+    </ClInclude>
+    <ClInclude Include="..\..\..\..\modules\juce_audio_basics\utilities\juce_CatmullRomInterpolator.h">
+      <Filter>JUCE Modules\juce_audio_basics\utilities</Filter>
+    </ClInclude>
+    <ClInclude Include="..\..\..\..\modules\juce_audio_basics\utilities\juce_Decibels.h">
+      <Filter>JUCE Modules\juce_audio_basics\utilities</Filter>
+    </ClInclude>
+    <ClInclude Include="..\..\..\..\modules\juce_audio_basics\utilities\juce_IIRFilter.h">
+      <Filter>JUCE Modules\juce_audio_basics\utilities</Filter>
+    </ClInclude>
+    <ClInclude Include="..\..\..\..\modules\juce_audio_basics\utilities\juce_LagrangeInterpolator.h">
+      <Filter>JUCE Modules\juce_audio_basics\utilities</Filter>
+    </ClInclude>
+    <ClInclude Include="..\..\..\..\modules\juce_audio_basics\utilities\juce_Reverb.h">
+      <Filter>JUCE Modules\juce_audio_basics\utilities</Filter>
+    </ClInclude>
+    <ClInclude Include="..\..\..\..\modules\juce_audio_basics\utilities\juce_SmoothedValue.h">
+      <Filter>JUCE Modules\juce_audio_basics\utilities</Filter>
+    </ClInclude>
+    <ClInclude Include="..\..\..\..\modules\juce_audio_basics\juce_audio_basics.h">
+      <Filter>JUCE Modules\juce_audio_basics</Filter>
+    </ClInclude>
+    <ClInclude Include="..\..\..\..\modules\juce_audio_devices\audio_io\juce_AudioDeviceManager.h">
+      <Filter>JUCE Modules\juce_audio_devices\audio_io</Filter>
+    </ClInclude>
+    <ClInclude Include="..\..\..\..\modules\juce_audio_devices\audio_io\juce_AudioIODevice.h">
+      <Filter>JUCE Modules\juce_audio_devices\audio_io</Filter>
+    </ClInclude>
+    <ClInclude Include="..\..\..\..\modules\juce_audio_devices\audio_io\juce_AudioIODeviceType.h">
+      <Filter>JUCE Modules\juce_audio_devices\audio_io</Filter>
+    </ClInclude>
+    <ClInclude Include="..\..\..\..\modules\juce_audio_devices\audio_io\juce_SystemAudioVolume.h">
+      <Filter>JUCE Modules\juce_audio_devices\audio_io</Filter>
+    </ClInclude>
+    <ClInclude Include="..\..\..\..\modules\juce_audio_devices\midi_io\juce_MidiInput.h">
+      <Filter>JUCE Modules\juce_audio_devices\midi_io</Filter>
+    </ClInclude>
+    <ClInclude Include="..\..\..\..\modules\juce_audio_devices\midi_io\juce_MidiMessageCollector.h">
+      <Filter>JUCE Modules\juce_audio_devices\midi_io</Filter>
+    </ClInclude>
+    <ClInclude Include="..\..\..\..\modules\juce_audio_devices\midi_io\juce_MidiOutput.h">
+      <Filter>JUCE Modules\juce_audio_devices\midi_io</Filter>
+    </ClInclude>
+    <ClInclude Include="..\..\..\..\modules\juce_audio_devices\native\juce_ios_Audio.h">
+      <Filter>JUCE Modules\juce_audio_devices\native</Filter>
+    </ClInclude>
+    <ClInclude Include="..\..\..\..\modules\juce_audio_devices\native\juce_MidiDataConcatenator.h">
+      <Filter>JUCE Modules\juce_audio_devices\native</Filter>
+    </ClInclude>
+    <ClInclude Include="..\..\..\..\modules\juce_audio_devices\sources\juce_AudioSourcePlayer.h">
+      <Filter>JUCE Modules\juce_audio_devices\sources</Filter>
+    </ClInclude>
+    <ClInclude Include="..\..\..\..\modules\juce_audio_devices\sources\juce_AudioTransportSource.h">
+      <Filter>JUCE Modules\juce_audio_devices\sources</Filter>
+    </ClInclude>
+    <ClInclude Include="..\..\..\..\modules\juce_audio_devices\juce_audio_devices.h">
+      <Filter>JUCE Modules\juce_audio_devices</Filter>
+    </ClInclude>
+    <ClInclude Include="..\..\..\..\modules\juce_audio_formats\codecs\flac\libFLAC\include\private\all.h">
+      <Filter>JUCE Modules\juce_audio_formats\codecs\flac\libFLAC\include\private</Filter>
+    </ClInclude>
+    <ClInclude Include="..\..\..\..\modules\juce_audio_formats\codecs\flac\libFLAC\include\private\bitmath.h">
+      <Filter>JUCE Modules\juce_audio_formats\codecs\flac\libFLAC\include\private</Filter>
+    </ClInclude>
+    <ClInclude Include="..\..\..\..\modules\juce_audio_formats\codecs\flac\libFLAC\include\private\bitreader.h">
+      <Filter>JUCE Modules\juce_audio_formats\codecs\flac\libFLAC\include\private</Filter>
+    </ClInclude>
+    <ClInclude Include="..\..\..\..\modules\juce_audio_formats\codecs\flac\libFLAC\include\private\bitwriter.h">
+      <Filter>JUCE Modules\juce_audio_formats\codecs\flac\libFLAC\include\private</Filter>
+    </ClInclude>
+    <ClInclude Include="..\..\..\..\modules\juce_audio_formats\codecs\flac\libFLAC\include\private\cpu.h">
+      <Filter>JUCE Modules\juce_audio_formats\codecs\flac\libFLAC\include\private</Filter>
+    </ClInclude>
+    <ClInclude Include="..\..\..\..\modules\juce_audio_formats\codecs\flac\libFLAC\include\private\crc.h">
+      <Filter>JUCE Modules\juce_audio_formats\codecs\flac\libFLAC\include\private</Filter>
+    </ClInclude>
+    <ClInclude Include="..\..\..\..\modules\juce_audio_formats\codecs\flac\libFLAC\include\private\fixed.h">
+      <Filter>JUCE Modules\juce_audio_formats\codecs\flac\libFLAC\include\private</Filter>
+    </ClInclude>
+    <ClInclude Include="..\..\..\..\modules\juce_audio_formats\codecs\flac\libFLAC\include\private\float.h">
+      <Filter>JUCE Modules\juce_audio_formats\codecs\flac\libFLAC\include\private</Filter>
+    </ClInclude>
+    <ClInclude Include="..\..\..\..\modules\juce_audio_formats\codecs\flac\libFLAC\include\private\format.h">
+      <Filter>JUCE Modules\juce_audio_formats\codecs\flac\libFLAC\include\private</Filter>
+    </ClInclude>
+    <ClInclude Include="..\..\..\..\modules\juce_audio_formats\codecs\flac\libFLAC\include\private\lpc.h">
+      <Filter>JUCE Modules\juce_audio_formats\codecs\flac\libFLAC\include\private</Filter>
+    </ClInclude>
+    <ClInclude Include="..\..\..\..\modules\juce_audio_formats\codecs\flac\libFLAC\include\private\md5.h">
+      <Filter>JUCE Modules\juce_audio_formats\codecs\flac\libFLAC\include\private</Filter>
+    </ClInclude>
+    <ClInclude Include="..\..\..\..\modules\juce_audio_formats\codecs\flac\libFLAC\include\private\memory.h">
+      <Filter>JUCE Modules\juce_audio_formats\codecs\flac\libFLAC\include\private</Filter>
+    </ClInclude>
+    <ClInclude Include="..\..\..\..\modules\juce_audio_formats\codecs\flac\libFLAC\include\private\metadata.h">
+      <Filter>JUCE Modules\juce_audio_formats\codecs\flac\libFLAC\include\private</Filter>
+    </ClInclude>
+    <ClInclude Include="..\..\..\..\modules\juce_audio_formats\codecs\flac\libFLAC\include\private\stream_encoder.h">
+      <Filter>JUCE Modules\juce_audio_formats\codecs\flac\libFLAC\include\private</Filter>
+    </ClInclude>
+    <ClInclude Include="..\..\..\..\modules\juce_audio_formats\codecs\flac\libFLAC\include\private\stream_encoder_framing.h">
+      <Filter>JUCE Modules\juce_audio_formats\codecs\flac\libFLAC\include\private</Filter>
+    </ClInclude>
+    <ClInclude Include="..\..\..\..\modules\juce_audio_formats\codecs\flac\libFLAC\include\private\window.h">
+      <Filter>JUCE Modules\juce_audio_formats\codecs\flac\libFLAC\include\private</Filter>
+    </ClInclude>
+    <ClInclude Include="..\..\..\..\modules\juce_audio_formats\codecs\flac\libFLAC\include\protected\all.h">
+      <Filter>JUCE Modules\juce_audio_formats\codecs\flac\libFLAC\include\protected</Filter>
+    </ClInclude>
+    <ClInclude Include="..\..\..\..\modules\juce_audio_formats\codecs\flac\libFLAC\include\protected\stream_decoder.h">
+      <Filter>JUCE Modules\juce_audio_formats\codecs\flac\libFLAC\include\protected</Filter>
+    </ClInclude>
+    <ClInclude Include="..\..\..\..\modules\juce_audio_formats\codecs\flac\libFLAC\include\protected\stream_encoder.h">
+      <Filter>JUCE Modules\juce_audio_formats\codecs\flac\libFLAC\include\protected</Filter>
+    </ClInclude>
+    <ClInclude Include="..\..\..\..\modules\juce_audio_formats\codecs\flac\all.h">
+      <Filter>JUCE Modules\juce_audio_formats\codecs\flac</Filter>
+    </ClInclude>
+    <ClInclude Include="..\..\..\..\modules\juce_audio_formats\codecs\flac\alloc.h">
+      <Filter>JUCE Modules\juce_audio_formats\codecs\flac</Filter>
+    </ClInclude>
+    <ClInclude Include="..\..\..\..\modules\juce_audio_formats\codecs\flac\assert.h">
+      <Filter>JUCE Modules\juce_audio_formats\codecs\flac</Filter>
+    </ClInclude>
+    <ClInclude Include="..\..\..\..\modules\juce_audio_formats\codecs\flac\callback.h">
+      <Filter>JUCE Modules\juce_audio_formats\codecs\flac</Filter>
+    </ClInclude>
+    <ClInclude Include="..\..\..\..\modules\juce_audio_formats\codecs\flac\compat.h">
+      <Filter>JUCE Modules\juce_audio_formats\codecs\flac</Filter>
+    </ClInclude>
+    <ClInclude Include="..\..\..\..\modules\juce_audio_formats\codecs\flac\endswap.h">
+      <Filter>JUCE Modules\juce_audio_formats\codecs\flac</Filter>
+    </ClInclude>
+    <ClInclude Include="..\..\..\..\modules\juce_audio_formats\codecs\flac\export.h">
+      <Filter>JUCE Modules\juce_audio_formats\codecs\flac</Filter>
+    </ClInclude>
+    <ClInclude Include="..\..\..\..\modules\juce_audio_formats\codecs\flac\format.h">
+      <Filter>JUCE Modules\juce_audio_formats\codecs\flac</Filter>
+    </ClInclude>
+    <ClInclude Include="..\..\..\..\modules\juce_audio_formats\codecs\flac\metadata.h">
+      <Filter>JUCE Modules\juce_audio_formats\codecs\flac</Filter>
+    </ClInclude>
+    <ClInclude Include="..\..\..\..\modules\juce_audio_formats\codecs\flac\ordinals.h">
+      <Filter>JUCE Modules\juce_audio_formats\codecs\flac</Filter>
+    </ClInclude>
+    <ClInclude Include="..\..\..\..\modules\juce_audio_formats\codecs\flac\stream_decoder.h">
+      <Filter>JUCE Modules\juce_audio_formats\codecs\flac</Filter>
+    </ClInclude>
+    <ClInclude Include="..\..\..\..\modules\juce_audio_formats\codecs\flac\stream_encoder.h">
+      <Filter>JUCE Modules\juce_audio_formats\codecs\flac</Filter>
+    </ClInclude>
+    <ClInclude Include="..\..\..\..\modules\juce_audio_formats\codecs\flac\win_utf8_io.h">
+      <Filter>JUCE Modules\juce_audio_formats\codecs\flac</Filter>
+    </ClInclude>
+    <ClInclude Include="..\..\..\..\modules\juce_audio_formats\codecs\oggvorbis\libvorbis-1.3.2\lib\books\coupled\res_books_51.h">
+      <Filter>JUCE Modules\juce_audio_formats\codecs\oggvorbis\libvorbis-1.3.2\lib\books\coupled</Filter>
+    </ClInclude>
+    <ClInclude Include="..\..\..\..\modules\juce_audio_formats\codecs\oggvorbis\libvorbis-1.3.2\lib\books\coupled\res_books_stereo.h">
+      <Filter>JUCE Modules\juce_audio_formats\codecs\oggvorbis\libvorbis-1.3.2\lib\books\coupled</Filter>
+    </ClInclude>
+    <ClInclude Include="..\..\..\..\modules\juce_audio_formats\codecs\oggvorbis\libvorbis-1.3.2\lib\books\floor\floor_books.h">
+      <Filter>JUCE Modules\juce_audio_formats\codecs\oggvorbis\libvorbis-1.3.2\lib\books\floor</Filter>
+    </ClInclude>
+    <ClInclude Include="..\..\..\..\modules\juce_audio_formats\codecs\oggvorbis\libvorbis-1.3.2\lib\books\uncoupled\res_books_uncoupled.h">
+      <Filter>JUCE Modules\juce_audio_formats\codecs\oggvorbis\libvorbis-1.3.2\lib\books\uncoupled</Filter>
+    </ClInclude>
+    <ClInclude Include="..\..\..\..\modules\juce_audio_formats\codecs\oggvorbis\libvorbis-1.3.2\lib\modes\floor_all.h">
+      <Filter>JUCE Modules\juce_audio_formats\codecs\oggvorbis\libvorbis-1.3.2\lib\modes</Filter>
+    </ClInclude>
+    <ClInclude Include="..\..\..\..\modules\juce_audio_formats\codecs\oggvorbis\libvorbis-1.3.2\lib\modes\psych_8.h">
+      <Filter>JUCE Modules\juce_audio_formats\codecs\oggvorbis\libvorbis-1.3.2\lib\modes</Filter>
+    </ClInclude>
+    <ClInclude Include="..\..\..\..\modules\juce_audio_formats\codecs\oggvorbis\libvorbis-1.3.2\lib\modes\psych_11.h">
+      <Filter>JUCE Modules\juce_audio_formats\codecs\oggvorbis\libvorbis-1.3.2\lib\modes</Filter>
+    </ClInclude>
+    <ClInclude Include="..\..\..\..\modules\juce_audio_formats\codecs\oggvorbis\libvorbis-1.3.2\lib\modes\psych_16.h">
+      <Filter>JUCE Modules\juce_audio_formats\codecs\oggvorbis\libvorbis-1.3.2\lib\modes</Filter>
+    </ClInclude>
+    <ClInclude Include="..\..\..\..\modules\juce_audio_formats\codecs\oggvorbis\libvorbis-1.3.2\lib\modes\psych_44.h">
+      <Filter>JUCE Modules\juce_audio_formats\codecs\oggvorbis\libvorbis-1.3.2\lib\modes</Filter>
+    </ClInclude>
+    <ClInclude Include="..\..\..\..\modules\juce_audio_formats\codecs\oggvorbis\libvorbis-1.3.2\lib\modes\residue_8.h">
+      <Filter>JUCE Modules\juce_audio_formats\codecs\oggvorbis\libvorbis-1.3.2\lib\modes</Filter>
+    </ClInclude>
+    <ClInclude Include="..\..\..\..\modules\juce_audio_formats\codecs\oggvorbis\libvorbis-1.3.2\lib\modes\residue_16.h">
+      <Filter>JUCE Modules\juce_audio_formats\codecs\oggvorbis\libvorbis-1.3.2\lib\modes</Filter>
+    </ClInclude>
+    <ClInclude Include="..\..\..\..\modules\juce_audio_formats\codecs\oggvorbis\libvorbis-1.3.2\lib\modes\residue_44.h">
+      <Filter>JUCE Modules\juce_audio_formats\codecs\oggvorbis\libvorbis-1.3.2\lib\modes</Filter>
+    </ClInclude>
+    <ClInclude Include="..\..\..\..\modules\juce_audio_formats\codecs\oggvorbis\libvorbis-1.3.2\lib\modes\residue_44p51.h">
+      <Filter>JUCE Modules\juce_audio_formats\codecs\oggvorbis\libvorbis-1.3.2\lib\modes</Filter>
+    </ClInclude>
+    <ClInclude Include="..\..\..\..\modules\juce_audio_formats\codecs\oggvorbis\libvorbis-1.3.2\lib\modes\residue_44u.h">
+      <Filter>JUCE Modules\juce_audio_formats\codecs\oggvorbis\libvorbis-1.3.2\lib\modes</Filter>
+    </ClInclude>
+    <ClInclude Include="..\..\..\..\modules\juce_audio_formats\codecs\oggvorbis\libvorbis-1.3.2\lib\modes\setup_8.h">
+      <Filter>JUCE Modules\juce_audio_formats\codecs\oggvorbis\libvorbis-1.3.2\lib\modes</Filter>
+    </ClInclude>
+    <ClInclude Include="..\..\..\..\modules\juce_audio_formats\codecs\oggvorbis\libvorbis-1.3.2\lib\modes\setup_11.h">
+      <Filter>JUCE Modules\juce_audio_formats\codecs\oggvorbis\libvorbis-1.3.2\lib\modes</Filter>
+    </ClInclude>
+    <ClInclude Include="..\..\..\..\modules\juce_audio_formats\codecs\oggvorbis\libvorbis-1.3.2\lib\modes\setup_16.h">
+      <Filter>JUCE Modules\juce_audio_formats\codecs\oggvorbis\libvorbis-1.3.2\lib\modes</Filter>
+    </ClInclude>
+    <ClInclude Include="..\..\..\..\modules\juce_audio_formats\codecs\oggvorbis\libvorbis-1.3.2\lib\modes\setup_22.h">
+      <Filter>JUCE Modules\juce_audio_formats\codecs\oggvorbis\libvorbis-1.3.2\lib\modes</Filter>
+    </ClInclude>
+    <ClInclude Include="..\..\..\..\modules\juce_audio_formats\codecs\oggvorbis\libvorbis-1.3.2\lib\modes\setup_32.h">
+      <Filter>JUCE Modules\juce_audio_formats\codecs\oggvorbis\libvorbis-1.3.2\lib\modes</Filter>
+    </ClInclude>
+    <ClInclude Include="..\..\..\..\modules\juce_audio_formats\codecs\oggvorbis\libvorbis-1.3.2\lib\modes\setup_44.h">
+      <Filter>JUCE Modules\juce_audio_formats\codecs\oggvorbis\libvorbis-1.3.2\lib\modes</Filter>
+    </ClInclude>
+    <ClInclude Include="..\..\..\..\modules\juce_audio_formats\codecs\oggvorbis\libvorbis-1.3.2\lib\modes\setup_44p51.h">
+      <Filter>JUCE Modules\juce_audio_formats\codecs\oggvorbis\libvorbis-1.3.2\lib\modes</Filter>
+    </ClInclude>
+    <ClInclude Include="..\..\..\..\modules\juce_audio_formats\codecs\oggvorbis\libvorbis-1.3.2\lib\modes\setup_44u.h">
+      <Filter>JUCE Modules\juce_audio_formats\codecs\oggvorbis\libvorbis-1.3.2\lib\modes</Filter>
+    </ClInclude>
+    <ClInclude Include="..\..\..\..\modules\juce_audio_formats\codecs\oggvorbis\libvorbis-1.3.2\lib\modes\setup_X.h">
+      <Filter>JUCE Modules\juce_audio_formats\codecs\oggvorbis\libvorbis-1.3.2\lib\modes</Filter>
+    </ClInclude>
+    <ClInclude Include="..\..\..\..\modules\juce_audio_formats\codecs\oggvorbis\libvorbis-1.3.2\lib\backends.h">
+      <Filter>JUCE Modules\juce_audio_formats\codecs\oggvorbis\libvorbis-1.3.2\lib</Filter>
+    </ClInclude>
+    <ClInclude Include="..\..\..\..\modules\juce_audio_formats\codecs\oggvorbis\libvorbis-1.3.2\lib\bitrate.h">
+      <Filter>JUCE Modules\juce_audio_formats\codecs\oggvorbis\libvorbis-1.3.2\lib</Filter>
+    </ClInclude>
+    <ClInclude Include="..\..\..\..\modules\juce_audio_formats\codecs\oggvorbis\libvorbis-1.3.2\lib\codebook.h">
+      <Filter>JUCE Modules\juce_audio_formats\codecs\oggvorbis\libvorbis-1.3.2\lib</Filter>
+    </ClInclude>
+    <ClInclude Include="..\..\..\..\modules\juce_audio_formats\codecs\oggvorbis\libvorbis-1.3.2\lib\codec_internal.h">
+      <Filter>JUCE Modules\juce_audio_formats\codecs\oggvorbis\libvorbis-1.3.2\lib</Filter>
+    </ClInclude>
+    <ClInclude Include="..\..\..\..\modules\juce_audio_formats\codecs\oggvorbis\libvorbis-1.3.2\lib\envelope.h">
+      <Filter>JUCE Modules\juce_audio_formats\codecs\oggvorbis\libvorbis-1.3.2\lib</Filter>
+    </ClInclude>
+    <ClInclude Include="..\..\..\..\modules\juce_audio_formats\codecs\oggvorbis\libvorbis-1.3.2\lib\highlevel.h">
+      <Filter>JUCE Modules\juce_audio_formats\codecs\oggvorbis\libvorbis-1.3.2\lib</Filter>
+    </ClInclude>
+    <ClInclude Include="..\..\..\..\modules\juce_audio_formats\codecs\oggvorbis\libvorbis-1.3.2\lib\lookup.h">
+      <Filter>JUCE Modules\juce_audio_formats\codecs\oggvorbis\libvorbis-1.3.2\lib</Filter>
+    </ClInclude>
+    <ClInclude Include="..\..\..\..\modules\juce_audio_formats\codecs\oggvorbis\libvorbis-1.3.2\lib\lookup_data.h">
+      <Filter>JUCE Modules\juce_audio_formats\codecs\oggvorbis\libvorbis-1.3.2\lib</Filter>
+    </ClInclude>
+    <ClInclude Include="..\..\..\..\modules\juce_audio_formats\codecs\oggvorbis\libvorbis-1.3.2\lib\lpc.h">
+      <Filter>JUCE Modules\juce_audio_formats\codecs\oggvorbis\libvorbis-1.3.2\lib</Filter>
+    </ClInclude>
+    <ClInclude Include="..\..\..\..\modules\juce_audio_formats\codecs\oggvorbis\libvorbis-1.3.2\lib\lsp.h">
+      <Filter>JUCE Modules\juce_audio_formats\codecs\oggvorbis\libvorbis-1.3.2\lib</Filter>
+    </ClInclude>
+    <ClInclude Include="..\..\..\..\modules\juce_audio_formats\codecs\oggvorbis\libvorbis-1.3.2\lib\masking.h">
+      <Filter>JUCE Modules\juce_audio_formats\codecs\oggvorbis\libvorbis-1.3.2\lib</Filter>
+    </ClInclude>
+    <ClInclude Include="..\..\..\..\modules\juce_audio_formats\codecs\oggvorbis\libvorbis-1.3.2\lib\mdct.h">
+      <Filter>JUCE Modules\juce_audio_formats\codecs\oggvorbis\libvorbis-1.3.2\lib</Filter>
+    </ClInclude>
+    <ClInclude Include="..\..\..\..\modules\juce_audio_formats\codecs\oggvorbis\libvorbis-1.3.2\lib\misc.h">
+      <Filter>JUCE Modules\juce_audio_formats\codecs\oggvorbis\libvorbis-1.3.2\lib</Filter>
+    </ClInclude>
+    <ClInclude Include="..\..\..\..\modules\juce_audio_formats\codecs\oggvorbis\libvorbis-1.3.2\lib\os.h">
+      <Filter>JUCE Modules\juce_audio_formats\codecs\oggvorbis\libvorbis-1.3.2\lib</Filter>
+    </ClInclude>
+    <ClInclude Include="..\..\..\..\modules\juce_audio_formats\codecs\oggvorbis\libvorbis-1.3.2\lib\psy.h">
+      <Filter>JUCE Modules\juce_audio_formats\codecs\oggvorbis\libvorbis-1.3.2\lib</Filter>
+    </ClInclude>
+    <ClInclude Include="..\..\..\..\modules\juce_audio_formats\codecs\oggvorbis\libvorbis-1.3.2\lib\registry.h">
+      <Filter>JUCE Modules\juce_audio_formats\codecs\oggvorbis\libvorbis-1.3.2\lib</Filter>
+    </ClInclude>
+    <ClInclude Include="..\..\..\..\modules\juce_audio_formats\codecs\oggvorbis\libvorbis-1.3.2\lib\scales.h">
+      <Filter>JUCE Modules\juce_audio_formats\codecs\oggvorbis\libvorbis-1.3.2\lib</Filter>
+    </ClInclude>
+    <ClInclude Include="..\..\..\..\modules\juce_audio_formats\codecs\oggvorbis\libvorbis-1.3.2\lib\smallft.h">
+      <Filter>JUCE Modules\juce_audio_formats\codecs\oggvorbis\libvorbis-1.3.2\lib</Filter>
+    </ClInclude>
+    <ClInclude Include="..\..\..\..\modules\juce_audio_formats\codecs\oggvorbis\libvorbis-1.3.2\lib\window.h">
+      <Filter>JUCE Modules\juce_audio_formats\codecs\oggvorbis\libvorbis-1.3.2\lib</Filter>
+    </ClInclude>
+    <ClInclude Include="..\..\..\..\modules\juce_audio_formats\codecs\oggvorbis\codec.h">
+      <Filter>JUCE Modules\juce_audio_formats\codecs\oggvorbis</Filter>
+    </ClInclude>
+    <ClInclude Include="..\..\..\..\modules\juce_audio_formats\codecs\oggvorbis\config_types.h">
+      <Filter>JUCE Modules\juce_audio_formats\codecs\oggvorbis</Filter>
+    </ClInclude>
+    <ClInclude Include="..\..\..\..\modules\juce_audio_formats\codecs\oggvorbis\ogg.h">
+      <Filter>JUCE Modules\juce_audio_formats\codecs\oggvorbis</Filter>
+    </ClInclude>
+    <ClInclude Include="..\..\..\..\modules\juce_audio_formats\codecs\oggvorbis\os_types.h">
+      <Filter>JUCE Modules\juce_audio_formats\codecs\oggvorbis</Filter>
+    </ClInclude>
+    <ClInclude Include="..\..\..\..\modules\juce_audio_formats\codecs\oggvorbis\vorbisenc.h">
+      <Filter>JUCE Modules\juce_audio_formats\codecs\oggvorbis</Filter>
+    </ClInclude>
+    <ClInclude Include="..\..\..\..\modules\juce_audio_formats\codecs\oggvorbis\vorbisfile.h">
+      <Filter>JUCE Modules\juce_audio_formats\codecs\oggvorbis</Filter>
+    </ClInclude>
+    <ClInclude Include="..\..\..\..\modules\juce_audio_formats\codecs\juce_AiffAudioFormat.h">
+      <Filter>JUCE Modules\juce_audio_formats\codecs</Filter>
+    </ClInclude>
+    <ClInclude Include="..\..\..\..\modules\juce_audio_formats\codecs\juce_CoreAudioFormat.h">
+      <Filter>JUCE Modules\juce_audio_formats\codecs</Filter>
+    </ClInclude>
+    <ClInclude Include="..\..\..\..\modules\juce_audio_formats\codecs\juce_FlacAudioFormat.h">
+      <Filter>JUCE Modules\juce_audio_formats\codecs</Filter>
+    </ClInclude>
+    <ClInclude Include="..\..\..\..\modules\juce_audio_formats\codecs\juce_LAMEEncoderAudioFormat.h">
+      <Filter>JUCE Modules\juce_audio_formats\codecs</Filter>
+    </ClInclude>
+    <ClInclude Include="..\..\..\..\modules\juce_audio_formats\codecs\juce_MP3AudioFormat.h">
+      <Filter>JUCE Modules\juce_audio_formats\codecs</Filter>
+    </ClInclude>
+    <ClInclude Include="..\..\..\..\modules\juce_audio_formats\codecs\juce_OggVorbisAudioFormat.h">
+      <Filter>JUCE Modules\juce_audio_formats\codecs</Filter>
+    </ClInclude>
+    <ClInclude Include="..\..\..\..\modules\juce_audio_formats\codecs\juce_WavAudioFormat.h">
+      <Filter>JUCE Modules\juce_audio_formats\codecs</Filter>
+    </ClInclude>
+    <ClInclude Include="..\..\..\..\modules\juce_audio_formats\codecs\juce_WindowsMediaAudioFormat.h">
+      <Filter>JUCE Modules\juce_audio_formats\codecs</Filter>
+    </ClInclude>
+    <ClInclude Include="..\..\..\..\modules\juce_audio_formats\format\juce_AudioFormat.h">
+      <Filter>JUCE Modules\juce_audio_formats\format</Filter>
+    </ClInclude>
+    <ClInclude Include="..\..\..\..\modules\juce_audio_formats\format\juce_AudioFormatManager.h">
+      <Filter>JUCE Modules\juce_audio_formats\format</Filter>
+    </ClInclude>
+    <ClInclude Include="..\..\..\..\modules\juce_audio_formats\format\juce_AudioFormatReader.h">
+      <Filter>JUCE Modules\juce_audio_formats\format</Filter>
+    </ClInclude>
+    <ClInclude Include="..\..\..\..\modules\juce_audio_formats\format\juce_AudioFormatReaderSource.h">
+      <Filter>JUCE Modules\juce_audio_formats\format</Filter>
+    </ClInclude>
+    <ClInclude Include="..\..\..\..\modules\juce_audio_formats\format\juce_AudioFormatWriter.h">
+      <Filter>JUCE Modules\juce_audio_formats\format</Filter>
+    </ClInclude>
+    <ClInclude Include="..\..\..\..\modules\juce_audio_formats\format\juce_AudioSubsectionReader.h">
+      <Filter>JUCE Modules\juce_audio_formats\format</Filter>
+    </ClInclude>
+    <ClInclude Include="..\..\..\..\modules\juce_audio_formats\format\juce_BufferingAudioFormatReader.h">
+      <Filter>JUCE Modules\juce_audio_formats\format</Filter>
+    </ClInclude>
+    <ClInclude Include="..\..\..\..\modules\juce_audio_formats\format\juce_MemoryMappedAudioFormatReader.h">
+      <Filter>JUCE Modules\juce_audio_formats\format</Filter>
+    </ClInclude>
+    <ClInclude Include="..\..\..\..\modules\juce_audio_formats\sampler\juce_Sampler.h">
+      <Filter>JUCE Modules\juce_audio_formats\sampler</Filter>
+    </ClInclude>
+    <ClInclude Include="..\..\..\..\modules\juce_audio_formats\juce_audio_formats.h">
+      <Filter>JUCE Modules\juce_audio_formats</Filter>
+    </ClInclude>
+    <ClInclude Include="..\..\..\..\modules\juce_audio_processors\format\juce_AudioPluginFormat.h">
+      <Filter>JUCE Modules\juce_audio_processors\format</Filter>
+    </ClInclude>
+    <ClInclude Include="..\..\..\..\modules\juce_audio_processors\format\juce_AudioPluginFormatManager.h">
+      <Filter>JUCE Modules\juce_audio_processors\format</Filter>
+    </ClInclude>
+    <ClInclude Include="..\..\..\..\modules\juce_audio_processors\format_types\VST3_SDK\base\source\classfactoryhelpers.h">
+      <Filter>JUCE Modules\juce_audio_processors\format_types\VST3_SDK\base\source</Filter>
+    </ClInclude>
+    <ClInclude Include="..\..\..\..\modules\juce_audio_processors\format_types\VST3_SDK\base\source\fbuffer.h">
+      <Filter>JUCE Modules\juce_audio_processors\format_types\VST3_SDK\base\source</Filter>
+    </ClInclude>
+    <ClInclude Include="..\..\..\..\modules\juce_audio_processors\format_types\VST3_SDK\base\source\fdebug.h">
+      <Filter>JUCE Modules\juce_audio_processors\format_types\VST3_SDK\base\source</Filter>
+    </ClInclude>
+    <ClInclude Include="..\..\..\..\modules\juce_audio_processors\format_types\VST3_SDK\base\source\fobject.h">
+      <Filter>JUCE Modules\juce_audio_processors\format_types\VST3_SDK\base\source</Filter>
+    </ClInclude>
+    <ClInclude Include="..\..\..\..\modules\juce_audio_processors\format_types\VST3_SDK\base\source\fstreamer.h">
+      <Filter>JUCE Modules\juce_audio_processors\format_types\VST3_SDK\base\source</Filter>
+    </ClInclude>
+    <ClInclude Include="..\..\..\..\modules\juce_audio_processors\format_types\VST3_SDK\base\source\fstring.h">
+      <Filter>JUCE Modules\juce_audio_processors\format_types\VST3_SDK\base\source</Filter>
+    </ClInclude>
+    <ClInclude Include="..\..\..\..\modules\juce_audio_processors\format_types\VST3_SDK\base\source\updatehandler.h">
+      <Filter>JUCE Modules\juce_audio_processors\format_types\VST3_SDK\base\source</Filter>
+    </ClInclude>
+    <ClInclude Include="..\..\..\..\modules\juce_audio_processors\format_types\VST3_SDK\base\thread\include\flock.h">
+      <Filter>JUCE Modules\juce_audio_processors\format_types\VST3_SDK\base\thread\include</Filter>
+    </ClInclude>
+    <ClInclude Include="..\..\..\..\modules\juce_audio_processors\format_types\VST3_SDK\pluginterfaces\base\conststringtable.h">
+      <Filter>JUCE Modules\juce_audio_processors\format_types\VST3_SDK\pluginterfaces\base</Filter>
+    </ClInclude>
+    <ClInclude Include="..\..\..\..\modules\juce_audio_processors\format_types\VST3_SDK\pluginterfaces\base\falignpop.h">
+      <Filter>JUCE Modules\juce_audio_processors\format_types\VST3_SDK\pluginterfaces\base</Filter>
+    </ClInclude>
+    <ClInclude Include="..\..\..\..\modules\juce_audio_processors\format_types\VST3_SDK\pluginterfaces\base\falignpush.h">
+      <Filter>JUCE Modules\juce_audio_processors\format_types\VST3_SDK\pluginterfaces\base</Filter>
+    </ClInclude>
+    <ClInclude Include="..\..\..\..\modules\juce_audio_processors\format_types\VST3_SDK\pluginterfaces\base\fplatform.h">
+      <Filter>JUCE Modules\juce_audio_processors\format_types\VST3_SDK\pluginterfaces\base</Filter>
+    </ClInclude>
+    <ClInclude Include="..\..\..\..\modules\juce_audio_processors\format_types\VST3_SDK\pluginterfaces\base\fstrdefs.h">
+      <Filter>JUCE Modules\juce_audio_processors\format_types\VST3_SDK\pluginterfaces\base</Filter>
+    </ClInclude>
+    <ClInclude Include="..\..\..\..\modules\juce_audio_processors\format_types\VST3_SDK\pluginterfaces\base\ftypes.h">
+      <Filter>JUCE Modules\juce_audio_processors\format_types\VST3_SDK\pluginterfaces\base</Filter>
+    </ClInclude>
+    <ClInclude Include="..\..\..\..\modules\juce_audio_processors\format_types\VST3_SDK\pluginterfaces\base\funknown.h">
+      <Filter>JUCE Modules\juce_audio_processors\format_types\VST3_SDK\pluginterfaces\base</Filter>
+    </ClInclude>
+    <ClInclude Include="..\..\..\..\modules\juce_audio_processors\format_types\VST3_SDK\pluginterfaces\base\futils.h">
+      <Filter>JUCE Modules\juce_audio_processors\format_types\VST3_SDK\pluginterfaces\base</Filter>
+    </ClInclude>
+    <ClInclude Include="..\..\..\..\modules\juce_audio_processors\format_types\VST3_SDK\pluginterfaces\base\fvariant.h">
+      <Filter>JUCE Modules\juce_audio_processors\format_types\VST3_SDK\pluginterfaces\base</Filter>
+    </ClInclude>
+    <ClInclude Include="..\..\..\..\modules\juce_audio_processors\format_types\VST3_SDK\pluginterfaces\base\ibstream.h">
+      <Filter>JUCE Modules\juce_audio_processors\format_types\VST3_SDK\pluginterfaces\base</Filter>
+    </ClInclude>
+    <ClInclude Include="..\..\..\..\modules\juce_audio_processors\format_types\VST3_SDK\pluginterfaces\base\icloneable.h">
+      <Filter>JUCE Modules\juce_audio_processors\format_types\VST3_SDK\pluginterfaces\base</Filter>
+    </ClInclude>
+    <ClInclude Include="..\..\..\..\modules\juce_audio_processors\format_types\VST3_SDK\pluginterfaces\base\ipersistent.h">
+      <Filter>JUCE Modules\juce_audio_processors\format_types\VST3_SDK\pluginterfaces\base</Filter>
+    </ClInclude>
+    <ClInclude Include="..\..\..\..\modules\juce_audio_processors\format_types\VST3_SDK\pluginterfaces\base\ipluginbase.h">
+      <Filter>JUCE Modules\juce_audio_processors\format_types\VST3_SDK\pluginterfaces\base</Filter>
+    </ClInclude>
+    <ClInclude Include="..\..\..\..\modules\juce_audio_processors\format_types\VST3_SDK\pluginterfaces\base\istringresult.h">
+      <Filter>JUCE Modules\juce_audio_processors\format_types\VST3_SDK\pluginterfaces\base</Filter>
+    </ClInclude>
+    <ClInclude Include="..\..\..\..\modules\juce_audio_processors\format_types\VST3_SDK\pluginterfaces\base\iupdatehandler.h">
+      <Filter>JUCE Modules\juce_audio_processors\format_types\VST3_SDK\pluginterfaces\base</Filter>
+    </ClInclude>
+    <ClInclude Include="..\..\..\..\modules\juce_audio_processors\format_types\VST3_SDK\pluginterfaces\base\smartpointer.h">
+      <Filter>JUCE Modules\juce_audio_processors\format_types\VST3_SDK\pluginterfaces\base</Filter>
+    </ClInclude>
+    <ClInclude Include="..\..\..\..\modules\juce_audio_processors\format_types\VST3_SDK\pluginterfaces\base\typesizecheck.h">
+      <Filter>JUCE Modules\juce_audio_processors\format_types\VST3_SDK\pluginterfaces\base</Filter>
+    </ClInclude>
+    <ClInclude Include="..\..\..\..\modules\juce_audio_processors\format_types\VST3_SDK\pluginterfaces\base\ustring.h">
+      <Filter>JUCE Modules\juce_audio_processors\format_types\VST3_SDK\pluginterfaces\base</Filter>
+    </ClInclude>
+    <ClInclude Include="..\..\..\..\modules\juce_audio_processors\format_types\VST3_SDK\pluginterfaces\gui\iplugview.h">
+      <Filter>JUCE Modules\juce_audio_processors\format_types\VST3_SDK\pluginterfaces\gui</Filter>
+    </ClInclude>
+    <ClInclude Include="..\..\..\..\modules\juce_audio_processors\format_types\VST3_SDK\pluginterfaces\gui\iplugviewcontentscalesupport.h">
+      <Filter>JUCE Modules\juce_audio_processors\format_types\VST3_SDK\pluginterfaces\gui</Filter>
+    </ClInclude>
+    <ClInclude Include="..\..\..\..\modules\juce_audio_processors\format_types\VST3_SDK\pluginterfaces\vst\ivstattributes.h">
+      <Filter>JUCE Modules\juce_audio_processors\format_types\VST3_SDK\pluginterfaces\vst</Filter>
+    </ClInclude>
+    <ClInclude Include="..\..\..\..\modules\juce_audio_processors\format_types\VST3_SDK\pluginterfaces\vst\ivstaudioprocessor.h">
+      <Filter>JUCE Modules\juce_audio_processors\format_types\VST3_SDK\pluginterfaces\vst</Filter>
+    </ClInclude>
+    <ClInclude Include="..\..\..\..\modules\juce_audio_processors\format_types\VST3_SDK\pluginterfaces\vst\ivstautomationstate.h">
+      <Filter>JUCE Modules\juce_audio_processors\format_types\VST3_SDK\pluginterfaces\vst</Filter>
+    </ClInclude>
+    <ClInclude Include="..\..\..\..\modules\juce_audio_processors\format_types\VST3_SDK\pluginterfaces\vst\ivstchannelcontextinfo.h">
+      <Filter>JUCE Modules\juce_audio_processors\format_types\VST3_SDK\pluginterfaces\vst</Filter>
+    </ClInclude>
+    <ClInclude Include="..\..\..\..\modules\juce_audio_processors\format_types\VST3_SDK\pluginterfaces\vst\ivstcomponent.h">
+      <Filter>JUCE Modules\juce_audio_processors\format_types\VST3_SDK\pluginterfaces\vst</Filter>
+    </ClInclude>
+    <ClInclude Include="..\..\..\..\modules\juce_audio_processors\format_types\VST3_SDK\pluginterfaces\vst\ivstcontextmenu.h">
+      <Filter>JUCE Modules\juce_audio_processors\format_types\VST3_SDK\pluginterfaces\vst</Filter>
+    </ClInclude>
+    <ClInclude Include="..\..\..\..\modules\juce_audio_processors\format_types\VST3_SDK\pluginterfaces\vst\ivsteditcontroller.h">
+      <Filter>JUCE Modules\juce_audio_processors\format_types\VST3_SDK\pluginterfaces\vst</Filter>
+    </ClInclude>
+    <ClInclude Include="..\..\..\..\modules\juce_audio_processors\format_types\VST3_SDK\pluginterfaces\vst\ivstevents.h">
+      <Filter>JUCE Modules\juce_audio_processors\format_types\VST3_SDK\pluginterfaces\vst</Filter>
+    </ClInclude>
+    <ClInclude Include="..\..\..\..\modules\juce_audio_processors\format_types\VST3_SDK\pluginterfaces\vst\ivsthostapplication.h">
+      <Filter>JUCE Modules\juce_audio_processors\format_types\VST3_SDK\pluginterfaces\vst</Filter>
+    </ClInclude>
+    <ClInclude Include="..\..\..\..\modules\juce_audio_processors\format_types\VST3_SDK\pluginterfaces\vst\ivstinterappaudio.h">
+      <Filter>JUCE Modules\juce_audio_processors\format_types\VST3_SDK\pluginterfaces\vst</Filter>
+    </ClInclude>
+    <ClInclude Include="..\..\..\..\modules\juce_audio_processors\format_types\VST3_SDK\pluginterfaces\vst\ivstmessage.h">
+      <Filter>JUCE Modules\juce_audio_processors\format_types\VST3_SDK\pluginterfaces\vst</Filter>
+    </ClInclude>
+    <ClInclude Include="..\..\..\..\modules\juce_audio_processors\format_types\VST3_SDK\pluginterfaces\vst\ivstmidicontrollers.h">
+      <Filter>JUCE Modules\juce_audio_processors\format_types\VST3_SDK\pluginterfaces\vst</Filter>
+    </ClInclude>
+    <ClInclude Include="..\..\..\..\modules\juce_audio_processors\format_types\VST3_SDK\pluginterfaces\vst\ivstmidilearn.h">
+      <Filter>JUCE Modules\juce_audio_processors\format_types\VST3_SDK\pluginterfaces\vst</Filter>
+    </ClInclude>
+    <ClInclude Include="..\..\..\..\modules\juce_audio_processors\format_types\VST3_SDK\pluginterfaces\vst\ivstnoteexpression.h">
+      <Filter>JUCE Modules\juce_audio_processors\format_types\VST3_SDK\pluginterfaces\vst</Filter>
+    </ClInclude>
+    <ClInclude Include="..\..\..\..\modules\juce_audio_processors\format_types\VST3_SDK\pluginterfaces\vst\ivstparameterchanges.h">
+      <Filter>JUCE Modules\juce_audio_processors\format_types\VST3_SDK\pluginterfaces\vst</Filter>
+    </ClInclude>
+    <ClInclude Include="..\..\..\..\modules\juce_audio_processors\format_types\VST3_SDK\pluginterfaces\vst\ivstphysicalui.h">
+      <Filter>JUCE Modules\juce_audio_processors\format_types\VST3_SDK\pluginterfaces\vst</Filter>
+    </ClInclude>
+    <ClInclude Include="..\..\..\..\modules\juce_audio_processors\format_types\VST3_SDK\pluginterfaces\vst\ivstpluginterfacesupport.h">
+      <Filter>JUCE Modules\juce_audio_processors\format_types\VST3_SDK\pluginterfaces\vst</Filter>
+    </ClInclude>
+    <ClInclude Include="..\..\..\..\modules\juce_audio_processors\format_types\VST3_SDK\pluginterfaces\vst\ivstplugview.h">
+      <Filter>JUCE Modules\juce_audio_processors\format_types\VST3_SDK\pluginterfaces\vst</Filter>
+    </ClInclude>
+    <ClInclude Include="..\..\..\..\modules\juce_audio_processors\format_types\VST3_SDK\pluginterfaces\vst\ivstprefetchablesupport.h">
+      <Filter>JUCE Modules\juce_audio_processors\format_types\VST3_SDK\pluginterfaces\vst</Filter>
+    </ClInclude>
+    <ClInclude Include="..\..\..\..\modules\juce_audio_processors\format_types\VST3_SDK\pluginterfaces\vst\ivstprocesscontext.h">
+      <Filter>JUCE Modules\juce_audio_processors\format_types\VST3_SDK\pluginterfaces\vst</Filter>
+    </ClInclude>
+    <ClInclude Include="..\..\..\..\modules\juce_audio_processors\format_types\VST3_SDK\pluginterfaces\vst\ivstrepresentation.h">
+      <Filter>JUCE Modules\juce_audio_processors\format_types\VST3_SDK\pluginterfaces\vst</Filter>
+    </ClInclude>
+    <ClInclude Include="..\..\..\..\modules\juce_audio_processors\format_types\VST3_SDK\pluginterfaces\vst\ivstunits.h">
+      <Filter>JUCE Modules\juce_audio_processors\format_types\VST3_SDK\pluginterfaces\vst</Filter>
+    </ClInclude>
+    <ClInclude Include="..\..\..\..\modules\juce_audio_processors\format_types\VST3_SDK\pluginterfaces\vst\vstpshpack4.h">
+      <Filter>JUCE Modules\juce_audio_processors\format_types\VST3_SDK\pluginterfaces\vst</Filter>
+    </ClInclude>
+    <ClInclude Include="..\..\..\..\modules\juce_audio_processors\format_types\VST3_SDK\pluginterfaces\vst\vstspeaker.h">
+      <Filter>JUCE Modules\juce_audio_processors\format_types\VST3_SDK\pluginterfaces\vst</Filter>
+    </ClInclude>
+    <ClInclude Include="..\..\..\..\modules\juce_audio_processors\format_types\VST3_SDK\pluginterfaces\vst\vsttypes.h">
+      <Filter>JUCE Modules\juce_audio_processors\format_types\VST3_SDK\pluginterfaces\vst</Filter>
+    </ClInclude>
+    <ClInclude Include="..\..\..\..\modules\juce_audio_processors\format_types\VST3_SDK\public.sdk\source\common\memorystream.h">
+      <Filter>JUCE Modules\juce_audio_processors\format_types\VST3_SDK\public.sdk\source\common</Filter>
+    </ClInclude>
+    <ClInclude Include="..\..\..\..\modules\juce_audio_processors\format_types\VST3_SDK\public.sdk\source\common\pluginview.h">
+      <Filter>JUCE Modules\juce_audio_processors\format_types\VST3_SDK\public.sdk\source\common</Filter>
+    </ClInclude>
+    <ClInclude Include="..\..\..\..\modules\juce_audio_processors\format_types\VST3_SDK\public.sdk\source\vst\hosting\hostclasses.h">
+      <Filter>JUCE Modules\juce_audio_processors\format_types\VST3_SDK\public.sdk\source\vst\hosting</Filter>
+    </ClInclude>
+    <ClInclude Include="..\..\..\..\modules\juce_audio_processors\format_types\VST3_SDK\public.sdk\source\vst\hosting\pluginterfacesupport.h">
+      <Filter>JUCE Modules\juce_audio_processors\format_types\VST3_SDK\public.sdk\source\vst\hosting</Filter>
+    </ClInclude>
+    <ClInclude Include="..\..\..\..\modules\juce_audio_processors\format_types\VST3_SDK\public.sdk\source\vst\vstbus.h">
+      <Filter>JUCE Modules\juce_audio_processors\format_types\VST3_SDK\public.sdk\source\vst</Filter>
+    </ClInclude>
+    <ClInclude Include="..\..\..\..\modules\juce_audio_processors\format_types\VST3_SDK\public.sdk\source\vst\vstcomponent.h">
+      <Filter>JUCE Modules\juce_audio_processors\format_types\VST3_SDK\public.sdk\source\vst</Filter>
+    </ClInclude>
+    <ClInclude Include="..\..\..\..\modules\juce_audio_processors\format_types\VST3_SDK\public.sdk\source\vst\vstcomponentbase.h">
+      <Filter>JUCE Modules\juce_audio_processors\format_types\VST3_SDK\public.sdk\source\vst</Filter>
+    </ClInclude>
+    <ClInclude Include="..\..\..\..\modules\juce_audio_processors\format_types\VST3_SDK\public.sdk\source\vst\vsteditcontroller.h">
+      <Filter>JUCE Modules\juce_audio_processors\format_types\VST3_SDK\public.sdk\source\vst</Filter>
+    </ClInclude>
+    <ClInclude Include="..\..\..\..\modules\juce_audio_processors\format_types\VST3_SDK\public.sdk\source\vst\vstparameters.h">
+      <Filter>JUCE Modules\juce_audio_processors\format_types\VST3_SDK\public.sdk\source\vst</Filter>
+    </ClInclude>
+    <ClInclude Include="..\..\..\..\modules\juce_audio_processors\format_types\VST3_SDK\public.sdk\source\vst\vstpresetfile.h">
+      <Filter>JUCE Modules\juce_audio_processors\format_types\VST3_SDK\public.sdk\source\vst</Filter>
+    </ClInclude>
+    <ClInclude Include="..\..\..\..\modules\juce_audio_processors\format_types\juce_AudioUnitPluginFormat.h">
+      <Filter>JUCE Modules\juce_audio_processors\format_types</Filter>
+    </ClInclude>
+    <ClInclude Include="..\..\..\..\modules\juce_audio_processors\format_types\juce_LADSPAPluginFormat.h">
+      <Filter>JUCE Modules\juce_audio_processors\format_types</Filter>
+    </ClInclude>
+    <ClInclude Include="..\..\..\..\modules\juce_audio_processors\format_types\juce_VST3Common.h">
+      <Filter>JUCE Modules\juce_audio_processors\format_types</Filter>
+    </ClInclude>
+    <ClInclude Include="..\..\..\..\modules\juce_audio_processors\format_types\juce_VST3Headers.h">
+      <Filter>JUCE Modules\juce_audio_processors\format_types</Filter>
+    </ClInclude>
+    <ClInclude Include="..\..\..\..\modules\juce_audio_processors\format_types\juce_VST3PluginFormat.h">
+      <Filter>JUCE Modules\juce_audio_processors\format_types</Filter>
+    </ClInclude>
+    <ClInclude Include="..\..\..\..\modules\juce_audio_processors\format_types\juce_VSTCommon.h">
+      <Filter>JUCE Modules\juce_audio_processors\format_types</Filter>
+    </ClInclude>
+    <ClInclude Include="..\..\..\..\modules\juce_audio_processors\format_types\juce_VSTMidiEventList.h">
+      <Filter>JUCE Modules\juce_audio_processors\format_types</Filter>
+    </ClInclude>
+    <ClInclude Include="..\..\..\..\modules\juce_audio_processors\format_types\juce_VSTPluginFormat.h">
+      <Filter>JUCE Modules\juce_audio_processors\format_types</Filter>
+    </ClInclude>
+    <ClInclude Include="..\..\..\..\modules\juce_audio_processors\processors\juce_AudioPluginInstance.h">
+      <Filter>JUCE Modules\juce_audio_processors\processors</Filter>
+    </ClInclude>
+    <ClInclude Include="..\..\..\..\modules\juce_audio_processors\processors\juce_AudioProcessor.h">
+      <Filter>JUCE Modules\juce_audio_processors\processors</Filter>
+    </ClInclude>
+    <ClInclude Include="..\..\..\..\modules\juce_audio_processors\processors\juce_AudioProcessorEditor.h">
+      <Filter>JUCE Modules\juce_audio_processors\processors</Filter>
+    </ClInclude>
+    <ClInclude Include="..\..\..\..\modules\juce_audio_processors\processors\juce_AudioProcessorGraph.h">
+      <Filter>JUCE Modules\juce_audio_processors\processors</Filter>
+    </ClInclude>
+    <ClInclude Include="..\..\..\..\modules\juce_audio_processors\processors\juce_AudioProcessorListener.h">
+      <Filter>JUCE Modules\juce_audio_processors\processors</Filter>
+    </ClInclude>
+    <ClInclude Include="..\..\..\..\modules\juce_audio_processors\processors\juce_AudioProcessorParameter.h">
+      <Filter>JUCE Modules\juce_audio_processors\processors</Filter>
+    </ClInclude>
+    <ClInclude Include="..\..\..\..\modules\juce_audio_processors\processors\juce_AudioProcessorParameterGroup.h">
+      <Filter>JUCE Modules\juce_audio_processors\processors</Filter>
+    </ClInclude>
+    <ClInclude Include="..\..\..\..\modules\juce_audio_processors\processors\juce_GenericAudioProcessorEditor.h">
+      <Filter>JUCE Modules\juce_audio_processors\processors</Filter>
+    </ClInclude>
+    <ClInclude Include="..\..\..\..\modules\juce_audio_processors\processors\juce_PluginDescription.h">
+      <Filter>JUCE Modules\juce_audio_processors\processors</Filter>
+    </ClInclude>
+    <ClInclude Include="..\..\..\..\modules\juce_audio_processors\scanning\juce_KnownPluginList.h">
+      <Filter>JUCE Modules\juce_audio_processors\scanning</Filter>
+    </ClInclude>
+    <ClInclude Include="..\..\..\..\modules\juce_audio_processors\scanning\juce_PluginDirectoryScanner.h">
+      <Filter>JUCE Modules\juce_audio_processors\scanning</Filter>
+    </ClInclude>
+    <ClInclude Include="..\..\..\..\modules\juce_audio_processors\scanning\juce_PluginListComponent.h">
+      <Filter>JUCE Modules\juce_audio_processors\scanning</Filter>
+    </ClInclude>
+    <ClInclude Include="..\..\..\..\modules\juce_audio_processors\utilities\juce_AudioParameterBool.h">
+      <Filter>JUCE Modules\juce_audio_processors\utilities</Filter>
+    </ClInclude>
+    <ClInclude Include="..\..\..\..\modules\juce_audio_processors\utilities\juce_AudioParameterChoice.h">
+      <Filter>JUCE Modules\juce_audio_processors\utilities</Filter>
+    </ClInclude>
+    <ClInclude Include="..\..\..\..\modules\juce_audio_processors\utilities\juce_AudioParameterFloat.h">
+      <Filter>JUCE Modules\juce_audio_processors\utilities</Filter>
+    </ClInclude>
+    <ClInclude Include="..\..\..\..\modules\juce_audio_processors\utilities\juce_AudioParameterInt.h">
+      <Filter>JUCE Modules\juce_audio_processors\utilities</Filter>
+    </ClInclude>
+    <ClInclude Include="..\..\..\..\modules\juce_audio_processors\utilities\juce_AudioProcessorParameterWithID.h">
+      <Filter>JUCE Modules\juce_audio_processors\utilities</Filter>
+    </ClInclude>
+    <ClInclude Include="..\..\..\..\modules\juce_audio_processors\utilities\juce_AudioProcessorValueTreeState.h">
+      <Filter>JUCE Modules\juce_audio_processors\utilities</Filter>
+    </ClInclude>
+    <ClInclude Include="..\..\..\..\modules\juce_audio_processors\utilities\juce_RangedAudioParameter.h">
+      <Filter>JUCE Modules\juce_audio_processors\utilities</Filter>
+    </ClInclude>
+    <ClInclude Include="..\..\..\..\modules\juce_audio_processors\juce_audio_processors.h">
+      <Filter>JUCE Modules\juce_audio_processors</Filter>
+    </ClInclude>
+    <ClInclude Include="..\..\..\..\modules\juce_audio_utils\audio_cd\juce_AudioCDBurner.h">
+      <Filter>JUCE Modules\juce_audio_utils\audio_cd</Filter>
+    </ClInclude>
+    <ClInclude Include="..\..\..\..\modules\juce_audio_utils\audio_cd\juce_AudioCDReader.h">
+      <Filter>JUCE Modules\juce_audio_utils\audio_cd</Filter>
+    </ClInclude>
+    <ClInclude Include="..\..\..\..\modules\juce_audio_utils\gui\juce_AudioAppComponent.h">
+      <Filter>JUCE Modules\juce_audio_utils\gui</Filter>
+    </ClInclude>
+    <ClInclude Include="..\..\..\..\modules\juce_audio_utils\gui\juce_AudioDeviceSelectorComponent.h">
+      <Filter>JUCE Modules\juce_audio_utils\gui</Filter>
+    </ClInclude>
+    <ClInclude Include="..\..\..\..\modules\juce_audio_utils\gui\juce_AudioThumbnail.h">
+      <Filter>JUCE Modules\juce_audio_utils\gui</Filter>
+    </ClInclude>
+    <ClInclude Include="..\..\..\..\modules\juce_audio_utils\gui\juce_AudioThumbnailBase.h">
+      <Filter>JUCE Modules\juce_audio_utils\gui</Filter>
+    </ClInclude>
+    <ClInclude Include="..\..\..\..\modules\juce_audio_utils\gui\juce_AudioThumbnailCache.h">
+      <Filter>JUCE Modules\juce_audio_utils\gui</Filter>
+    </ClInclude>
+    <ClInclude Include="..\..\..\..\modules\juce_audio_utils\gui\juce_AudioVisualiserComponent.h">
+      <Filter>JUCE Modules\juce_audio_utils\gui</Filter>
+    </ClInclude>
+    <ClInclude Include="..\..\..\..\modules\juce_audio_utils\gui\juce_BluetoothMidiDevicePairingDialogue.h">
+      <Filter>JUCE Modules\juce_audio_utils\gui</Filter>
+    </ClInclude>
+    <ClInclude Include="..\..\..\..\modules\juce_audio_utils\gui\juce_MidiKeyboardComponent.h">
+      <Filter>JUCE Modules\juce_audio_utils\gui</Filter>
+    </ClInclude>
+    <ClInclude Include="..\..\..\..\modules\juce_audio_utils\players\juce_AudioProcessorPlayer.h">
+      <Filter>JUCE Modules\juce_audio_utils\players</Filter>
+    </ClInclude>
+    <ClInclude Include="..\..\..\..\modules\juce_audio_utils\players\juce_SoundPlayer.h">
+      <Filter>JUCE Modules\juce_audio_utils\players</Filter>
+    </ClInclude>
+    <ClInclude Include="..\..\..\..\modules\juce_audio_utils\juce_audio_utils.h">
+      <Filter>JUCE Modules\juce_audio_utils</Filter>
+    </ClInclude>
+    <ClInclude Include="..\..\..\..\modules\juce_core\containers\juce_AbstractFifo.h">
+      <Filter>JUCE Modules\juce_core\containers</Filter>
+    </ClInclude>
+    <ClInclude Include="..\..\..\..\modules\juce_core\containers\juce_Array.h">
+      <Filter>JUCE Modules\juce_core\containers</Filter>
+    </ClInclude>
+    <ClInclude Include="..\..\..\..\modules\juce_core\containers\juce_ArrayAllocationBase.h">
+      <Filter>JUCE Modules\juce_core\containers</Filter>
+    </ClInclude>
+    <ClInclude Include="..\..\..\..\modules\juce_core\containers\juce_ArrayBase.h">
+      <Filter>JUCE Modules\juce_core\containers</Filter>
+    </ClInclude>
+    <ClInclude Include="..\..\..\..\modules\juce_core\containers\juce_DynamicObject.h">
+      <Filter>JUCE Modules\juce_core\containers</Filter>
+    </ClInclude>
+    <ClInclude Include="..\..\..\..\modules\juce_core\containers\juce_ElementComparator.h">
+      <Filter>JUCE Modules\juce_core\containers</Filter>
+    </ClInclude>
+    <ClInclude Include="..\..\..\..\modules\juce_core\containers\juce_HashMap.h">
+      <Filter>JUCE Modules\juce_core\containers</Filter>
+    </ClInclude>
+    <ClInclude Include="..\..\..\..\modules\juce_core\containers\juce_LinkedListPointer.h">
+      <Filter>JUCE Modules\juce_core\containers</Filter>
+    </ClInclude>
+    <ClInclude Include="..\..\..\..\modules\juce_core\containers\juce_ListenerList.h">
+      <Filter>JUCE Modules\juce_core\containers</Filter>
+    </ClInclude>
+    <ClInclude Include="..\..\..\..\modules\juce_core\containers\juce_NamedValueSet.h">
+      <Filter>JUCE Modules\juce_core\containers</Filter>
+    </ClInclude>
+    <ClInclude Include="..\..\..\..\modules\juce_core\containers\juce_OwnedArray.h">
+      <Filter>JUCE Modules\juce_core\containers</Filter>
+    </ClInclude>
+    <ClInclude Include="..\..\..\..\modules\juce_core\containers\juce_PropertySet.h">
+      <Filter>JUCE Modules\juce_core\containers</Filter>
+    </ClInclude>
+    <ClInclude Include="..\..\..\..\modules\juce_core\containers\juce_ReferenceCountedArray.h">
+      <Filter>JUCE Modules\juce_core\containers</Filter>
+    </ClInclude>
+    <ClInclude Include="..\..\..\..\modules\juce_core\containers\juce_ScopedValueSetter.h">
+      <Filter>JUCE Modules\juce_core\containers</Filter>
+    </ClInclude>
+    <ClInclude Include="..\..\..\..\modules\juce_core\containers\juce_SortedSet.h">
+      <Filter>JUCE Modules\juce_core\containers</Filter>
+    </ClInclude>
+    <ClInclude Include="..\..\..\..\modules\juce_core\containers\juce_SparseSet.h">
+      <Filter>JUCE Modules\juce_core\containers</Filter>
+    </ClInclude>
+    <ClInclude Include="..\..\..\..\modules\juce_core\containers\juce_Variant.h">
+      <Filter>JUCE Modules\juce_core\containers</Filter>
+    </ClInclude>
+    <ClInclude Include="..\..\..\..\modules\juce_core\files\juce_DirectoryIterator.h">
+      <Filter>JUCE Modules\juce_core\files</Filter>
+    </ClInclude>
+    <ClInclude Include="..\..\..\..\modules\juce_core\files\juce_File.h">
+      <Filter>JUCE Modules\juce_core\files</Filter>
+    </ClInclude>
+    <ClInclude Include="..\..\..\..\modules\juce_core\files\juce_FileFilter.h">
+      <Filter>JUCE Modules\juce_core\files</Filter>
+    </ClInclude>
+    <ClInclude Include="..\..\..\..\modules\juce_core\files\juce_FileInputStream.h">
+      <Filter>JUCE Modules\juce_core\files</Filter>
+    </ClInclude>
+    <ClInclude Include="..\..\..\..\modules\juce_core\files\juce_FileOutputStream.h">
+      <Filter>JUCE Modules\juce_core\files</Filter>
+    </ClInclude>
+    <ClInclude Include="..\..\..\..\modules\juce_core\files\juce_FileSearchPath.h">
+      <Filter>JUCE Modules\juce_core\files</Filter>
+    </ClInclude>
+    <ClInclude Include="..\..\..\..\modules\juce_core\files\juce_MemoryMappedFile.h">
+      <Filter>JUCE Modules\juce_core\files</Filter>
+    </ClInclude>
+    <ClInclude Include="..\..\..\..\modules\juce_core\files\juce_TemporaryFile.h">
+      <Filter>JUCE Modules\juce_core\files</Filter>
+    </ClInclude>
+    <ClInclude Include="..\..\..\..\modules\juce_core\files\juce_WildcardFileFilter.h">
+      <Filter>JUCE Modules\juce_core\files</Filter>
+    </ClInclude>
+    <ClInclude Include="..\..\..\..\modules\juce_core\javascript\juce_Javascript.h">
+      <Filter>JUCE Modules\juce_core\javascript</Filter>
+    </ClInclude>
+    <ClInclude Include="..\..\..\..\modules\juce_core\javascript\juce_JSON.h">
+      <Filter>JUCE Modules\juce_core\javascript</Filter>
+    </ClInclude>
+    <ClInclude Include="..\..\..\..\modules\juce_core\logging\juce_FileLogger.h">
+      <Filter>JUCE Modules\juce_core\logging</Filter>
+    </ClInclude>
+    <ClInclude Include="..\..\..\..\modules\juce_core\logging\juce_Logger.h">
+      <Filter>JUCE Modules\juce_core\logging</Filter>
+    </ClInclude>
+    <ClInclude Include="..\..\..\..\modules\juce_core\maths\juce_BigInteger.h">
+      <Filter>JUCE Modules\juce_core\maths</Filter>
+    </ClInclude>
+    <ClInclude Include="..\..\..\..\modules\juce_core\maths\juce_Expression.h">
+      <Filter>JUCE Modules\juce_core\maths</Filter>
+    </ClInclude>
+    <ClInclude Include="..\..\..\..\modules\juce_core\maths\juce_MathsFunctions.h">
+      <Filter>JUCE Modules\juce_core\maths</Filter>
+    </ClInclude>
+    <ClInclude Include="..\..\..\..\modules\juce_core\maths\juce_NormalisableRange.h">
+      <Filter>JUCE Modules\juce_core\maths</Filter>
+    </ClInclude>
+    <ClInclude Include="..\..\..\..\modules\juce_core\maths\juce_Random.h">
+      <Filter>JUCE Modules\juce_core\maths</Filter>
+    </ClInclude>
+    <ClInclude Include="..\..\..\..\modules\juce_core\maths\juce_Range.h">
+      <Filter>JUCE Modules\juce_core\maths</Filter>
+    </ClInclude>
+    <ClInclude Include="..\..\..\..\modules\juce_core\maths\juce_StatisticsAccumulator.h">
+      <Filter>JUCE Modules\juce_core\maths</Filter>
+    </ClInclude>
+    <ClInclude Include="..\..\..\..\modules\juce_core\memory\juce_Atomic.h">
+      <Filter>JUCE Modules\juce_core\memory</Filter>
+    </ClInclude>
+    <ClInclude Include="..\..\..\..\modules\juce_core\memory\juce_ByteOrder.h">
+      <Filter>JUCE Modules\juce_core\memory</Filter>
+    </ClInclude>
+    <ClInclude Include="..\..\..\..\modules\juce_core\memory\juce_ContainerDeletePolicy.h">
+      <Filter>JUCE Modules\juce_core\memory</Filter>
+    </ClInclude>
+    <ClInclude Include="..\..\..\..\modules\juce_core\memory\juce_HeapBlock.h">
+      <Filter>JUCE Modules\juce_core\memory</Filter>
+    </ClInclude>
+    <ClInclude Include="..\..\..\..\modules\juce_core\memory\juce_HeavyweightLeakedObjectDetector.h">
+      <Filter>JUCE Modules\juce_core\memory</Filter>
+    </ClInclude>
+    <ClInclude Include="..\..\..\..\modules\juce_core\memory\juce_LeakedObjectDetector.h">
+      <Filter>JUCE Modules\juce_core\memory</Filter>
+    </ClInclude>
+    <ClInclude Include="..\..\..\..\modules\juce_core\memory\juce_Memory.h">
+      <Filter>JUCE Modules\juce_core\memory</Filter>
+    </ClInclude>
+    <ClInclude Include="..\..\..\..\modules\juce_core\memory\juce_MemoryBlock.h">
+      <Filter>JUCE Modules\juce_core\memory</Filter>
+    </ClInclude>
+    <ClInclude Include="..\..\..\..\modules\juce_core\memory\juce_OptionalScopedPointer.h">
+      <Filter>JUCE Modules\juce_core\memory</Filter>
+    </ClInclude>
+    <ClInclude Include="..\..\..\..\modules\juce_core\memory\juce_ReferenceCountedObject.h">
+      <Filter>JUCE Modules\juce_core\memory</Filter>
+    </ClInclude>
+    <ClInclude Include="..\..\..\..\modules\juce_core\memory\juce_ScopedPointer.h">
+      <Filter>JUCE Modules\juce_core\memory</Filter>
+    </ClInclude>
+    <ClInclude Include="..\..\..\..\modules\juce_core\memory\juce_SharedResourcePointer.h">
+      <Filter>JUCE Modules\juce_core\memory</Filter>
+    </ClInclude>
+    <ClInclude Include="..\..\..\..\modules\juce_core\memory\juce_Singleton.h">
+      <Filter>JUCE Modules\juce_core\memory</Filter>
+    </ClInclude>
+    <ClInclude Include="..\..\..\..\modules\juce_core\memory\juce_WeakReference.h">
+      <Filter>JUCE Modules\juce_core\memory</Filter>
+    </ClInclude>
+    <ClInclude Include="..\..\..\..\modules\juce_core\misc\juce_ConsoleApplication.h">
+      <Filter>JUCE Modules\juce_core\misc</Filter>
+    </ClInclude>
+    <ClInclude Include="..\..\..\..\modules\juce_core\misc\juce_Result.h">
+      <Filter>JUCE Modules\juce_core\misc</Filter>
+    </ClInclude>
+    <ClInclude Include="..\..\..\..\modules\juce_core\misc\juce_RuntimePermissions.h">
+      <Filter>JUCE Modules\juce_core\misc</Filter>
+    </ClInclude>
+    <ClInclude Include="..\..\..\..\modules\juce_core\misc\juce_StdFunctionCompat.h">
+      <Filter>JUCE Modules\juce_core\misc</Filter>
+    </ClInclude>
+    <ClInclude Include="..\..\..\..\modules\juce_core\misc\juce_Uuid.h">
+      <Filter>JUCE Modules\juce_core\misc</Filter>
+    </ClInclude>
+    <ClInclude Include="..\..\..\..\modules\juce_core\misc\juce_WindowsRegistry.h">
+      <Filter>JUCE Modules\juce_core\misc</Filter>
+    </ClInclude>
+    <ClInclude Include="..\..\..\..\modules\juce_core\native\juce_android_JNIHelpers.h">
+      <Filter>JUCE Modules\juce_core\native</Filter>
+    </ClInclude>
+    <ClInclude Include="..\..\..\..\modules\juce_core\native\juce_BasicNativeHeaders.h">
+      <Filter>JUCE Modules\juce_core\native</Filter>
+    </ClInclude>
+    <ClInclude Include="..\..\..\..\modules\juce_core\native\juce_mac_ClangBugWorkaround.h">
+      <Filter>JUCE Modules\juce_core\native</Filter>
+    </ClInclude>
+    <ClInclude Include="..\..\..\..\modules\juce_core\native\juce_osx_ObjCHelpers.h">
+      <Filter>JUCE Modules\juce_core\native</Filter>
+    </ClInclude>
+    <ClInclude Include="..\..\..\..\modules\juce_core\native\juce_posix_IPAddress.h">
+      <Filter>JUCE Modules\juce_core\native</Filter>
+    </ClInclude>
+    <ClInclude Include="..\..\..\..\modules\juce_core\native\juce_posix_SharedCode.h">
+      <Filter>JUCE Modules\juce_core\native</Filter>
+    </ClInclude>
+    <ClInclude Include="..\..\..\..\modules\juce_core\native\juce_win32_ComSmartPtr.h">
+      <Filter>JUCE Modules\juce_core\native</Filter>
+    </ClInclude>
+    <ClInclude Include="..\..\..\..\modules\juce_core\network\juce_IPAddress.h">
+      <Filter>JUCE Modules\juce_core\network</Filter>
+    </ClInclude>
+    <ClInclude Include="..\..\..\..\modules\juce_core\network\juce_MACAddress.h">
+      <Filter>JUCE Modules\juce_core\network</Filter>
+    </ClInclude>
+    <ClInclude Include="..\..\..\..\modules\juce_core\network\juce_NamedPipe.h">
+      <Filter>JUCE Modules\juce_core\network</Filter>
+    </ClInclude>
+    <ClInclude Include="..\..\..\..\modules\juce_core\network\juce_Socket.h">
+      <Filter>JUCE Modules\juce_core\network</Filter>
+    </ClInclude>
+    <ClInclude Include="..\..\..\..\modules\juce_core\network\juce_URL.h">
+      <Filter>JUCE Modules\juce_core\network</Filter>
+    </ClInclude>
+    <ClInclude Include="..\..\..\..\modules\juce_core\network\juce_WebInputStream.h">
+      <Filter>JUCE Modules\juce_core\network</Filter>
+    </ClInclude>
+    <ClInclude Include="..\..\..\..\modules\juce_core\streams\juce_BufferedInputStream.h">
+      <Filter>JUCE Modules\juce_core\streams</Filter>
+    </ClInclude>
+    <ClInclude Include="..\..\..\..\modules\juce_core\streams\juce_FileInputSource.h">
+      <Filter>JUCE Modules\juce_core\streams</Filter>
+    </ClInclude>
+    <ClInclude Include="..\..\..\..\modules\juce_core\streams\juce_InputSource.h">
+      <Filter>JUCE Modules\juce_core\streams</Filter>
+    </ClInclude>
+    <ClInclude Include="..\..\..\..\modules\juce_core\streams\juce_InputStream.h">
+      <Filter>JUCE Modules\juce_core\streams</Filter>
+    </ClInclude>
+    <ClInclude Include="..\..\..\..\modules\juce_core\streams\juce_MemoryInputStream.h">
+      <Filter>JUCE Modules\juce_core\streams</Filter>
+    </ClInclude>
+    <ClInclude Include="..\..\..\..\modules\juce_core\streams\juce_MemoryOutputStream.h">
+      <Filter>JUCE Modules\juce_core\streams</Filter>
+    </ClInclude>
+    <ClInclude Include="..\..\..\..\modules\juce_core\streams\juce_OutputStream.h">
+      <Filter>JUCE Modules\juce_core\streams</Filter>
+    </ClInclude>
+    <ClInclude Include="..\..\..\..\modules\juce_core\streams\juce_SubregionStream.h">
+      <Filter>JUCE Modules\juce_core\streams</Filter>
+    </ClInclude>
+    <ClInclude Include="..\..\..\..\modules\juce_core\streams\juce_URLInputSource.h">
+      <Filter>JUCE Modules\juce_core\streams</Filter>
+    </ClInclude>
+    <ClInclude Include="..\..\..\..\modules\juce_core\system\juce_CompilerSupport.h">
+      <Filter>JUCE Modules\juce_core\system</Filter>
+    </ClInclude>
+    <ClInclude Include="..\..\..\..\modules\juce_core\system\juce_PlatformDefs.h">
+      <Filter>JUCE Modules\juce_core\system</Filter>
+    </ClInclude>
+    <ClInclude Include="..\..\..\..\modules\juce_core\system\juce_StandardHeader.h">
+      <Filter>JUCE Modules\juce_core\system</Filter>
+    </ClInclude>
+    <ClInclude Include="..\..\..\..\modules\juce_core\system\juce_SystemStats.h">
+      <Filter>JUCE Modules\juce_core\system</Filter>
+    </ClInclude>
+    <ClInclude Include="..\..\..\..\modules\juce_core\system\juce_TargetPlatform.h">
+      <Filter>JUCE Modules\juce_core\system</Filter>
+    </ClInclude>
+    <ClInclude Include="..\..\..\..\modules\juce_core\text\juce_Base64.h">
+      <Filter>JUCE Modules\juce_core\text</Filter>
+    </ClInclude>
+    <ClInclude Include="..\..\..\..\modules\juce_core\text\juce_CharacterFunctions.h">
+      <Filter>JUCE Modules\juce_core\text</Filter>
+    </ClInclude>
+    <ClInclude Include="..\..\..\..\modules\juce_core\text\juce_CharPointer_ASCII.h">
+      <Filter>JUCE Modules\juce_core\text</Filter>
+    </ClInclude>
+    <ClInclude Include="..\..\..\..\modules\juce_core\text\juce_CharPointer_UTF8.h">
+      <Filter>JUCE Modules\juce_core\text</Filter>
+    </ClInclude>
+    <ClInclude Include="..\..\..\..\modules\juce_core\text\juce_CharPointer_UTF16.h">
+      <Filter>JUCE Modules\juce_core\text</Filter>
+    </ClInclude>
+    <ClInclude Include="..\..\..\..\modules\juce_core\text\juce_CharPointer_UTF32.h">
+      <Filter>JUCE Modules\juce_core\text</Filter>
+    </ClInclude>
+    <ClInclude Include="..\..\..\..\modules\juce_core\text\juce_Identifier.h">
+      <Filter>JUCE Modules\juce_core\text</Filter>
+    </ClInclude>
+    <ClInclude Include="..\..\..\..\modules\juce_core\text\juce_LocalisedStrings.h">
+      <Filter>JUCE Modules\juce_core\text</Filter>
+    </ClInclude>
+    <ClInclude Include="..\..\..\..\modules\juce_core\text\juce_NewLine.h">
+      <Filter>JUCE Modules\juce_core\text</Filter>
+    </ClInclude>
+    <ClInclude Include="..\..\..\..\modules\juce_core\text\juce_String.h">
+      <Filter>JUCE Modules\juce_core\text</Filter>
+    </ClInclude>
+    <ClInclude Include="..\..\..\..\modules\juce_core\text\juce_StringArray.h">
+      <Filter>JUCE Modules\juce_core\text</Filter>
+    </ClInclude>
+    <ClInclude Include="..\..\..\..\modules\juce_core\text\juce_StringPairArray.h">
+      <Filter>JUCE Modules\juce_core\text</Filter>
+    </ClInclude>
+    <ClInclude Include="..\..\..\..\modules\juce_core\text\juce_StringPool.h">
+      <Filter>JUCE Modules\juce_core\text</Filter>
+    </ClInclude>
+    <ClInclude Include="..\..\..\..\modules\juce_core\text\juce_StringRef.h">
+      <Filter>JUCE Modules\juce_core\text</Filter>
+    </ClInclude>
+    <ClInclude Include="..\..\..\..\modules\juce_core\text\juce_TextDiff.h">
+      <Filter>JUCE Modules\juce_core\text</Filter>
+    </ClInclude>
+    <ClInclude Include="..\..\..\..\modules\juce_core\threads\juce_ChildProcess.h">
+      <Filter>JUCE Modules\juce_core\threads</Filter>
+    </ClInclude>
+    <ClInclude Include="..\..\..\..\modules\juce_core\threads\juce_CriticalSection.h">
+      <Filter>JUCE Modules\juce_core\threads</Filter>
+    </ClInclude>
+    <ClInclude Include="..\..\..\..\modules\juce_core\threads\juce_DynamicLibrary.h">
+      <Filter>JUCE Modules\juce_core\threads</Filter>
+    </ClInclude>
+    <ClInclude Include="..\..\..\..\modules\juce_core\threads\juce_HighResolutionTimer.h">
+      <Filter>JUCE Modules\juce_core\threads</Filter>
+    </ClInclude>
+    <ClInclude Include="..\..\..\..\modules\juce_core\threads\juce_InterProcessLock.h">
+      <Filter>JUCE Modules\juce_core\threads</Filter>
+    </ClInclude>
+    <ClInclude Include="..\..\..\..\modules\juce_core\threads\juce_Process.h">
+      <Filter>JUCE Modules\juce_core\threads</Filter>
+    </ClInclude>
+    <ClInclude Include="..\..\..\..\modules\juce_core\threads\juce_ReadWriteLock.h">
+      <Filter>JUCE Modules\juce_core\threads</Filter>
+    </ClInclude>
+    <ClInclude Include="..\..\..\..\modules\juce_core\threads\juce_ScopedLock.h">
+      <Filter>JUCE Modules\juce_core\threads</Filter>
+    </ClInclude>
+    <ClInclude Include="..\..\..\..\modules\juce_core\threads\juce_ScopedReadLock.h">
+      <Filter>JUCE Modules\juce_core\threads</Filter>
+    </ClInclude>
+    <ClInclude Include="..\..\..\..\modules\juce_core\threads\juce_ScopedWriteLock.h">
+      <Filter>JUCE Modules\juce_core\threads</Filter>
+    </ClInclude>
+    <ClInclude Include="..\..\..\..\modules\juce_core\threads\juce_SpinLock.h">
+      <Filter>JUCE Modules\juce_core\threads</Filter>
+    </ClInclude>
+    <ClInclude Include="..\..\..\..\modules\juce_core\threads\juce_Thread.h">
+      <Filter>JUCE Modules\juce_core\threads</Filter>
+    </ClInclude>
+    <ClInclude Include="..\..\..\..\modules\juce_core\threads\juce_ThreadLocalValue.h">
+      <Filter>JUCE Modules\juce_core\threads</Filter>
+    </ClInclude>
+    <ClInclude Include="..\..\..\..\modules\juce_core\threads\juce_ThreadPool.h">
+      <Filter>JUCE Modules\juce_core\threads</Filter>
+    </ClInclude>
+    <ClInclude Include="..\..\..\..\modules\juce_core\threads\juce_TimeSliceThread.h">
+      <Filter>JUCE Modules\juce_core\threads</Filter>
+    </ClInclude>
+    <ClInclude Include="..\..\..\..\modules\juce_core\threads\juce_WaitableEvent.h">
+      <Filter>JUCE Modules\juce_core\threads</Filter>
+    </ClInclude>
+    <ClInclude Include="..\..\..\..\modules\juce_core\time\juce_PerformanceCounter.h">
+      <Filter>JUCE Modules\juce_core\time</Filter>
+    </ClInclude>
+    <ClInclude Include="..\..\..\..\modules\juce_core\time\juce_RelativeTime.h">
+      <Filter>JUCE Modules\juce_core\time</Filter>
+    </ClInclude>
+    <ClInclude Include="..\..\..\..\modules\juce_core\time\juce_Time.h">
+      <Filter>JUCE Modules\juce_core\time</Filter>
+    </ClInclude>
+    <ClInclude Include="..\..\..\..\modules\juce_core\unit_tests\juce_UnitTest.h">
+      <Filter>JUCE Modules\juce_core\unit_tests</Filter>
+    </ClInclude>
+    <ClInclude Include="..\..\..\..\modules\juce_core\xml\juce_XmlDocument.h">
+      <Filter>JUCE Modules\juce_core\xml</Filter>
+    </ClInclude>
+    <ClInclude Include="..\..\..\..\modules\juce_core\xml\juce_XmlElement.h">
+      <Filter>JUCE Modules\juce_core\xml</Filter>
+    </ClInclude>
+    <ClInclude Include="..\..\..\..\modules\juce_core\zip\zlib\crc32.h">
+      <Filter>JUCE Modules\juce_core\zip\zlib</Filter>
+    </ClInclude>
+    <ClInclude Include="..\..\..\..\modules\juce_core\zip\zlib\deflate.h">
+      <Filter>JUCE Modules\juce_core\zip\zlib</Filter>
+    </ClInclude>
+    <ClInclude Include="..\..\..\..\modules\juce_core\zip\zlib\inffast.h">
+      <Filter>JUCE Modules\juce_core\zip\zlib</Filter>
+    </ClInclude>
+    <ClInclude Include="..\..\..\..\modules\juce_core\zip\zlib\inffixed.h">
+      <Filter>JUCE Modules\juce_core\zip\zlib</Filter>
+    </ClInclude>
+    <ClInclude Include="..\..\..\..\modules\juce_core\zip\zlib\inflate.h">
+      <Filter>JUCE Modules\juce_core\zip\zlib</Filter>
+    </ClInclude>
+    <ClInclude Include="..\..\..\..\modules\juce_core\zip\zlib\inftrees.h">
+      <Filter>JUCE Modules\juce_core\zip\zlib</Filter>
+    </ClInclude>
+    <ClInclude Include="..\..\..\..\modules\juce_core\zip\zlib\trees.h">
+      <Filter>JUCE Modules\juce_core\zip\zlib</Filter>
+    </ClInclude>
+    <ClInclude Include="..\..\..\..\modules\juce_core\zip\zlib\zconf.h">
+      <Filter>JUCE Modules\juce_core\zip\zlib</Filter>
+    </ClInclude>
+    <ClInclude Include="..\..\..\..\modules\juce_core\zip\zlib\zconf.in.h">
+      <Filter>JUCE Modules\juce_core\zip\zlib</Filter>
+    </ClInclude>
+    <ClInclude Include="..\..\..\..\modules\juce_core\zip\zlib\zlib.h">
+      <Filter>JUCE Modules\juce_core\zip\zlib</Filter>
+    </ClInclude>
+    <ClInclude Include="..\..\..\..\modules\juce_core\zip\zlib\zutil.h">
+      <Filter>JUCE Modules\juce_core\zip\zlib</Filter>
+    </ClInclude>
+    <ClInclude Include="..\..\..\..\modules\juce_core\zip\juce_GZIPCompressorOutputStream.h">
+      <Filter>JUCE Modules\juce_core\zip</Filter>
+    </ClInclude>
+    <ClInclude Include="..\..\..\..\modules\juce_core\zip\juce_GZIPDecompressorInputStream.h">
+      <Filter>JUCE Modules\juce_core\zip</Filter>
+    </ClInclude>
+    <ClInclude Include="..\..\..\..\modules\juce_core\zip\juce_ZipFile.h">
+      <Filter>JUCE Modules\juce_core\zip</Filter>
+    </ClInclude>
+    <ClInclude Include="..\..\..\..\modules\juce_core\juce_core.h">
+      <Filter>JUCE Modules\juce_core</Filter>
+    </ClInclude>
+    <ClInclude Include="..\..\..\..\modules\juce_cryptography\encryption\juce_BlowFish.h">
+      <Filter>JUCE Modules\juce_cryptography\encryption</Filter>
+    </ClInclude>
+    <ClInclude Include="..\..\..\..\modules\juce_cryptography\encryption\juce_Primes.h">
+      <Filter>JUCE Modules\juce_cryptography\encryption</Filter>
+    </ClInclude>
+    <ClInclude Include="..\..\..\..\modules\juce_cryptography\encryption\juce_RSAKey.h">
+      <Filter>JUCE Modules\juce_cryptography\encryption</Filter>
+    </ClInclude>
+    <ClInclude Include="..\..\..\..\modules\juce_cryptography\hashing\juce_MD5.h">
+      <Filter>JUCE Modules\juce_cryptography\hashing</Filter>
+    </ClInclude>
+    <ClInclude Include="..\..\..\..\modules\juce_cryptography\hashing\juce_SHA256.h">
+      <Filter>JUCE Modules\juce_cryptography\hashing</Filter>
+    </ClInclude>
+    <ClInclude Include="..\..\..\..\modules\juce_cryptography\hashing\juce_Whirlpool.h">
+      <Filter>JUCE Modules\juce_cryptography\hashing</Filter>
+    </ClInclude>
+    <ClInclude Include="..\..\..\..\modules\juce_cryptography\juce_cryptography.h">
+      <Filter>JUCE Modules\juce_cryptography</Filter>
+    </ClInclude>
+    <ClInclude Include="..\..\..\..\modules\juce_data_structures\app_properties\juce_ApplicationProperties.h">
+      <Filter>JUCE Modules\juce_data_structures\app_properties</Filter>
+    </ClInclude>
+    <ClInclude Include="..\..\..\..\modules\juce_data_structures\app_properties\juce_PropertiesFile.h">
+      <Filter>JUCE Modules\juce_data_structures\app_properties</Filter>
+    </ClInclude>
+    <ClInclude Include="..\..\..\..\modules\juce_data_structures\undomanager\juce_UndoableAction.h">
+      <Filter>JUCE Modules\juce_data_structures\undomanager</Filter>
+    </ClInclude>
+    <ClInclude Include="..\..\..\..\modules\juce_data_structures\undomanager\juce_UndoManager.h">
+      <Filter>JUCE Modules\juce_data_structures\undomanager</Filter>
+    </ClInclude>
+    <ClInclude Include="..\..\..\..\modules\juce_data_structures\values\juce_CachedValue.h">
+      <Filter>JUCE Modules\juce_data_structures\values</Filter>
+    </ClInclude>
+    <ClInclude Include="..\..\..\..\modules\juce_data_structures\values\juce_Value.h">
+      <Filter>JUCE Modules\juce_data_structures\values</Filter>
+    </ClInclude>
+    <ClInclude Include="..\..\..\..\modules\juce_data_structures\values\juce_ValueTree.h">
+      <Filter>JUCE Modules\juce_data_structures\values</Filter>
+    </ClInclude>
+    <ClInclude Include="..\..\..\..\modules\juce_data_structures\values\juce_ValueTreeSynchroniser.h">
+      <Filter>JUCE Modules\juce_data_structures\values</Filter>
+    </ClInclude>
+    <ClInclude Include="..\..\..\..\modules\juce_data_structures\values\juce_ValueWithDefault.h">
+      <Filter>JUCE Modules\juce_data_structures\values</Filter>
+    </ClInclude>
+    <ClInclude Include="..\..\..\..\modules\juce_data_structures\juce_data_structures.h">
+      <Filter>JUCE Modules\juce_data_structures</Filter>
+    </ClInclude>
+    <ClInclude Include="..\..\..\..\modules\juce_events\broadcasters\juce_ActionBroadcaster.h">
+      <Filter>JUCE Modules\juce_events\broadcasters</Filter>
+    </ClInclude>
+    <ClInclude Include="..\..\..\..\modules\juce_events\broadcasters\juce_ActionListener.h">
+      <Filter>JUCE Modules\juce_events\broadcasters</Filter>
+    </ClInclude>
+    <ClInclude Include="..\..\..\..\modules\juce_events\broadcasters\juce_AsyncUpdater.h">
+      <Filter>JUCE Modules\juce_events\broadcasters</Filter>
+    </ClInclude>
+    <ClInclude Include="..\..\..\..\modules\juce_events\broadcasters\juce_ChangeBroadcaster.h">
+      <Filter>JUCE Modules\juce_events\broadcasters</Filter>
+    </ClInclude>
+    <ClInclude Include="..\..\..\..\modules\juce_events\broadcasters\juce_ChangeListener.h">
+      <Filter>JUCE Modules\juce_events\broadcasters</Filter>
+    </ClInclude>
+    <ClInclude Include="..\..\..\..\modules\juce_events\interprocess\juce_ConnectedChildProcess.h">
+      <Filter>JUCE Modules\juce_events\interprocess</Filter>
+    </ClInclude>
+    <ClInclude Include="..\..\..\..\modules\juce_events\interprocess\juce_InterprocessConnection.h">
+      <Filter>JUCE Modules\juce_events\interprocess</Filter>
+    </ClInclude>
+    <ClInclude Include="..\..\..\..\modules\juce_events\interprocess\juce_InterprocessConnectionServer.h">
+      <Filter>JUCE Modules\juce_events\interprocess</Filter>
+    </ClInclude>
+    <ClInclude Include="..\..\..\..\modules\juce_events\interprocess\juce_NetworkServiceDiscovery.h">
+      <Filter>JUCE Modules\juce_events\interprocess</Filter>
+    </ClInclude>
+    <ClInclude Include="..\..\..\..\modules\juce_events\messages\juce_ApplicationBase.h">
+      <Filter>JUCE Modules\juce_events\messages</Filter>
+    </ClInclude>
+    <ClInclude Include="..\..\..\..\modules\juce_events\messages\juce_CallbackMessage.h">
+      <Filter>JUCE Modules\juce_events\messages</Filter>
+    </ClInclude>
+    <ClInclude Include="..\..\..\..\modules\juce_events\messages\juce_DeletedAtShutdown.h">
+      <Filter>JUCE Modules\juce_events\messages</Filter>
+    </ClInclude>
+    <ClInclude Include="..\..\..\..\modules\juce_events\messages\juce_Initialisation.h">
+      <Filter>JUCE Modules\juce_events\messages</Filter>
+    </ClInclude>
+    <ClInclude Include="..\..\..\..\modules\juce_events\messages\juce_Message.h">
+      <Filter>JUCE Modules\juce_events\messages</Filter>
+    </ClInclude>
+    <ClInclude Include="..\..\..\..\modules\juce_events\messages\juce_MessageListener.h">
+      <Filter>JUCE Modules\juce_events\messages</Filter>
+    </ClInclude>
+    <ClInclude Include="..\..\..\..\modules\juce_events\messages\juce_MessageManager.h">
+      <Filter>JUCE Modules\juce_events\messages</Filter>
+    </ClInclude>
+    <ClInclude Include="..\..\..\..\modules\juce_events\messages\juce_MountedVolumeListChangeDetector.h">
+      <Filter>JUCE Modules\juce_events\messages</Filter>
+    </ClInclude>
+    <ClInclude Include="..\..\..\..\modules\juce_events\messages\juce_NotificationType.h">
+      <Filter>JUCE Modules\juce_events\messages</Filter>
+    </ClInclude>
+    <ClInclude Include="..\..\..\..\modules\juce_events\native\juce_linux_EventLoop.h">
+      <Filter>JUCE Modules\juce_events\native</Filter>
+    </ClInclude>
+    <ClInclude Include="..\..\..\..\modules\juce_events\native\juce_osx_MessageQueue.h">
+      <Filter>JUCE Modules\juce_events\native</Filter>
+    </ClInclude>
+    <ClInclude Include="..\..\..\..\modules\juce_events\native\juce_win32_HiddenMessageWindow.h">
+      <Filter>JUCE Modules\juce_events\native</Filter>
+    </ClInclude>
+    <ClInclude Include="..\..\..\..\modules\juce_events\native\juce_win32_WinRTWrapper.h">
+      <Filter>JUCE Modules\juce_events\native</Filter>
+    </ClInclude>
+    <ClInclude Include="..\..\..\..\modules\juce_events\timers\juce_MultiTimer.h">
+      <Filter>JUCE Modules\juce_events\timers</Filter>
+    </ClInclude>
+    <ClInclude Include="..\..\..\..\modules\juce_events\timers\juce_Timer.h">
+      <Filter>JUCE Modules\juce_events\timers</Filter>
+    </ClInclude>
+    <ClInclude Include="..\..\..\..\modules\juce_events\juce_events.h">
+      <Filter>JUCE Modules\juce_events</Filter>
+    </ClInclude>
+    <ClInclude Include="..\..\..\..\modules\juce_graphics\colour\juce_Colour.h">
+      <Filter>JUCE Modules\juce_graphics\colour</Filter>
+    </ClInclude>
+    <ClInclude Include="..\..\..\..\modules\juce_graphics\colour\juce_ColourGradient.h">
+      <Filter>JUCE Modules\juce_graphics\colour</Filter>
+    </ClInclude>
+    <ClInclude Include="..\..\..\..\modules\juce_graphics\colour\juce_Colours.h">
+      <Filter>JUCE Modules\juce_graphics\colour</Filter>
+    </ClInclude>
+    <ClInclude Include="..\..\..\..\modules\juce_graphics\colour\juce_FillType.h">
+      <Filter>JUCE Modules\juce_graphics\colour</Filter>
+    </ClInclude>
+    <ClInclude Include="..\..\..\..\modules\juce_graphics\colour\juce_PixelFormats.h">
+      <Filter>JUCE Modules\juce_graphics\colour</Filter>
+    </ClInclude>
+    <ClInclude Include="..\..\..\..\modules\juce_graphics\contexts\juce_GraphicsContext.h">
+      <Filter>JUCE Modules\juce_graphics\contexts</Filter>
+    </ClInclude>
+    <ClInclude Include="..\..\..\..\modules\juce_graphics\contexts\juce_LowLevelGraphicsContext.h">
+      <Filter>JUCE Modules\juce_graphics\contexts</Filter>
+    </ClInclude>
+    <ClInclude Include="..\..\..\..\modules\juce_graphics\contexts\juce_LowLevelGraphicsPostScriptRenderer.h">
+      <Filter>JUCE Modules\juce_graphics\contexts</Filter>
+    </ClInclude>
+    <ClInclude Include="..\..\..\..\modules\juce_graphics\contexts\juce_LowLevelGraphicsSoftwareRenderer.h">
+      <Filter>JUCE Modules\juce_graphics\contexts</Filter>
+    </ClInclude>
+    <ClInclude Include="..\..\..\..\modules\juce_graphics\effects\juce_DropShadowEffect.h">
+      <Filter>JUCE Modules\juce_graphics\effects</Filter>
+    </ClInclude>
+    <ClInclude Include="..\..\..\..\modules\juce_graphics\effects\juce_GlowEffect.h">
+      <Filter>JUCE Modules\juce_graphics\effects</Filter>
+    </ClInclude>
+    <ClInclude Include="..\..\..\..\modules\juce_graphics\effects\juce_ImageEffectFilter.h">
+      <Filter>JUCE Modules\juce_graphics\effects</Filter>
+    </ClInclude>
+    <ClInclude Include="..\..\..\..\modules\juce_graphics\fonts\juce_AttributedString.h">
+      <Filter>JUCE Modules\juce_graphics\fonts</Filter>
+    </ClInclude>
+    <ClInclude Include="..\..\..\..\modules\juce_graphics\fonts\juce_CustomTypeface.h">
+      <Filter>JUCE Modules\juce_graphics\fonts</Filter>
+    </ClInclude>
+    <ClInclude Include="..\..\..\..\modules\juce_graphics\fonts\juce_Font.h">
+      <Filter>JUCE Modules\juce_graphics\fonts</Filter>
+    </ClInclude>
+    <ClInclude Include="..\..\..\..\modules\juce_graphics\fonts\juce_GlyphArrangement.h">
+      <Filter>JUCE Modules\juce_graphics\fonts</Filter>
+    </ClInclude>
+    <ClInclude Include="..\..\..\..\modules\juce_graphics\fonts\juce_TextLayout.h">
+      <Filter>JUCE Modules\juce_graphics\fonts</Filter>
+    </ClInclude>
+    <ClInclude Include="..\..\..\..\modules\juce_graphics\fonts\juce_Typeface.h">
+      <Filter>JUCE Modules\juce_graphics\fonts</Filter>
+    </ClInclude>
+    <ClInclude Include="..\..\..\..\modules\juce_graphics\geometry\juce_AffineTransform.h">
+      <Filter>JUCE Modules\juce_graphics\geometry</Filter>
+    </ClInclude>
+    <ClInclude Include="..\..\..\..\modules\juce_graphics\geometry\juce_BorderSize.h">
+      <Filter>JUCE Modules\juce_graphics\geometry</Filter>
+    </ClInclude>
+    <ClInclude Include="..\..\..\..\modules\juce_graphics\geometry\juce_EdgeTable.h">
+      <Filter>JUCE Modules\juce_graphics\geometry</Filter>
+    </ClInclude>
+    <ClInclude Include="..\..\..\..\modules\juce_graphics\geometry\juce_Line.h">
+      <Filter>JUCE Modules\juce_graphics\geometry</Filter>
+    </ClInclude>
+    <ClInclude Include="..\..\..\..\modules\juce_graphics\geometry\juce_Parallelogram.h">
+      <Filter>JUCE Modules\juce_graphics\geometry</Filter>
+    </ClInclude>
+    <ClInclude Include="..\..\..\..\modules\juce_graphics\geometry\juce_Path.h">
+      <Filter>JUCE Modules\juce_graphics\geometry</Filter>
+    </ClInclude>
+    <ClInclude Include="..\..\..\..\modules\juce_graphics\geometry\juce_PathIterator.h">
+      <Filter>JUCE Modules\juce_graphics\geometry</Filter>
+    </ClInclude>
+    <ClInclude Include="..\..\..\..\modules\juce_graphics\geometry\juce_PathStrokeType.h">
+      <Filter>JUCE Modules\juce_graphics\geometry</Filter>
+    </ClInclude>
+    <ClInclude Include="..\..\..\..\modules\juce_graphics\geometry\juce_Point.h">
+      <Filter>JUCE Modules\juce_graphics\geometry</Filter>
+    </ClInclude>
+    <ClInclude Include="..\..\..\..\modules\juce_graphics\geometry\juce_Rectangle.h">
+      <Filter>JUCE Modules\juce_graphics\geometry</Filter>
+    </ClInclude>
+    <ClInclude Include="..\..\..\..\modules\juce_graphics\geometry\juce_RectangleList.h">
+      <Filter>JUCE Modules\juce_graphics\geometry</Filter>
+    </ClInclude>
+    <ClInclude Include="..\..\..\..\modules\juce_graphics\image_formats\jpglib\cderror.h">
+      <Filter>JUCE Modules\juce_graphics\image_formats\jpglib</Filter>
+    </ClInclude>
+    <ClInclude Include="..\..\..\..\modules\juce_graphics\image_formats\jpglib\jchuff.h">
+      <Filter>JUCE Modules\juce_graphics\image_formats\jpglib</Filter>
+    </ClInclude>
+    <ClInclude Include="..\..\..\..\modules\juce_graphics\image_formats\jpglib\jconfig.h">
+      <Filter>JUCE Modules\juce_graphics\image_formats\jpglib</Filter>
+    </ClInclude>
+    <ClInclude Include="..\..\..\..\modules\juce_graphics\image_formats\jpglib\jdct.h">
+      <Filter>JUCE Modules\juce_graphics\image_formats\jpglib</Filter>
+    </ClInclude>
+    <ClInclude Include="..\..\..\..\modules\juce_graphics\image_formats\jpglib\jdhuff.h">
+      <Filter>JUCE Modules\juce_graphics\image_formats\jpglib</Filter>
+    </ClInclude>
+    <ClInclude Include="..\..\..\..\modules\juce_graphics\image_formats\jpglib\jerror.h">
+      <Filter>JUCE Modules\juce_graphics\image_formats\jpglib</Filter>
+    </ClInclude>
+    <ClInclude Include="..\..\..\..\modules\juce_graphics\image_formats\jpglib\jinclude.h">
+      <Filter>JUCE Modules\juce_graphics\image_formats\jpglib</Filter>
+    </ClInclude>
+    <ClInclude Include="..\..\..\..\modules\juce_graphics\image_formats\jpglib\jmemsys.h">
+      <Filter>JUCE Modules\juce_graphics\image_formats\jpglib</Filter>
+    </ClInclude>
+    <ClInclude Include="..\..\..\..\modules\juce_graphics\image_formats\jpglib\jmorecfg.h">
+      <Filter>JUCE Modules\juce_graphics\image_formats\jpglib</Filter>
+    </ClInclude>
+    <ClInclude Include="..\..\..\..\modules\juce_graphics\image_formats\jpglib\jpegint.h">
+      <Filter>JUCE Modules\juce_graphics\image_formats\jpglib</Filter>
+    </ClInclude>
+    <ClInclude Include="..\..\..\..\modules\juce_graphics\image_formats\jpglib\jpeglib.h">
+      <Filter>JUCE Modules\juce_graphics\image_formats\jpglib</Filter>
+    </ClInclude>
+    <ClInclude Include="..\..\..\..\modules\juce_graphics\image_formats\jpglib\jversion.h">
+      <Filter>JUCE Modules\juce_graphics\image_formats\jpglib</Filter>
+    </ClInclude>
+    <ClInclude Include="..\..\..\..\modules\juce_graphics\image_formats\jpglib\transupp.h">
+      <Filter>JUCE Modules\juce_graphics\image_formats\jpglib</Filter>
+    </ClInclude>
+    <ClInclude Include="..\..\..\..\modules\juce_graphics\image_formats\pnglib\png.h">
+      <Filter>JUCE Modules\juce_graphics\image_formats\pnglib</Filter>
+    </ClInclude>
+    <ClInclude Include="..\..\..\..\modules\juce_graphics\image_formats\pnglib\pngconf.h">
+      <Filter>JUCE Modules\juce_graphics\image_formats\pnglib</Filter>
+    </ClInclude>
+    <ClInclude Include="..\..\..\..\modules\juce_graphics\image_formats\pnglib\pnginfo.h">
+      <Filter>JUCE Modules\juce_graphics\image_formats\pnglib</Filter>
+    </ClInclude>
+    <ClInclude Include="..\..\..\..\modules\juce_graphics\image_formats\pnglib\pngpriv.h">
+      <Filter>JUCE Modules\juce_graphics\image_formats\pnglib</Filter>
+    </ClInclude>
+    <ClInclude Include="..\..\..\..\modules\juce_graphics\image_formats\pnglib\pngstruct.h">
+      <Filter>JUCE Modules\juce_graphics\image_formats\pnglib</Filter>
+    </ClInclude>
+    <ClInclude Include="..\..\..\..\modules\juce_graphics\images\juce_Image.h">
+      <Filter>JUCE Modules\juce_graphics\images</Filter>
+    </ClInclude>
+    <ClInclude Include="..\..\..\..\modules\juce_graphics\images\juce_ImageCache.h">
+      <Filter>JUCE Modules\juce_graphics\images</Filter>
+    </ClInclude>
+    <ClInclude Include="..\..\..\..\modules\juce_graphics\images\juce_ImageConvolutionKernel.h">
+      <Filter>JUCE Modules\juce_graphics\images</Filter>
+    </ClInclude>
+    <ClInclude Include="..\..\..\..\modules\juce_graphics\images\juce_ImageFileFormat.h">
+      <Filter>JUCE Modules\juce_graphics\images</Filter>
+    </ClInclude>
+    <ClInclude Include="..\..\..\..\modules\juce_graphics\native\juce_mac_CoreGraphicsContext.h">
+      <Filter>JUCE Modules\juce_graphics\native</Filter>
+    </ClInclude>
+    <ClInclude Include="..\..\..\..\modules\juce_graphics\native\juce_mac_CoreGraphicsHelpers.h">
+      <Filter>JUCE Modules\juce_graphics\native</Filter>
+    </ClInclude>
+    <ClInclude Include="..\..\..\..\modules\juce_graphics\native\juce_RenderingHelpers.h">
+      <Filter>JUCE Modules\juce_graphics\native</Filter>
+    </ClInclude>
+    <ClInclude Include="..\..\..\..\modules\juce_graphics\native\juce_win32_Direct2DGraphicsContext.h">
+      <Filter>JUCE Modules\juce_graphics\native</Filter>
+    </ClInclude>
+    <ClInclude Include="..\..\..\..\modules\juce_graphics\placement\juce_Justification.h">
+      <Filter>JUCE Modules\juce_graphics\placement</Filter>
+    </ClInclude>
+    <ClInclude Include="..\..\..\..\modules\juce_graphics\placement\juce_RectanglePlacement.h">
+      <Filter>JUCE Modules\juce_graphics\placement</Filter>
+    </ClInclude>
+    <ClInclude Include="..\..\..\..\modules\juce_graphics\juce_graphics.h">
+      <Filter>JUCE Modules\juce_graphics</Filter>
+    </ClInclude>
+    <ClInclude Include="..\..\..\..\modules\juce_gui_basics\application\juce_Application.h">
+      <Filter>JUCE Modules\juce_gui_basics\application</Filter>
+    </ClInclude>
+    <ClInclude Include="..\..\..\..\modules\juce_gui_basics\buttons\juce_ArrowButton.h">
+      <Filter>JUCE Modules\juce_gui_basics\buttons</Filter>
+    </ClInclude>
+    <ClInclude Include="..\..\..\..\modules\juce_gui_basics\buttons\juce_Button.h">
+      <Filter>JUCE Modules\juce_gui_basics\buttons</Filter>
+    </ClInclude>
+    <ClInclude Include="..\..\..\..\modules\juce_gui_basics\buttons\juce_DrawableButton.h">
+      <Filter>JUCE Modules\juce_gui_basics\buttons</Filter>
+    </ClInclude>
+    <ClInclude Include="..\..\..\..\modules\juce_gui_basics\buttons\juce_HyperlinkButton.h">
+      <Filter>JUCE Modules\juce_gui_basics\buttons</Filter>
+    </ClInclude>
+    <ClInclude Include="..\..\..\..\modules\juce_gui_basics\buttons\juce_ImageButton.h">
+      <Filter>JUCE Modules\juce_gui_basics\buttons</Filter>
+    </ClInclude>
+    <ClInclude Include="..\..\..\..\modules\juce_gui_basics\buttons\juce_ShapeButton.h">
+      <Filter>JUCE Modules\juce_gui_basics\buttons</Filter>
+    </ClInclude>
+    <ClInclude Include="..\..\..\..\modules\juce_gui_basics\buttons\juce_TextButton.h">
+      <Filter>JUCE Modules\juce_gui_basics\buttons</Filter>
+    </ClInclude>
+    <ClInclude Include="..\..\..\..\modules\juce_gui_basics\buttons\juce_ToggleButton.h">
+      <Filter>JUCE Modules\juce_gui_basics\buttons</Filter>
+    </ClInclude>
+    <ClInclude Include="..\..\..\..\modules\juce_gui_basics\buttons\juce_ToolbarButton.h">
+      <Filter>JUCE Modules\juce_gui_basics\buttons</Filter>
+    </ClInclude>
+    <ClInclude Include="..\..\..\..\modules\juce_gui_basics\commands\juce_ApplicationCommandID.h">
+      <Filter>JUCE Modules\juce_gui_basics\commands</Filter>
+    </ClInclude>
+    <ClInclude Include="..\..\..\..\modules\juce_gui_basics\commands\juce_ApplicationCommandInfo.h">
+      <Filter>JUCE Modules\juce_gui_basics\commands</Filter>
+    </ClInclude>
+    <ClInclude Include="..\..\..\..\modules\juce_gui_basics\commands\juce_ApplicationCommandManager.h">
+      <Filter>JUCE Modules\juce_gui_basics\commands</Filter>
+    </ClInclude>
+    <ClInclude Include="..\..\..\..\modules\juce_gui_basics\commands\juce_ApplicationCommandTarget.h">
+      <Filter>JUCE Modules\juce_gui_basics\commands</Filter>
+    </ClInclude>
+    <ClInclude Include="..\..\..\..\modules\juce_gui_basics\commands\juce_KeyPressMappingSet.h">
+      <Filter>JUCE Modules\juce_gui_basics\commands</Filter>
+    </ClInclude>
+    <ClInclude Include="..\..\..\..\modules\juce_gui_basics\components\juce_CachedComponentImage.h">
+      <Filter>JUCE Modules\juce_gui_basics\components</Filter>
+    </ClInclude>
+    <ClInclude Include="..\..\..\..\modules\juce_gui_basics\components\juce_Component.h">
+      <Filter>JUCE Modules\juce_gui_basics\components</Filter>
+    </ClInclude>
+    <ClInclude Include="..\..\..\..\modules\juce_gui_basics\components\juce_ComponentListener.h">
+      <Filter>JUCE Modules\juce_gui_basics\components</Filter>
+    </ClInclude>
+    <ClInclude Include="..\..\..\..\modules\juce_gui_basics\components\juce_ModalComponentManager.h">
+      <Filter>JUCE Modules\juce_gui_basics\components</Filter>
+    </ClInclude>
+    <ClInclude Include="..\..\..\..\modules\juce_gui_basics\desktop\juce_Desktop.h">
+      <Filter>JUCE Modules\juce_gui_basics\desktop</Filter>
+    </ClInclude>
+    <ClInclude Include="..\..\..\..\modules\juce_gui_basics\desktop\juce_Displays.h">
+      <Filter>JUCE Modules\juce_gui_basics\desktop</Filter>
+    </ClInclude>
+    <ClInclude Include="..\..\..\..\modules\juce_gui_basics\drawables\juce_Drawable.h">
+      <Filter>JUCE Modules\juce_gui_basics\drawables</Filter>
+    </ClInclude>
+    <ClInclude Include="..\..\..\..\modules\juce_gui_basics\drawables\juce_DrawableComposite.h">
+      <Filter>JUCE Modules\juce_gui_basics\drawables</Filter>
+    </ClInclude>
+    <ClInclude Include="..\..\..\..\modules\juce_gui_basics\drawables\juce_DrawableImage.h">
+      <Filter>JUCE Modules\juce_gui_basics\drawables</Filter>
+    </ClInclude>
+    <ClInclude Include="..\..\..\..\modules\juce_gui_basics\drawables\juce_DrawablePath.h">
+      <Filter>JUCE Modules\juce_gui_basics\drawables</Filter>
+    </ClInclude>
+    <ClInclude Include="..\..\..\..\modules\juce_gui_basics\drawables\juce_DrawableRectangle.h">
+      <Filter>JUCE Modules\juce_gui_basics\drawables</Filter>
+    </ClInclude>
+    <ClInclude Include="..\..\..\..\modules\juce_gui_basics\drawables\juce_DrawableShape.h">
+      <Filter>JUCE Modules\juce_gui_basics\drawables</Filter>
+    </ClInclude>
+    <ClInclude Include="..\..\..\..\modules\juce_gui_basics\drawables\juce_DrawableText.h">
+      <Filter>JUCE Modules\juce_gui_basics\drawables</Filter>
+    </ClInclude>
+    <ClInclude Include="..\..\..\..\modules\juce_gui_basics\filebrowser\juce_ContentSharer.h">
+      <Filter>JUCE Modules\juce_gui_basics\filebrowser</Filter>
+    </ClInclude>
+    <ClInclude Include="..\..\..\..\modules\juce_gui_basics\filebrowser\juce_DirectoryContentsDisplayComponent.h">
+      <Filter>JUCE Modules\juce_gui_basics\filebrowser</Filter>
+    </ClInclude>
+    <ClInclude Include="..\..\..\..\modules\juce_gui_basics\filebrowser\juce_DirectoryContentsList.h">
+      <Filter>JUCE Modules\juce_gui_basics\filebrowser</Filter>
+    </ClInclude>
+    <ClInclude Include="..\..\..\..\modules\juce_gui_basics\filebrowser\juce_FileBrowserComponent.h">
+      <Filter>JUCE Modules\juce_gui_basics\filebrowser</Filter>
+    </ClInclude>
+    <ClInclude Include="..\..\..\..\modules\juce_gui_basics\filebrowser\juce_FileBrowserListener.h">
+      <Filter>JUCE Modules\juce_gui_basics\filebrowser</Filter>
+    </ClInclude>
+    <ClInclude Include="..\..\..\..\modules\juce_gui_basics\filebrowser\juce_FileChooser.h">
+      <Filter>JUCE Modules\juce_gui_basics\filebrowser</Filter>
+    </ClInclude>
+    <ClInclude Include="..\..\..\..\modules\juce_gui_basics\filebrowser\juce_FileChooserDialogBox.h">
+      <Filter>JUCE Modules\juce_gui_basics\filebrowser</Filter>
+    </ClInclude>
+    <ClInclude Include="..\..\..\..\modules\juce_gui_basics\filebrowser\juce_FileListComponent.h">
+      <Filter>JUCE Modules\juce_gui_basics\filebrowser</Filter>
+    </ClInclude>
+    <ClInclude Include="..\..\..\..\modules\juce_gui_basics\filebrowser\juce_FilenameComponent.h">
+      <Filter>JUCE Modules\juce_gui_basics\filebrowser</Filter>
+    </ClInclude>
+    <ClInclude Include="..\..\..\..\modules\juce_gui_basics\filebrowser\juce_FilePreviewComponent.h">
+      <Filter>JUCE Modules\juce_gui_basics\filebrowser</Filter>
+    </ClInclude>
+    <ClInclude Include="..\..\..\..\modules\juce_gui_basics\filebrowser\juce_FileSearchPathListComponent.h">
+      <Filter>JUCE Modules\juce_gui_basics\filebrowser</Filter>
+    </ClInclude>
+    <ClInclude Include="..\..\..\..\modules\juce_gui_basics\filebrowser\juce_FileTreeComponent.h">
+      <Filter>JUCE Modules\juce_gui_basics\filebrowser</Filter>
+    </ClInclude>
+    <ClInclude Include="..\..\..\..\modules\juce_gui_basics\filebrowser\juce_ImagePreviewComponent.h">
+      <Filter>JUCE Modules\juce_gui_basics\filebrowser</Filter>
+    </ClInclude>
+    <ClInclude Include="..\..\..\..\modules\juce_gui_basics\keyboard\juce_CaretComponent.h">
+      <Filter>JUCE Modules\juce_gui_basics\keyboard</Filter>
+    </ClInclude>
+    <ClInclude Include="..\..\..\..\modules\juce_gui_basics\keyboard\juce_KeyboardFocusTraverser.h">
+      <Filter>JUCE Modules\juce_gui_basics\keyboard</Filter>
+    </ClInclude>
+    <ClInclude Include="..\..\..\..\modules\juce_gui_basics\keyboard\juce_KeyListener.h">
+      <Filter>JUCE Modules\juce_gui_basics\keyboard</Filter>
+    </ClInclude>
+    <ClInclude Include="..\..\..\..\modules\juce_gui_basics\keyboard\juce_KeyPress.h">
+      <Filter>JUCE Modules\juce_gui_basics\keyboard</Filter>
+    </ClInclude>
+    <ClInclude Include="..\..\..\..\modules\juce_gui_basics\keyboard\juce_ModifierKeys.h">
+      <Filter>JUCE Modules\juce_gui_basics\keyboard</Filter>
+    </ClInclude>
+    <ClInclude Include="..\..\..\..\modules\juce_gui_basics\keyboard\juce_SystemClipboard.h">
+      <Filter>JUCE Modules\juce_gui_basics\keyboard</Filter>
+    </ClInclude>
+    <ClInclude Include="..\..\..\..\modules\juce_gui_basics\keyboard\juce_TextEditorKeyMapper.h">
+      <Filter>JUCE Modules\juce_gui_basics\keyboard</Filter>
+    </ClInclude>
+    <ClInclude Include="..\..\..\..\modules\juce_gui_basics\keyboard\juce_TextInputTarget.h">
+      <Filter>JUCE Modules\juce_gui_basics\keyboard</Filter>
+    </ClInclude>
+    <ClInclude Include="..\..\..\..\modules\juce_gui_basics\layout\juce_AnimatedPosition.h">
+      <Filter>JUCE Modules\juce_gui_basics\layout</Filter>
+    </ClInclude>
+    <ClInclude Include="..\..\..\..\modules\juce_gui_basics\layout\juce_AnimatedPositionBehaviours.h">
+      <Filter>JUCE Modules\juce_gui_basics\layout</Filter>
+    </ClInclude>
+    <ClInclude Include="..\..\..\..\modules\juce_gui_basics\layout\juce_ComponentAnimator.h">
+      <Filter>JUCE Modules\juce_gui_basics\layout</Filter>
+    </ClInclude>
+    <ClInclude Include="..\..\..\..\modules\juce_gui_basics\layout\juce_ComponentBoundsConstrainer.h">
+      <Filter>JUCE Modules\juce_gui_basics\layout</Filter>
+    </ClInclude>
+    <ClInclude Include="..\..\..\..\modules\juce_gui_basics\layout\juce_ComponentBuilder.h">
+      <Filter>JUCE Modules\juce_gui_basics\layout</Filter>
+    </ClInclude>
+    <ClInclude Include="..\..\..\..\modules\juce_gui_basics\layout\juce_ComponentMovementWatcher.h">
+      <Filter>JUCE Modules\juce_gui_basics\layout</Filter>
+    </ClInclude>
+    <ClInclude Include="..\..\..\..\modules\juce_gui_basics\layout\juce_ConcertinaPanel.h">
+      <Filter>JUCE Modules\juce_gui_basics\layout</Filter>
+    </ClInclude>
+    <ClInclude Include="..\..\..\..\modules\juce_gui_basics\layout\juce_FlexBox.h">
+      <Filter>JUCE Modules\juce_gui_basics\layout</Filter>
+    </ClInclude>
+    <ClInclude Include="..\..\..\..\modules\juce_gui_basics\layout\juce_FlexItem.h">
+      <Filter>JUCE Modules\juce_gui_basics\layout</Filter>
+    </ClInclude>
+    <ClInclude Include="..\..\..\..\modules\juce_gui_basics\layout\juce_Grid.h">
+      <Filter>JUCE Modules\juce_gui_basics\layout</Filter>
+    </ClInclude>
+    <ClInclude Include="..\..\..\..\modules\juce_gui_basics\layout\juce_GridItem.h">
+      <Filter>JUCE Modules\juce_gui_basics\layout</Filter>
+    </ClInclude>
+    <ClInclude Include="..\..\..\..\modules\juce_gui_basics\layout\juce_GroupComponent.h">
+      <Filter>JUCE Modules\juce_gui_basics\layout</Filter>
+    </ClInclude>
+    <ClInclude Include="..\..\..\..\modules\juce_gui_basics\layout\juce_MultiDocumentPanel.h">
+      <Filter>JUCE Modules\juce_gui_basics\layout</Filter>
+    </ClInclude>
+    <ClInclude Include="..\..\..\..\modules\juce_gui_basics\layout\juce_ResizableBorderComponent.h">
+      <Filter>JUCE Modules\juce_gui_basics\layout</Filter>
+    </ClInclude>
+    <ClInclude Include="..\..\..\..\modules\juce_gui_basics\layout\juce_ResizableCornerComponent.h">
+      <Filter>JUCE Modules\juce_gui_basics\layout</Filter>
+    </ClInclude>
+    <ClInclude Include="..\..\..\..\modules\juce_gui_basics\layout\juce_ResizableEdgeComponent.h">
+      <Filter>JUCE Modules\juce_gui_basics\layout</Filter>
+    </ClInclude>
+    <ClInclude Include="..\..\..\..\modules\juce_gui_basics\layout\juce_ScrollBar.h">
+      <Filter>JUCE Modules\juce_gui_basics\layout</Filter>
+    </ClInclude>
+    <ClInclude Include="..\..\..\..\modules\juce_gui_basics\layout\juce_SidePanel.h">
+      <Filter>JUCE Modules\juce_gui_basics\layout</Filter>
+    </ClInclude>
+    <ClInclude Include="..\..\..\..\modules\juce_gui_basics\layout\juce_StretchableLayoutManager.h">
+      <Filter>JUCE Modules\juce_gui_basics\layout</Filter>
+    </ClInclude>
+    <ClInclude Include="..\..\..\..\modules\juce_gui_basics\layout\juce_StretchableLayoutResizerBar.h">
+      <Filter>JUCE Modules\juce_gui_basics\layout</Filter>
+    </ClInclude>
+    <ClInclude Include="..\..\..\..\modules\juce_gui_basics\layout\juce_StretchableObjectResizer.h">
+      <Filter>JUCE Modules\juce_gui_basics\layout</Filter>
+    </ClInclude>
+    <ClInclude Include="..\..\..\..\modules\juce_gui_basics\layout\juce_TabbedButtonBar.h">
+      <Filter>JUCE Modules\juce_gui_basics\layout</Filter>
+    </ClInclude>
+    <ClInclude Include="..\..\..\..\modules\juce_gui_basics\layout\juce_TabbedComponent.h">
+      <Filter>JUCE Modules\juce_gui_basics\layout</Filter>
+    </ClInclude>
+    <ClInclude Include="..\..\..\..\modules\juce_gui_basics\layout\juce_Viewport.h">
+      <Filter>JUCE Modules\juce_gui_basics\layout</Filter>
+    </ClInclude>
+    <ClInclude Include="..\..\..\..\modules\juce_gui_basics\lookandfeel\juce_LookAndFeel.h">
+      <Filter>JUCE Modules\juce_gui_basics\lookandfeel</Filter>
+    </ClInclude>
+    <ClInclude Include="..\..\..\..\modules\juce_gui_basics\lookandfeel\juce_LookAndFeel_V1.h">
+      <Filter>JUCE Modules\juce_gui_basics\lookandfeel</Filter>
+    </ClInclude>
+    <ClInclude Include="..\..\..\..\modules\juce_gui_basics\lookandfeel\juce_LookAndFeel_V2.h">
+      <Filter>JUCE Modules\juce_gui_basics\lookandfeel</Filter>
+    </ClInclude>
+    <ClInclude Include="..\..\..\..\modules\juce_gui_basics\lookandfeel\juce_LookAndFeel_V3.h">
+      <Filter>JUCE Modules\juce_gui_basics\lookandfeel</Filter>
+    </ClInclude>
+    <ClInclude Include="..\..\..\..\modules\juce_gui_basics\lookandfeel\juce_LookAndFeel_V4.h">
+      <Filter>JUCE Modules\juce_gui_basics\lookandfeel</Filter>
+    </ClInclude>
+    <ClInclude Include="..\..\..\..\modules\juce_gui_basics\menus\juce_BurgerMenuComponent.h">
+      <Filter>JUCE Modules\juce_gui_basics\menus</Filter>
+    </ClInclude>
+    <ClInclude Include="..\..\..\..\modules\juce_gui_basics\menus\juce_MenuBarComponent.h">
+      <Filter>JUCE Modules\juce_gui_basics\menus</Filter>
+    </ClInclude>
+    <ClInclude Include="..\..\..\..\modules\juce_gui_basics\menus\juce_MenuBarModel.h">
+      <Filter>JUCE Modules\juce_gui_basics\menus</Filter>
+    </ClInclude>
+    <ClInclude Include="..\..\..\..\modules\juce_gui_basics\menus\juce_PopupMenu.h">
+      <Filter>JUCE Modules\juce_gui_basics\menus</Filter>
+    </ClInclude>
+    <ClInclude Include="..\..\..\..\modules\juce_gui_basics\misc\juce_BubbleComponent.h">
+      <Filter>JUCE Modules\juce_gui_basics\misc</Filter>
+    </ClInclude>
+    <ClInclude Include="..\..\..\..\modules\juce_gui_basics\misc\juce_DropShadower.h">
+      <Filter>JUCE Modules\juce_gui_basics\misc</Filter>
+    </ClInclude>
+    <ClInclude Include="..\..\..\..\modules\juce_gui_basics\misc\juce_JUCESplashScreen.h">
+      <Filter>JUCE Modules\juce_gui_basics\misc</Filter>
+    </ClInclude>
+    <ClInclude Include="..\..\..\..\modules\juce_gui_basics\mouse\juce_ComponentDragger.h">
+      <Filter>JUCE Modules\juce_gui_basics\mouse</Filter>
+    </ClInclude>
+    <ClInclude Include="..\..\..\..\modules\juce_gui_basics\mouse\juce_DragAndDropContainer.h">
+      <Filter>JUCE Modules\juce_gui_basics\mouse</Filter>
+    </ClInclude>
+    <ClInclude Include="..\..\..\..\modules\juce_gui_basics\mouse\juce_DragAndDropTarget.h">
+      <Filter>JUCE Modules\juce_gui_basics\mouse</Filter>
+    </ClInclude>
+    <ClInclude Include="..\..\..\..\modules\juce_gui_basics\mouse\juce_FileDragAndDropTarget.h">
+      <Filter>JUCE Modules\juce_gui_basics\mouse</Filter>
+    </ClInclude>
+    <ClInclude Include="..\..\..\..\modules\juce_gui_basics\mouse\juce_LassoComponent.h">
+      <Filter>JUCE Modules\juce_gui_basics\mouse</Filter>
+    </ClInclude>
+    <ClInclude Include="..\..\..\..\modules\juce_gui_basics\mouse\juce_MouseCursor.h">
+      <Filter>JUCE Modules\juce_gui_basics\mouse</Filter>
+    </ClInclude>
+    <ClInclude Include="..\..\..\..\modules\juce_gui_basics\mouse\juce_MouseEvent.h">
+      <Filter>JUCE Modules\juce_gui_basics\mouse</Filter>
+    </ClInclude>
+    <ClInclude Include="..\..\..\..\modules\juce_gui_basics\mouse\juce_MouseInactivityDetector.h">
+      <Filter>JUCE Modules\juce_gui_basics\mouse</Filter>
+    </ClInclude>
+    <ClInclude Include="..\..\..\..\modules\juce_gui_basics\mouse\juce_MouseInputSource.h">
+      <Filter>JUCE Modules\juce_gui_basics\mouse</Filter>
+    </ClInclude>
+    <ClInclude Include="..\..\..\..\modules\juce_gui_basics\mouse\juce_MouseListener.h">
+      <Filter>JUCE Modules\juce_gui_basics\mouse</Filter>
+    </ClInclude>
+    <ClInclude Include="..\..\..\..\modules\juce_gui_basics\mouse\juce_SelectedItemSet.h">
+      <Filter>JUCE Modules\juce_gui_basics\mouse</Filter>
+    </ClInclude>
+    <ClInclude Include="..\..\..\..\modules\juce_gui_basics\mouse\juce_TextDragAndDropTarget.h">
+      <Filter>JUCE Modules\juce_gui_basics\mouse</Filter>
+    </ClInclude>
+    <ClInclude Include="..\..\..\..\modules\juce_gui_basics\mouse\juce_TooltipClient.h">
+      <Filter>JUCE Modules\juce_gui_basics\mouse</Filter>
+    </ClInclude>
+    <ClInclude Include="..\..\..\..\modules\juce_gui_basics\native\juce_linux_X11.h">
+      <Filter>JUCE Modules\juce_gui_basics\native</Filter>
+    </ClInclude>
+    <ClInclude Include="..\..\..\..\modules\juce_gui_basics\native\juce_MultiTouchMapper.h">
+      <Filter>JUCE Modules\juce_gui_basics\native</Filter>
+    </ClInclude>
+    <ClInclude Include="..\..\..\..\modules\juce_gui_basics\positioning\juce_MarkerList.h">
+      <Filter>JUCE Modules\juce_gui_basics\positioning</Filter>
+    </ClInclude>
+    <ClInclude Include="..\..\..\..\modules\juce_gui_basics\positioning\juce_RelativeCoordinate.h">
+      <Filter>JUCE Modules\juce_gui_basics\positioning</Filter>
+    </ClInclude>
+    <ClInclude Include="..\..\..\..\modules\juce_gui_basics\positioning\juce_RelativeCoordinatePositioner.h">
+      <Filter>JUCE Modules\juce_gui_basics\positioning</Filter>
+    </ClInclude>
+    <ClInclude Include="..\..\..\..\modules\juce_gui_basics\positioning\juce_RelativeParallelogram.h">
+      <Filter>JUCE Modules\juce_gui_basics\positioning</Filter>
+    </ClInclude>
+    <ClInclude Include="..\..\..\..\modules\juce_gui_basics\positioning\juce_RelativePoint.h">
+      <Filter>JUCE Modules\juce_gui_basics\positioning</Filter>
+    </ClInclude>
+    <ClInclude Include="..\..\..\..\modules\juce_gui_basics\positioning\juce_RelativePointPath.h">
+      <Filter>JUCE Modules\juce_gui_basics\positioning</Filter>
+    </ClInclude>
+    <ClInclude Include="..\..\..\..\modules\juce_gui_basics\positioning\juce_RelativeRectangle.h">
+      <Filter>JUCE Modules\juce_gui_basics\positioning</Filter>
+    </ClInclude>
+    <ClInclude Include="..\..\..\..\modules\juce_gui_basics\properties\juce_BooleanPropertyComponent.h">
+      <Filter>JUCE Modules\juce_gui_basics\properties</Filter>
+    </ClInclude>
+    <ClInclude Include="..\..\..\..\modules\juce_gui_basics\properties\juce_ButtonPropertyComponent.h">
+      <Filter>JUCE Modules\juce_gui_basics\properties</Filter>
+    </ClInclude>
+    <ClInclude Include="..\..\..\..\modules\juce_gui_basics\properties\juce_ChoicePropertyComponent.h">
+      <Filter>JUCE Modules\juce_gui_basics\properties</Filter>
+    </ClInclude>
+    <ClInclude Include="..\..\..\..\modules\juce_gui_basics\properties\juce_MultiChoicePropertyComponent.h">
+      <Filter>JUCE Modules\juce_gui_basics\properties</Filter>
+    </ClInclude>
+    <ClInclude Include="..\..\..\..\modules\juce_gui_basics\properties\juce_PropertyComponent.h">
+      <Filter>JUCE Modules\juce_gui_basics\properties</Filter>
+    </ClInclude>
+    <ClInclude Include="..\..\..\..\modules\juce_gui_basics\properties\juce_PropertyPanel.h">
+      <Filter>JUCE Modules\juce_gui_basics\properties</Filter>
+    </ClInclude>
+    <ClInclude Include="..\..\..\..\modules\juce_gui_basics\properties\juce_SliderPropertyComponent.h">
+      <Filter>JUCE Modules\juce_gui_basics\properties</Filter>
+    </ClInclude>
+    <ClInclude Include="..\..\..\..\modules\juce_gui_basics\properties\juce_TextPropertyComponent.h">
+      <Filter>JUCE Modules\juce_gui_basics\properties</Filter>
+    </ClInclude>
+    <ClInclude Include="..\..\..\..\modules\juce_gui_basics\widgets\juce_ComboBox.h">
+      <Filter>JUCE Modules\juce_gui_basics\widgets</Filter>
+    </ClInclude>
+    <ClInclude Include="..\..\..\..\modules\juce_gui_basics\widgets\juce_ImageComponent.h">
+      <Filter>JUCE Modules\juce_gui_basics\widgets</Filter>
+    </ClInclude>
+    <ClInclude Include="..\..\..\..\modules\juce_gui_basics\widgets\juce_Label.h">
+      <Filter>JUCE Modules\juce_gui_basics\widgets</Filter>
+    </ClInclude>
+    <ClInclude Include="..\..\..\..\modules\juce_gui_basics\widgets\juce_ListBox.h">
+      <Filter>JUCE Modules\juce_gui_basics\widgets</Filter>
+    </ClInclude>
+    <ClInclude Include="..\..\..\..\modules\juce_gui_basics\widgets\juce_ProgressBar.h">
+      <Filter>JUCE Modules\juce_gui_basics\widgets</Filter>
+    </ClInclude>
+    <ClInclude Include="..\..\..\..\modules\juce_gui_basics\widgets\juce_Slider.h">
+      <Filter>JUCE Modules\juce_gui_basics\widgets</Filter>
+    </ClInclude>
+    <ClInclude Include="..\..\..\..\modules\juce_gui_basics\widgets\juce_TableHeaderComponent.h">
+      <Filter>JUCE Modules\juce_gui_basics\widgets</Filter>
+    </ClInclude>
+    <ClInclude Include="..\..\..\..\modules\juce_gui_basics\widgets\juce_TableListBox.h">
+      <Filter>JUCE Modules\juce_gui_basics\widgets</Filter>
+    </ClInclude>
+    <ClInclude Include="..\..\..\..\modules\juce_gui_basics\widgets\juce_TextEditor.h">
+      <Filter>JUCE Modules\juce_gui_basics\widgets</Filter>
+    </ClInclude>
+    <ClInclude Include="..\..\..\..\modules\juce_gui_basics\widgets\juce_Toolbar.h">
+      <Filter>JUCE Modules\juce_gui_basics\widgets</Filter>
+    </ClInclude>
+    <ClInclude Include="..\..\..\..\modules\juce_gui_basics\widgets\juce_ToolbarItemComponent.h">
+      <Filter>JUCE Modules\juce_gui_basics\widgets</Filter>
+    </ClInclude>
+    <ClInclude Include="..\..\..\..\modules\juce_gui_basics\widgets\juce_ToolbarItemFactory.h">
+      <Filter>JUCE Modules\juce_gui_basics\widgets</Filter>
+    </ClInclude>
+    <ClInclude Include="..\..\..\..\modules\juce_gui_basics\widgets\juce_ToolbarItemPalette.h">
+      <Filter>JUCE Modules\juce_gui_basics\widgets</Filter>
+    </ClInclude>
+    <ClInclude Include="..\..\..\..\modules\juce_gui_basics\widgets\juce_TreeView.h">
+      <Filter>JUCE Modules\juce_gui_basics\widgets</Filter>
+    </ClInclude>
+    <ClInclude Include="..\..\..\..\modules\juce_gui_basics\windows\juce_AlertWindow.h">
+      <Filter>JUCE Modules\juce_gui_basics\windows</Filter>
+    </ClInclude>
+    <ClInclude Include="..\..\..\..\modules\juce_gui_basics\windows\juce_CallOutBox.h">
+      <Filter>JUCE Modules\juce_gui_basics\windows</Filter>
+    </ClInclude>
+    <ClInclude Include="..\..\..\..\modules\juce_gui_basics\windows\juce_ComponentPeer.h">
+      <Filter>JUCE Modules\juce_gui_basics\windows</Filter>
+    </ClInclude>
+    <ClInclude Include="..\..\..\..\modules\juce_gui_basics\windows\juce_DialogWindow.h">
+      <Filter>JUCE Modules\juce_gui_basics\windows</Filter>
+    </ClInclude>
+    <ClInclude Include="..\..\..\..\modules\juce_gui_basics\windows\juce_DocumentWindow.h">
+      <Filter>JUCE Modules\juce_gui_basics\windows</Filter>
+    </ClInclude>
+    <ClInclude Include="..\..\..\..\modules\juce_gui_basics\windows\juce_NativeMessageBox.h">
+      <Filter>JUCE Modules\juce_gui_basics\windows</Filter>
+    </ClInclude>
+    <ClInclude Include="..\..\..\..\modules\juce_gui_basics\windows\juce_ResizableWindow.h">
+      <Filter>JUCE Modules\juce_gui_basics\windows</Filter>
+    </ClInclude>
+    <ClInclude Include="..\..\..\..\modules\juce_gui_basics\windows\juce_ThreadWithProgressWindow.h">
+      <Filter>JUCE Modules\juce_gui_basics\windows</Filter>
+    </ClInclude>
+    <ClInclude Include="..\..\..\..\modules\juce_gui_basics\windows\juce_TooltipWindow.h">
+      <Filter>JUCE Modules\juce_gui_basics\windows</Filter>
+    </ClInclude>
+    <ClInclude Include="..\..\..\..\modules\juce_gui_basics\windows\juce_TopLevelWindow.h">
+      <Filter>JUCE Modules\juce_gui_basics\windows</Filter>
+    </ClInclude>
+    <ClInclude Include="..\..\..\..\modules\juce_gui_basics\juce_gui_basics.h">
+      <Filter>JUCE Modules\juce_gui_basics</Filter>
+    </ClInclude>
+    <ClInclude Include="..\..\..\..\modules\juce_gui_extra\code_editor\juce_CodeDocument.h">
+      <Filter>JUCE Modules\juce_gui_extra\code_editor</Filter>
+    </ClInclude>
+    <ClInclude Include="..\..\..\..\modules\juce_gui_extra\code_editor\juce_CodeEditorComponent.h">
+      <Filter>JUCE Modules\juce_gui_extra\code_editor</Filter>
+    </ClInclude>
+    <ClInclude Include="..\..\..\..\modules\juce_gui_extra\code_editor\juce_CodeTokeniser.h">
+      <Filter>JUCE Modules\juce_gui_extra\code_editor</Filter>
+    </ClInclude>
+    <ClInclude Include="..\..\..\..\modules\juce_gui_extra\code_editor\juce_CPlusPlusCodeTokeniser.h">
+      <Filter>JUCE Modules\juce_gui_extra\code_editor</Filter>
+    </ClInclude>
+    <ClInclude Include="..\..\..\..\modules\juce_gui_extra\code_editor\juce_CPlusPlusCodeTokeniserFunctions.h">
+      <Filter>JUCE Modules\juce_gui_extra\code_editor</Filter>
+    </ClInclude>
+    <ClInclude Include="..\..\..\..\modules\juce_gui_extra\code_editor\juce_LuaCodeTokeniser.h">
+      <Filter>JUCE Modules\juce_gui_extra\code_editor</Filter>
+    </ClInclude>
+    <ClInclude Include="..\..\..\..\modules\juce_gui_extra\code_editor\juce_XMLCodeTokeniser.h">
+      <Filter>JUCE Modules\juce_gui_extra\code_editor</Filter>
+    </ClInclude>
+    <ClInclude Include="..\..\..\..\modules\juce_gui_extra\documents\juce_FileBasedDocument.h">
+      <Filter>JUCE Modules\juce_gui_extra\documents</Filter>
+    </ClInclude>
+    <ClInclude Include="..\..\..\..\modules\juce_gui_extra\embedding\juce_ActiveXControlComponent.h">
+      <Filter>JUCE Modules\juce_gui_extra\embedding</Filter>
+    </ClInclude>
+    <ClInclude Include="..\..\..\..\modules\juce_gui_extra\embedding\juce_AndroidViewComponent.h">
+      <Filter>JUCE Modules\juce_gui_extra\embedding</Filter>
+    </ClInclude>
+    <ClInclude Include="..\..\..\..\modules\juce_gui_extra\embedding\juce_NSViewComponent.h">
+      <Filter>JUCE Modules\juce_gui_extra\embedding</Filter>
+    </ClInclude>
+    <ClInclude Include="..\..\..\..\modules\juce_gui_extra\embedding\juce_ScopedDPIAwarenessDisabler.h">
+      <Filter>JUCE Modules\juce_gui_extra\embedding</Filter>
+    </ClInclude>
+    <ClInclude Include="..\..\..\..\modules\juce_gui_extra\embedding\juce_UIViewComponent.h">
+      <Filter>JUCE Modules\juce_gui_extra\embedding</Filter>
+    </ClInclude>
+    <ClInclude Include="..\..\..\..\modules\juce_gui_extra\embedding\juce_XEmbedComponent.h">
+      <Filter>JUCE Modules\juce_gui_extra\embedding</Filter>
+    </ClInclude>
+    <ClInclude Include="..\..\..\..\modules\juce_gui_extra\misc\juce_AnimatedAppComponent.h">
+      <Filter>JUCE Modules\juce_gui_extra\misc</Filter>
+    </ClInclude>
+    <ClInclude Include="..\..\..\..\modules\juce_gui_extra\misc\juce_AppleRemote.h">
+      <Filter>JUCE Modules\juce_gui_extra\misc</Filter>
+    </ClInclude>
+    <ClInclude Include="..\..\..\..\modules\juce_gui_extra\misc\juce_BubbleMessageComponent.h">
+      <Filter>JUCE Modules\juce_gui_extra\misc</Filter>
+    </ClInclude>
+    <ClInclude Include="..\..\..\..\modules\juce_gui_extra\misc\juce_ColourSelector.h">
+      <Filter>JUCE Modules\juce_gui_extra\misc</Filter>
+    </ClInclude>
+    <ClInclude Include="..\..\..\..\modules\juce_gui_extra\misc\juce_KeyMappingEditorComponent.h">
+      <Filter>JUCE Modules\juce_gui_extra\misc</Filter>
+    </ClInclude>
+    <ClInclude Include="..\..\..\..\modules\juce_gui_extra\misc\juce_LiveConstantEditor.h">
+      <Filter>JUCE Modules\juce_gui_extra\misc</Filter>
+    </ClInclude>
+    <ClInclude Include="..\..\..\..\modules\juce_gui_extra\misc\juce_PreferencesPanel.h">
+      <Filter>JUCE Modules\juce_gui_extra\misc</Filter>
+    </ClInclude>
+    <ClInclude Include="..\..\..\..\modules\juce_gui_extra\misc\juce_PushNotifications.h">
+      <Filter>JUCE Modules\juce_gui_extra\misc</Filter>
+    </ClInclude>
+    <ClInclude Include="..\..\..\..\modules\juce_gui_extra\misc\juce_RecentlyOpenedFilesList.h">
+      <Filter>JUCE Modules\juce_gui_extra\misc</Filter>
+    </ClInclude>
+    <ClInclude Include="..\..\..\..\modules\juce_gui_extra\misc\juce_SplashScreen.h">
+      <Filter>JUCE Modules\juce_gui_extra\misc</Filter>
+    </ClInclude>
+    <ClInclude Include="..\..\..\..\modules\juce_gui_extra\misc\juce_SystemTrayIconComponent.h">
+      <Filter>JUCE Modules\juce_gui_extra\misc</Filter>
+    </ClInclude>
+    <ClInclude Include="..\..\..\..\modules\juce_gui_extra\misc\juce_WebBrowserComponent.h">
+      <Filter>JUCE Modules\juce_gui_extra\misc</Filter>
+    </ClInclude>
+    <ClInclude Include="..\..\..\..\modules\juce_gui_extra\native\juce_mac_CarbonViewWrapperComponent.h">
+      <Filter>JUCE Modules\juce_gui_extra\native</Filter>
+    </ClInclude>
+    <ClInclude Include="..\..\..\..\modules\juce_gui_extra\juce_gui_extra.h">
+      <Filter>JUCE Modules\juce_gui_extra</Filter>
+    </ClInclude>
+    <ClInclude Include="..\..\..\..\modules\juce_opengl\geometry\juce_Draggable3DOrientation.h">
+      <Filter>JUCE Modules\juce_opengl\geometry</Filter>
+    </ClInclude>
+    <ClInclude Include="..\..\..\..\modules\juce_opengl\geometry\juce_Matrix3D.h">
+      <Filter>JUCE Modules\juce_opengl\geometry</Filter>
+    </ClInclude>
+    <ClInclude Include="..\..\..\..\modules\juce_opengl\geometry\juce_Quaternion.h">
+      <Filter>JUCE Modules\juce_opengl\geometry</Filter>
+    </ClInclude>
+    <ClInclude Include="..\..\..\..\modules\juce_opengl\geometry\juce_Vector3D.h">
+      <Filter>JUCE Modules\juce_opengl\geometry</Filter>
+    </ClInclude>
+    <ClInclude Include="..\..\..\..\modules\juce_opengl\native\juce_MissingGLDefinitions.h">
+      <Filter>JUCE Modules\juce_opengl\native</Filter>
+    </ClInclude>
+    <ClInclude Include="..\..\..\..\modules\juce_opengl\native\juce_OpenGL_android.h">
+      <Filter>JUCE Modules\juce_opengl\native</Filter>
+    </ClInclude>
+    <ClInclude Include="..\..\..\..\modules\juce_opengl\native\juce_OpenGL_ios.h">
+      <Filter>JUCE Modules\juce_opengl\native</Filter>
+    </ClInclude>
+    <ClInclude Include="..\..\..\..\modules\juce_opengl\native\juce_OpenGL_linux_X11.h">
+      <Filter>JUCE Modules\juce_opengl\native</Filter>
+    </ClInclude>
+    <ClInclude Include="..\..\..\..\modules\juce_opengl\native\juce_OpenGL_osx.h">
+      <Filter>JUCE Modules\juce_opengl\native</Filter>
+    </ClInclude>
+    <ClInclude Include="..\..\..\..\modules\juce_opengl\native\juce_OpenGL_win32.h">
+      <Filter>JUCE Modules\juce_opengl\native</Filter>
+    </ClInclude>
+    <ClInclude Include="..\..\..\..\modules\juce_opengl\native\juce_OpenGLExtensions.h">
+      <Filter>JUCE Modules\juce_opengl\native</Filter>
+    </ClInclude>
+    <ClInclude Include="..\..\..\..\modules\juce_opengl\opengl\juce_OpenGLContext.h">
+      <Filter>JUCE Modules\juce_opengl\opengl</Filter>
+    </ClInclude>
+    <ClInclude Include="..\..\..\..\modules\juce_opengl\opengl\juce_OpenGLFrameBuffer.h">
+      <Filter>JUCE Modules\juce_opengl\opengl</Filter>
+    </ClInclude>
+    <ClInclude Include="..\..\..\..\modules\juce_opengl\opengl\juce_OpenGLGraphicsContext.h">
+      <Filter>JUCE Modules\juce_opengl\opengl</Filter>
+    </ClInclude>
+    <ClInclude Include="..\..\..\..\modules\juce_opengl\opengl\juce_OpenGLHelpers.h">
+      <Filter>JUCE Modules\juce_opengl\opengl</Filter>
+    </ClInclude>
+    <ClInclude Include="..\..\..\..\modules\juce_opengl\opengl\juce_OpenGLImage.h">
+      <Filter>JUCE Modules\juce_opengl\opengl</Filter>
+    </ClInclude>
+    <ClInclude Include="..\..\..\..\modules\juce_opengl\opengl\juce_OpenGLPixelFormat.h">
+      <Filter>JUCE Modules\juce_opengl\opengl</Filter>
+    </ClInclude>
+    <ClInclude Include="..\..\..\..\modules\juce_opengl\opengl\juce_OpenGLRenderer.h">
+      <Filter>JUCE Modules\juce_opengl\opengl</Filter>
+    </ClInclude>
+    <ClInclude Include="..\..\..\..\modules\juce_opengl\opengl\juce_OpenGLShaderProgram.h">
+      <Filter>JUCE Modules\juce_opengl\opengl</Filter>
+    </ClInclude>
+    <ClInclude Include="..\..\..\..\modules\juce_opengl\opengl\juce_OpenGLTexture.h">
+      <Filter>JUCE Modules\juce_opengl\opengl</Filter>
+    </ClInclude>
+    <ClInclude Include="..\..\..\..\modules\juce_opengl\utils\juce_OpenGLAppComponent.h">
+      <Filter>JUCE Modules\juce_opengl\utils</Filter>
+    </ClInclude>
+    <ClInclude Include="..\..\..\..\modules\juce_opengl\juce_opengl.h">
+      <Filter>JUCE Modules\juce_opengl</Filter>
+    </ClInclude>
+    <ClInclude Include="..\..\..\..\modules\juce_video\capture\juce_CameraDevice.h">
+      <Filter>JUCE Modules\juce_video\capture</Filter>
+    </ClInclude>
+    <ClInclude Include="..\..\..\..\modules\juce_video\native\juce_android_CameraDevice.h">
+      <Filter>JUCE Modules\juce_video\native</Filter>
+    </ClInclude>
+    <ClInclude Include="..\..\..\..\modules\juce_video\native\juce_android_Video.h">
+      <Filter>JUCE Modules\juce_video\native</Filter>
+    </ClInclude>
+    <ClInclude Include="..\..\..\..\modules\juce_video\native\juce_ios_CameraDevice.h">
+      <Filter>JUCE Modules\juce_video\native</Filter>
+    </ClInclude>
+    <ClInclude Include="..\..\..\..\modules\juce_video\native\juce_mac_CameraDevice.h">
+      <Filter>JUCE Modules\juce_video\native</Filter>
+    </ClInclude>
+    <ClInclude Include="..\..\..\..\modules\juce_video\native\juce_mac_Video.h">
+      <Filter>JUCE Modules\juce_video\native</Filter>
+    </ClInclude>
+    <ClInclude Include="..\..\..\..\modules\juce_video\native\juce_win32_CameraDevice.h">
+      <Filter>JUCE Modules\juce_video\native</Filter>
+    </ClInclude>
+    <ClInclude Include="..\..\..\..\modules\juce_video\native\juce_win32_Video.h">
+      <Filter>JUCE Modules\juce_video\native</Filter>
+    </ClInclude>
+    <ClInclude Include="..\..\..\..\modules\juce_video\playback\juce_VideoComponent.h">
+      <Filter>JUCE Modules\juce_video\playback</Filter>
+    </ClInclude>
+    <ClInclude Include="..\..\..\..\modules\juce_video\juce_video.h">
+      <Filter>JUCE Modules\juce_video</Filter>
+    </ClInclude>
+    <ClInclude Include="..\..\JuceLibraryCode\AppConfig.h">
+      <Filter>JUCE Library Code</Filter>
+    </ClInclude>
+    <ClInclude Include="..\..\JuceLibraryCode\BinaryData.h">
+      <Filter>JUCE Library Code</Filter>
+    </ClInclude>
+    <ClInclude Include="..\..\JuceLibraryCode\JuceHeader.h">
+      <Filter>JUCE Library Code</Filter>
+    </ClInclude>
+  </ItemGroup>
+  <ItemGroup>
+    <None Include="..\..\Source\JUCEAppIcon.png">
+      <Filter>AudioPluginHost\Source</Filter>
+    </None>
+    <None Include="..\..\..\..\modules\juce_audio_formats\codecs\flac\Flac Licence.txt">
+      <Filter>JUCE Modules\juce_audio_formats\codecs\flac</Filter>
+    </None>
+    <None Include="..\..\..\..\modules\juce_audio_formats\codecs\oggvorbis\Ogg Vorbis Licence.txt">
+      <Filter>JUCE Modules\juce_audio_formats\codecs\oggvorbis</Filter>
+    </None>
+    <None Include="..\..\..\..\modules\juce_audio_processors\format_types\VST3_SDK\base\LICENSE.txt">
+      <Filter>JUCE Modules\juce_audio_processors\format_types\VST3_SDK\base</Filter>
+    </None>
+    <None Include="..\..\..\..\modules\juce_audio_processors\format_types\VST3_SDK\pluginterfaces\LICENSE.txt">
+      <Filter>JUCE Modules\juce_audio_processors\format_types\VST3_SDK\pluginterfaces</Filter>
+    </None>
+    <None Include="..\..\..\..\modules\juce_audio_processors\format_types\VST3_SDK\public.sdk\LICENSE.txt">
+      <Filter>JUCE Modules\juce_audio_processors\format_types\VST3_SDK\public.sdk</Filter>
+    </None>
+    <None Include="..\..\..\..\modules\juce_audio_processors\format_types\VST3_SDK\LICENSE.txt">
+      <Filter>JUCE Modules\juce_audio_processors\format_types\VST3_SDK</Filter>
+    </None>
+    <None Include="..\..\..\..\modules\juce_audio_processors\format_types\VST3_SDK\README.md">
+      <Filter>JUCE Modules\juce_audio_processors\format_types\VST3_SDK</Filter>
+    </None>
+    <None Include="..\..\..\..\modules\juce_core\native\java\README.txt">
+      <Filter>JUCE Modules\juce_core\native\java</Filter>
+    </None>
+    <None Include="..\..\..\..\modules\juce_graphics\image_formats\jpglib\changes to libjpeg for JUCE.txt">
+      <Filter>JUCE Modules\juce_graphics\image_formats\jpglib</Filter>
+    </None>
+    <None Include="..\..\..\..\modules\juce_graphics\image_formats\pnglib\libpng_readme.txt">
+      <Filter>JUCE Modules\juce_graphics\image_formats\pnglib</Filter>
+    </None>
+    <None Include=".\icon.ico">
+      <Filter>JUCE Library Code</Filter>
+    </None>
+  </ItemGroup>
+  <ItemGroup>
+    <ResourceCompile Include=".\resources.rc">
+      <Filter>JUCE Library Code</Filter>
+    </ResourceCompile>
+  </ItemGroup>
 </Project>