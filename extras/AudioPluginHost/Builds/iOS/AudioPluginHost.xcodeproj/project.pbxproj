// !$*UTF8*$!
{
	archiveVersion = 1;
	classes = {
	};
	objectVersion = 46;
	objects = {

/* Begin PBXBuildFile section */
		025B22813EA4E34CE3630B9A /* IOConfigurationWindow.cpp */ = {isa = PBXBuildFile; fileRef = C37B2E77AAB6C9E13729BF99; };
		075C54DDDBDEA5AAD2F60154 /* include_juce_graphics.mm */ = {isa = PBXBuildFile; fileRef = 82800DBA287EF4BAB13B42FB; };
		09309BD494A05931864B6730 /* PluginGraph.cpp */ = {isa = PBXBuildFile; fileRef = 0B1CC8C80F6F99BDE7D6AEC9; };
		0F20A4AE04736634F097F5A6 /* include_juce_audio_utils.mm */ = {isa = PBXBuildFile; fileRef = B285CAB91AE928C476CA4F9C; };
		1570FCC5CDB7A44DF0077E39 /* CoreGraphics.framework */ = {isa = PBXBuildFile; fileRef = 2F7D965A1284CEF0B20EB657; };
		15CCE43D7DCFC649638919D4 /* include_juce_audio_basics.mm */ = {isa = PBXBuildFile; fileRef = 4C7D82F9274A4F9DBF11235C; };
		21D330A5B13178B12BEAFC3C /* AudioToolbox.framework */ = {isa = PBXBuildFile; fileRef = D4EBC17BDB7F88CCBC76730B; };
		2727A191DB1BAAC9C04B9081 /* include_juce_opengl.mm */ = {isa = PBXBuildFile; fileRef = 37E4D5C341406B7072120006; };
		2AB9A26C9359C40CA0A937ED /* OpenGLES.framework */ = {isa = PBXBuildFile; fileRef = D0026F0A29B486D87E92BB8B; };
		2C3D221D2AA87F07B3F1044D /* include_juce_gui_basics.mm */ = {isa = PBXBuildFile; fileRef = 8FE7B37CDE0818DB27BDDEBD; };
		3E1689E23B9C85F03209DCEF /* GraphEditorPanel.cpp */ = {isa = PBXBuildFile; fileRef = 3D78A731234A833CA112AE45; };
		443244451A0F2064D4767337 /* Icon.icns */ = {isa = PBXBuildFile; fileRef = 2A6983F82B13F9E8B10299AE; };
		4DB15177DDC357F4503F88CF /* WebKit.framework */ = {isa = PBXBuildFile; fileRef = B457EE687507BF1DEEA7581F; };
		50AFD116DCA6EC228EFB322D /* UIKit.framework */ = {isa = PBXBuildFile; fileRef = F9EDC54DFBCF3A63E0AA5D73; };
		59F4F23BFFDAB414B4801F85 /* Images.xcassets */ = {isa = PBXBuildFile; fileRef = 29E0972229FB44D969035B4E; };
		5C4D406B924230F83E3580AD /* include_juce_audio_devices.mm */ = {isa = PBXBuildFile; fileRef = 65968EA1B476D71F14DE1D58; };
		70580743C3D5695F065FF698 /* CoreAudioKit.framework */ = {isa = PBXBuildFile; fileRef = E68018DE199135B7F738FB17; };
		73E371F1B912FCCAE0CD7E5D /* Accelerate.framework */ = {isa = PBXBuildFile; fileRef = 86CA337014D3F67E906FFD28; };
		76A80851698FC773D2479B4E /* include_juce_core.mm */ = {isa = PBXBuildFile; fileRef = 683CEE986A2467C850FE99E6; };
		7DE202DC1D876F49266D9E7D /* include_juce_events.mm */ = {isa = PBXBuildFile; fileRef = 8290D7BAC160B3A56B66891A; };
		7FF8A938915488310A7F5921 /* InternalPlugins.cpp */ = {isa = PBXBuildFile; fileRef = 87A7AAB053051C49EAF4EE88; };
		851C1165C9E4ACDD19C56A96 /* AVFoundation.framework */ = {isa = PBXBuildFile; fileRef = 942A0F04EFB8D0B2FF9780BA; };
		9056B642BEF870098DE344E5 /* Foundation.framework */ = {isa = PBXBuildFile; fileRef = 03FA420AACDD03D50AA16E4A; };
		92EE84159C7027A137F06204 /* CoreText.framework */ = {isa = PBXBuildFile; fileRef = 66643EDF46AE8C5B7956B91D; };
		A0144A682BF4843C8CF53FE4 /* BinaryData.cpp */ = {isa = PBXBuildFile; fileRef = 6D107D7946DC5976B766345B; };
		A02C9F4C4B840C27B6CAFEBD /* QuartzCore.framework */ = {isa = PBXBuildFile; fileRef = 89309C0C5F3269BD06BE7F27; };
		A09E93F1B354E1FF8B3E9ABE /* include_juce_data_structures.mm */ = {isa = PBXBuildFile; fileRef = 5EF1D381F42AA8764597F189; };
		A1B0416DA378BB0C3AD6F74B /* HostStartup.cpp */ = {isa = PBXBuildFile; fileRef = A66EFAC64B1B67B536C73415; };
		A5F0B3B7175766C8AF1D6C3E /* include_juce_dsp.mm */ = {isa = PBXBuildFile; fileRef = 36689CA4EFC2AF183A0848AE; };
		B0D5475F716126465FCE1586 /* CoreImage.framework */ = {isa = PBXBuildFile; fileRef = CFFA8E9A7820C5A27B4393C9; };
		C38D14DC58F1941DD5E4BF60 /* include_juce_gui_extra.mm */ = {isa = PBXBuildFile; fileRef = 2BE6C2DFD6EBB9A89109AEB5; };
		C81D59C798F9F1F1A549FF07 /* CoreServices.framework */ = {isa = PBXBuildFile; fileRef = 7D924E83DABA5B54205C52F4; };
		CAF0DE157C8F7D9F168AA3B6 /* include_juce_audio_processors.mm */ = {isa = PBXBuildFile; fileRef = 5FBD6C402617272052BB4D81; };
		E092A70431B046BF1F50A482 /* CoreMIDI.framework */ = {isa = PBXBuildFile; fileRef = 5AF0CA7CDFCA90B4DE1F55C3; };
		E283262A07376A7EDFCEAF6F /* LaunchScreen.storyboard */ = {isa = PBXBuildFile; fileRef = F58EBA72DA53F75945B91321; };
		E3CB85BA817BC9E3942A8AB0 /* CoreAudio.framework */ = {isa = PBXBuildFile; fileRef = 9F9B445E6755CAA19E4344ED; };
		E4A926EF695823F0F13268FF /* include_juce_cryptography.mm */ = {isa = PBXBuildFile; fileRef = B8E24A5CEE6B7055537725CF; };
		F4DD98B9310B679D50A2C8A6 /* include_juce_audio_formats.mm */ = {isa = PBXBuildFile; fileRef = 5D250A57C7DEA80248F30EED; };
		F635D974599DEC2ED91E6A88 /* MainHostWindow.cpp */ = {isa = PBXBuildFile; fileRef = 04AABCD3491318FB32E844B4; };
		FCDB1F8A93F59E0F97821456 /* App */ = {isa = PBXBuildFile; fileRef = 8D8BBC353637DA442C5575DA; };
		FE22E1AF24FA9ED43E983B81 /* Assets */ = {isa = PBXBuildFile; fileRef = 5F0ADA39C70C892758A941F6; };
/* End PBXBuildFile section */

/* Begin PBXFileReference section */
		03FA420AACDD03D50AA16E4A /* Foundation.framework */ /* Foundation.framework */ = {isa = PBXFileReference; lastKnownFileType = wrapper.framework; name = Foundation.framework; path = System/Library/Frameworks/Foundation.framework; sourceTree = SDKROOT; };
		04AABCD3491318FB32E844B4 /* MainHostWindow.cpp */ /* MainHostWindow.cpp */ = {isa = PBXFileReference; lastKnownFileType = sourcecode.cpp.cpp; name = MainHostWindow.cpp; path = ../../Source/UI/MainHostWindow.cpp; sourceTree = SOURCE_ROOT; };
		04DB9A49969ECC740CC25665 /* GraphEditorPanel.h */ /* GraphEditorPanel.h */ = {isa = PBXFileReference; lastKnownFileType = sourcecode.c.h; name = GraphEditorPanel.h; path = ../../Source/UI/GraphEditorPanel.h; sourceTree = SOURCE_ROOT; };
		0B1CC8C80F6F99BDE7D6AEC9 /* PluginGraph.cpp */ /* PluginGraph.cpp */ = {isa = PBXFileReference; lastKnownFileType = sourcecode.cpp.cpp; name = PluginGraph.cpp; path = ../../Source/Plugins/PluginGraph.cpp; sourceTree = SOURCE_ROOT; };
		11E6340DB6A6F68F5040101B /* reverb_ir.wav */ /* reverb_ir.wav */ = {isa = PBXFileReference; lastKnownFileType = file.wav; name = reverb_ir.wav; path = ../../../../examples/Assets/reverb_ir.wav; sourceTree = SOURCE_ROOT; };
		17A29FEB16D4439351511947 /* guitar_amp.wav */ /* guitar_amp.wav */ = {isa = PBXFileReference; lastKnownFileType = file.wav; name = guitar_amp.wav; path = ../../../../examples/Assets/guitar_amp.wav; sourceTree = SOURCE_ROOT; };
		1DADAD8E34AAF4AFF1C69DC4 /* BinaryData.h */ /* BinaryData.h */ = {isa = PBXFileReference; lastKnownFileType = sourcecode.c.h; name = BinaryData.h; path = ../../JuceLibraryCode/BinaryData.h; sourceTree = SOURCE_ROOT; };
		29E0972229FB44D969035B4E /* Images.xcassets */ /* Images.xcassets */ = {isa = PBXFileReference; lastKnownFileType = folder.assetcatalog; name = Images.xcassets; path = AudioPluginHost/Images.xcassets; sourceTree = SOURCE_ROOT; };
		2A6983F82B13F9E8B10299AE /* Icon.icns */ /* Icon.icns */ = {isa = PBXFileReference; lastKnownFileType = file.icns; name = Icon.icns; path = Icon.icns; sourceTree = SOURCE_ROOT; };
		2BE6C2DFD6EBB9A89109AEB5 /* include_juce_gui_extra.mm */ /* include_juce_gui_extra.mm */ = {isa = PBXFileReference; lastKnownFileType = sourcecode.cpp.objcpp; name = include_juce_gui_extra.mm; path = ../../JuceLibraryCode/include_juce_gui_extra.mm; sourceTree = SOURCE_ROOT; };
		2F7D965A1284CEF0B20EB657 /* CoreGraphics.framework */ /* CoreGraphics.framework */ = {isa = PBXFileReference; lastKnownFileType = wrapper.framework; name = CoreGraphics.framework; path = System/Library/Frameworks/CoreGraphics.framework; sourceTree = SDKROOT; };
		36689CA4EFC2AF183A0848AE /* include_juce_dsp.mm */ /* include_juce_dsp.mm */ = {isa = PBXFileReference; lastKnownFileType = sourcecode.cpp.objcpp; name = include_juce_dsp.mm; path = ../../JuceLibraryCode/include_juce_dsp.mm; sourceTree = SOURCE_ROOT; };
		37E4D5C341406B7072120006 /* include_juce_opengl.mm */ /* include_juce_opengl.mm */ = {isa = PBXFileReference; lastKnownFileType = sourcecode.cpp.objcpp; name = include_juce_opengl.mm; path = ../../JuceLibraryCode/include_juce_opengl.mm; sourceTree = SOURCE_ROOT; };
		3C070DD522CDD11FFC87425D /* juce_audio_utils */ /* juce_audio_utils */ = {isa = PBXFileReference; lastKnownFileType = folder; name = juce_audio_utils; path = ../../../../modules/juce_audio_utils; sourceTree = SOURCE_ROOT; };
		3D57FE2A8877F12A61054726 /* juce_core */ /* juce_core */ = {isa = PBXFileReference; lastKnownFileType = folder; name = juce_core; path = ../../../../modules/juce_core; sourceTree = SOURCE_ROOT; };
		3D78A731234A833CA112AE45 /* GraphEditorPanel.cpp */ /* GraphEditorPanel.cpp */ = {isa = PBXFileReference; lastKnownFileType = sourcecode.cpp.cpp; name = GraphEditorPanel.cpp; path = ../../Source/UI/GraphEditorPanel.cpp; sourceTree = SOURCE_ROOT; };
		45098BAF7E088D41A4E69E42 /* singing.ogg */ /* singing.ogg */ = {isa = PBXFileReference; lastKnownFileType = file.ogg; name = singing.ogg; path = ../../../../examples/Assets/singing.ogg; sourceTree = SOURCE_ROOT; };
		46C3C2CD301CD59C51FD02D6 /* PluginGraph.h */ /* PluginGraph.h */ = {isa = PBXFileReference; lastKnownFileType = sourcecode.c.h; name = PluginGraph.h; path = ../../Source/Plugins/PluginGraph.h; sourceTree = SOURCE_ROOT; };
		4C7D82F9274A4F9DBF11235C /* include_juce_audio_basics.mm */ /* include_juce_audio_basics.mm */ = {isa = PBXFileReference; lastKnownFileType = sourcecode.cpp.objcpp; name = include_juce_audio_basics.mm; path = ../../JuceLibraryCode/include_juce_audio_basics.mm; sourceTree = SOURCE_ROOT; };
		5313EB852E41EE58B199B9A2 /* juce_audio_devices */ /* juce_audio_devices */ = {isa = PBXFileReference; lastKnownFileType = folder; name = juce_audio_devices; path = ../../../../modules/juce_audio_devices; sourceTree = SOURCE_ROOT; };
		57DF618F1DE781556B7AFC32 /* Info-App.plist */ /* Info-App.plist */ = {isa = PBXFileReference; lastKnownFileType = text.plist.xml; name = "Info-App.plist"; path = "Info-App.plist"; sourceTree = SOURCE_ROOT; };
		59842A98E5EBBC54B50C04CD /* juce_events */ /* juce_events */ = {isa = PBXFileReference; lastKnownFileType = folder; name = juce_events; path = ../../../../modules/juce_events; sourceTree = SOURCE_ROOT; };
		5AF0CA7CDFCA90B4DE1F55C3 /* CoreMIDI.framework */ /* CoreMIDI.framework */ = {isa = PBXFileReference; lastKnownFileType = wrapper.framework; name = CoreMIDI.framework; path = System/Library/Frameworks/CoreMIDI.framework; sourceTree = SDKROOT; };
		5D250A57C7DEA80248F30EED /* include_juce_audio_formats.mm */ /* include_juce_audio_formats.mm */ = {isa = PBXFileReference; lastKnownFileType = sourcecode.cpp.objcpp; name = include_juce_audio_formats.mm; path = ../../JuceLibraryCode/include_juce_audio_formats.mm; sourceTree = SOURCE_ROOT; };
		5EF1D381F42AA8764597F189 /* include_juce_data_structures.mm */ /* include_juce_data_structures.mm */ = {isa = PBXFileReference; lastKnownFileType = sourcecode.cpp.objcpp; name = include_juce_data_structures.mm; path = ../../JuceLibraryCode/include_juce_data_structures.mm; sourceTree = SOURCE_ROOT; };
		5F0ADA39C70C892758A941F6 /* Assets */ /* Assets */ = {isa = PBXFileReference; lastKnownFileType = folder; name = Assets; path = ../../../../examples/Assets; sourceTree = "<group>"; };
		5FBD6C402617272052BB4D81 /* include_juce_audio_processors.mm */ /* include_juce_audio_processors.mm */ = {isa = PBXFileReference; lastKnownFileType = sourcecode.cpp.objcpp; name = include_juce_audio_processors.mm; path = ../../JuceLibraryCode/include_juce_audio_processors.mm; sourceTree = SOURCE_ROOT; };
		65968EA1B476D71F14DE1D58 /* include_juce_audio_devices.mm */ /* include_juce_audio_devices.mm */ = {isa = PBXFileReference; lastKnownFileType = sourcecode.cpp.objcpp; name = include_juce_audio_devices.mm; path = ../../JuceLibraryCode/include_juce_audio_devices.mm; sourceTree = SOURCE_ROOT; };
		66643EDF46AE8C5B7956B91D /* CoreText.framework */ /* CoreText.framework */ = {isa = PBXFileReference; lastKnownFileType = wrapper.framework; name = CoreText.framework; path = System/Library/Frameworks/CoreText.framework; sourceTree = SDKROOT; };
		683CEE986A2467C850FE99E6 /* include_juce_core.mm */ /* include_juce_core.mm */ = {isa = PBXFileReference; lastKnownFileType = sourcecode.cpp.objcpp; name = include_juce_core.mm; path = ../../JuceLibraryCode/include_juce_core.mm; sourceTree = SOURCE_ROOT; };
		6A71B2BCAC4239072BC2BD7E /* juce_audio_basics */ /* juce_audio_basics */ = {isa = PBXFileReference; lastKnownFileType = folder; name = juce_audio_basics; path = ../../../../modules/juce_audio_basics; sourceTree = SOURCE_ROOT; };
		6D107D7946DC5976B766345B /* BinaryData.cpp */ /* BinaryData.cpp */ = {isa = PBXFileReference; lastKnownFileType = sourcecode.cpp.cpp; name = BinaryData.cpp; path = ../../JuceLibraryCode/BinaryData.cpp; sourceTree = SOURCE_ROOT; };
		7D924E83DABA5B54205C52F4 /* CoreServices.framework */ /* CoreServices.framework */ = {isa = PBXFileReference; lastKnownFileType = wrapper.framework; name = CoreServices.framework; path = System/Library/Frameworks/CoreServices.framework; sourceTree = SDKROOT; };
		81C1A7770E082F56FE5A90A7 /* juce_opengl */ /* juce_opengl */ = {isa = PBXFileReference; lastKnownFileType = folder; name = juce_opengl; path = ../../../../modules/juce_opengl; sourceTree = SOURCE_ROOT; };
		82800DBA287EF4BAB13B42FB /* include_juce_graphics.mm */ /* include_juce_graphics.mm */ = {isa = PBXFileReference; lastKnownFileType = sourcecode.cpp.objcpp; name = include_juce_graphics.mm; path = ../../JuceLibraryCode/include_juce_graphics.mm; sourceTree = SOURCE_ROOT; };
		8290D7BAC160B3A56B66891A /* include_juce_events.mm */ /* include_juce_events.mm */ = {isa = PBXFileReference; lastKnownFileType = sourcecode.cpp.objcpp; name = include_juce_events.mm; path = ../../JuceLibraryCode/include_juce_events.mm; sourceTree = SOURCE_ROOT; };
		86CA337014D3F67E906FFD28 /* Accelerate.framework */ /* Accelerate.framework */ = {isa = PBXFileReference; lastKnownFileType = wrapper.framework; name = Accelerate.framework; path = System/Library/Frameworks/Accelerate.framework; sourceTree = SDKROOT; };
		87A7AAB053051C49EAF4EE88 /* InternalPlugins.cpp */ /* InternalPlugins.cpp */ = {isa = PBXFileReference; lastKnownFileType = sourcecode.cpp.cpp; name = InternalPlugins.cpp; path = ../../Source/Plugins/InternalPlugins.cpp; sourceTree = SOURCE_ROOT; };
		89309C0C5F3269BD06BE7F27 /* QuartzCore.framework */ /* QuartzCore.framework */ = {isa = PBXFileReference; lastKnownFileType = wrapper.framework; name = QuartzCore.framework; path = System/Library/Frameworks/QuartzCore.framework; sourceTree = SDKROOT; };
		8D8BBC353637DA442C5575DA /* App */ = {isa = PBXFileReference; explicitFileType = wrapper.application; includeInIndex = 0; path = "Plugin Host.app"; sourceTree = BUILT_PRODUCTS_DIR; };
		8FE7B37CDE0818DB27BDDEBD /* include_juce_gui_basics.mm */ /* include_juce_gui_basics.mm */ = {isa = PBXFileReference; lastKnownFileType = sourcecode.cpp.objcpp; name = include_juce_gui_basics.mm; path = ../../JuceLibraryCode/include_juce_gui_basics.mm; sourceTree = SOURCE_ROOT; };
		9320A145F2A8ACD687D6608E /* juce_dsp */ /* juce_dsp */ = {isa = PBXFileReference; lastKnownFileType = folder; name = juce_dsp; path = ../../../../modules/juce_dsp; sourceTree = SOURCE_ROOT; };
		938AE72315C6C93949F6220E /* juce_gui_basics */ /* juce_gui_basics */ = {isa = PBXFileReference; lastKnownFileType = folder; name = juce_gui_basics; path = ../../../../modules/juce_gui_basics; sourceTree = SOURCE_ROOT; };
		942A0F04EFB8D0B2FF9780BA /* AVFoundation.framework */ /* AVFoundation.framework */ = {isa = PBXFileReference; lastKnownFileType = wrapper.framework; name = AVFoundation.framework; path = System/Library/Frameworks/AVFoundation.framework; sourceTree = SDKROOT; };
		94CB96C8E4B51F52776C2638 /* juce_graphics */ /* juce_graphics */ = {isa = PBXFileReference; lastKnownFileType = folder; name = juce_graphics; path = ../../../../modules/juce_graphics; sourceTree = SOURCE_ROOT; };
		97918AB43AD460AFA8FA2FFE /* PluginWindow.h */ /* PluginWindow.h */ = {isa = PBXFileReference; lastKnownFileType = sourcecode.c.h; name = PluginWindow.h; path = ../../Source/UI/PluginWindow.h; sourceTree = SOURCE_ROOT; };
		97E63C295843A1E665E70473 /* cello.wav */ /* cello.wav */ = {isa = PBXFileReference; lastKnownFileType = file.wav; name = cello.wav; path = ../../../../examples/Assets/cello.wav; sourceTree = SOURCE_ROOT; };
		9F9B445E6755CAA19E4344ED /* CoreAudio.framework */ /* CoreAudio.framework */ = {isa = PBXFileReference; lastKnownFileType = wrapper.framework; name = CoreAudio.framework; path = System/Library/Frameworks/CoreAudio.framework; sourceTree = SDKROOT; };
		A5DFC13E4F09134B0D226A3E /* MainHostWindow.h */ /* MainHostWindow.h */ = {isa = PBXFileReference; lastKnownFileType = sourcecode.c.h; name = MainHostWindow.h; path = ../../Source/UI/MainHostWindow.h; sourceTree = SOURCE_ROOT; };
		A5E7CA8A71D049BE2BD33861 /* JuceHeader.h */ /* JuceHeader.h */ = {isa = PBXFileReference; lastKnownFileType = sourcecode.c.h; name = JuceHeader.h; path = ../../JuceLibraryCode/JuceHeader.h; sourceTree = SOURCE_ROOT; };
		A66EFAC64B1B67B536C73415 /* HostStartup.cpp */ /* HostStartup.cpp */ = {isa = PBXFileReference; lastKnownFileType = sourcecode.cpp.cpp; name = HostStartup.cpp; path = ../../Source/HostStartup.cpp; sourceTree = SOURCE_ROOT; };
		A692426308435C2002F988FE /* proaudio.path */ /* proaudio.path */ = {isa = PBXFileReference; lastKnownFileType = file.path; name = proaudio.path; path = ../../../../examples/Assets/proaudio.path; sourceTree = SOURCE_ROOT; };
		A872AF2CAFFC72109B9C6348 /* cassette_recorder.wav */ /* cassette_recorder.wav */ = {isa = PBXFileReference; lastKnownFileType = file.wav; name = cassette_recorder.wav; path = ../../../../examples/Assets/cassette_recorder.wav; sourceTree = SOURCE_ROOT; };
		B285CAB91AE928C476CA4F9C /* include_juce_audio_utils.mm */ /* include_juce_audio_utils.mm */ = {isa = PBXFileReference; lastKnownFileType = sourcecode.cpp.objcpp; name = include_juce_audio_utils.mm; path = ../../JuceLibraryCode/include_juce_audio_utils.mm; sourceTree = SOURCE_ROOT; };
		B2A1E626CC120982805754F6 /* JUCEAppIcon.png */ /* JUCEAppIcon.png */ = {isa = PBXFileReference; lastKnownFileType = image.png; name = JUCEAppIcon.png; path = ../../Source/JUCEAppIcon.png; sourceTree = SOURCE_ROOT; };
		B457EE687507BF1DEEA7581F /* WebKit.framework */ /* WebKit.framework */ = {isa = PBXFileReference; lastKnownFileType = wrapper.framework; name = WebKit.framework; path = System/Library/Frameworks/WebKit.framework; sourceTree = SDKROOT; };
		B86B918291E1090C6A720971 /* juce_data_structures */ /* juce_data_structures */ = {isa = PBXFileReference; lastKnownFileType = folder; name = juce_data_structures; path = ../../../../modules/juce_data_structures; sourceTree = SOURCE_ROOT; };
		B8E24A5CEE6B7055537725CF /* include_juce_cryptography.mm */ /* include_juce_cryptography.mm */ = {isa = PBXFileReference; lastKnownFileType = sourcecode.cpp.objcpp; name = include_juce_cryptography.mm; path = ../../JuceLibraryCode/include_juce_cryptography.mm; sourceTree = SOURCE_ROOT; };
		B95B9D6774059DBB19F2B4E2 /* InternalPlugins.h */ /* InternalPlugins.h */ = {isa = PBXFileReference; lastKnownFileType = sourcecode.c.h; name = InternalPlugins.h; path = ../../Source/Plugins/InternalPlugins.h; sourceTree = SOURCE_ROOT; };
		C37B2E77AAB6C9E13729BF99 /* IOConfigurationWindow.cpp */ /* IOConfigurationWindow.cpp */ = {isa = PBXFileReference; lastKnownFileType = sourcecode.cpp.cpp; name = IOConfigurationWindow.cpp; path = ../../Source/Plugins/IOConfigurationWindow.cpp; sourceTree = SOURCE_ROOT; };
		CFFA8E9A7820C5A27B4393C9 /* CoreImage.framework */ /* CoreImage.framework */ = {isa = PBXFileReference; lastKnownFileType = wrapper.framework; name = CoreImage.framework; path = System/Library/Frameworks/CoreImage.framework; sourceTree = SDKROOT; };
		D0026F0A29B486D87E92BB8B /* OpenGLES.framework */ /* OpenGLES.framework */ = {isa = PBXFileReference; lastKnownFileType = wrapper.framework; name = OpenGLES.framework; path = System/Library/Frameworks/OpenGLES.framework; sourceTree = SDKROOT; };
		D4EBC17BDB7F88CCBC76730B /* AudioToolbox.framework */ /* AudioToolbox.framework */ = {isa = PBXFileReference; lastKnownFileType = wrapper.framework; name = AudioToolbox.framework; path = System/Library/Frameworks/AudioToolbox.framework; sourceTree = SDKROOT; };
		E68018DE199135B7F738FB17 /* CoreAudioKit.framework */ /* CoreAudioKit.framework */ = {isa = PBXFileReference; lastKnownFileType = wrapper.framework; name = CoreAudioKit.framework; path = System/Library/Frameworks/CoreAudioKit.framework; sourceTree = SDKROOT; };
		F14CDB17EFE157DA3C3A5A91 /* IOConfigurationWindow.h */ /* IOConfigurationWindow.h */ = {isa = PBXFileReference; lastKnownFileType = sourcecode.c.h; name = IOConfigurationWindow.h; path = ../../Source/Plugins/IOConfigurationWindow.h; sourceTree = SOURCE_ROOT; };
		F299BECFB2AEA6105F014848 /* juce_gui_extra */ /* juce_gui_extra */ = {isa = PBXFileReference; lastKnownFileType = folder; name = juce_gui_extra; path = ../../../../modules/juce_gui_extra; sourceTree = SOURCE_ROOT; };
		F58EBA72DA53F75945B91321 /* LaunchScreen.storyboard */ /* LaunchScreen.storyboard */ = {isa = PBXFileReference; lastKnownFileType = file.storyboard; name = LaunchScreen.storyboard; path = LaunchScreen.storyboard; sourceTree = SOURCE_ROOT; };
		F9AC862E9A3583B6C1488EE0 /* juce_audio_formats */ /* juce_audio_formats */ = {isa = PBXFileReference; lastKnownFileType = folder; name = juce_audio_formats; path = ../../../../modules/juce_audio_formats; sourceTree = SOURCE_ROOT; };
		F9EDC54DFBCF3A63E0AA5D73 /* UIKit.framework */ /* UIKit.framework */ = {isa = PBXFileReference; lastKnownFileType = wrapper.framework; name = UIKit.framework; path = System/Library/Frameworks/UIKit.framework; sourceTree = SDKROOT; };
		FA21631C5536EA3DF55C7FA6 /* juce_cryptography */ /* juce_cryptography */ = {isa = PBXFileReference; lastKnownFileType = folder; name = juce_cryptography; path = ../../../../modules/juce_cryptography; sourceTree = SOURCE_ROOT; };
		FAF867E9E731D0880D40511F /* juce_audio_processors */ /* juce_audio_processors */ = {isa = PBXFileReference; lastKnownFileType = folder; name = juce_audio_processors; path = ../../../../modules/juce_audio_processors; sourceTree = SOURCE_ROOT; };
/* End PBXFileReference section */

/* Begin PBXFrameworksBuildPhase section */
		C515A1FE1A53D3968C22FAEF = {
			isa = PBXFrameworksBuildPhase;
			buildActionMask = 2147483647;
			files = (
				73E371F1B912FCCAE0CD7E5D,
				21D330A5B13178B12BEAFC3C,
				851C1165C9E4ACDD19C56A96,
				E3CB85BA817BC9E3942A8AB0,
				70580743C3D5695F065FF698,
				1570FCC5CDB7A44DF0077E39,
				B0D5475F716126465FCE1586,
				E092A70431B046BF1F50A482,
				C81D59C798F9F1F1A549FF07,
				92EE84159C7027A137F06204,
				9056B642BEF870098DE344E5,
				2AB9A26C9359C40CA0A937ED,
				A02C9F4C4B840C27B6CAFEBD,
				50AFD116DCA6EC228EFB322D,
				4DB15177DDC357F4503F88CF,
			);
			runOnlyForDeploymentPostprocessing = 0;
		};
/* End PBXFrameworksBuildPhase section */

/* Begin PBXGroup section */
		49E2649CEC2DE569A9C985E6 /* BinaryData */ = {
			isa = PBXGroup;
			children = (
				A872AF2CAFFC72109B9C6348,
				97E63C295843A1E665E70473,
				17A29FEB16D4439351511947,
				A692426308435C2002F988FE,
				11E6340DB6A6F68F5040101B,
				45098BAF7E088D41A4E69E42,
			);
			name = BinaryData;
			sourceTree = "<group>";
		};
		65BEFC705A89E5C8A9E35C97 /* Source */ = {
			isa = PBXGroup;
			children = (
				97790EAEA01CFA5C3CA9737A,
				9D8FE1F65CAD416AA606C47A,
				7E30376DDAD775FEFE64944C,
				A97EE73C79DA3F729D46AF48,
				D1C4804CD275CB57A5C89A2D,
				D85C0D11EE4F6C73B9EB5BCD,
			);
			name = Source;
			sourceTree = "<group>";
		};
		7E30376DDAD775FEFE64944C /* JUCE Library Code */ = {
			isa = PBXGroup;
			children = (
				6D107D7946DC5976B766345B,
				1DADAD8E34AAF4AFF1C69DC4,
				4C7D82F9274A4F9DBF11235C,
				65968EA1B476D71F14DE1D58,
				5D250A57C7DEA80248F30EED,
				5FBD6C402617272052BB4D81,
				B285CAB91AE928C476CA4F9C,
				683CEE986A2467C850FE99E6,
				B8E24A5CEE6B7055537725CF,
				5EF1D381F42AA8764597F189,
				36689CA4EFC2AF183A0848AE,
				8290D7BAC160B3A56B66891A,
				82800DBA287EF4BAB13B42FB,
				8FE7B37CDE0818DB27BDDEBD,
				2BE6C2DFD6EBB9A89109AEB5,
				37E4D5C341406B7072120006,
				A5E7CA8A71D049BE2BD33861,
			);
			name = "JUCE Library Code";
			sourceTree = "<group>";
		};
		97790EAEA01CFA5C3CA9737A /* AudioPluginHost */ = {
			isa = PBXGroup;
			children = (
				B225B7F2CAABD28A41E7C339,
				49E2649CEC2DE569A9C985E6,
			);
			name = AudioPluginHost;
			sourceTree = "<group>";
		};
		9D8FE1F65CAD416AA606C47A /* JUCE Modules */ = {
			isa = PBXGroup;
			children = (
				6A71B2BCAC4239072BC2BD7E,
				5313EB852E41EE58B199B9A2,
				F9AC862E9A3583B6C1488EE0,
				FAF867E9E731D0880D40511F,
				3C070DD522CDD11FFC87425D,
				3D57FE2A8877F12A61054726,
				FA21631C5536EA3DF55C7FA6,
				B86B918291E1090C6A720971,
				9320A145F2A8ACD687D6608E,
				59842A98E5EBBC54B50C04CD,
				94CB96C8E4B51F52776C2638,
				938AE72315C6C93949F6220E,
				F299BECFB2AEA6105F014848,
				81C1A7770E082F56FE5A90A7,
			);
			name = "JUCE Modules";
			sourceTree = "<group>";
		};
		9F51E92D8C77FA9DDD1F7B10 /* Plugins */ = {
			isa = PBXGroup;
			children = (
				87A7AAB053051C49EAF4EE88,
				B95B9D6774059DBB19F2B4E2,
				C37B2E77AAB6C9E13729BF99,
				F14CDB17EFE157DA3C3A5A91,
				0B1CC8C80F6F99BDE7D6AEC9,
				46C3C2CD301CD59C51FD02D6,
			);
			name = Plugins;
			sourceTree = "<group>";
		};
		A97EE73C79DA3F729D46AF48 /* Resources */ = {
			isa = PBXGroup;
			children = (
				5F0ADA39C70C892758A941F6,
				57DF618F1DE781556B7AFC32,
				29E0972229FB44D969035B4E,
				F58EBA72DA53F75945B91321,
				2A6983F82B13F9E8B10299AE,
			);
			name = Resources;
			sourceTree = "<group>";
		};
		B225B7F2CAABD28A41E7C339 /* Source */ = {
			isa = PBXGroup;
			children = (
				9F51E92D8C77FA9DDD1F7B10,
				DE7B77306553B1204071B39A,
				A66EFAC64B1B67B536C73415,
				B2A1E626CC120982805754F6,
			);
			name = Source;
			sourceTree = "<group>";
		};
		D1C4804CD275CB57A5C89A2D /* Frameworks */ = {
			isa = PBXGroup;
			children = (
				86CA337014D3F67E906FFD28,
				D4EBC17BDB7F88CCBC76730B,
				942A0F04EFB8D0B2FF9780BA,
				9F9B445E6755CAA19E4344ED,
				E68018DE199135B7F738FB17,
				2F7D965A1284CEF0B20EB657,
				CFFA8E9A7820C5A27B4393C9,
				5AF0CA7CDFCA90B4DE1F55C3,
				7D924E83DABA5B54205C52F4,
				66643EDF46AE8C5B7956B91D,
				03FA420AACDD03D50AA16E4A,
				D0026F0A29B486D87E92BB8B,
				89309C0C5F3269BD06BE7F27,
				F9EDC54DFBCF3A63E0AA5D73,
				B457EE687507BF1DEEA7581F,
			);
			name = Frameworks;
			sourceTree = "<group>";
		};
		D85C0D11EE4F6C73B9EB5BCD /* Products */ = {
			isa = PBXGroup;
			children = (
				8D8BBC353637DA442C5575DA,
			);
			name = Products;
			sourceTree = "<group>";
		};
		DE7B77306553B1204071B39A /* UI */ = {
			isa = PBXGroup;
			children = (
				3D78A731234A833CA112AE45,
				04DB9A49969ECC740CC25665,
				04AABCD3491318FB32E844B4,
				A5DFC13E4F09134B0D226A3E,
				97918AB43AD460AFA8FA2FFE,
			);
			name = UI;
			sourceTree = "<group>";
		};
/* End PBXGroup section */

/* Begin PBXNativeTarget section */
		DE12B7643D374BFF7E4FEB1C /* AudioPluginHost - App */ = {
			isa = PBXNativeTarget;
			buildConfigurationList = E4ECAE24A646A7D1585F776C;
			buildPhases = (
				2429BB4D705CC57F49418CFB,
				E8E94B3C187DA578BFCBDA98,
				C515A1FE1A53D3968C22FAEF,
			);
			buildRules = (
			);
			dependencies = (
			);
			name = "AudioPluginHost - App";
			productName = AudioPluginHost;
			productReference = 8D8BBC353637DA442C5575DA;
			productType = "com.apple.product-type.application";
		};
/* End PBXNativeTarget section */

/* Begin PBXProject section */
		ADE6E539DB98A302483A82D0 = {
			isa = PBXProject;
			attributes = {
				LastUpgradeCheck = 1320;
				ORGANIZATIONNAME = "Raw Material Software Limited";
				TargetAttributes = {
					DE12B7643D374BFF7E4FEB1C = {
						SystemCapabilities = {
							com.apple.ApplicationGroups.iOS = {
								enabled = 0;
							};
							com.apple.HardenedRuntime = {
								enabled = 0;
							};
							com.apple.InAppPurchase = {
								enabled = 0;
							};
							com.apple.InterAppAudio = {
								enabled = 0;
							};
							com.apple.Push = {
								enabled = 0;
							};
							com.apple.Sandbox = {
								enabled = 0;
							};
						};
					};
				};
			};
			buildConfigurationList = 493C2C5E457692E5149C5525;
			compatibilityVersion = "Xcode 3.2";
			hasScannedForEncodings = 0;
			knownRegions = (
				en,
				Base,
			);
			mainGroup = 65BEFC705A89E5C8A9E35C97;
			projectDirPath = "";
			projectRoot = "";
			targets = (
				DE12B7643D374BFF7E4FEB1C,
			);
		};
/* End PBXProject section */

/* Begin PBXResourcesBuildPhase section */
		2429BB4D705CC57F49418CFB = {
			isa = PBXResourcesBuildPhase;
			buildActionMask = 2147483647;
			files = (
				FE22E1AF24FA9ED43E983B81,
				59F4F23BFFDAB414B4801F85,
				E283262A07376A7EDFCEAF6F,
				443244451A0F2064D4767337,
			);
			runOnlyForDeploymentPostprocessing = 0;
		};
/* End PBXResourcesBuildPhase section */

/* Begin PBXSourcesBuildPhase section */
		E8E94B3C187DA578BFCBDA98 = {
			isa = PBXSourcesBuildPhase;
			buildActionMask = 2147483647;
			files = (
				7FF8A938915488310A7F5921,
				025B22813EA4E34CE3630B9A,
				09309BD494A05931864B6730,
				3E1689E23B9C85F03209DCEF,
				F635D974599DEC2ED91E6A88,
				A1B0416DA378BB0C3AD6F74B,
				A0144A682BF4843C8CF53FE4,
				15CCE43D7DCFC649638919D4,
				5C4D406B924230F83E3580AD,
				F4DD98B9310B679D50A2C8A6,
				CAF0DE157C8F7D9F168AA3B6,
				0F20A4AE04736634F097F5A6,
				76A80851698FC773D2479B4E,
				E4A926EF695823F0F13268FF,
				A09E93F1B354E1FF8B3E9ABE,
				A5F0B3B7175766C8AF1D6C3E,
				7DE202DC1D876F49266D9E7D,
				075C54DDDBDEA5AAD2F60154,
				2C3D221D2AA87F07B3F1044D,
				C38D14DC58F1941DD5E4BF60,
				2727A191DB1BAAC9C04B9081,
			);
			runOnlyForDeploymentPostprocessing = 0;
		};
/* End PBXSourcesBuildPhase section */

/* Begin XCBuildConfiguration section */
		49453CC5AD9F08D2738464AC /* Release */ = {
			isa = XCBuildConfiguration;
			buildSettings = {
				"CODE_SIGN_IDENTITY[sdk=iphoneos*]" = "-";
				ASSETCATALOG_COMPILER_APPICON_NAME = AppIcon;
				CLANG_CXX_LANGUAGE_STANDARD = "c++14";
				CLANG_CXX_LIBRARY = "libc++";
				CLANG_LINK_OBJC_RUNTIME = NO;
				CODE_SIGN_STYLE = Manual;
				COMBINE_HIDPI_IMAGES = YES;
				CONFIGURATION_BUILD_DIR = "$(PROJECT_DIR)/build/$(CONFIGURATION)";
				DEAD_CODE_STRIPPING = YES;
				GCC_GENERATE_DEBUGGING_SYMBOLS = NO;
				GCC_OPTIMIZATION_LEVEL = 3;
				GCC_PREPROCESSOR_DEFINITIONS = (
					"_NDEBUG=1",
					"NDEBUG=1",
					"JUCE_CONTENT_SHARING=1",
					"JUCE_DISPLAY_SPLASH_SCREEN=0",
					"JUCE_USE_DARK_SPLASH_SCREEN=1",
<<<<<<< HEAD
					"JUCE_PROJUCER_VERSION=0x60103",
=======
					"JUCE_PROJUCER_VERSION=0x60104",
>>>>>>> 185af339
					"JUCE_MODULE_AVAILABLE_juce_audio_basics=1",
					"JUCE_MODULE_AVAILABLE_juce_audio_devices=1",
					"JUCE_MODULE_AVAILABLE_juce_audio_formats=1",
					"JUCE_MODULE_AVAILABLE_juce_audio_processors=1",
					"JUCE_MODULE_AVAILABLE_juce_audio_utils=1",
					"JUCE_MODULE_AVAILABLE_juce_core=1",
					"JUCE_MODULE_AVAILABLE_juce_cryptography=1",
					"JUCE_MODULE_AVAILABLE_juce_data_structures=1",
					"JUCE_MODULE_AVAILABLE_juce_dsp=1",
					"JUCE_MODULE_AVAILABLE_juce_events=1",
					"JUCE_MODULE_AVAILABLE_juce_graphics=1",
					"JUCE_MODULE_AVAILABLE_juce_gui_basics=1",
					"JUCE_MODULE_AVAILABLE_juce_gui_extra=1",
					"JUCE_MODULE_AVAILABLE_juce_opengl=1",
					"JUCE_GLOBAL_MODULE_SETTINGS_INCLUDED=1",
					"JUCE_WASAPI=1",
					"JUCE_DIRECTSOUND=1",
					"JUCE_ALSA=1",
					"JUCE_USE_FLAC=0",
					"JUCE_USE_OGGVORBIS=1",
					"JUCE_PLUGINHOST_VST3=1",
					"JUCE_PLUGINHOST_AU=1",
					"JUCE_PLUGINHOST_LADSPA=1",
					"JUCE_USE_CDREADER=0",
					"JUCE_USE_CDBURNER=0",
					"JUCE_WEB_BROWSER=0",
					"JUCE_STANDALONE_APPLICATION=1",
					"JUCER_XCODE_IPHONE_5BC26AE3=1",
					"JUCE_APP_VERSION=1.0.0",
					"JUCE_APP_VERSION_HEX=0x10000",
					"JucePlugin_Build_VST=0",
					"JucePlugin_Build_VST3=0",
					"JucePlugin_Build_AU=0",
					"JucePlugin_Build_AUv3=0",
					"JucePlugin_Build_RTAS=0",
					"JucePlugin_Build_AAX=0",
					"JucePlugin_Build_Standalone=0",
					"JucePlugin_Build_Unity=0",
				);
				GCC_VERSION = com.apple.compilers.llvm.clang.1_0;
				HEADER_SEARCH_PATHS = (
					"$(SRCROOT)/../../../../modules/juce_audio_processors/format_types/VST3_SDK",
					"$(SRCROOT)/../../JuceLibraryCode",
					"$(SRCROOT)/../../../../modules",
					"$(inherited)",
				);
				INFOPLIST_FILE = Info-App.plist;
				INFOPLIST_PREPROCESS = NO;
				INSTALL_PATH = "$(HOME)/Applications";
				LLVM_LTO = YES;
				MTL_HEADER_SEARCH_PATHS = "$(SRCROOT)/../../../../modules/juce_audio_processors/format_types/VST3_SDK $(SRCROOT)/../../JuceLibraryCode $(SRCROOT)/../../../../modules";
				OTHER_CFLAGS = "-Wall -Wstrict-aliasing -Wuninitialized -Wunused-parameter -Wswitch-enum -Wsign-conversion -Wsign-compare -Wunreachable-code -Wcast-align -Wno-ignored-qualifiers -Wshorten-64-to-32 -Wconversion -Wint-conversion -Wconditional-uninitialized -Wconstant-conversion -Wbool-conversion -Wextra-semi -Wshift-sign-overflow -Wno-missing-field-initializers -Wshadow-all -Wnullable-to-nonnull-conversion";
				OTHER_CPLUSPLUSFLAGS = "-Woverloaded-virtual -Wreorder -Wzero-as-null-pointer-constant -Wunused-private-field -Winconsistent-missing-destructor-override -Wall -Wstrict-aliasing -Wuninitialized -Wunused-parameter -Wswitch-enum -Wsign-conversion -Wsign-compare -Wunreachable-code -Wcast-align -Wno-ignored-qualifiers -Wshorten-64-to-32 -Wconversion -Wint-conversion -Wconditional-uninitialized -Wconstant-conversion -Wbool-conversion -Wextra-semi -Wshift-sign-overflow -Wno-missing-field-initializers -Wshadow-all -Wnullable-to-nonnull-conversion";
				PRODUCT_BUNDLE_IDENTIFIER = com.juce.pluginhost;
				PRODUCT_NAME = "Plugin Host";
				PROVISIONING_PROFILE_SPECIFIER = "";
				USE_HEADERMAP = NO;
				VALIDATE_WORKSPACE_SKIPPED_SDK_FRAMEWORKS = OpenGLES;
			};
			name = Release;
		};
		8D1CA827F1EFD443BDCF198A /* Debug */ = {
			isa = XCBuildConfiguration;
			buildSettings = {
				"CODE_SIGN_IDENTITY[sdk=iphoneos*]" = "-";
				ALWAYS_SEARCH_USER_PATHS = NO;
				CLANG_ENABLE_OBJC_WEAK = YES;
				CLANG_WARN_BLOCK_CAPTURE_AUTORELEASING = YES;
				CLANG_WARN_BOOL_CONVERSION = YES;
				CLANG_WARN_COMMA = YES;
				CLANG_WARN_CONSTANT_CONVERSION = YES;
				CLANG_WARN_DEPRECATED_OBJC_IMPLEMENTATIONS = YES;
				CLANG_WARN_EMPTY_BODY = YES;
				CLANG_WARN_ENUM_CONVERSION = YES;
				CLANG_WARN_INFINITE_RECURSION = YES;
				CLANG_WARN_INT_CONVERSION = YES;
				CLANG_WARN_NON_LITERAL_NULL_CONVERSION = YES;
				CLANG_WARN_OBJC_IMPLICIT_RETAIN_SELF = YES;
				CLANG_WARN_OBJC_LITERAL_CONVERSION = YES;
				CLANG_WARN_RANGE_LOOP_ANALYSIS = YES;
				CLANG_WARN_STRICT_PROTOTYPES = YES;
				CLANG_WARN_SUSPICIOUS_MOVE = YES;
				CLANG_WARN_UNREACHABLE_CODE = YES;
				CLANG_WARN__DUPLICATE_METHOD_MATCH = YES;
				DEBUG_INFORMATION_FORMAT = dwarf;
				ENABLE_STRICT_OBJC_MSGSEND = YES;
				ENABLE_TESTABILITY = NO;
				GCC_C_LANGUAGE_STANDARD = c11;
				GCC_INLINES_ARE_PRIVATE_EXTERN = YES;
				GCC_MODEL_TUNING = G5;
				GCC_NO_COMMON_BLOCKS = YES;
				GCC_SYMBOLS_PRIVATE_EXTERN = YES;
				GCC_WARN_64_TO_32_BIT_CONVERSION = YES;
				GCC_WARN_ABOUT_RETURN_TYPE = YES;
				GCC_WARN_CHECK_SWITCH_STATEMENTS = YES;
				GCC_WARN_MISSING_PARENTHESES = YES;
				GCC_WARN_NON_VIRTUAL_DESTRUCTOR = YES;
				GCC_WARN_TYPECHECK_CALLS_TO_PRINTF = YES;
				GCC_WARN_UNDECLARED_SELECTOR = YES;
				GCC_WARN_UNINITIALIZED_AUTOS = YES;
				GCC_WARN_UNUSED_FUNCTION = YES;
				GCC_WARN_UNUSED_VARIABLE = YES;
				IPHONEOS_DEPLOYMENT_TARGET = 9.3;
				ONLY_ACTIVE_ARCH = YES;
				PRODUCT_NAME = "Plugin Host";
				SDKROOT = iphoneos;
				TARGETED_DEVICE_FAMILY = "1,2";
				WARNING_CFLAGS = "-Wreorder";
				ZERO_LINK = NO;
			};
			name = Debug;
		};
		C8B793AC1BEFBE7A99BE8352 /* Debug */ = {
			isa = XCBuildConfiguration;
			buildSettings = {
				"CODE_SIGN_IDENTITY[sdk=iphoneos*]" = "-";
				ASSETCATALOG_COMPILER_APPICON_NAME = AppIcon;
				CLANG_CXX_LANGUAGE_STANDARD = "c++14";
				CLANG_CXX_LIBRARY = "libc++";
				CLANG_LINK_OBJC_RUNTIME = NO;
				CODE_SIGN_STYLE = Manual;
				COMBINE_HIDPI_IMAGES = YES;
				CONFIGURATION_BUILD_DIR = "$(PROJECT_DIR)/build/$(CONFIGURATION)";
				COPY_PHASE_STRIP = NO;
				GCC_DYNAMIC_NO_PIC = NO;
				GCC_OPTIMIZATION_LEVEL = 0;
				GCC_PREPROCESSOR_DEFINITIONS = (
					"_DEBUG=1",
					"DEBUG=1",
					"JUCE_CONTENT_SHARING=1",
					"JUCE_DISPLAY_SPLASH_SCREEN=0",
					"JUCE_USE_DARK_SPLASH_SCREEN=1",
<<<<<<< HEAD
					"JUCE_PROJUCER_VERSION=0x60103",
=======
					"JUCE_PROJUCER_VERSION=0x60104",
>>>>>>> 185af339
					"JUCE_MODULE_AVAILABLE_juce_audio_basics=1",
					"JUCE_MODULE_AVAILABLE_juce_audio_devices=1",
					"JUCE_MODULE_AVAILABLE_juce_audio_formats=1",
					"JUCE_MODULE_AVAILABLE_juce_audio_processors=1",
					"JUCE_MODULE_AVAILABLE_juce_audio_utils=1",
					"JUCE_MODULE_AVAILABLE_juce_core=1",
					"JUCE_MODULE_AVAILABLE_juce_cryptography=1",
					"JUCE_MODULE_AVAILABLE_juce_data_structures=1",
					"JUCE_MODULE_AVAILABLE_juce_dsp=1",
					"JUCE_MODULE_AVAILABLE_juce_events=1",
					"JUCE_MODULE_AVAILABLE_juce_graphics=1",
					"JUCE_MODULE_AVAILABLE_juce_gui_basics=1",
					"JUCE_MODULE_AVAILABLE_juce_gui_extra=1",
					"JUCE_MODULE_AVAILABLE_juce_opengl=1",
					"JUCE_GLOBAL_MODULE_SETTINGS_INCLUDED=1",
					"JUCE_WASAPI=1",
					"JUCE_DIRECTSOUND=1",
					"JUCE_ALSA=1",
					"JUCE_USE_FLAC=0",
					"JUCE_USE_OGGVORBIS=1",
					"JUCE_PLUGINHOST_VST3=1",
					"JUCE_PLUGINHOST_AU=1",
					"JUCE_PLUGINHOST_LADSPA=1",
					"JUCE_USE_CDREADER=0",
					"JUCE_USE_CDBURNER=0",
					"JUCE_WEB_BROWSER=0",
					"JUCE_STANDALONE_APPLICATION=1",
					"JUCER_XCODE_IPHONE_5BC26AE3=1",
					"JUCE_APP_VERSION=1.0.0",
					"JUCE_APP_VERSION_HEX=0x10000",
					"JucePlugin_Build_VST=0",
					"JucePlugin_Build_VST3=0",
					"JucePlugin_Build_AU=0",
					"JucePlugin_Build_AUv3=0",
					"JucePlugin_Build_RTAS=0",
					"JucePlugin_Build_AAX=0",
					"JucePlugin_Build_Standalone=0",
					"JucePlugin_Build_Unity=0",
				);
				GCC_VERSION = com.apple.compilers.llvm.clang.1_0;
				HEADER_SEARCH_PATHS = (
					"$(SRCROOT)/../../../../modules/juce_audio_processors/format_types/VST3_SDK",
					"$(SRCROOT)/../../JuceLibraryCode",
					"$(SRCROOT)/../../../../modules",
					"$(inherited)",
				);
				INFOPLIST_FILE = Info-App.plist;
				INFOPLIST_PREPROCESS = NO;
				INSTALL_PATH = "$(HOME)/Applications";
				MTL_HEADER_SEARCH_PATHS = "$(SRCROOT)/../../../../modules/juce_audio_processors/format_types/VST3_SDK $(SRCROOT)/../../JuceLibraryCode $(SRCROOT)/../../../../modules";
				OTHER_CFLAGS = "-Wall -Wstrict-aliasing -Wuninitialized -Wunused-parameter -Wswitch-enum -Wsign-conversion -Wsign-compare -Wunreachable-code -Wcast-align -Wno-ignored-qualifiers -Wshorten-64-to-32 -Wconversion -Wint-conversion -Wconditional-uninitialized -Wconstant-conversion -Wbool-conversion -Wextra-semi -Wshift-sign-overflow -Wno-missing-field-initializers -Wshadow-all -Wnullable-to-nonnull-conversion";
				OTHER_CPLUSPLUSFLAGS = "-Woverloaded-virtual -Wreorder -Wzero-as-null-pointer-constant -Wunused-private-field -Winconsistent-missing-destructor-override -Wall -Wstrict-aliasing -Wuninitialized -Wunused-parameter -Wswitch-enum -Wsign-conversion -Wsign-compare -Wunreachable-code -Wcast-align -Wno-ignored-qualifiers -Wshorten-64-to-32 -Wconversion -Wint-conversion -Wconditional-uninitialized -Wconstant-conversion -Wbool-conversion -Wextra-semi -Wshift-sign-overflow -Wno-missing-field-initializers -Wshadow-all -Wnullable-to-nonnull-conversion";
				PRODUCT_BUNDLE_IDENTIFIER = com.juce.pluginhost;
				PRODUCT_NAME = "Plugin Host";
				PROVISIONING_PROFILE_SPECIFIER = "";
				USE_HEADERMAP = NO;
				VALIDATE_WORKSPACE_SKIPPED_SDK_FRAMEWORKS = OpenGLES;
			};
			name = Debug;
		};
		C9295196717FABE454A210B7 /* Release */ = {
			isa = XCBuildConfiguration;
			buildSettings = {
				"CODE_SIGN_IDENTITY[sdk=iphoneos*]" = "-";
				ALWAYS_SEARCH_USER_PATHS = NO;
				CLANG_ENABLE_OBJC_WEAK = YES;
				CLANG_WARN_BLOCK_CAPTURE_AUTORELEASING = YES;
				CLANG_WARN_BOOL_CONVERSION = YES;
				CLANG_WARN_COMMA = YES;
				CLANG_WARN_CONSTANT_CONVERSION = YES;
				CLANG_WARN_DEPRECATED_OBJC_IMPLEMENTATIONS = YES;
				CLANG_WARN_EMPTY_BODY = YES;
				CLANG_WARN_ENUM_CONVERSION = YES;
				CLANG_WARN_INFINITE_RECURSION = YES;
				CLANG_WARN_INT_CONVERSION = YES;
				CLANG_WARN_NON_LITERAL_NULL_CONVERSION = YES;
				CLANG_WARN_OBJC_IMPLICIT_RETAIN_SELF = YES;
				CLANG_WARN_OBJC_LITERAL_CONVERSION = YES;
				CLANG_WARN_RANGE_LOOP_ANALYSIS = YES;
				CLANG_WARN_STRICT_PROTOTYPES = YES;
				CLANG_WARN_SUSPICIOUS_MOVE = YES;
				CLANG_WARN_UNREACHABLE_CODE = YES;
				CLANG_WARN__DUPLICATE_METHOD_MATCH = YES;
				DEBUG_INFORMATION_FORMAT = dwarf;
				ENABLE_STRICT_OBJC_MSGSEND = YES;
				ENABLE_TESTABILITY = NO;
				GCC_C_LANGUAGE_STANDARD = c11;
				GCC_INLINES_ARE_PRIVATE_EXTERN = YES;
				GCC_MODEL_TUNING = G5;
				GCC_NO_COMMON_BLOCKS = YES;
				GCC_SYMBOLS_PRIVATE_EXTERN = YES;
				GCC_WARN_64_TO_32_BIT_CONVERSION = YES;
				GCC_WARN_ABOUT_RETURN_TYPE = YES;
				GCC_WARN_CHECK_SWITCH_STATEMENTS = YES;
				GCC_WARN_MISSING_PARENTHESES = YES;
				GCC_WARN_NON_VIRTUAL_DESTRUCTOR = YES;
				GCC_WARN_TYPECHECK_CALLS_TO_PRINTF = YES;
				GCC_WARN_UNDECLARED_SELECTOR = YES;
				GCC_WARN_UNINITIALIZED_AUTOS = YES;
				GCC_WARN_UNUSED_FUNCTION = YES;
				GCC_WARN_UNUSED_VARIABLE = YES;
				IPHONEOS_DEPLOYMENT_TARGET = 9.3;
				PRODUCT_NAME = "Plugin Host";
				SDKROOT = iphoneos;
				TARGETED_DEVICE_FAMILY = "1,2";
				WARNING_CFLAGS = "-Wreorder";
				ZERO_LINK = NO;
			};
			name = Release;
		};
/* End XCBuildConfiguration section */

/* Begin XCConfigurationList section */
		493C2C5E457692E5149C5525 = {
			isa = XCConfigurationList;
			buildConfigurations = (
				8D1CA827F1EFD443BDCF198A,
				C9295196717FABE454A210B7,
			);
			defaultConfigurationIsVisible = 0;
			defaultConfigurationName = Debug;
		};
		E4ECAE24A646A7D1585F776C = {
			isa = XCConfigurationList;
			buildConfigurations = (
				C8B793AC1BEFBE7A99BE8352,
				49453CC5AD9F08D2738464AC,
			);
			defaultConfigurationIsVisible = 0;
			defaultConfigurationName = Debug;
		};
/* End XCConfigurationList section */
	};
	rootObject = ADE6E539DB98A302483A82D0 /* Project object */;
}<|MERGE_RESOLUTION|>--- conflicted
+++ resolved
@@ -426,12 +426,11 @@
 		49453CC5AD9F08D2738464AC /* Release */ = {
 			isa = XCBuildConfiguration;
 			buildSettings = {
-				"CODE_SIGN_IDENTITY[sdk=iphoneos*]" = "-";
+				"CODE_SIGN_IDENTITY[sdk=iphoneos*]" = "";
 				ASSETCATALOG_COMPILER_APPICON_NAME = AppIcon;
 				CLANG_CXX_LANGUAGE_STANDARD = "c++14";
 				CLANG_CXX_LIBRARY = "libc++";
 				CLANG_LINK_OBJC_RUNTIME = NO;
-				CODE_SIGN_STYLE = Manual;
 				COMBINE_HIDPI_IMAGES = YES;
 				CONFIGURATION_BUILD_DIR = "$(PROJECT_DIR)/build/$(CONFIGURATION)";
 				DEAD_CODE_STRIPPING = YES;
@@ -443,11 +442,7 @@
 					"JUCE_CONTENT_SHARING=1",
 					"JUCE_DISPLAY_SPLASH_SCREEN=0",
 					"JUCE_USE_DARK_SPLASH_SCREEN=1",
-<<<<<<< HEAD
-					"JUCE_PROJUCER_VERSION=0x60103",
-=======
 					"JUCE_PROJUCER_VERSION=0x60104",
->>>>>>> 185af339
 					"JUCE_MODULE_AVAILABLE_juce_audio_basics=1",
 					"JUCE_MODULE_AVAILABLE_juce_audio_devices=1",
 					"JUCE_MODULE_AVAILABLE_juce_audio_formats=1",
@@ -503,7 +498,6 @@
 				OTHER_CPLUSPLUSFLAGS = "-Woverloaded-virtual -Wreorder -Wzero-as-null-pointer-constant -Wunused-private-field -Winconsistent-missing-destructor-override -Wall -Wstrict-aliasing -Wuninitialized -Wunused-parameter -Wswitch-enum -Wsign-conversion -Wsign-compare -Wunreachable-code -Wcast-align -Wno-ignored-qualifiers -Wshorten-64-to-32 -Wconversion -Wint-conversion -Wconditional-uninitialized -Wconstant-conversion -Wbool-conversion -Wextra-semi -Wshift-sign-overflow -Wno-missing-field-initializers -Wshadow-all -Wnullable-to-nonnull-conversion";
 				PRODUCT_BUNDLE_IDENTIFIER = com.juce.pluginhost;
 				PRODUCT_NAME = "Plugin Host";
-				PROVISIONING_PROFILE_SPECIFIER = "";
 				USE_HEADERMAP = NO;
 				VALIDATE_WORKSPACE_SKIPPED_SDK_FRAMEWORKS = OpenGLES;
 			};
@@ -512,7 +506,7 @@
 		8D1CA827F1EFD443BDCF198A /* Debug */ = {
 			isa = XCBuildConfiguration;
 			buildSettings = {
-				"CODE_SIGN_IDENTITY[sdk=iphoneos*]" = "-";
+				"CODE_SIGN_IDENTITY[sdk=iphoneos*]" = "";
 				ALWAYS_SEARCH_USER_PATHS = NO;
 				CLANG_ENABLE_OBJC_WEAK = YES;
 				CLANG_WARN_BLOCK_CAPTURE_AUTORELEASING = YES;
@@ -563,12 +557,11 @@
 		C8B793AC1BEFBE7A99BE8352 /* Debug */ = {
 			isa = XCBuildConfiguration;
 			buildSettings = {
-				"CODE_SIGN_IDENTITY[sdk=iphoneos*]" = "-";
+				"CODE_SIGN_IDENTITY[sdk=iphoneos*]" = "";
 				ASSETCATALOG_COMPILER_APPICON_NAME = AppIcon;
 				CLANG_CXX_LANGUAGE_STANDARD = "c++14";
 				CLANG_CXX_LIBRARY = "libc++";
 				CLANG_LINK_OBJC_RUNTIME = NO;
-				CODE_SIGN_STYLE = Manual;
 				COMBINE_HIDPI_IMAGES = YES;
 				CONFIGURATION_BUILD_DIR = "$(PROJECT_DIR)/build/$(CONFIGURATION)";
 				COPY_PHASE_STRIP = NO;
@@ -580,11 +573,7 @@
 					"JUCE_CONTENT_SHARING=1",
 					"JUCE_DISPLAY_SPLASH_SCREEN=0",
 					"JUCE_USE_DARK_SPLASH_SCREEN=1",
-<<<<<<< HEAD
-					"JUCE_PROJUCER_VERSION=0x60103",
-=======
 					"JUCE_PROJUCER_VERSION=0x60104",
->>>>>>> 185af339
 					"JUCE_MODULE_AVAILABLE_juce_audio_basics=1",
 					"JUCE_MODULE_AVAILABLE_juce_audio_devices=1",
 					"JUCE_MODULE_AVAILABLE_juce_audio_formats=1",
@@ -639,7 +628,6 @@
 				OTHER_CPLUSPLUSFLAGS = "-Woverloaded-virtual -Wreorder -Wzero-as-null-pointer-constant -Wunused-private-field -Winconsistent-missing-destructor-override -Wall -Wstrict-aliasing -Wuninitialized -Wunused-parameter -Wswitch-enum -Wsign-conversion -Wsign-compare -Wunreachable-code -Wcast-align -Wno-ignored-qualifiers -Wshorten-64-to-32 -Wconversion -Wint-conversion -Wconditional-uninitialized -Wconstant-conversion -Wbool-conversion -Wextra-semi -Wshift-sign-overflow -Wno-missing-field-initializers -Wshadow-all -Wnullable-to-nonnull-conversion";
 				PRODUCT_BUNDLE_IDENTIFIER = com.juce.pluginhost;
 				PRODUCT_NAME = "Plugin Host";
-				PROVISIONING_PROFILE_SPECIFIER = "";
 				USE_HEADERMAP = NO;
 				VALIDATE_WORKSPACE_SKIPPED_SDK_FRAMEWORKS = OpenGLES;
 			};
@@ -648,7 +636,7 @@
 		C9295196717FABE454A210B7 /* Release */ = {
 			isa = XCBuildConfiguration;
 			buildSettings = {
-				"CODE_SIGN_IDENTITY[sdk=iphoneos*]" = "-";
+				"CODE_SIGN_IDENTITY[sdk=iphoneos*]" = "";
 				ALWAYS_SEARCH_USER_PATHS = NO;
 				CLANG_ENABLE_OBJC_WEAK = YES;
 				CLANG_WARN_BLOCK_CAPTURE_AUTORELEASING = YES;
