--- conflicted
+++ resolved
@@ -1,630 +1,626 @@
-/*
-  ==============================================================================
-
-   This file is part of the JUCE library.
-   Copyright (c) 2013 - Raw Material Software Ltd.
-
-   Permission is granted to use this software under the terms of either:
-   a) the GPL v2 (or any later version)
-   b) the Affero GPL v3
-
-   Details of these licenses can be found at: www.gnu.org/licenses
-
-   JUCE is distributed in the hope that it will be useful, but WITHOUT ANY
-   WARRANTY; without even the implied warranty of MERCHANTABILITY or FITNESS FOR
-   A PARTICULAR PURPOSE.  See the GNU General Public License for more details.
-
-   ------------------------------------------------------------------------------
-
-   To release a closed-source product which uses JUCE, commercial licenses are
-   available: visit www.juce.com for more information.
-
-  ==============================================================================
-*/
-
-#ifndef __JUCER_AUDIOPLUGINMODULE_JUCEHEADER__
-#define __JUCER_AUDIOPLUGINMODULE_JUCEHEADER__
-
-
-//==============================================================================
-namespace
-{
-    Value shouldBuildVST (Project& project)                       { return project.getProjectValue ("buildVST"); }
-    Value shouldBuildVST3 (Project& project)                      { return project.getProjectValue ("buildVST3"); }
-    Value shouldBuildAU (Project& project)                        { return project.getProjectValue ("buildAU"); }
-    Value shouldBuildRTAS (Project& project)                      { return project.getProjectValue ("buildRTAS"); }
-    Value shouldBuildAAX (Project& project)                       { return project.getProjectValue ("buildAAX"); }
-
-    Value getPluginName (Project& project)                        { return project.getProjectValue ("pluginName"); }
-    Value getPluginDesc (Project& project)                        { return project.getProjectValue ("pluginDesc"); }
-    Value getPluginManufacturer (Project& project)                { return project.getProjectValue ("pluginManufacturer"); }
-    Value getPluginManufacturerCode (Project& project)            { return project.getProjectValue ("pluginManufacturerCode"); }
-    Value getPluginCode (Project& project)                        { return project.getProjectValue ("pluginCode"); }
-    Value getPluginChannelConfigs (Project& project)              { return project.getProjectValue ("pluginChannelConfigs"); }
-    Value getPluginIsSynth (Project& project)                     { return project.getProjectValue ("pluginIsSynth"); }
-    Value getPluginWantsMidiInput (Project& project)              { return project.getProjectValue ("pluginWantsMidiIn"); }
-    Value getPluginProducesMidiOut (Project& project)             { return project.getProjectValue ("pluginProducesMidiOut"); }
-    Value getPluginSilenceInProducesSilenceOut (Project& project) { return project.getProjectValue ("pluginSilenceInIsSilenceOut"); }
-    Value getPluginEditorNeedsKeyFocus (Project& project)         { return project.getProjectValue ("pluginEditorRequiresKeys"); }
-    Value getPluginAUExportPrefix (Project& project)              { return project.getProjectValue ("pluginAUExportPrefix"); }
-    Value getPluginAUMainType (Project& project)                  { return project.getProjectValue ("pluginAUMainType"); }
-    Value getPluginRTASCategory (Project& project)                { return project.getProjectValue ("pluginRTASCategory"); }
-    Value getPluginRTASBypassDisabled (Project& project)          { return project.getProjectValue ("pluginRTASDisableBypass"); }
-    Value getPluginRTASMultiMonoDisabled (Project& project)       { return project.getProjectValue ("pluginRTASDisableMultiMono"); }
-    Value getPluginAAXCategory (Project& project)                 { return project.getProjectValue ("pluginAAXCategory"); }
-    Value getPluginAAXBypassDisabled (Project& project)           { return project.getProjectValue ("pluginAAXDisableBypass"); }
-
-    String getPluginRTASCategoryCode (Project& project)
-    {
-        if (static_cast <bool> (getPluginIsSynth (project).getValue()))
-            return "ePlugInCategory_SWGenerators";
-
-        String s (getPluginRTASCategory (project).toString());
-        if (s.isEmpty())
-            s = "ePlugInCategory_None";
-
-        return s;
-    }
-
-    String getAUMainTypeString (Project& project)
-    {
-        String s (getPluginAUMainType (project).toString());
-
-        if (s.isEmpty())
-        {
-            if (getPluginIsSynth (project).getValue())              s = "kAudioUnitType_MusicDevice";
-            else if (getPluginWantsMidiInput (project).getValue())  s = "kAudioUnitType_MusicEffect";
-            else                                                    s = "kAudioUnitType_Effect";
-        }
-
-        return s;
-    }
-
-    String getAUMainTypeCode (Project& project)
-    {
-        String s (getPluginAUMainType (project).toString());
-
-        if (s.isEmpty())
-        {
-            if (getPluginIsSynth (project).getValue())              s = "aumu";
-            else if (getPluginWantsMidiInput (project).getValue())  s = "aumf";
-            else                                                    s = "aufx";
-        }
-
-        return s;
-    }
-
-    int countMaxPluginChannels (const String& configString, bool isInput)
-    {
-        StringArray configs;
-        configs.addTokens (configString, ", {}", String::empty);
-        configs.trim();
-        configs.removeEmptyStrings();
-        jassert ((configs.size() & 1) == 0);  // looks like a syntax error in the configs?
-
-        int maxVal = 0;
-        for (int i = (isInput ? 0 : 1); i < configs.size(); i += 2)
-            maxVal = jmax (maxVal, configs[i].getIntValue());
-
-        return maxVal;
-    }
-
-    String valueToBool (const Value& v)
-    {
-        return static_cast<bool> (v.getValue()) ? "1" : "0";
-    }
-
-    void writePluginCharacteristicsFile (ProjectSaver& projectSaver)
-    {
-        Project& project = projectSaver.project;
-
-        StringPairArray flags;
-        //flags.set ("JUCE_MODAL_LOOPS_PERMITTED",             "0");
-        flags.set ("JucePlugin_Build_VST",                   valueToBool (shouldBuildVST  (project)));
-        flags.set ("JucePlugin_Build_VST3",                  valueToBool (shouldBuildVST3 (project)));
-        flags.set ("JucePlugin_Build_AU",                    valueToBool (shouldBuildAU   (project)));
-        flags.set ("JucePlugin_Build_RTAS",                  valueToBool (shouldBuildRTAS (project)));
-        flags.set ("JucePlugin_Build_AAX",                   valueToBool (shouldBuildAAX  (project)));
-        flags.set ("JucePlugin_Name",                        getPluginName (project).toString().quoted());
-        flags.set ("JucePlugin_Desc",                        getPluginDesc (project).toString().quoted());
-        flags.set ("JucePlugin_Manufacturer",                getPluginManufacturer (project).toString().quoted());
-        flags.set ("JucePlugin_ManufacturerCode",            getPluginManufacturerCode (project).toString().trim().substring (0, 4).quoted ('\''));
-        flags.set ("JucePlugin_PluginCode",                  getPluginCode (project).toString().trim().substring (0, 4).quoted ('\''));
-        flags.set ("JucePlugin_MaxNumInputChannels",         String (countMaxPluginChannels (getPluginChannelConfigs (project).toString(), true)));
-        flags.set ("JucePlugin_MaxNumOutputChannels",        String (countMaxPluginChannels (getPluginChannelConfigs (project).toString(), false)));
-        flags.set ("JucePlugin_PreferredChannelConfigurations", getPluginChannelConfigs (project).toString());
-        flags.set ("JucePlugin_IsSynth",                     valueToBool (getPluginIsSynth (project)));
-        flags.set ("JucePlugin_WantsMidiInput",              valueToBool (getPluginWantsMidiInput (project)));
-        flags.set ("JucePlugin_ProducesMidiOutput",          valueToBool (getPluginProducesMidiOut (project)));
-        flags.set ("JucePlugin_SilenceInProducesSilenceOut", valueToBool (getPluginSilenceInProducesSilenceOut (project)));
-        flags.set ("JucePlugin_EditorRequiresKeyboardFocus", valueToBool (getPluginEditorNeedsKeyFocus (project)));
-        flags.set ("JucePlugin_Version",                     project.getVersionString());
-        flags.set ("JucePlugin_VersionCode",                 project.getVersionAsHex());
-        flags.set ("JucePlugin_VersionString",               project.getVersionString().quoted());
-        flags.set ("JucePlugin_VSTUniqueID",                 "JucePlugin_PluginCode");
-        flags.set ("JucePlugin_VSTCategory",                 static_cast <bool> (getPluginIsSynth (project).getValue()) ? "kPlugCategSynth" : "kPlugCategEffect");
-        flags.set ("JucePlugin_AUMainType",                  getAUMainTypeString (project));
-        flags.set ("JucePlugin_AUSubType",                   "JucePlugin_PluginCode");
-        flags.set ("JucePlugin_AUExportPrefix",              getPluginAUExportPrefix (project).toString());
-        flags.set ("JucePlugin_AUExportPrefixQuoted",        getPluginAUExportPrefix (project).toString().quoted());
-        flags.set ("JucePlugin_AUManufacturerCode",          "JucePlugin_ManufacturerCode");
-        flags.set ("JucePlugin_CFBundleIdentifier",          project.getBundleIdentifier().toString());
-        flags.set ("JucePlugin_RTASCategory",                getPluginRTASCategoryCode (project));
-        flags.set ("JucePlugin_RTASManufacturerCode",        "JucePlugin_ManufacturerCode");
-        flags.set ("JucePlugin_RTASProductId",               "JucePlugin_PluginCode");
-        flags.set ("JucePlugin_RTASDisableBypass",           valueToBool (getPluginRTASBypassDisabled (project)));
-        flags.set ("JucePlugin_RTASDisableMultiMono",        valueToBool (getPluginRTASMultiMonoDisabled (project)));
-        flags.set ("JucePlugin_AAXIdentifier",               project.getAAXIdentifier().toString());
-        flags.set ("JucePlugin_AAXManufacturerCode",         "JucePlugin_ManufacturerCode");
-        flags.set ("JucePlugin_AAXProductId",                "JucePlugin_PluginCode");
-        flags.set ("JucePlugin_AAXPluginId",                 "JucePlugin_PluginCode");
-        flags.set ("JucePlugin_AAXCategory",                 getPluginAAXCategory (project).toString());
-        flags.set ("JucePlugin_AAXDisableBypass",            valueToBool (getPluginAAXBypassDisabled (project)));
-
-        MemoryOutputStream mem;
-
-        mem << "//==============================================================================" << newLine
-            << "// Audio plugin settings.." << newLine
-            << newLine;
-
-        for (int i = 0; i < flags.size(); ++i)
-        {
-            mem << "#ifndef  " << flags.getAllKeys()[i] << newLine
-                << " #define " << flags.getAllKeys()[i].paddedRight (' ', 32) << "  "
-                               << flags.getAllValues()[i] << newLine
-                << "#endif" << newLine;
-        }
-
-        projectSaver.setExtraAppConfigFileContent (mem.toString());
-    }
-
-    static void fixMissingXcodePostBuildScript (ProjectExporter& exporter)
-    {
-        if (exporter.isXcode() && exporter.settings [Ids::postbuildCommand].toString().isEmpty())
-            exporter.getSetting (Ids::postbuildCommand) = String::fromUTF8 (BinaryData::AudioPluginXCodeScript_txt,
-                                                                            BinaryData::AudioPluginXCodeScript_txtSize);
-    }
-
-    String createEscapedStringForVersion (ProjectExporter& exporter, const String& text)
-    {
-        // (VS10 automatically adds escape characters to the quotes for this definition)
-        return exporter.getVisualStudioVersion() < 10 ? CodeHelpers::addEscapeChars (text.quoted())
-                                                      : CodeHelpers::addEscapeChars (text).quoted();
-    }
-
-    String createRebasedPath (ProjectExporter& exporter, const RelativePath& path)
-    {
-        return createEscapedStringForVersion (exporter,
-                                              exporter.rebaseFromProjectFolderToBuildTarget (path)
-                                                      .toWindowsStyle());
-    }
-}
-
-//==============================================================================
-namespace VSTHelpers
-{
-    static Value getVSTFolder (ProjectExporter& exporter, bool isVST3)
-    {
-        return exporter.getSetting (isVST3 ? Ids::vst3Folder
-                                           : Ids::vstFolder);
-    }
-
-    static void addVSTFolderToPath (ProjectExporter& exporter, bool isVST3)
-    {
-        const String vstFolder (getVSTFolder (exporter, isVST3).toString());
-
-        if (vstFolder.isNotEmpty())
-        {
-            RelativePath path (exporter.rebaseFromProjectFolderToBuildTarget (RelativePath (vstFolder, RelativePath::projectFolder)));
-
-            if (exporter.isVisualStudio())
-                exporter.extraSearchPaths.add (path.toWindowsStyle());
-            else if (exporter.isLinux() || exporter.isXcode())
-                exporter.extraSearchPaths.insert (0, path.toUnixStyle());
-        }
-    }
-
-    static void createVSTPathEditor (ProjectExporter& exporter, PropertyListBuilder& props, bool isVST3)
-    {
-        const String vstFormat (isVST3 ? "VST3" : "VST");
-
-        props.add (new TextPropertyComponent (getVSTFolder (exporter, isVST3), vstFormat + " Folder", 1024, false),
-                   "If you're building a " + vstFormat + ", this must be the folder containing the " + vstFormat + " SDK. This should be an absolute path.");
-    }
-
-    static void fixMissingVSTValues (ProjectExporter& exporter, bool isVST3)
-    {
-        if (getVSTFolder (exporter, isVST3).toString().isEmpty())
-            getVSTFolder (exporter, isVST3) = exporter.isWindows() ? (isVST3 ? "c:\\SDKs\\VST3 SDK" : "c:\\SDKs\\vstsdk2.4")
-                                                                   : (isVST3 ? "~/SDKs/VST3 SDK"    : "~/SDKs/vstsdk2.4");
-
-        fixMissingXcodePostBuildScript (exporter);
-    }
-
-    static inline void prepareExporter (ProjectExporter& exporter, ProjectSaver& projectSaver, bool isVST3)
-    {
-        fixMissingVSTValues (exporter, isVST3);
-        writePluginCharacteristicsFile (projectSaver);
-
-        exporter.makefileTargetSuffix = ".so";
-
-        Project::Item group (Project::Item::createGroup (const_cast<ProjectExporter&> (exporter).getProject(),
-                                                         "Juce VST Wrapper", "__jucevstfiles"));
-
-        RelativePath juceWrapperFolder (exporter.getProject().getGeneratedCodeFolder(),
-                                        exporter.getTargetFolder(), RelativePath::buildTargetFolder);
-
-        addVSTFolderToPath (exporter, isVST3);
-
-        if (exporter.isWindows())
-            exporter.extraSearchPaths.add (juceWrapperFolder.toWindowsStyle());
-        else if (exporter.isLinux())
-            exporter.extraSearchPaths.add (juceWrapperFolder.toUnixStyle());
-    }
-
-    static inline void createPropertyEditors (ProjectExporter& exporter, PropertyListBuilder& props, bool isVST3)
-    {
-        fixMissingVSTValues (exporter, isVST3);
-        createVSTPathEditor (exporter, props, isVST3);
-    }
-}
-
-//==============================================================================
-namespace RTASHelpers
-{
-    static Value getRTASFolder (ProjectExporter& exporter)             { return exporter.getSetting (Ids::rtasFolder); }
-    static RelativePath getRTASFolderPath (ProjectExporter& exporter)  { return RelativePath (exporter.getSettingString (Ids::rtasFolder),
-                                                                                              RelativePath::projectFolder); }
-
-    static bool isExporterSupported (ProjectExporter& exporter)   { return exporter.isVisualStudio() || exporter.isXcode(); }
-
-    static void fixMissingRTASValues (ProjectExporter& exporter)
-    {
-        if (getRTASFolder (exporter).toString().isEmpty())
-        {
-            if (exporter.isVisualStudio())
-                getRTASFolder (exporter) = "c:\\SDKs\\PT_80_SDK";
-            else
-                getRTASFolder (exporter) = "~/SDKs/PT_80_SDK";
-        }
-
-        fixMissingXcodePostBuildScript (exporter);
-    }
-
-    static void addExtraSearchPaths (ProjectExporter& exporter)
-    {
-        RelativePath rtasFolder (getRTASFolderPath (exporter));
-
-        if (exporter.isVisualStudio())
-        {
-            RelativePath juceWrapperFolder (exporter.getProject().getGeneratedCodeFolder(),
-                                            exporter.getTargetFolder(), RelativePath::buildTargetFolder);
-
-            exporter.extraSearchPaths.add (juceWrapperFolder.toWindowsStyle());
-
-            static const char* p[] = { "AlturaPorts/TDMPlugins/PluginLibrary/EffectClasses",
-                                       "AlturaPorts/TDMPlugins/PluginLibrary/ProcessClasses",
-                                       "AlturaPorts/TDMPlugins/PluginLibrary/ProcessClasses/Interfaces",
-                                       "AlturaPorts/TDMPlugins/PluginLibrary/Utilities",
-                                       "AlturaPorts/TDMPlugins/PluginLibrary/RTASP_Adapt",
-                                       "AlturaPorts/TDMPlugins/PluginLibrary/CoreClasses",
-                                       "AlturaPorts/TDMPlugins/PluginLibrary/Controls",
-                                       "AlturaPorts/TDMPlugins/PluginLibrary/Meters",
-                                       "AlturaPorts/TDMPlugins/PluginLibrary/ViewClasses",
-                                       "AlturaPorts/TDMPlugins/PluginLibrary/DSPClasses",
-                                       "AlturaPorts/TDMPlugins/PluginLibrary/Interfaces",
-                                       "AlturaPorts/TDMPlugins/common",
-                                       "AlturaPorts/TDMPlugins/common/Platform",
-                                       "AlturaPorts/TDMPlugins/common/Macros",
-                                       "AlturaPorts/TDMPlugins/SignalProcessing/Public",
-                                       "AlturaPorts/TDMPlugIns/DSPManager/Interfaces",
-                                       "AlturaPorts/SADriver/Interfaces",
-                                       "AlturaPorts/DigiPublic/Interfaces",
-                                       "AlturaPorts/DigiPublic",
-                                       "AlturaPorts/Fic/Interfaces/DAEClient",
-                                       "AlturaPorts/NewFileLibs/Cmn",
-                                       "AlturaPorts/NewFileLibs/DOA",
-                                       "AlturaPorts/AlturaSource/PPC_H",
-                                       "AlturaPorts/AlturaSource/AppSupport",
-                                       "AvidCode/AVX2sdk/AVX/avx2/avx2sdk/inc",
-                                       "xplat/AVX/avx2/avx2sdk/inc" };
-
-            for (int i = 0; i < numElementsInArray (p); ++i)
-                exporter.addToExtraSearchPaths (rtasFolder.getChildFile (p[i]));
-        }
-        else if (exporter.isXcode())
-        {
-            exporter.extraSearchPaths.add ("$(DEVELOPER_DIR)/Headers/FlatCarbon");
-            exporter.extraSearchPaths.add ("$(SDKROOT)/Developer/Headers/FlatCarbon");
-
-            static const char* p[] = { "AlturaPorts/TDMPlugIns/PlugInLibrary/Controls",
-                                       "AlturaPorts/TDMPlugIns/PlugInLibrary/CoreClasses",
-                                       "AlturaPorts/TDMPlugIns/PlugInLibrary/DSPClasses",
-                                       "AlturaPorts/TDMPlugIns/PlugInLibrary/EffectClasses",
-                                       "AlturaPorts/TDMPlugIns/PlugInLibrary/MacBuild",
-                                       "AlturaPorts/TDMPlugIns/PlugInLibrary/Meters",
-                                       "AlturaPorts/TDMPlugIns/PlugInLibrary/ProcessClasses",
-                                       "AlturaPorts/TDMPlugIns/PlugInLibrary/ProcessClasses/Interfaces",
-                                       "AlturaPorts/TDMPlugIns/PlugInLibrary/RTASP_Adapt",
-                                       "AlturaPorts/TDMPlugIns/PlugInLibrary/Utilities",
-                                       "AlturaPorts/TDMPlugIns/PlugInLibrary/ViewClasses",
-                                       "AlturaPorts/TDMPlugIns/DSPManager/**",
-                                       "AlturaPorts/TDMPlugIns/SupplementalPlugInLib/Encryption",
-                                       "AlturaPorts/TDMPlugIns/SupplementalPlugInLib/GraphicsExtensions",
-                                       "AlturaPorts/TDMPlugIns/common/**",
-                                       "AlturaPorts/TDMPlugIns/common/PI_LibInterface",
-                                       "AlturaPorts/TDMPlugIns/PACEProtection/**",
-                                       "AlturaPorts/TDMPlugIns/SignalProcessing/**",
-                                       "AlturaPorts/OMS/Headers",
-                                       "AlturaPorts/Fic/Interfaces/**",
-                                       "AlturaPorts/Fic/Source/SignalNets",
-                                       "AlturaPorts/DSIPublicInterface/PublicHeaders",
-                                       "DAEWin/Include",
-                                       "AlturaPorts/DigiPublic/Interfaces",
-                                       "AlturaPorts/DigiPublic",
-                                       "AlturaPorts/NewFileLibs/DOA",
-                                       "AlturaPorts/NewFileLibs/Cmn",
-                                       "xplat/AVX/avx2/avx2sdk/inc",
-                                       "xplat/AVX/avx2/avx2sdk/utils" };
-
-            for (int i = 0; i < numElementsInArray (p); ++i)
-                exporter.addToExtraSearchPaths (rtasFolder.getChildFile (p[i]));
-        }
-    }
-
-    static inline void prepareExporter (ProjectExporter& exporter, ProjectSaver& projectSaver)
-    {
-        if (isExporterSupported (exporter))
-        {
-            fixMissingRTASValues (exporter);
-
-            const RelativePath rtasFolder (getRTASFolderPath (exporter));
-
-            if (exporter.isVisualStudio())
-            {
-                exporter.msvcTargetSuffix = ".dpm";
-
-                exporter.msvcExtraPreprocessorDefs.set ("JucePlugin_WinBag_path",
-                                                        createRebasedPath (exporter,
-                                                                           rtasFolder.getChildFile ("WinBag")));
-
-                exporter.msvcDelayLoadedDLLs = "DAE.dll; DigiExt.dll; DSI.dll; PluginLib.dll; "
-                                               "DSPManager.dll; DSPManager.dll; DSPManagerClientLib.dll; RTASClientLib.dll";
-
-                if (! exporter.getExtraLinkerFlagsString().contains ("/FORCE:multiple"))
-                    exporter.getExtraLinkerFlags() = exporter.getExtraLinkerFlags().toString() + " /FORCE:multiple";
-
-                RelativePath modulePath (exporter.rebaseFromProjectFolderToBuildTarget (RelativePath (exporter.getPathForModuleString ("juce_audio_plugin_client"),
-                                                                                                      RelativePath::projectFolder)
-<<<<<<< HEAD
-                                                                                           .getChildFile ("juce_audio_plugin_client/RTAS")));
-=======
-                                                                                           .getChildFile ("juce_audio_plugin_client")
-                                                                                           .getChildFile ("RTAS")));
->>>>>>> 1f454c1c
-
-                for (ProjectExporter::ConfigIterator config (exporter); config.next();)
-                {
-                    config->getValue (Ids::msvcModuleDefinitionFile) = modulePath.getChildFile ("juce_RTAS_WinExports.def").toWindowsStyle();
-
-                    if (config->getValue (Ids::useRuntimeLibDLL).getValue().isVoid())
-                        config->getValue (Ids::useRuntimeLibDLL) = true;
-
-                    if (config->getValue (Ids::postbuildCommand).toString().isEmpty())
-                        config->getValue (Ids::postbuildCommand)
-                            = "copy /Y "
-                                + modulePath.getChildFile ("juce_RTAS_WinResources.rsr").toWindowsStyle().quoted()
-                                + " \"$(TargetPath)\".rsr";
-                }
-            }
-            else
-            {
-                exporter.xcodeCanUseDwarf = false;
-
-                exporter.xcodeExtraLibrariesDebug.add   (rtasFolder.getChildFile ("MacBag/Libs/Debug/libPluginLibrary.a"));
-                exporter.xcodeExtraLibrariesRelease.add (rtasFolder.getChildFile ("MacBag/Libs/Release/libPluginLibrary.a"));
-            }
-
-            writePluginCharacteristicsFile (projectSaver);
-
-            addExtraSearchPaths (exporter);
-        }
-    }
-
-    static inline void createPropertyEditors (ProjectExporter& exporter, PropertyListBuilder& props)
-    {
-        if (isExporterSupported (exporter))
-        {
-            fixMissingRTASValues (exporter);
-
-            props.add (new TextPropertyComponent (getRTASFolder (exporter), "RTAS Folder", 1024, false),
-                       "If you're building an RTAS, this must be the folder containing the RTAS SDK. This should be an absolute path.");
-        }
-    }
-}
-
-//==============================================================================
-namespace AUHelpers
-{
-    static inline void prepareExporter (ProjectExporter& exporter, ProjectSaver& projectSaver)
-    {
-        writePluginCharacteristicsFile (projectSaver);
-
-        if (exporter.isXcode())
-        {
-            exporter.extraSearchPaths.add ("$(DEVELOPER_DIR)/Extras/CoreAudio/PublicUtility");
-            exporter.extraSearchPaths.add ("$(DEVELOPER_DIR)/Extras/CoreAudio/AudioUnits/AUPublic/Utility");
-            exporter.extraSearchPaths.add ("$(DEVELOPER_DIR)/Extras/CoreAudio/AudioUnits/AUPublic/AUBase");
-
-            exporter.xcodeFrameworks.addTokens ("AudioUnit CoreAudioKit", false);
-            exporter.xcodeExcludedFiles64Bit = "\"*Carbon*.cpp\"";
-
-            Project::Item subGroup (projectSaver.getGeneratedCodeGroup().addNewSubGroup ("Juce AU Wrapper", -1));
-            subGroup.setID ("__juceappleaufiles");
-
-            {
-                #define JUCE_AU_PUBLICUTILITY   "${DEVELOPER_DIR}/Extras/CoreAudio/PublicUtility/"
-                #define JUCE_AU_PUBLIC          "${DEVELOPER_DIR}/Extras/CoreAudio/AudioUnits/AUPublic/"
-
-                static const char* appleAUFiles[] =
-                {
-                    JUCE_AU_PUBLICUTILITY "CADebugMacros.h",
-                    JUCE_AU_PUBLICUTILITY "CAAUParameter.cpp",
-                    JUCE_AU_PUBLICUTILITY "CAAUParameter.h",
-                    JUCE_AU_PUBLICUTILITY "CAAudioChannelLayout.cpp",
-                    JUCE_AU_PUBLICUTILITY "CAAudioChannelLayout.h",
-                    JUCE_AU_PUBLICUTILITY "CAMutex.cpp",
-                    JUCE_AU_PUBLICUTILITY "CAMutex.h",
-                    JUCE_AU_PUBLICUTILITY "CAStreamBasicDescription.cpp",
-                    JUCE_AU_PUBLICUTILITY "CAStreamBasicDescription.h",
-                    JUCE_AU_PUBLICUTILITY "CAVectorUnitTypes.h",
-                    JUCE_AU_PUBLICUTILITY "CAVectorUnit.cpp",
-                    JUCE_AU_PUBLICUTILITY "CAVectorUnit.h",
-                    JUCE_AU_PUBLIC "AUViewBase/AUViewLocalizedStringKeys.h",
-                    JUCE_AU_PUBLIC "AUCarbonViewBase/AUCarbonViewDispatch.cpp",
-                    JUCE_AU_PUBLIC "AUCarbonViewBase/AUCarbonViewControl.cpp",
-                    JUCE_AU_PUBLIC "AUCarbonViewBase/AUCarbonViewControl.h",
-                    JUCE_AU_PUBLIC "AUCarbonViewBase/CarbonEventHandler.cpp",
-                    JUCE_AU_PUBLIC "AUCarbonViewBase/CarbonEventHandler.h",
-                    JUCE_AU_PUBLIC "AUCarbonViewBase/AUCarbonViewBase.cpp",
-                    JUCE_AU_PUBLIC "AUCarbonViewBase/AUCarbonViewBase.h",
-                    JUCE_AU_PUBLIC "AUBase/AUBase.cpp",
-                    JUCE_AU_PUBLIC "AUBase/AUBase.h",
-                    JUCE_AU_PUBLIC "AUBase/AUDispatch.cpp",
-                    JUCE_AU_PUBLIC "AUBase/AUDispatch.h",
-                    JUCE_AU_PUBLIC "AUBase/AUInputElement.cpp",
-                    JUCE_AU_PUBLIC "AUBase/AUInputElement.h",
-                    JUCE_AU_PUBLIC "AUBase/AUOutputElement.cpp",
-                    JUCE_AU_PUBLIC "AUBase/AUOutputElement.h",
-                    JUCE_AU_PUBLIC "AUBase/AUResources.r",
-                    JUCE_AU_PUBLIC "AUBase/AUScopeElement.cpp",
-                    JUCE_AU_PUBLIC "AUBase/AUScopeElement.h",
-                    JUCE_AU_PUBLIC "AUBase/ComponentBase.cpp",
-                    JUCE_AU_PUBLIC "AUBase/ComponentBase.h",
-                    JUCE_AU_PUBLIC "OtherBases/AUMIDIBase.cpp",
-                    JUCE_AU_PUBLIC "OtherBases/AUMIDIBase.h",
-                    JUCE_AU_PUBLIC "OtherBases/AUMIDIEffectBase.cpp",
-                    JUCE_AU_PUBLIC "OtherBases/AUMIDIEffectBase.h",
-                    JUCE_AU_PUBLIC "OtherBases/AUOutputBase.cpp",
-                    JUCE_AU_PUBLIC "OtherBases/AUOutputBase.h",
-                    JUCE_AU_PUBLIC "OtherBases/MusicDeviceBase.cpp",
-                    JUCE_AU_PUBLIC "OtherBases/MusicDeviceBase.h",
-                    JUCE_AU_PUBLIC "OtherBases/AUEffectBase.cpp",
-                    JUCE_AU_PUBLIC "OtherBases/AUEffectBase.h",
-                    JUCE_AU_PUBLIC "Utility/AUBuffer.cpp",
-                    JUCE_AU_PUBLIC "Utility/AUBuffer.h",
-                    JUCE_AU_PUBLIC "Utility/AUInputFormatConverter.h",
-                    JUCE_AU_PUBLIC "Utility/AUSilentTimeout.h",
-                    JUCE_AU_PUBLIC "Utility/AUTimestampGenerator.h",
-                    nullptr
-                };
-
-                for (const char** f = appleAUFiles; *f != nullptr; ++f)
-                {
-                    const RelativePath file (*f, RelativePath::projectFolder);
-                    subGroup.addRelativeFile (file, -1, file.hasFileExtension ("cpp;mm"));
-                    subGroup.getChild (subGroup.getNumChildren() - 1).getShouldInhibitWarningsValue() = true;
-                }
-            }
-
-            if (exporter.isXcode())
-            {
-                XmlElement plistKey ("key");
-                plistKey.addTextElement ("AudioComponents");
-
-                XmlElement plistEntry ("array");
-                XmlElement* dict = plistEntry.createNewChildElement ("dict");
-
-                Project& project = exporter.getProject();
-
-                addPlistDictionaryKey (dict, "name", getPluginManufacturer (project).toString()
-                                                       + ": " + getPluginName (project).toString());
-                addPlistDictionaryKey (dict, "description", getPluginDesc (project).toString());
-                addPlistDictionaryKey (dict, "factoryFunction", getPluginAUExportPrefix (project).toString() + "Factory");
-                addPlistDictionaryKey (dict, "manufacturer", getPluginManufacturerCode (project).toString().trim().substring (0, 4));
-                addPlistDictionaryKey (dict, "type", getAUMainTypeCode (project));
-                addPlistDictionaryKey (dict, "subtype", getPluginCode (project).toString().trim().substring (0, 4));
-                addPlistDictionaryKeyInt (dict, "version", project.getVersionAsHexInteger());
-
-                exporter.xcodeExtraPListEntries.add (plistKey);
-                exporter.xcodeExtraPListEntries.add (plistEntry);
-            }
-        }
-    }
-}
-
-//==============================================================================
-namespace AAXHelpers
-{
-    static Value getAAXFolder (ProjectExporter& exporter)             { return exporter.getSetting (Ids::aaxFolder); }
-    static RelativePath getAAXFolderPath (ProjectExporter& exporter)  { return RelativePath (exporter.getSettingString (Ids::aaxFolder),
-                                                                                             RelativePath::projectFolder); }
-
-    static bool isExporterSupported (ProjectExporter& exporter)       { return exporter.isVisualStudio() || exporter.isXcode(); }
-
-    static void fixMissingAAXValues (ProjectExporter& exporter)
-    {
-        if (getAAXFolder (exporter).toString().isEmpty())
-        {
-            if (exporter.isVisualStudio())
-                getAAXFolder (exporter) = "c:\\SDKs\\AAX";
-            else
-                getAAXFolder (exporter) = "~/SDKs/AAX";
-        }
-
-        fixMissingXcodePostBuildScript (exporter);
-    }
-
-    static void addExtraSearchPaths (ProjectExporter& exporter)
-    {
-        const RelativePath aaxFolder (getAAXFolderPath (exporter));
-
-        exporter.addToExtraSearchPaths (aaxFolder);
-        exporter.addToExtraSearchPaths (aaxFolder.getChildFile ("Interfaces"));
-        exporter.addToExtraSearchPaths (aaxFolder.getChildFile ("Interfaces").getChildFile ("ACF"));
-    }
-
-    static inline void prepareExporter (ProjectExporter& exporter, ProjectSaver& projectSaver)
-    {
-        if (isExporterSupported (exporter))
-        {
-            fixMissingAAXValues (exporter);
-
-            const RelativePath aaxLibsFolder (getAAXFolderPath (exporter).getChildFile ("Libs"));
-
-            if (exporter.isVisualStudio())
-            {
-                exporter.msvcTargetSuffix = ".aaxplugin";
-
-                for (ProjectExporter::ConfigIterator config (exporter); config.next();)
-                    if (config->getValue (Ids::useRuntimeLibDLL).getValue().isVoid())
-                        config->getValue (Ids::useRuntimeLibDLL) = true;
-
-                exporter.msvcExtraPreprocessorDefs.set ("JucePlugin_AAXLibs_path",
-                                                        createRebasedPath (exporter, aaxLibsFolder));
-            }
-            else
-            {
-                exporter.xcodeExtraLibrariesDebug.add   (aaxLibsFolder.getChildFile ("Debug/libAAXLibrary.a"));
-                exporter.xcodeExtraLibrariesRelease.add (aaxLibsFolder.getChildFile ("Release/libAAXLibrary.a"));
-            }
-
-            writePluginCharacteristicsFile (projectSaver);
-
-            addExtraSearchPaths (exporter);
-        }
-    }
-
-    static inline void createPropertyEditors (ProjectExporter& exporter, PropertyListBuilder& props)
-    {
-        if (isExporterSupported (exporter))
-        {
-            fixMissingAAXValues (exporter);
-
-            props.add (new TextPropertyComponent (getAAXFolder (exporter), "AAX SDK Folder", 1024, false),
-                       "If you're building an AAX, this must be the folder containing the AAX SDK. This should be an absolute path.");
-        }
-    }
-}
-
-#endif   // __JUCER_AUDIOPLUGINMODULE_JUCEHEADER__
+/*
+  ==============================================================================
+
+   This file is part of the JUCE library.
+   Copyright (c) 2013 - Raw Material Software Ltd.
+
+   Permission is granted to use this software under the terms of either:
+   a) the GPL v2 (or any later version)
+   b) the Affero GPL v3
+
+   Details of these licenses can be found at: www.gnu.org/licenses
+
+   JUCE is distributed in the hope that it will be useful, but WITHOUT ANY
+   WARRANTY; without even the implied warranty of MERCHANTABILITY or FITNESS FOR
+   A PARTICULAR PURPOSE.  See the GNU General Public License for more details.
+
+   ------------------------------------------------------------------------------
+
+   To release a closed-source product which uses JUCE, commercial licenses are
+   available: visit www.juce.com for more information.
+
+  ==============================================================================
+*/
+
+#ifndef __JUCER_AUDIOPLUGINMODULE_JUCEHEADER__
+#define __JUCER_AUDIOPLUGINMODULE_JUCEHEADER__
+
+
+//==============================================================================
+namespace
+{
+    Value shouldBuildVST (Project& project)                       { return project.getProjectValue ("buildVST"); }
+    Value shouldBuildVST3 (Project& project)                      { return project.getProjectValue ("buildVST3"); }
+    Value shouldBuildAU (Project& project)                        { return project.getProjectValue ("buildAU"); }
+    Value shouldBuildRTAS (Project& project)                      { return project.getProjectValue ("buildRTAS"); }
+    Value shouldBuildAAX (Project& project)                       { return project.getProjectValue ("buildAAX"); }
+
+    Value getPluginName (Project& project)                        { return project.getProjectValue ("pluginName"); }
+    Value getPluginDesc (Project& project)                        { return project.getProjectValue ("pluginDesc"); }
+    Value getPluginManufacturer (Project& project)                { return project.getProjectValue ("pluginManufacturer"); }
+    Value getPluginManufacturerCode (Project& project)            { return project.getProjectValue ("pluginManufacturerCode"); }
+    Value getPluginCode (Project& project)                        { return project.getProjectValue ("pluginCode"); }
+    Value getPluginChannelConfigs (Project& project)              { return project.getProjectValue ("pluginChannelConfigs"); }
+    Value getPluginIsSynth (Project& project)                     { return project.getProjectValue ("pluginIsSynth"); }
+    Value getPluginWantsMidiInput (Project& project)              { return project.getProjectValue ("pluginWantsMidiIn"); }
+    Value getPluginProducesMidiOut (Project& project)             { return project.getProjectValue ("pluginProducesMidiOut"); }
+    Value getPluginSilenceInProducesSilenceOut (Project& project) { return project.getProjectValue ("pluginSilenceInIsSilenceOut"); }
+    Value getPluginEditorNeedsKeyFocus (Project& project)         { return project.getProjectValue ("pluginEditorRequiresKeys"); }
+    Value getPluginAUExportPrefix (Project& project)              { return project.getProjectValue ("pluginAUExportPrefix"); }
+    Value getPluginAUMainType (Project& project)                  { return project.getProjectValue ("pluginAUMainType"); }
+    Value getPluginRTASCategory (Project& project)                { return project.getProjectValue ("pluginRTASCategory"); }
+    Value getPluginRTASBypassDisabled (Project& project)          { return project.getProjectValue ("pluginRTASDisableBypass"); }
+    Value getPluginRTASMultiMonoDisabled (Project& project)       { return project.getProjectValue ("pluginRTASDisableMultiMono"); }
+    Value getPluginAAXCategory (Project& project)                 { return project.getProjectValue ("pluginAAXCategory"); }
+    Value getPluginAAXBypassDisabled (Project& project)           { return project.getProjectValue ("pluginAAXDisableBypass"); }
+
+    String getPluginRTASCategoryCode (Project& project)
+    {
+        if (static_cast <bool> (getPluginIsSynth (project).getValue()))
+            return "ePlugInCategory_SWGenerators";
+
+        String s (getPluginRTASCategory (project).toString());
+        if (s.isEmpty())
+            s = "ePlugInCategory_None";
+
+        return s;
+    }
+
+    String getAUMainTypeString (Project& project)
+    {
+        String s (getPluginAUMainType (project).toString());
+
+        if (s.isEmpty())
+        {
+            if (getPluginIsSynth (project).getValue())              s = "kAudioUnitType_MusicDevice";
+            else if (getPluginWantsMidiInput (project).getValue())  s = "kAudioUnitType_MusicEffect";
+            else                                                    s = "kAudioUnitType_Effect";
+        }
+
+        return s;
+    }
+
+    String getAUMainTypeCode (Project& project)
+    {
+        String s (getPluginAUMainType (project).toString());
+
+        if (s.isEmpty())
+        {
+            if (getPluginIsSynth (project).getValue())              s = "aumu";
+            else if (getPluginWantsMidiInput (project).getValue())  s = "aumf";
+            else                                                    s = "aufx";
+        }
+
+        return s;
+    }
+
+    int countMaxPluginChannels (const String& configString, bool isInput)
+    {
+        StringArray configs;
+        configs.addTokens (configString, ", {}", String::empty);
+        configs.trim();
+        configs.removeEmptyStrings();
+        jassert ((configs.size() & 1) == 0);  // looks like a syntax error in the configs?
+
+        int maxVal = 0;
+        for (int i = (isInput ? 0 : 1); i < configs.size(); i += 2)
+            maxVal = jmax (maxVal, configs[i].getIntValue());
+
+        return maxVal;
+    }
+
+    String valueToBool (const Value& v)
+    {
+        return static_cast<bool> (v.getValue()) ? "1" : "0";
+    }
+
+    void writePluginCharacteristicsFile (ProjectSaver& projectSaver)
+    {
+        Project& project = projectSaver.project;
+
+        StringPairArray flags;
+        //flags.set ("JUCE_MODAL_LOOPS_PERMITTED",             "0");
+        flags.set ("JucePlugin_Build_VST",                   valueToBool (shouldBuildVST  (project)));
+        flags.set ("JucePlugin_Build_VST3",                  valueToBool (shouldBuildVST3 (project)));
+        flags.set ("JucePlugin_Build_AU",                    valueToBool (shouldBuildAU   (project)));
+        flags.set ("JucePlugin_Build_RTAS",                  valueToBool (shouldBuildRTAS (project)));
+        flags.set ("JucePlugin_Build_AAX",                   valueToBool (shouldBuildAAX  (project)));
+        flags.set ("JucePlugin_Name",                        getPluginName (project).toString().quoted());
+        flags.set ("JucePlugin_Desc",                        getPluginDesc (project).toString().quoted());
+        flags.set ("JucePlugin_Manufacturer",                getPluginManufacturer (project).toString().quoted());
+        flags.set ("JucePlugin_ManufacturerCode",            getPluginManufacturerCode (project).toString().trim().substring (0, 4).quoted ('\''));
+        flags.set ("JucePlugin_PluginCode",                  getPluginCode (project).toString().trim().substring (0, 4).quoted ('\''));
+        flags.set ("JucePlugin_MaxNumInputChannels",         String (countMaxPluginChannels (getPluginChannelConfigs (project).toString(), true)));
+        flags.set ("JucePlugin_MaxNumOutputChannels",        String (countMaxPluginChannels (getPluginChannelConfigs (project).toString(), false)));
+        flags.set ("JucePlugin_PreferredChannelConfigurations", getPluginChannelConfigs (project).toString());
+        flags.set ("JucePlugin_IsSynth",                     valueToBool (getPluginIsSynth (project)));
+        flags.set ("JucePlugin_WantsMidiInput",              valueToBool (getPluginWantsMidiInput (project)));
+        flags.set ("JucePlugin_ProducesMidiOutput",          valueToBool (getPluginProducesMidiOut (project)));
+        flags.set ("JucePlugin_SilenceInProducesSilenceOut", valueToBool (getPluginSilenceInProducesSilenceOut (project)));
+        flags.set ("JucePlugin_EditorRequiresKeyboardFocus", valueToBool (getPluginEditorNeedsKeyFocus (project)));
+        flags.set ("JucePlugin_Version",                     project.getVersionString());
+        flags.set ("JucePlugin_VersionCode",                 project.getVersionAsHex());
+        flags.set ("JucePlugin_VersionString",               project.getVersionString().quoted());
+        flags.set ("JucePlugin_VSTUniqueID",                 "JucePlugin_PluginCode");
+        flags.set ("JucePlugin_VSTCategory",                 static_cast <bool> (getPluginIsSynth (project).getValue()) ? "kPlugCategSynth" : "kPlugCategEffect");
+        flags.set ("JucePlugin_AUMainType",                  getAUMainTypeString (project));
+        flags.set ("JucePlugin_AUSubType",                   "JucePlugin_PluginCode");
+        flags.set ("JucePlugin_AUExportPrefix",              getPluginAUExportPrefix (project).toString());
+        flags.set ("JucePlugin_AUExportPrefixQuoted",        getPluginAUExportPrefix (project).toString().quoted());
+        flags.set ("JucePlugin_AUManufacturerCode",          "JucePlugin_ManufacturerCode");
+        flags.set ("JucePlugin_CFBundleIdentifier",          project.getBundleIdentifier().toString());
+        flags.set ("JucePlugin_RTASCategory",                getPluginRTASCategoryCode (project));
+        flags.set ("JucePlugin_RTASManufacturerCode",        "JucePlugin_ManufacturerCode");
+        flags.set ("JucePlugin_RTASProductId",               "JucePlugin_PluginCode");
+        flags.set ("JucePlugin_RTASDisableBypass",           valueToBool (getPluginRTASBypassDisabled (project)));
+        flags.set ("JucePlugin_RTASDisableMultiMono",        valueToBool (getPluginRTASMultiMonoDisabled (project)));
+        flags.set ("JucePlugin_AAXIdentifier",               project.getAAXIdentifier().toString());
+        flags.set ("JucePlugin_AAXManufacturerCode",         "JucePlugin_ManufacturerCode");
+        flags.set ("JucePlugin_AAXProductId",                "JucePlugin_PluginCode");
+        flags.set ("JucePlugin_AAXPluginId",                 "JucePlugin_PluginCode");
+        flags.set ("JucePlugin_AAXCategory",                 getPluginAAXCategory (project).toString());
+        flags.set ("JucePlugin_AAXDisableBypass",            valueToBool (getPluginAAXBypassDisabled (project)));
+
+        MemoryOutputStream mem;
+
+        mem << "//==============================================================================" << newLine
+            << "// Audio plugin settings.." << newLine
+            << newLine;
+
+        for (int i = 0; i < flags.size(); ++i)
+        {
+            mem << "#ifndef  " << flags.getAllKeys()[i] << newLine
+                << " #define " << flags.getAllKeys()[i].paddedRight (' ', 32) << "  "
+                               << flags.getAllValues()[i] << newLine
+                << "#endif" << newLine;
+        }
+
+        projectSaver.setExtraAppConfigFileContent (mem.toString());
+    }
+
+    static void fixMissingXcodePostBuildScript (ProjectExporter& exporter)
+    {
+        if (exporter.isXcode() && exporter.settings [Ids::postbuildCommand].toString().isEmpty())
+            exporter.getSetting (Ids::postbuildCommand) = String::fromUTF8 (BinaryData::AudioPluginXCodeScript_txt,
+                                                                            BinaryData::AudioPluginXCodeScript_txtSize);
+    }
+
+    String createEscapedStringForVersion (ProjectExporter& exporter, const String& text)
+    {
+        // (VS10 automatically adds escape characters to the quotes for this definition)
+        return exporter.getVisualStudioVersion() < 10 ? CodeHelpers::addEscapeChars (text.quoted())
+                                                      : CodeHelpers::addEscapeChars (text).quoted();
+    }
+
+    String createRebasedPath (ProjectExporter& exporter, const RelativePath& path)
+    {
+        return createEscapedStringForVersion (exporter,
+                                              exporter.rebaseFromProjectFolderToBuildTarget (path)
+                                                      .toWindowsStyle());
+    }
+}
+
+//==============================================================================
+namespace VSTHelpers
+{
+    static Value getVSTFolder (ProjectExporter& exporter, bool isVST3)
+    {
+        return exporter.getSetting (isVST3 ? Ids::vst3Folder
+                                           : Ids::vstFolder);
+    }
+
+    static void addVSTFolderToPath (ProjectExporter& exporter, bool isVST3)
+    {
+        const String vstFolder (getVSTFolder (exporter, isVST3).toString());
+
+        if (vstFolder.isNotEmpty())
+        {
+            RelativePath path (exporter.rebaseFromProjectFolderToBuildTarget (RelativePath (vstFolder, RelativePath::projectFolder)));
+
+            if (exporter.isVisualStudio())
+                exporter.extraSearchPaths.add (path.toWindowsStyle());
+            else if (exporter.isLinux() || exporter.isXcode())
+                exporter.extraSearchPaths.insert (0, path.toUnixStyle());
+        }
+    }
+
+    static void createVSTPathEditor (ProjectExporter& exporter, PropertyListBuilder& props, bool isVST3)
+    {
+        const String vstFormat (isVST3 ? "VST3" : "VST");
+
+        props.add (new TextPropertyComponent (getVSTFolder (exporter, isVST3), vstFormat + " Folder", 1024, false),
+                   "If you're building a " + vstFormat + ", this must be the folder containing the " + vstFormat + " SDK. This should be an absolute path.");
+    }
+
+    static void fixMissingVSTValues (ProjectExporter& exporter, bool isVST3)
+    {
+        if (getVSTFolder (exporter, isVST3).toString().isEmpty())
+            getVSTFolder (exporter, isVST3) = exporter.isWindows() ? (isVST3 ? "c:\\SDKs\\VST3 SDK" : "c:\\SDKs\\vstsdk2.4")
+                                                                   : (isVST3 ? "~/SDKs/VST3 SDK"    : "~/SDKs/vstsdk2.4");
+
+        fixMissingXcodePostBuildScript (exporter);
+    }
+
+    static inline void prepareExporter (ProjectExporter& exporter, ProjectSaver& projectSaver, bool isVST3)
+    {
+        fixMissingVSTValues (exporter, isVST3);
+        writePluginCharacteristicsFile (projectSaver);
+
+        exporter.makefileTargetSuffix = ".so";
+
+        Project::Item group (Project::Item::createGroup (const_cast<ProjectExporter&> (exporter).getProject(),
+                                                         "Juce VST Wrapper", "__jucevstfiles"));
+
+        RelativePath juceWrapperFolder (exporter.getProject().getGeneratedCodeFolder(),
+                                        exporter.getTargetFolder(), RelativePath::buildTargetFolder);
+
+        addVSTFolderToPath (exporter, isVST3);
+
+        if (exporter.isWindows())
+            exporter.extraSearchPaths.add (juceWrapperFolder.toWindowsStyle());
+        else if (exporter.isLinux())
+            exporter.extraSearchPaths.add (juceWrapperFolder.toUnixStyle());
+    }
+
+    static inline void createPropertyEditors (ProjectExporter& exporter, PropertyListBuilder& props, bool isVST3)
+    {
+        fixMissingVSTValues (exporter, isVST3);
+        createVSTPathEditor (exporter, props, isVST3);
+    }
+}
+
+//==============================================================================
+namespace RTASHelpers
+{
+    static Value getRTASFolder (ProjectExporter& exporter)             { return exporter.getSetting (Ids::rtasFolder); }
+    static RelativePath getRTASFolderPath (ProjectExporter& exporter)  { return RelativePath (exporter.getSettingString (Ids::rtasFolder),
+                                                                                              RelativePath::projectFolder); }
+
+    static bool isExporterSupported (ProjectExporter& exporter)   { return exporter.isVisualStudio() || exporter.isXcode(); }
+
+    static void fixMissingRTASValues (ProjectExporter& exporter)
+    {
+        if (getRTASFolder (exporter).toString().isEmpty())
+        {
+            if (exporter.isVisualStudio())
+                getRTASFolder (exporter) = "c:\\SDKs\\PT_80_SDK";
+            else
+                getRTASFolder (exporter) = "~/SDKs/PT_80_SDK";
+        }
+
+        fixMissingXcodePostBuildScript (exporter);
+    }
+
+    static void addExtraSearchPaths (ProjectExporter& exporter)
+    {
+        RelativePath rtasFolder (getRTASFolderPath (exporter));
+
+        if (exporter.isVisualStudio())
+        {
+            RelativePath juceWrapperFolder (exporter.getProject().getGeneratedCodeFolder(),
+                                            exporter.getTargetFolder(), RelativePath::buildTargetFolder);
+
+            exporter.extraSearchPaths.add (juceWrapperFolder.toWindowsStyle());
+
+            static const char* p[] = { "AlturaPorts/TDMPlugins/PluginLibrary/EffectClasses",
+                                       "AlturaPorts/TDMPlugins/PluginLibrary/ProcessClasses",
+                                       "AlturaPorts/TDMPlugins/PluginLibrary/ProcessClasses/Interfaces",
+                                       "AlturaPorts/TDMPlugins/PluginLibrary/Utilities",
+                                       "AlturaPorts/TDMPlugins/PluginLibrary/RTASP_Adapt",
+                                       "AlturaPorts/TDMPlugins/PluginLibrary/CoreClasses",
+                                       "AlturaPorts/TDMPlugins/PluginLibrary/Controls",
+                                       "AlturaPorts/TDMPlugins/PluginLibrary/Meters",
+                                       "AlturaPorts/TDMPlugins/PluginLibrary/ViewClasses",
+                                       "AlturaPorts/TDMPlugins/PluginLibrary/DSPClasses",
+                                       "AlturaPorts/TDMPlugins/PluginLibrary/Interfaces",
+                                       "AlturaPorts/TDMPlugins/common",
+                                       "AlturaPorts/TDMPlugins/common/Platform",
+                                       "AlturaPorts/TDMPlugins/common/Macros",
+                                       "AlturaPorts/TDMPlugins/SignalProcessing/Public",
+                                       "AlturaPorts/TDMPlugIns/DSPManager/Interfaces",
+                                       "AlturaPorts/SADriver/Interfaces",
+                                       "AlturaPorts/DigiPublic/Interfaces",
+                                       "AlturaPorts/DigiPublic",
+                                       "AlturaPorts/Fic/Interfaces/DAEClient",
+                                       "AlturaPorts/NewFileLibs/Cmn",
+                                       "AlturaPorts/NewFileLibs/DOA",
+                                       "AlturaPorts/AlturaSource/PPC_H",
+                                       "AlturaPorts/AlturaSource/AppSupport",
+                                       "AvidCode/AVX2sdk/AVX/avx2/avx2sdk/inc",
+                                       "xplat/AVX/avx2/avx2sdk/inc" };
+
+            for (int i = 0; i < numElementsInArray (p); ++i)
+                exporter.addToExtraSearchPaths (rtasFolder.getChildFile (p[i]));
+        }
+        else if (exporter.isXcode())
+        {
+            exporter.extraSearchPaths.add ("$(DEVELOPER_DIR)/Headers/FlatCarbon");
+            exporter.extraSearchPaths.add ("$(SDKROOT)/Developer/Headers/FlatCarbon");
+
+            static const char* p[] = { "AlturaPorts/TDMPlugIns/PlugInLibrary/Controls",
+                                       "AlturaPorts/TDMPlugIns/PlugInLibrary/CoreClasses",
+                                       "AlturaPorts/TDMPlugIns/PlugInLibrary/DSPClasses",
+                                       "AlturaPorts/TDMPlugIns/PlugInLibrary/EffectClasses",
+                                       "AlturaPorts/TDMPlugIns/PlugInLibrary/MacBuild",
+                                       "AlturaPorts/TDMPlugIns/PlugInLibrary/Meters",
+                                       "AlturaPorts/TDMPlugIns/PlugInLibrary/ProcessClasses",
+                                       "AlturaPorts/TDMPlugIns/PlugInLibrary/ProcessClasses/Interfaces",
+                                       "AlturaPorts/TDMPlugIns/PlugInLibrary/RTASP_Adapt",
+                                       "AlturaPorts/TDMPlugIns/PlugInLibrary/Utilities",
+                                       "AlturaPorts/TDMPlugIns/PlugInLibrary/ViewClasses",
+                                       "AlturaPorts/TDMPlugIns/DSPManager/**",
+                                       "AlturaPorts/TDMPlugIns/SupplementalPlugInLib/Encryption",
+                                       "AlturaPorts/TDMPlugIns/SupplementalPlugInLib/GraphicsExtensions",
+                                       "AlturaPorts/TDMPlugIns/common/**",
+                                       "AlturaPorts/TDMPlugIns/common/PI_LibInterface",
+                                       "AlturaPorts/TDMPlugIns/PACEProtection/**",
+                                       "AlturaPorts/TDMPlugIns/SignalProcessing/**",
+                                       "AlturaPorts/OMS/Headers",
+                                       "AlturaPorts/Fic/Interfaces/**",
+                                       "AlturaPorts/Fic/Source/SignalNets",
+                                       "AlturaPorts/DSIPublicInterface/PublicHeaders",
+                                       "DAEWin/Include",
+                                       "AlturaPorts/DigiPublic/Interfaces",
+                                       "AlturaPorts/DigiPublic",
+                                       "AlturaPorts/NewFileLibs/DOA",
+                                       "AlturaPorts/NewFileLibs/Cmn",
+                                       "xplat/AVX/avx2/avx2sdk/inc",
+                                       "xplat/AVX/avx2/avx2sdk/utils" };
+
+            for (int i = 0; i < numElementsInArray (p); ++i)
+                exporter.addToExtraSearchPaths (rtasFolder.getChildFile (p[i]));
+        }
+    }
+
+    static inline void prepareExporter (ProjectExporter& exporter, ProjectSaver& projectSaver)
+    {
+        if (isExporterSupported (exporter))
+        {
+            fixMissingRTASValues (exporter);
+
+            const RelativePath rtasFolder (getRTASFolderPath (exporter));
+
+            if (exporter.isVisualStudio())
+            {
+                exporter.msvcTargetSuffix = ".dpm";
+
+                exporter.msvcExtraPreprocessorDefs.set ("JucePlugin_WinBag_path",
+                                                        createRebasedPath (exporter,
+                                                                           rtasFolder.getChildFile ("WinBag")));
+
+                exporter.msvcDelayLoadedDLLs = "DAE.dll; DigiExt.dll; DSI.dll; PluginLib.dll; "
+                                               "DSPManager.dll; DSPManager.dll; DSPManagerClientLib.dll; RTASClientLib.dll";
+
+                if (! exporter.getExtraLinkerFlagsString().contains ("/FORCE:multiple"))
+                    exporter.getExtraLinkerFlags() = exporter.getExtraLinkerFlags().toString() + " /FORCE:multiple";
+
+                RelativePath modulePath (exporter.rebaseFromProjectFolderToBuildTarget (RelativePath (exporter.getPathForModuleString ("juce_audio_plugin_client"),
+                                                                                                      RelativePath::projectFolder)
+                                                                                           .getChildFile ("juce_audio_plugin_client")
+                                                                                           .getChildFile ("RTAS")));
+
+                for (ProjectExporter::ConfigIterator config (exporter); config.next();)
+                {
+                    config->getValue (Ids::msvcModuleDefinitionFile) = modulePath.getChildFile ("juce_RTAS_WinExports.def").toWindowsStyle();
+
+                    if (config->getValue (Ids::useRuntimeLibDLL).getValue().isVoid())
+                        config->getValue (Ids::useRuntimeLibDLL) = true;
+
+                    if (config->getValue (Ids::postbuildCommand).toString().isEmpty())
+                        config->getValue (Ids::postbuildCommand)
+                            = "copy /Y "
+                                + modulePath.getChildFile ("juce_RTAS_WinResources.rsr").toWindowsStyle().quoted()
+                                + " \"$(TargetPath)\".rsr";
+                }
+            }
+            else
+            {
+                exporter.xcodeCanUseDwarf = false;
+
+                exporter.xcodeExtraLibrariesDebug.add   (rtasFolder.getChildFile ("MacBag/Libs/Debug/libPluginLibrary.a"));
+                exporter.xcodeExtraLibrariesRelease.add (rtasFolder.getChildFile ("MacBag/Libs/Release/libPluginLibrary.a"));
+            }
+
+            writePluginCharacteristicsFile (projectSaver);
+
+            addExtraSearchPaths (exporter);
+        }
+    }
+
+    static inline void createPropertyEditors (ProjectExporter& exporter, PropertyListBuilder& props)
+    {
+        if (isExporterSupported (exporter))
+        {
+            fixMissingRTASValues (exporter);
+
+            props.add (new TextPropertyComponent (getRTASFolder (exporter), "RTAS Folder", 1024, false),
+                       "If you're building an RTAS, this must be the folder containing the RTAS SDK. This should be an absolute path.");
+        }
+    }
+}
+
+//==============================================================================
+namespace AUHelpers
+{
+    static inline void prepareExporter (ProjectExporter& exporter, ProjectSaver& projectSaver)
+    {
+        writePluginCharacteristicsFile (projectSaver);
+
+        if (exporter.isXcode())
+        {
+            exporter.extraSearchPaths.add ("$(DEVELOPER_DIR)/Extras/CoreAudio/PublicUtility");
+            exporter.extraSearchPaths.add ("$(DEVELOPER_DIR)/Extras/CoreAudio/AudioUnits/AUPublic/Utility");
+            exporter.extraSearchPaths.add ("$(DEVELOPER_DIR)/Extras/CoreAudio/AudioUnits/AUPublic/AUBase");
+
+            exporter.xcodeFrameworks.addTokens ("AudioUnit CoreAudioKit", false);
+            exporter.xcodeExcludedFiles64Bit = "\"*Carbon*.cpp\"";
+
+            Project::Item subGroup (projectSaver.getGeneratedCodeGroup().addNewSubGroup ("Juce AU Wrapper", -1));
+            subGroup.setID ("__juceappleaufiles");
+
+            {
+                #define JUCE_AU_PUBLICUTILITY   "${DEVELOPER_DIR}/Extras/CoreAudio/PublicUtility/"
+                #define JUCE_AU_PUBLIC          "${DEVELOPER_DIR}/Extras/CoreAudio/AudioUnits/AUPublic/"
+
+                static const char* appleAUFiles[] =
+                {
+                    JUCE_AU_PUBLICUTILITY "CADebugMacros.h",
+                    JUCE_AU_PUBLICUTILITY "CAAUParameter.cpp",
+                    JUCE_AU_PUBLICUTILITY "CAAUParameter.h",
+                    JUCE_AU_PUBLICUTILITY "CAAudioChannelLayout.cpp",
+                    JUCE_AU_PUBLICUTILITY "CAAudioChannelLayout.h",
+                    JUCE_AU_PUBLICUTILITY "CAMutex.cpp",
+                    JUCE_AU_PUBLICUTILITY "CAMutex.h",
+                    JUCE_AU_PUBLICUTILITY "CAStreamBasicDescription.cpp",
+                    JUCE_AU_PUBLICUTILITY "CAStreamBasicDescription.h",
+                    JUCE_AU_PUBLICUTILITY "CAVectorUnitTypes.h",
+                    JUCE_AU_PUBLICUTILITY "CAVectorUnit.cpp",
+                    JUCE_AU_PUBLICUTILITY "CAVectorUnit.h",
+                    JUCE_AU_PUBLIC "AUViewBase/AUViewLocalizedStringKeys.h",
+                    JUCE_AU_PUBLIC "AUCarbonViewBase/AUCarbonViewDispatch.cpp",
+                    JUCE_AU_PUBLIC "AUCarbonViewBase/AUCarbonViewControl.cpp",
+                    JUCE_AU_PUBLIC "AUCarbonViewBase/AUCarbonViewControl.h",
+                    JUCE_AU_PUBLIC "AUCarbonViewBase/CarbonEventHandler.cpp",
+                    JUCE_AU_PUBLIC "AUCarbonViewBase/CarbonEventHandler.h",
+                    JUCE_AU_PUBLIC "AUCarbonViewBase/AUCarbonViewBase.cpp",
+                    JUCE_AU_PUBLIC "AUCarbonViewBase/AUCarbonViewBase.h",
+                    JUCE_AU_PUBLIC "AUBase/AUBase.cpp",
+                    JUCE_AU_PUBLIC "AUBase/AUBase.h",
+                    JUCE_AU_PUBLIC "AUBase/AUDispatch.cpp",
+                    JUCE_AU_PUBLIC "AUBase/AUDispatch.h",
+                    JUCE_AU_PUBLIC "AUBase/AUInputElement.cpp",
+                    JUCE_AU_PUBLIC "AUBase/AUInputElement.h",
+                    JUCE_AU_PUBLIC "AUBase/AUOutputElement.cpp",
+                    JUCE_AU_PUBLIC "AUBase/AUOutputElement.h",
+                    JUCE_AU_PUBLIC "AUBase/AUResources.r",
+                    JUCE_AU_PUBLIC "AUBase/AUScopeElement.cpp",
+                    JUCE_AU_PUBLIC "AUBase/AUScopeElement.h",
+                    JUCE_AU_PUBLIC "AUBase/ComponentBase.cpp",
+                    JUCE_AU_PUBLIC "AUBase/ComponentBase.h",
+                    JUCE_AU_PUBLIC "OtherBases/AUMIDIBase.cpp",
+                    JUCE_AU_PUBLIC "OtherBases/AUMIDIBase.h",
+                    JUCE_AU_PUBLIC "OtherBases/AUMIDIEffectBase.cpp",
+                    JUCE_AU_PUBLIC "OtherBases/AUMIDIEffectBase.h",
+                    JUCE_AU_PUBLIC "OtherBases/AUOutputBase.cpp",
+                    JUCE_AU_PUBLIC "OtherBases/AUOutputBase.h",
+                    JUCE_AU_PUBLIC "OtherBases/MusicDeviceBase.cpp",
+                    JUCE_AU_PUBLIC "OtherBases/MusicDeviceBase.h",
+                    JUCE_AU_PUBLIC "OtherBases/AUEffectBase.cpp",
+                    JUCE_AU_PUBLIC "OtherBases/AUEffectBase.h",
+                    JUCE_AU_PUBLIC "Utility/AUBuffer.cpp",
+                    JUCE_AU_PUBLIC "Utility/AUBuffer.h",
+                    JUCE_AU_PUBLIC "Utility/AUInputFormatConverter.h",
+                    JUCE_AU_PUBLIC "Utility/AUSilentTimeout.h",
+                    JUCE_AU_PUBLIC "Utility/AUTimestampGenerator.h",
+                    nullptr
+                };
+
+                for (const char** f = appleAUFiles; *f != nullptr; ++f)
+                {
+                    const RelativePath file (*f, RelativePath::projectFolder);
+                    subGroup.addRelativeFile (file, -1, file.hasFileExtension ("cpp;mm"));
+                    subGroup.getChild (subGroup.getNumChildren() - 1).getShouldInhibitWarningsValue() = true;
+                }
+            }
+
+            if (exporter.isXcode())
+            {
+                XmlElement plistKey ("key");
+                plistKey.addTextElement ("AudioComponents");
+
+                XmlElement plistEntry ("array");
+                XmlElement* dict = plistEntry.createNewChildElement ("dict");
+
+                Project& project = exporter.getProject();
+
+                addPlistDictionaryKey (dict, "name", getPluginManufacturer (project).toString()
+                                                       + ": " + getPluginName (project).toString());
+                addPlistDictionaryKey (dict, "description", getPluginDesc (project).toString());
+                addPlistDictionaryKey (dict, "factoryFunction", getPluginAUExportPrefix (project).toString() + "Factory");
+                addPlistDictionaryKey (dict, "manufacturer", getPluginManufacturerCode (project).toString().trim().substring (0, 4));
+                addPlistDictionaryKey (dict, "type", getAUMainTypeCode (project));
+                addPlistDictionaryKey (dict, "subtype", getPluginCode (project).toString().trim().substring (0, 4));
+                addPlistDictionaryKeyInt (dict, "version", project.getVersionAsHexInteger());
+
+                exporter.xcodeExtraPListEntries.add (plistKey);
+                exporter.xcodeExtraPListEntries.add (plistEntry);
+            }
+        }
+    }
+}
+
+//==============================================================================
+namespace AAXHelpers
+{
+    static Value getAAXFolder (ProjectExporter& exporter)             { return exporter.getSetting (Ids::aaxFolder); }
+    static RelativePath getAAXFolderPath (ProjectExporter& exporter)  { return RelativePath (exporter.getSettingString (Ids::aaxFolder),
+                                                                                             RelativePath::projectFolder); }
+
+    static bool isExporterSupported (ProjectExporter& exporter)       { return exporter.isVisualStudio() || exporter.isXcode(); }
+
+    static void fixMissingAAXValues (ProjectExporter& exporter)
+    {
+        if (getAAXFolder (exporter).toString().isEmpty())
+        {
+            if (exporter.isVisualStudio())
+                getAAXFolder (exporter) = "c:\\SDKs\\AAX";
+            else
+                getAAXFolder (exporter) = "~/SDKs/AAX";
+        }
+
+        fixMissingXcodePostBuildScript (exporter);
+    }
+
+    static void addExtraSearchPaths (ProjectExporter& exporter)
+    {
+        const RelativePath aaxFolder (getAAXFolderPath (exporter));
+
+        exporter.addToExtraSearchPaths (aaxFolder);
+        exporter.addToExtraSearchPaths (aaxFolder.getChildFile ("Interfaces"));
+        exporter.addToExtraSearchPaths (aaxFolder.getChildFile ("Interfaces").getChildFile ("ACF"));
+    }
+
+    static inline void prepareExporter (ProjectExporter& exporter, ProjectSaver& projectSaver)
+    {
+        if (isExporterSupported (exporter))
+        {
+            fixMissingAAXValues (exporter);
+
+            const RelativePath aaxLibsFolder (getAAXFolderPath (exporter).getChildFile ("Libs"));
+
+            if (exporter.isVisualStudio())
+            {
+                exporter.msvcTargetSuffix = ".aaxplugin";
+
+                for (ProjectExporter::ConfigIterator config (exporter); config.next();)
+                    if (config->getValue (Ids::useRuntimeLibDLL).getValue().isVoid())
+                        config->getValue (Ids::useRuntimeLibDLL) = true;
+
+                exporter.msvcExtraPreprocessorDefs.set ("JucePlugin_AAXLibs_path",
+                                                        createRebasedPath (exporter, aaxLibsFolder));
+            }
+            else
+            {
+                exporter.xcodeExtraLibrariesDebug.add   (aaxLibsFolder.getChildFile ("Debug/libAAXLibrary.a"));
+                exporter.xcodeExtraLibrariesRelease.add (aaxLibsFolder.getChildFile ("Release/libAAXLibrary.a"));
+            }
+
+            writePluginCharacteristicsFile (projectSaver);
+
+            addExtraSearchPaths (exporter);
+        }
+    }
+
+    static inline void createPropertyEditors (ProjectExporter& exporter, PropertyListBuilder& props)
+    {
+        if (isExporterSupported (exporter))
+        {
+            fixMissingAAXValues (exporter);
+
+            props.add (new TextPropertyComponent (getAAXFolder (exporter), "AAX SDK Folder", 1024, false),
+                       "If you're building an AAX, this must be the folder containing the AAX SDK. This should be an absolute path.");
+        }
+    }
+}
+
+#endif   // __JUCER_AUDIOPLUGINMODULE_JUCEHEADER__