/*
  ==============================================================================

   This file is part of the JUCE library.
   Copyright (c) 2015 - ROLI Ltd.

   Permission is granted to use this software under the terms of either:
   a) the GPL v2 (or any later version)
   b) the Affero GPL v3

   Details of these licenses can be found at: www.gnu.org/licenses

   JUCE is distributed in the hope that it will be useful, but WITHOUT ANY
   WARRANTY; without even the implied warranty of MERCHANTABILITY or FITNESS FOR
   A PARTICULAR PURPOSE.  See the GNU General Public License for more details.

   ------------------------------------------------------------------------------

   To release a closed-source product which uses JUCE, commercial licenses are
   available: visit www.juce.com for more information.

  ==============================================================================
*/

#pragma once


class FontPropertyComponent    : public ChoicePropertyComponent
{
public:
    FontPropertyComponent (const String& name)
        : ChoicePropertyComponent (name)
    {
        choices.add (getDefaultFont());
        choices.add (getDefaultSans());
        choices.add (getDefaultSerif());
        choices.add (getDefaultMono());
        choices.add (String());

        static StringArray fontNames;

        if (fontNames.size() == 0)
        {
            Array<Font> fonts;
            Font::findFonts (fonts);

            for (int i = 0; i < fonts.size(); ++i)
                fontNames.add (fonts[i].getTypefaceName());
        }

        choices.addArray (fontNames);
    }

    static String getDefaultFont()  { return "Default font"; }
    static String getDefaultSans()  { return "Default sans-serif font"; }
    static String getDefaultSerif() { return "Default serif font"; }
    static String getDefaultMono()  { return "Default monospaced font"; }

    //==============================================================================
    virtual void setTypefaceName (const String& newFontName) = 0;
    virtual String getTypefaceName() const = 0;

    //==============================================================================
    void setIndex (int newIndex)
    {
        String type (choices [newIndex]);

        if (type.isEmpty())
            type = getDefaultFont();

        if (getTypefaceName() != type)
            setTypefaceName (type);
    }

    int getIndex() const
    {
        return choices.indexOf (getTypefaceName());
    }

    static Font applyNameToFont (const String& typefaceName, const Font& font)
    {
        if (typefaceName == getDefaultFont())  return Font (font.getHeight(), font.getStyleFlags());
        if (typefaceName == getDefaultSans())  return Font (Font::getDefaultSansSerifFontName(), font.getHeight(), font.getStyleFlags());
        if (typefaceName == getDefaultSerif()) return Font (Font::getDefaultSerifFontName(), font.getHeight(), font.getStyleFlags());
        if (typefaceName == getDefaultMono())  return Font (Font::getDefaultMonospacedFontName(), font.getHeight(), font.getStyleFlags());

<<<<<<< HEAD
        Font f = Font (typefaceName, font.getHeight(), font.getStyleFlags()).withExtraKerningFactor (font.getExtraKerningFactor());
=======
        auto f = Font (typefaceName, font.getHeight(), font.getStyleFlags()).withExtraKerningFactor (font.getExtraKerningFactor());
>>>>>>> dace3728
        if (f.getAvailableStyles().contains (font.getTypefaceStyle()))
        {
            f.setTypefaceStyle (font.getTypefaceStyle());
        }
        return f;
    }

    static String getTypefaceNameCode (const String& typefaceName)
    {
        if (typefaceName == getDefaultFont())   return {};
        if (typefaceName == getDefaultSans())   return "Font::getDefaultSansSerifFontName(), ";
        if (typefaceName == getDefaultSerif())  return "Font::getDefaultSerifFontName(), ";
        if (typefaceName == getDefaultMono())   return "Font::getDefaultMonospacedFontName(), ";

        return "\"" + typefaceName + "\", ";
    }

    static String getFontStyleCode (const Font& font)
    {
        if (font.isBold() && font.isItalic())   return "Font::bold | Font::italic";
        if (font.isBold())                      return "Font::bold";
        if (font.isItalic())                    return "Font::italic";

        return "Font::plain";
    }

    static String getCompleteFontCode (const Font& font, const String& typefaceName)
    {
        String s;
<<<<<<< HEAD
        s << "Font ("
          << getTypefaceNameCode (typefaceName)
          << CodeHelpers::floatLiteral (font.getHeight(), 2)
          << ", "
          << getFontStyleCode (font)
          << ")";
        if (font.getTypefaceStyle() != "Regular")
        {
            s << ".withTypefaceStyle (" << CodeHelpers::stringLiteral (font.getTypefaceStyle()) << ")";
        }
        if (font.getExtraKerningFactor() != 0)
        {
            s << ".withExtraKerningFactor (" << CodeHelpers::floatLiteral (font.getExtraKerningFactor(), 3) << ")";
        }
=======

        s << "Font ("
          << getTypefaceNameCode (typefaceName)
          << CodeHelpers::floatLiteral (font.getHeight(), 2)
          << ", ";

        if (font.getAvailableStyles().contains(font.getTypefaceStyle()))
            s << "Font::plain).withTypefaceStyle ("
              << CodeHelpers::stringLiteral (font.getTypefaceStyle())
              << ")";
        else
            s << getFontStyleCode (font)
              << ")";

        if (font.getExtraKerningFactor() != 0)
            s << ".withExtraKerningFactor ("
              << CodeHelpers::floatLiteral (font.getExtraKerningFactor(), 3)
              << ")";

>>>>>>> dace3728
        return s;
    }
};
<|MERGE_RESOLUTION|>--- conflicted
+++ resolved
@@ -1,159 +1,138 @@
-/*
-  ==============================================================================
-
-   This file is part of the JUCE library.
-   Copyright (c) 2015 - ROLI Ltd.
-
-   Permission is granted to use this software under the terms of either:
-   a) the GPL v2 (or any later version)
-   b) the Affero GPL v3
-
-   Details of these licenses can be found at: www.gnu.org/licenses
-
-   JUCE is distributed in the hope that it will be useful, but WITHOUT ANY
-   WARRANTY; without even the implied warranty of MERCHANTABILITY or FITNESS FOR
-   A PARTICULAR PURPOSE.  See the GNU General Public License for more details.
-
-   ------------------------------------------------------------------------------
-
-   To release a closed-source product which uses JUCE, commercial licenses are
-   available: visit www.juce.com for more information.
-
-  ==============================================================================
-*/
-
-#pragma once
-
-
-class FontPropertyComponent    : public ChoicePropertyComponent
-{
-public:
-    FontPropertyComponent (const String& name)
-        : ChoicePropertyComponent (name)
-    {
-        choices.add (getDefaultFont());
-        choices.add (getDefaultSans());
-        choices.add (getDefaultSerif());
-        choices.add (getDefaultMono());
-        choices.add (String());
-
-        static StringArray fontNames;
-
-        if (fontNames.size() == 0)
-        {
-            Array<Font> fonts;
-            Font::findFonts (fonts);
-
-            for (int i = 0; i < fonts.size(); ++i)
-                fontNames.add (fonts[i].getTypefaceName());
-        }
-
-        choices.addArray (fontNames);
-    }
-
-    static String getDefaultFont()  { return "Default font"; }
-    static String getDefaultSans()  { return "Default sans-serif font"; }
-    static String getDefaultSerif() { return "Default serif font"; }
-    static String getDefaultMono()  { return "Default monospaced font"; }
-
-    //==============================================================================
-    virtual void setTypefaceName (const String& newFontName) = 0;
-    virtual String getTypefaceName() const = 0;
-
-    //==============================================================================
-    void setIndex (int newIndex)
-    {
-        String type (choices [newIndex]);
-
-        if (type.isEmpty())
-            type = getDefaultFont();
-
-        if (getTypefaceName() != type)
-            setTypefaceName (type);
-    }
-
-    int getIndex() const
-    {
-        return choices.indexOf (getTypefaceName());
-    }
-
-    static Font applyNameToFont (const String& typefaceName, const Font& font)
-    {
-        if (typefaceName == getDefaultFont())  return Font (font.getHeight(), font.getStyleFlags());
-        if (typefaceName == getDefaultSans())  return Font (Font::getDefaultSansSerifFontName(), font.getHeight(), font.getStyleFlags());
-        if (typefaceName == getDefaultSerif()) return Font (Font::getDefaultSerifFontName(), font.getHeight(), font.getStyleFlags());
-        if (typefaceName == getDefaultMono())  return Font (Font::getDefaultMonospacedFontName(), font.getHeight(), font.getStyleFlags());
-
-<<<<<<< HEAD
-        Font f = Font (typefaceName, font.getHeight(), font.getStyleFlags()).withExtraKerningFactor (font.getExtraKerningFactor());
-=======
-        auto f = Font (typefaceName, font.getHeight(), font.getStyleFlags()).withExtraKerningFactor (font.getExtraKerningFactor());
->>>>>>> dace3728
-        if (f.getAvailableStyles().contains (font.getTypefaceStyle()))
-        {
-            f.setTypefaceStyle (font.getTypefaceStyle());
-        }
-        return f;
-    }
-
-    static String getTypefaceNameCode (const String& typefaceName)
-    {
-        if (typefaceName == getDefaultFont())   return {};
-        if (typefaceName == getDefaultSans())   return "Font::getDefaultSansSerifFontName(), ";
-        if (typefaceName == getDefaultSerif())  return "Font::getDefaultSerifFontName(), ";
-        if (typefaceName == getDefaultMono())   return "Font::getDefaultMonospacedFontName(), ";
-
-        return "\"" + typefaceName + "\", ";
-    }
-
-    static String getFontStyleCode (const Font& font)
-    {
-        if (font.isBold() && font.isItalic())   return "Font::bold | Font::italic";
-        if (font.isBold())                      return "Font::bold";
-        if (font.isItalic())                    return "Font::italic";
-
-        return "Font::plain";
-    }
-
-    static String getCompleteFontCode (const Font& font, const String& typefaceName)
-    {
-        String s;
-<<<<<<< HEAD
-        s << "Font ("
-          << getTypefaceNameCode (typefaceName)
-          << CodeHelpers::floatLiteral (font.getHeight(), 2)
-          << ", "
-          << getFontStyleCode (font)
-          << ")";
-        if (font.getTypefaceStyle() != "Regular")
-        {
-            s << ".withTypefaceStyle (" << CodeHelpers::stringLiteral (font.getTypefaceStyle()) << ")";
-        }
-        if (font.getExtraKerningFactor() != 0)
-        {
-            s << ".withExtraKerningFactor (" << CodeHelpers::floatLiteral (font.getExtraKerningFactor(), 3) << ")";
-        }
-=======
-
-        s << "Font ("
-          << getTypefaceNameCode (typefaceName)
-          << CodeHelpers::floatLiteral (font.getHeight(), 2)
-          << ", ";
-
-        if (font.getAvailableStyles().contains(font.getTypefaceStyle()))
-            s << "Font::plain).withTypefaceStyle ("
-              << CodeHelpers::stringLiteral (font.getTypefaceStyle())
-              << ")";
-        else
-            s << getFontStyleCode (font)
-              << ")";
-
-        if (font.getExtraKerningFactor() != 0)
-            s << ".withExtraKerningFactor ("
-              << CodeHelpers::floatLiteral (font.getExtraKerningFactor(), 3)
-              << ")";
-
->>>>>>> dace3728
-        return s;
-    }
-};
+/*
+  ==============================================================================
+
+   This file is part of the JUCE library.
+   Copyright (c) 2015 - ROLI Ltd.
+
+   Permission is granted to use this software under the terms of either:
+   a) the GPL v2 (or any later version)
+   b) the Affero GPL v3
+
+   Details of these licenses can be found at: www.gnu.org/licenses
+
+   JUCE is distributed in the hope that it will be useful, but WITHOUT ANY
+   WARRANTY; without even the implied warranty of MERCHANTABILITY or FITNESS FOR
+   A PARTICULAR PURPOSE.  See the GNU General Public License for more details.
+
+   ------------------------------------------------------------------------------
+
+   To release a closed-source product which uses JUCE, commercial licenses are
+   available: visit www.juce.com for more information.
+
+  ==============================================================================
+*/
+
+#pragma once
+
+
+class FontPropertyComponent    : public ChoicePropertyComponent
+{
+public:
+    FontPropertyComponent (const String& name)
+        : ChoicePropertyComponent (name)
+    {
+        choices.add (getDefaultFont());
+        choices.add (getDefaultSans());
+        choices.add (getDefaultSerif());
+        choices.add (getDefaultMono());
+        choices.add (String());
+
+        static StringArray fontNames;
+
+        if (fontNames.size() == 0)
+        {
+            Array<Font> fonts;
+            Font::findFonts (fonts);
+
+            for (int i = 0; i < fonts.size(); ++i)
+                fontNames.add (fonts[i].getTypefaceName());
+        }
+
+        choices.addArray (fontNames);
+    }
+
+    static String getDefaultFont()  { return "Default font"; }
+    static String getDefaultSans()  { return "Default sans-serif font"; }
+    static String getDefaultSerif() { return "Default serif font"; }
+    static String getDefaultMono()  { return "Default monospaced font"; }
+
+    //==============================================================================
+    virtual void setTypefaceName (const String& newFontName) = 0;
+    virtual String getTypefaceName() const = 0;
+
+    //==============================================================================
+    void setIndex (int newIndex)
+    {
+        String type (choices [newIndex]);
+
+        if (type.isEmpty())
+            type = getDefaultFont();
+
+        if (getTypefaceName() != type)
+            setTypefaceName (type);
+    }
+
+    int getIndex() const
+    {
+        return choices.indexOf (getTypefaceName());
+    }
+
+    static Font applyNameToFont (const String& typefaceName, const Font& font)
+    {
+        if (typefaceName == getDefaultFont())  return Font (font.getHeight(), font.getStyleFlags());
+        if (typefaceName == getDefaultSans())  return Font (Font::getDefaultSansSerifFontName(), font.getHeight(), font.getStyleFlags());
+        if (typefaceName == getDefaultSerif()) return Font (Font::getDefaultSerifFontName(), font.getHeight(), font.getStyleFlags());
+        if (typefaceName == getDefaultMono())  return Font (Font::getDefaultMonospacedFontName(), font.getHeight(), font.getStyleFlags());
+
+        auto f = Font (typefaceName, font.getHeight(), font.getStyleFlags()).withExtraKerningFactor (font.getExtraKerningFactor());
+        if (f.getAvailableStyles().contains (font.getTypefaceStyle()))
+        {
+            f.setTypefaceStyle (font.getTypefaceStyle());
+        }
+        return f;
+    }
+
+    static String getTypefaceNameCode (const String& typefaceName)
+    {
+        if (typefaceName == getDefaultFont())   return {};
+        if (typefaceName == getDefaultSans())   return "Font::getDefaultSansSerifFontName(), ";
+        if (typefaceName == getDefaultSerif())  return "Font::getDefaultSerifFontName(), ";
+        if (typefaceName == getDefaultMono())   return "Font::getDefaultMonospacedFontName(), ";
+
+        return "\"" + typefaceName + "\", ";
+    }
+
+    static String getFontStyleCode (const Font& font)
+    {
+        if (font.isBold() && font.isItalic())   return "Font::bold | Font::italic";
+        if (font.isBold())                      return "Font::bold";
+        if (font.isItalic())                    return "Font::italic";
+
+        return "Font::plain";
+    }
+
+    static String getCompleteFontCode (const Font& font, const String& typefaceName)
+    {
+        String s;
+
+        s << "Font ("
+          << getTypefaceNameCode (typefaceName)
+          << CodeHelpers::floatLiteral (font.getHeight(), 2)
+          << ", ";
+
+        if (font.getAvailableStyles().contains(font.getTypefaceStyle()))
+            s << "Font::plain).withTypefaceStyle ("
+              << CodeHelpers::stringLiteral (font.getTypefaceStyle())
+              << ")";
+        else
+            s << getFontStyleCode (font)
+              << ")";
+
+        if (font.getExtraKerningFactor() != 0)
+            s << ".withExtraKerningFactor ("
+              << CodeHelpers::floatLiteral (font.getExtraKerningFactor(), 3)
+              << ")";
+
+        return s;
+    }
+};