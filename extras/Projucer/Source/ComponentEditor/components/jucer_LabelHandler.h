--- conflicted
+++ resolved
@@ -1,910 +1,763 @@
-/*
-  ==============================================================================
-
-   This file is part of the JUCE library.
-   Copyright (c) 2015 - ROLI Ltd.
-
-   Permission is granted to use this software under the terms of either:
-   a) the GPL v2 (or any later version)
-   b) the Affero GPL v3
-
-   Details of these licenses can be found at: www.gnu.org/licenses
-
-   JUCE is distributed in the hope that it will be useful, but WITHOUT ANY
-   WARRANTY; without even the implied warranty of MERCHANTABILITY or FITNESS FOR
-   A PARTICULAR PURPOSE.  See the GNU General Public License for more details.
-
-   ------------------------------------------------------------------------------
-
-   To release a closed-source product which uses JUCE, commercial licenses are
-   available: visit www.juce.com for more information.
-
-  ==============================================================================
-*/
-
-class LabelHandler  : public ComponentTypeHandler
-{
-public:
-    LabelHandler()
-        : ComponentTypeHandler ("Label", "Label", typeid (Label), 150, 24)
-    {
-        registerColour (Label::backgroundColourId, "background", "bkgCol");
-        registerColour (Label::textColourId, "text", "textCol");
-        registerColour (Label::outlineColourId, "outline", "outlineCol");
-        registerColour (TextEditor::textColourId, "editor text", "edTextCol");
-        registerColour (TextEditor::backgroundColourId, "editor bkg", "edBkgCol");
-        registerColour (TextEditor::highlightColourId, "highlight", "hiliteCol");
-    }
-
-    Component* createNewComponent (JucerDocument*)
-    {
-        return new Label ("new label", "label text");
-    }
-
-    XmlElement* createXmlFor (Component* comp, const ComponentLayout* layout)
-    {
-        Label* const l = dynamic_cast<Label*> (comp);
-
-        XmlElement* e = ComponentTypeHandler::createXmlFor (comp, layout);
-        e->setAttribute ("labelText", l->getText());
-
-        e->setAttribute ("editableSingleClick", l->isEditableOnSingleClick());
-        e->setAttribute ("editableDoubleClick", l->isEditableOnDoubleClick());
-        e->setAttribute ("focusDiscardsChanges", l->doesLossOfFocusDiscardChanges());
-
-        e->setAttribute ("fontname", l->getProperties().getWithDefault ("typefaceName", FontPropertyComponent::getDefaultFont()).toString());
-        e->setAttribute ("fontsize", roundToInt (l->getFont().getHeight() * 100.0) / 100.0);
-        e->setAttribute ("kerning", roundToInt (l->getFont().getExtraKerningFactor() * 1000.0) / 1000.0);
-        e->setAttribute ("bold", l->getFont().isBold());
-        e->setAttribute ("italic", l->getFont().isItalic());
-        e->setAttribute ("justification", l->getJustificationType().getFlags());
-        if (l->getFont().getTypefaceStyle() != "Regular")
-        {
-            e->setAttribute ("typefaceStyle", l->getFont().getTypefaceStyle());
-        }
-
-        return e;
-    }
-
-    bool restoreFromXml (const XmlElement& xml, Component* comp, const ComponentLayout* layout)
-    {
-        Label* const l = dynamic_cast<Label*> (comp);
-
-        if (! ComponentTypeHandler::restoreFromXml (xml, comp, layout))
-            return false;
-
-        Label defaultLabel;
-
-        Font font;
-        font.setHeight ((float) xml.getDoubleAttribute ("fontsize", 15.0));
-        font.setBold (xml.getBoolAttribute ("bold", false));
-        font.setItalic (xml.getBoolAttribute ("italic", false));
-        font.setExtraKerningFactor ((float) xml.getDoubleAttribute ("kerning", 0.0));
-<<<<<<< HEAD
-        font.setTypefaceStyle (xml.getStringAttribute ("typefaceStyle", "Regular"));
-=======
-        auto fontStyle = xml.getStringAttribute ("typefaceStyle");
-        if (! fontStyle.isEmpty())
-            font.setTypefaceStyle (fontStyle);
-
->>>>>>> dace3728
-        l->setFont (font);
-
-        l->getProperties().set ("typefaceName", xml.getStringAttribute ("fontname", FontPropertyComponent::getDefaultFont()));
-        updateLabelFont (l);
-
-        l->setJustificationType (Justification (xml.getIntAttribute ("justification", Justification::centred)));
-
-        l->setText (xml.getStringAttribute ("labelText", "Label Text"), dontSendNotification);
-
-        l->setEditable (xml.getBoolAttribute ("editableSingleClick", defaultLabel.isEditableOnSingleClick()),
-                        xml.getBoolAttribute ("editableDoubleClick", defaultLabel.isEditableOnDoubleClick()),
-                        xml.getBoolAttribute ("focusDiscardsChanges", defaultLabel.doesLossOfFocusDiscardChanges()));
-
-        return true;
-    }
-
-    static void updateLabelFont (Label* label)
-    {
-        Font f (label->getFont());
-        f = FontPropertyComponent::applyNameToFont (label->getProperties().getWithDefault ("typefaceName", FontPropertyComponent::getDefaultFont()), f);
-        label->setFont (f);
-    }
-
-    String getCreationParameters (GeneratedCode& code, Component* component)
-    {
-        Label* const l = dynamic_cast<Label*> (component);
-
-        return quotedString (component->getName(), false)
-                 + ",\n"
-                 + quotedString (l->getText(), code.shouldUseTransMacro());
-    }
-
-    void fillInCreationCode (GeneratedCode& code, Component* component, const String& memberVariableName)
-    {
-        ComponentTypeHandler::fillInCreationCode (code, component, memberVariableName);
-
-        Label* const l = dynamic_cast<Label*> (component);
-
-        String s;
-
-        s << memberVariableName << "->setFont ("
-          << FontPropertyComponent::getCompleteFontCode (l->getFont(), l->getProperties().getWithDefault ("typefaceName", FontPropertyComponent::getDefaultFont()))
-          << ");\n"
-          << memberVariableName << "->setJustificationType ("
-          << CodeHelpers::justificationToCode (l->getJustificationType())
-          << ");\n"
-          << memberVariableName << "->setEditable ("
-          << CodeHelpers::boolLiteral (l->isEditableOnSingleClick()) << ", "
-          << CodeHelpers::boolLiteral (l->isEditableOnDoubleClick()) << ", "
-          << CodeHelpers::boolLiteral (l->doesLossOfFocusDiscardChanges()) << ");\n"
-          << getColourIntialisationCode (component, memberVariableName);
-
-        if (needsCallback (component))
-            s << memberVariableName << "->addListener (this);\n";
-
-        s << '\n';
-
-        code.constructorCode += s;
-    }
-
-    void fillInGeneratedCode (Component* component, GeneratedCode& code)
-    {
-        ComponentTypeHandler::fillInGeneratedCode (component, code);
-
-        if (needsCallback (component))
-        {
-            String& callback = code.getCallbackCode ("public LabelListener",
-                                                     "void",
-                                                     "labelTextChanged (Label* labelThatHasChanged)",
-                                                     true);
-
-            if (callback.trim().isNotEmpty())
-                callback << "else ";
-
-            const String memberVariableName (code.document->getComponentLayout()->getComponentMemberVariableName (component));
-            const String userCodeComment ("UserLabelCode_" + memberVariableName);
-
-            callback
-                << "if (labelThatHasChanged == " << memberVariableName
-                << ")\n{\n    //[" << userCodeComment << "] -- add your label text handling code here..\n    //[/" << userCodeComment << "]\n}\n";
-        }
-    }
-
-    void getEditableProperties (Component* component, JucerDocument& document, Array<PropertyComponent*>& props)
-    {
-        ComponentTypeHandler::getEditableProperties (component, document, props);
-
-        Label* const l = dynamic_cast<Label*> (component);
-        props.add (new LabelTextProperty          (l, document));
-        props.add (new LabelJustificationProperty (l, document));
-<<<<<<< HEAD
-        props.add (new FontNameProperty (l, document));
-        props.add (new FontTypefaceStyleProperty (l, document));
-        props.add (new FontSizeProperty (l, document));
-        props.add (new FontStyleFlagsProperty (l, document));
-        props.add (new FontKerningProperty (l, document));
-        
-=======
-        props.add (new FontNameProperty           (l, document));
-        props.add (new FontStyleProperty          (l, document));
-        props.add (new FontSizeProperty           (l, document));
-        props.add (new FontKerningProperty        (l, document));
-
->>>>>>> dace3728
-        addColourProperties (component, document, props);
-
-        props.add (new LabelEditableProperty (l, document));
-
-        if (l->isEditableOnDoubleClick() || l->isEditableOnSingleClick())
-            props.add (new LabelLossOfFocusProperty (l, document));
-    }
-
-    static bool needsCallback (Component* label)
-    {
-        return ((Label*) label)->isEditableOnSingleClick()
-                 || ((Label*) label)->isEditableOnDoubleClick(); // xxx should be configurable
-    }
-
-private:
-
-    //==============================================================================
-    class LabelTextProperty  : public ComponentTextProperty <Label>
-    {
-    public:
-        LabelTextProperty (Label* comp, JucerDocument& doc)
-            : ComponentTextProperty <Label> ("text", 10000, true, comp, doc)
-        {}
-
-        void setText (const String& newText) override
-        {
-            document.perform (new LabelTextChangeAction (component, *document.getComponentLayout(), newText),
-                              "Change Label text");
-        }
-
-        String getText() const override
-        {
-            return component->getText();
-        }
-
-    private:
-        class LabelTextChangeAction  : public ComponentUndoableAction <Label>
-        {
-        public:
-            LabelTextChangeAction (Label* const comp, ComponentLayout& l, const String& newState_)
-                : ComponentUndoableAction <Label> (comp, l),
-                  newState (newState_)
-            {
-                oldState = comp->getText();
-            }
-
-            bool perform()
-            {
-                showCorrectTab();
-                getComponent()->setText (newState, dontSendNotification);
-                changed();
-                return true;
-            }
-
-            bool undo()
-            {
-                showCorrectTab();
-                getComponent()->setText (oldState, dontSendNotification);
-                changed();
-                return true;
-            }
-
-            String newState, oldState;
-        };
-    };
-
-    //==============================================================================
-    class LabelEditableProperty   : public ComponentChoiceProperty <Label>
-    {
-    public:
-        LabelEditableProperty (Label* comp, JucerDocument& doc)
-           : ComponentChoiceProperty <Label> ("editing", comp, doc)
-        {
-            choices.add ("read-only");
-            choices.add ("edit on single-click");
-            choices.add ("edit on double-click");
-        }
-
-        void setIndex (int newIndex)
-        {
-            document.perform (new LabelEditableChangeAction (component, *document.getComponentLayout(), newIndex),
-                              "Change Label editability");
-        }
-
-        int getIndex() const
-        {
-            return component->isEditableOnSingleClick()
-                    ? 1
-                    : (component->isEditableOnDoubleClick() ? 2 : 0);
-        }
-
-    private:
-        class LabelEditableChangeAction  : public ComponentUndoableAction <Label>
-        {
-        public:
-            LabelEditableChangeAction (Label* const comp, ComponentLayout& l, const int newState_)
-                : ComponentUndoableAction <Label> (comp, l),
-                  newState (newState_)
-            {
-                oldState = comp->isEditableOnSingleClick()
-                            ? 1
-                            : (comp->isEditableOnDoubleClick() ? 2 : 0);
-            }
-
-            bool perform()
-            {
-                showCorrectTab();
-                getComponent()->setEditable (newState == 1, newState >= 1, getComponent()->doesLossOfFocusDiscardChanges());
-                changed();
-                layout.getSelectedSet().changed();
-                return true;
-            }
-
-            bool undo()
-            {
-                showCorrectTab();
-                getComponent()->setEditable (oldState == 1, oldState >= 1, getComponent()->doesLossOfFocusDiscardChanges());
-                changed();
-                layout.getSelectedSet().changed();
-                return true;
-            }
-
-            int newState, oldState;
-        };
-    };
-
-    //==============================================================================
-    class LabelLossOfFocusProperty   : public ComponentChoiceProperty <Label>
-    {
-    public:
-        LabelLossOfFocusProperty (Label* comp, JucerDocument& doc)
-           : ComponentChoiceProperty <Label> ("focus", comp, doc)
-        {
-            choices.add ("loss of focus discards changes");
-            choices.add ("loss of focus commits changes");
-        }
-
-        void setIndex (int newIndex)
-        {
-            document.perform (new LabelFocusLossChangeAction (component, *document.getComponentLayout(), newIndex == 0),
-                              "Change Label focus behaviour");
-        }
-
-        int getIndex() const
-        {
-            return component->doesLossOfFocusDiscardChanges() ? 0 : 1;
-        }
-
-    private:
-        class LabelFocusLossChangeAction  : public ComponentUndoableAction <Label>
-        {
-        public:
-            LabelFocusLossChangeAction (Label* const comp, ComponentLayout& l, const bool newState_)
-                : ComponentUndoableAction <Label> (comp, l),
-                  newState (newState_)
-            {
-                oldState = comp->doesLossOfFocusDiscardChanges();
-            }
-
-            bool perform()
-            {
-                showCorrectTab();
-                getComponent()->setEditable (getComponent()->isEditableOnSingleClick(),
-                                             getComponent()->isEditableOnDoubleClick(),
-                                             newState);
-                changed();
-                return true;
-            }
-
-            bool undo()
-            {
-                showCorrectTab();
-                getComponent()->setEditable (getComponent()->isEditableOnSingleClick(),
-                                             getComponent()->isEditableOnDoubleClick(),
-                                             oldState);
-                changed();
-                return true;
-            }
-
-            bool newState, oldState;
-        };
-    };
-
-    //==============================================================================
-    class LabelJustificationProperty  : public JustificationProperty,
-                                        public ChangeListener
-    {
-    public:
-        LabelJustificationProperty (Label* const label_, JucerDocument& doc)
-            : JustificationProperty ("layout", false),
-              label (label_),
-              document (doc)
-        {
-            document.addChangeListener (this);
-        }
-
-        ~LabelJustificationProperty()
-        {
-            document.removeChangeListener (this);
-        }
-
-        void setJustification (Justification newJustification)
-        {
-            document.perform (new LabelJustifyChangeAction (label, *document.getComponentLayout(), newJustification),
-                              "Change Label justification");
-        }
-
-        Justification getJustification() const
-        {
-            return label->getJustificationType();
-        }
-
-        void changeListenerCallback (ChangeBroadcaster*)     { refresh(); }
-
-    private:
-        Label* const label;
-        JucerDocument& document;
-
-        class LabelJustifyChangeAction  : public ComponentUndoableAction <Label>
-        {
-        public:
-            LabelJustifyChangeAction (Label* const comp, ComponentLayout& l, Justification newState_)
-                : ComponentUndoableAction <Label> (comp, l),
-                  newState (newState_),
-                  oldState (comp->getJustificationType())
-            {
-            }
-
-            bool perform()
-            {
-                showCorrectTab();
-                getComponent()->setJustificationType (newState);
-                changed();
-                return true;
-            }
-
-            bool undo()
-            {
-                showCorrectTab();
-                getComponent()->setJustificationType (oldState);
-                changed();
-                return true;
-            }
-
-            Justification newState, oldState;
-        };
-    };
-
-    //==============================================================================
-    class FontNameProperty  : public FontPropertyComponent,
-                              public ChangeListener
-    {
-    public:
-        FontNameProperty (Label* const label_, JucerDocument& doc)
-            : FontPropertyComponent ("font"),
-              label (label_),
-              document (doc)
-        {
-            document.addChangeListener (this);
-        }
-
-        ~FontNameProperty()
-        {
-            document.removeChangeListener (this);
-        }
-
-        void setTypefaceName (const String& newFontName)
-        {
-            document.perform (new FontNameChangeAction (label, *document.getComponentLayout(), newFontName),
-                              "Change Label typeface");
-        }
-
-        String getTypefaceName() const
-        {
-            return label->getProperties().getWithDefault ("typefaceName", FontPropertyComponent::getDefaultFont());
-        }
-
-        void changeListenerCallback (ChangeBroadcaster*)                     { refresh(); }
-
-    private:
-        Label* const label;
-        JucerDocument& document;
-
-        class FontNameChangeAction  : public ComponentUndoableAction <Label>
-        {
-        public:
-            FontNameChangeAction (Label* const comp, ComponentLayout& l, const String& newState_)
-                : ComponentUndoableAction <Label> (comp, l),
-                  newState (newState_)
-            {
-                oldState = comp->getProperties().getWithDefault ("typefaceName", FontPropertyComponent::getDefaultFont());
-            }
-
-            bool perform()
-            {
-                showCorrectTab();
-                getComponent()->getProperties().set ("typefaceName", newState);
-                LabelHandler::updateLabelFont (getComponent());
-                changed();
-                return true;
-            }
-
-            bool undo()
-            {
-                showCorrectTab();
-                getComponent()->getProperties().set ("typefaceName", oldState);
-                LabelHandler::updateLabelFont (getComponent());
-                changed();
-                return true;
-            }
-
-            String newState, oldState;
-        };
-    };
-    
-    //==============================================================================
-    class FontTypefaceStyleProperty  : public ChoicePropertyComponent,
-                                       public ChangeListener
-    {
-    public:
-        FontTypefaceStyleProperty (Label* const label_, JucerDocument& doc)
-            : ChoicePropertyComponent ("font style"),
-              label (label_),
-              document (doc)
-        {
-            document.addChangeListener (this);
-            updateStylesList (label_->getFont());
-        }
-        
-        ~FontTypefaceStyleProperty()
-        {
-            document.removeChangeListener (this);
-        }
-        
-        void updateStylesList (const Font& newFont)
-        {
-            if (getNumChildComponents())
-            {
-                ((ComboBox*)getChildComponent(0))->clear();
-                getChildComponent(0)->setVisible(false);
-                removeAllChildren();
-            }
-            
-            choices.clear();
-            choices.addArray (newFont.getAvailableStyles());
-            refresh();
-        }
-        
-        void setIndex (int newIndex)
-        {
-            Font f (label->getFont());
-            f.setTypefaceStyle (choices[newIndex]);
-            document.perform (new FontTypefaceStyleChangeAction (label, *document.getComponentLayout(), f),
-                              "Change Label font typeface style");
-        }
-        
-        int getIndex() const
-        {
-            return choices.indexOf(label->getFont().getTypefaceStyle());
-        }
-        
-        void changeListenerCallback (ChangeBroadcaster*)
-        {
-            updateStylesList (label->getFont());
-        }
-        
-    private:
-        Label* const label;
-        JucerDocument& document;
-        
-        class FontTypefaceStyleChangeAction  : public ComponentUndoableAction <Label>
-        {
-        public:
-            FontTypefaceStyleChangeAction (Label* const comp, ComponentLayout& l, const Font& newState_)
-                : ComponentUndoableAction <Label> (comp, l),
-                  newState (newState_)
-            {
-                oldState = comp->getFont();
-            }
-            
-            bool perform()
-            {
-                showCorrectTab();
-                getComponent()->setFont (newState);
-                changed();
-                return true;
-            }
-            
-            bool undo()
-            {
-                showCorrectTab();
-                getComponent()->setFont (oldState);
-                changed();
-                return true;
-            }
-            
-            Font newState, oldState;
-        };
-    };
-
-    //==============================================================================
-    class FontSizeProperty  : public SliderPropertyComponent,
-                              public ChangeListener
-    {
-    public:
-        FontSizeProperty (Label* const label_, JucerDocument& doc)
-            : SliderPropertyComponent ("size", 1.0, 250.0, 0.1, 0.3),
-              label (label_),
-              document (doc)
-        {
-            document.addChangeListener (this);
-        }
-
-        ~FontSizeProperty()
-        {
-            document.removeChangeListener (this);
-        }
-
-        void setValue (double newValue)
-        {
-            document.getUndoManager().undoCurrentTransactionOnly();
-
-            document.perform (new FontSizeChangeAction (label, *document.getComponentLayout(), (float) newValue),
-                              "Change Label font size");
-        }
-
-        double getValue() const
-        {
-            return label->getFont().getHeight();
-        }
-
-        void changeListenerCallback (ChangeBroadcaster*)     { refresh(); }
-
-    private:
-        Label* const label;
-        JucerDocument& document;
-
-        class FontSizeChangeAction  : public ComponentUndoableAction <Label>
-        {
-        public:
-            FontSizeChangeAction (Label* const comp, ComponentLayout& l, const float newState_)
-                : ComponentUndoableAction <Label> (comp, l),
-                  newState (newState_)
-            {
-                oldState = comp->getFont().getHeight();
-            }
-
-            bool perform()
-            {
-                showCorrectTab();
-                Font f (getComponent()->getFont());
-                f.setHeight ((float) newState);
-                getComponent()->setFont (f);
-                changed();
-                return true;
-            }
-
-            bool undo()
-            {
-                showCorrectTab();
-                Font f (getComponent()->getFont());
-                f.setHeight ((float) oldState);
-                getComponent()->setFont (f);
-                changed();
-                return true;
-            }
-
-            float newState, oldState;
-        };
-    };
-
-    //==============================================================================
-    class FontStyleFlagsProperty  : public ChoicePropertyComponent,
-                                    public ChangeListener
-    {
-    public:
-        FontStyleFlagsProperty (Label* const label_, JucerDocument& doc)
-            : ChoicePropertyComponent ("style flags"),
-              label (label_),
-              document (doc)
-        {
-            document.addChangeListener (this);
-
-            updateStylesList (label->getFont());
-        }
-
-        ~FontStyleFlagsProperty()
-        {
-            document.removeChangeListener (this);
-        }
-
-        void updateStylesList (const Font& newFont)
-        {
-            if (getNumChildComponents() > 0)
-            {
-                if (auto cb = dynamic_cast<ComboBox*> (getChildComponent (0)))
-                    cb->clear();
-
-                getChildComponent (0)->setVisible (false);
-                removeAllChildren();
-            }
-
-            choices.clear();
-
-            choices.add ("Regular");
-            choices.add ("Bold");
-            choices.add ("Italic");
-            choices.add ("Bold Italic");
-
-            choices.mergeArray (newFont.getAvailableStyles());
-            refresh();
-        }
-
-        void setIndex (int newIndex)
-        {
-            Font f (label->getFont());
-
-            if (f.getAvailableStyles().contains (choices[newIndex]))
-            {
-                f.setBold   (false);
-                f.setItalic (false);
-                f.setTypefaceStyle (choices[newIndex]);
-            }
-            else
-            {
-                f.setTypefaceStyle ("Regular");
-                f.setBold   (newIndex == 1 || newIndex == 3);
-                f.setItalic (newIndex == 2 || newIndex == 3);
-            }
-
-            document.perform (new FontStyleFlagsChangeAction (label, *document.getComponentLayout(), f),
-                              "Change Label font style flags");
-        }
-
-        int getIndex() const
-        {
-            auto f = label->getFont();
-
-            const auto typefaceIndex = choices.indexOf (f.getTypefaceStyle());
-            if (typefaceIndex == -1)
-            {
-                if (f.isBold() && f.isItalic())
-                    return 3;
-                else if (f.isBold())
-                    return 1;
-                else if (f.isItalic())
-                    return 2;
-
-                return 0;
-            }
-
-            return typefaceIndex;
-        }
-
-        void changeListenerCallback (ChangeBroadcaster*)
-        {
-            updateStylesList (label->getFont());
-        }
-
-    private:
-        Label* const label;
-        JucerDocument& document;
-
-        class FontStyleFlagsChangeAction  : public ComponentUndoableAction <Label>
-        {
-        public:
-            FontStyleFlagsChangeAction (Label* const comp, ComponentLayout& l, const Font& newState_)
-                : ComponentUndoableAction <Label> (comp, l),
-                  newState (newState_)
-            {
-                oldState = comp->getFont();
-            }
-
-            bool perform()
-            {
-                showCorrectTab();
-                getComponent()->setFont (newState);
-                changed();
-                return true;
-            }
-
-            bool undo()
-            {
-                showCorrectTab();
-                getComponent()->setFont (oldState);
-                changed();
-                return true;
-            }
-
-            Font newState, oldState;
-        };
-    };
-<<<<<<< HEAD
-    
-    //==============================================================================
-    class FontKerningProperty  : public SliderPropertyComponent,
-    public ChangeListener
-=======
-
-    //==============================================================================
-    class FontKerningProperty  : public SliderPropertyComponent,
-                                 public ChangeListener
->>>>>>> dace3728
-    {
-    public:
-        FontKerningProperty (Label* const label_, JucerDocument& doc)
-            : SliderPropertyComponent ("kerning", -0.5, 0.5, 0.001),
-              label (label_),
-              document (doc)
-        {
-            document.addChangeListener (this);
-        }
-<<<<<<< HEAD
-        
-=======
-
->>>>>>> dace3728
-        ~FontKerningProperty()
-        {
-            document.removeChangeListener (this);
-        }
-<<<<<<< HEAD
-        
-        void setValue (double newValue)
-        {
-            document.getUndoManager().undoCurrentTransactionOnly();
-            
-            document.perform (new FontKerningChangeAction (label, *document.getComponentLayout(), (float) newValue),
-                              "Change Label font kerning");
-        }
-        
-=======
-
-        void setValue (double newValue)
-        {
-            document.getUndoManager().undoCurrentTransactionOnly();
-
-            document.perform (new FontKerningChangeAction (label, *document.getComponentLayout(), (float) newValue),
-                              "Change Label font kerning");
-        }
-
->>>>>>> dace3728
-        double getValue() const
-        {
-            return label->getFont().getExtraKerningFactor();
-        }
-<<<<<<< HEAD
-        
-        void changeListenerCallback (ChangeBroadcaster*)     { refresh(); }
-        
-    private:
-        Label* const label;
-        JucerDocument& document;
-        
-=======
-
-        void changeListenerCallback (ChangeBroadcaster*)
-        {
-            refresh();
-        }
-
-    private:
-        Label* const label;
-        JucerDocument& document;
-
->>>>>>> dace3728
-        class FontKerningChangeAction  : public ComponentUndoableAction <Label>
-        {
-        public:
-            FontKerningChangeAction (Label* const comp, ComponentLayout& l, const float newState_)
-                : ComponentUndoableAction <Label> (comp, l),
-                  newState (newState_)
-            {
-                oldState = comp->getFont().getExtraKerningFactor();
-            }
-<<<<<<< HEAD
-            
-=======
-
->>>>>>> dace3728
-            bool perform()
-            {
-                showCorrectTab();
-                Font f (getComponent()->getFont());
-                f.setExtraKerningFactor ((float) newState);
-                getComponent()->setFont (f);
-                changed();
-                return true;
-            }
-<<<<<<< HEAD
-            
-=======
-
->>>>>>> dace3728
-            bool undo()
-            {
-                showCorrectTab();
-                Font f (getComponent()->getFont());
-                f.setExtraKerningFactor ((float) oldState);
-                getComponent()->setFont (f);
-                changed();
-                return true;
-            }
-<<<<<<< HEAD
-            
-            float newState, oldState;
-        };
-    };
-    
-=======
-
-            float newState, oldState;
-        };
-    };
->>>>>>> dace3728
-};
+/*
+  ==============================================================================
+
+   This file is part of the JUCE library.
+   Copyright (c) 2015 - ROLI Ltd.
+
+   Permission is granted to use this software under the terms of either:
+   a) the GPL v2 (or any later version)
+   b) the Affero GPL v3
+
+   Details of these licenses can be found at: www.gnu.org/licenses
+
+   JUCE is distributed in the hope that it will be useful, but WITHOUT ANY
+   WARRANTY; without even the implied warranty of MERCHANTABILITY or FITNESS FOR
+   A PARTICULAR PURPOSE.  See the GNU General Public License for more details.
+
+   ------------------------------------------------------------------------------
+
+   To release a closed-source product which uses JUCE, commercial licenses are
+   available: visit www.juce.com for more information.
+
+  ==============================================================================
+*/
+
+class LabelHandler  : public ComponentTypeHandler
+{
+public:
+    LabelHandler()
+        : ComponentTypeHandler ("Label", "Label", typeid (Label), 150, 24)
+    {
+        registerColour (Label::backgroundColourId, "background", "bkgCol");
+        registerColour (Label::textColourId, "text", "textCol");
+        registerColour (Label::outlineColourId, "outline", "outlineCol");
+        registerColour (TextEditor::textColourId, "editor text", "edTextCol");
+        registerColour (TextEditor::backgroundColourId, "editor bkg", "edBkgCol");
+        registerColour (TextEditor::highlightColourId, "highlight", "hiliteCol");
+    }
+
+    Component* createNewComponent (JucerDocument*)
+    {
+        return new Label ("new label", "label text");
+    }
+
+    XmlElement* createXmlFor (Component* comp, const ComponentLayout* layout)
+    {
+        Label* const l = dynamic_cast<Label*> (comp);
+
+        XmlElement* e = ComponentTypeHandler::createXmlFor (comp, layout);
+        e->setAttribute ("labelText", l->getText());
+
+        e->setAttribute ("editableSingleClick", l->isEditableOnSingleClick());
+        e->setAttribute ("editableDoubleClick", l->isEditableOnDoubleClick());
+        e->setAttribute ("focusDiscardsChanges", l->doesLossOfFocusDiscardChanges());
+
+        e->setAttribute ("fontname", l->getProperties().getWithDefault ("typefaceName", FontPropertyComponent::getDefaultFont()).toString());
+        e->setAttribute ("fontsize", roundToInt (l->getFont().getHeight() * 100.0) / 100.0);
+        e->setAttribute ("kerning", roundToInt (l->getFont().getExtraKerningFactor() * 1000.0) / 1000.0);
+        e->setAttribute ("bold", l->getFont().isBold());
+        e->setAttribute ("italic", l->getFont().isItalic());
+        e->setAttribute ("justification", l->getJustificationType().getFlags());
+        if (l->getFont().getTypefaceStyle() != "Regular")
+        {
+            e->setAttribute ("typefaceStyle", l->getFont().getTypefaceStyle());
+        }
+
+        return e;
+    }
+
+    bool restoreFromXml (const XmlElement& xml, Component* comp, const ComponentLayout* layout)
+    {
+        Label* const l = dynamic_cast<Label*> (comp);
+
+        if (! ComponentTypeHandler::restoreFromXml (xml, comp, layout))
+            return false;
+
+        Label defaultLabel;
+
+        Font font;
+        font.setHeight ((float) xml.getDoubleAttribute ("fontsize", 15.0));
+        font.setBold (xml.getBoolAttribute ("bold", false));
+        font.setItalic (xml.getBoolAttribute ("italic", false));
+        font.setExtraKerningFactor ((float) xml.getDoubleAttribute ("kerning", 0.0));
+        auto fontStyle = xml.getStringAttribute ("typefaceStyle");
+        if (! fontStyle.isEmpty())
+            font.setTypefaceStyle (fontStyle);
+
+        l->setFont (font);
+
+        l->getProperties().set ("typefaceName", xml.getStringAttribute ("fontname", FontPropertyComponent::getDefaultFont()));
+        updateLabelFont (l);
+
+        l->setJustificationType (Justification (xml.getIntAttribute ("justification", Justification::centred)));
+
+        l->setText (xml.getStringAttribute ("labelText", "Label Text"), dontSendNotification);
+
+        l->setEditable (xml.getBoolAttribute ("editableSingleClick", defaultLabel.isEditableOnSingleClick()),
+                        xml.getBoolAttribute ("editableDoubleClick", defaultLabel.isEditableOnDoubleClick()),
+                        xml.getBoolAttribute ("focusDiscardsChanges", defaultLabel.doesLossOfFocusDiscardChanges()));
+
+        return true;
+    }
+
+    static void updateLabelFont (Label* label)
+    {
+        Font f (label->getFont());
+        f = FontPropertyComponent::applyNameToFont (label->getProperties().getWithDefault ("typefaceName", FontPropertyComponent::getDefaultFont()), f);
+        label->setFont (f);
+    }
+
+    String getCreationParameters (GeneratedCode& code, Component* component)
+    {
+        Label* const l = dynamic_cast<Label*> (component);
+
+        return quotedString (component->getName(), false)
+                 + ",\n"
+                 + quotedString (l->getText(), code.shouldUseTransMacro());
+    }
+
+    void fillInCreationCode (GeneratedCode& code, Component* component, const String& memberVariableName)
+    {
+        ComponentTypeHandler::fillInCreationCode (code, component, memberVariableName);
+
+        Label* const l = dynamic_cast<Label*> (component);
+
+        String s;
+
+        s << memberVariableName << "->setFont ("
+          << FontPropertyComponent::getCompleteFontCode (l->getFont(), l->getProperties().getWithDefault ("typefaceName", FontPropertyComponent::getDefaultFont()))
+          << ");\n"
+          << memberVariableName << "->setJustificationType ("
+          << CodeHelpers::justificationToCode (l->getJustificationType())
+          << ");\n"
+          << memberVariableName << "->setEditable ("
+          << CodeHelpers::boolLiteral (l->isEditableOnSingleClick()) << ", "
+          << CodeHelpers::boolLiteral (l->isEditableOnDoubleClick()) << ", "
+          << CodeHelpers::boolLiteral (l->doesLossOfFocusDiscardChanges()) << ");\n"
+          << getColourIntialisationCode (component, memberVariableName);
+
+        if (needsCallback (component))
+            s << memberVariableName << "->addListener (this);\n";
+
+        s << '\n';
+
+        code.constructorCode += s;
+    }
+
+    void fillInGeneratedCode (Component* component, GeneratedCode& code)
+    {
+        ComponentTypeHandler::fillInGeneratedCode (component, code);
+
+        if (needsCallback (component))
+        {
+            String& callback = code.getCallbackCode ("public LabelListener",
+                                                     "void",
+                                                     "labelTextChanged (Label* labelThatHasChanged)",
+                                                     true);
+
+            if (callback.trim().isNotEmpty())
+                callback << "else ";
+
+            const String memberVariableName (code.document->getComponentLayout()->getComponentMemberVariableName (component));
+            const String userCodeComment ("UserLabelCode_" + memberVariableName);
+
+            callback
+                << "if (labelThatHasChanged == " << memberVariableName
+                << ")\n{\n    //[" << userCodeComment << "] -- add your label text handling code here..\n    //[/" << userCodeComment << "]\n}\n";
+        }
+    }
+
+    void getEditableProperties (Component* component, JucerDocument& document, Array<PropertyComponent*>& props)
+    {
+        ComponentTypeHandler::getEditableProperties (component, document, props);
+
+        Label* const l = dynamic_cast<Label*> (component);
+        props.add (new LabelTextProperty          (l, document));
+        props.add (new LabelJustificationProperty (l, document));
+        props.add (new FontNameProperty           (l, document));
+        props.add (new FontStyleProperty          (l, document));
+        props.add (new FontSizeProperty           (l, document));
+        props.add (new FontKerningProperty        (l, document));
+
+        addColourProperties (component, document, props);
+
+        props.add (new LabelEditableProperty (l, document));
+
+        if (l->isEditableOnDoubleClick() || l->isEditableOnSingleClick())
+            props.add (new LabelLossOfFocusProperty (l, document));
+    }
+
+    static bool needsCallback (Component* label)
+    {
+        return ((Label*) label)->isEditableOnSingleClick()
+                 || ((Label*) label)->isEditableOnDoubleClick(); // xxx should be configurable
+    }
+
+private:
+
+    //==============================================================================
+    class LabelTextProperty  : public ComponentTextProperty <Label>
+    {
+    public:
+        LabelTextProperty (Label* comp, JucerDocument& doc)
+            : ComponentTextProperty <Label> ("text", 10000, true, comp, doc)
+        {}
+
+        void setText (const String& newText) override
+        {
+            document.perform (new LabelTextChangeAction (component, *document.getComponentLayout(), newText),
+                              "Change Label text");
+        }
+
+        String getText() const override
+        {
+            return component->getText();
+        }
+
+    private:
+        class LabelTextChangeAction  : public ComponentUndoableAction <Label>
+        {
+        public:
+            LabelTextChangeAction (Label* const comp, ComponentLayout& l, const String& newState_)
+                : ComponentUndoableAction <Label> (comp, l),
+                  newState (newState_)
+            {
+                oldState = comp->getText();
+            }
+
+            bool perform()
+            {
+                showCorrectTab();
+                getComponent()->setText (newState, dontSendNotification);
+                changed();
+                return true;
+            }
+
+            bool undo()
+            {
+                showCorrectTab();
+                getComponent()->setText (oldState, dontSendNotification);
+                changed();
+                return true;
+            }
+
+            String newState, oldState;
+        };
+    };
+
+    //==============================================================================
+    class LabelEditableProperty   : public ComponentChoiceProperty <Label>
+    {
+    public:
+        LabelEditableProperty (Label* comp, JucerDocument& doc)
+           : ComponentChoiceProperty <Label> ("editing", comp, doc)
+        {
+            choices.add ("read-only");
+            choices.add ("edit on single-click");
+            choices.add ("edit on double-click");
+        }
+
+        void setIndex (int newIndex)
+        {
+            document.perform (new LabelEditableChangeAction (component, *document.getComponentLayout(), newIndex),
+                              "Change Label editability");
+        }
+
+        int getIndex() const
+        {
+            return component->isEditableOnSingleClick()
+                    ? 1
+                    : (component->isEditableOnDoubleClick() ? 2 : 0);
+        }
+
+    private:
+        class LabelEditableChangeAction  : public ComponentUndoableAction <Label>
+        {
+        public:
+            LabelEditableChangeAction (Label* const comp, ComponentLayout& l, const int newState_)
+                : ComponentUndoableAction <Label> (comp, l),
+                  newState (newState_)
+            {
+                oldState = comp->isEditableOnSingleClick()
+                            ? 1
+                            : (comp->isEditableOnDoubleClick() ? 2 : 0);
+            }
+
+            bool perform()
+            {
+                showCorrectTab();
+                getComponent()->setEditable (newState == 1, newState >= 1, getComponent()->doesLossOfFocusDiscardChanges());
+                changed();
+                layout.getSelectedSet().changed();
+                return true;
+            }
+
+            bool undo()
+            {
+                showCorrectTab();
+                getComponent()->setEditable (oldState == 1, oldState >= 1, getComponent()->doesLossOfFocusDiscardChanges());
+                changed();
+                layout.getSelectedSet().changed();
+                return true;
+            }
+
+            int newState, oldState;
+        };
+    };
+
+    //==============================================================================
+    class LabelLossOfFocusProperty   : public ComponentChoiceProperty <Label>
+    {
+    public:
+        LabelLossOfFocusProperty (Label* comp, JucerDocument& doc)
+           : ComponentChoiceProperty <Label> ("focus", comp, doc)
+        {
+            choices.add ("loss of focus discards changes");
+            choices.add ("loss of focus commits changes");
+        }
+
+        void setIndex (int newIndex)
+        {
+            document.perform (new LabelFocusLossChangeAction (component, *document.getComponentLayout(), newIndex == 0),
+                              "Change Label focus behaviour");
+        }
+
+        int getIndex() const
+        {
+            return component->doesLossOfFocusDiscardChanges() ? 0 : 1;
+        }
+
+    private:
+        class LabelFocusLossChangeAction  : public ComponentUndoableAction <Label>
+        {
+        public:
+            LabelFocusLossChangeAction (Label* const comp, ComponentLayout& l, const bool newState_)
+                : ComponentUndoableAction <Label> (comp, l),
+                  newState (newState_)
+            {
+                oldState = comp->doesLossOfFocusDiscardChanges();
+            }
+
+            bool perform()
+            {
+                showCorrectTab();
+                getComponent()->setEditable (getComponent()->isEditableOnSingleClick(),
+                                             getComponent()->isEditableOnDoubleClick(),
+                                             newState);
+                changed();
+                return true;
+            }
+
+            bool undo()
+            {
+                showCorrectTab();
+                getComponent()->setEditable (getComponent()->isEditableOnSingleClick(),
+                                             getComponent()->isEditableOnDoubleClick(),
+                                             oldState);
+                changed();
+                return true;
+            }
+
+            bool newState, oldState;
+        };
+    };
+
+    //==============================================================================
+    class LabelJustificationProperty  : public JustificationProperty,
+                                        public ChangeListener
+    {
+    public:
+        LabelJustificationProperty (Label* const label_, JucerDocument& doc)
+            : JustificationProperty ("layout", false),
+              label (label_),
+              document (doc)
+        {
+            document.addChangeListener (this);
+        }
+
+        ~LabelJustificationProperty()
+        {
+            document.removeChangeListener (this);
+        }
+
+        void setJustification (Justification newJustification)
+        {
+            document.perform (new LabelJustifyChangeAction (label, *document.getComponentLayout(), newJustification),
+                              "Change Label justification");
+        }
+
+        Justification getJustification() const
+        {
+            return label->getJustificationType();
+        }
+
+        void changeListenerCallback (ChangeBroadcaster*)     { refresh(); }
+
+    private:
+        Label* const label;
+        JucerDocument& document;
+
+        class LabelJustifyChangeAction  : public ComponentUndoableAction <Label>
+        {
+        public:
+            LabelJustifyChangeAction (Label* const comp, ComponentLayout& l, Justification newState_)
+                : ComponentUndoableAction <Label> (comp, l),
+                  newState (newState_),
+                  oldState (comp->getJustificationType())
+            {
+            }
+
+            bool perform()
+            {
+                showCorrectTab();
+                getComponent()->setJustificationType (newState);
+                changed();
+                return true;
+            }
+
+            bool undo()
+            {
+                showCorrectTab();
+                getComponent()->setJustificationType (oldState);
+                changed();
+                return true;
+            }
+
+            Justification newState, oldState;
+        };
+    };
+
+    //==============================================================================
+    class FontNameProperty  : public FontPropertyComponent,
+                              public ChangeListener
+    {
+    public:
+        FontNameProperty (Label* const label_, JucerDocument& doc)
+            : FontPropertyComponent ("font"),
+              label (label_),
+              document (doc)
+        {
+            document.addChangeListener (this);
+        }
+
+        ~FontNameProperty()
+        {
+            document.removeChangeListener (this);
+        }
+
+        void setTypefaceName (const String& newFontName)
+        {
+            document.perform (new FontNameChangeAction (label, *document.getComponentLayout(), newFontName),
+                              "Change Label typeface");
+        }
+
+        String getTypefaceName() const
+        {
+            return label->getProperties().getWithDefault ("typefaceName", FontPropertyComponent::getDefaultFont());
+        }
+
+        void changeListenerCallback (ChangeBroadcaster*)                     { refresh(); }
+
+    private:
+        Label* const label;
+        JucerDocument& document;
+
+        class FontNameChangeAction  : public ComponentUndoableAction <Label>
+        {
+        public:
+            FontNameChangeAction (Label* const comp, ComponentLayout& l, const String& newState_)
+                : ComponentUndoableAction <Label> (comp, l),
+                  newState (newState_)
+            {
+                oldState = comp->getProperties().getWithDefault ("typefaceName", FontPropertyComponent::getDefaultFont());
+            }
+
+            bool perform()
+            {
+                showCorrectTab();
+                getComponent()->getProperties().set ("typefaceName", newState);
+                LabelHandler::updateLabelFont (getComponent());
+                changed();
+                return true;
+            }
+
+            bool undo()
+            {
+                showCorrectTab();
+                getComponent()->getProperties().set ("typefaceName", oldState);
+                LabelHandler::updateLabelFont (getComponent());
+                changed();
+                return true;
+            }
+
+            String newState, oldState;
+        };
+    };
+
+    //==============================================================================
+    class FontSizeProperty  : public SliderPropertyComponent,
+                              public ChangeListener
+    {
+    public:
+        FontSizeProperty (Label* const label_, JucerDocument& doc)
+            : SliderPropertyComponent ("size", 1.0, 250.0, 0.1, 0.3),
+              label (label_),
+              document (doc)
+        {
+            document.addChangeListener (this);
+        }
+
+        ~FontSizeProperty()
+        {
+            document.removeChangeListener (this);
+        }
+
+        void setValue (double newValue)
+        {
+            document.getUndoManager().undoCurrentTransactionOnly();
+
+            document.perform (new FontSizeChangeAction (label, *document.getComponentLayout(), (float) newValue),
+                              "Change Label font size");
+        }
+
+        double getValue() const
+        {
+            return label->getFont().getHeight();
+        }
+
+        void changeListenerCallback (ChangeBroadcaster*)     { refresh(); }
+
+    private:
+        Label* const label;
+        JucerDocument& document;
+
+        class FontSizeChangeAction  : public ComponentUndoableAction <Label>
+        {
+        public:
+            FontSizeChangeAction (Label* const comp, ComponentLayout& l, const float newState_)
+                : ComponentUndoableAction <Label> (comp, l),
+                  newState (newState_)
+            {
+                oldState = comp->getFont().getHeight();
+            }
+
+            bool perform()
+            {
+                showCorrectTab();
+                Font f (getComponent()->getFont());
+                f.setHeight ((float) newState);
+                getComponent()->setFont (f);
+                changed();
+                return true;
+            }
+
+            bool undo()
+            {
+                showCorrectTab();
+                Font f (getComponent()->getFont());
+                f.setHeight ((float) oldState);
+                getComponent()->setFont (f);
+                changed();
+                return true;
+            }
+
+            float newState, oldState;
+        };
+    };
+
+    //==============================================================================
+    class FontStyleProperty  : public ChoicePropertyComponent,
+                               public ChangeListener
+    {
+    public:
+        FontStyleProperty (Label* const label_, JucerDocument& doc)
+            : ChoicePropertyComponent ("style"),
+              label (label_),
+              document (doc)
+        {
+            document.addChangeListener (this);
+
+            updateStylesList (label->getFont());
+        }
+
+        ~FontStyleProperty()
+        {
+            document.removeChangeListener (this);
+        }
+
+        void updateStylesList (const Font& newFont)
+        {
+            if (getNumChildComponents() > 0)
+            {
+                if (auto cb = dynamic_cast<ComboBox*> (getChildComponent (0)))
+                    cb->clear();
+
+                getChildComponent (0)->setVisible (false);
+                removeAllChildren();
+            }
+
+            choices.clear();
+
+            choices.add ("Regular");
+            choices.add ("Bold");
+            choices.add ("Italic");
+            choices.add ("Bold Italic");
+
+            choices.mergeArray (newFont.getAvailableStyles());
+            refresh();
+        }
+
+        void setIndex (int newIndex)
+        {
+            Font f (label->getFont());
+
+            if (f.getAvailableStyles().contains (choices[newIndex]))
+            {
+                f.setBold   (false);
+                f.setItalic (false);
+                f.setTypefaceStyle (choices[newIndex]);
+            }
+            else
+            {
+                f.setTypefaceStyle ("Regular");
+                f.setBold   (newIndex == 1 || newIndex == 3);
+                f.setItalic (newIndex == 2 || newIndex == 3);
+            }
+
+            document.perform (new FontStyleChangeAction (label, *document.getComponentLayout(), f),
+                              "Change Label font style");
+        }
+
+        int getIndex() const
+        {
+            auto f = label->getFont();
+
+            const auto typefaceIndex = choices.indexOf (f.getTypefaceStyle());
+            if (typefaceIndex == -1)
+            {
+                if (f.isBold() && f.isItalic())
+                    return 3;
+                else if (f.isBold())
+                    return 1;
+                else if (f.isItalic())
+                    return 2;
+
+                return 0;
+            }
+
+            return typefaceIndex;
+        }
+
+        void changeListenerCallback (ChangeBroadcaster*)
+        {
+            updateStylesList (label->getFont());
+        }
+
+    private:
+        Label* const label;
+        JucerDocument& document;
+
+        class FontStyleChangeAction  : public ComponentUndoableAction <Label>
+        {
+        public:
+            FontStyleChangeAction (Label* const comp, ComponentLayout& l, const Font& newState_)
+                : ComponentUndoableAction <Label> (comp, l),
+                  newState (newState_)
+            {
+                oldState = comp->getFont();
+            }
+
+            bool perform()
+            {
+                showCorrectTab();
+                getComponent()->setFont (newState);
+                changed();
+                return true;
+            }
+
+            bool undo()
+            {
+                showCorrectTab();
+                getComponent()->setFont (oldState);
+                changed();
+                return true;
+            }
+
+            Font newState, oldState;
+        };
+    };
+
+    //==============================================================================
+    class FontKerningProperty  : public SliderPropertyComponent,
+                                 public ChangeListener
+    {
+    public:
+        FontKerningProperty (Label* const label_, JucerDocument& doc)
+            : SliderPropertyComponent ("kerning", -0.5, 0.5, 0.001),
+              label (label_),
+              document (doc)
+        {
+            document.addChangeListener (this);
+        }
+
+        ~FontKerningProperty()
+        {
+            document.removeChangeListener (this);
+        }
+
+        void setValue (double newValue)
+        {
+            document.getUndoManager().undoCurrentTransactionOnly();
+
+            document.perform (new FontKerningChangeAction (label, *document.getComponentLayout(), (float) newValue),
+                              "Change Label font kerning");
+        }
+
+        double getValue() const
+        {
+            return label->getFont().getExtraKerningFactor();
+        }
+
+        void changeListenerCallback (ChangeBroadcaster*)
+        {
+            refresh();
+        }
+
+    private:
+        Label* const label;
+        JucerDocument& document;
+
+        class FontKerningChangeAction  : public ComponentUndoableAction <Label>
+        {
+        public:
+            FontKerningChangeAction (Label* const comp, ComponentLayout& l, const float newState_)
+                : ComponentUndoableAction <Label> (comp, l),
+                  newState (newState_)
+            {
+                oldState = comp->getFont().getExtraKerningFactor();
+            }
+
+            bool perform()
+            {
+                showCorrectTab();
+                Font f (getComponent()->getFont());
+                f.setExtraKerningFactor ((float) newState);
+                getComponent()->setFont (f);
+                changed();
+                return true;
+            }
+
+            bool undo()
+            {
+                showCorrectTab();
+                Font f (getComponent()->getFont());
+                f.setExtraKerningFactor ((float) oldState);
+                getComponent()->setFont (f);
+                changed();
+                return true;
+            }
+
+            float newState, oldState;
+        };
+    };
+};