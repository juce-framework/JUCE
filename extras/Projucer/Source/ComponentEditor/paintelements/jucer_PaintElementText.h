/*
  ==============================================================================

   This file is part of the JUCE library.
   Copyright (c) 2015 - ROLI Ltd.

   Permission is granted to use this software under the terms of either:
   a) the GPL v2 (or any later version)
   b) the Affero GPL v3

   Details of these licenses can be found at: www.gnu.org/licenses

   JUCE is distributed in the hope that it will be useful, but WITHOUT ANY
   WARRANTY; without even the implied warranty of MERCHANTABILITY or FITNESS FOR
   A PARTICULAR PURPOSE.  See the GNU General Public License for more details.

   ------------------------------------------------------------------------------

   To release a closed-source product which uses JUCE, commercial licenses are
   available: visit www.juce.com for more information.

  ==============================================================================
*/

#pragma once

#include "jucer_ColouredElement.h"
#include "../properties/jucer_FontPropertyComponent.h"
#include "../properties/jucer_JustificationProperty.h"


//==============================================================================
class PaintElementText   : public ColouredElement
{
public:
    PaintElementText (PaintRoutine* pr)
        : ColouredElement (pr, "Text", false, false),
          text ("Your text goes here"),
          font (15.0f),
          typefaceName (FontPropertyComponent::getDefaultFont()),
          justification (Justification::centred)
    {
        fillType.colour = Colours::black;
        position.rect.setWidth (200);
        position.rect.setHeight (30);
    }

    //==============================================================================
    void draw (Graphics& g, const ComponentLayout* layout, const Rectangle<int>& parentArea)
    {
        fillType.setFillType (g, getDocument(), parentArea);

        font = FontPropertyComponent::applyNameToFont (typefaceName, font);
        g.setFont (font);

        g.drawText (replaceStringTranslations (text, owner->getDocument()),
                    position.getRectangle (parentArea, layout), justification, true);
    }

    static String replaceStringTranslations (String s, JucerDocument* document)
    {
        s = s.replace ("%%getName()%%", document->getComponentName());
        s = s.replace ("%%getButtonText()%%", document->getComponentName());
        return s;
    }

    void getEditableProperties (Array<PropertyComponent*>& props)
    {
        ColouredElement::getEditableProperties (props);

        props.add (new TextProperty (this));
        props.add (new FontNameProperty (this));
        props.add (new FontTypefaceStyleProperty (this));
        props.add (new FontSizeProperty (this));
<<<<<<< HEAD
        props.add (new FontStyleFlagsProperty (this));
=======
>>>>>>> dace3728
        props.add (new FontKerningProperty (this));
        props.add (new TextJustificationProperty (this));
        props.add (new TextToPathProperty (this));
    }

    void fillInGeneratedCode (GeneratedCode& code, String& paintMethodCode)
    {
        if (! fillType.isInvisible())
        {
            String r;

            fillType.fillInGeneratedCode (code, paintMethodCode);

            String x, y, w, h;
            positionToCode (position, code.document->getComponentLayout(), x, y, w, h);

            r << "g.setFont ("
              << FontPropertyComponent::getCompleteFontCode (font, typefaceName)
              << ");\ng.drawText ("
              << quotedString (text, code.shouldUseTransMacro())
              << ",\n            "
              << x << ", " << y << ", " << w << ", " << h
              << ",\n            "
              << CodeHelpers::justificationToCode (justification)
              << ", true);\n\n";

            paintMethodCode += r;
        }
    }

    static const char* getTagName() noexcept        { return "TEXT"; }

    XmlElement* createXml() const
    {
        XmlElement* e = new XmlElement (getTagName());
        position.applyToXml (*e);
        addColourAttributes (e);
        e->setAttribute ("text", text);
        e->setAttribute ("fontname", typefaceName);
        e->setAttribute ("fontsize", roundToInt (font.getHeight() * 100.0) / 100.0);
        e->setAttribute ("kerning", roundToInt (font.getExtraKerningFactor() * 1000.0) / 1000.0);
        e->setAttribute ("bold", font.isBold());
        e->setAttribute ("italic", font.isItalic());
        e->setAttribute ("justification", justification.getFlags());
        if (font.getTypefaceStyle() != "Regular")
        {
            e->setAttribute ("typefaceStyle", font.getTypefaceStyle());
        }
<<<<<<< HEAD
        
=======

>>>>>>> dace3728
        return e;
    }

    bool loadFromXml (const XmlElement& xml)
    {
        if (xml.hasTagName (getTagName()))
        {
            position.restoreFromXml (xml, position);
            loadColourAttributes (xml);

            text = xml.getStringAttribute ("text", "Hello World");
            typefaceName = xml.getStringAttribute ("fontname", FontPropertyComponent::getDefaultFont());
            font.setHeight ((float) xml.getDoubleAttribute ("fontsize", 15.0));
            font.setBold (xml.getBoolAttribute ("bold", false));
            font.setItalic (xml.getBoolAttribute ("italic", false));
            font.setExtraKerningFactor ((float) xml.getDoubleAttribute ("kerning", 0.0));
            justification = Justification (xml.getIntAttribute ("justification", Justification::centred));
<<<<<<< HEAD
            font.setTypefaceStyle (xml.getStringAttribute ("typefaceStyle", "Regular"));
            
=======
            auto fontStyle = xml.getStringAttribute ("typefaceStyle");
            if (! fontStyle.isEmpty())
                font.setTypefaceStyle (fontStyle);

>>>>>>> dace3728
            return true;
        }

        jassertfalse;
        return false;
    }

    //==============================================================================
    const String& getText() const noexcept                           { return text; }

    class SetTextAction   : public PaintElementUndoableAction <PaintElementText>
    {
    public:
        SetTextAction (PaintElementText* const element, const String& newText_)
            : PaintElementUndoableAction <PaintElementText> (element),
              newText (newText_),
              oldText (element->getText())
        {
        }

        bool perform()
        {
            showCorrectTab();
            getElement()->setText (newText, false);
            return true;
        }

        bool undo()
        {
            showCorrectTab();
            getElement()->setText (oldText, false);
            return true;
        }

    private:
        String newText, oldText;
    };

    void setText (const String& t, const bool undoable)
    {
        if (t != text)
        {
            if (undoable)
            {
                perform (new SetTextAction (this, t),
                         "Change text element text");
            }
            else
            {
                text = t;
                changed();
            }
        }
    }

    //==============================================================================
    const Font& getFont() const                                     { return font; }

    class SetFontAction   : public PaintElementUndoableAction <PaintElementText>
    {
    public:
        SetFontAction (PaintElementText* const element, const Font& newFont_)
            : PaintElementUndoableAction <PaintElementText> (element),
              newFont (newFont_),
              oldFont (element->getFont())
        {
        }

        bool perform()
        {
            showCorrectTab();
            getElement()->setFont (newFont, false);
            return true;
        }

        bool undo()
        {
            showCorrectTab();
            getElement()->setFont (oldFont, false);
            return true;
        }

    private:
        Font newFont, oldFont;
    };

    void setFont (const Font& newFont, const bool undoable)
    {
        if (font != newFont)
        {
            if (undoable)
            {
                perform (new SetFontAction (this, newFont),
                         "Change text element font");
            }
            else
            {
                font = newFont;
                changed();
            }
        }
    }

    //==============================================================================
    class SetTypefaceAction   : public PaintElementUndoableAction <PaintElementText>
    {
    public:
        SetTypefaceAction (PaintElementText* const element, const String& newValue_)
            : PaintElementUndoableAction <PaintElementText> (element),
              newValue (newValue_),
              oldValue (element->getTypefaceName())
        {
        }

        bool perform()
        {
            showCorrectTab();
            getElement()->setTypefaceName (newValue, false);
            return true;
        }

        bool undo()
        {
            showCorrectTab();
            getElement()->setTypefaceName (oldValue, false);
            return true;
        }

    private:
        String newValue, oldValue;
    };

    void setTypefaceName (const String& newFontName, const bool undoable)
    {
        if (undoable)
        {
            perform (new SetTypefaceAction (this, newFontName),
                     "Change text element typeface");
        }
        else
        {
            typefaceName = newFontName;
            changed();
        }
    }

    String getTypefaceName() const noexcept                         { return typefaceName; }

    //==============================================================================
    Justification getJustification() const noexcept                 { return justification; }

    class SetJustifyAction   : public PaintElementUndoableAction <PaintElementText>
    {
    public:
        SetJustifyAction (PaintElementText* const element, Justification newValue_)
            : PaintElementUndoableAction <PaintElementText> (element),
              newValue (newValue_),
              oldValue (element->getJustification())
        {
        }

        bool perform()
        {
            showCorrectTab();
            getElement()->setJustification (newValue, false);
            return true;
        }

        bool undo()
        {
            showCorrectTab();
            getElement()->setJustification (oldValue, false);
            return true;
        }

    private:
        Justification newValue, oldValue;
    };

    void setJustification (Justification j, const bool undoable)
    {
        if (justification.getFlags() != j.getFlags())
        {
            if (undoable)
            {
                perform (new SetJustifyAction (this, j),
                         "Change text element justification");
            }
            else
            {
                justification = j;
                changed();
            }
        }
    }

    void convertToPath()
    {
        if (PaintRoutineEditor* parent = dynamic_cast<PaintRoutineEditor*> (getParentComponent()))
        {

            font = FontPropertyComponent::applyNameToFont (typefaceName, font);

            const Rectangle<int> r =
                getCurrentBounds (parent->getComponentArea().withZeroOrigin());

            GlyphArrangement arr;
            arr.addCurtailedLineOfText (font, text,
                                        0.0f, 0.0f, (float) r.getWidth(),
                                        true);

            arr.justifyGlyphs (0, arr.getNumGlyphs(),
                               (float) r.getX(), (float) r.getY(),
                               (float) r.getWidth(), (float) r.getHeight(),
                               justification);

            Path path;
            arr.createPath (path);

            convertToNewPathElement (path);
        }
        else
        {
            jassertfalse;
        }
    }

private:
    String text;
    Font font;
    String typefaceName;
    Justification justification;

    Array <Justification> justificationTypes;

    //==============================================================================
    class TextProperty  : public TextPropertyComponent,
                          public ChangeListener
    {
    public:
        TextProperty (PaintElementText* const e)
            : TextPropertyComponent ("text", 2048, false),
              element (e)
        {
            element->getDocument()->addChangeListener (this);
        }

        ~TextProperty()
        {
            element->getDocument()->removeChangeListener (this);
        }

        void setText (const String& newText) override    { element->setText (newText, true); }
        String getText() const override                  { return element->getText(); }

        void changeListenerCallback (ChangeBroadcaster*) override     { refresh(); }

    private:
        PaintElementText* const element;
    };

    //==============================================================================
    class FontNameProperty  : public FontPropertyComponent,
                              public ChangeListener
    {
    public:
        FontNameProperty (PaintElementText* const e)
            : FontPropertyComponent ("font"),
              element (e)
        {
            element->getDocument()->addChangeListener (this);
        }

        ~FontNameProperty()
        {
            element->getDocument()->removeChangeListener (this);
        }

        void setTypefaceName (const String& newFontName)    { element->setTypefaceName (newFontName, true); }
        String getTypefaceName() const                      { return element->getTypefaceName(); }

        void changeListenerCallback (ChangeBroadcaster*)                 { refresh(); }

    private:
        PaintElementText* const element;
    };
    
    //==============================================================================
    class FontTypefaceStyleProperty  : public ChoicePropertyComponent,
                                       public ChangeListener
    {
    public:
        FontTypefaceStyleProperty (PaintElementText* const e)
            : ChoicePropertyComponent ("font style"),
              element (e)
        {
            element->getDocument()->addChangeListener (this);
            updateStylesList (element->getTypefaceName());
        }
        
        ~FontTypefaceStyleProperty()
        {
            element->getDocument()->removeChangeListener (this);
        }
        
        void updateStylesList (const String& name)
        {
            if (getNumChildComponents())
            {
                ((ComboBox*)getChildComponent(0))->clear();
                getChildComponent(0)->setVisible(false);
                removeAllChildren();
            }
            
            choices.clear();
            choices.addArray (Font::findAllTypefaceStyles(name));
            refresh();
        }
        
        void setIndex (int newIndex)
        {
            Font f (element->getFont());
            f.setTypefaceStyle (choices[newIndex]);
            element->setFont(f, true);
        }
        
        int getIndex() const
        {
            return choices.indexOf(element->getFont().getTypefaceStyle());
        }
        
        void changeListenerCallback (ChangeBroadcaster*)
        {
            updateStylesList (element->getTypefaceName());
        }
        
    private:
        PaintElementText* const element;
    };
    
    //==============================================================================
    class FontStyleFlagsProperty  : public ChoicePropertyComponent,
                                    public ChangeListener
    {
    public:
        FontStyleFlagsProperty (PaintElementText* const e)
            : ChoicePropertyComponent ("style flags"),
              element (e)
        {
            element->getDocument()->addChangeListener (this);

            updateStylesList (element->getTypefaceName());
        }

        ~FontStyleFlagsProperty()
        {
            element->getDocument()->removeChangeListener (this);
        }

        void updateStylesList (const String& name)
        {
            if (getNumChildComponents() > 0)
            {
                if (auto cb = dynamic_cast<ComboBox*> (getChildComponent (0)))
                    cb->clear();

                getChildComponent (0)->setVisible (false);
                removeAllChildren();
            }

            choices.clear();

            choices.add ("Regular");
            choices.add ("Bold");
            choices.add ("Italic");
            choices.add ("Bold Italic");

            choices.mergeArray (Font::findAllTypefaceStyles (name));
            refresh();
        }

        void setIndex (int newIndex)
        {
            Font f (element->getFont());

            if (f.getAvailableStyles().contains (choices[newIndex]))
            {
                f.setBold   (false);
                f.setItalic (false);
                f.setTypefaceStyle (choices[newIndex]);
            }
            else
            {
                f.setTypefaceStyle ("Regular");
                f.setBold   (newIndex == 1 || newIndex == 3);
                f.setItalic (newIndex == 2 || newIndex == 3);
            }

            element->setFont (f, true);
        }

        int getIndex() const
        {
            auto f = element->getFont();

            const auto typefaceIndex = choices.indexOf (f.getTypefaceStyle());
            if (typefaceIndex == -1)
            {
                if (f.isBold() && f.isItalic())
                    return 3;
                else if (f.isBold())
                    return 1;
                else if (f.isItalic())
                    return 2;

                return 0;
            }

            return typefaceIndex;
        }

        void changeListenerCallback (ChangeBroadcaster*)
        {
            updateStylesList (element->getTypefaceName());
        }

    private:
        PaintElementText* const element;
    };

    //==============================================================================
    class FontSizeProperty  : public SliderPropertyComponent,
                              public ChangeListener
    {
    public:
        FontSizeProperty (PaintElementText* const e)
            : SliderPropertyComponent ("size", 1.0, 250.0, 0.1, 0.3),
              element (e)
        {
            element->getDocument()->addChangeListener (this);
        }

        ~FontSizeProperty()
        {
            element->getDocument()->removeChangeListener (this);
        }

        void setValue (double newValue)
        {
            element->getDocument()->getUndoManager().undoCurrentTransactionOnly();

            Font f (element->getFont());
            f.setHeight ((float) newValue);

            element->setFont (f, true);
        }

        double getValue() const
        {
            return element->getFont().getHeight();
        }

        void changeListenerCallback (ChangeBroadcaster*)     { refresh(); }

    private:
        PaintElementText* const element;
    };
    
    //==============================================================================
    class FontKerningProperty  : public SliderPropertyComponent,
                                 public ChangeListener
    {
    public:
        FontKerningProperty (PaintElementText* const e)
            : SliderPropertyComponent ("kerning", -0.5, 0.5, 0.001),
              element (e)
        {
            element->getDocument()->addChangeListener (this);
        }
        
        ~FontKerningProperty()
        {
            element->getDocument()->removeChangeListener (this);
        }
        
        void setValue (double newValue)
        {
            element->getDocument()->getUndoManager().undoCurrentTransactionOnly();
            
            Font f (element->getFont());
            f.setExtraKerningFactor((float) newValue);
            
            element->setFont (f, true);
        }
        
        double getValue() const
        {
            return element->getFont().getExtraKerningFactor();
        }
        
        void changeListenerCallback (ChangeBroadcaster*)     { refresh(); }
        
    private:
        PaintElementText* const element;
    };
    
    //==============================================================================
    class FontKerningProperty  : public SliderPropertyComponent,
                                 public ChangeListener
    {
    public:
        FontKerningProperty (PaintElementText* const e)
            : SliderPropertyComponent ("kerning", -0.5, 0.5, 0.001),
              element (e)
        {
            element->getDocument()->addChangeListener (this);
        }

        ~FontKerningProperty()
        {
            element->getDocument()->removeChangeListener (this);
        }

        void setValue (double newValue)
        {
            element->getDocument()->getUndoManager().undoCurrentTransactionOnly();

            Font f (element->getFont());
            f.setExtraKerningFactor ((float) newValue);

            element->setFont (f, true);
        }

        double getValue() const
        {
            return element->getFont().getExtraKerningFactor();
        }

        void changeListenerCallback (ChangeBroadcaster*)
        {
            refresh();
        }

    private:
        PaintElementText* const element;
    };

    //==============================================================================
    class TextJustificationProperty  : public JustificationProperty,
                                       public ChangeListener
    {
    public:
        TextJustificationProperty (PaintElementText* const e)
            : JustificationProperty ("layout", false),
              element (e)
        {
            element->getDocument()->addChangeListener (this);
        }

        ~TextJustificationProperty()
        {
            element->getDocument()->removeChangeListener (this);
        }

        void setJustification (Justification newJustification)
        {
            element->setJustification (newJustification, true);
        }

        Justification getJustification() const
        {
            return element->getJustification();
        }

        void changeListenerCallback (ChangeBroadcaster*)     { refresh(); }

    private:
        PaintElementText* const element;
    };

    //==============================================================================
    class TextToPathProperty  : public ButtonPropertyComponent
    {
    public:
        TextToPathProperty (PaintElementText* const e)
            : ButtonPropertyComponent ("path", false),
              element (e)
        {
        }

        void buttonClicked()
        {
            element->convertToPath();
        }

        String getButtonText() const
        {
            return "convert text to a path";
        }

    private:
        PaintElementText* const element;
    };
};
<|MERGE_RESOLUTION|>--- conflicted
+++ resolved
@@ -1,761 +1,657 @@
-/*
-  ==============================================================================
-
-   This file is part of the JUCE library.
-   Copyright (c) 2015 - ROLI Ltd.
-
-   Permission is granted to use this software under the terms of either:
-   a) the GPL v2 (or any later version)
-   b) the Affero GPL v3
-
-   Details of these licenses can be found at: www.gnu.org/licenses
-
-   JUCE is distributed in the hope that it will be useful, but WITHOUT ANY
-   WARRANTY; without even the implied warranty of MERCHANTABILITY or FITNESS FOR
-   A PARTICULAR PURPOSE.  See the GNU General Public License for more details.
-
-   ------------------------------------------------------------------------------
-
-   To release a closed-source product which uses JUCE, commercial licenses are
-   available: visit www.juce.com for more information.
-
-  ==============================================================================
-*/
-
-#pragma once
-
-#include "jucer_ColouredElement.h"
-#include "../properties/jucer_FontPropertyComponent.h"
-#include "../properties/jucer_JustificationProperty.h"
-
-
-//==============================================================================
-class PaintElementText   : public ColouredElement
-{
-public:
-    PaintElementText (PaintRoutine* pr)
-        : ColouredElement (pr, "Text", false, false),
-          text ("Your text goes here"),
-          font (15.0f),
-          typefaceName (FontPropertyComponent::getDefaultFont()),
-          justification (Justification::centred)
-    {
-        fillType.colour = Colours::black;
-        position.rect.setWidth (200);
-        position.rect.setHeight (30);
-    }
-
-    //==============================================================================
-    void draw (Graphics& g, const ComponentLayout* layout, const Rectangle<int>& parentArea)
-    {
-        fillType.setFillType (g, getDocument(), parentArea);
-
-        font = FontPropertyComponent::applyNameToFont (typefaceName, font);
-        g.setFont (font);
-
-        g.drawText (replaceStringTranslations (text, owner->getDocument()),
-                    position.getRectangle (parentArea, layout), justification, true);
-    }
-
-    static String replaceStringTranslations (String s, JucerDocument* document)
-    {
-        s = s.replace ("%%getName()%%", document->getComponentName());
-        s = s.replace ("%%getButtonText()%%", document->getComponentName());
-        return s;
-    }
-
-    void getEditableProperties (Array<PropertyComponent*>& props)
-    {
-        ColouredElement::getEditableProperties (props);
-
-        props.add (new TextProperty (this));
-        props.add (new FontNameProperty (this));
-        props.add (new FontTypefaceStyleProperty (this));
-        props.add (new FontSizeProperty (this));
-<<<<<<< HEAD
-        props.add (new FontStyleFlagsProperty (this));
-=======
->>>>>>> dace3728
-        props.add (new FontKerningProperty (this));
-        props.add (new TextJustificationProperty (this));
-        props.add (new TextToPathProperty (this));
-    }
-
-    void fillInGeneratedCode (GeneratedCode& code, String& paintMethodCode)
-    {
-        if (! fillType.isInvisible())
-        {
-            String r;
-
-            fillType.fillInGeneratedCode (code, paintMethodCode);
-
-            String x, y, w, h;
-            positionToCode (position, code.document->getComponentLayout(), x, y, w, h);
-
-            r << "g.setFont ("
-              << FontPropertyComponent::getCompleteFontCode (font, typefaceName)
-              << ");\ng.drawText ("
-              << quotedString (text, code.shouldUseTransMacro())
-              << ",\n            "
-              << x << ", " << y << ", " << w << ", " << h
-              << ",\n            "
-              << CodeHelpers::justificationToCode (justification)
-              << ", true);\n\n";
-
-            paintMethodCode += r;
-        }
-    }
-
-    static const char* getTagName() noexcept        { return "TEXT"; }
-
-    XmlElement* createXml() const
-    {
-        XmlElement* e = new XmlElement (getTagName());
-        position.applyToXml (*e);
-        addColourAttributes (e);
-        e->setAttribute ("text", text);
-        e->setAttribute ("fontname", typefaceName);
-        e->setAttribute ("fontsize", roundToInt (font.getHeight() * 100.0) / 100.0);
-        e->setAttribute ("kerning", roundToInt (font.getExtraKerningFactor() * 1000.0) / 1000.0);
-        e->setAttribute ("bold", font.isBold());
-        e->setAttribute ("italic", font.isItalic());
-        e->setAttribute ("justification", justification.getFlags());
-        if (font.getTypefaceStyle() != "Regular")
-        {
-            e->setAttribute ("typefaceStyle", font.getTypefaceStyle());
-        }
-<<<<<<< HEAD
-        
-=======
-
->>>>>>> dace3728
-        return e;
-    }
-
-    bool loadFromXml (const XmlElement& xml)
-    {
-        if (xml.hasTagName (getTagName()))
-        {
-            position.restoreFromXml (xml, position);
-            loadColourAttributes (xml);
-
-            text = xml.getStringAttribute ("text", "Hello World");
-            typefaceName = xml.getStringAttribute ("fontname", FontPropertyComponent::getDefaultFont());
-            font.setHeight ((float) xml.getDoubleAttribute ("fontsize", 15.0));
-            font.setBold (xml.getBoolAttribute ("bold", false));
-            font.setItalic (xml.getBoolAttribute ("italic", false));
-            font.setExtraKerningFactor ((float) xml.getDoubleAttribute ("kerning", 0.0));
-            justification = Justification (xml.getIntAttribute ("justification", Justification::centred));
-<<<<<<< HEAD
-            font.setTypefaceStyle (xml.getStringAttribute ("typefaceStyle", "Regular"));
-            
-=======
-            auto fontStyle = xml.getStringAttribute ("typefaceStyle");
-            if (! fontStyle.isEmpty())
-                font.setTypefaceStyle (fontStyle);
-
->>>>>>> dace3728
-            return true;
-        }
-
-        jassertfalse;
-        return false;
-    }
-
-    //==============================================================================
-    const String& getText() const noexcept                           { return text; }
-
-    class SetTextAction   : public PaintElementUndoableAction <PaintElementText>
-    {
-    public:
-        SetTextAction (PaintElementText* const element, const String& newText_)
-            : PaintElementUndoableAction <PaintElementText> (element),
-              newText (newText_),
-              oldText (element->getText())
-        {
-        }
-
-        bool perform()
-        {
-            showCorrectTab();
-            getElement()->setText (newText, false);
-            return true;
-        }
-
-        bool undo()
-        {
-            showCorrectTab();
-            getElement()->setText (oldText, false);
-            return true;
-        }
-
-    private:
-        String newText, oldText;
-    };
-
-    void setText (const String& t, const bool undoable)
-    {
-        if (t != text)
-        {
-            if (undoable)
-            {
-                perform (new SetTextAction (this, t),
-                         "Change text element text");
-            }
-            else
-            {
-                text = t;
-                changed();
-            }
-        }
-    }
-
-    //==============================================================================
-    const Font& getFont() const                                     { return font; }
-
-    class SetFontAction   : public PaintElementUndoableAction <PaintElementText>
-    {
-    public:
-        SetFontAction (PaintElementText* const element, const Font& newFont_)
-            : PaintElementUndoableAction <PaintElementText> (element),
-              newFont (newFont_),
-              oldFont (element->getFont())
-        {
-        }
-
-        bool perform()
-        {
-            showCorrectTab();
-            getElement()->setFont (newFont, false);
-            return true;
-        }
-
-        bool undo()
-        {
-            showCorrectTab();
-            getElement()->setFont (oldFont, false);
-            return true;
-        }
-
-    private:
-        Font newFont, oldFont;
-    };
-
-    void setFont (const Font& newFont, const bool undoable)
-    {
-        if (font != newFont)
-        {
-            if (undoable)
-            {
-                perform (new SetFontAction (this, newFont),
-                         "Change text element font");
-            }
-            else
-            {
-                font = newFont;
-                changed();
-            }
-        }
-    }
-
-    //==============================================================================
-    class SetTypefaceAction   : public PaintElementUndoableAction <PaintElementText>
-    {
-    public:
-        SetTypefaceAction (PaintElementText* const element, const String& newValue_)
-            : PaintElementUndoableAction <PaintElementText> (element),
-              newValue (newValue_),
-              oldValue (element->getTypefaceName())
-        {
-        }
-
-        bool perform()
-        {
-            showCorrectTab();
-            getElement()->setTypefaceName (newValue, false);
-            return true;
-        }
-
-        bool undo()
-        {
-            showCorrectTab();
-            getElement()->setTypefaceName (oldValue, false);
-            return true;
-        }
-
-    private:
-        String newValue, oldValue;
-    };
-
-    void setTypefaceName (const String& newFontName, const bool undoable)
-    {
-        if (undoable)
-        {
-            perform (new SetTypefaceAction (this, newFontName),
-                     "Change text element typeface");
-        }
-        else
-        {
-            typefaceName = newFontName;
-            changed();
-        }
-    }
-
-    String getTypefaceName() const noexcept                         { return typefaceName; }
-
-    //==============================================================================
-    Justification getJustification() const noexcept                 { return justification; }
-
-    class SetJustifyAction   : public PaintElementUndoableAction <PaintElementText>
-    {
-    public:
-        SetJustifyAction (PaintElementText* const element, Justification newValue_)
-            : PaintElementUndoableAction <PaintElementText> (element),
-              newValue (newValue_),
-              oldValue (element->getJustification())
-        {
-        }
-
-        bool perform()
-        {
-            showCorrectTab();
-            getElement()->setJustification (newValue, false);
-            return true;
-        }
-
-        bool undo()
-        {
-            showCorrectTab();
-            getElement()->setJustification (oldValue, false);
-            return true;
-        }
-
-    private:
-        Justification newValue, oldValue;
-    };
-
-    void setJustification (Justification j, const bool undoable)
-    {
-        if (justification.getFlags() != j.getFlags())
-        {
-            if (undoable)
-            {
-                perform (new SetJustifyAction (this, j),
-                         "Change text element justification");
-            }
-            else
-            {
-                justification = j;
-                changed();
-            }
-        }
-    }
-
-    void convertToPath()
-    {
-        if (PaintRoutineEditor* parent = dynamic_cast<PaintRoutineEditor*> (getParentComponent()))
-        {
-
-            font = FontPropertyComponent::applyNameToFont (typefaceName, font);
-
-            const Rectangle<int> r =
-                getCurrentBounds (parent->getComponentArea().withZeroOrigin());
-
-            GlyphArrangement arr;
-            arr.addCurtailedLineOfText (font, text,
-                                        0.0f, 0.0f, (float) r.getWidth(),
-                                        true);
-
-            arr.justifyGlyphs (0, arr.getNumGlyphs(),
-                               (float) r.getX(), (float) r.getY(),
-                               (float) r.getWidth(), (float) r.getHeight(),
-                               justification);
-
-            Path path;
-            arr.createPath (path);
-
-            convertToNewPathElement (path);
-        }
-        else
-        {
-            jassertfalse;
-        }
-    }
-
-private:
-    String text;
-    Font font;
-    String typefaceName;
-    Justification justification;
-
-    Array <Justification> justificationTypes;
-
-    //==============================================================================
-    class TextProperty  : public TextPropertyComponent,
-                          public ChangeListener
-    {
-    public:
-        TextProperty (PaintElementText* const e)
-            : TextPropertyComponent ("text", 2048, false),
-              element (e)
-        {
-            element->getDocument()->addChangeListener (this);
-        }
-
-        ~TextProperty()
-        {
-            element->getDocument()->removeChangeListener (this);
-        }
-
-        void setText (const String& newText) override    { element->setText (newText, true); }
-        String getText() const override                  { return element->getText(); }
-
-        void changeListenerCallback (ChangeBroadcaster*) override     { refresh(); }
-
-    private:
-        PaintElementText* const element;
-    };
-
-    //==============================================================================
-    class FontNameProperty  : public FontPropertyComponent,
-                              public ChangeListener
-    {
-    public:
-        FontNameProperty (PaintElementText* const e)
-            : FontPropertyComponent ("font"),
-              element (e)
-        {
-            element->getDocument()->addChangeListener (this);
-        }
-
-        ~FontNameProperty()
-        {
-            element->getDocument()->removeChangeListener (this);
-        }
-
-        void setTypefaceName (const String& newFontName)    { element->setTypefaceName (newFontName, true); }
-        String getTypefaceName() const                      { return element->getTypefaceName(); }
-
-        void changeListenerCallback (ChangeBroadcaster*)                 { refresh(); }
-
-    private:
-        PaintElementText* const element;
-    };
-    
-    //==============================================================================
-    class FontTypefaceStyleProperty  : public ChoicePropertyComponent,
-                                       public ChangeListener
-    {
-    public:
-        FontTypefaceStyleProperty (PaintElementText* const e)
-            : ChoicePropertyComponent ("font style"),
-              element (e)
-        {
-            element->getDocument()->addChangeListener (this);
-            updateStylesList (element->getTypefaceName());
-        }
-        
-        ~FontTypefaceStyleProperty()
-        {
-            element->getDocument()->removeChangeListener (this);
-        }
-        
-        void updateStylesList (const String& name)
-        {
-            if (getNumChildComponents())
-            {
-                ((ComboBox*)getChildComponent(0))->clear();
-                getChildComponent(0)->setVisible(false);
-                removeAllChildren();
-            }
-            
-            choices.clear();
-            choices.addArray (Font::findAllTypefaceStyles(name));
-            refresh();
-        }
-        
-        void setIndex (int newIndex)
-        {
-            Font f (element->getFont());
-            f.setTypefaceStyle (choices[newIndex]);
-            element->setFont(f, true);
-        }
-        
-        int getIndex() const
-        {
-            return choices.indexOf(element->getFont().getTypefaceStyle());
-        }
-        
-        void changeListenerCallback (ChangeBroadcaster*)
-        {
-            updateStylesList (element->getTypefaceName());
-        }
-        
-    private:
-        PaintElementText* const element;
-    };
-    
-    //==============================================================================
-    class FontStyleFlagsProperty  : public ChoicePropertyComponent,
-                                    public ChangeListener
-    {
-    public:
-        FontStyleFlagsProperty (PaintElementText* const e)
-            : ChoicePropertyComponent ("style flags"),
-              element (e)
-        {
-            element->getDocument()->addChangeListener (this);
-
-            updateStylesList (element->getTypefaceName());
-        }
-
-        ~FontStyleFlagsProperty()
-        {
-            element->getDocument()->removeChangeListener (this);
-        }
-
-        void updateStylesList (const String& name)
-        {
-            if (getNumChildComponents() > 0)
-            {
-                if (auto cb = dynamic_cast<ComboBox*> (getChildComponent (0)))
-                    cb->clear();
-
-                getChildComponent (0)->setVisible (false);
-                removeAllChildren();
-            }
-
-            choices.clear();
-
-            choices.add ("Regular");
-            choices.add ("Bold");
-            choices.add ("Italic");
-            choices.add ("Bold Italic");
-
-            choices.mergeArray (Font::findAllTypefaceStyles (name));
-            refresh();
-        }
-
-        void setIndex (int newIndex)
-        {
-            Font f (element->getFont());
-
-            if (f.getAvailableStyles().contains (choices[newIndex]))
-            {
-                f.setBold   (false);
-                f.setItalic (false);
-                f.setTypefaceStyle (choices[newIndex]);
-            }
-            else
-            {
-                f.setTypefaceStyle ("Regular");
-                f.setBold   (newIndex == 1 || newIndex == 3);
-                f.setItalic (newIndex == 2 || newIndex == 3);
-            }
-
-            element->setFont (f, true);
-        }
-
-        int getIndex() const
-        {
-            auto f = element->getFont();
-
-            const auto typefaceIndex = choices.indexOf (f.getTypefaceStyle());
-            if (typefaceIndex == -1)
-            {
-                if (f.isBold() && f.isItalic())
-                    return 3;
-                else if (f.isBold())
-                    return 1;
-                else if (f.isItalic())
-                    return 2;
-
-                return 0;
-            }
-
-            return typefaceIndex;
-        }
-
-        void changeListenerCallback (ChangeBroadcaster*)
-        {
-            updateStylesList (element->getTypefaceName());
-        }
-
-    private:
-        PaintElementText* const element;
-    };
-
-    //==============================================================================
-    class FontSizeProperty  : public SliderPropertyComponent,
-                              public ChangeListener
-    {
-    public:
-        FontSizeProperty (PaintElementText* const e)
-            : SliderPropertyComponent ("size", 1.0, 250.0, 0.1, 0.3),
-              element (e)
-        {
-            element->getDocument()->addChangeListener (this);
-        }
-
-        ~FontSizeProperty()
-        {
-            element->getDocument()->removeChangeListener (this);
-        }
-
-        void setValue (double newValue)
-        {
-            element->getDocument()->getUndoManager().undoCurrentTransactionOnly();
-
-            Font f (element->getFont());
-            f.setHeight ((float) newValue);
-
-            element->setFont (f, true);
-        }
-
-        double getValue() const
-        {
-            return element->getFont().getHeight();
-        }
-
-        void changeListenerCallback (ChangeBroadcaster*)     { refresh(); }
-
-    private:
-        PaintElementText* const element;
-    };
-    
-    //==============================================================================
-    class FontKerningProperty  : public SliderPropertyComponent,
-                                 public ChangeListener
-    {
-    public:
-        FontKerningProperty (PaintElementText* const e)
-            : SliderPropertyComponent ("kerning", -0.5, 0.5, 0.001),
-              element (e)
-        {
-            element->getDocument()->addChangeListener (this);
-        }
-        
-        ~FontKerningProperty()
-        {
-            element->getDocument()->removeChangeListener (this);
-        }
-        
-        void setValue (double newValue)
-        {
-            element->getDocument()->getUndoManager().undoCurrentTransactionOnly();
-            
-            Font f (element->getFont());
-            f.setExtraKerningFactor((float) newValue);
-            
-            element->setFont (f, true);
-        }
-        
-        double getValue() const
-        {
-            return element->getFont().getExtraKerningFactor();
-        }
-        
-        void changeListenerCallback (ChangeBroadcaster*)     { refresh(); }
-        
-    private:
-        PaintElementText* const element;
-    };
-    
-    //==============================================================================
-    class FontKerningProperty  : public SliderPropertyComponent,
-                                 public ChangeListener
-    {
-    public:
-        FontKerningProperty (PaintElementText* const e)
-            : SliderPropertyComponent ("kerning", -0.5, 0.5, 0.001),
-              element (e)
-        {
-            element->getDocument()->addChangeListener (this);
-        }
-
-        ~FontKerningProperty()
-        {
-            element->getDocument()->removeChangeListener (this);
-        }
-
-        void setValue (double newValue)
-        {
-            element->getDocument()->getUndoManager().undoCurrentTransactionOnly();
-
-            Font f (element->getFont());
-            f.setExtraKerningFactor ((float) newValue);
-
-            element->setFont (f, true);
-        }
-
-        double getValue() const
-        {
-            return element->getFont().getExtraKerningFactor();
-        }
-
-        void changeListenerCallback (ChangeBroadcaster*)
-        {
-            refresh();
-        }
-
-    private:
-        PaintElementText* const element;
-    };
-
-    //==============================================================================
-    class TextJustificationProperty  : public JustificationProperty,
-                                       public ChangeListener
-    {
-    public:
-        TextJustificationProperty (PaintElementText* const e)
-            : JustificationProperty ("layout", false),
-              element (e)
-        {
-            element->getDocument()->addChangeListener (this);
-        }
-
-        ~TextJustificationProperty()
-        {
-            element->getDocument()->removeChangeListener (this);
-        }
-
-        void setJustification (Justification newJustification)
-        {
-            element->setJustification (newJustification, true);
-        }
-
-        Justification getJustification() const
-        {
-            return element->getJustification();
-        }
-
-        void changeListenerCallback (ChangeBroadcaster*)     { refresh(); }
-
-    private:
-        PaintElementText* const element;
-    };
-
-    //==============================================================================
-    class TextToPathProperty  : public ButtonPropertyComponent
-    {
-    public:
-        TextToPathProperty (PaintElementText* const e)
-            : ButtonPropertyComponent ("path", false),
-              element (e)
-        {
-        }
-
-        void buttonClicked()
-        {
-            element->convertToPath();
-        }
-
-        String getButtonText() const
-        {
-            return "convert text to a path";
-        }
-
-    private:
-        PaintElementText* const element;
-    };
-};
+/*
+  ==============================================================================
+
+   This file is part of the JUCE library.
+   Copyright (c) 2015 - ROLI Ltd.
+
+   Permission is granted to use this software under the terms of either:
+   a) the GPL v2 (or any later version)
+   b) the Affero GPL v3
+
+   Details of these licenses can be found at: www.gnu.org/licenses
+
+   JUCE is distributed in the hope that it will be useful, but WITHOUT ANY
+   WARRANTY; without even the implied warranty of MERCHANTABILITY or FITNESS FOR
+   A PARTICULAR PURPOSE.  See the GNU General Public License for more details.
+
+   ------------------------------------------------------------------------------
+
+   To release a closed-source product which uses JUCE, commercial licenses are
+   available: visit www.juce.com for more information.
+
+  ==============================================================================
+*/
+
+#pragma once
+
+#include "jucer_ColouredElement.h"
+#include "../properties/jucer_FontPropertyComponent.h"
+#include "../properties/jucer_JustificationProperty.h"
+
+
+//==============================================================================
+class PaintElementText   : public ColouredElement
+{
+public:
+    PaintElementText (PaintRoutine* pr)
+        : ColouredElement (pr, "Text", false, false),
+          text ("Your text goes here"),
+          font (15.0f),
+          typefaceName (FontPropertyComponent::getDefaultFont()),
+          justification (Justification::centred)
+    {
+        fillType.colour = Colours::black;
+        position.rect.setWidth (200);
+        position.rect.setHeight (30);
+    }
+
+    //==============================================================================
+    void draw (Graphics& g, const ComponentLayout* layout, const Rectangle<int>& parentArea)
+    {
+        fillType.setFillType (g, getDocument(), parentArea);
+
+        font = FontPropertyComponent::applyNameToFont (typefaceName, font);
+        g.setFont (font);
+
+        g.drawText (replaceStringTranslations (text, owner->getDocument()),
+                    position.getRectangle (parentArea, layout), justification, true);
+    }
+
+    static String replaceStringTranslations (String s, JucerDocument* document)
+    {
+        s = s.replace ("%%getName()%%", document->getComponentName());
+        s = s.replace ("%%getButtonText()%%", document->getComponentName());
+        return s;
+    }
+
+    void getEditableProperties (Array<PropertyComponent*>& props)
+    {
+        ColouredElement::getEditableProperties (props);
+
+        props.add (new TextProperty (this));
+        props.add (new FontNameProperty (this));
+        props.add (new FontStyleProperty (this));
+        props.add (new FontSizeProperty (this));
+        props.add (new FontKerningProperty (this));
+        props.add (new TextJustificationProperty (this));
+        props.add (new TextToPathProperty (this));
+    }
+
+    void fillInGeneratedCode (GeneratedCode& code, String& paintMethodCode)
+    {
+        if (! fillType.isInvisible())
+        {
+            String r;
+
+            fillType.fillInGeneratedCode (code, paintMethodCode);
+
+            String x, y, w, h;
+            positionToCode (position, code.document->getComponentLayout(), x, y, w, h);
+
+            r << "g.setFont ("
+              << FontPropertyComponent::getCompleteFontCode (font, typefaceName)
+              << ");\ng.drawText ("
+              << quotedString (text, code.shouldUseTransMacro())
+              << ",\n            "
+              << x << ", " << y << ", " << w << ", " << h
+              << ",\n            "
+              << CodeHelpers::justificationToCode (justification)
+              << ", true);\n\n";
+
+            paintMethodCode += r;
+        }
+    }
+
+    static const char* getTagName() noexcept        { return "TEXT"; }
+
+    XmlElement* createXml() const
+    {
+        XmlElement* e = new XmlElement (getTagName());
+        position.applyToXml (*e);
+        addColourAttributes (e);
+        e->setAttribute ("text", text);
+        e->setAttribute ("fontname", typefaceName);
+        e->setAttribute ("fontsize", roundToInt (font.getHeight() * 100.0) / 100.0);
+        e->setAttribute ("kerning", roundToInt (font.getExtraKerningFactor() * 1000.0) / 1000.0);
+        e->setAttribute ("bold", font.isBold());
+        e->setAttribute ("italic", font.isItalic());
+        e->setAttribute ("justification", justification.getFlags());
+        if (font.getTypefaceStyle() != "Regular")
+        {
+            e->setAttribute ("typefaceStyle", font.getTypefaceStyle());
+        }
+
+        return e;
+    }
+
+    bool loadFromXml (const XmlElement& xml)
+    {
+        if (xml.hasTagName (getTagName()))
+        {
+            position.restoreFromXml (xml, position);
+            loadColourAttributes (xml);
+
+            text = xml.getStringAttribute ("text", "Hello World");
+            typefaceName = xml.getStringAttribute ("fontname", FontPropertyComponent::getDefaultFont());
+            font.setHeight ((float) xml.getDoubleAttribute ("fontsize", 15.0));
+            font.setBold (xml.getBoolAttribute ("bold", false));
+            font.setItalic (xml.getBoolAttribute ("italic", false));
+            font.setExtraKerningFactor ((float) xml.getDoubleAttribute ("kerning", 0.0));
+            justification = Justification (xml.getIntAttribute ("justification", Justification::centred));
+            auto fontStyle = xml.getStringAttribute ("typefaceStyle");
+            if (! fontStyle.isEmpty())
+                font.setTypefaceStyle (fontStyle);
+
+            return true;
+        }
+
+        jassertfalse;
+        return false;
+    }
+
+    //==============================================================================
+    const String& getText() const noexcept                           { return text; }
+
+    class SetTextAction   : public PaintElementUndoableAction <PaintElementText>
+    {
+    public:
+        SetTextAction (PaintElementText* const element, const String& newText_)
+            : PaintElementUndoableAction <PaintElementText> (element),
+              newText (newText_),
+              oldText (element->getText())
+        {
+        }
+
+        bool perform()
+        {
+            showCorrectTab();
+            getElement()->setText (newText, false);
+            return true;
+        }
+
+        bool undo()
+        {
+            showCorrectTab();
+            getElement()->setText (oldText, false);
+            return true;
+        }
+
+    private:
+        String newText, oldText;
+    };
+
+    void setText (const String& t, const bool undoable)
+    {
+        if (t != text)
+        {
+            if (undoable)
+            {
+                perform (new SetTextAction (this, t),
+                         "Change text element text");
+            }
+            else
+            {
+                text = t;
+                changed();
+            }
+        }
+    }
+
+    //==============================================================================
+    const Font& getFont() const                                     { return font; }
+
+    class SetFontAction   : public PaintElementUndoableAction <PaintElementText>
+    {
+    public:
+        SetFontAction (PaintElementText* const element, const Font& newFont_)
+            : PaintElementUndoableAction <PaintElementText> (element),
+              newFont (newFont_),
+              oldFont (element->getFont())
+        {
+        }
+
+        bool perform()
+        {
+            showCorrectTab();
+            getElement()->setFont (newFont, false);
+            return true;
+        }
+
+        bool undo()
+        {
+            showCorrectTab();
+            getElement()->setFont (oldFont, false);
+            return true;
+        }
+
+    private:
+        Font newFont, oldFont;
+    };
+
+    void setFont (const Font& newFont, const bool undoable)
+    {
+        if (font != newFont)
+        {
+            if (undoable)
+            {
+                perform (new SetFontAction (this, newFont),
+                         "Change text element font");
+            }
+            else
+            {
+                font = newFont;
+                changed();
+            }
+        }
+    }
+
+    //==============================================================================
+    class SetTypefaceAction   : public PaintElementUndoableAction <PaintElementText>
+    {
+    public:
+        SetTypefaceAction (PaintElementText* const element, const String& newValue_)
+            : PaintElementUndoableAction <PaintElementText> (element),
+              newValue (newValue_),
+              oldValue (element->getTypefaceName())
+        {
+        }
+
+        bool perform()
+        {
+            showCorrectTab();
+            getElement()->setTypefaceName (newValue, false);
+            return true;
+        }
+
+        bool undo()
+        {
+            showCorrectTab();
+            getElement()->setTypefaceName (oldValue, false);
+            return true;
+        }
+
+    private:
+        String newValue, oldValue;
+    };
+
+    void setTypefaceName (const String& newFontName, const bool undoable)
+    {
+        if (undoable)
+        {
+            perform (new SetTypefaceAction (this, newFontName),
+                     "Change text element typeface");
+        }
+        else
+        {
+            typefaceName = newFontName;
+            changed();
+        }
+    }
+
+    String getTypefaceName() const noexcept                         { return typefaceName; }
+
+    //==============================================================================
+    Justification getJustification() const noexcept                 { return justification; }
+
+    class SetJustifyAction   : public PaintElementUndoableAction <PaintElementText>
+    {
+    public:
+        SetJustifyAction (PaintElementText* const element, Justification newValue_)
+            : PaintElementUndoableAction <PaintElementText> (element),
+              newValue (newValue_),
+              oldValue (element->getJustification())
+        {
+        }
+
+        bool perform()
+        {
+            showCorrectTab();
+            getElement()->setJustification (newValue, false);
+            return true;
+        }
+
+        bool undo()
+        {
+            showCorrectTab();
+            getElement()->setJustification (oldValue, false);
+            return true;
+        }
+
+    private:
+        Justification newValue, oldValue;
+    };
+
+    void setJustification (Justification j, const bool undoable)
+    {
+        if (justification.getFlags() != j.getFlags())
+        {
+            if (undoable)
+            {
+                perform (new SetJustifyAction (this, j),
+                         "Change text element justification");
+            }
+            else
+            {
+                justification = j;
+                changed();
+            }
+        }
+    }
+
+    void convertToPath()
+    {
+        if (PaintRoutineEditor* parent = dynamic_cast<PaintRoutineEditor*> (getParentComponent()))
+        {
+
+            font = FontPropertyComponent::applyNameToFont (typefaceName, font);
+
+            const Rectangle<int> r =
+                getCurrentBounds (parent->getComponentArea().withZeroOrigin());
+
+            GlyphArrangement arr;
+            arr.addCurtailedLineOfText (font, text,
+                                        0.0f, 0.0f, (float) r.getWidth(),
+                                        true);
+
+            arr.justifyGlyphs (0, arr.getNumGlyphs(),
+                               (float) r.getX(), (float) r.getY(),
+                               (float) r.getWidth(), (float) r.getHeight(),
+                               justification);
+
+            Path path;
+            arr.createPath (path);
+
+            convertToNewPathElement (path);
+        }
+        else
+        {
+            jassertfalse;
+        }
+    }
+
+private:
+    String text;
+    Font font;
+    String typefaceName;
+    Justification justification;
+
+    Array <Justification> justificationTypes;
+
+    //==============================================================================
+    class TextProperty  : public TextPropertyComponent,
+                          public ChangeListener
+    {
+    public:
+        TextProperty (PaintElementText* const e)
+            : TextPropertyComponent ("text", 2048, false),
+              element (e)
+        {
+            element->getDocument()->addChangeListener (this);
+        }
+
+        ~TextProperty()
+        {
+            element->getDocument()->removeChangeListener (this);
+        }
+
+        void setText (const String& newText) override    { element->setText (newText, true); }
+        String getText() const override                  { return element->getText(); }
+
+        void changeListenerCallback (ChangeBroadcaster*) override     { refresh(); }
+
+    private:
+        PaintElementText* const element;
+    };
+
+    //==============================================================================
+    class FontNameProperty  : public FontPropertyComponent,
+                              public ChangeListener
+    {
+    public:
+        FontNameProperty (PaintElementText* const e)
+            : FontPropertyComponent ("font"),
+              element (e)
+        {
+            element->getDocument()->addChangeListener (this);
+        }
+
+        ~FontNameProperty()
+        {
+            element->getDocument()->removeChangeListener (this);
+        }
+
+        void setTypefaceName (const String& newFontName)    { element->setTypefaceName (newFontName, true); }
+        String getTypefaceName() const                      { return element->getTypefaceName(); }
+
+        void changeListenerCallback (ChangeBroadcaster*)                 { refresh(); }
+
+    private:
+        PaintElementText* const element;
+    };
+
+    //==============================================================================
+    class FontStyleProperty  : public ChoicePropertyComponent,
+                               public ChangeListener
+    {
+    public:
+        FontStyleProperty (PaintElementText* const e)
+            : ChoicePropertyComponent ("style"),
+              element (e)
+        {
+            element->getDocument()->addChangeListener (this);
+
+            updateStylesList (element->getTypefaceName());
+        }
+
+        ~FontStyleProperty()
+        {
+            element->getDocument()->removeChangeListener (this);
+        }
+
+        void updateStylesList (const String& name)
+        {
+            if (getNumChildComponents() > 0)
+            {
+                if (auto cb = dynamic_cast<ComboBox*> (getChildComponent (0)))
+                    cb->clear();
+
+                getChildComponent (0)->setVisible (false);
+                removeAllChildren();
+            }
+
+            choices.clear();
+
+            choices.add ("Regular");
+            choices.add ("Bold");
+            choices.add ("Italic");
+            choices.add ("Bold Italic");
+
+            choices.mergeArray (Font::findAllTypefaceStyles (name));
+            refresh();
+        }
+
+        void setIndex (int newIndex)
+        {
+            Font f (element->getFont());
+
+            if (f.getAvailableStyles().contains (choices[newIndex]))
+            {
+                f.setBold   (false);
+                f.setItalic (false);
+                f.setTypefaceStyle (choices[newIndex]);
+            }
+            else
+            {
+                f.setTypefaceStyle ("Regular");
+                f.setBold   (newIndex == 1 || newIndex == 3);
+                f.setItalic (newIndex == 2 || newIndex == 3);
+            }
+
+            element->setFont (f, true);
+        }
+
+        int getIndex() const
+        {
+            auto f = element->getFont();
+
+            const auto typefaceIndex = choices.indexOf (f.getTypefaceStyle());
+            if (typefaceIndex == -1)
+            {
+                if (f.isBold() && f.isItalic())
+                    return 3;
+                else if (f.isBold())
+                    return 1;
+                else if (f.isItalic())
+                    return 2;
+
+                return 0;
+            }
+
+            return typefaceIndex;
+        }
+
+        void changeListenerCallback (ChangeBroadcaster*)
+        {
+            updateStylesList (element->getTypefaceName());
+        }
+
+    private:
+        PaintElementText* const element;
+    };
+
+    //==============================================================================
+    class FontSizeProperty  : public SliderPropertyComponent,
+                              public ChangeListener
+    {
+    public:
+        FontSizeProperty (PaintElementText* const e)
+            : SliderPropertyComponent ("size", 1.0, 250.0, 0.1, 0.3),
+              element (e)
+        {
+            element->getDocument()->addChangeListener (this);
+        }
+
+        ~FontSizeProperty()
+        {
+            element->getDocument()->removeChangeListener (this);
+        }
+
+        void setValue (double newValue)
+        {
+            element->getDocument()->getUndoManager().undoCurrentTransactionOnly();
+
+            Font f (element->getFont());
+            f.setHeight ((float) newValue);
+
+            element->setFont (f, true);
+        }
+
+        double getValue() const
+        {
+            return element->getFont().getHeight();
+        }
+
+        void changeListenerCallback (ChangeBroadcaster*)     { refresh(); }
+
+    private:
+        PaintElementText* const element;
+    };
+
+    //==============================================================================
+    class FontKerningProperty  : public SliderPropertyComponent,
+                                 public ChangeListener
+    {
+    public:
+        FontKerningProperty (PaintElementText* const e)
+            : SliderPropertyComponent ("kerning", -0.5, 0.5, 0.001),
+              element (e)
+        {
+            element->getDocument()->addChangeListener (this);
+        }
+
+        ~FontKerningProperty()
+        {
+            element->getDocument()->removeChangeListener (this);
+        }
+
+        void setValue (double newValue)
+        {
+            element->getDocument()->getUndoManager().undoCurrentTransactionOnly();
+
+            Font f (element->getFont());
+            f.setExtraKerningFactor ((float) newValue);
+
+            element->setFont (f, true);
+        }
+
+        double getValue() const
+        {
+            return element->getFont().getExtraKerningFactor();
+        }
+
+        void changeListenerCallback (ChangeBroadcaster*)
+        {
+            refresh();
+        }
+
+    private:
+        PaintElementText* const element;
+    };
+
+    //==============================================================================
+    class TextJustificationProperty  : public JustificationProperty,
+                                       public ChangeListener
+    {
+    public:
+        TextJustificationProperty (PaintElementText* const e)
+            : JustificationProperty ("layout", false),
+              element (e)
+        {
+            element->getDocument()->addChangeListener (this);
+        }
+
+        ~TextJustificationProperty()
+        {
+            element->getDocument()->removeChangeListener (this);
+        }
+
+        void setJustification (Justification newJustification)
+        {
+            element->setJustification (newJustification, true);
+        }
+
+        Justification getJustification() const
+        {
+            return element->getJustification();
+        }
+
+        void changeListenerCallback (ChangeBroadcaster*)     { refresh(); }
+
+    private:
+        PaintElementText* const element;
+    };
+
+    //==============================================================================
+    class TextToPathProperty  : public ButtonPropertyComponent
+    {
+    public:
+        TextToPathProperty (PaintElementText* const e)
+            : ButtonPropertyComponent ("path", false),
+              element (e)
+        {
+        }
+
+        void buttonClicked()
+        {
+            element->convertToPath();
+        }
+
+        String getButtonText() const
+        {
+            return "convert text to a path";
+        }
+
+    private:
+        PaintElementText* const element;
+    };
+};