/*
  ==============================================================================

   This file is part of the JUCE library.
   Copyright (c) 2020 - Raw Material Software Limited

   JUCE is an open source library subject to commercial or open-source
   licensing.

   By using JUCE, you agree to the terms of both the JUCE 6 End-User License
   Agreement and JUCE Privacy Policy (both effective as of the 16th June 2020).

   End User License Agreement: www.juce.com/juce-6-licence
   Privacy Policy: www.juce.com/juce-privacy-policy

   Or: You may also use this code under the terms of the GPL v3 (see
   www.gnu.org/licenses).

   JUCE IS PROVIDED "AS IS" WITHOUT ANY WARRANTY, AND ALL WARRANTIES, WHETHER
   EXPRESSED OR IMPLIED, INCLUDING MERCHANTABILITY AND FITNESS FOR PURPOSE, ARE
   DISCLAIMED.

  ==============================================================================
*/

#include "../Application/jucer_Headers.h"
#include "jucer_Project.h"
#include "../ProjectSaving/jucer_ProjectSaver.h"
#include "../Application/jucer_Application.h"
#include "../LiveBuildEngine/jucer_CompileEngineSettings.h"

//==============================================================================
Project::ProjectFileModificationPoller::ProjectFileModificationPoller (Project& p)
    : project (p)
{
    startTimer (250);
}

void Project::ProjectFileModificationPoller::reset()
{
    project.removeProjectMessage (ProjectMessages::Ids::jucerFileModified);
    showingWarning = false;

    startTimer (250);
}

void Project::ProjectFileModificationPoller::timerCallback()
{
    if (project.updateCachedFileState() && ! showingWarning)
    {
         project.addProjectMessage (ProjectMessages::Ids::jucerFileModified,
                                    { { "Save current state", [this] { resaveProject(); } },
                                      { "Re-load from disk", [this] { reloadProjectFromDisk(); } },
                                      { "Ignore", [this] { reset(); } } });

         stopTimer();
         showingWarning = true;
    }
}

void Project::ProjectFileModificationPoller::reloadProjectFromDisk()
{
    auto oldTemporaryDirectory = project.getTemporaryDirectory();
    auto projectFile = project.getFile();

    MessageManager::callAsync ([oldTemporaryDirectory, projectFile]
    {
        if (auto* mw = ProjucerApplication::getApp().mainWindowList.getMainWindowForFile (projectFile))
        {
            mw->closeCurrentProject (OpenDocumentManager::SaveIfNeeded::no);
            mw->openFile (projectFile);

            if (oldTemporaryDirectory != File())
                if (auto* newProject = mw->getProject())
                    newProject->setTemporaryDirectory (oldTemporaryDirectory);
        }
    });
}

void Project::ProjectFileModificationPoller::resaveProject()
{
    project.saveProject();
    reset();
}

//==============================================================================
Project::Project (const File& f)
    : FileBasedDocument (projectFileExtension,
                         String ("*") + projectFileExtension,
                         "Choose a Jucer project to load",
                         "Save Jucer project")
{
    Logger::writeToLog ("Loading project: " + f.getFullPathName());

    setFile (f);

    initialiseProjectValues();
    initialiseMainGroup();
    initialiseAudioPluginValues();

    setChangedFlag (false);
    updateCachedFileState();

    auto& app = ProjucerApplication::getApp();

    if (! app.isRunningCommandLine)
        app.getLicenseController().addListener (this);

    app.getJUCEPathModulesList().addListener (this);
    app.getUserPathsModulesList().addListener (this);

    updateJUCEPathWarning();
    getGlobalProperties().addChangeListener (this);

    if (! app.isRunningCommandLine)
        LatestVersionCheckerAndUpdater::getInstance()->checkForNewVersion (true);
}

Project::~Project()
{
    projectRoot.removeListener (this);
    getGlobalProperties().removeChangeListener (this);

    auto& app = ProjucerApplication::getApp();

    app.openDocumentManager.closeAllDocumentsUsingProject (*this, OpenDocumentManager::SaveIfNeeded::no);

    if (! app.isRunningCommandLine)
        app.getLicenseController().removeListener (this);

    app.getJUCEPathModulesList().removeListener (this);
    app.getUserPathsModulesList().removeListener (this);
}

const char* Project::projectFileExtension = ".jucer";

//==============================================================================
void Project::setTitle (const String& newTitle)
{
    projectNameValue = newTitle;

    updateTitleDependencies();
}

void Project::updateTitleDependencies()
{
    auto projectName = getProjectNameString();

    getMainGroup().getNameValue() = projectName;

    pluginNameValue.          setDefault (projectName);
    pluginDescriptionValue.   setDefault (projectName);
    bundleIdentifierValue.    setDefault (getDefaultBundleIdentifierString());
    pluginAUExportPrefixValue.setDefault (build_tools::makeValidIdentifier (projectName, false, true, false) + "AU");
    pluginAAXIdentifierValue. setDefault (getDefaultAAXIdentifierString());
    pluginARAFactoryIDValue.  setDefault (getDefaultARAFactoryIDString());
    pluginARAArchiveIDValue.  setDefault (getDefaultARADocumentArchiveID());
    pluginARACompatibleArchiveIDsValue. setDefault (getDefaultARACompatibleArchiveIDs());
}

String Project::getDocumentTitle()
{
    return getProjectNameString();
}

void Project::updateCompanyNameDependencies()
{
    bundleIdentifierValue.setDefault    (getDefaultBundleIdentifierString());
    companyWebsiteValue.setDefault      (getDefaultCompanyWebsiteString());
    pluginAAXIdentifierValue.setDefault (getDefaultAAXIdentifierString());
    pluginARAFactoryIDValue.setDefault  (getDefaultARAFactoryIDString());
    pluginARAArchiveIDValue.setDefault  (getDefaultARADocumentArchiveID());
    pluginManufacturerValue.setDefault  (getDefaultPluginManufacturerString());

    updateLicenseWarning();
}

void Project::updateProjectSettings()
{
    projectRoot.setProperty (Ids::name, getDocumentTitle(), nullptr);
}

bool Project::setCppVersionFromOldExporterSettings()
{
    auto highestLanguageStandard = -1;

    for (ExporterIterator exporter (*this); exporter.next();)
    {
        if (exporter->isXcode()) // cpp version was per-build configuration for xcode exporters
        {
            for (ProjectExporter::ConfigIterator config (*exporter); config.next();)
            {
                auto cppLanguageStandard = config->getValue (Ids::cppLanguageStandard).getValue();

                if (cppLanguageStandard != var())
                {
                    auto versionNum = cppLanguageStandard.toString().getLastCharacters (2).getIntValue();

                    if (versionNum > highestLanguageStandard)
                        highestLanguageStandard = versionNum;
                }
            }
        }
        else
        {
            auto cppLanguageStandard = exporter->getSetting (Ids::cppLanguageStandard).getValue();

            if (cppLanguageStandard != var())
            {
                if (cppLanguageStandard.toString().containsIgnoreCase ("latest"))
                {
                    cppStandardValue = Project::getCppStandardVars().getLast();
                    return true;
                }

                auto versionNum = cppLanguageStandard.toString().getLastCharacters (2).getIntValue();

                if (versionNum > highestLanguageStandard)
                    highestLanguageStandard = versionNum;
            }
        }
    }

    if (highestLanguageStandard != -1 && highestLanguageStandard >= 11)
    {
        cppStandardValue = highestLanguageStandard;
        return true;
    }

    return false;
}

void Project::updateDeprecatedProjectSettings()
{
    for (ExporterIterator exporter (*this); exporter.next();)
        exporter->updateDeprecatedSettings();
}

void Project::updateDeprecatedProjectSettingsInteractively()
{
    jassert (! ProjucerApplication::getApp().isRunningCommandLine);

    for (ExporterIterator exporter (*this); exporter.next();)
        exporter->updateDeprecatedSettingsInteractively();
}

void Project::initialiseMainGroup()
{
    // Create main file group if missing
    if (! projectRoot.getChildWithName (Ids::MAINGROUP).isValid())
    {
        Item mainGroup (*this, ValueTree (Ids::MAINGROUP), false);
        projectRoot.addChild (mainGroup.state, 0, nullptr);
    }

    getMainGroup().initialiseMissingProperties();
}

void Project::initialiseProjectValues()
{
    projectNameValue.referTo         (projectRoot, Ids::name,                getUndoManager(), "JUCE Project");
    projectUIDValue.referTo          (projectRoot, Ids::ID,                  getUndoManager(), createAlphaNumericUID());

    if (projectUIDValue.isUsingDefault())
        projectUIDValue = projectUIDValue.getDefault();

    projectLineFeedValue.referTo     (projectRoot, Ids::projectLineFeed,     getUndoManager(), "\r\n");

    companyNameValue.referTo         (projectRoot, Ids::companyName,         getUndoManager());
    companyCopyrightValue.referTo    (projectRoot, Ids::companyCopyright,    getUndoManager());
    companyWebsiteValue.referTo      (projectRoot, Ids::companyWebsite,      getUndoManager(), getDefaultCompanyWebsiteString());
    companyEmailValue.referTo        (projectRoot, Ids::companyEmail,        getUndoManager());

    projectTypeValue.referTo         (projectRoot, Ids::projectType,         getUndoManager(), build_tools::ProjectType_GUIApp::getTypeName());
    versionValue.referTo             (projectRoot, Ids::version,             getUndoManager(), "1.0.0");
    bundleIdentifierValue.referTo    (projectRoot, Ids::bundleIdentifier,    getUndoManager(), getDefaultBundleIdentifierString());

    displaySplashScreenValue.referTo (projectRoot, Ids::displaySplashScreen, getUndoManager(), false);
    splashScreenColourValue.referTo  (projectRoot, Ids::splashScreenColour,  getUndoManager(), "Dark");

    useAppConfigValue.referTo             (projectRoot, Ids::useAppConfig,                  getUndoManager(), true);
    addUsingNamespaceToJuceHeader.referTo (projectRoot, Ids::addUsingNamespaceToJuceHeader, getUndoManager(), true);

    cppStandardValue.referTo       (projectRoot, Ids::cppLanguageStandard, getUndoManager(), "14");

    headerSearchPathsValue.referTo   (projectRoot, Ids::headerPath, getUndoManager());
    preprocessorDefsValue.referTo    (projectRoot, Ids::defines,    getUndoManager());
    userNotesValue.referTo           (projectRoot, Ids::userNotes,  getUndoManager());

    maxBinaryFileSizeValue.referTo   (projectRoot, Ids::maxBinaryFileSize,         getUndoManager(), 10240 * 1024);

    // this is here for backwards compatibility with old projects using the incorrect id
    if (projectRoot.hasProperty ("includeBinaryInAppConfig"))
         includeBinaryDataInJuceHeaderValue.referTo (projectRoot, "includeBinaryInAppConfig", getUndoManager(), true);
    else
        includeBinaryDataInJuceHeaderValue.referTo (projectRoot, Ids::includeBinaryInJuceHeader, getUndoManager(), true);

    binaryDataNamespaceValue.referTo (projectRoot, Ids::binaryDataNamespace, getUndoManager(), "BinaryData");

    compilerFlagSchemesValue.referTo (projectRoot, Ids::compilerFlagSchemes, getUndoManager(), Array<var>(), ",");

    postExportShellCommandPosixValue.referTo (projectRoot, Ids::postExportShellCommandPosix, getUndoManager());
    postExportShellCommandWinValue.referTo   (projectRoot, Ids::postExportShellCommandWin,   getUndoManager());
}

void Project::initialiseAudioPluginValues()
{
<<<<<<< HEAD
    // TODO JUCE_ARA this gets called before the project type has been set,
    // so we don't yet know if we're an ARA plug-in - should the Wizard fix this?
    Array<var> defaultFormats (Ids::buildVST3.toString(), Ids::buildAU.toString());
    if (! shouldEnableARA())
        defaultFormats.add (Ids::buildStandalone.toString());

    pluginFormatsValue.referTo               (projectRoot, Ids::pluginFormats,              getUndoManager(), defaultFormats , ",");
=======
    auto makeValid4CC = [] (const String& seed)
    {
        auto s = build_tools::makeValidIdentifier (seed, false, true, false) + "xxxx";

        return s.substring (0, 1).toUpperCase()
             + s.substring (1, 4).toLowerCase();
    };

    pluginFormatsValue.referTo               (projectRoot, Ids::pluginFormats,              getUndoManager(),
                                              Array<var> (Ids::buildVST3.toString(), Ids::buildAU.toString(), Ids::buildStandalone.toString()), ",");
>>>>>>> 226e13a7
    pluginCharacteristicsValue.referTo       (projectRoot, Ids::pluginCharacteristicsValue, getUndoManager(), Array<var> (), ",");

    pluginNameValue.referTo                  (projectRoot, Ids::pluginName,                 getUndoManager(), getProjectNameString());
    pluginDescriptionValue.referTo           (projectRoot, Ids::pluginDesc,                 getUndoManager(), getProjectNameString());
    pluginManufacturerValue.referTo          (projectRoot, Ids::pluginManufacturer,         getUndoManager(), getDefaultPluginManufacturerString());
    pluginManufacturerCodeValue.referTo      (projectRoot, Ids::pluginManufacturerCode,     getUndoManager(), "Manu");
    pluginCodeValue.referTo                  (projectRoot, Ids::pluginCode,                 getUndoManager(), makeValid4CC (getProjectUIDString() + getProjectUIDString()));
    pluginChannelConfigsValue.referTo        (projectRoot, Ids::pluginChannelConfigs,       getUndoManager());
    pluginAAXIdentifierValue.referTo         (projectRoot, Ids::aaxIdentifier,              getUndoManager(), getDefaultAAXIdentifierString());
    pluginARAFactoryIDValue.referTo          (projectRoot, Ids::araFactoryID,               getUndoManager(), getDefaultARAFactoryIDString());
    pluginARAArchiveIDValue.referTo          (projectRoot, Ids::araDocumentArchiveID,       getUndoManager(), getDefaultARADocumentArchiveID());
    pluginAUExportPrefixValue.referTo        (projectRoot, Ids::pluginAUExportPrefix,       getUndoManager(),
                                              build_tools::makeValidIdentifier (getProjectNameString(), false, true, false) + "AU");

    pluginAUMainTypeValue.referTo            (projectRoot, Ids::pluginAUMainType,           getUndoManager(), getDefaultAUMainTypes(),    ",");
    pluginAUSandboxSafeValue.referTo         (projectRoot, Ids::pluginAUIsSandboxSafe,      getUndoManager(), false);
    pluginVSTCategoryValue.referTo           (projectRoot, Ids::pluginVSTCategory,          getUndoManager(), getDefaultVSTCategories(),  ",");
    pluginVST3CategoryValue.referTo          (projectRoot, Ids::pluginVST3Category,         getUndoManager(), getDefaultVST3Categories(), ",");
    pluginRTASCategoryValue.referTo          (projectRoot, Ids::pluginRTASCategory,         getUndoManager(), getDefaultRTASCategories(), ",");
    pluginAAXCategoryValue.referTo           (projectRoot, Ids::pluginAAXCategory,          getUndoManager(), getDefaultAAXCategories(),  ",");

    pluginEnableARA.referTo                  (projectRoot, Ids::enableARA,                  getUndoManager(),  shouldEnableARA(), ",");
    pluginARAAnalyzableContentValue.referTo  (projectRoot, Ids::pluginARAAnalyzableContent, getUndoManager(), getDefaultARAContentTypes(), ",");
    pluginARATransformFlagsValue.referTo     (projectRoot, Ids::pluginARATransformFlags,    getUndoManager(), getDefaultARATransformationFlags(), ",");
    pluginARACompatibleArchiveIDsValue.referTo (projectRoot, Ids::araCompatibleArchiveIDs,    getUndoManager(), getDefaultARACompatibleArchiveIDs());

    pluginVSTNumMidiInputsValue.referTo      (projectRoot, Ids::pluginVSTNumMidiInputs,     getUndoManager(), 16);
    pluginVSTNumMidiOutputsValue.referTo     (projectRoot, Ids::pluginVSTNumMidiOutputs,    getUndoManager(), 16);
}

void Project::updateOldStyleConfigList()
{
    auto deprecatedConfigsList = projectRoot.getChildWithName (Ids::CONFIGURATIONS);

    if (deprecatedConfigsList.isValid())
    {
        projectRoot.removeChild (deprecatedConfigsList, nullptr);

        for (ExporterIterator exporter (*this); exporter.next();)
        {
            if (exporter->getNumConfigurations() == 0)
            {
                auto newConfigs = deprecatedConfigsList.createCopy();

                if (! exporter->isXcode())
                {
                    for (auto j = newConfigs.getNumChildren(); --j >= 0;)
                    {
                        auto config = newConfigs.getChild (j);

                        config.removeProperty (Ids::osxSDK,           nullptr);
                        config.removeProperty (Ids::osxCompatibility, nullptr);
                        config.removeProperty (Ids::osxArchitecture,  nullptr);
                    }
                }

                exporter->settings.addChild (newConfigs, 0, nullptr);
            }
        }
    }
}

void Project::moveOldPropertyFromProjectToAllExporters (Identifier name)
{
    if (projectRoot.hasProperty (name))
    {
        for (ExporterIterator exporter (*this); exporter.next();)
            exporter->settings.setProperty (name, projectRoot [name], nullptr);

        projectRoot.removeProperty (name, nullptr);
    }
}

void Project::removeDefunctExporters()
{
    auto exporters = projectRoot.getChildWithName (Ids::EXPORTFORMATS);

    StringPairArray oldExporters;
    oldExporters.set ("ANDROID", "Android Ant Exporter");
    oldExporters.set ("MSVC6",   "MSVC6");
    oldExporters.set ("VS2010",  "Visual Studio 2010");
    oldExporters.set ("VS2012",  "Visual Studio 2012");
    oldExporters.set ("VS2013",  "Visual Studio 2013");

    for (auto& key : oldExporters.getAllKeys())
    {
        auto oldExporter = exporters.getChildWithName (key);

        if (oldExporter.isValid())
        {
            if (ProjucerApplication::getApp().isRunningCommandLine)
                std::cout <<  "WARNING! The " + oldExporters[key]  + " Exporter is deprecated. The exporter will be removed from this project." << std::endl;
            else
                AlertWindow::showMessageBox (AlertWindow::WarningIcon,
                                             TRANS (oldExporters[key]),
                                             TRANS ("The " + oldExporters[key]  + " Exporter is deprecated. The exporter will be removed from this project."));

            exporters.removeChild (oldExporter, nullptr);
        }
    }
}

void Project::updateOldModulePaths()
{
    for (ExporterIterator exporter (*this); exporter.next();)
        exporter->updateOldModulePaths();
}

Array<Identifier> Project::getLegacyPluginFormatIdentifiers() noexcept
{
    static Array<Identifier> legacyPluginFormatIdentifiers { Ids::buildVST, Ids::buildVST3, Ids::buildAU, Ids::buildAUv3,
                                                             Ids::buildRTAS, Ids::buildAAX, Ids::buildStandalone, Ids::enableIAA };

    return legacyPluginFormatIdentifiers;
}

Array<Identifier> Project::getLegacyPluginCharacteristicsIdentifiers() noexcept
{
    static Array<Identifier> legacyPluginCharacteristicsIdentifiers { Ids::pluginIsSynth, Ids::pluginWantsMidiIn, Ids::pluginProducesMidiOut,
                                                                      Ids::pluginIsMidiEffectPlugin, Ids::pluginEditorRequiresKeys, Ids::pluginRTASDisableBypass,
                                                                      Ids::pluginRTASDisableMultiMono, Ids::pluginAAXDisableBypass, Ids::pluginAAXDisableMultiMono };

    return legacyPluginCharacteristicsIdentifiers;
}

void Project::coalescePluginFormatValues()
{
    Array<var> formatsToBuild;

    for (auto& formatIdentifier : getLegacyPluginFormatIdentifiers())
    {
        if (projectRoot.getProperty (formatIdentifier, false))
            formatsToBuild.add (formatIdentifier.toString());
    }

    if (formatsToBuild.size() > 0)
    {
        if (pluginFormatsValue.isUsingDefault())
        {
            pluginFormatsValue = formatsToBuild;
        }
        else
        {
            auto formatVar = pluginFormatsValue.get();

            if (auto* arr = formatVar.getArray())
                arr->addArray (formatsToBuild);
        }

        shouldWriteLegacyPluginFormatSettings = true;
    }
}

void Project::coalescePluginCharacteristicsValues()
{
    Array<var> pluginCharacteristics;

    for (auto& characteristicIdentifier : getLegacyPluginCharacteristicsIdentifiers())
    {
        if (projectRoot.getProperty (characteristicIdentifier, false))
            pluginCharacteristics.add (characteristicIdentifier.toString());
    }

    if (pluginCharacteristics.size() > 0)
    {
        pluginCharacteristicsValue = pluginCharacteristics;
        shouldWriteLegacyPluginCharacteristicsSettings = true;
    }
}

void Project::updatePluginCategories()
{
    {
        auto aaxCategory = projectRoot.getProperty (Ids::pluginAAXCategory, {}).toString();

        if (getAllAAXCategoryVars().contains (aaxCategory))
            pluginAAXCategoryValue = aaxCategory;
        else if (getAllAAXCategoryStrings().contains (aaxCategory))
            pluginAAXCategoryValue = Array<var> (getAllAAXCategoryVars()[getAllAAXCategoryStrings().indexOf (aaxCategory)]);
    }

    {
        auto rtasCategory = projectRoot.getProperty (Ids::pluginRTASCategory, {}).toString();

        if (getAllRTASCategoryVars().contains (rtasCategory))
            pluginRTASCategoryValue = rtasCategory;
        else if (getAllRTASCategoryStrings().contains (rtasCategory))
            pluginRTASCategoryValue = Array<var> (getAllRTASCategoryVars()[getAllRTASCategoryStrings().indexOf (rtasCategory)]);
    }

    {
        auto vstCategory = projectRoot.getProperty (Ids::pluginVSTCategory, {}).toString();

        if (vstCategory.isNotEmpty() && getAllVSTCategoryStrings().contains (vstCategory))
            pluginVSTCategoryValue = Array<var> (vstCategory);
        else
            pluginVSTCategoryValue.resetToDefault();
    }

    {
        auto araAnalyzableContent = projectRoot.getProperty (Ids::pluginARAAnalyzableContent, {}).toString();

        if (getAllARAContentTypeVars().contains (araAnalyzableContent))
            pluginARAAnalyzableContentValue = araAnalyzableContent;
        else if (getAllARAContentTypeStrings().contains (araAnalyzableContent))
            pluginARAAnalyzableContentValue = Array<var> (getAllARAContentTypeVars()[getAllARAContentTypeStrings().indexOf (araAnalyzableContent)]);
    }

    {
        auto araTransformationFlags = projectRoot.getProperty (Ids::pluginARATransformFlags, {}).toString();

        if (getAllARATransformationFlagVars().contains (araTransformationFlags))
            pluginARATransformFlagsValue = araTransformationFlags;
        else if (getAllARATransformationFlagStrings().contains (araTransformationFlags))
            pluginARATransformFlagsValue = Array<var> (getAllARATransformationFlagVars()[getAllARATransformationFlagStrings().indexOf (araTransformationFlags)]);
    }

    {
        auto auMainType = projectRoot.getProperty (Ids::pluginAUMainType, {}).toString();

        if (auMainType.isNotEmpty())
        {
            if (getAllAUMainTypeVars().contains (auMainType))
                pluginAUMainTypeValue = Array<var> (auMainType);
            else if (getAllAUMainTypeVars().contains (auMainType.quoted ('\'')))
                pluginAUMainTypeValue = Array<var> (auMainType.quoted ('\''));
            else if (getAllAUMainTypeStrings().contains (auMainType))
                pluginAUMainTypeValue = Array<var> (getAllAUMainTypeVars()[getAllAUMainTypeStrings().indexOf (auMainType)]);
        }
        else
        {
            pluginAUMainTypeValue.resetToDefault();
        }
    }
}

void Project::writeLegacyPluginFormatSettings()
{
    if (pluginFormatsValue.isUsingDefault())
    {
        for (auto& formatIdentifier : getLegacyPluginFormatIdentifiers())
            projectRoot.removeProperty (formatIdentifier, nullptr);
    }
    else
    {
        auto formatVar = pluginFormatsValue.get();

        if (auto* arr = formatVar.getArray())
        {
            for (auto& formatIdentifier : getLegacyPluginFormatIdentifiers())
                projectRoot.setProperty (formatIdentifier, arr->contains (formatIdentifier.toString()), nullptr);
        }
    }
}

void Project::writeLegacyPluginCharacteristicsSettings()
{
    if (pluginFormatsValue.isUsingDefault())
    {
        for (auto& characteristicIdentifier : getLegacyPluginCharacteristicsIdentifiers())
            projectRoot.removeProperty (characteristicIdentifier, nullptr);
    }
    else
    {
        auto characteristicsVar = pluginCharacteristicsValue.get();

        if (auto* arr = characteristicsVar.getArray())
        {
            for (auto& characteristicIdentifier : getLegacyPluginCharacteristicsIdentifiers())
                projectRoot.setProperty (characteristicIdentifier, arr->contains (characteristicIdentifier.toString()), nullptr);
        }
    }
}

//==============================================================================
static int getVersionElement (StringRef v, int index)
{
    StringArray parts = StringArray::fromTokens (v, "., ", {});

    return parts [parts.size() - index - 1].getIntValue();
}

static int getJuceVersion (const String& v)
{
    return getVersionElement (v, 2) * 100000
         + getVersionElement (v, 1) * 1000
         + getVersionElement (v, 0);
}

static constexpr int getBuiltJuceVersion()
{
    return JUCE_MAJOR_VERSION * 100000
         + JUCE_MINOR_VERSION * 1000
         + JUCE_BUILDNUMBER;
}

//==============================================================================
static File& lastDocumentOpenedSingleton()
{
<<<<<<< HEAD
    for (auto& juceModule : ProjucerApplication::getApp().getJUCEPathModuleList().getAllModules())
    {
        if (isModuleNewerThanProjucer ({ juceModule.second }))
        {
            if (ProjucerApplication::getApp().isRunningCommandLine)
                std::cout <<  "WARNING! This version of the Projucer is out-of-date!" << std::endl;
            else
                AlertWindow::showMessageBoxAsync (AlertWindow::WarningIcon,
                                                  "Projucer",
                                                  "This version of the Projucer is out-of-date!"
                                                  "\n\n"
                                                  "Always make sure that you're running the very latest version, "
                                                  "preferably compiled directly from the JUCE repository that you're working with!");
        }
    }
=======
    static File lastDocumentOpened;
    return lastDocumentOpened;
>>>>>>> 226e13a7
}

File Project::getLastDocumentOpened()                   { return lastDocumentOpenedSingleton(); }
void Project::setLastDocumentOpened (const File& file)  { lastDocumentOpenedSingleton() = file; }

static void registerRecentFile (const File& file)
{
    RecentlyOpenedFilesList::registerRecentFileNatively (file);
    getAppSettings().recentFiles.addFile (file);
    getAppSettings().flush();
}

static void forgetRecentFile (const File& file)
{
    RecentlyOpenedFilesList::forgetRecentFileNatively (file);
    getAppSettings().recentFiles.removeFile (file);
    getAppSettings().flush();
}

//==============================================================================
Result Project::loadDocument (const File& file)
{
    auto xml = parseXMLIfTagMatches (file, Ids::JUCERPROJECT.toString());

    if (xml == nullptr)
        return Result::fail ("Not a valid Jucer project!");

    auto newTree = ValueTree::fromXml (*xml);

    if (! newTree.hasType (Ids::JUCERPROJECT))
        return Result::fail ("The document contains errors and couldn't be parsed!");

    registerRecentFile (file);

    enabledModulesList.reset();

    projectRoot = newTree;
    projectRoot.addListener (this);

    initialiseProjectValues();
    initialiseMainGroup();
    initialiseAudioPluginValues();

    coalescePluginFormatValues();
    coalescePluginCharacteristicsValues();
    updatePluginCategories();

    parsedPreprocessorDefs = parsePreprocessorDefs (preprocessorDefsValue.get());

    removeDefunctExporters();
    updateOldModulePaths();
    updateOldStyleConfigList();
    moveOldPropertyFromProjectToAllExporters (Ids::bigIcon);
    moveOldPropertyFromProjectToAllExporters (Ids::smallIcon);
    getEnabledModules().sortAlphabetically();

    compileEngineSettings.reset (new CompileEngineSettings (projectRoot));

    rescanExporterPathModules (! ProjucerApplication::getApp().isRunningCommandLine);
    exporterPathsModulesList.addListener (this);

    if (cppStandardValue.isUsingDefault())
        setCppVersionFromOldExporterSettings();

    updateDeprecatedProjectSettings();

    setChangedFlag (false);

    updateLicenseWarning();

    return Result::ok();
}

Result Project::saveDocument (const File& file)
{
    jassert (file == getFile());
    ignoreUnused (file);

    return saveProject();
}

Result Project::saveProject (ProjectExporter* exporterToSave)
{
    if (isSaveAndExportDisabled())
        return Result::fail ("Save and export is disabled.");

    if (isSaving)
        return Result::ok();

    if (isTemporaryProject())
    {
        saveAndMoveTemporaryProject (false);
        return Result::ok();
    }

    updateProjectSettings();

    if (! ProjucerApplication::getApp().isRunningCommandLine)
    {
        ProjucerApplication::getApp().openDocumentManager.saveAll();

        if (! isTemporaryProject())
            registerRecentFile (getFile());
    }

    const ScopedValueSetter<bool> vs (isSaving, true, false);

    ProjectSaver saver (*this);
    return saver.save (exporterToSave);
}

Result Project::openProjectInIDE (ProjectExporter& exporterToOpen, bool saveFirst)
{
    for (ExporterIterator exporter (*this); exporter.next();)
    {
        if (exporter->canLaunchProject() && exporter->getUniqueName() == exporterToOpen.getUniqueName())
        {
            if (isTemporaryProject())
            {
                saveAndMoveTemporaryProject (true);
                return Result::ok();
            }

            if (saveFirst)
            {
                auto result = saveProject();

                if (! result.wasOk())
                    return result;
            }

            // Workaround for a bug where Xcode thinks the project is invalid if opened immediately
            // after writing
            if (saveFirst && exporter->isXcode())
                Thread::sleep (1000);

            exporter->launchProject();
        }
    }

    return Result::ok();
}

Result Project::saveResourcesOnly()
{
    ProjectSaver saver (*this);
    return saver.saveResourcesOnly();
}

bool Project::hasIncompatibleLicenseTypeAndSplashScreenSetting() const
{
    auto companyName = companyNameValue.get().toString();
    auto isJUCEProject = (companyName == "Raw Material Software Limited"
                       || companyName == "JUCE"
                       || companyName == "ROLI Ltd.");

    return ! ProjucerApplication::getApp().isRunningCommandLine && ! isJUCEProject && ! shouldDisplaySplashScreen()
          && ! ProjucerApplication::getApp().getLicenseController().getCurrentState().canUnlockFullFeatures();
}

bool Project::isSaveAndExportDisabled() const
{
    return ! ProjucerApplication::getApp().isRunningCommandLine && hasIncompatibleLicenseTypeAndSplashScreenSetting();
}

void Project::updateLicenseWarning()
{
    if (hasIncompatibleLicenseTypeAndSplashScreenSetting())
    {
        ProjectMessages::MessageAction action;
        auto currentLicenseState = ProjucerApplication::getApp().getLicenseController().getCurrentState();

        if (currentLicenseState.isSignedIn() && (! currentLicenseState.canUnlockFullFeatures() || currentLicenseState.isOldLicense()))
            action = { "Upgrade", [] { URL ("https://juce.com/get-juce").launchInDefaultBrowser(); } };
        else
            action = { "Sign in", [this] { ProjucerApplication::getApp().mainWindowList.getMainWindowForFile (getFile())->showLoginFormOverlay(); } };

        addProjectMessage (ProjectMessages::Ids::incompatibleLicense,
                           { std::move (action), { "Enable splash screen", [this] { displaySplashScreenValue = true; } } });
    }
    else
    {
        removeProjectMessage (ProjectMessages::Ids::incompatibleLicense);
    }
}

void Project::updateJUCEPathWarning()
{
    if (ProjucerApplication::getApp().shouldPromptUserAboutIncorrectJUCEPath()
        && ProjucerApplication::getApp().settings->isJUCEPathIncorrect())
    {
        auto dontAskAgain = [this]
        {
            ProjucerApplication::getApp().setShouldPromptUserAboutIncorrectJUCEPath (false);
            removeProjectMessage (ProjectMessages::Ids::jucePath);
        };

        addProjectMessage (ProjectMessages::Ids::jucePath,
                           { { "Set path", [] { ProjucerApplication::getApp().showPathsWindow (true); } },
                             { "Ignore", [this] { removeProjectMessage (ProjectMessages::Ids::jucePath); } },
                             { "Don't ask again", std::move (dontAskAgain) } });
    }
    else
    {
        removeProjectMessage (ProjectMessages::Ids::jucePath);
    }
}

void Project::updateModuleWarnings()
{
    auto& modules = getEnabledModules();

    bool cppStandard = false, missingDependencies = false, oldProjucer = false, moduleNotFound = false;

    for (auto moduleID : modules.getAllModules())
    {
        if (! cppStandard && modules.doesModuleHaveHigherCppStandardThanProject (moduleID))
            cppStandard = true;

        if (! missingDependencies && ! modules.getExtraDependenciesNeeded (moduleID).isEmpty())
            missingDependencies = true;

        auto info = modules.getModuleInfo (moduleID);

        if (! oldProjucer && (isJUCEModule (moduleID) && getJuceVersion (info.getVersion()) > getBuiltJuceVersion()))
            oldProjucer = true;

        if (! moduleNotFound && ! info.isValid())
            moduleNotFound = true;
    }

    updateCppStandardWarning (cppStandard);
    updateMissingModuleDependenciesWarning (missingDependencies);
    updateOldProjucerWarning (oldProjucer);
    updateModuleNotFoundWarning (moduleNotFound);
}

void Project::updateCppStandardWarning (bool showWarning)
{
    if (showWarning)
    {
        auto removeModules = [this]
        {
            auto& modules = getEnabledModules();

            for (auto& module : modules.getModulesWithHigherCppStandardThanProject())
                modules.removeModule (module);
        };

        auto updateCppStandard = [this]
        {
            cppStandardValue = getEnabledModules().getHighestModuleCppStandard();
        };

        addProjectMessage (ProjectMessages::Ids::cppStandard,
                           { { "Update project C++ standard" , std::move (updateCppStandard) },
                             { "Remove module(s)", std::move (removeModules) } });
    }
    else
    {
        removeProjectMessage (ProjectMessages::Ids::cppStandard);
    }
}

void Project::updateMissingModuleDependenciesWarning (bool showWarning)
{
    if (showWarning)
    {
        auto removeModules = [this]
        {
            auto& modules = getEnabledModules();

            for (auto& mod : modules.getModulesWithMissingDependencies())
                modules.removeModule (mod);
        };

        auto addMissingDependencies = [this]
        {
            auto& modules = getEnabledModules();

            for (auto& mod : modules.getModulesWithMissingDependencies())
                modules.tryToFixMissingDependencies (mod);
        };

        addProjectMessage (ProjectMessages::Ids::missingModuleDependencies,
                           { { "Add missing dependencies", std::move (addMissingDependencies) },
                             { "Remove module(s)", std::move (removeModules) } });
    }
    else
    {
        removeProjectMessage (ProjectMessages::Ids::missingModuleDependencies);
    }
}

void Project::updateOldProjucerWarning (bool showWarning)
{
    if (showWarning)
        addProjectMessage (ProjectMessages::Ids::oldProjucer, {});
    else
        removeProjectMessage (ProjectMessages::Ids::oldProjucer);
}

void Project::updateModuleNotFoundWarning (bool showWarning)
{
    if (showWarning)
        addProjectMessage (ProjectMessages::Ids::moduleNotFound, {});
    else
        removeProjectMessage (ProjectMessages::Ids::moduleNotFound);
}

void Project::licenseStateChanged()
{
    updateLicenseWarning();
}

void Project::changeListenerCallback (ChangeBroadcaster*)
{
    updateJUCEPathWarning();
}

void Project::availableModulesChanged (AvailableModulesList* listThatHasChanged)
{
    if (listThatHasChanged == &ProjucerApplication::getApp().getJUCEPathModulesList())
        updateJUCEPathWarning();

    updateModuleWarnings();
}

void Project::addProjectMessage (const Identifier& messageToAdd,
                                 std::vector<ProjectMessages::MessageAction>&& actions)
{
    removeProjectMessage (messageToAdd);

    messageActions[messageToAdd] = std::move (actions);

    ValueTree child (messageToAdd);
    child.setProperty (ProjectMessages::Ids::isVisible, true, nullptr);

    projectMessages.getChildWithName (ProjectMessages::getTypeForMessage (messageToAdd)).addChild (child, -1, nullptr);
}

void Project::removeProjectMessage (const Identifier& messageToRemove)
{
    auto subTree = projectMessages.getChildWithName (ProjectMessages::getTypeForMessage (messageToRemove));
    auto child = subTree.getChildWithName (messageToRemove);

    if (child.isValid())
        subTree.removeChild (child, nullptr);

    messageActions.erase (messageToRemove);
}

std::vector<ProjectMessages::MessageAction> Project::getMessageActions (const Identifier& message)
{
    auto iter = messageActions.find (message);

    if (iter != messageActions.end())
        return iter->second;

    jassertfalse;
    return {};
}

//==============================================================================
void Project::setTemporaryDirectory (const File& dir) noexcept
{
    tempDirectory = dir;

     // remove this file from the recent documents list as it is a temporary project
    forgetRecentFile (getFile());
}

void Project::saveAndMoveTemporaryProject (bool openInIDE)
{
    FileChooser fc ("Save Project");
    fc.browseForDirectory();

    auto newParentDirectory = fc.getResult();

    if (! newParentDirectory.exists())
        return;

    auto newDirectory = newParentDirectory.getChildFile (tempDirectory.getFileName());
    auto oldJucerFileName = getFile().getFileName();

    ProjectSaver saver (*this);
    saver.save();

    tempDirectory.copyDirectoryTo (newDirectory);
    tempDirectory.deleteRecursively();
    tempDirectory = File();

    // reload project from new location
    if (auto* window = ProjucerApplication::getApp().mainWindowList.getMainWindowForFile (getFile()))
    {
        Component::SafePointer<MainWindow> safeWindow (window);

        MessageManager::callAsync ([safeWindow, newDirectory, oldJucerFileName, openInIDE]() mutable
        {
            if (safeWindow != nullptr)
                safeWindow->moveProject (newDirectory.getChildFile (oldJucerFileName),
                                         openInIDE ? MainWindow::OpenInIDE::yes
                                                   : MainWindow::OpenInIDE::no);
        });
    }
}

//==============================================================================
void Project::valueTreePropertyChanged (ValueTree& tree, const Identifier& property)
{
    if (tree.getRoot() == tree)
    {
        if (property == Ids::name)
        {
            updateTitleDependencies();
        }
        else if (property == Ids::companyName)
        {
            updateCompanyNameDependencies();
        }
        else if (property == Ids::defines)
        {
            parsedPreprocessorDefs = parsePreprocessorDefs (preprocessorDefsValue.get());
        }
        else if (property == Ids::pluginFormats)
        {
            if (shouldWriteLegacyPluginFormatSettings)
                writeLegacyPluginFormatSettings();
        }
        else if (property == Ids::pluginCharacteristicsValue)
        {
            pluginAUMainTypeValue.setDefault        (getDefaultAUMainTypes());
            pluginVSTCategoryValue.setDefault       (getDefaultVSTCategories());
            pluginVST3CategoryValue.setDefault      (getDefaultVST3Categories());
            pluginRTASCategoryValue.setDefault      (getDefaultRTASCategories());
            pluginAAXCategoryValue.setDefault       (getDefaultAAXCategories());
            pluginEnableARA.setDefault              (getDefaultEnableARA());
            pluginARAAnalyzableContentValue.setDefault    (getDefaultARAContentTypes());
            pluginARATransformFlagsValue.setDefault (getDefaultARATransformationFlags());

            if (shouldWriteLegacyPluginCharacteristicsSettings)
                writeLegacyPluginCharacteristicsSettings();
        }
        else if (property == Ids::displaySplashScreen)
        {
            updateLicenseWarning();
        }
        else if (property == Ids::cppLanguageStandard)
        {
            updateModuleWarnings();
        }

        changed();
    }
}

void Project::valueTreeChildAdded (ValueTree& parent, ValueTree& child)
{
    ignoreUnused (parent);

    if (child.getType() == Ids::MODULE)
        updateModuleWarnings();

    changed();
}

void Project::valueTreeChildRemoved (ValueTree& parent, ValueTree& child, int index)
{
    ignoreUnused (parent, index);

    if (child.getType() == Ids::MODULE)
        updateModuleWarnings();

    changed();
}

void Project::valueTreeChildOrderChanged (ValueTree&, int, int)
{
    changed();
}

//==============================================================================
String Project::serialiseProjectXml (std::unique_ptr<XmlElement> xml) const
{
    if (xml == nullptr)
        return {};

    XmlElement::TextFormat format;
    format.newLineChars = getProjectLineFeed().toRawUTF8();
    return xml->toString (format);
}

bool Project::updateCachedFileState()
{
    auto lastModificationTime = getFile().getLastModificationTime();

    if (lastModificationTime <= cachedFileState.first)
        return false;

    cachedFileState.first = lastModificationTime;

    auto serialisedFileContent = serialiseProjectXml (XmlDocument (getFile()).getDocumentElement());

    if (serialisedFileContent == cachedFileState.second)
        return false;

    cachedFileState.second = serialisedFileContent;
    return true;
}

//==============================================================================
File Project::resolveFilename (String filename) const
{
    if (filename.isEmpty())
        return {};

    filename = build_tools::replacePreprocessorDefs (getPreprocessorDefs(), filename);

   #if ! JUCE_WINDOWS
    if (filename.startsWith ("~"))
        return File::getSpecialLocation (File::userHomeDirectory).getChildFile (filename.trimCharactersAtStart ("~/"));
   #endif

    if (build_tools::isAbsolutePath (filename))
        return File::createFileWithoutCheckingPath (build_tools::currentOSStylePath (filename)); // (avoid assertions for windows-style paths)

    return getFile().getSiblingFile (build_tools::currentOSStylePath (filename));
}

String Project::getRelativePathForFile (const File& file) const
{
    auto filename = file.getFullPathName();

    auto relativePathBase = getFile().getParentDirectory();

    auto p1 = relativePathBase.getFullPathName();
    auto p2 = file.getFullPathName();

    while (p1.startsWithChar (File::getSeparatorChar()))
        p1 = p1.substring (1);

    while (p2.startsWithChar (File::getSeparatorChar()))
        p2 = p2.substring (1);

    if (p1.upToFirstOccurrenceOf (File::getSeparatorString(), true, false)
          .equalsIgnoreCase (p2.upToFirstOccurrenceOf (File::getSeparatorString(), true, false)))
    {
        filename = build_tools::getRelativePathFrom (file, relativePathBase);
    }

    return filename;
}

//==============================================================================
const build_tools::ProjectType& Project::getProjectType() const
{
    if (auto* type = build_tools::ProjectType::findType (getProjectTypeString()))
        return *type;

    auto* guiType = build_tools::ProjectType::findType (build_tools::ProjectType_GUIApp::getTypeName());
    jassert (guiType != nullptr);
    return *guiType;
}

bool Project::shouldBuildTargetType (build_tools::ProjectType::Target::Type targetType) const noexcept
{
    auto& projectType = getProjectType();

    if (! projectType.supportsTargetType (targetType))
        return false;

    switch (targetType)
    {
        case build_tools::ProjectType::Target::VSTPlugIn:
            return shouldBuildVST();
        case build_tools::ProjectType::Target::VST3PlugIn:
            return shouldBuildVST3();
        case build_tools::ProjectType::Target::AAXPlugIn:
            return shouldBuildAAX();
        case build_tools::ProjectType::Target::RTASPlugIn:
            return shouldBuildRTAS();
        case build_tools::ProjectType::Target::AudioUnitPlugIn:
            return shouldBuildAU();
        case build_tools::ProjectType::Target::AudioUnitv3PlugIn:
            return shouldBuildAUv3();
        case build_tools::ProjectType::Target::StandalonePlugIn:
            return shouldBuildStandalonePlugin();
        case build_tools::ProjectType::Target::UnityPlugIn:
            return shouldBuildUnityPlugin();
        case build_tools::ProjectType::Target::AggregateTarget:
        case build_tools::ProjectType::Target::SharedCodeTarget:
            return projectType.isAudioPlugin();
        case build_tools::ProjectType::Target::unspecified:
            return false;
        case build_tools::ProjectType::Target::GUIApp:
        case build_tools::ProjectType::Target::ConsoleApp:
        case build_tools::ProjectType::Target::StaticLibrary:
        case build_tools::ProjectType::Target::DynamicLibrary:
        default:
            break;
    }

    return true;
}

static bool hasParentDirectory (File f, StringRef parentName)
{
    for (int depth = 0; depth < 2; ++depth)
    {
        auto parent = f.getParentDirectory();

        if (parent.getFileName() == parentName)
            return true;

        f = parent;
    }

    return false;
}

build_tools::ProjectType::Target::Type Project::getTargetTypeFromFilePath (const File& file, bool returnSharedTargetIfNoValidSuffix)
{
    if      (LibraryModule::CompileUnit::hasSuffix (file, "_AU") || hasParentDirectory (file, "AU"))                 return build_tools::ProjectType::Target::AudioUnitPlugIn;
    else if (LibraryModule::CompileUnit::hasSuffix (file, "_AUv3") || hasParentDirectory (file, "AU"))               return build_tools::ProjectType::Target::AudioUnitv3PlugIn;
    else if (LibraryModule::CompileUnit::hasSuffix (file, "_AAX") || hasParentDirectory (file, "AAX"))               return build_tools::ProjectType::Target::AAXPlugIn;
    else if (LibraryModule::CompileUnit::hasSuffix (file, "_RTAS") || hasParentDirectory (file, "RTAS"))             return build_tools::ProjectType::Target::RTASPlugIn;
    else if (LibraryModule::CompileUnit::hasSuffix (file, "_VST2") || hasParentDirectory (file, "VST"))              return build_tools::ProjectType::Target::VSTPlugIn;
    else if (LibraryModule::CompileUnit::hasSuffix (file, "_VST3") || hasParentDirectory (file, "VST3"))             return build_tools::ProjectType::Target::VST3PlugIn;
    else if (LibraryModule::CompileUnit::hasSuffix (file, "_Standalone") || hasParentDirectory (file, "Standalone")) return build_tools::ProjectType::Target::StandalonePlugIn;
    else if (LibraryModule::CompileUnit::hasSuffix (file, "_Unity") || hasParentDirectory (file, "Unity"))           return build_tools::ProjectType::Target::UnityPlugIn;

    return (returnSharedTargetIfNoValidSuffix ? build_tools::ProjectType::Target::SharedCodeTarget : build_tools::ProjectType::Target::unspecified);
}

//==============================================================================
void Project::createPropertyEditors (PropertyListBuilder& props)
{
    props.add (new TextPropertyComponent (projectNameValue, "Project Name", 256, false),
               "The name of the project.");

    props.add (new TextPropertyComponent (versionValue, "Project Version", 16, false),
               "The project's version number. This should be in the format major.minor.point[.point] where you should omit the final "
               "(optional) [.point] if you are targeting AU and AUv3 plug-ins as they only support three number versions.");

    props.add (new ChoicePropertyComponent (projectLineFeedValue, "Project Line Feed", { "\\r\\n", "\\n", }, { "\r\n", "\n" }),
               "Use this to set the line feed which will be used when creating new source files for this project "
               "(this won't affect any existing files).");

    props.add (new TextPropertyComponent (companyNameValue, "Company Name", 256, false),
               "Your company name, which will be added to the properties of the binary where possible");

    props.add (new TextPropertyComponent (companyCopyrightValue, "Company Copyright", 256, false),
               "Your company copyright, which will be added to the properties of the binary where possible");

    props.add (new TextPropertyComponent (companyWebsiteValue, "Company Website", 256, false),
               "Your company website, which will be added to the properties of the binary where possible");

    props.add (new TextPropertyComponent (companyEmailValue, "Company E-mail", 256, false),
               "Your company e-mail, which will be added to the properties of the binary where possible");

    props.add (new ChoicePropertyComponent (useAppConfigValue, "Use Global AppConfig Header"),
               "If enabled, the Projucer will generate module wrapper stubs which include AppConfig.h "
               "and will include AppConfig.h in the JuceHeader.h. If disabled, all the settings that would "
               "previously have been specified in the AppConfig.h will be injected via the build system instead, "
               "which may simplify the includes in the project.");

    props.add (new ChoicePropertyComponent (addUsingNamespaceToJuceHeader, "Add \"using namespace juce\" to JuceHeader.h"),
               "If enabled, the JuceHeader.h will include a \"using namepace juce\" statement. If disabled, "
               "no such statement will be included. This setting used to be enabled by default, but it "
               "is recommended to leave it disabled for new projects.");

    props.add (new ChoicePropertyComponent (displaySplashScreenValue, "Display the JUCE Splash Screen (required for closed source applications without an Indie or Pro JUCE license)"),
                                            "This option controls the display of the standard JUCE splash screen. "
                                            "In accordance with the terms of the JUCE 6 End-Use License Agreement (www.juce.com/juce-6-licence), "
                                            "this option can only be disabled for closed source applications if you have a JUCE Indie or Pro "
                                            "license, or are using JUCE under the GPL v3 license.");

    props.add (new ChoicePropertyComponentWithEnablement (splashScreenColourValue, displaySplashScreenValue, "Splash Screen Colour",
                                                          { "Dark", "Light" }, { "Dark", "Light" }),
               "Choose the colour of the JUCE splash screen.");


    {
        StringArray projectTypeNames;
        Array<var> projectTypeCodes;

        auto types = build_tools::ProjectType::getAllTypes();

        for (int i = 0; i < types.size(); ++i)
        {
            projectTypeNames.add (types.getUnchecked(i)->getDescription());
            projectTypeCodes.add (types.getUnchecked(i)->getType());
        }

        props.add (new ChoicePropertyComponent (projectTypeValue, "Project Type", projectTypeNames, projectTypeCodes),
                   "The project type for which settings should be shown.");
    }

    props.add (new TextPropertyComponent (bundleIdentifierValue, "Bundle Identifier", 256, false),
               "A unique identifier for this product, mainly for use in OSX/iOS builds. It should be something like 'com.yourcompanyname.yourproductname'");

    if (isAudioPluginProject())
        createAudioPluginPropertyEditors (props);

    {
        const int maxSizes[] = { 20480, 10240, 6144, 2048, 1024, 512, 256, 128, 64 };

        StringArray maxSizeNames;
        Array<var> maxSizeCodes;

        for (int i = 0; i < numElementsInArray (maxSizes); ++i)
        {
            auto sizeInBytes = maxSizes[i] * 1024;

            maxSizeNames.add (File::descriptionOfSizeInBytes (sizeInBytes));
            maxSizeCodes.add (sizeInBytes);
        }

        props.add (new ChoicePropertyComponent (maxBinaryFileSizeValue, "BinaryData.cpp Size Limit", maxSizeNames, maxSizeCodes),
                   "When splitting binary data into multiple cpp files, the Projucer attempts to keep the file sizes below this threshold. "
                   "(Note that individual resource files which are larger than this size cannot be split across multiple cpp files).");
    }

    props.add (new ChoicePropertyComponent (includeBinaryDataInJuceHeaderValue, "Include BinaryData in JuceHeader"),
                                             "Include BinaryData.h in the JuceHeader.h file");

    props.add (new TextPropertyComponent (binaryDataNamespaceValue, "BinaryData Namespace", 256, false),
                                          "The namespace containing the binary assets.");

    props.add (new ChoicePropertyComponent (cppStandardValue, "C++ Language Standard",
                                            getCppStandardStrings(),
                                            getCppStandardVars()),
               "The standard of the C++ language that will be used for compilation.");

    props.add (new TextPropertyComponent (preprocessorDefsValue, "Preprocessor Definitions", 32768, true),
               "Global preprocessor definitions. Use the form \"NAME1=value NAME2=value\", using whitespace, commas, or "
               "new-lines to separate the items - to include a space or comma in a definition, precede it with a backslash.");

    props.addSearchPathProperty (headerSearchPathsValue, "Header Search Paths", "Global header search paths.");

    props.add (new TextPropertyComponent (postExportShellCommandPosixValue, "Post-Export Shell Command (macOS, Linux)", 1024, false),
               "A command that will be executed by the system shell after saving this project on macOS or Linux. "
               "The string \"%%1%%\" will be substituted with the absolute path to the project root folder.");

    props.add (new TextPropertyComponent (postExportShellCommandWinValue, "Post-Export Shell Command (Windows)", 1024, false),
               "A command that will be executed by the system shell after saving this project on Windows. "
               "The string \"%%1%%\" will be substituted with the absolute path to the project root folder.");

    props.add (new TextPropertyComponent (userNotesValue, "Notes", 32768, true),
               "Extra comments: This field is not used for code or project generation, it's just a space where you can express your thoughts.");
}

void Project::createAudioPluginPropertyEditors (PropertyListBuilder& props)
{
    StringArray pluginFormatChoices{ "VST3", "AU", "AUv3", "RTAS (deprecated)", "AAX", "Standalone", "Unity", "Enable IAA", "VST (Legacy)" };
    Array<var> pluginFormatChoiceValues{ Ids::buildVST3.toString(), Ids::buildAU.toString(), Ids::buildAUv3.toString(),
        Ids::buildRTAS.toString(), Ids::buildAAX.toString(), Ids::buildStandalone.toString(), Ids::buildUnity.toString(),
        Ids::enableIAA.toString(), Ids::buildVST.toString() };
    if (!getProjectType().isARAAudioPlugin())
    {
        pluginFormatChoices.add ("Enable ARA");
        pluginFormatChoiceValues.add (Ids::enableARA.toString());
    }
    props.add (new MultiChoicePropertyComponent (pluginFormatsValue, "Plugin Formats", pluginFormatChoices, pluginFormatChoiceValues), 
               "Plugin formats to build. If you have selected \"VST (Legacy)\" then you will need to ensure that you have a VST2 SDK "
               "in your header search paths. The VST2 SDK can be obtained from the vstsdk3610_11_06_2018_build_37 (or older) VST3 SDK "
               "or JUCE version 5.3.2. You also need a VST2 license from Steinberg to distribute VST2 plug-ins.");

    props.add (new MultiChoicePropertyComponent (pluginCharacteristicsValue, "Plugin Characteristics",
                                                 { "Plugin is a Synth", "Plugin MIDI Input", "Plugin MIDI Output", "MIDI Effect Plugin", "Plugin Editor Requires Keyboard Focus",
                                                   "Disable RTAS Bypass", "Disable AAX Bypass", "Disable RTAS Multi-Mono", "Disable AAX Multi-Mono" },
                                                 { Ids::pluginIsSynth.toString(), Ids::pluginWantsMidiIn.toString(), Ids::pluginProducesMidiOut.toString(),
                                                   Ids::pluginIsMidiEffectPlugin.toString(), Ids::pluginEditorRequiresKeys.toString(), Ids::pluginRTASDisableBypass.toString(),
                                                   Ids::pluginAAXDisableBypass.toString(), Ids::pluginRTASDisableMultiMono.toString(), Ids::pluginAAXDisableMultiMono.toString() }),
              "Some characteristics of your plugin such as whether it is a synth, produces MIDI messages, accepts MIDI messages etc.");
    props.add (new TextPropertyComponent (pluginNameValue, "Plugin Name", 128, false),
               "The name of your plugin (keep it short!)");
    props.add (new TextPropertyComponent (pluginDescriptionValue, "Plugin Description", 256, false),
               "A short description of your plugin.");
    props.add (new TextPropertyComponent (pluginManufacturerValue, "Plugin Manufacturer", 256, false),
               "The name of your company (cannot be blank).");
    props.add (new TextPropertyComponent (pluginManufacturerCodeValue, "Plugin Manufacturer Code", 4, false),
               "A four-character unique ID for your company. Note that for AU compatibility, this must contain at least one upper-case letter!");
    props.add (new TextPropertyComponent (pluginCodeValue, "Plugin Code", 4, false),
               "A four-character unique ID for your plugin. Note that for AU compatibility, this must contain at least one upper-case letter!");
    props.add (new TextPropertyComponent (pluginChannelConfigsValue, "Plugin Channel Configurations", 1024, false),
               "This list is a comma-separated set list in the form {numIns, numOuts} and each pair indicates a valid plug-in "
               "configuration. For example {1, 1}, {2, 2} means that the plugin can be used either with 1 input and 1 output, "
               "or with 2 inputs and 2 outputs. If your plug-in requires side-chains, aux output buses etc., then you must leave "
               "this field empty and override the isBusesLayoutSupported callback in your AudioProcessor.");
    props.add (new TextPropertyComponent (pluginAAXIdentifierValue, "Plugin AAX Identifier", 256, false),
               "The value to use for the JucePlugin_AAXIdentifier setting");
    props.add (new TextPropertyComponent (pluginAUExportPrefixValue, "Plugin AU Export Prefix", 128, false),
               "A prefix for the names of exported entry-point functions that the component exposes - typically this will be a version of your plugin's name that can be used as part of a C++ token.");
    props.add (new MultiChoicePropertyComponent (pluginAUMainTypeValue, "Plugin AU Main Type", getAllAUMainTypeStrings(), getAllAUMainTypeVars(), 1),
               "AU main type.");
    props.add (new ChoicePropertyComponent (pluginAUSandboxSafeValue, "Plugin AU is sandbox safe"),
               "Check this box if your plug-in is sandbox safe. A sand-box safe plug-in is loaded in a restricted path and can only access it's own bundle resources and "
               "the Music folder. Your plug-in must be able to deal with this. Newer versions of GarageBand require this to be enabled.");

    {
        Array<var> varChoices;
        StringArray stringChoices;

        for (int i = 1; i <= 16; ++i)
        {
            varChoices.add (i);
            stringChoices.add (String (i));
        }

        props.add (new ChoicePropertyComponentWithEnablement (pluginVSTNumMidiInputsValue, pluginCharacteristicsValue, Ids::pluginWantsMidiIn,
                                                              "Plugin VST Num MIDI Inputs",  stringChoices, varChoices),
                   "For VST and VST3 plug-ins that accept MIDI, this allows you to configure the number of inputs.");

        props.add (new ChoicePropertyComponentWithEnablement (pluginVSTNumMidiOutputsValue, pluginCharacteristicsValue, Ids::pluginProducesMidiOut,
                                                              "Plugin VST Num MIDI Outputs", stringChoices, varChoices),
                   "For VST and VST3 plug-ins that produce MIDI, this allows you to configure the number of outputs.");
    }

    {
        Array<var> vst3CategoryVars;

        for (auto s : getAllVST3CategoryStrings())
            vst3CategoryVars.add (s);

        props.add (new MultiChoicePropertyComponent (pluginVST3CategoryValue, "Plugin VST3 Category", getAllVST3CategoryStrings(), vst3CategoryVars),
                   "VST3 category. Most hosts require either \"Fx\" or \"Instrument\" to be selected in order for the plugin to be recognised. "
                   "If neither of these are selected, the appropriate one will be automatically added based on the \"Plugin is a synth\" option.");
    }

    props.add (new MultiChoicePropertyComponent (pluginRTASCategoryValue, "Plugin RTAS Category", getAllRTASCategoryStrings(), getAllRTASCategoryVars()),
               "RTAS category.");
    props.add (new MultiChoicePropertyComponent (pluginAAXCategoryValue, "Plugin AAX Category", getAllAAXCategoryStrings(), getAllAAXCategoryVars()),
               "AAX category.");

    {
        Array<var> vstCategoryVars;
        for (auto s : getAllVSTCategoryStrings())
            vstCategoryVars.add (s);

        props.add (new MultiChoicePropertyComponent (pluginVSTCategoryValue, "Plugin VST (legacy) Category", getAllVSTCategoryStrings(), vstCategoryVars, 1),
                   "VST category.");
    }
<<<<<<< HEAD

   if (shouldEnableARA())
   {
        props.add (new MultiChoicePropertyComponent (pluginARAAnalyzableContentValue, "Plugin ARA Analyzeable Content Types", getAllARAContentTypeStrings(), getAllARAContentTypeVars()),
                 "ARA Analyzeable Content Types.");

        props.add (new MultiChoicePropertyComponent (pluginARATransformFlagsValue, "Plugin ARA Transformation Flags", getAllARATransformationFlagStrings(), getAllARATransformationFlagVars()),
                   "ARA Transformation Flags.");

        props.add (new TextPropertyComponent (pluginARAFactoryIDValue, "Plugin ARA Factory ID", 256, false),
                   "ARA Factory ID.");

        props.add (new TextPropertyComponent (pluginARAArchiveIDValue, "Plugin ARA Document Archive ID", 256, false),
                   "ARA Document Archive ID.");

        props.add (new TextPropertyComponent (pluginARACompatibleArchiveIDsValue, "Plugin ARA Compatible Document Archive IDs", 1024, true),
            "List of compatible ARA Document Archive IDs - one per line");

    }
}
=======
>>>>>>> 226e13a7

   if (shouldEnableARA())
   {
        props.add (new MultiChoicePropertyComponent (pluginARAAnalyzableContentValue, "Plugin ARA Analyzeable Content Types", getAllARAContentTypeStrings(), getAllARAContentTypeVars()),
                 "ARA Analyzeable Content Types.");

        props.add (new MultiChoicePropertyComponent (pluginARATransformFlagsValue, "Plugin ARA Transformation Flags", getAllARATransformationFlagStrings(), getAllARATransformationFlagVars()),
                   "ARA Transformation Flags.");

        props.add (new TextPropertyComponent (pluginARAFactoryIDValue, "Plugin ARA Factory ID", 256, false),
                   "ARA Factory ID.");

        props.add (new TextPropertyComponent (pluginARAArchiveIDValue, "Plugin ARA Document Archive ID", 256, false),
                   "ARA Document Archive ID.");

        props.add (new TextPropertyComponent (pluginARACompatibleArchiveIDsValue, "Plugin ARA Compatible Document Archive IDs", 1024, true),
            "List of compatible ARA Document Archive IDs - one per line");

    }
}

//==============================================================================
File Project::getBinaryDataCppFile (int index) const
{
    auto cpp = getGeneratedCodeFolder().getChildFile ("BinaryData.cpp");

    if (index > 0)
        return cpp.getSiblingFile (cpp.getFileNameWithoutExtension() + String (index + 1))
                    .withFileExtension (cpp.getFileExtension());

    return cpp;
}

Project::Item Project::getMainGroup()
{
    return { *this, projectRoot.getChildWithName (Ids::MAINGROUP), false };
}

PropertiesFile& Project::getStoredProperties() const
{
    return getAppSettings().getProjectProperties (getProjectUIDString());
}

static void findImages (const Project::Item& item, OwnedArray<Project::Item>& found)
{
    if (item.isImageFile())
    {
        found.add (new Project::Item (item));
    }
    else if (item.isGroup())
    {
        for (int i = 0; i < item.getNumChildren(); ++i)
            findImages (item.getChild (i), found);
    }
}

void Project::findAllImageItems (OwnedArray<Project::Item>& items)
{
    findImages (getMainGroup(), items);
}

//==============================================================================
Project::Item::Item (Project& p, const ValueTree& s, bool isModuleCode)
    : project (p), state (s), belongsToModule (isModuleCode)
{
}

Project::Item::Item (const Item& other)
    : project (other.project), state (other.state), belongsToModule (other.belongsToModule)
{
}

Project::Item Project::Item::createCopy()         { Item i (*this); i.state = i.state.createCopy(); return i; }

String Project::Item::getID() const               { return state [Ids::ID]; }
void Project::Item::setID (const String& newID)   { state.setProperty (Ids::ID, newID, nullptr); }

std::unique_ptr<Drawable> Project::Item::loadAsImageFile() const
{
    const MessageManagerLock mml (ThreadPoolJob::getCurrentThreadPoolJob());

    if (! mml.lockWasGained())
        return nullptr;

    if (isValid())
        return Drawable::createFromImageFile (getFile());

    return {};
}

Project::Item Project::Item::createGroup (Project& project, const String& name, const String& uid, bool isModuleCode)
{
    Item group (project, ValueTree (Ids::GROUP), isModuleCode);
    group.setID (uid);
    group.initialiseMissingProperties();
    group.getNameValue() = name;
    return group;
}

bool Project::Item::isFile() const          { return state.hasType (Ids::FILE); }
bool Project::Item::isGroup() const         { return state.hasType (Ids::GROUP) || isMainGroup(); }
bool Project::Item::isMainGroup() const     { return state.hasType (Ids::MAINGROUP); }

bool Project::Item::isImageFile() const
{
    return isFile() && (ImageFileFormat::findImageFormatForFileExtension (getFile()) != nullptr
                          || getFile().hasFileExtension ("svg"));
}

Project::Item Project::Item::findItemWithID (const String& targetId) const
{
    if (state [Ids::ID] == targetId)
        return *this;

    if (isGroup())
    {
        for (auto i = getNumChildren(); --i >= 0;)
        {
            auto found = getChild(i).findItemWithID (targetId);

            if (found.isValid())
                return found;
        }
    }

    return Item (project, ValueTree(), false);
}

bool Project::Item::canContain (const Item& child) const
{
    if (isFile())
        return false;

    if (isGroup())
        return child.isFile() || child.isGroup();

    jassertfalse;
    return false;
}

bool Project::Item::shouldBeAddedToTargetProject() const    { return isFile(); }

bool Project::Item::shouldBeAddedToTargetExporter (const ProjectExporter& exporter) const
{
    if (shouldBeAddedToXcodeResources())
        return exporter.isXcode() || shouldBeCompiled();

    return true;
}

Value Project::Item::getShouldCompileValue()                { return state.getPropertyAsValue (Ids::compile, getUndoManager()); }
bool Project::Item::shouldBeCompiled() const                { return state [Ids::compile]; }

Value Project::Item::getShouldAddToBinaryResourcesValue()   { return state.getPropertyAsValue (Ids::resource, getUndoManager()); }
bool Project::Item::shouldBeAddedToBinaryResources() const  { return state [Ids::resource]; }

Value Project::Item::getShouldAddToXcodeResourcesValue()    { return state.getPropertyAsValue (Ids::xcodeResource, getUndoManager()); }
bool Project::Item::shouldBeAddedToXcodeResources() const   { return state [Ids::xcodeResource]; }

Value Project::Item::getShouldInhibitWarningsValue()        { return state.getPropertyAsValue (Ids::noWarnings, getUndoManager()); }
bool Project::Item::shouldInhibitWarnings() const           { return state [Ids::noWarnings]; }

bool Project::Item::isModuleCode() const                    { return belongsToModule; }

Value Project::Item::getCompilerFlagSchemeValue()           { return state.getPropertyAsValue (Ids::compilerFlagScheme, getUndoManager()); }
String Project::Item::getCompilerFlagSchemeString() const   { return state [Ids::compilerFlagScheme]; }

void Project::Item::setCompilerFlagScheme (const String& scheme)
{
    state.getPropertyAsValue (Ids::compilerFlagScheme, getUndoManager()).setValue (scheme);
}

void Project::Item::clearCurrentCompilerFlagScheme()
{
    state.removeProperty (Ids::compilerFlagScheme, getUndoManager());
}

String Project::Item::getFilePath() const
{
    if (isFile())
        return state [Ids::file].toString();

    return {};
}

File Project::Item::getFile() const
{
    if (isFile())
        return project.resolveFilename (state [Ids::file].toString());

    return {};
}

void Project::Item::setFile (const File& file)
{
    setFile (build_tools::RelativePath (project.getRelativePathForFile (file), build_tools::RelativePath::projectFolder));
    jassert (getFile() == file);
}

void Project::Item::setFile (const build_tools::RelativePath& file)
{
    jassert (isFile());
    state.setProperty (Ids::file, file.toUnixStyle(), getUndoManager());
    state.setProperty (Ids::name, file.getFileName(), getUndoManager());
}

bool Project::Item::renameFile (const File& newFile)
{
    auto oldFile = getFile();

    if (oldFile.moveFileTo (newFile)
         || (newFile.exists() && ! oldFile.exists()))
    {
        setFile (newFile);
        ProjucerApplication::getApp().openDocumentManager.fileHasBeenRenamed (oldFile, newFile);
        return true;
    }

    return false;
}

bool Project::Item::containsChildForFile (const build_tools::RelativePath& file) const
{
    return state.getChildWithProperty (Ids::file, file.toUnixStyle()).isValid();
}

Project::Item Project::Item::findItemForFile (const File& file) const
{
    if (getFile() == file)
        return *this;

    if (isGroup())
    {
        for (auto i = getNumChildren(); --i >= 0;)
        {
            auto found = getChild(i).findItemForFile (file);

            if (found.isValid())
                return found;
        }
    }

    return Item (project, ValueTree(), false);
}

File Project::Item::determineGroupFolder() const
{
    jassert (isGroup());
    File f;

    for (int i = 0; i < getNumChildren(); ++i)
    {
        f = getChild(i).getFile();

        if (f.exists())
            return f.getParentDirectory();
    }

    auto parent = getParent();
    if (parent != *this)
    {
        f = parent.determineGroupFolder();

        if (f.getChildFile (getName()).isDirectory())
            f = f.getChildFile (getName());
    }
    else
    {
        f = project.getProjectFolder();

        if (f.getChildFile ("Source").isDirectory())
            f = f.getChildFile ("Source");
    }

    return f;
}

void Project::Item::initialiseMissingProperties()
{
    if (! state.hasProperty (Ids::ID))
        setID (createAlphaNumericUID());

    if (isFile())
    {
        state.setProperty (Ids::name, getFile().getFileName(), nullptr);
    }
    else if (isGroup())
    {
        for (auto i = getNumChildren(); --i >= 0;)
            getChild(i).initialiseMissingProperties();
    }
}

Value Project::Item::getNameValue()
{
    return state.getPropertyAsValue (Ids::name, getUndoManager());
}

String Project::Item::getName() const
{
    return state [Ids::name];
}

void Project::Item::addChild (const Item& newChild, int insertIndex)
{
    state.addChild (newChild.state, insertIndex, getUndoManager());
}

void Project::Item::removeItemFromProject()
{
    state.getParent().removeChild (state, getUndoManager());
}

Project::Item Project::Item::getParent() const
{
    if (isMainGroup() || ! isGroup())
        return *this;

    return { project, state.getParent(), belongsToModule };
}

struct ItemSorter
{
    static int compareElements (const ValueTree& first, const ValueTree& second)
    {
        return first [Ids::name].toString().compareNatural (second [Ids::name].toString());
    }
};

struct ItemSorterWithGroupsAtStart
{
    static int compareElements (const ValueTree& first, const ValueTree& second)
    {
        auto firstIsGroup = first.hasType (Ids::GROUP);
        auto secondIsGroup = second.hasType (Ids::GROUP);

        if (firstIsGroup == secondIsGroup)
            return first [Ids::name].toString().compareNatural (second [Ids::name].toString());

        return firstIsGroup ? -1 : 1;
    }
};

static void sortGroup (ValueTree& state, bool keepGroupsAtStart, UndoManager* undoManager)
{
    if (keepGroupsAtStart)
    {
        ItemSorterWithGroupsAtStart sorter;
        state.sort (sorter, undoManager, true);
    }
    else
    {
        ItemSorter sorter;
        state.sort (sorter, undoManager, true);
    }
}

static bool isGroupSorted (const ValueTree& state, bool keepGroupsAtStart)
{
    if (state.getNumChildren() == 0)
        return false;

    if (state.getNumChildren() == 1)
        return true;

    auto stateCopy = state.createCopy();
    sortGroup (stateCopy, keepGroupsAtStart, nullptr);
    return stateCopy.isEquivalentTo (state);
}

void Project::Item::sortAlphabetically (bool keepGroupsAtStart, bool recursive)
{
    sortGroup (state, keepGroupsAtStart, getUndoManager());

    if (recursive)
        for (auto i = getNumChildren(); --i >= 0;)
            getChild(i).sortAlphabetically (keepGroupsAtStart, true);
}

Project::Item Project::Item::getOrCreateSubGroup (const String& name)
{
    for (auto i = state.getNumChildren(); --i >= 0;)
    {
        auto child = state.getChild (i);
        if (child.getProperty (Ids::name) == name && child.hasType (Ids::GROUP))
            return { project, child, belongsToModule };
    }

    return addNewSubGroup (name, -1);
}

Project::Item Project::Item::addNewSubGroup (const String& name, int insertIndex)
{
    auto newID = createGUID (getID() + name + String (getNumChildren()));

    int n = 0;
    while (project.getMainGroup().findItemWithID (newID).isValid())
        newID = createGUID (newID + String (++n));

    auto group = createGroup (project, name, newID, belongsToModule);

    jassert (canContain (group));
    addChild (group, insertIndex);
    return group;
}

bool Project::Item::addFileAtIndex (const File& file, int insertIndex, const bool shouldCompile)
{
    if (file == File() || file.isHidden() || file.getFileName().startsWithChar ('.'))
        return false;

    if (file.isDirectory())
    {
        auto group = addNewSubGroup (file.getFileName(), insertIndex);

        for (const auto& iter : RangedDirectoryIterator (file, false, "*", File::findFilesAndDirectories))
            if (! project.getMainGroup().findItemForFile (iter.getFile()).isValid())
                group.addFileRetainingSortOrder (iter.getFile(), shouldCompile);
    }
    else if (file.existsAsFile())
    {
        if (! project.getMainGroup().findItemForFile (file).isValid())
            addFileUnchecked (file, insertIndex, shouldCompile);
    }
    else
    {
        jassertfalse;
    }

    return true;
}

bool Project::Item::addFileRetainingSortOrder (const File& file, bool shouldCompile)
{
    auto wasSortedGroupsNotFirst = isGroupSorted (state, false);
    auto wasSortedGroupsFirst    = isGroupSorted (state, true);

    if (! addFileAtIndex (file, 0, shouldCompile))
        return false;

    if (wasSortedGroupsNotFirst || wasSortedGroupsFirst)
        sortAlphabetically (wasSortedGroupsFirst, false);

    return true;
}

void Project::Item::addFileUnchecked (const File& file, int insertIndex, const bool shouldCompile)
{
    Item item (project, ValueTree (Ids::FILE), belongsToModule);
    item.initialiseMissingProperties();
    item.getNameValue() = file.getFileName();
    item.getShouldCompileValue() = shouldCompile && file.hasFileExtension (fileTypesToCompileByDefault);
    item.getShouldAddToBinaryResourcesValue() = project.shouldBeAddedToBinaryResourcesByDefault (file);

    if (canContain (item))
    {
        item.setFile (file);
        addChild (item, insertIndex);
    }
}

bool Project::Item::addRelativeFile (const build_tools::RelativePath& file, int insertIndex, bool shouldCompile)
{
    Item item (project, ValueTree (Ids::FILE), belongsToModule);
    item.initialiseMissingProperties();
    item.getNameValue() = file.getFileName();
    item.getShouldCompileValue() = shouldCompile;
    item.getShouldAddToBinaryResourcesValue() = project.shouldBeAddedToBinaryResourcesByDefault (file);

    if (canContain (item))
    {
        item.setFile (file);
        addChild (item, insertIndex);
        return true;
    }

    return false;
}

Icon Project::Item::getIcon (bool isOpen) const
{
    auto& icons = getIcons();

    if (isFile())
    {
        if (isImageFile())
            return Icon (icons.imageDoc, Colours::transparentBlack);

        return { icons.file, Colours::transparentBlack };
    }

    if (isMainGroup())
        return { icons.juceLogo, Colours::orange };

    return { isOpen ? icons.openFolder : icons.closedFolder, Colours::transparentBlack };
}

bool Project::Item::isIconCrossedOut() const
{
    return isFile()
            && ! (shouldBeCompiled()
                   || shouldBeAddedToBinaryResources()
                   || getFile().hasFileExtension (headerFileExtensions));
}

bool Project::Item::needsSaving() const noexcept
{
    auto& odm = ProjucerApplication::getApp().openDocumentManager;

    if (odm.anyFilesNeedSaving())
    {
        for (int i = 0; i < odm.getNumOpenDocuments(); ++i)
        {
            auto* doc = odm.getOpenDocument (i);
            if (doc->needsSaving() && doc->getFile() == getFile())
                return true;
        }
    }

    return false;
}

//==============================================================================
ValueTree Project::getConfigNode()
{
    return projectRoot.getOrCreateChildWithName (Ids::JUCEOPTIONS, nullptr);
}

ValueWithDefault Project::getConfigFlag (const String& name)
{
    auto configNode = getConfigNode();

    return { configNode, name, getUndoManagerFor (configNode) };
}

bool Project::isConfigFlagEnabled (const String& name, bool defaultIsEnabled) const
{
    auto configValue = projectRoot.getChildWithName (Ids::JUCEOPTIONS).getProperty (name, "default");

    if (configValue == "default")
        return defaultIsEnabled;

    return configValue;
}

//==============================================================================
StringArray Project::getCompilerFlagSchemes() const
{
    if (compilerFlagSchemesValue.isUsingDefault())
        return {};

    StringArray schemes;
    auto schemesVar = compilerFlagSchemesValue.get();

    if (auto* arr = schemesVar.getArray())
        schemes.addArray (arr->begin(), arr->end());

    return schemes;
}

void Project::addCompilerFlagScheme (const String& schemeToAdd)
{
    auto schemesVar = compilerFlagSchemesValue.get();

    if (auto* arr = schemesVar.getArray())
    {
        arr->addIfNotAlreadyThere (schemeToAdd);
        compilerFlagSchemesValue.setValue ({ *arr }, getUndoManager());
    }
}

void Project::removeCompilerFlagScheme (const String& schemeToRemove)
{
    auto schemesVar = compilerFlagSchemesValue.get();

    if (auto* arr = schemesVar.getArray())
    {
        for (int i = 0; i < arr->size(); ++i)
        {
            if (arr->getUnchecked (i).toString() == schemeToRemove)
            {
                arr->remove (i);

                if (arr->isEmpty())
                    compilerFlagSchemesValue.resetToDefault();
                else
                    compilerFlagSchemesValue.setValue ({ *arr }, getUndoManager());

                return;
            }
        }
    }
}

//==============================================================================
static String getCompanyNameOrDefault (StringRef str)
{
    if (str.isEmpty())
        return "yourcompany";

    return str;
}

String Project::getDefaultBundleIdentifierString() const
{
    return "com." + build_tools::makeValidIdentifier (getCompanyNameOrDefault (getCompanyNameString()), false, true, false)
            + "." + build_tools::makeValidIdentifier (getProjectNameString(), false, true, false);
}

String Project::getDefaultCompanyWebsiteString() const
{
    return "www." + build_tools::makeValidIdentifier (getCompanyNameOrDefault (getCompanyNameString ()), false, true, false) + ".com";
}

String Project::getDefaultPluginManufacturerString() const
{
    return getCompanyNameOrDefault (getCompanyNameString());
}

String Project::getDefaultARAFactoryIDString() const
{ 
<<<<<<< HEAD
    return "com.yourcompany." + CodeHelpers::makeValidIdentifier (getProjectNameString(), false, true, false) + ".factory"; 
=======
    return getDefaultBundleIdentifierString() + ".factory";
>>>>>>> 226e13a7
}

String Project::getDefaultARADocumentArchiveID() const
{ 
<<<<<<< HEAD
    return "com.yourcompany." + CodeHelpers::makeValidIdentifier (getProjectNameString(), false, true, false) + ".aradocumentarchive." + getVersionString(); 
=======
    return getDefaultBundleIdentifierString() + ".aradocumentarchive." + getVersionString();
>>>>>>> 226e13a7
}

String Project::getDefaultARACompatibleArchiveIDs() const
{
    return String();
}

String Project::getAUMainTypeString() const noexcept
{
    auto v = pluginAUMainTypeValue.get();

    if (auto* arr = v.getArray())
        return arr->getFirst().toString();

    jassertfalse;
    return {};
}

bool Project::isAUSandBoxSafe() const noexcept
{
    return pluginAUSandboxSafeValue.get();
}

String Project::getVSTCategoryString() const noexcept
{
    auto v = pluginVSTCategoryValue.get();

    if (auto* arr = v.getArray())
        return arr->getFirst().toString();

    jassertfalse;
    return {};
}

static String getVST3CategoryStringFromSelection (Array<var> selected, const Project& p) noexcept
{
    StringArray categories;

    for (auto& category : selected)
        categories.add (category);

    // One of these needs to be selected in order for the plug-in to be recognised in Cubase
    if (! categories.contains ("Fx") && ! categories.contains ("Instrument"))
    {
        categories.insert (0, p.isPluginSynth() ? "Instrument"
                                                : "Fx");
    }
    else
    {
        // "Fx" and "Instrument" should come first and if both are present prioritise "Fx"
        if (categories.contains ("Instrument"))
            categories.move (categories.indexOf ("Instrument"), 0);

        if (categories.contains ("Fx"))
            categories.move (categories.indexOf ("Fx"), 0);
    }

    return categories.joinIntoString ("|");
}

String Project::getVST3CategoryString() const noexcept
{
    auto v = pluginVST3CategoryValue.get();

    if (auto* arr = v.getArray())
        return getVST3CategoryStringFromSelection (*arr, *this);

    jassertfalse;
    return {};
}

int Project::getAAXCategory() const noexcept
{
    int res = 0;

    auto v = pluginAAXCategoryValue.get();

    if (auto* arr = v.getArray())
    {
        for (auto c : *arr)
            res |= static_cast<int> (c);
    }

    return res;
}

int Project::getRTASCategory() const noexcept
{
    int res = 0;

    auto v = pluginRTASCategoryValue.get();

    if (auto* arr = v.getArray())
    {
        for (auto c : *arr)
            res |= static_cast<int> (c);
    }

    return res;
}

String Project::getIAATypeCode() const
{
    String s;
    if (pluginWantsMidiInput())
    {
        if (isPluginSynth())
            s = "auri";
        else
            s = "aurm";
    }
    else
    {
        if (isPluginSynth())
            s = "aurg";
        else
            s = "aurx";
    }
    return s;
}

String Project::getIAAPluginName() const
{
    auto s = getPluginManufacturerString();
    s << ": ";
    s << getPluginNameString();
    return s;
}

int Project::getARAContentTypes() const noexcept
{
    int res = 0;

    auto v = pluginARAAnalyzableContentValue.get();

    if (auto* arr = v.getArray())
    {
        for (auto c : *arr)
            res |= static_cast<int> (c);
    }

    return res;
}

int Project::getARATransformationFlags() const noexcept
{
    int res = 0;

    auto v = pluginARATransformFlagsValue.get();

    if (auto* arr = v.getArray())
    {
        for (auto c : *arr)
            res |= static_cast<int> (c);
    }

    return res;
}

//==============================================================================
bool Project::isAUPluginHost()
{
    return getEnabledModules().isModuleEnabled ("juce_audio_processors") && isConfigFlagEnabled ("JUCE_PLUGINHOST_AU", false);
}

bool Project::isVSTPluginHost()
{
    return getEnabledModules().isModuleEnabled ("juce_audio_processors") && isConfigFlagEnabled ("JUCE_PLUGINHOST_VST", false);
}

bool Project::isVST3PluginHost()
{
    return getEnabledModules().isModuleEnabled ("juce_audio_processors") && isConfigFlagEnabled ("JUCE_PLUGINHOST_VST3", false);
}

bool Project::isARAPluginHost()
{
    return isVST3PluginHost() && isConfigFlagEnabled ("JUCE_PLUGINHOST_ARA");
}

<<<<<<< HEAD
=======
void Project::disableStandaloneForARAPlugIn()
{
    pluginFormatsValue.referTo (projectRoot, Ids::pluginFormats, getUndoManager(), Array<var> (Ids::buildVST3.toString(), Ids::buildAU.toString()), ",");
}

>>>>>>> 226e13a7
//==============================================================================
StringArray Project::getAllAUMainTypeStrings() noexcept
{
    static StringArray auMainTypeStrings { "kAudioUnitType_Effect", "kAudioUnitType_FormatConverter", "kAudioUnitType_Generator", "kAudioUnitType_MIDIProcessor",
                                           "kAudioUnitType_Mixer", "kAudioUnitType_MusicDevice", "kAudioUnitType_MusicEffect", "kAudioUnitType_OfflineEffect",
                                           "kAudioUnitType_Output", "kAudioUnitType_Panner" };

    return auMainTypeStrings;
}

Array<var> Project::getAllAUMainTypeVars() noexcept
{
    static Array<var> auMainTypeVars { "'aufx'", "'aufc'", "'augn'", "'aumi'",
                                       "'aumx'", "'aumu'", "'aumf'", "'auol'",
                                       "'auou'", "'aupn'" };

    return auMainTypeVars;
}

Array<var> Project::getDefaultAUMainTypes() const noexcept
{
    if (isPluginMidiEffect())      return { "'aumi'" };
    if (isPluginSynth())           return { "'aumu'" };
    if (pluginWantsMidiInput())    return { "'aumf'" };

    return { "'aufx'" };
}

StringArray Project::getAllVSTCategoryStrings() noexcept
{
    static StringArray vstCategoryStrings { "kPlugCategUnknown", "kPlugCategEffect", "kPlugCategSynth", "kPlugCategAnalysis", "kPlugCategMastering",
                                            "kPlugCategSpacializer", "kPlugCategRoomFx", "kPlugSurroundFx", "kPlugCategRestoration", "kPlugCategOfflineProcess",
                                            "kPlugCategShell", "kPlugCategGenerator" };
    return vstCategoryStrings;
}

Array<var> Project::getDefaultVSTCategories() const noexcept
{
    if (isPluginSynth())
        return  { "kPlugCategSynth" };

    return { "kPlugCategEffect" };
}

StringArray Project::getAllVST3CategoryStrings() noexcept
{
    static StringArray vst3CategoryStrings { "Fx", "Instrument", "Analyzer", "Delay", "Distortion", "Drum", "Dynamics", "EQ", "External", "Filter",
                                             "Generator", "Mastering", "Modulation", "Mono", "Network", "NoOfflineProcess", "OnlyOfflineProcess", "OnlyRT",
                                             "Pitch Shift", "Restoration", "Reverb", "Sampler", "Spatial", "Stereo", "Surround", "Synth", "Tools", "Up-Downmix" };

    return vst3CategoryStrings;
}

Array<var> Project::getDefaultVST3Categories() const noexcept
{
    if (isPluginSynth())
        return  { "Instrument", "Synth" };

    return { "Fx" };
}

StringArray Project::getAllAAXCategoryStrings() noexcept
{
    static StringArray aaxCategoryStrings { "AAX_ePlugInCategory_None", "AAX_ePlugInCategory_EQ", "AAX_ePlugInCategory_Dynamics", "AAX_ePlugInCategory_PitchShift",
                                            "AAX_ePlugInCategory_Reverb", "AAX_ePlugInCategory_Delay", "AAX_ePlugInCategory_Modulation", "AAX_ePlugInCategory_Harmonic",
                                            "AAX_ePlugInCategory_NoiseReduction", "AAX_ePlugInCategory_Dither", "AAX_ePlugInCategory_SoundField", "AAX_ePlugInCategory_HWGenerators",
                                            "AAX_ePlugInCategory_SWGenerators", "AAX_ePlugInCategory_WrappedPlugin", "AAX_EPlugInCategory_Effect" };

    return aaxCategoryStrings;
}

Array<var> Project::getAllAAXCategoryVars() noexcept
{
    static Array<var> aaxCategoryVars { 0x00000000, 0x00000001, 0x00000002, 0x00000004,
                                        0x00000008, 0x00000010, 0x00000020, 0x00000040,
                                        0x00000080, 0x00000100, 0x00000200, 0x00000400,
                                        0x00000800, 0x00001000, 0x00002000 };

    return aaxCategoryVars;
}

Array<var> Project::getDefaultAAXCategories() const noexcept
{
    if (isPluginSynth())
        return getAllAAXCategoryVars()[getAllAAXCategoryStrings().indexOf ("AAX_ePlugInCategory_SWGenerators")];

    return getAllAAXCategoryVars()[getAllAAXCategoryStrings().indexOf ("AAX_ePlugInCategory_None")];
}

StringArray Project::getAllRTASCategoryStrings() noexcept
{
    static StringArray rtasCategoryStrings { "ePlugInCategory_None", "ePlugInCategory_EQ", "ePlugInCategory_Dynamics", "ePlugInCategory_PitchShift",
                                             "ePlugInCategory_Reverb", "ePlugInCategory_Delay", "ePlugInCategory_Modulation", "ePlugInCategory_Harmonic",
                                             "ePlugInCategory_NoiseReduction", "ePlugInCategory_Dither", "ePlugInCategory_SoundField", "ePlugInCategory_HWGenerators",
                                             "ePlugInCategory_SWGenerators", "ePlugInCategory_WrappedPlugin", "ePlugInCategory_Effect" };

    return rtasCategoryStrings;
}

Array<var> Project::getAllRTASCategoryVars() noexcept
{
    static Array<var> rtasCategoryVars { 0x00000000, 0x00000001, 0x00000002, 0x00000004,
                                         0x00000008, 0x00000010, 0x00000020, 0x00000040,
                                         0x00000080, 0x00000100, 0x00000200, 0x00000400,
                                         0x00000800, 0x00001000, 0x00002000 };

    return rtasCategoryVars;
}

Array<var> Project::getDefaultRTASCategories() const noexcept
{
    if (isPluginSynth())
        return getAllRTASCategoryVars()[getAllRTASCategoryStrings().indexOf ("ePlugInCategory_SWGenerators")];

    return getAllRTASCategoryVars()[getAllRTASCategoryStrings().indexOf ("ePlugInCategory_None")];
}

bool Project::getDefaultEnableARA() const noexcept
{
    return false;
}
StringArray Project::getAllARAContentTypeStrings() noexcept
{
    static StringArray araContentTypes{
        "Notes",
        "Tempo Entries",
        "Bar Signatures",
        "Static Tuning",
        "Dynamic Tuning Offsets",
        "Key Signatures",
        "Sheet Chords",
    };
    return araContentTypes;
}
Array<var> Project::getAllARAContentTypeVars() noexcept
{
    static Array<var> araContentVars{
        /*kARAContentTypeNotes =*/                1 << 0,
        /*kARAContentTypeTempoEntries =*/         1 << 1,
        /*kARAContentTypeBarSignatures =*/        1 << 2,
        /*kARAContentTypeStaticTuning =*/         1 << 3,
        /*kARAContentTypeDynamicTuningOffsets =*/ 1 << 4,
        /*kARAContentTypeKeySignatures =*/        1 << 5,
        /*kARAContentTypeSheetChords =*/          1 << 6,
    };
    return araContentVars;
}
Array<var> Project::getDefaultARAContentTypes() const noexcept
{
    return{};
}

StringArray Project::getAllARATransformationFlagStrings() noexcept
{
    static StringArray araTransformationFlags{
        "Time Stretch",
        "Time Stretch (reflecting tempo)",
        "Content Based Fades At Tail",
        "Content Based Fades At Head"
    };
    return araTransformationFlags;
}
Array<var> Project::getAllARATransformationFlagVars() noexcept
{
    static Array<var> araContentVars{
        /*kARAPlaybackTransformationTimestretch =*/                1 << 0,
        /*kARAPlaybackTransformationTimestretchReflectingTempo =*/ 1 << 1,
        /*kARAPlaybackTransformationContentBasedFadesAtTail =*/    1 << 2,
        /*kARAPlaybackTransformationContentBasedFadesAtHead =*/    1 << 3
    };
    return araContentVars;
}
Array<var> Project::getDefaultARATransformationFlags() const noexcept
{
    return{};
}

//==============================================================================
EnabledModulesList& Project::getEnabledModules()
{
    if (enabledModulesList == nullptr)
        enabledModulesList.reset (new EnabledModulesList (*this, projectRoot.getOrCreateChildWithName (Ids::MODULES, nullptr)));

    return *enabledModulesList;
}

static StringArray getModulePathsFromExporters (Project& project, bool onlyThisOS)
{
    StringArray paths;

    for (Project::ExporterIterator exporter (project); exporter.next();)
    {
        if (onlyThisOS && !exporter->mayCompileOnCurrentOS ())
            continue;
        auto& modules = project.getEnabledModules();
        auto n = modules.getNumModules();

        for (int i = 0; i < n; ++i)
        {
            auto id = modules.getModuleID (i);

            if (modules.shouldUseGlobalPath (id))
                continue;

            auto path = exporter->getPathForModuleString (id);

            if (path.isNotEmpty())
                paths.addIfNotAlreadyThere (path);
        }

        auto oldPath = exporter->getLegacyModulePath();

        if (oldPath.isNotEmpty())
            paths.addIfNotAlreadyThere (oldPath);
    }

    return paths;
}

static Array<File> getExporterModulePathsToScan (Project& project)
{
    auto exporterPaths = getModulePathsFromExporters (project, true);

    if (exporterPaths.isEmpty())
        exporterPaths = getModulePathsFromExporters (project, false);

    Array<File> files;

    for (auto& path : exporterPaths)
    {
        auto f = project.resolveFilename (path);

        if (f.isDirectory())
        {
            files.addIfNotAlreadyThere (f);

            if (f.getChildFile ("modules").isDirectory())
                files.addIfNotAlreadyThere (f.getChildFile ("modules"));
        }
    }

    return files;
}

void Project::rescanExporterPathModules (bool async)
{
    if (async)
        exporterPathsModulesList.scanPathsAsync (getExporterModulePathsToScan (*this));
    else
        exporterPathsModulesList.scanPaths (getExporterModulePathsToScan (*this));
}

AvailableModulesList::ModuleIDAndFolder Project::getModuleWithID (const String& id)
{
    if (! getEnabledModules().shouldUseGlobalPath (id))
    {
        const auto& mod = exporterPathsModulesList.getModuleWithID (id);

        if (mod.second != File())
            return mod;
    }

    const auto& list = (isJUCEModule (id) ? ProjucerApplication::getApp().getJUCEPathModulesList().getAllModules()
                                          : ProjucerApplication::getApp().getUserPathsModulesList().getAllModules());

    for (auto& m : list)
        if (m.first == id)
            return m;

    return exporterPathsModulesList.getModuleWithID (id);
}

//==============================================================================
ValueTree Project::getExporters()
{
    return projectRoot.getOrCreateChildWithName (Ids::EXPORTFORMATS, nullptr);
}

int Project::getNumExporters()
{
    return getExporters().getNumChildren();
}

std::unique_ptr<ProjectExporter> Project::createExporter (int index)
{
    jassert (index >= 0 && index < getNumExporters());
    return ProjectExporter::createExporterFromSettings (*this, getExporters().getChild (index));
}

void Project::addNewExporter (const Identifier& exporterIdentifier)
{
    std::unique_ptr<ProjectExporter> exp (ProjectExporter::createNewExporter (*this, exporterIdentifier));

    exp->getTargetLocationValue() = exp->getTargetLocationString()
                                       + getUniqueTargetFolderSuffixForExporter (exporterIdentifier, exp->getTargetLocationString());

    auto exportersTree = getExporters();
    exportersTree.appendChild (exp->settings, getUndoManagerFor (exportersTree));
}

void Project::createExporterForCurrentPlatform()
{
    addNewExporter (ProjectExporter::getCurrentPlatformExporterTypeInfo().identifier);
}

String Project::getUniqueTargetFolderSuffixForExporter (const Identifier& exporterIdentifier, const String& base)
{
    StringArray buildFolders;

    auto exportersTree = getExporters();

    for (int i = 0; i < exportersTree.getNumChildren(); ++i)
    {
        auto exporterNode = exportersTree.getChild (i);

        if (exporterNode.getType() == exporterIdentifier)
            buildFolders.add (exporterNode.getProperty ("targetFolder").toString());
    }

    if (buildFolders.size() == 0 || ! buildFolders.contains (base))
        return {};

    buildFolders.remove (buildFolders.indexOf (base));

    int num = 1;
    for (auto f : buildFolders)
    {
        if (! f.endsWith ("_" + String (num)))
            break;

        ++num;
    }

    return "_" + String (num);
}

//==============================================================================
StringPairArray Project::getAppConfigDefs()
{
    StringPairArray result;
    result.set ("JUCE_DISPLAY_SPLASH_SCREEN",  shouldDisplaySplashScreen()             ? "1" : "0");
    result.set ("JUCE_USE_DARK_SPLASH_SCREEN", getSplashScreenColourString() == "Dark" ? "1" : "0");
    result.set ("JUCE_PROJUCER_VERSION",       "0x" + String::toHexString (ProjectInfo::versionNumber));

    OwnedArray<LibraryModule> modules;
    getEnabledModules().createRequiredModules (modules);

    for (auto& m : modules)
        result.set ("JUCE_MODULE_AVAILABLE_" + m->getID(), "1");

    result.set ("JUCE_GLOBAL_MODULE_SETTINGS_INCLUDED", "1");

    for (auto& m : modules)
    {
        OwnedArray<Project::ConfigFlag> flags;
        m->getConfigFlags (*this, flags);

        for (auto* flag : flags)
            if (! flag->value.isUsingDefault())
                result.set (flag->symbol, flag->value.get() ? "1" : "0");
    }

    result.addArray (getAudioPluginFlags());

    const auto& type = getProjectType();
    const auto isStandaloneApplication = (! type.isAudioPlugin() && ! type.isDynamicLibrary());

    const auto standaloneValue = [&]
    {
        if (result.containsKey ("JucePlugin_Name") && result.containsKey ("JucePlugin_Build_Standalone"))
            return "JucePlugin_Build_Standalone";

        return isStandaloneApplication ? "1" : "0";
    }();

    result.set ("JUCE_STANDALONE_APPLICATION", standaloneValue);

    return result;
}

StringPairArray Project::getAudioPluginFlags() const
{
    if (! isAudioPluginProject())
        return {};

    const auto boolToString = [] (bool b) { return b ? "1" : "0"; };

    const auto toStringLiteral = [] (const String& v)
    {
        return CppTokeniserFunctions::addEscapeChars (v).quoted();
    };

    const auto countMaxPluginChannels = [] (const String& configString, bool isInput)
    {
        auto configs = StringArray::fromTokens (configString, ", {}", {});
        configs.trim();
        configs.removeEmptyStrings();
        jassert ((configs.size() & 1) == 0);  // looks like a syntax error in the configs?

        int maxVal = 0;

        for (int i = (isInput ? 0 : 1); i < configs.size(); i += 2)
            maxVal = jmax (maxVal, configs[i].getIntValue());

        return maxVal;
    };

    const auto toCharLiteral = [] (const String& v)
    {
        auto fourCharCode = v.substring (0, 4);
        uint32 hexRepresentation = 0;

        for (int i = 0; i < 4; ++i)
            hexRepresentation = (hexRepresentation << 8u)
                                |  (static_cast<unsigned int> (fourCharCode[i]) & 0xffu);

        return "0x" + String::toHexString (static_cast<int> (hexRepresentation));
    };

    StringPairArray flags;
    flags.set ("JucePlugin_Build_VST",                   boolToString (shouldBuildVST()));
    flags.set ("JucePlugin_Build_VST3",                  boolToString (shouldBuildVST3()));
    flags.set ("JucePlugin_Build_AU",                    boolToString (shouldBuildAU()));
    flags.set ("JucePlugin_Build_AUv3",                  boolToString (shouldBuildAUv3()));
    flags.set ("JucePlugin_Build_RTAS",                  boolToString (shouldBuildRTAS()));
    flags.set ("JucePlugin_Build_AAX",                   boolToString (shouldBuildAAX()));
    flags.set ("JucePlugin_Build_Standalone",            boolToString (shouldBuildStandalonePlugin()));
    flags.set ("JucePlugin_Build_Unity",                 boolToString (shouldBuildUnityPlugin()));
    flags.set ("JucePlugin_Enable_IAA",                  boolToString (shouldEnableIAA()));
    flags.set ("JucePlugin_Enable_ARA",                  boolToString (shouldEnableARA()));
    flags.set ("JucePlugin_Name",                        toStringLiteral (getPluginNameString()));
    flags.set ("JucePlugin_Desc",                        toStringLiteral (getPluginDescriptionString()));
    flags.set ("JucePlugin_Manufacturer",                toStringLiteral (getPluginManufacturerString()));
    flags.set ("JucePlugin_ManufacturerWebsite",         toStringLiteral (getCompanyWebsiteString()));
    flags.set ("JucePlugin_ManufacturerEmail",           toStringLiteral (getCompanyEmailString()));
    flags.set ("JucePlugin_ManufacturerCode",            toCharLiteral (getPluginManufacturerCodeString()));
    flags.set ("JucePlugin_PluginCode",                  toCharLiteral (getPluginCodeString()));
    flags.set ("JucePlugin_IsSynth",                     boolToString (isPluginSynth()));
    flags.set ("JucePlugin_WantsMidiInput",              boolToString (pluginWantsMidiInput()));
    flags.set ("JucePlugin_ProducesMidiOutput",          boolToString (pluginProducesMidiOutput()));
    flags.set ("JucePlugin_IsMidiEffect",                boolToString (isPluginMidiEffect()));
    flags.set ("JucePlugin_EditorRequiresKeyboardFocus", boolToString (pluginEditorNeedsKeyFocus()));
    flags.set ("JucePlugin_Version",                     getVersionString());
    flags.set ("JucePlugin_VersionCode",                 getVersionAsHex());
    flags.set ("JucePlugin_VersionString",               toStringLiteral (getVersionString()));
    flags.set ("JucePlugin_VSTUniqueID",                 "JucePlugin_PluginCode");
    flags.set ("JucePlugin_VSTCategory",                 getVSTCategoryString());
    flags.set ("JucePlugin_Vst3Category",                toStringLiteral (getVST3CategoryString()));
    flags.set ("JucePlugin_AUMainType",                  getAUMainTypeString());
    flags.set ("JucePlugin_AUSubType",                   "JucePlugin_PluginCode");
    flags.set ("JucePlugin_AUExportPrefix",              getPluginAUExportPrefixString());
    flags.set ("JucePlugin_AUExportPrefixQuoted",        toStringLiteral (getPluginAUExportPrefixString()));
    flags.set ("JucePlugin_AUManufacturerCode",          "JucePlugin_ManufacturerCode");
    flags.set ("JucePlugin_CFBundleIdentifier",          getBundleIdentifierString());
    flags.set ("JucePlugin_RTASCategory",                String (getRTASCategory()));
    flags.set ("JucePlugin_RTASManufacturerCode",        "JucePlugin_ManufacturerCode");
    flags.set ("JucePlugin_RTASProductId",               "JucePlugin_PluginCode");
    flags.set ("JucePlugin_RTASDisableBypass",           boolToString (isPluginRTASBypassDisabled()));
    flags.set ("JucePlugin_RTASDisableMultiMono",        boolToString (isPluginRTASMultiMonoDisabled()));
    flags.set ("JucePlugin_AAXIdentifier",               getAAXIdentifierString());
    flags.set ("JucePlugin_AAXManufacturerCode",         "JucePlugin_ManufacturerCode");
    flags.set ("JucePlugin_AAXProductId",                "JucePlugin_PluginCode");
    flags.set ("JucePlugin_AAXCategory",                 String (getAAXCategory()));
    flags.set ("JucePlugin_AAXDisableBypass",            boolToString (isPluginAAXBypassDisabled()));
    flags.set ("JucePlugin_AAXDisableMultiMono",         boolToString (isPluginAAXMultiMonoDisabled()));
    flags.set ("JucePlugin_IAAType",                     toCharLiteral (getIAATypeCode()));
    flags.set ("JucePlugin_IAASubType",                  "JucePlugin_PluginCode");
    flags.set ("JucePlugin_IAAName",                     getIAAPluginName().quoted());
    flags.set ("JucePlugin_VSTNumMidiInputs",            getVSTNumMIDIInputsString());
    flags.set ("JucePlugin_VSTNumMidiOutputs",           getVSTNumMIDIOutputsString());
    flags.set ("JucePlugin_ARAContentTypes",             String (getARAContentTypes()));
    flags.set ("JucePlugin_ARATransformationFlags",      String (getARATransformationFlags()));
    flags.set ("JucePlugin_ARAFactoryID",                toStringLiteral(getARAFactoryIDString()));
    flags.set ("JucePlugin_ARADocumentArchiveID",        toStringLiteral(getARADocumentArchiveIDString()));
    flags.set ("JucePlugin_ARACompatibleArchiveIDs",     toStringLiteral(getARACompatibleArchiveIDStrings()));

    {
        String plugInChannelConfig = getPluginChannelConfigsString();

        if (plugInChannelConfig.isNotEmpty())
        {
            flags.set ("JucePlugin_MaxNumInputChannels",            String (countMaxPluginChannels (plugInChannelConfig, true)));
            flags.set ("JucePlugin_MaxNumOutputChannels",           String (countMaxPluginChannels (plugInChannelConfig, false)));
            flags.set ("JucePlugin_PreferredChannelConfigurations", plugInChannelConfig);
        }
    }

    return flags;
}

//==============================================================================
Project::ExporterIterator::ExporterIterator (Project& p) : index (-1), project (p) {}
Project::ExporterIterator::~ExporterIterator() {}

bool Project::ExporterIterator::next()
{
    if (++index >= project.getNumExporters())
        return false;

    exporter = project.createExporter (index);

    if (exporter == nullptr)
    {
        jassertfalse; // corrupted project file?
        return next();
    }

    return true;
}
<|MERGE_RESOLUTION|>--- conflicted
+++ resolved
@@ -1,2844 +1,2782 @@
-/*
-  ==============================================================================
-
-   This file is part of the JUCE library.
-   Copyright (c) 2020 - Raw Material Software Limited
-
-   JUCE is an open source library subject to commercial or open-source
-   licensing.
-
-   By using JUCE, you agree to the terms of both the JUCE 6 End-User License
-   Agreement and JUCE Privacy Policy (both effective as of the 16th June 2020).
-
-   End User License Agreement: www.juce.com/juce-6-licence
-   Privacy Policy: www.juce.com/juce-privacy-policy
-
-   Or: You may also use this code under the terms of the GPL v3 (see
-   www.gnu.org/licenses).
-
-   JUCE IS PROVIDED "AS IS" WITHOUT ANY WARRANTY, AND ALL WARRANTIES, WHETHER
-   EXPRESSED OR IMPLIED, INCLUDING MERCHANTABILITY AND FITNESS FOR PURPOSE, ARE
-   DISCLAIMED.
-
-  ==============================================================================
-*/
-
-#include "../Application/jucer_Headers.h"
-#include "jucer_Project.h"
-#include "../ProjectSaving/jucer_ProjectSaver.h"
-#include "../Application/jucer_Application.h"
-#include "../LiveBuildEngine/jucer_CompileEngineSettings.h"
-
-//==============================================================================
-Project::ProjectFileModificationPoller::ProjectFileModificationPoller (Project& p)
-    : project (p)
-{
-    startTimer (250);
-}
-
-void Project::ProjectFileModificationPoller::reset()
-{
-    project.removeProjectMessage (ProjectMessages::Ids::jucerFileModified);
-    showingWarning = false;
-
-    startTimer (250);
-}
-
-void Project::ProjectFileModificationPoller::timerCallback()
-{
-    if (project.updateCachedFileState() && ! showingWarning)
-    {
-         project.addProjectMessage (ProjectMessages::Ids::jucerFileModified,
-                                    { { "Save current state", [this] { resaveProject(); } },
-                                      { "Re-load from disk", [this] { reloadProjectFromDisk(); } },
-                                      { "Ignore", [this] { reset(); } } });
-
-         stopTimer();
-         showingWarning = true;
-    }
-}
-
-void Project::ProjectFileModificationPoller::reloadProjectFromDisk()
-{
-    auto oldTemporaryDirectory = project.getTemporaryDirectory();
-    auto projectFile = project.getFile();
-
-    MessageManager::callAsync ([oldTemporaryDirectory, projectFile]
-    {
-        if (auto* mw = ProjucerApplication::getApp().mainWindowList.getMainWindowForFile (projectFile))
-        {
-            mw->closeCurrentProject (OpenDocumentManager::SaveIfNeeded::no);
-            mw->openFile (projectFile);
-
-            if (oldTemporaryDirectory != File())
-                if (auto* newProject = mw->getProject())
-                    newProject->setTemporaryDirectory (oldTemporaryDirectory);
-        }
-    });
-}
-
-void Project::ProjectFileModificationPoller::resaveProject()
-{
-    project.saveProject();
-    reset();
-}
-
-//==============================================================================
-Project::Project (const File& f)
-    : FileBasedDocument (projectFileExtension,
-                         String ("*") + projectFileExtension,
-                         "Choose a Jucer project to load",
-                         "Save Jucer project")
-{
-    Logger::writeToLog ("Loading project: " + f.getFullPathName());
-
-    setFile (f);
-
-    initialiseProjectValues();
-    initialiseMainGroup();
-    initialiseAudioPluginValues();
-
-    setChangedFlag (false);
-    updateCachedFileState();
-
-    auto& app = ProjucerApplication::getApp();
-
-    if (! app.isRunningCommandLine)
-        app.getLicenseController().addListener (this);
-
-    app.getJUCEPathModulesList().addListener (this);
-    app.getUserPathsModulesList().addListener (this);
-
-    updateJUCEPathWarning();
-    getGlobalProperties().addChangeListener (this);
-
-    if (! app.isRunningCommandLine)
-        LatestVersionCheckerAndUpdater::getInstance()->checkForNewVersion (true);
-}
-
-Project::~Project()
-{
-    projectRoot.removeListener (this);
-    getGlobalProperties().removeChangeListener (this);
-
-    auto& app = ProjucerApplication::getApp();
-
-    app.openDocumentManager.closeAllDocumentsUsingProject (*this, OpenDocumentManager::SaveIfNeeded::no);
-
-    if (! app.isRunningCommandLine)
-        app.getLicenseController().removeListener (this);
-
-    app.getJUCEPathModulesList().removeListener (this);
-    app.getUserPathsModulesList().removeListener (this);
-}
-
-const char* Project::projectFileExtension = ".jucer";
-
-//==============================================================================
-void Project::setTitle (const String& newTitle)
-{
-    projectNameValue = newTitle;
-
-    updateTitleDependencies();
-}
-
-void Project::updateTitleDependencies()
-{
-    auto projectName = getProjectNameString();
-
-    getMainGroup().getNameValue() = projectName;
-
-    pluginNameValue.          setDefault (projectName);
-    pluginDescriptionValue.   setDefault (projectName);
-    bundleIdentifierValue.    setDefault (getDefaultBundleIdentifierString());
-    pluginAUExportPrefixValue.setDefault (build_tools::makeValidIdentifier (projectName, false, true, false) + "AU");
-    pluginAAXIdentifierValue. setDefault (getDefaultAAXIdentifierString());
-    pluginARAFactoryIDValue.  setDefault (getDefaultARAFactoryIDString());
-    pluginARAArchiveIDValue.  setDefault (getDefaultARADocumentArchiveID());
-    pluginARACompatibleArchiveIDsValue. setDefault (getDefaultARACompatibleArchiveIDs());
-}
-
-String Project::getDocumentTitle()
-{
-    return getProjectNameString();
-}
-
-void Project::updateCompanyNameDependencies()
-{
-    bundleIdentifierValue.setDefault    (getDefaultBundleIdentifierString());
-    companyWebsiteValue.setDefault      (getDefaultCompanyWebsiteString());
-    pluginAAXIdentifierValue.setDefault (getDefaultAAXIdentifierString());
-    pluginARAFactoryIDValue.setDefault  (getDefaultARAFactoryIDString());
-    pluginARAArchiveIDValue.setDefault  (getDefaultARADocumentArchiveID());
-    pluginManufacturerValue.setDefault  (getDefaultPluginManufacturerString());
-
-    updateLicenseWarning();
-}
-
-void Project::updateProjectSettings()
-{
-    projectRoot.setProperty (Ids::name, getDocumentTitle(), nullptr);
-}
-
-bool Project::setCppVersionFromOldExporterSettings()
-{
-    auto highestLanguageStandard = -1;
-
-    for (ExporterIterator exporter (*this); exporter.next();)
-    {
-        if (exporter->isXcode()) // cpp version was per-build configuration for xcode exporters
-        {
-            for (ProjectExporter::ConfigIterator config (*exporter); config.next();)
-            {
-                auto cppLanguageStandard = config->getValue (Ids::cppLanguageStandard).getValue();
-
-                if (cppLanguageStandard != var())
-                {
-                    auto versionNum = cppLanguageStandard.toString().getLastCharacters (2).getIntValue();
-
-                    if (versionNum > highestLanguageStandard)
-                        highestLanguageStandard = versionNum;
-                }
-            }
-        }
-        else
-        {
-            auto cppLanguageStandard = exporter->getSetting (Ids::cppLanguageStandard).getValue();
-
-            if (cppLanguageStandard != var())
-            {
-                if (cppLanguageStandard.toString().containsIgnoreCase ("latest"))
-                {
-                    cppStandardValue = Project::getCppStandardVars().getLast();
-                    return true;
-                }
-
-                auto versionNum = cppLanguageStandard.toString().getLastCharacters (2).getIntValue();
-
-                if (versionNum > highestLanguageStandard)
-                    highestLanguageStandard = versionNum;
-            }
-        }
-    }
-
-    if (highestLanguageStandard != -1 && highestLanguageStandard >= 11)
-    {
-        cppStandardValue = highestLanguageStandard;
-        return true;
-    }
-
-    return false;
-}
-
-void Project::updateDeprecatedProjectSettings()
-{
-    for (ExporterIterator exporter (*this); exporter.next();)
-        exporter->updateDeprecatedSettings();
-}
-
-void Project::updateDeprecatedProjectSettingsInteractively()
-{
-    jassert (! ProjucerApplication::getApp().isRunningCommandLine);
-
-    for (ExporterIterator exporter (*this); exporter.next();)
-        exporter->updateDeprecatedSettingsInteractively();
-}
-
-void Project::initialiseMainGroup()
-{
-    // Create main file group if missing
-    if (! projectRoot.getChildWithName (Ids::MAINGROUP).isValid())
-    {
-        Item mainGroup (*this, ValueTree (Ids::MAINGROUP), false);
-        projectRoot.addChild (mainGroup.state, 0, nullptr);
-    }
-
-    getMainGroup().initialiseMissingProperties();
-}
-
-void Project::initialiseProjectValues()
-{
-    projectNameValue.referTo         (projectRoot, Ids::name,                getUndoManager(), "JUCE Project");
-    projectUIDValue.referTo          (projectRoot, Ids::ID,                  getUndoManager(), createAlphaNumericUID());
-
-    if (projectUIDValue.isUsingDefault())
-        projectUIDValue = projectUIDValue.getDefault();
-
-    projectLineFeedValue.referTo     (projectRoot, Ids::projectLineFeed,     getUndoManager(), "\r\n");
-
-    companyNameValue.referTo         (projectRoot, Ids::companyName,         getUndoManager());
-    companyCopyrightValue.referTo    (projectRoot, Ids::companyCopyright,    getUndoManager());
-    companyWebsiteValue.referTo      (projectRoot, Ids::companyWebsite,      getUndoManager(), getDefaultCompanyWebsiteString());
-    companyEmailValue.referTo        (projectRoot, Ids::companyEmail,        getUndoManager());
-
-    projectTypeValue.referTo         (projectRoot, Ids::projectType,         getUndoManager(), build_tools::ProjectType_GUIApp::getTypeName());
-    versionValue.referTo             (projectRoot, Ids::version,             getUndoManager(), "1.0.0");
-    bundleIdentifierValue.referTo    (projectRoot, Ids::bundleIdentifier,    getUndoManager(), getDefaultBundleIdentifierString());
-
-    displaySplashScreenValue.referTo (projectRoot, Ids::displaySplashScreen, getUndoManager(), false);
-    splashScreenColourValue.referTo  (projectRoot, Ids::splashScreenColour,  getUndoManager(), "Dark");
-
-    useAppConfigValue.referTo             (projectRoot, Ids::useAppConfig,                  getUndoManager(), true);
-    addUsingNamespaceToJuceHeader.referTo (projectRoot, Ids::addUsingNamespaceToJuceHeader, getUndoManager(), true);
-
-    cppStandardValue.referTo       (projectRoot, Ids::cppLanguageStandard, getUndoManager(), "14");
-
-    headerSearchPathsValue.referTo   (projectRoot, Ids::headerPath, getUndoManager());
-    preprocessorDefsValue.referTo    (projectRoot, Ids::defines,    getUndoManager());
-    userNotesValue.referTo           (projectRoot, Ids::userNotes,  getUndoManager());
-
-    maxBinaryFileSizeValue.referTo   (projectRoot, Ids::maxBinaryFileSize,         getUndoManager(), 10240 * 1024);
-
-    // this is here for backwards compatibility with old projects using the incorrect id
-    if (projectRoot.hasProperty ("includeBinaryInAppConfig"))
-         includeBinaryDataInJuceHeaderValue.referTo (projectRoot, "includeBinaryInAppConfig", getUndoManager(), true);
-    else
-        includeBinaryDataInJuceHeaderValue.referTo (projectRoot, Ids::includeBinaryInJuceHeader, getUndoManager(), true);
-
-    binaryDataNamespaceValue.referTo (projectRoot, Ids::binaryDataNamespace, getUndoManager(), "BinaryData");
-
-    compilerFlagSchemesValue.referTo (projectRoot, Ids::compilerFlagSchemes, getUndoManager(), Array<var>(), ",");
-
-    postExportShellCommandPosixValue.referTo (projectRoot, Ids::postExportShellCommandPosix, getUndoManager());
-    postExportShellCommandWinValue.referTo   (projectRoot, Ids::postExportShellCommandWin,   getUndoManager());
-}
-
-void Project::initialiseAudioPluginValues()
-{
-<<<<<<< HEAD
-    // TODO JUCE_ARA this gets called before the project type has been set,
-    // so we don't yet know if we're an ARA plug-in - should the Wizard fix this?
-    Array<var> defaultFormats (Ids::buildVST3.toString(), Ids::buildAU.toString());
-    if (! shouldEnableARA())
-        defaultFormats.add (Ids::buildStandalone.toString());
-
-    pluginFormatsValue.referTo               (projectRoot, Ids::pluginFormats,              getUndoManager(), defaultFormats , ",");
-=======
-    auto makeValid4CC = [] (const String& seed)
-    {
-        auto s = build_tools::makeValidIdentifier (seed, false, true, false) + "xxxx";
-
-        return s.substring (0, 1).toUpperCase()
-             + s.substring (1, 4).toLowerCase();
-    };
-
-    pluginFormatsValue.referTo               (projectRoot, Ids::pluginFormats,              getUndoManager(),
-                                              Array<var> (Ids::buildVST3.toString(), Ids::buildAU.toString(), Ids::buildStandalone.toString()), ",");
->>>>>>> 226e13a7
-    pluginCharacteristicsValue.referTo       (projectRoot, Ids::pluginCharacteristicsValue, getUndoManager(), Array<var> (), ",");
-
-    pluginNameValue.referTo                  (projectRoot, Ids::pluginName,                 getUndoManager(), getProjectNameString());
-    pluginDescriptionValue.referTo           (projectRoot, Ids::pluginDesc,                 getUndoManager(), getProjectNameString());
-    pluginManufacturerValue.referTo          (projectRoot, Ids::pluginManufacturer,         getUndoManager(), getDefaultPluginManufacturerString());
-    pluginManufacturerCodeValue.referTo      (projectRoot, Ids::pluginManufacturerCode,     getUndoManager(), "Manu");
-    pluginCodeValue.referTo                  (projectRoot, Ids::pluginCode,                 getUndoManager(), makeValid4CC (getProjectUIDString() + getProjectUIDString()));
-    pluginChannelConfigsValue.referTo        (projectRoot, Ids::pluginChannelConfigs,       getUndoManager());
-    pluginAAXIdentifierValue.referTo         (projectRoot, Ids::aaxIdentifier,              getUndoManager(), getDefaultAAXIdentifierString());
-    pluginARAFactoryIDValue.referTo          (projectRoot, Ids::araFactoryID,               getUndoManager(), getDefaultARAFactoryIDString());
-    pluginARAArchiveIDValue.referTo          (projectRoot, Ids::araDocumentArchiveID,       getUndoManager(), getDefaultARADocumentArchiveID());
-    pluginAUExportPrefixValue.referTo        (projectRoot, Ids::pluginAUExportPrefix,       getUndoManager(),
-                                              build_tools::makeValidIdentifier (getProjectNameString(), false, true, false) + "AU");
-
-    pluginAUMainTypeValue.referTo            (projectRoot, Ids::pluginAUMainType,           getUndoManager(), getDefaultAUMainTypes(),    ",");
-    pluginAUSandboxSafeValue.referTo         (projectRoot, Ids::pluginAUIsSandboxSafe,      getUndoManager(), false);
-    pluginVSTCategoryValue.referTo           (projectRoot, Ids::pluginVSTCategory,          getUndoManager(), getDefaultVSTCategories(),  ",");
-    pluginVST3CategoryValue.referTo          (projectRoot, Ids::pluginVST3Category,         getUndoManager(), getDefaultVST3Categories(), ",");
-    pluginRTASCategoryValue.referTo          (projectRoot, Ids::pluginRTASCategory,         getUndoManager(), getDefaultRTASCategories(), ",");
-    pluginAAXCategoryValue.referTo           (projectRoot, Ids::pluginAAXCategory,          getUndoManager(), getDefaultAAXCategories(),  ",");
-
-    pluginEnableARA.referTo                  (projectRoot, Ids::enableARA,                  getUndoManager(),  shouldEnableARA(), ",");
-    pluginARAAnalyzableContentValue.referTo  (projectRoot, Ids::pluginARAAnalyzableContent, getUndoManager(), getDefaultARAContentTypes(), ",");
-    pluginARATransformFlagsValue.referTo     (projectRoot, Ids::pluginARATransformFlags,    getUndoManager(), getDefaultARATransformationFlags(), ",");
-    pluginARACompatibleArchiveIDsValue.referTo (projectRoot, Ids::araCompatibleArchiveIDs,    getUndoManager(), getDefaultARACompatibleArchiveIDs());
-
-    pluginVSTNumMidiInputsValue.referTo      (projectRoot, Ids::pluginVSTNumMidiInputs,     getUndoManager(), 16);
-    pluginVSTNumMidiOutputsValue.referTo     (projectRoot, Ids::pluginVSTNumMidiOutputs,    getUndoManager(), 16);
-}
-
-void Project::updateOldStyleConfigList()
-{
-    auto deprecatedConfigsList = projectRoot.getChildWithName (Ids::CONFIGURATIONS);
-
-    if (deprecatedConfigsList.isValid())
-    {
-        projectRoot.removeChild (deprecatedConfigsList, nullptr);
-
-        for (ExporterIterator exporter (*this); exporter.next();)
-        {
-            if (exporter->getNumConfigurations() == 0)
-            {
-                auto newConfigs = deprecatedConfigsList.createCopy();
-
-                if (! exporter->isXcode())
-                {
-                    for (auto j = newConfigs.getNumChildren(); --j >= 0;)
-                    {
-                        auto config = newConfigs.getChild (j);
-
-                        config.removeProperty (Ids::osxSDK,           nullptr);
-                        config.removeProperty (Ids::osxCompatibility, nullptr);
-                        config.removeProperty (Ids::osxArchitecture,  nullptr);
-                    }
-                }
-
-                exporter->settings.addChild (newConfigs, 0, nullptr);
-            }
-        }
-    }
-}
-
-void Project::moveOldPropertyFromProjectToAllExporters (Identifier name)
-{
-    if (projectRoot.hasProperty (name))
-    {
-        for (ExporterIterator exporter (*this); exporter.next();)
-            exporter->settings.setProperty (name, projectRoot [name], nullptr);
-
-        projectRoot.removeProperty (name, nullptr);
-    }
-}
-
-void Project::removeDefunctExporters()
-{
-    auto exporters = projectRoot.getChildWithName (Ids::EXPORTFORMATS);
-
-    StringPairArray oldExporters;
-    oldExporters.set ("ANDROID", "Android Ant Exporter");
-    oldExporters.set ("MSVC6",   "MSVC6");
-    oldExporters.set ("VS2010",  "Visual Studio 2010");
-    oldExporters.set ("VS2012",  "Visual Studio 2012");
-    oldExporters.set ("VS2013",  "Visual Studio 2013");
-
-    for (auto& key : oldExporters.getAllKeys())
-    {
-        auto oldExporter = exporters.getChildWithName (key);
-
-        if (oldExporter.isValid())
-        {
-            if (ProjucerApplication::getApp().isRunningCommandLine)
-                std::cout <<  "WARNING! The " + oldExporters[key]  + " Exporter is deprecated. The exporter will be removed from this project." << std::endl;
-            else
-                AlertWindow::showMessageBox (AlertWindow::WarningIcon,
-                                             TRANS (oldExporters[key]),
-                                             TRANS ("The " + oldExporters[key]  + " Exporter is deprecated. The exporter will be removed from this project."));
-
-            exporters.removeChild (oldExporter, nullptr);
-        }
-    }
-}
-
-void Project::updateOldModulePaths()
-{
-    for (ExporterIterator exporter (*this); exporter.next();)
-        exporter->updateOldModulePaths();
-}
-
-Array<Identifier> Project::getLegacyPluginFormatIdentifiers() noexcept
-{
-    static Array<Identifier> legacyPluginFormatIdentifiers { Ids::buildVST, Ids::buildVST3, Ids::buildAU, Ids::buildAUv3,
-                                                             Ids::buildRTAS, Ids::buildAAX, Ids::buildStandalone, Ids::enableIAA };
-
-    return legacyPluginFormatIdentifiers;
-}
-
-Array<Identifier> Project::getLegacyPluginCharacteristicsIdentifiers() noexcept
-{
-    static Array<Identifier> legacyPluginCharacteristicsIdentifiers { Ids::pluginIsSynth, Ids::pluginWantsMidiIn, Ids::pluginProducesMidiOut,
-                                                                      Ids::pluginIsMidiEffectPlugin, Ids::pluginEditorRequiresKeys, Ids::pluginRTASDisableBypass,
-                                                                      Ids::pluginRTASDisableMultiMono, Ids::pluginAAXDisableBypass, Ids::pluginAAXDisableMultiMono };
-
-    return legacyPluginCharacteristicsIdentifiers;
-}
-
-void Project::coalescePluginFormatValues()
-{
-    Array<var> formatsToBuild;
-
-    for (auto& formatIdentifier : getLegacyPluginFormatIdentifiers())
-    {
-        if (projectRoot.getProperty (formatIdentifier, false))
-            formatsToBuild.add (formatIdentifier.toString());
-    }
-
-    if (formatsToBuild.size() > 0)
-    {
-        if (pluginFormatsValue.isUsingDefault())
-        {
-            pluginFormatsValue = formatsToBuild;
-        }
-        else
-        {
-            auto formatVar = pluginFormatsValue.get();
-
-            if (auto* arr = formatVar.getArray())
-                arr->addArray (formatsToBuild);
-        }
-
-        shouldWriteLegacyPluginFormatSettings = true;
-    }
-}
-
-void Project::coalescePluginCharacteristicsValues()
-{
-    Array<var> pluginCharacteristics;
-
-    for (auto& characteristicIdentifier : getLegacyPluginCharacteristicsIdentifiers())
-    {
-        if (projectRoot.getProperty (characteristicIdentifier, false))
-            pluginCharacteristics.add (characteristicIdentifier.toString());
-    }
-
-    if (pluginCharacteristics.size() > 0)
-    {
-        pluginCharacteristicsValue = pluginCharacteristics;
-        shouldWriteLegacyPluginCharacteristicsSettings = true;
-    }
-}
-
-void Project::updatePluginCategories()
-{
-    {
-        auto aaxCategory = projectRoot.getProperty (Ids::pluginAAXCategory, {}).toString();
-
-        if (getAllAAXCategoryVars().contains (aaxCategory))
-            pluginAAXCategoryValue = aaxCategory;
-        else if (getAllAAXCategoryStrings().contains (aaxCategory))
-            pluginAAXCategoryValue = Array<var> (getAllAAXCategoryVars()[getAllAAXCategoryStrings().indexOf (aaxCategory)]);
-    }
-
-    {
-        auto rtasCategory = projectRoot.getProperty (Ids::pluginRTASCategory, {}).toString();
-
-        if (getAllRTASCategoryVars().contains (rtasCategory))
-            pluginRTASCategoryValue = rtasCategory;
-        else if (getAllRTASCategoryStrings().contains (rtasCategory))
-            pluginRTASCategoryValue = Array<var> (getAllRTASCategoryVars()[getAllRTASCategoryStrings().indexOf (rtasCategory)]);
-    }
-
-    {
-        auto vstCategory = projectRoot.getProperty (Ids::pluginVSTCategory, {}).toString();
-
-        if (vstCategory.isNotEmpty() && getAllVSTCategoryStrings().contains (vstCategory))
-            pluginVSTCategoryValue = Array<var> (vstCategory);
-        else
-            pluginVSTCategoryValue.resetToDefault();
-    }
-
-    {
-        auto araAnalyzableContent = projectRoot.getProperty (Ids::pluginARAAnalyzableContent, {}).toString();
-
-        if (getAllARAContentTypeVars().contains (araAnalyzableContent))
-            pluginARAAnalyzableContentValue = araAnalyzableContent;
-        else if (getAllARAContentTypeStrings().contains (araAnalyzableContent))
-            pluginARAAnalyzableContentValue = Array<var> (getAllARAContentTypeVars()[getAllARAContentTypeStrings().indexOf (araAnalyzableContent)]);
-    }
-
-    {
-        auto araTransformationFlags = projectRoot.getProperty (Ids::pluginARATransformFlags, {}).toString();
-
-        if (getAllARATransformationFlagVars().contains (araTransformationFlags))
-            pluginARATransformFlagsValue = araTransformationFlags;
-        else if (getAllARATransformationFlagStrings().contains (araTransformationFlags))
-            pluginARATransformFlagsValue = Array<var> (getAllARATransformationFlagVars()[getAllARATransformationFlagStrings().indexOf (araTransformationFlags)]);
-    }
-
-    {
-        auto auMainType = projectRoot.getProperty (Ids::pluginAUMainType, {}).toString();
-
-        if (auMainType.isNotEmpty())
-        {
-            if (getAllAUMainTypeVars().contains (auMainType))
-                pluginAUMainTypeValue = Array<var> (auMainType);
-            else if (getAllAUMainTypeVars().contains (auMainType.quoted ('\'')))
-                pluginAUMainTypeValue = Array<var> (auMainType.quoted ('\''));
-            else if (getAllAUMainTypeStrings().contains (auMainType))
-                pluginAUMainTypeValue = Array<var> (getAllAUMainTypeVars()[getAllAUMainTypeStrings().indexOf (auMainType)]);
-        }
-        else
-        {
-            pluginAUMainTypeValue.resetToDefault();
-        }
-    }
-}
-
-void Project::writeLegacyPluginFormatSettings()
-{
-    if (pluginFormatsValue.isUsingDefault())
-    {
-        for (auto& formatIdentifier : getLegacyPluginFormatIdentifiers())
-            projectRoot.removeProperty (formatIdentifier, nullptr);
-    }
-    else
-    {
-        auto formatVar = pluginFormatsValue.get();
-
-        if (auto* arr = formatVar.getArray())
-        {
-            for (auto& formatIdentifier : getLegacyPluginFormatIdentifiers())
-                projectRoot.setProperty (formatIdentifier, arr->contains (formatIdentifier.toString()), nullptr);
-        }
-    }
-}
-
-void Project::writeLegacyPluginCharacteristicsSettings()
-{
-    if (pluginFormatsValue.isUsingDefault())
-    {
-        for (auto& characteristicIdentifier : getLegacyPluginCharacteristicsIdentifiers())
-            projectRoot.removeProperty (characteristicIdentifier, nullptr);
-    }
-    else
-    {
-        auto characteristicsVar = pluginCharacteristicsValue.get();
-
-        if (auto* arr = characteristicsVar.getArray())
-        {
-            for (auto& characteristicIdentifier : getLegacyPluginCharacteristicsIdentifiers())
-                projectRoot.setProperty (characteristicIdentifier, arr->contains (characteristicIdentifier.toString()), nullptr);
-        }
-    }
-}
-
-//==============================================================================
-static int getVersionElement (StringRef v, int index)
-{
-    StringArray parts = StringArray::fromTokens (v, "., ", {});
-
-    return parts [parts.size() - index - 1].getIntValue();
-}
-
-static int getJuceVersion (const String& v)
-{
-    return getVersionElement (v, 2) * 100000
-         + getVersionElement (v, 1) * 1000
-         + getVersionElement (v, 0);
-}
-
-static constexpr int getBuiltJuceVersion()
-{
-    return JUCE_MAJOR_VERSION * 100000
-         + JUCE_MINOR_VERSION * 1000
-         + JUCE_BUILDNUMBER;
-}
-
-//==============================================================================
-static File& lastDocumentOpenedSingleton()
-{
-<<<<<<< HEAD
-    for (auto& juceModule : ProjucerApplication::getApp().getJUCEPathModuleList().getAllModules())
-    {
-        if (isModuleNewerThanProjucer ({ juceModule.second }))
-        {
-            if (ProjucerApplication::getApp().isRunningCommandLine)
-                std::cout <<  "WARNING! This version of the Projucer is out-of-date!" << std::endl;
-            else
-                AlertWindow::showMessageBoxAsync (AlertWindow::WarningIcon,
-                                                  "Projucer",
-                                                  "This version of the Projucer is out-of-date!"
-                                                  "\n\n"
-                                                  "Always make sure that you're running the very latest version, "
-                                                  "preferably compiled directly from the JUCE repository that you're working with!");
-        }
-    }
-=======
-    static File lastDocumentOpened;
-    return lastDocumentOpened;
->>>>>>> 226e13a7
-}
-
-File Project::getLastDocumentOpened()                   { return lastDocumentOpenedSingleton(); }
-void Project::setLastDocumentOpened (const File& file)  { lastDocumentOpenedSingleton() = file; }
-
-static void registerRecentFile (const File& file)
-{
-    RecentlyOpenedFilesList::registerRecentFileNatively (file);
-    getAppSettings().recentFiles.addFile (file);
-    getAppSettings().flush();
-}
-
-static void forgetRecentFile (const File& file)
-{
-    RecentlyOpenedFilesList::forgetRecentFileNatively (file);
-    getAppSettings().recentFiles.removeFile (file);
-    getAppSettings().flush();
-}
-
-//==============================================================================
-Result Project::loadDocument (const File& file)
-{
-    auto xml = parseXMLIfTagMatches (file, Ids::JUCERPROJECT.toString());
-
-    if (xml == nullptr)
-        return Result::fail ("Not a valid Jucer project!");
-
-    auto newTree = ValueTree::fromXml (*xml);
-
-    if (! newTree.hasType (Ids::JUCERPROJECT))
-        return Result::fail ("The document contains errors and couldn't be parsed!");
-
-    registerRecentFile (file);
-
-    enabledModulesList.reset();
-
-    projectRoot = newTree;
-    projectRoot.addListener (this);
-
-    initialiseProjectValues();
-    initialiseMainGroup();
-    initialiseAudioPluginValues();
-
-    coalescePluginFormatValues();
-    coalescePluginCharacteristicsValues();
-    updatePluginCategories();
-
-    parsedPreprocessorDefs = parsePreprocessorDefs (preprocessorDefsValue.get());
-
-    removeDefunctExporters();
-    updateOldModulePaths();
-    updateOldStyleConfigList();
-    moveOldPropertyFromProjectToAllExporters (Ids::bigIcon);
-    moveOldPropertyFromProjectToAllExporters (Ids::smallIcon);
-    getEnabledModules().sortAlphabetically();
-
-    compileEngineSettings.reset (new CompileEngineSettings (projectRoot));
-
-    rescanExporterPathModules (! ProjucerApplication::getApp().isRunningCommandLine);
-    exporterPathsModulesList.addListener (this);
-
-    if (cppStandardValue.isUsingDefault())
-        setCppVersionFromOldExporterSettings();
-
-    updateDeprecatedProjectSettings();
-
-    setChangedFlag (false);
-
-    updateLicenseWarning();
-
-    return Result::ok();
-}
-
-Result Project::saveDocument (const File& file)
-{
-    jassert (file == getFile());
-    ignoreUnused (file);
-
-    return saveProject();
-}
-
-Result Project::saveProject (ProjectExporter* exporterToSave)
-{
-    if (isSaveAndExportDisabled())
-        return Result::fail ("Save and export is disabled.");
-
-    if (isSaving)
-        return Result::ok();
-
-    if (isTemporaryProject())
-    {
-        saveAndMoveTemporaryProject (false);
-        return Result::ok();
-    }
-
-    updateProjectSettings();
-
-    if (! ProjucerApplication::getApp().isRunningCommandLine)
-    {
-        ProjucerApplication::getApp().openDocumentManager.saveAll();
-
-        if (! isTemporaryProject())
-            registerRecentFile (getFile());
-    }
-
-    const ScopedValueSetter<bool> vs (isSaving, true, false);
-
-    ProjectSaver saver (*this);
-    return saver.save (exporterToSave);
-}
-
-Result Project::openProjectInIDE (ProjectExporter& exporterToOpen, bool saveFirst)
-{
-    for (ExporterIterator exporter (*this); exporter.next();)
-    {
-        if (exporter->canLaunchProject() && exporter->getUniqueName() == exporterToOpen.getUniqueName())
-        {
-            if (isTemporaryProject())
-            {
-                saveAndMoveTemporaryProject (true);
-                return Result::ok();
-            }
-
-            if (saveFirst)
-            {
-                auto result = saveProject();
-
-                if (! result.wasOk())
-                    return result;
-            }
-
-            // Workaround for a bug where Xcode thinks the project is invalid if opened immediately
-            // after writing
-            if (saveFirst && exporter->isXcode())
-                Thread::sleep (1000);
-
-            exporter->launchProject();
-        }
-    }
-
-    return Result::ok();
-}
-
-Result Project::saveResourcesOnly()
-{
-    ProjectSaver saver (*this);
-    return saver.saveResourcesOnly();
-}
-
-bool Project::hasIncompatibleLicenseTypeAndSplashScreenSetting() const
-{
-    auto companyName = companyNameValue.get().toString();
-    auto isJUCEProject = (companyName == "Raw Material Software Limited"
-                       || companyName == "JUCE"
-                       || companyName == "ROLI Ltd.");
-
-    return ! ProjucerApplication::getApp().isRunningCommandLine && ! isJUCEProject && ! shouldDisplaySplashScreen()
-          && ! ProjucerApplication::getApp().getLicenseController().getCurrentState().canUnlockFullFeatures();
-}
-
-bool Project::isSaveAndExportDisabled() const
-{
-    return ! ProjucerApplication::getApp().isRunningCommandLine && hasIncompatibleLicenseTypeAndSplashScreenSetting();
-}
-
-void Project::updateLicenseWarning()
-{
-    if (hasIncompatibleLicenseTypeAndSplashScreenSetting())
-    {
-        ProjectMessages::MessageAction action;
-        auto currentLicenseState = ProjucerApplication::getApp().getLicenseController().getCurrentState();
-
-        if (currentLicenseState.isSignedIn() && (! currentLicenseState.canUnlockFullFeatures() || currentLicenseState.isOldLicense()))
-            action = { "Upgrade", [] { URL ("https://juce.com/get-juce").launchInDefaultBrowser(); } };
-        else
-            action = { "Sign in", [this] { ProjucerApplication::getApp().mainWindowList.getMainWindowForFile (getFile())->showLoginFormOverlay(); } };
-
-        addProjectMessage (ProjectMessages::Ids::incompatibleLicense,
-                           { std::move (action), { "Enable splash screen", [this] { displaySplashScreenValue = true; } } });
-    }
-    else
-    {
-        removeProjectMessage (ProjectMessages::Ids::incompatibleLicense);
-    }
-}
-
-void Project::updateJUCEPathWarning()
-{
-    if (ProjucerApplication::getApp().shouldPromptUserAboutIncorrectJUCEPath()
-        && ProjucerApplication::getApp().settings->isJUCEPathIncorrect())
-    {
-        auto dontAskAgain = [this]
-        {
-            ProjucerApplication::getApp().setShouldPromptUserAboutIncorrectJUCEPath (false);
-            removeProjectMessage (ProjectMessages::Ids::jucePath);
-        };
-
-        addProjectMessage (ProjectMessages::Ids::jucePath,
-                           { { "Set path", [] { ProjucerApplication::getApp().showPathsWindow (true); } },
-                             { "Ignore", [this] { removeProjectMessage (ProjectMessages::Ids::jucePath); } },
-                             { "Don't ask again", std::move (dontAskAgain) } });
-    }
-    else
-    {
-        removeProjectMessage (ProjectMessages::Ids::jucePath);
-    }
-}
-
-void Project::updateModuleWarnings()
-{
-    auto& modules = getEnabledModules();
-
-    bool cppStandard = false, missingDependencies = false, oldProjucer = false, moduleNotFound = false;
-
-    for (auto moduleID : modules.getAllModules())
-    {
-        if (! cppStandard && modules.doesModuleHaveHigherCppStandardThanProject (moduleID))
-            cppStandard = true;
-
-        if (! missingDependencies && ! modules.getExtraDependenciesNeeded (moduleID).isEmpty())
-            missingDependencies = true;
-
-        auto info = modules.getModuleInfo (moduleID);
-
-        if (! oldProjucer && (isJUCEModule (moduleID) && getJuceVersion (info.getVersion()) > getBuiltJuceVersion()))
-            oldProjucer = true;
-
-        if (! moduleNotFound && ! info.isValid())
-            moduleNotFound = true;
-    }
-
-    updateCppStandardWarning (cppStandard);
-    updateMissingModuleDependenciesWarning (missingDependencies);
-    updateOldProjucerWarning (oldProjucer);
-    updateModuleNotFoundWarning (moduleNotFound);
-}
-
-void Project::updateCppStandardWarning (bool showWarning)
-{
-    if (showWarning)
-    {
-        auto removeModules = [this]
-        {
-            auto& modules = getEnabledModules();
-
-            for (auto& module : modules.getModulesWithHigherCppStandardThanProject())
-                modules.removeModule (module);
-        };
-
-        auto updateCppStandard = [this]
-        {
-            cppStandardValue = getEnabledModules().getHighestModuleCppStandard();
-        };
-
-        addProjectMessage (ProjectMessages::Ids::cppStandard,
-                           { { "Update project C++ standard" , std::move (updateCppStandard) },
-                             { "Remove module(s)", std::move (removeModules) } });
-    }
-    else
-    {
-        removeProjectMessage (ProjectMessages::Ids::cppStandard);
-    }
-}
-
-void Project::updateMissingModuleDependenciesWarning (bool showWarning)
-{
-    if (showWarning)
-    {
-        auto removeModules = [this]
-        {
-            auto& modules = getEnabledModules();
-
-            for (auto& mod : modules.getModulesWithMissingDependencies())
-                modules.removeModule (mod);
-        };
-
-        auto addMissingDependencies = [this]
-        {
-            auto& modules = getEnabledModules();
-
-            for (auto& mod : modules.getModulesWithMissingDependencies())
-                modules.tryToFixMissingDependencies (mod);
-        };
-
-        addProjectMessage (ProjectMessages::Ids::missingModuleDependencies,
-                           { { "Add missing dependencies", std::move (addMissingDependencies) },
-                             { "Remove module(s)", std::move (removeModules) } });
-    }
-    else
-    {
-        removeProjectMessage (ProjectMessages::Ids::missingModuleDependencies);
-    }
-}
-
-void Project::updateOldProjucerWarning (bool showWarning)
-{
-    if (showWarning)
-        addProjectMessage (ProjectMessages::Ids::oldProjucer, {});
-    else
-        removeProjectMessage (ProjectMessages::Ids::oldProjucer);
-}
-
-void Project::updateModuleNotFoundWarning (bool showWarning)
-{
-    if (showWarning)
-        addProjectMessage (ProjectMessages::Ids::moduleNotFound, {});
-    else
-        removeProjectMessage (ProjectMessages::Ids::moduleNotFound);
-}
-
-void Project::licenseStateChanged()
-{
-    updateLicenseWarning();
-}
-
-void Project::changeListenerCallback (ChangeBroadcaster*)
-{
-    updateJUCEPathWarning();
-}
-
-void Project::availableModulesChanged (AvailableModulesList* listThatHasChanged)
-{
-    if (listThatHasChanged == &ProjucerApplication::getApp().getJUCEPathModulesList())
-        updateJUCEPathWarning();
-
-    updateModuleWarnings();
-}
-
-void Project::addProjectMessage (const Identifier& messageToAdd,
-                                 std::vector<ProjectMessages::MessageAction>&& actions)
-{
-    removeProjectMessage (messageToAdd);
-
-    messageActions[messageToAdd] = std::move (actions);
-
-    ValueTree child (messageToAdd);
-    child.setProperty (ProjectMessages::Ids::isVisible, true, nullptr);
-
-    projectMessages.getChildWithName (ProjectMessages::getTypeForMessage (messageToAdd)).addChild (child, -1, nullptr);
-}
-
-void Project::removeProjectMessage (const Identifier& messageToRemove)
-{
-    auto subTree = projectMessages.getChildWithName (ProjectMessages::getTypeForMessage (messageToRemove));
-    auto child = subTree.getChildWithName (messageToRemove);
-
-    if (child.isValid())
-        subTree.removeChild (child, nullptr);
-
-    messageActions.erase (messageToRemove);
-}
-
-std::vector<ProjectMessages::MessageAction> Project::getMessageActions (const Identifier& message)
-{
-    auto iter = messageActions.find (message);
-
-    if (iter != messageActions.end())
-        return iter->second;
-
-    jassertfalse;
-    return {};
-}
-
-//==============================================================================
-void Project::setTemporaryDirectory (const File& dir) noexcept
-{
-    tempDirectory = dir;
-
-     // remove this file from the recent documents list as it is a temporary project
-    forgetRecentFile (getFile());
-}
-
-void Project::saveAndMoveTemporaryProject (bool openInIDE)
-{
-    FileChooser fc ("Save Project");
-    fc.browseForDirectory();
-
-    auto newParentDirectory = fc.getResult();
-
-    if (! newParentDirectory.exists())
-        return;
-
-    auto newDirectory = newParentDirectory.getChildFile (tempDirectory.getFileName());
-    auto oldJucerFileName = getFile().getFileName();
-
-    ProjectSaver saver (*this);
-    saver.save();
-
-    tempDirectory.copyDirectoryTo (newDirectory);
-    tempDirectory.deleteRecursively();
-    tempDirectory = File();
-
-    // reload project from new location
-    if (auto* window = ProjucerApplication::getApp().mainWindowList.getMainWindowForFile (getFile()))
-    {
-        Component::SafePointer<MainWindow> safeWindow (window);
-
-        MessageManager::callAsync ([safeWindow, newDirectory, oldJucerFileName, openInIDE]() mutable
-        {
-            if (safeWindow != nullptr)
-                safeWindow->moveProject (newDirectory.getChildFile (oldJucerFileName),
-                                         openInIDE ? MainWindow::OpenInIDE::yes
-                                                   : MainWindow::OpenInIDE::no);
-        });
-    }
-}
-
-//==============================================================================
-void Project::valueTreePropertyChanged (ValueTree& tree, const Identifier& property)
-{
-    if (tree.getRoot() == tree)
-    {
-        if (property == Ids::name)
-        {
-            updateTitleDependencies();
-        }
-        else if (property == Ids::companyName)
-        {
-            updateCompanyNameDependencies();
-        }
-        else if (property == Ids::defines)
-        {
-            parsedPreprocessorDefs = parsePreprocessorDefs (preprocessorDefsValue.get());
-        }
-        else if (property == Ids::pluginFormats)
-        {
-            if (shouldWriteLegacyPluginFormatSettings)
-                writeLegacyPluginFormatSettings();
-        }
-        else if (property == Ids::pluginCharacteristicsValue)
-        {
-            pluginAUMainTypeValue.setDefault        (getDefaultAUMainTypes());
-            pluginVSTCategoryValue.setDefault       (getDefaultVSTCategories());
-            pluginVST3CategoryValue.setDefault      (getDefaultVST3Categories());
-            pluginRTASCategoryValue.setDefault      (getDefaultRTASCategories());
-            pluginAAXCategoryValue.setDefault       (getDefaultAAXCategories());
-            pluginEnableARA.setDefault              (getDefaultEnableARA());
-            pluginARAAnalyzableContentValue.setDefault    (getDefaultARAContentTypes());
-            pluginARATransformFlagsValue.setDefault (getDefaultARATransformationFlags());
-
-            if (shouldWriteLegacyPluginCharacteristicsSettings)
-                writeLegacyPluginCharacteristicsSettings();
-        }
-        else if (property == Ids::displaySplashScreen)
-        {
-            updateLicenseWarning();
-        }
-        else if (property == Ids::cppLanguageStandard)
-        {
-            updateModuleWarnings();
-        }
-
-        changed();
-    }
-}
-
-void Project::valueTreeChildAdded (ValueTree& parent, ValueTree& child)
-{
-    ignoreUnused (parent);
-
-    if (child.getType() == Ids::MODULE)
-        updateModuleWarnings();
-
-    changed();
-}
-
-void Project::valueTreeChildRemoved (ValueTree& parent, ValueTree& child, int index)
-{
-    ignoreUnused (parent, index);
-
-    if (child.getType() == Ids::MODULE)
-        updateModuleWarnings();
-
-    changed();
-}
-
-void Project::valueTreeChildOrderChanged (ValueTree&, int, int)
-{
-    changed();
-}
-
-//==============================================================================
-String Project::serialiseProjectXml (std::unique_ptr<XmlElement> xml) const
-{
-    if (xml == nullptr)
-        return {};
-
-    XmlElement::TextFormat format;
-    format.newLineChars = getProjectLineFeed().toRawUTF8();
-    return xml->toString (format);
-}
-
-bool Project::updateCachedFileState()
-{
-    auto lastModificationTime = getFile().getLastModificationTime();
-
-    if (lastModificationTime <= cachedFileState.first)
-        return false;
-
-    cachedFileState.first = lastModificationTime;
-
-    auto serialisedFileContent = serialiseProjectXml (XmlDocument (getFile()).getDocumentElement());
-
-    if (serialisedFileContent == cachedFileState.second)
-        return false;
-
-    cachedFileState.second = serialisedFileContent;
-    return true;
-}
-
-//==============================================================================
-File Project::resolveFilename (String filename) const
-{
-    if (filename.isEmpty())
-        return {};
-
-    filename = build_tools::replacePreprocessorDefs (getPreprocessorDefs(), filename);
-
-   #if ! JUCE_WINDOWS
-    if (filename.startsWith ("~"))
-        return File::getSpecialLocation (File::userHomeDirectory).getChildFile (filename.trimCharactersAtStart ("~/"));
-   #endif
-
-    if (build_tools::isAbsolutePath (filename))
-        return File::createFileWithoutCheckingPath (build_tools::currentOSStylePath (filename)); // (avoid assertions for windows-style paths)
-
-    return getFile().getSiblingFile (build_tools::currentOSStylePath (filename));
-}
-
-String Project::getRelativePathForFile (const File& file) const
-{
-    auto filename = file.getFullPathName();
-
-    auto relativePathBase = getFile().getParentDirectory();
-
-    auto p1 = relativePathBase.getFullPathName();
-    auto p2 = file.getFullPathName();
-
-    while (p1.startsWithChar (File::getSeparatorChar()))
-        p1 = p1.substring (1);
-
-    while (p2.startsWithChar (File::getSeparatorChar()))
-        p2 = p2.substring (1);
-
-    if (p1.upToFirstOccurrenceOf (File::getSeparatorString(), true, false)
-          .equalsIgnoreCase (p2.upToFirstOccurrenceOf (File::getSeparatorString(), true, false)))
-    {
-        filename = build_tools::getRelativePathFrom (file, relativePathBase);
-    }
-
-    return filename;
-}
-
-//==============================================================================
-const build_tools::ProjectType& Project::getProjectType() const
-{
-    if (auto* type = build_tools::ProjectType::findType (getProjectTypeString()))
-        return *type;
-
-    auto* guiType = build_tools::ProjectType::findType (build_tools::ProjectType_GUIApp::getTypeName());
-    jassert (guiType != nullptr);
-    return *guiType;
-}
-
-bool Project::shouldBuildTargetType (build_tools::ProjectType::Target::Type targetType) const noexcept
-{
-    auto& projectType = getProjectType();
-
-    if (! projectType.supportsTargetType (targetType))
-        return false;
-
-    switch (targetType)
-    {
-        case build_tools::ProjectType::Target::VSTPlugIn:
-            return shouldBuildVST();
-        case build_tools::ProjectType::Target::VST3PlugIn:
-            return shouldBuildVST3();
-        case build_tools::ProjectType::Target::AAXPlugIn:
-            return shouldBuildAAX();
-        case build_tools::ProjectType::Target::RTASPlugIn:
-            return shouldBuildRTAS();
-        case build_tools::ProjectType::Target::AudioUnitPlugIn:
-            return shouldBuildAU();
-        case build_tools::ProjectType::Target::AudioUnitv3PlugIn:
-            return shouldBuildAUv3();
-        case build_tools::ProjectType::Target::StandalonePlugIn:
-            return shouldBuildStandalonePlugin();
-        case build_tools::ProjectType::Target::UnityPlugIn:
-            return shouldBuildUnityPlugin();
-        case build_tools::ProjectType::Target::AggregateTarget:
-        case build_tools::ProjectType::Target::SharedCodeTarget:
-            return projectType.isAudioPlugin();
-        case build_tools::ProjectType::Target::unspecified:
-            return false;
-        case build_tools::ProjectType::Target::GUIApp:
-        case build_tools::ProjectType::Target::ConsoleApp:
-        case build_tools::ProjectType::Target::StaticLibrary:
-        case build_tools::ProjectType::Target::DynamicLibrary:
-        default:
-            break;
-    }
-
-    return true;
-}
-
-static bool hasParentDirectory (File f, StringRef parentName)
-{
-    for (int depth = 0; depth < 2; ++depth)
-    {
-        auto parent = f.getParentDirectory();
-
-        if (parent.getFileName() == parentName)
-            return true;
-
-        f = parent;
-    }
-
-    return false;
-}
-
-build_tools::ProjectType::Target::Type Project::getTargetTypeFromFilePath (const File& file, bool returnSharedTargetIfNoValidSuffix)
-{
-    if      (LibraryModule::CompileUnit::hasSuffix (file, "_AU") || hasParentDirectory (file, "AU"))                 return build_tools::ProjectType::Target::AudioUnitPlugIn;
-    else if (LibraryModule::CompileUnit::hasSuffix (file, "_AUv3") || hasParentDirectory (file, "AU"))               return build_tools::ProjectType::Target::AudioUnitv3PlugIn;
-    else if (LibraryModule::CompileUnit::hasSuffix (file, "_AAX") || hasParentDirectory (file, "AAX"))               return build_tools::ProjectType::Target::AAXPlugIn;
-    else if (LibraryModule::CompileUnit::hasSuffix (file, "_RTAS") || hasParentDirectory (file, "RTAS"))             return build_tools::ProjectType::Target::RTASPlugIn;
-    else if (LibraryModule::CompileUnit::hasSuffix (file, "_VST2") || hasParentDirectory (file, "VST"))              return build_tools::ProjectType::Target::VSTPlugIn;
-    else if (LibraryModule::CompileUnit::hasSuffix (file, "_VST3") || hasParentDirectory (file, "VST3"))             return build_tools::ProjectType::Target::VST3PlugIn;
-    else if (LibraryModule::CompileUnit::hasSuffix (file, "_Standalone") || hasParentDirectory (file, "Standalone")) return build_tools::ProjectType::Target::StandalonePlugIn;
-    else if (LibraryModule::CompileUnit::hasSuffix (file, "_Unity") || hasParentDirectory (file, "Unity"))           return build_tools::ProjectType::Target::UnityPlugIn;
-
-    return (returnSharedTargetIfNoValidSuffix ? build_tools::ProjectType::Target::SharedCodeTarget : build_tools::ProjectType::Target::unspecified);
-}
-
-//==============================================================================
-void Project::createPropertyEditors (PropertyListBuilder& props)
-{
-    props.add (new TextPropertyComponent (projectNameValue, "Project Name", 256, false),
-               "The name of the project.");
-
-    props.add (new TextPropertyComponent (versionValue, "Project Version", 16, false),
-               "The project's version number. This should be in the format major.minor.point[.point] where you should omit the final "
-               "(optional) [.point] if you are targeting AU and AUv3 plug-ins as they only support three number versions.");
-
-    props.add (new ChoicePropertyComponent (projectLineFeedValue, "Project Line Feed", { "\\r\\n", "\\n", }, { "\r\n", "\n" }),
-               "Use this to set the line feed which will be used when creating new source files for this project "
-               "(this won't affect any existing files).");
-
-    props.add (new TextPropertyComponent (companyNameValue, "Company Name", 256, false),
-               "Your company name, which will be added to the properties of the binary where possible");
-
-    props.add (new TextPropertyComponent (companyCopyrightValue, "Company Copyright", 256, false),
-               "Your company copyright, which will be added to the properties of the binary where possible");
-
-    props.add (new TextPropertyComponent (companyWebsiteValue, "Company Website", 256, false),
-               "Your company website, which will be added to the properties of the binary where possible");
-
-    props.add (new TextPropertyComponent (companyEmailValue, "Company E-mail", 256, false),
-               "Your company e-mail, which will be added to the properties of the binary where possible");
-
-    props.add (new ChoicePropertyComponent (useAppConfigValue, "Use Global AppConfig Header"),
-               "If enabled, the Projucer will generate module wrapper stubs which include AppConfig.h "
-               "and will include AppConfig.h in the JuceHeader.h. If disabled, all the settings that would "
-               "previously have been specified in the AppConfig.h will be injected via the build system instead, "
-               "which may simplify the includes in the project.");
-
-    props.add (new ChoicePropertyComponent (addUsingNamespaceToJuceHeader, "Add \"using namespace juce\" to JuceHeader.h"),
-               "If enabled, the JuceHeader.h will include a \"using namepace juce\" statement. If disabled, "
-               "no such statement will be included. This setting used to be enabled by default, but it "
-               "is recommended to leave it disabled for new projects.");
-
-    props.add (new ChoicePropertyComponent (displaySplashScreenValue, "Display the JUCE Splash Screen (required for closed source applications without an Indie or Pro JUCE license)"),
-                                            "This option controls the display of the standard JUCE splash screen. "
-                                            "In accordance with the terms of the JUCE 6 End-Use License Agreement (www.juce.com/juce-6-licence), "
-                                            "this option can only be disabled for closed source applications if you have a JUCE Indie or Pro "
-                                            "license, or are using JUCE under the GPL v3 license.");
-
-    props.add (new ChoicePropertyComponentWithEnablement (splashScreenColourValue, displaySplashScreenValue, "Splash Screen Colour",
-                                                          { "Dark", "Light" }, { "Dark", "Light" }),
-               "Choose the colour of the JUCE splash screen.");
-
-
-    {
-        StringArray projectTypeNames;
-        Array<var> projectTypeCodes;
-
-        auto types = build_tools::ProjectType::getAllTypes();
-
-        for (int i = 0; i < types.size(); ++i)
-        {
-            projectTypeNames.add (types.getUnchecked(i)->getDescription());
-            projectTypeCodes.add (types.getUnchecked(i)->getType());
-        }
-
-        props.add (new ChoicePropertyComponent (projectTypeValue, "Project Type", projectTypeNames, projectTypeCodes),
-                   "The project type for which settings should be shown.");
-    }
-
-    props.add (new TextPropertyComponent (bundleIdentifierValue, "Bundle Identifier", 256, false),
-               "A unique identifier for this product, mainly for use in OSX/iOS builds. It should be something like 'com.yourcompanyname.yourproductname'");
-
-    if (isAudioPluginProject())
-        createAudioPluginPropertyEditors (props);
-
-    {
-        const int maxSizes[] = { 20480, 10240, 6144, 2048, 1024, 512, 256, 128, 64 };
-
-        StringArray maxSizeNames;
-        Array<var> maxSizeCodes;
-
-        for (int i = 0; i < numElementsInArray (maxSizes); ++i)
-        {
-            auto sizeInBytes = maxSizes[i] * 1024;
-
-            maxSizeNames.add (File::descriptionOfSizeInBytes (sizeInBytes));
-            maxSizeCodes.add (sizeInBytes);
-        }
-
-        props.add (new ChoicePropertyComponent (maxBinaryFileSizeValue, "BinaryData.cpp Size Limit", maxSizeNames, maxSizeCodes),
-                   "When splitting binary data into multiple cpp files, the Projucer attempts to keep the file sizes below this threshold. "
-                   "(Note that individual resource files which are larger than this size cannot be split across multiple cpp files).");
-    }
-
-    props.add (new ChoicePropertyComponent (includeBinaryDataInJuceHeaderValue, "Include BinaryData in JuceHeader"),
-                                             "Include BinaryData.h in the JuceHeader.h file");
-
-    props.add (new TextPropertyComponent (binaryDataNamespaceValue, "BinaryData Namespace", 256, false),
-                                          "The namespace containing the binary assets.");
-
-    props.add (new ChoicePropertyComponent (cppStandardValue, "C++ Language Standard",
-                                            getCppStandardStrings(),
-                                            getCppStandardVars()),
-               "The standard of the C++ language that will be used for compilation.");
-
-    props.add (new TextPropertyComponent (preprocessorDefsValue, "Preprocessor Definitions", 32768, true),
-               "Global preprocessor definitions. Use the form \"NAME1=value NAME2=value\", using whitespace, commas, or "
-               "new-lines to separate the items - to include a space or comma in a definition, precede it with a backslash.");
-
-    props.addSearchPathProperty (headerSearchPathsValue, "Header Search Paths", "Global header search paths.");
-
-    props.add (new TextPropertyComponent (postExportShellCommandPosixValue, "Post-Export Shell Command (macOS, Linux)", 1024, false),
-               "A command that will be executed by the system shell after saving this project on macOS or Linux. "
-               "The string \"%%1%%\" will be substituted with the absolute path to the project root folder.");
-
-    props.add (new TextPropertyComponent (postExportShellCommandWinValue, "Post-Export Shell Command (Windows)", 1024, false),
-               "A command that will be executed by the system shell after saving this project on Windows. "
-               "The string \"%%1%%\" will be substituted with the absolute path to the project root folder.");
-
-    props.add (new TextPropertyComponent (userNotesValue, "Notes", 32768, true),
-               "Extra comments: This field is not used for code or project generation, it's just a space where you can express your thoughts.");
-}
-
-void Project::createAudioPluginPropertyEditors (PropertyListBuilder& props)
-{
-    StringArray pluginFormatChoices{ "VST3", "AU", "AUv3", "RTAS (deprecated)", "AAX", "Standalone", "Unity", "Enable IAA", "VST (Legacy)" };
-    Array<var> pluginFormatChoiceValues{ Ids::buildVST3.toString(), Ids::buildAU.toString(), Ids::buildAUv3.toString(),
-        Ids::buildRTAS.toString(), Ids::buildAAX.toString(), Ids::buildStandalone.toString(), Ids::buildUnity.toString(),
-        Ids::enableIAA.toString(), Ids::buildVST.toString() };
-    if (!getProjectType().isARAAudioPlugin())
-    {
-        pluginFormatChoices.add ("Enable ARA");
-        pluginFormatChoiceValues.add (Ids::enableARA.toString());
-    }
-    props.add (new MultiChoicePropertyComponent (pluginFormatsValue, "Plugin Formats", pluginFormatChoices, pluginFormatChoiceValues), 
-               "Plugin formats to build. If you have selected \"VST (Legacy)\" then you will need to ensure that you have a VST2 SDK "
-               "in your header search paths. The VST2 SDK can be obtained from the vstsdk3610_11_06_2018_build_37 (or older) VST3 SDK "
-               "or JUCE version 5.3.2. You also need a VST2 license from Steinberg to distribute VST2 plug-ins.");
-
-    props.add (new MultiChoicePropertyComponent (pluginCharacteristicsValue, "Plugin Characteristics",
-                                                 { "Plugin is a Synth", "Plugin MIDI Input", "Plugin MIDI Output", "MIDI Effect Plugin", "Plugin Editor Requires Keyboard Focus",
-                                                   "Disable RTAS Bypass", "Disable AAX Bypass", "Disable RTAS Multi-Mono", "Disable AAX Multi-Mono" },
-                                                 { Ids::pluginIsSynth.toString(), Ids::pluginWantsMidiIn.toString(), Ids::pluginProducesMidiOut.toString(),
-                                                   Ids::pluginIsMidiEffectPlugin.toString(), Ids::pluginEditorRequiresKeys.toString(), Ids::pluginRTASDisableBypass.toString(),
-                                                   Ids::pluginAAXDisableBypass.toString(), Ids::pluginRTASDisableMultiMono.toString(), Ids::pluginAAXDisableMultiMono.toString() }),
-              "Some characteristics of your plugin such as whether it is a synth, produces MIDI messages, accepts MIDI messages etc.");
-    props.add (new TextPropertyComponent (pluginNameValue, "Plugin Name", 128, false),
-               "The name of your plugin (keep it short!)");
-    props.add (new TextPropertyComponent (pluginDescriptionValue, "Plugin Description", 256, false),
-               "A short description of your plugin.");
-    props.add (new TextPropertyComponent (pluginManufacturerValue, "Plugin Manufacturer", 256, false),
-               "The name of your company (cannot be blank).");
-    props.add (new TextPropertyComponent (pluginManufacturerCodeValue, "Plugin Manufacturer Code", 4, false),
-               "A four-character unique ID for your company. Note that for AU compatibility, this must contain at least one upper-case letter!");
-    props.add (new TextPropertyComponent (pluginCodeValue, "Plugin Code", 4, false),
-               "A four-character unique ID for your plugin. Note that for AU compatibility, this must contain at least one upper-case letter!");
-    props.add (new TextPropertyComponent (pluginChannelConfigsValue, "Plugin Channel Configurations", 1024, false),
-               "This list is a comma-separated set list in the form {numIns, numOuts} and each pair indicates a valid plug-in "
-               "configuration. For example {1, 1}, {2, 2} means that the plugin can be used either with 1 input and 1 output, "
-               "or with 2 inputs and 2 outputs. If your plug-in requires side-chains, aux output buses etc., then you must leave "
-               "this field empty and override the isBusesLayoutSupported callback in your AudioProcessor.");
-    props.add (new TextPropertyComponent (pluginAAXIdentifierValue, "Plugin AAX Identifier", 256, false),
-               "The value to use for the JucePlugin_AAXIdentifier setting");
-    props.add (new TextPropertyComponent (pluginAUExportPrefixValue, "Plugin AU Export Prefix", 128, false),
-               "A prefix for the names of exported entry-point functions that the component exposes - typically this will be a version of your plugin's name that can be used as part of a C++ token.");
-    props.add (new MultiChoicePropertyComponent (pluginAUMainTypeValue, "Plugin AU Main Type", getAllAUMainTypeStrings(), getAllAUMainTypeVars(), 1),
-               "AU main type.");
-    props.add (new ChoicePropertyComponent (pluginAUSandboxSafeValue, "Plugin AU is sandbox safe"),
-               "Check this box if your plug-in is sandbox safe. A sand-box safe plug-in is loaded in a restricted path and can only access it's own bundle resources and "
-               "the Music folder. Your plug-in must be able to deal with this. Newer versions of GarageBand require this to be enabled.");
-
-    {
-        Array<var> varChoices;
-        StringArray stringChoices;
-
-        for (int i = 1; i <= 16; ++i)
-        {
-            varChoices.add (i);
-            stringChoices.add (String (i));
-        }
-
-        props.add (new ChoicePropertyComponentWithEnablement (pluginVSTNumMidiInputsValue, pluginCharacteristicsValue, Ids::pluginWantsMidiIn,
-                                                              "Plugin VST Num MIDI Inputs",  stringChoices, varChoices),
-                   "For VST and VST3 plug-ins that accept MIDI, this allows you to configure the number of inputs.");
-
-        props.add (new ChoicePropertyComponentWithEnablement (pluginVSTNumMidiOutputsValue, pluginCharacteristicsValue, Ids::pluginProducesMidiOut,
-                                                              "Plugin VST Num MIDI Outputs", stringChoices, varChoices),
-                   "For VST and VST3 plug-ins that produce MIDI, this allows you to configure the number of outputs.");
-    }
-
-    {
-        Array<var> vst3CategoryVars;
-
-        for (auto s : getAllVST3CategoryStrings())
-            vst3CategoryVars.add (s);
-
-        props.add (new MultiChoicePropertyComponent (pluginVST3CategoryValue, "Plugin VST3 Category", getAllVST3CategoryStrings(), vst3CategoryVars),
-                   "VST3 category. Most hosts require either \"Fx\" or \"Instrument\" to be selected in order for the plugin to be recognised. "
-                   "If neither of these are selected, the appropriate one will be automatically added based on the \"Plugin is a synth\" option.");
-    }
-
-    props.add (new MultiChoicePropertyComponent (pluginRTASCategoryValue, "Plugin RTAS Category", getAllRTASCategoryStrings(), getAllRTASCategoryVars()),
-               "RTAS category.");
-    props.add (new MultiChoicePropertyComponent (pluginAAXCategoryValue, "Plugin AAX Category", getAllAAXCategoryStrings(), getAllAAXCategoryVars()),
-               "AAX category.");
-
-    {
-        Array<var> vstCategoryVars;
-        for (auto s : getAllVSTCategoryStrings())
-            vstCategoryVars.add (s);
-
-        props.add (new MultiChoicePropertyComponent (pluginVSTCategoryValue, "Plugin VST (legacy) Category", getAllVSTCategoryStrings(), vstCategoryVars, 1),
-                   "VST category.");
-    }
-<<<<<<< HEAD
-
-   if (shouldEnableARA())
-   {
-        props.add (new MultiChoicePropertyComponent (pluginARAAnalyzableContentValue, "Plugin ARA Analyzeable Content Types", getAllARAContentTypeStrings(), getAllARAContentTypeVars()),
-                 "ARA Analyzeable Content Types.");
-
-        props.add (new MultiChoicePropertyComponent (pluginARATransformFlagsValue, "Plugin ARA Transformation Flags", getAllARATransformationFlagStrings(), getAllARATransformationFlagVars()),
-                   "ARA Transformation Flags.");
-
-        props.add (new TextPropertyComponent (pluginARAFactoryIDValue, "Plugin ARA Factory ID", 256, false),
-                   "ARA Factory ID.");
-
-        props.add (new TextPropertyComponent (pluginARAArchiveIDValue, "Plugin ARA Document Archive ID", 256, false),
-                   "ARA Document Archive ID.");
-
-        props.add (new TextPropertyComponent (pluginARACompatibleArchiveIDsValue, "Plugin ARA Compatible Document Archive IDs", 1024, true),
-            "List of compatible ARA Document Archive IDs - one per line");
-
-    }
-}
-=======
->>>>>>> 226e13a7
-
-   if (shouldEnableARA())
-   {
-        props.add (new MultiChoicePropertyComponent (pluginARAAnalyzableContentValue, "Plugin ARA Analyzeable Content Types", getAllARAContentTypeStrings(), getAllARAContentTypeVars()),
-                 "ARA Analyzeable Content Types.");
-
-        props.add (new MultiChoicePropertyComponent (pluginARATransformFlagsValue, "Plugin ARA Transformation Flags", getAllARATransformationFlagStrings(), getAllARATransformationFlagVars()),
-                   "ARA Transformation Flags.");
-
-        props.add (new TextPropertyComponent (pluginARAFactoryIDValue, "Plugin ARA Factory ID", 256, false),
-                   "ARA Factory ID.");
-
-        props.add (new TextPropertyComponent (pluginARAArchiveIDValue, "Plugin ARA Document Archive ID", 256, false),
-                   "ARA Document Archive ID.");
-
-        props.add (new TextPropertyComponent (pluginARACompatibleArchiveIDsValue, "Plugin ARA Compatible Document Archive IDs", 1024, true),
-            "List of compatible ARA Document Archive IDs - one per line");
-
-    }
-}
-
-//==============================================================================
-File Project::getBinaryDataCppFile (int index) const
-{
-    auto cpp = getGeneratedCodeFolder().getChildFile ("BinaryData.cpp");
-
-    if (index > 0)
-        return cpp.getSiblingFile (cpp.getFileNameWithoutExtension() + String (index + 1))
-                    .withFileExtension (cpp.getFileExtension());
-
-    return cpp;
-}
-
-Project::Item Project::getMainGroup()
-{
-    return { *this, projectRoot.getChildWithName (Ids::MAINGROUP), false };
-}
-
-PropertiesFile& Project::getStoredProperties() const
-{
-    return getAppSettings().getProjectProperties (getProjectUIDString());
-}
-
-static void findImages (const Project::Item& item, OwnedArray<Project::Item>& found)
-{
-    if (item.isImageFile())
-    {
-        found.add (new Project::Item (item));
-    }
-    else if (item.isGroup())
-    {
-        for (int i = 0; i < item.getNumChildren(); ++i)
-            findImages (item.getChild (i), found);
-    }
-}
-
-void Project::findAllImageItems (OwnedArray<Project::Item>& items)
-{
-    findImages (getMainGroup(), items);
-}
-
-//==============================================================================
-Project::Item::Item (Project& p, const ValueTree& s, bool isModuleCode)
-    : project (p), state (s), belongsToModule (isModuleCode)
-{
-}
-
-Project::Item::Item (const Item& other)
-    : project (other.project), state (other.state), belongsToModule (other.belongsToModule)
-{
-}
-
-Project::Item Project::Item::createCopy()         { Item i (*this); i.state = i.state.createCopy(); return i; }
-
-String Project::Item::getID() const               { return state [Ids::ID]; }
-void Project::Item::setID (const String& newID)   { state.setProperty (Ids::ID, newID, nullptr); }
-
-std::unique_ptr<Drawable> Project::Item::loadAsImageFile() const
-{
-    const MessageManagerLock mml (ThreadPoolJob::getCurrentThreadPoolJob());
-
-    if (! mml.lockWasGained())
-        return nullptr;
-
-    if (isValid())
-        return Drawable::createFromImageFile (getFile());
-
-    return {};
-}
-
-Project::Item Project::Item::createGroup (Project& project, const String& name, const String& uid, bool isModuleCode)
-{
-    Item group (project, ValueTree (Ids::GROUP), isModuleCode);
-    group.setID (uid);
-    group.initialiseMissingProperties();
-    group.getNameValue() = name;
-    return group;
-}
-
-bool Project::Item::isFile() const          { return state.hasType (Ids::FILE); }
-bool Project::Item::isGroup() const         { return state.hasType (Ids::GROUP) || isMainGroup(); }
-bool Project::Item::isMainGroup() const     { return state.hasType (Ids::MAINGROUP); }
-
-bool Project::Item::isImageFile() const
-{
-    return isFile() && (ImageFileFormat::findImageFormatForFileExtension (getFile()) != nullptr
-                          || getFile().hasFileExtension ("svg"));
-}
-
-Project::Item Project::Item::findItemWithID (const String& targetId) const
-{
-    if (state [Ids::ID] == targetId)
-        return *this;
-
-    if (isGroup())
-    {
-        for (auto i = getNumChildren(); --i >= 0;)
-        {
-            auto found = getChild(i).findItemWithID (targetId);
-
-            if (found.isValid())
-                return found;
-        }
-    }
-
-    return Item (project, ValueTree(), false);
-}
-
-bool Project::Item::canContain (const Item& child) const
-{
-    if (isFile())
-        return false;
-
-    if (isGroup())
-        return child.isFile() || child.isGroup();
-
-    jassertfalse;
-    return false;
-}
-
-bool Project::Item::shouldBeAddedToTargetProject() const    { return isFile(); }
-
-bool Project::Item::shouldBeAddedToTargetExporter (const ProjectExporter& exporter) const
-{
-    if (shouldBeAddedToXcodeResources())
-        return exporter.isXcode() || shouldBeCompiled();
-
-    return true;
-}
-
-Value Project::Item::getShouldCompileValue()                { return state.getPropertyAsValue (Ids::compile, getUndoManager()); }
-bool Project::Item::shouldBeCompiled() const                { return state [Ids::compile]; }
-
-Value Project::Item::getShouldAddToBinaryResourcesValue()   { return state.getPropertyAsValue (Ids::resource, getUndoManager()); }
-bool Project::Item::shouldBeAddedToBinaryResources() const  { return state [Ids::resource]; }
-
-Value Project::Item::getShouldAddToXcodeResourcesValue()    { return state.getPropertyAsValue (Ids::xcodeResource, getUndoManager()); }
-bool Project::Item::shouldBeAddedToXcodeResources() const   { return state [Ids::xcodeResource]; }
-
-Value Project::Item::getShouldInhibitWarningsValue()        { return state.getPropertyAsValue (Ids::noWarnings, getUndoManager()); }
-bool Project::Item::shouldInhibitWarnings() const           { return state [Ids::noWarnings]; }
-
-bool Project::Item::isModuleCode() const                    { return belongsToModule; }
-
-Value Project::Item::getCompilerFlagSchemeValue()           { return state.getPropertyAsValue (Ids::compilerFlagScheme, getUndoManager()); }
-String Project::Item::getCompilerFlagSchemeString() const   { return state [Ids::compilerFlagScheme]; }
-
-void Project::Item::setCompilerFlagScheme (const String& scheme)
-{
-    state.getPropertyAsValue (Ids::compilerFlagScheme, getUndoManager()).setValue (scheme);
-}
-
-void Project::Item::clearCurrentCompilerFlagScheme()
-{
-    state.removeProperty (Ids::compilerFlagScheme, getUndoManager());
-}
-
-String Project::Item::getFilePath() const
-{
-    if (isFile())
-        return state [Ids::file].toString();
-
-    return {};
-}
-
-File Project::Item::getFile() const
-{
-    if (isFile())
-        return project.resolveFilename (state [Ids::file].toString());
-
-    return {};
-}
-
-void Project::Item::setFile (const File& file)
-{
-    setFile (build_tools::RelativePath (project.getRelativePathForFile (file), build_tools::RelativePath::projectFolder));
-    jassert (getFile() == file);
-}
-
-void Project::Item::setFile (const build_tools::RelativePath& file)
-{
-    jassert (isFile());
-    state.setProperty (Ids::file, file.toUnixStyle(), getUndoManager());
-    state.setProperty (Ids::name, file.getFileName(), getUndoManager());
-}
-
-bool Project::Item::renameFile (const File& newFile)
-{
-    auto oldFile = getFile();
-
-    if (oldFile.moveFileTo (newFile)
-         || (newFile.exists() && ! oldFile.exists()))
-    {
-        setFile (newFile);
-        ProjucerApplication::getApp().openDocumentManager.fileHasBeenRenamed (oldFile, newFile);
-        return true;
-    }
-
-    return false;
-}
-
-bool Project::Item::containsChildForFile (const build_tools::RelativePath& file) const
-{
-    return state.getChildWithProperty (Ids::file, file.toUnixStyle()).isValid();
-}
-
-Project::Item Project::Item::findItemForFile (const File& file) const
-{
-    if (getFile() == file)
-        return *this;
-
-    if (isGroup())
-    {
-        for (auto i = getNumChildren(); --i >= 0;)
-        {
-            auto found = getChild(i).findItemForFile (file);
-
-            if (found.isValid())
-                return found;
-        }
-    }
-
-    return Item (project, ValueTree(), false);
-}
-
-File Project::Item::determineGroupFolder() const
-{
-    jassert (isGroup());
-    File f;
-
-    for (int i = 0; i < getNumChildren(); ++i)
-    {
-        f = getChild(i).getFile();
-
-        if (f.exists())
-            return f.getParentDirectory();
-    }
-
-    auto parent = getParent();
-    if (parent != *this)
-    {
-        f = parent.determineGroupFolder();
-
-        if (f.getChildFile (getName()).isDirectory())
-            f = f.getChildFile (getName());
-    }
-    else
-    {
-        f = project.getProjectFolder();
-
-        if (f.getChildFile ("Source").isDirectory())
-            f = f.getChildFile ("Source");
-    }
-
-    return f;
-}
-
-void Project::Item::initialiseMissingProperties()
-{
-    if (! state.hasProperty (Ids::ID))
-        setID (createAlphaNumericUID());
-
-    if (isFile())
-    {
-        state.setProperty (Ids::name, getFile().getFileName(), nullptr);
-    }
-    else if (isGroup())
-    {
-        for (auto i = getNumChildren(); --i >= 0;)
-            getChild(i).initialiseMissingProperties();
-    }
-}
-
-Value Project::Item::getNameValue()
-{
-    return state.getPropertyAsValue (Ids::name, getUndoManager());
-}
-
-String Project::Item::getName() const
-{
-    return state [Ids::name];
-}
-
-void Project::Item::addChild (const Item& newChild, int insertIndex)
-{
-    state.addChild (newChild.state, insertIndex, getUndoManager());
-}
-
-void Project::Item::removeItemFromProject()
-{
-    state.getParent().removeChild (state, getUndoManager());
-}
-
-Project::Item Project::Item::getParent() const
-{
-    if (isMainGroup() || ! isGroup())
-        return *this;
-
-    return { project, state.getParent(), belongsToModule };
-}
-
-struct ItemSorter
-{
-    static int compareElements (const ValueTree& first, const ValueTree& second)
-    {
-        return first [Ids::name].toString().compareNatural (second [Ids::name].toString());
-    }
-};
-
-struct ItemSorterWithGroupsAtStart
-{
-    static int compareElements (const ValueTree& first, const ValueTree& second)
-    {
-        auto firstIsGroup = first.hasType (Ids::GROUP);
-        auto secondIsGroup = second.hasType (Ids::GROUP);
-
-        if (firstIsGroup == secondIsGroup)
-            return first [Ids::name].toString().compareNatural (second [Ids::name].toString());
-
-        return firstIsGroup ? -1 : 1;
-    }
-};
-
-static void sortGroup (ValueTree& state, bool keepGroupsAtStart, UndoManager* undoManager)
-{
-    if (keepGroupsAtStart)
-    {
-        ItemSorterWithGroupsAtStart sorter;
-        state.sort (sorter, undoManager, true);
-    }
-    else
-    {
-        ItemSorter sorter;
-        state.sort (sorter, undoManager, true);
-    }
-}
-
-static bool isGroupSorted (const ValueTree& state, bool keepGroupsAtStart)
-{
-    if (state.getNumChildren() == 0)
-        return false;
-
-    if (state.getNumChildren() == 1)
-        return true;
-
-    auto stateCopy = state.createCopy();
-    sortGroup (stateCopy, keepGroupsAtStart, nullptr);
-    return stateCopy.isEquivalentTo (state);
-}
-
-void Project::Item::sortAlphabetically (bool keepGroupsAtStart, bool recursive)
-{
-    sortGroup (state, keepGroupsAtStart, getUndoManager());
-
-    if (recursive)
-        for (auto i = getNumChildren(); --i >= 0;)
-            getChild(i).sortAlphabetically (keepGroupsAtStart, true);
-}
-
-Project::Item Project::Item::getOrCreateSubGroup (const String& name)
-{
-    for (auto i = state.getNumChildren(); --i >= 0;)
-    {
-        auto child = state.getChild (i);
-        if (child.getProperty (Ids::name) == name && child.hasType (Ids::GROUP))
-            return { project, child, belongsToModule };
-    }
-
-    return addNewSubGroup (name, -1);
-}
-
-Project::Item Project::Item::addNewSubGroup (const String& name, int insertIndex)
-{
-    auto newID = createGUID (getID() + name + String (getNumChildren()));
-
-    int n = 0;
-    while (project.getMainGroup().findItemWithID (newID).isValid())
-        newID = createGUID (newID + String (++n));
-
-    auto group = createGroup (project, name, newID, belongsToModule);
-
-    jassert (canContain (group));
-    addChild (group, insertIndex);
-    return group;
-}
-
-bool Project::Item::addFileAtIndex (const File& file, int insertIndex, const bool shouldCompile)
-{
-    if (file == File() || file.isHidden() || file.getFileName().startsWithChar ('.'))
-        return false;
-
-    if (file.isDirectory())
-    {
-        auto group = addNewSubGroup (file.getFileName(), insertIndex);
-
-        for (const auto& iter : RangedDirectoryIterator (file, false, "*", File::findFilesAndDirectories))
-            if (! project.getMainGroup().findItemForFile (iter.getFile()).isValid())
-                group.addFileRetainingSortOrder (iter.getFile(), shouldCompile);
-    }
-    else if (file.existsAsFile())
-    {
-        if (! project.getMainGroup().findItemForFile (file).isValid())
-            addFileUnchecked (file, insertIndex, shouldCompile);
-    }
-    else
-    {
-        jassertfalse;
-    }
-
-    return true;
-}
-
-bool Project::Item::addFileRetainingSortOrder (const File& file, bool shouldCompile)
-{
-    auto wasSortedGroupsNotFirst = isGroupSorted (state, false);
-    auto wasSortedGroupsFirst    = isGroupSorted (state, true);
-
-    if (! addFileAtIndex (file, 0, shouldCompile))
-        return false;
-
-    if (wasSortedGroupsNotFirst || wasSortedGroupsFirst)
-        sortAlphabetically (wasSortedGroupsFirst, false);
-
-    return true;
-}
-
-void Project::Item::addFileUnchecked (const File& file, int insertIndex, const bool shouldCompile)
-{
-    Item item (project, ValueTree (Ids::FILE), belongsToModule);
-    item.initialiseMissingProperties();
-    item.getNameValue() = file.getFileName();
-    item.getShouldCompileValue() = shouldCompile && file.hasFileExtension (fileTypesToCompileByDefault);
-    item.getShouldAddToBinaryResourcesValue() = project.shouldBeAddedToBinaryResourcesByDefault (file);
-
-    if (canContain (item))
-    {
-        item.setFile (file);
-        addChild (item, insertIndex);
-    }
-}
-
-bool Project::Item::addRelativeFile (const build_tools::RelativePath& file, int insertIndex, bool shouldCompile)
-{
-    Item item (project, ValueTree (Ids::FILE), belongsToModule);
-    item.initialiseMissingProperties();
-    item.getNameValue() = file.getFileName();
-    item.getShouldCompileValue() = shouldCompile;
-    item.getShouldAddToBinaryResourcesValue() = project.shouldBeAddedToBinaryResourcesByDefault (file);
-
-    if (canContain (item))
-    {
-        item.setFile (file);
-        addChild (item, insertIndex);
-        return true;
-    }
-
-    return false;
-}
-
-Icon Project::Item::getIcon (bool isOpen) const
-{
-    auto& icons = getIcons();
-
-    if (isFile())
-    {
-        if (isImageFile())
-            return Icon (icons.imageDoc, Colours::transparentBlack);
-
-        return { icons.file, Colours::transparentBlack };
-    }
-
-    if (isMainGroup())
-        return { icons.juceLogo, Colours::orange };
-
-    return { isOpen ? icons.openFolder : icons.closedFolder, Colours::transparentBlack };
-}
-
-bool Project::Item::isIconCrossedOut() const
-{
-    return isFile()
-            && ! (shouldBeCompiled()
-                   || shouldBeAddedToBinaryResources()
-                   || getFile().hasFileExtension (headerFileExtensions));
-}
-
-bool Project::Item::needsSaving() const noexcept
-{
-    auto& odm = ProjucerApplication::getApp().openDocumentManager;
-
-    if (odm.anyFilesNeedSaving())
-    {
-        for (int i = 0; i < odm.getNumOpenDocuments(); ++i)
-        {
-            auto* doc = odm.getOpenDocument (i);
-            if (doc->needsSaving() && doc->getFile() == getFile())
-                return true;
-        }
-    }
-
-    return false;
-}
-
-//==============================================================================
-ValueTree Project::getConfigNode()
-{
-    return projectRoot.getOrCreateChildWithName (Ids::JUCEOPTIONS, nullptr);
-}
-
-ValueWithDefault Project::getConfigFlag (const String& name)
-{
-    auto configNode = getConfigNode();
-
-    return { configNode, name, getUndoManagerFor (configNode) };
-}
-
-bool Project::isConfigFlagEnabled (const String& name, bool defaultIsEnabled) const
-{
-    auto configValue = projectRoot.getChildWithName (Ids::JUCEOPTIONS).getProperty (name, "default");
-
-    if (configValue == "default")
-        return defaultIsEnabled;
-
-    return configValue;
-}
-
-//==============================================================================
-StringArray Project::getCompilerFlagSchemes() const
-{
-    if (compilerFlagSchemesValue.isUsingDefault())
-        return {};
-
-    StringArray schemes;
-    auto schemesVar = compilerFlagSchemesValue.get();
-
-    if (auto* arr = schemesVar.getArray())
-        schemes.addArray (arr->begin(), arr->end());
-
-    return schemes;
-}
-
-void Project::addCompilerFlagScheme (const String& schemeToAdd)
-{
-    auto schemesVar = compilerFlagSchemesValue.get();
-
-    if (auto* arr = schemesVar.getArray())
-    {
-        arr->addIfNotAlreadyThere (schemeToAdd);
-        compilerFlagSchemesValue.setValue ({ *arr }, getUndoManager());
-    }
-}
-
-void Project::removeCompilerFlagScheme (const String& schemeToRemove)
-{
-    auto schemesVar = compilerFlagSchemesValue.get();
-
-    if (auto* arr = schemesVar.getArray())
-    {
-        for (int i = 0; i < arr->size(); ++i)
-        {
-            if (arr->getUnchecked (i).toString() == schemeToRemove)
-            {
-                arr->remove (i);
-
-                if (arr->isEmpty())
-                    compilerFlagSchemesValue.resetToDefault();
-                else
-                    compilerFlagSchemesValue.setValue ({ *arr }, getUndoManager());
-
-                return;
-            }
-        }
-    }
-}
-
-//==============================================================================
-static String getCompanyNameOrDefault (StringRef str)
-{
-    if (str.isEmpty())
-        return "yourcompany";
-
-    return str;
-}
-
-String Project::getDefaultBundleIdentifierString() const
-{
-    return "com." + build_tools::makeValidIdentifier (getCompanyNameOrDefault (getCompanyNameString()), false, true, false)
-            + "." + build_tools::makeValidIdentifier (getProjectNameString(), false, true, false);
-}
-
-String Project::getDefaultCompanyWebsiteString() const
-{
-    return "www." + build_tools::makeValidIdentifier (getCompanyNameOrDefault (getCompanyNameString ()), false, true, false) + ".com";
-}
-
-String Project::getDefaultPluginManufacturerString() const
-{
-    return getCompanyNameOrDefault (getCompanyNameString());
-}
-
-String Project::getDefaultARAFactoryIDString() const
-{ 
-<<<<<<< HEAD
-    return "com.yourcompany." + CodeHelpers::makeValidIdentifier (getProjectNameString(), false, true, false) + ".factory"; 
-=======
-    return getDefaultBundleIdentifierString() + ".factory";
->>>>>>> 226e13a7
-}
-
-String Project::getDefaultARADocumentArchiveID() const
-{ 
-<<<<<<< HEAD
-    return "com.yourcompany." + CodeHelpers::makeValidIdentifier (getProjectNameString(), false, true, false) + ".aradocumentarchive." + getVersionString(); 
-=======
-    return getDefaultBundleIdentifierString() + ".aradocumentarchive." + getVersionString();
->>>>>>> 226e13a7
-}
-
-String Project::getDefaultARACompatibleArchiveIDs() const
-{
-    return String();
-}
-
-String Project::getAUMainTypeString() const noexcept
-{
-    auto v = pluginAUMainTypeValue.get();
-
-    if (auto* arr = v.getArray())
-        return arr->getFirst().toString();
-
-    jassertfalse;
-    return {};
-}
-
-bool Project::isAUSandBoxSafe() const noexcept
-{
-    return pluginAUSandboxSafeValue.get();
-}
-
-String Project::getVSTCategoryString() const noexcept
-{
-    auto v = pluginVSTCategoryValue.get();
-
-    if (auto* arr = v.getArray())
-        return arr->getFirst().toString();
-
-    jassertfalse;
-    return {};
-}
-
-static String getVST3CategoryStringFromSelection (Array<var> selected, const Project& p) noexcept
-{
-    StringArray categories;
-
-    for (auto& category : selected)
-        categories.add (category);
-
-    // One of these needs to be selected in order for the plug-in to be recognised in Cubase
-    if (! categories.contains ("Fx") && ! categories.contains ("Instrument"))
-    {
-        categories.insert (0, p.isPluginSynth() ? "Instrument"
-                                                : "Fx");
-    }
-    else
-    {
-        // "Fx" and "Instrument" should come first and if both are present prioritise "Fx"
-        if (categories.contains ("Instrument"))
-            categories.move (categories.indexOf ("Instrument"), 0);
-
-        if (categories.contains ("Fx"))
-            categories.move (categories.indexOf ("Fx"), 0);
-    }
-
-    return categories.joinIntoString ("|");
-}
-
-String Project::getVST3CategoryString() const noexcept
-{
-    auto v = pluginVST3CategoryValue.get();
-
-    if (auto* arr = v.getArray())
-        return getVST3CategoryStringFromSelection (*arr, *this);
-
-    jassertfalse;
-    return {};
-}
-
-int Project::getAAXCategory() const noexcept
-{
-    int res = 0;
-
-    auto v = pluginAAXCategoryValue.get();
-
-    if (auto* arr = v.getArray())
-    {
-        for (auto c : *arr)
-            res |= static_cast<int> (c);
-    }
-
-    return res;
-}
-
-int Project::getRTASCategory() const noexcept
-{
-    int res = 0;
-
-    auto v = pluginRTASCategoryValue.get();
-
-    if (auto* arr = v.getArray())
-    {
-        for (auto c : *arr)
-            res |= static_cast<int> (c);
-    }
-
-    return res;
-}
-
-String Project::getIAATypeCode() const
-{
-    String s;
-    if (pluginWantsMidiInput())
-    {
-        if (isPluginSynth())
-            s = "auri";
-        else
-            s = "aurm";
-    }
-    else
-    {
-        if (isPluginSynth())
-            s = "aurg";
-        else
-            s = "aurx";
-    }
-    return s;
-}
-
-String Project::getIAAPluginName() const
-{
-    auto s = getPluginManufacturerString();
-    s << ": ";
-    s << getPluginNameString();
-    return s;
-}
-
-int Project::getARAContentTypes() const noexcept
-{
-    int res = 0;
-
-    auto v = pluginARAAnalyzableContentValue.get();
-
-    if (auto* arr = v.getArray())
-    {
-        for (auto c : *arr)
-            res |= static_cast<int> (c);
-    }
-
-    return res;
-}
-
-int Project::getARATransformationFlags() const noexcept
-{
-    int res = 0;
-
-    auto v = pluginARATransformFlagsValue.get();
-
-    if (auto* arr = v.getArray())
-    {
-        for (auto c : *arr)
-            res |= static_cast<int> (c);
-    }
-
-    return res;
-}
-
-//==============================================================================
-bool Project::isAUPluginHost()
-{
-    return getEnabledModules().isModuleEnabled ("juce_audio_processors") && isConfigFlagEnabled ("JUCE_PLUGINHOST_AU", false);
-}
-
-bool Project::isVSTPluginHost()
-{
-    return getEnabledModules().isModuleEnabled ("juce_audio_processors") && isConfigFlagEnabled ("JUCE_PLUGINHOST_VST", false);
-}
-
-bool Project::isVST3PluginHost()
-{
-    return getEnabledModules().isModuleEnabled ("juce_audio_processors") && isConfigFlagEnabled ("JUCE_PLUGINHOST_VST3", false);
-}
-
-bool Project::isARAPluginHost()
-{
-    return isVST3PluginHost() && isConfigFlagEnabled ("JUCE_PLUGINHOST_ARA");
-}
-
-<<<<<<< HEAD
-=======
-void Project::disableStandaloneForARAPlugIn()
-{
-    pluginFormatsValue.referTo (projectRoot, Ids::pluginFormats, getUndoManager(), Array<var> (Ids::buildVST3.toString(), Ids::buildAU.toString()), ",");
-}
-
->>>>>>> 226e13a7
-//==============================================================================
-StringArray Project::getAllAUMainTypeStrings() noexcept
-{
-    static StringArray auMainTypeStrings { "kAudioUnitType_Effect", "kAudioUnitType_FormatConverter", "kAudioUnitType_Generator", "kAudioUnitType_MIDIProcessor",
-                                           "kAudioUnitType_Mixer", "kAudioUnitType_MusicDevice", "kAudioUnitType_MusicEffect", "kAudioUnitType_OfflineEffect",
-                                           "kAudioUnitType_Output", "kAudioUnitType_Panner" };
-
-    return auMainTypeStrings;
-}
-
-Array<var> Project::getAllAUMainTypeVars() noexcept
-{
-    static Array<var> auMainTypeVars { "'aufx'", "'aufc'", "'augn'", "'aumi'",
-                                       "'aumx'", "'aumu'", "'aumf'", "'auol'",
-                                       "'auou'", "'aupn'" };
-
-    return auMainTypeVars;
-}
-
-Array<var> Project::getDefaultAUMainTypes() const noexcept
-{
-    if (isPluginMidiEffect())      return { "'aumi'" };
-    if (isPluginSynth())           return { "'aumu'" };
-    if (pluginWantsMidiInput())    return { "'aumf'" };
-
-    return { "'aufx'" };
-}
-
-StringArray Project::getAllVSTCategoryStrings() noexcept
-{
-    static StringArray vstCategoryStrings { "kPlugCategUnknown", "kPlugCategEffect", "kPlugCategSynth", "kPlugCategAnalysis", "kPlugCategMastering",
-                                            "kPlugCategSpacializer", "kPlugCategRoomFx", "kPlugSurroundFx", "kPlugCategRestoration", "kPlugCategOfflineProcess",
-                                            "kPlugCategShell", "kPlugCategGenerator" };
-    return vstCategoryStrings;
-}
-
-Array<var> Project::getDefaultVSTCategories() const noexcept
-{
-    if (isPluginSynth())
-        return  { "kPlugCategSynth" };
-
-    return { "kPlugCategEffect" };
-}
-
-StringArray Project::getAllVST3CategoryStrings() noexcept
-{
-    static StringArray vst3CategoryStrings { "Fx", "Instrument", "Analyzer", "Delay", "Distortion", "Drum", "Dynamics", "EQ", "External", "Filter",
-                                             "Generator", "Mastering", "Modulation", "Mono", "Network", "NoOfflineProcess", "OnlyOfflineProcess", "OnlyRT",
-                                             "Pitch Shift", "Restoration", "Reverb", "Sampler", "Spatial", "Stereo", "Surround", "Synth", "Tools", "Up-Downmix" };
-
-    return vst3CategoryStrings;
-}
-
-Array<var> Project::getDefaultVST3Categories() const noexcept
-{
-    if (isPluginSynth())
-        return  { "Instrument", "Synth" };
-
-    return { "Fx" };
-}
-
-StringArray Project::getAllAAXCategoryStrings() noexcept
-{
-    static StringArray aaxCategoryStrings { "AAX_ePlugInCategory_None", "AAX_ePlugInCategory_EQ", "AAX_ePlugInCategory_Dynamics", "AAX_ePlugInCategory_PitchShift",
-                                            "AAX_ePlugInCategory_Reverb", "AAX_ePlugInCategory_Delay", "AAX_ePlugInCategory_Modulation", "AAX_ePlugInCategory_Harmonic",
-                                            "AAX_ePlugInCategory_NoiseReduction", "AAX_ePlugInCategory_Dither", "AAX_ePlugInCategory_SoundField", "AAX_ePlugInCategory_HWGenerators",
-                                            "AAX_ePlugInCategory_SWGenerators", "AAX_ePlugInCategory_WrappedPlugin", "AAX_EPlugInCategory_Effect" };
-
-    return aaxCategoryStrings;
-}
-
-Array<var> Project::getAllAAXCategoryVars() noexcept
-{
-    static Array<var> aaxCategoryVars { 0x00000000, 0x00000001, 0x00000002, 0x00000004,
-                                        0x00000008, 0x00000010, 0x00000020, 0x00000040,
-                                        0x00000080, 0x00000100, 0x00000200, 0x00000400,
-                                        0x00000800, 0x00001000, 0x00002000 };
-
-    return aaxCategoryVars;
-}
-
-Array<var> Project::getDefaultAAXCategories() const noexcept
-{
-    if (isPluginSynth())
-        return getAllAAXCategoryVars()[getAllAAXCategoryStrings().indexOf ("AAX_ePlugInCategory_SWGenerators")];
-
-    return getAllAAXCategoryVars()[getAllAAXCategoryStrings().indexOf ("AAX_ePlugInCategory_None")];
-}
-
-StringArray Project::getAllRTASCategoryStrings() noexcept
-{
-    static StringArray rtasCategoryStrings { "ePlugInCategory_None", "ePlugInCategory_EQ", "ePlugInCategory_Dynamics", "ePlugInCategory_PitchShift",
-                                             "ePlugInCategory_Reverb", "ePlugInCategory_Delay", "ePlugInCategory_Modulation", "ePlugInCategory_Harmonic",
-                                             "ePlugInCategory_NoiseReduction", "ePlugInCategory_Dither", "ePlugInCategory_SoundField", "ePlugInCategory_HWGenerators",
-                                             "ePlugInCategory_SWGenerators", "ePlugInCategory_WrappedPlugin", "ePlugInCategory_Effect" };
-
-    return rtasCategoryStrings;
-}
-
-Array<var> Project::getAllRTASCategoryVars() noexcept
-{
-    static Array<var> rtasCategoryVars { 0x00000000, 0x00000001, 0x00000002, 0x00000004,
-                                         0x00000008, 0x00000010, 0x00000020, 0x00000040,
-                                         0x00000080, 0x00000100, 0x00000200, 0x00000400,
-                                         0x00000800, 0x00001000, 0x00002000 };
-
-    return rtasCategoryVars;
-}
-
-Array<var> Project::getDefaultRTASCategories() const noexcept
-{
-    if (isPluginSynth())
-        return getAllRTASCategoryVars()[getAllRTASCategoryStrings().indexOf ("ePlugInCategory_SWGenerators")];
-
-    return getAllRTASCategoryVars()[getAllRTASCategoryStrings().indexOf ("ePlugInCategory_None")];
-}
-
-bool Project::getDefaultEnableARA() const noexcept
-{
-    return false;
-}
-StringArray Project::getAllARAContentTypeStrings() noexcept
-{
-    static StringArray araContentTypes{
-        "Notes",
-        "Tempo Entries",
-        "Bar Signatures",
-        "Static Tuning",
-        "Dynamic Tuning Offsets",
-        "Key Signatures",
-        "Sheet Chords",
-    };
-    return araContentTypes;
-}
-Array<var> Project::getAllARAContentTypeVars() noexcept
-{
-    static Array<var> araContentVars{
-        /*kARAContentTypeNotes =*/                1 << 0,
-        /*kARAContentTypeTempoEntries =*/         1 << 1,
-        /*kARAContentTypeBarSignatures =*/        1 << 2,
-        /*kARAContentTypeStaticTuning =*/         1 << 3,
-        /*kARAContentTypeDynamicTuningOffsets =*/ 1 << 4,
-        /*kARAContentTypeKeySignatures =*/        1 << 5,
-        /*kARAContentTypeSheetChords =*/          1 << 6,
-    };
-    return araContentVars;
-}
-Array<var> Project::getDefaultARAContentTypes() const noexcept
-{
-    return{};
-}
-
-StringArray Project::getAllARATransformationFlagStrings() noexcept
-{
-    static StringArray araTransformationFlags{
-        "Time Stretch",
-        "Time Stretch (reflecting tempo)",
-        "Content Based Fades At Tail",
-        "Content Based Fades At Head"
-    };
-    return araTransformationFlags;
-}
-Array<var> Project::getAllARATransformationFlagVars() noexcept
-{
-    static Array<var> araContentVars{
-        /*kARAPlaybackTransformationTimestretch =*/                1 << 0,
-        /*kARAPlaybackTransformationTimestretchReflectingTempo =*/ 1 << 1,
-        /*kARAPlaybackTransformationContentBasedFadesAtTail =*/    1 << 2,
-        /*kARAPlaybackTransformationContentBasedFadesAtHead =*/    1 << 3
-    };
-    return araContentVars;
-}
-Array<var> Project::getDefaultARATransformationFlags() const noexcept
-{
-    return{};
-}
-
-//==============================================================================
-EnabledModulesList& Project::getEnabledModules()
-{
-    if (enabledModulesList == nullptr)
-        enabledModulesList.reset (new EnabledModulesList (*this, projectRoot.getOrCreateChildWithName (Ids::MODULES, nullptr)));
-
-    return *enabledModulesList;
-}
-
-static StringArray getModulePathsFromExporters (Project& project, bool onlyThisOS)
-{
-    StringArray paths;
-
-    for (Project::ExporterIterator exporter (project); exporter.next();)
-    {
-        if (onlyThisOS && !exporter->mayCompileOnCurrentOS ())
-            continue;
-        auto& modules = project.getEnabledModules();
-        auto n = modules.getNumModules();
-
-        for (int i = 0; i < n; ++i)
-        {
-            auto id = modules.getModuleID (i);
-
-            if (modules.shouldUseGlobalPath (id))
-                continue;
-
-            auto path = exporter->getPathForModuleString (id);
-
-            if (path.isNotEmpty())
-                paths.addIfNotAlreadyThere (path);
-        }
-
-        auto oldPath = exporter->getLegacyModulePath();
-
-        if (oldPath.isNotEmpty())
-            paths.addIfNotAlreadyThere (oldPath);
-    }
-
-    return paths;
-}
-
-static Array<File> getExporterModulePathsToScan (Project& project)
-{
-    auto exporterPaths = getModulePathsFromExporters (project, true);
-
-    if (exporterPaths.isEmpty())
-        exporterPaths = getModulePathsFromExporters (project, false);
-
-    Array<File> files;
-
-    for (auto& path : exporterPaths)
-    {
-        auto f = project.resolveFilename (path);
-
-        if (f.isDirectory())
-        {
-            files.addIfNotAlreadyThere (f);
-
-            if (f.getChildFile ("modules").isDirectory())
-                files.addIfNotAlreadyThere (f.getChildFile ("modules"));
-        }
-    }
-
-    return files;
-}
-
-void Project::rescanExporterPathModules (bool async)
-{
-    if (async)
-        exporterPathsModulesList.scanPathsAsync (getExporterModulePathsToScan (*this));
-    else
-        exporterPathsModulesList.scanPaths (getExporterModulePathsToScan (*this));
-}
-
-AvailableModulesList::ModuleIDAndFolder Project::getModuleWithID (const String& id)
-{
-    if (! getEnabledModules().shouldUseGlobalPath (id))
-    {
-        const auto& mod = exporterPathsModulesList.getModuleWithID (id);
-
-        if (mod.second != File())
-            return mod;
-    }
-
-    const auto& list = (isJUCEModule (id) ? ProjucerApplication::getApp().getJUCEPathModulesList().getAllModules()
-                                          : ProjucerApplication::getApp().getUserPathsModulesList().getAllModules());
-
-    for (auto& m : list)
-        if (m.first == id)
-            return m;
-
-    return exporterPathsModulesList.getModuleWithID (id);
-}
-
-//==============================================================================
-ValueTree Project::getExporters()
-{
-    return projectRoot.getOrCreateChildWithName (Ids::EXPORTFORMATS, nullptr);
-}
-
-int Project::getNumExporters()
-{
-    return getExporters().getNumChildren();
-}
-
-std::unique_ptr<ProjectExporter> Project::createExporter (int index)
-{
-    jassert (index >= 0 && index < getNumExporters());
-    return ProjectExporter::createExporterFromSettings (*this, getExporters().getChild (index));
-}
-
-void Project::addNewExporter (const Identifier& exporterIdentifier)
-{
-    std::unique_ptr<ProjectExporter> exp (ProjectExporter::createNewExporter (*this, exporterIdentifier));
-
-    exp->getTargetLocationValue() = exp->getTargetLocationString()
-                                       + getUniqueTargetFolderSuffixForExporter (exporterIdentifier, exp->getTargetLocationString());
-
-    auto exportersTree = getExporters();
-    exportersTree.appendChild (exp->settings, getUndoManagerFor (exportersTree));
-}
-
-void Project::createExporterForCurrentPlatform()
-{
-    addNewExporter (ProjectExporter::getCurrentPlatformExporterTypeInfo().identifier);
-}
-
-String Project::getUniqueTargetFolderSuffixForExporter (const Identifier& exporterIdentifier, const String& base)
-{
-    StringArray buildFolders;
-
-    auto exportersTree = getExporters();
-
-    for (int i = 0; i < exportersTree.getNumChildren(); ++i)
-    {
-        auto exporterNode = exportersTree.getChild (i);
-
-        if (exporterNode.getType() == exporterIdentifier)
-            buildFolders.add (exporterNode.getProperty ("targetFolder").toString());
-    }
-
-    if (buildFolders.size() == 0 || ! buildFolders.contains (base))
-        return {};
-
-    buildFolders.remove (buildFolders.indexOf (base));
-
-    int num = 1;
-    for (auto f : buildFolders)
-    {
-        if (! f.endsWith ("_" + String (num)))
-            break;
-
-        ++num;
-    }
-
-    return "_" + String (num);
-}
-
-//==============================================================================
-StringPairArray Project::getAppConfigDefs()
-{
-    StringPairArray result;
-    result.set ("JUCE_DISPLAY_SPLASH_SCREEN",  shouldDisplaySplashScreen()             ? "1" : "0");
-    result.set ("JUCE_USE_DARK_SPLASH_SCREEN", getSplashScreenColourString() == "Dark" ? "1" : "0");
-    result.set ("JUCE_PROJUCER_VERSION",       "0x" + String::toHexString (ProjectInfo::versionNumber));
-
-    OwnedArray<LibraryModule> modules;
-    getEnabledModules().createRequiredModules (modules);
-
-    for (auto& m : modules)
-        result.set ("JUCE_MODULE_AVAILABLE_" + m->getID(), "1");
-
-    result.set ("JUCE_GLOBAL_MODULE_SETTINGS_INCLUDED", "1");
-
-    for (auto& m : modules)
-    {
-        OwnedArray<Project::ConfigFlag> flags;
-        m->getConfigFlags (*this, flags);
-
-        for (auto* flag : flags)
-            if (! flag->value.isUsingDefault())
-                result.set (flag->symbol, flag->value.get() ? "1" : "0");
-    }
-
-    result.addArray (getAudioPluginFlags());
-
-    const auto& type = getProjectType();
-    const auto isStandaloneApplication = (! type.isAudioPlugin() && ! type.isDynamicLibrary());
-
-    const auto standaloneValue = [&]
-    {
-        if (result.containsKey ("JucePlugin_Name") && result.containsKey ("JucePlugin_Build_Standalone"))
-            return "JucePlugin_Build_Standalone";
-
-        return isStandaloneApplication ? "1" : "0";
-    }();
-
-    result.set ("JUCE_STANDALONE_APPLICATION", standaloneValue);
-
-    return result;
-}
-
-StringPairArray Project::getAudioPluginFlags() const
-{
-    if (! isAudioPluginProject())
-        return {};
-
-    const auto boolToString = [] (bool b) { return b ? "1" : "0"; };
-
-    const auto toStringLiteral = [] (const String& v)
-    {
-        return CppTokeniserFunctions::addEscapeChars (v).quoted();
-    };
-
-    const auto countMaxPluginChannels = [] (const String& configString, bool isInput)
-    {
-        auto configs = StringArray::fromTokens (configString, ", {}", {});
-        configs.trim();
-        configs.removeEmptyStrings();
-        jassert ((configs.size() & 1) == 0);  // looks like a syntax error in the configs?
-
-        int maxVal = 0;
-
-        for (int i = (isInput ? 0 : 1); i < configs.size(); i += 2)
-            maxVal = jmax (maxVal, configs[i].getIntValue());
-
-        return maxVal;
-    };
-
-    const auto toCharLiteral = [] (const String& v)
-    {
-        auto fourCharCode = v.substring (0, 4);
-        uint32 hexRepresentation = 0;
-
-        for (int i = 0; i < 4; ++i)
-            hexRepresentation = (hexRepresentation << 8u)
-                                |  (static_cast<unsigned int> (fourCharCode[i]) & 0xffu);
-
-        return "0x" + String::toHexString (static_cast<int> (hexRepresentation));
-    };
-
-    StringPairArray flags;
-    flags.set ("JucePlugin_Build_VST",                   boolToString (shouldBuildVST()));
-    flags.set ("JucePlugin_Build_VST3",                  boolToString (shouldBuildVST3()));
-    flags.set ("JucePlugin_Build_AU",                    boolToString (shouldBuildAU()));
-    flags.set ("JucePlugin_Build_AUv3",                  boolToString (shouldBuildAUv3()));
-    flags.set ("JucePlugin_Build_RTAS",                  boolToString (shouldBuildRTAS()));
-    flags.set ("JucePlugin_Build_AAX",                   boolToString (shouldBuildAAX()));
-    flags.set ("JucePlugin_Build_Standalone",            boolToString (shouldBuildStandalonePlugin()));
-    flags.set ("JucePlugin_Build_Unity",                 boolToString (shouldBuildUnityPlugin()));
-    flags.set ("JucePlugin_Enable_IAA",                  boolToString (shouldEnableIAA()));
-    flags.set ("JucePlugin_Enable_ARA",                  boolToString (shouldEnableARA()));
-    flags.set ("JucePlugin_Name",                        toStringLiteral (getPluginNameString()));
-    flags.set ("JucePlugin_Desc",                        toStringLiteral (getPluginDescriptionString()));
-    flags.set ("JucePlugin_Manufacturer",                toStringLiteral (getPluginManufacturerString()));
-    flags.set ("JucePlugin_ManufacturerWebsite",         toStringLiteral (getCompanyWebsiteString()));
-    flags.set ("JucePlugin_ManufacturerEmail",           toStringLiteral (getCompanyEmailString()));
-    flags.set ("JucePlugin_ManufacturerCode",            toCharLiteral (getPluginManufacturerCodeString()));
-    flags.set ("JucePlugin_PluginCode",                  toCharLiteral (getPluginCodeString()));
-    flags.set ("JucePlugin_IsSynth",                     boolToString (isPluginSynth()));
-    flags.set ("JucePlugin_WantsMidiInput",              boolToString (pluginWantsMidiInput()));
-    flags.set ("JucePlugin_ProducesMidiOutput",          boolToString (pluginProducesMidiOutput()));
-    flags.set ("JucePlugin_IsMidiEffect",                boolToString (isPluginMidiEffect()));
-    flags.set ("JucePlugin_EditorRequiresKeyboardFocus", boolToString (pluginEditorNeedsKeyFocus()));
-    flags.set ("JucePlugin_Version",                     getVersionString());
-    flags.set ("JucePlugin_VersionCode",                 getVersionAsHex());
-    flags.set ("JucePlugin_VersionString",               toStringLiteral (getVersionString()));
-    flags.set ("JucePlugin_VSTUniqueID",                 "JucePlugin_PluginCode");
-    flags.set ("JucePlugin_VSTCategory",                 getVSTCategoryString());
-    flags.set ("JucePlugin_Vst3Category",                toStringLiteral (getVST3CategoryString()));
-    flags.set ("JucePlugin_AUMainType",                  getAUMainTypeString());
-    flags.set ("JucePlugin_AUSubType",                   "JucePlugin_PluginCode");
-    flags.set ("JucePlugin_AUExportPrefix",              getPluginAUExportPrefixString());
-    flags.set ("JucePlugin_AUExportPrefixQuoted",        toStringLiteral (getPluginAUExportPrefixString()));
-    flags.set ("JucePlugin_AUManufacturerCode",          "JucePlugin_ManufacturerCode");
-    flags.set ("JucePlugin_CFBundleIdentifier",          getBundleIdentifierString());
-    flags.set ("JucePlugin_RTASCategory",                String (getRTASCategory()));
-    flags.set ("JucePlugin_RTASManufacturerCode",        "JucePlugin_ManufacturerCode");
-    flags.set ("JucePlugin_RTASProductId",               "JucePlugin_PluginCode");
-    flags.set ("JucePlugin_RTASDisableBypass",           boolToString (isPluginRTASBypassDisabled()));
-    flags.set ("JucePlugin_RTASDisableMultiMono",        boolToString (isPluginRTASMultiMonoDisabled()));
-    flags.set ("JucePlugin_AAXIdentifier",               getAAXIdentifierString());
-    flags.set ("JucePlugin_AAXManufacturerCode",         "JucePlugin_ManufacturerCode");
-    flags.set ("JucePlugin_AAXProductId",                "JucePlugin_PluginCode");
-    flags.set ("JucePlugin_AAXCategory",                 String (getAAXCategory()));
-    flags.set ("JucePlugin_AAXDisableBypass",            boolToString (isPluginAAXBypassDisabled()));
-    flags.set ("JucePlugin_AAXDisableMultiMono",         boolToString (isPluginAAXMultiMonoDisabled()));
-    flags.set ("JucePlugin_IAAType",                     toCharLiteral (getIAATypeCode()));
-    flags.set ("JucePlugin_IAASubType",                  "JucePlugin_PluginCode");
-    flags.set ("JucePlugin_IAAName",                     getIAAPluginName().quoted());
-    flags.set ("JucePlugin_VSTNumMidiInputs",            getVSTNumMIDIInputsString());
-    flags.set ("JucePlugin_VSTNumMidiOutputs",           getVSTNumMIDIOutputsString());
-    flags.set ("JucePlugin_ARAContentTypes",             String (getARAContentTypes()));
-    flags.set ("JucePlugin_ARATransformationFlags",      String (getARATransformationFlags()));
-    flags.set ("JucePlugin_ARAFactoryID",                toStringLiteral(getARAFactoryIDString()));
-    flags.set ("JucePlugin_ARADocumentArchiveID",        toStringLiteral(getARADocumentArchiveIDString()));
-    flags.set ("JucePlugin_ARACompatibleArchiveIDs",     toStringLiteral(getARACompatibleArchiveIDStrings()));
-
-    {
-        String plugInChannelConfig = getPluginChannelConfigsString();
-
-        if (plugInChannelConfig.isNotEmpty())
-        {
-            flags.set ("JucePlugin_MaxNumInputChannels",            String (countMaxPluginChannels (plugInChannelConfig, true)));
-            flags.set ("JucePlugin_MaxNumOutputChannels",           String (countMaxPluginChannels (plugInChannelConfig, false)));
-            flags.set ("JucePlugin_PreferredChannelConfigurations", plugInChannelConfig);
-        }
-    }
-
-    return flags;
-}
-
-//==============================================================================
-Project::ExporterIterator::ExporterIterator (Project& p) : index (-1), project (p) {}
-Project::ExporterIterator::~ExporterIterator() {}
-
-bool Project::ExporterIterator::next()
-{
-    if (++index >= project.getNumExporters())
-        return false;
-
-    exporter = project.createExporter (index);
-
-    if (exporter == nullptr)
-    {
-        jassertfalse; // corrupted project file?
-        return next();
-    }
-
-    return true;
-}
+/*
+  ==============================================================================
+
+   This file is part of the JUCE library.
+   Copyright (c) 2020 - Raw Material Software Limited
+
+   JUCE is an open source library subject to commercial or open-source
+   licensing.
+
+   By using JUCE, you agree to the terms of both the JUCE 6 End-User License
+   Agreement and JUCE Privacy Policy (both effective as of the 16th June 2020).
+
+   End User License Agreement: www.juce.com/juce-6-licence
+   Privacy Policy: www.juce.com/juce-privacy-policy
+
+   Or: You may also use this code under the terms of the GPL v3 (see
+   www.gnu.org/licenses).
+
+   JUCE IS PROVIDED "AS IS" WITHOUT ANY WARRANTY, AND ALL WARRANTIES, WHETHER
+   EXPRESSED OR IMPLIED, INCLUDING MERCHANTABILITY AND FITNESS FOR PURPOSE, ARE
+   DISCLAIMED.
+
+  ==============================================================================
+*/
+
+#include "../Application/jucer_Headers.h"
+#include "jucer_Project.h"
+#include "../ProjectSaving/jucer_ProjectSaver.h"
+#include "../Application/jucer_Application.h"
+#include "../LiveBuildEngine/jucer_CompileEngineSettings.h"
+
+//==============================================================================
+Project::ProjectFileModificationPoller::ProjectFileModificationPoller (Project& p)
+    : project (p)
+{
+    startTimer (250);
+}
+
+void Project::ProjectFileModificationPoller::reset()
+{
+    project.removeProjectMessage (ProjectMessages::Ids::jucerFileModified);
+    showingWarning = false;
+
+    startTimer (250);
+}
+
+void Project::ProjectFileModificationPoller::timerCallback()
+{
+    if (project.updateCachedFileState() && ! showingWarning)
+    {
+         project.addProjectMessage (ProjectMessages::Ids::jucerFileModified,
+                                    { { "Save current state", [this] { resaveProject(); } },
+                                      { "Re-load from disk", [this] { reloadProjectFromDisk(); } },
+                                      { "Ignore", [this] { reset(); } } });
+
+         stopTimer();
+         showingWarning = true;
+    }
+}
+
+void Project::ProjectFileModificationPoller::reloadProjectFromDisk()
+{
+    auto oldTemporaryDirectory = project.getTemporaryDirectory();
+    auto projectFile = project.getFile();
+
+    MessageManager::callAsync ([oldTemporaryDirectory, projectFile]
+    {
+        if (auto* mw = ProjucerApplication::getApp().mainWindowList.getMainWindowForFile (projectFile))
+        {
+            mw->closeCurrentProject (OpenDocumentManager::SaveIfNeeded::no);
+            mw->openFile (projectFile);
+
+            if (oldTemporaryDirectory != File())
+                if (auto* newProject = mw->getProject())
+                    newProject->setTemporaryDirectory (oldTemporaryDirectory);
+        }
+    });
+}
+
+void Project::ProjectFileModificationPoller::resaveProject()
+{
+    project.saveProject();
+    reset();
+}
+
+//==============================================================================
+Project::Project (const File& f)
+    : FileBasedDocument (projectFileExtension,
+                         String ("*") + projectFileExtension,
+                         "Choose a Jucer project to load",
+                         "Save Jucer project")
+{
+    Logger::writeToLog ("Loading project: " + f.getFullPathName());
+
+    setFile (f);
+
+    initialiseProjectValues();
+    initialiseMainGroup();
+    initialiseAudioPluginValues();
+
+    setChangedFlag (false);
+    updateCachedFileState();
+
+    auto& app = ProjucerApplication::getApp();
+
+    if (! app.isRunningCommandLine)
+        app.getLicenseController().addListener (this);
+
+    app.getJUCEPathModulesList().addListener (this);
+    app.getUserPathsModulesList().addListener (this);
+
+    updateJUCEPathWarning();
+    getGlobalProperties().addChangeListener (this);
+
+    if (! app.isRunningCommandLine)
+        LatestVersionCheckerAndUpdater::getInstance()->checkForNewVersion (true);
+}
+
+Project::~Project()
+{
+    projectRoot.removeListener (this);
+    getGlobalProperties().removeChangeListener (this);
+
+    auto& app = ProjucerApplication::getApp();
+
+    app.openDocumentManager.closeAllDocumentsUsingProject (*this, OpenDocumentManager::SaveIfNeeded::no);
+
+    if (! app.isRunningCommandLine)
+        app.getLicenseController().removeListener (this);
+
+    app.getJUCEPathModulesList().removeListener (this);
+    app.getUserPathsModulesList().removeListener (this);
+}
+
+const char* Project::projectFileExtension = ".jucer";
+
+//==============================================================================
+void Project::setTitle (const String& newTitle)
+{
+    projectNameValue = newTitle;
+
+    updateTitleDependencies();
+}
+
+void Project::updateTitleDependencies()
+{
+    auto projectName = getProjectNameString();
+
+    getMainGroup().getNameValue() = projectName;
+
+    pluginNameValue.          setDefault (projectName);
+    pluginDescriptionValue.   setDefault (projectName);
+    bundleIdentifierValue.    setDefault (getDefaultBundleIdentifierString());
+    pluginAUExportPrefixValue.setDefault (build_tools::makeValidIdentifier (projectName, false, true, false) + "AU");
+    pluginAAXIdentifierValue. setDefault (getDefaultAAXIdentifierString());
+    pluginARAFactoryIDValue.  setDefault (getDefaultARAFactoryIDString());
+    pluginARAArchiveIDValue.  setDefault (getDefaultARADocumentArchiveID());
+    pluginARACompatibleArchiveIDsValue. setDefault (getDefaultARACompatibleArchiveIDs());
+}
+
+String Project::getDocumentTitle()
+{
+    return getProjectNameString();
+}
+
+void Project::updateCompanyNameDependencies()
+{
+    bundleIdentifierValue.setDefault    (getDefaultBundleIdentifierString());
+    companyWebsiteValue.setDefault      (getDefaultCompanyWebsiteString());
+    pluginAAXIdentifierValue.setDefault (getDefaultAAXIdentifierString());
+    pluginARAFactoryIDValue.setDefault  (getDefaultARAFactoryIDString());
+    pluginARAArchiveIDValue.setDefault  (getDefaultARADocumentArchiveID());
+    pluginManufacturerValue.setDefault  (getDefaultPluginManufacturerString());
+
+    updateLicenseWarning();
+}
+
+void Project::updateProjectSettings()
+{
+    projectRoot.setProperty (Ids::name, getDocumentTitle(), nullptr);
+}
+
+bool Project::setCppVersionFromOldExporterSettings()
+{
+    auto highestLanguageStandard = -1;
+
+    for (ExporterIterator exporter (*this); exporter.next();)
+    {
+        if (exporter->isXcode()) // cpp version was per-build configuration for xcode exporters
+        {
+            for (ProjectExporter::ConfigIterator config (*exporter); config.next();)
+            {
+                auto cppLanguageStandard = config->getValue (Ids::cppLanguageStandard).getValue();
+
+                if (cppLanguageStandard != var())
+                {
+                    auto versionNum = cppLanguageStandard.toString().getLastCharacters (2).getIntValue();
+
+                    if (versionNum > highestLanguageStandard)
+                        highestLanguageStandard = versionNum;
+                }
+            }
+        }
+        else
+        {
+            auto cppLanguageStandard = exporter->getSetting (Ids::cppLanguageStandard).getValue();
+
+            if (cppLanguageStandard != var())
+            {
+                if (cppLanguageStandard.toString().containsIgnoreCase ("latest"))
+                {
+                    cppStandardValue = Project::getCppStandardVars().getLast();
+                    return true;
+                }
+
+                auto versionNum = cppLanguageStandard.toString().getLastCharacters (2).getIntValue();
+
+                if (versionNum > highestLanguageStandard)
+                    highestLanguageStandard = versionNum;
+            }
+        }
+    }
+
+    if (highestLanguageStandard != -1 && highestLanguageStandard >= 11)
+    {
+        cppStandardValue = highestLanguageStandard;
+        return true;
+    }
+
+    return false;
+}
+
+void Project::updateDeprecatedProjectSettings()
+{
+    for (ExporterIterator exporter (*this); exporter.next();)
+        exporter->updateDeprecatedSettings();
+}
+
+void Project::updateDeprecatedProjectSettingsInteractively()
+{
+    jassert (! ProjucerApplication::getApp().isRunningCommandLine);
+
+    for (ExporterIterator exporter (*this); exporter.next();)
+        exporter->updateDeprecatedSettingsInteractively();
+}
+
+void Project::initialiseMainGroup()
+{
+    // Create main file group if missing
+    if (! projectRoot.getChildWithName (Ids::MAINGROUP).isValid())
+    {
+        Item mainGroup (*this, ValueTree (Ids::MAINGROUP), false);
+        projectRoot.addChild (mainGroup.state, 0, nullptr);
+    }
+
+    getMainGroup().initialiseMissingProperties();
+}
+
+void Project::initialiseProjectValues()
+{
+    projectNameValue.referTo         (projectRoot, Ids::name,                getUndoManager(), "JUCE Project");
+    projectUIDValue.referTo          (projectRoot, Ids::ID,                  getUndoManager(), createAlphaNumericUID());
+
+    if (projectUIDValue.isUsingDefault())
+        projectUIDValue = projectUIDValue.getDefault();
+
+    projectLineFeedValue.referTo     (projectRoot, Ids::projectLineFeed,     getUndoManager(), "\r\n");
+
+    companyNameValue.referTo         (projectRoot, Ids::companyName,         getUndoManager());
+    companyCopyrightValue.referTo    (projectRoot, Ids::companyCopyright,    getUndoManager());
+    companyWebsiteValue.referTo      (projectRoot, Ids::companyWebsite,      getUndoManager(), getDefaultCompanyWebsiteString());
+    companyEmailValue.referTo        (projectRoot, Ids::companyEmail,        getUndoManager());
+
+    projectTypeValue.referTo         (projectRoot, Ids::projectType,         getUndoManager(), build_tools::ProjectType_GUIApp::getTypeName());
+    versionValue.referTo             (projectRoot, Ids::version,             getUndoManager(), "1.0.0");
+    bundleIdentifierValue.referTo    (projectRoot, Ids::bundleIdentifier,    getUndoManager(), getDefaultBundleIdentifierString());
+
+    displaySplashScreenValue.referTo (projectRoot, Ids::displaySplashScreen, getUndoManager(), false);
+    splashScreenColourValue.referTo  (projectRoot, Ids::splashScreenColour,  getUndoManager(), "Dark");
+
+    useAppConfigValue.referTo             (projectRoot, Ids::useAppConfig,                  getUndoManager(), true);
+    addUsingNamespaceToJuceHeader.referTo (projectRoot, Ids::addUsingNamespaceToJuceHeader, getUndoManager(), true);
+
+    cppStandardValue.referTo       (projectRoot, Ids::cppLanguageStandard, getUndoManager(), "14");
+
+    headerSearchPathsValue.referTo   (projectRoot, Ids::headerPath, getUndoManager());
+    preprocessorDefsValue.referTo    (projectRoot, Ids::defines,    getUndoManager());
+    userNotesValue.referTo           (projectRoot, Ids::userNotes,  getUndoManager());
+
+    maxBinaryFileSizeValue.referTo   (projectRoot, Ids::maxBinaryFileSize,         getUndoManager(), 10240 * 1024);
+
+    // this is here for backwards compatibility with old projects using the incorrect id
+    if (projectRoot.hasProperty ("includeBinaryInAppConfig"))
+         includeBinaryDataInJuceHeaderValue.referTo (projectRoot, "includeBinaryInAppConfig", getUndoManager(), true);
+    else
+        includeBinaryDataInJuceHeaderValue.referTo (projectRoot, Ids::includeBinaryInJuceHeader, getUndoManager(), true);
+
+    binaryDataNamespaceValue.referTo (projectRoot, Ids::binaryDataNamespace, getUndoManager(), "BinaryData");
+
+    compilerFlagSchemesValue.referTo (projectRoot, Ids::compilerFlagSchemes, getUndoManager(), Array<var>(), ",");
+
+    postExportShellCommandPosixValue.referTo (projectRoot, Ids::postExportShellCommandPosix, getUndoManager());
+    postExportShellCommandWinValue.referTo   (projectRoot, Ids::postExportShellCommandWin,   getUndoManager());
+}
+
+void Project::initialiseAudioPluginValues()
+{
+    auto makeValid4CC = [] (const String& seed)
+    {
+        auto s = build_tools::makeValidIdentifier (seed, false, true, false) + "xxxx";
+
+        return s.substring (0, 1).toUpperCase()
+             + s.substring (1, 4).toLowerCase();
+    };
+
+    pluginFormatsValue.referTo               (projectRoot, Ids::pluginFormats,              getUndoManager(),
+                                              Array<var> (Ids::buildVST3.toString(), Ids::buildAU.toString(), Ids::buildStandalone.toString()), ",");
+    pluginCharacteristicsValue.referTo       (projectRoot, Ids::pluginCharacteristicsValue, getUndoManager(), Array<var> (), ",");
+
+    pluginNameValue.referTo                  (projectRoot, Ids::pluginName,                 getUndoManager(), getProjectNameString());
+    pluginDescriptionValue.referTo           (projectRoot, Ids::pluginDesc,                 getUndoManager(), getProjectNameString());
+    pluginManufacturerValue.referTo          (projectRoot, Ids::pluginManufacturer,         getUndoManager(), getDefaultPluginManufacturerString());
+    pluginManufacturerCodeValue.referTo      (projectRoot, Ids::pluginManufacturerCode,     getUndoManager(), "Manu");
+    pluginCodeValue.referTo                  (projectRoot, Ids::pluginCode,                 getUndoManager(), makeValid4CC (getProjectUIDString() + getProjectUIDString()));
+    pluginChannelConfigsValue.referTo        (projectRoot, Ids::pluginChannelConfigs,       getUndoManager());
+    pluginAAXIdentifierValue.referTo         (projectRoot, Ids::aaxIdentifier,              getUndoManager(), getDefaultAAXIdentifierString());
+    pluginARAFactoryIDValue.referTo          (projectRoot, Ids::araFactoryID,               getUndoManager(), getDefaultARAFactoryIDString());
+    pluginARAArchiveIDValue.referTo          (projectRoot, Ids::araDocumentArchiveID,       getUndoManager(), getDefaultARADocumentArchiveID());
+    pluginAUExportPrefixValue.referTo        (projectRoot, Ids::pluginAUExportPrefix,       getUndoManager(),
+                                              build_tools::makeValidIdentifier (getProjectNameString(), false, true, false) + "AU");
+
+    pluginAUMainTypeValue.referTo            (projectRoot, Ids::pluginAUMainType,           getUndoManager(), getDefaultAUMainTypes(),    ",");
+    pluginAUSandboxSafeValue.referTo         (projectRoot, Ids::pluginAUIsSandboxSafe,      getUndoManager(), false);
+    pluginVSTCategoryValue.referTo           (projectRoot, Ids::pluginVSTCategory,          getUndoManager(), getDefaultVSTCategories(),  ",");
+    pluginVST3CategoryValue.referTo          (projectRoot, Ids::pluginVST3Category,         getUndoManager(), getDefaultVST3Categories(), ",");
+    pluginRTASCategoryValue.referTo          (projectRoot, Ids::pluginRTASCategory,         getUndoManager(), getDefaultRTASCategories(), ",");
+    pluginAAXCategoryValue.referTo           (projectRoot, Ids::pluginAAXCategory,          getUndoManager(), getDefaultAAXCategories(),  ",");
+
+    pluginEnableARA.referTo                  (projectRoot, Ids::enableARA,                  getUndoManager(),  shouldEnableARA(), ",");
+    pluginARAAnalyzableContentValue.referTo  (projectRoot, Ids::pluginARAAnalyzableContent, getUndoManager(), getDefaultARAContentTypes(), ",");
+    pluginARATransformFlagsValue.referTo     (projectRoot, Ids::pluginARATransformFlags,    getUndoManager(), getDefaultARATransformationFlags(), ",");
+    pluginARACompatibleArchiveIDsValue.referTo (projectRoot, Ids::araCompatibleArchiveIDs,    getUndoManager(), getDefaultARACompatibleArchiveIDs());
+
+    pluginVSTNumMidiInputsValue.referTo      (projectRoot, Ids::pluginVSTNumMidiInputs,     getUndoManager(), 16);
+    pluginVSTNumMidiOutputsValue.referTo     (projectRoot, Ids::pluginVSTNumMidiOutputs,    getUndoManager(), 16);
+}
+
+void Project::updateOldStyleConfigList()
+{
+    auto deprecatedConfigsList = projectRoot.getChildWithName (Ids::CONFIGURATIONS);
+
+    if (deprecatedConfigsList.isValid())
+    {
+        projectRoot.removeChild (deprecatedConfigsList, nullptr);
+
+        for (ExporterIterator exporter (*this); exporter.next();)
+        {
+            if (exporter->getNumConfigurations() == 0)
+            {
+                auto newConfigs = deprecatedConfigsList.createCopy();
+
+                if (! exporter->isXcode())
+                {
+                    for (auto j = newConfigs.getNumChildren(); --j >= 0;)
+                    {
+                        auto config = newConfigs.getChild (j);
+
+                        config.removeProperty (Ids::osxSDK,           nullptr);
+                        config.removeProperty (Ids::osxCompatibility, nullptr);
+                        config.removeProperty (Ids::osxArchitecture,  nullptr);
+                    }
+                }
+
+                exporter->settings.addChild (newConfigs, 0, nullptr);
+            }
+        }
+    }
+}
+
+void Project::moveOldPropertyFromProjectToAllExporters (Identifier name)
+{
+    if (projectRoot.hasProperty (name))
+    {
+        for (ExporterIterator exporter (*this); exporter.next();)
+            exporter->settings.setProperty (name, projectRoot [name], nullptr);
+
+        projectRoot.removeProperty (name, nullptr);
+    }
+}
+
+void Project::removeDefunctExporters()
+{
+    auto exporters = projectRoot.getChildWithName (Ids::EXPORTFORMATS);
+
+    StringPairArray oldExporters;
+    oldExporters.set ("ANDROID", "Android Ant Exporter");
+    oldExporters.set ("MSVC6",   "MSVC6");
+    oldExporters.set ("VS2010",  "Visual Studio 2010");
+    oldExporters.set ("VS2012",  "Visual Studio 2012");
+    oldExporters.set ("VS2013",  "Visual Studio 2013");
+
+    for (auto& key : oldExporters.getAllKeys())
+    {
+        auto oldExporter = exporters.getChildWithName (key);
+
+        if (oldExporter.isValid())
+        {
+            if (ProjucerApplication::getApp().isRunningCommandLine)
+                std::cout <<  "WARNING! The " + oldExporters[key]  + " Exporter is deprecated. The exporter will be removed from this project." << std::endl;
+            else
+                AlertWindow::showMessageBox (AlertWindow::WarningIcon,
+                                             TRANS (oldExporters[key]),
+                                             TRANS ("The " + oldExporters[key]  + " Exporter is deprecated. The exporter will be removed from this project."));
+
+            exporters.removeChild (oldExporter, nullptr);
+        }
+    }
+}
+
+void Project::updateOldModulePaths()
+{
+    for (ExporterIterator exporter (*this); exporter.next();)
+        exporter->updateOldModulePaths();
+}
+
+Array<Identifier> Project::getLegacyPluginFormatIdentifiers() noexcept
+{
+    static Array<Identifier> legacyPluginFormatIdentifiers { Ids::buildVST, Ids::buildVST3, Ids::buildAU, Ids::buildAUv3,
+                                                             Ids::buildRTAS, Ids::buildAAX, Ids::buildStandalone, Ids::enableIAA };
+
+    return legacyPluginFormatIdentifiers;
+}
+
+Array<Identifier> Project::getLegacyPluginCharacteristicsIdentifiers() noexcept
+{
+    static Array<Identifier> legacyPluginCharacteristicsIdentifiers { Ids::pluginIsSynth, Ids::pluginWantsMidiIn, Ids::pluginProducesMidiOut,
+                                                                      Ids::pluginIsMidiEffectPlugin, Ids::pluginEditorRequiresKeys, Ids::pluginRTASDisableBypass,
+                                                                      Ids::pluginRTASDisableMultiMono, Ids::pluginAAXDisableBypass, Ids::pluginAAXDisableMultiMono };
+
+    return legacyPluginCharacteristicsIdentifiers;
+}
+
+void Project::coalescePluginFormatValues()
+{
+    Array<var> formatsToBuild;
+
+    for (auto& formatIdentifier : getLegacyPluginFormatIdentifiers())
+    {
+        if (projectRoot.getProperty (formatIdentifier, false))
+            formatsToBuild.add (formatIdentifier.toString());
+    }
+
+    if (formatsToBuild.size() > 0)
+    {
+        if (pluginFormatsValue.isUsingDefault())
+        {
+            pluginFormatsValue = formatsToBuild;
+        }
+        else
+        {
+            auto formatVar = pluginFormatsValue.get();
+
+            if (auto* arr = formatVar.getArray())
+                arr->addArray (formatsToBuild);
+        }
+
+        shouldWriteLegacyPluginFormatSettings = true;
+    }
+}
+
+void Project::coalescePluginCharacteristicsValues()
+{
+    Array<var> pluginCharacteristics;
+
+    for (auto& characteristicIdentifier : getLegacyPluginCharacteristicsIdentifiers())
+    {
+        if (projectRoot.getProperty (characteristicIdentifier, false))
+            pluginCharacteristics.add (characteristicIdentifier.toString());
+    }
+
+    if (pluginCharacteristics.size() > 0)
+    {
+        pluginCharacteristicsValue = pluginCharacteristics;
+        shouldWriteLegacyPluginCharacteristicsSettings = true;
+    }
+}
+
+void Project::updatePluginCategories()
+{
+    {
+        auto aaxCategory = projectRoot.getProperty (Ids::pluginAAXCategory, {}).toString();
+
+        if (getAllAAXCategoryVars().contains (aaxCategory))
+            pluginAAXCategoryValue = aaxCategory;
+        else if (getAllAAXCategoryStrings().contains (aaxCategory))
+            pluginAAXCategoryValue = Array<var> (getAllAAXCategoryVars()[getAllAAXCategoryStrings().indexOf (aaxCategory)]);
+    }
+
+    {
+        auto rtasCategory = projectRoot.getProperty (Ids::pluginRTASCategory, {}).toString();
+
+        if (getAllRTASCategoryVars().contains (rtasCategory))
+            pluginRTASCategoryValue = rtasCategory;
+        else if (getAllRTASCategoryStrings().contains (rtasCategory))
+            pluginRTASCategoryValue = Array<var> (getAllRTASCategoryVars()[getAllRTASCategoryStrings().indexOf (rtasCategory)]);
+    }
+
+    {
+        auto vstCategory = projectRoot.getProperty (Ids::pluginVSTCategory, {}).toString();
+
+        if (vstCategory.isNotEmpty() && getAllVSTCategoryStrings().contains (vstCategory))
+            pluginVSTCategoryValue = Array<var> (vstCategory);
+        else
+            pluginVSTCategoryValue.resetToDefault();
+    }
+
+    {
+        auto araAnalyzableContent = projectRoot.getProperty (Ids::pluginARAAnalyzableContent, {}).toString();
+
+        if (getAllARAContentTypeVars().contains (araAnalyzableContent))
+            pluginARAAnalyzableContentValue = araAnalyzableContent;
+        else if (getAllARAContentTypeStrings().contains (araAnalyzableContent))
+            pluginARAAnalyzableContentValue = Array<var> (getAllARAContentTypeVars()[getAllARAContentTypeStrings().indexOf (araAnalyzableContent)]);
+    }
+
+    {
+        auto araTransformationFlags = projectRoot.getProperty (Ids::pluginARATransformFlags, {}).toString();
+
+        if (getAllARATransformationFlagVars().contains (araTransformationFlags))
+            pluginARATransformFlagsValue = araTransformationFlags;
+        else if (getAllARATransformationFlagStrings().contains (araTransformationFlags))
+            pluginARATransformFlagsValue = Array<var> (getAllARATransformationFlagVars()[getAllARATransformationFlagStrings().indexOf (araTransformationFlags)]);
+    }
+
+    {
+        auto auMainType = projectRoot.getProperty (Ids::pluginAUMainType, {}).toString();
+
+        if (auMainType.isNotEmpty())
+        {
+            if (getAllAUMainTypeVars().contains (auMainType))
+                pluginAUMainTypeValue = Array<var> (auMainType);
+            else if (getAllAUMainTypeVars().contains (auMainType.quoted ('\'')))
+                pluginAUMainTypeValue = Array<var> (auMainType.quoted ('\''));
+            else if (getAllAUMainTypeStrings().contains (auMainType))
+                pluginAUMainTypeValue = Array<var> (getAllAUMainTypeVars()[getAllAUMainTypeStrings().indexOf (auMainType)]);
+        }
+        else
+        {
+            pluginAUMainTypeValue.resetToDefault();
+        }
+    }
+}
+
+void Project::writeLegacyPluginFormatSettings()
+{
+    if (pluginFormatsValue.isUsingDefault())
+    {
+        for (auto& formatIdentifier : getLegacyPluginFormatIdentifiers())
+            projectRoot.removeProperty (formatIdentifier, nullptr);
+    }
+    else
+    {
+        auto formatVar = pluginFormatsValue.get();
+
+        if (auto* arr = formatVar.getArray())
+        {
+            for (auto& formatIdentifier : getLegacyPluginFormatIdentifiers())
+                projectRoot.setProperty (formatIdentifier, arr->contains (formatIdentifier.toString()), nullptr);
+        }
+    }
+}
+
+void Project::writeLegacyPluginCharacteristicsSettings()
+{
+    if (pluginFormatsValue.isUsingDefault())
+    {
+        for (auto& characteristicIdentifier : getLegacyPluginCharacteristicsIdentifiers())
+            projectRoot.removeProperty (characteristicIdentifier, nullptr);
+    }
+    else
+    {
+        auto characteristicsVar = pluginCharacteristicsValue.get();
+
+        if (auto* arr = characteristicsVar.getArray())
+        {
+            for (auto& characteristicIdentifier : getLegacyPluginCharacteristicsIdentifiers())
+                projectRoot.setProperty (characteristicIdentifier, arr->contains (characteristicIdentifier.toString()), nullptr);
+        }
+    }
+}
+
+//==============================================================================
+static int getVersionElement (StringRef v, int index)
+{
+    StringArray parts = StringArray::fromTokens (v, "., ", {});
+
+    return parts [parts.size() - index - 1].getIntValue();
+}
+
+static int getJuceVersion (const String& v)
+{
+    return getVersionElement (v, 2) * 100000
+         + getVersionElement (v, 1) * 1000
+         + getVersionElement (v, 0);
+}
+
+static constexpr int getBuiltJuceVersion()
+{
+    return JUCE_MAJOR_VERSION * 100000
+         + JUCE_MINOR_VERSION * 1000
+         + JUCE_BUILDNUMBER;
+}
+
+//==============================================================================
+static File& lastDocumentOpenedSingleton()
+{
+    static File lastDocumentOpened;
+    return lastDocumentOpened;
+}
+
+File Project::getLastDocumentOpened()                   { return lastDocumentOpenedSingleton(); }
+void Project::setLastDocumentOpened (const File& file)  { lastDocumentOpenedSingleton() = file; }
+
+static void registerRecentFile (const File& file)
+{
+    RecentlyOpenedFilesList::registerRecentFileNatively (file);
+    getAppSettings().recentFiles.addFile (file);
+    getAppSettings().flush();
+}
+
+static void forgetRecentFile (const File& file)
+{
+    RecentlyOpenedFilesList::forgetRecentFileNatively (file);
+    getAppSettings().recentFiles.removeFile (file);
+    getAppSettings().flush();
+}
+
+//==============================================================================
+Result Project::loadDocument (const File& file)
+{
+    auto xml = parseXMLIfTagMatches (file, Ids::JUCERPROJECT.toString());
+
+    if (xml == nullptr)
+        return Result::fail ("Not a valid Jucer project!");
+
+    auto newTree = ValueTree::fromXml (*xml);
+
+    if (! newTree.hasType (Ids::JUCERPROJECT))
+        return Result::fail ("The document contains errors and couldn't be parsed!");
+
+    registerRecentFile (file);
+
+    enabledModulesList.reset();
+
+    projectRoot = newTree;
+    projectRoot.addListener (this);
+
+    initialiseProjectValues();
+    initialiseMainGroup();
+    initialiseAudioPluginValues();
+
+    coalescePluginFormatValues();
+    coalescePluginCharacteristicsValues();
+    updatePluginCategories();
+
+    parsedPreprocessorDefs = parsePreprocessorDefs (preprocessorDefsValue.get());
+
+    removeDefunctExporters();
+    updateOldModulePaths();
+    updateOldStyleConfigList();
+    moveOldPropertyFromProjectToAllExporters (Ids::bigIcon);
+    moveOldPropertyFromProjectToAllExporters (Ids::smallIcon);
+    getEnabledModules().sortAlphabetically();
+
+    compileEngineSettings.reset (new CompileEngineSettings (projectRoot));
+
+    rescanExporterPathModules (! ProjucerApplication::getApp().isRunningCommandLine);
+    exporterPathsModulesList.addListener (this);
+
+    if (cppStandardValue.isUsingDefault())
+        setCppVersionFromOldExporterSettings();
+
+    updateDeprecatedProjectSettings();
+
+    setChangedFlag (false);
+
+    updateLicenseWarning();
+
+    return Result::ok();
+}
+
+Result Project::saveDocument (const File& file)
+{
+    jassert (file == getFile());
+    ignoreUnused (file);
+
+    return saveProject();
+}
+
+Result Project::saveProject (ProjectExporter* exporterToSave)
+{
+    if (isSaveAndExportDisabled())
+        return Result::fail ("Save and export is disabled.");
+
+    if (isSaving)
+        return Result::ok();
+
+    if (isTemporaryProject())
+    {
+        saveAndMoveTemporaryProject (false);
+        return Result::ok();
+    }
+
+    updateProjectSettings();
+
+    if (! ProjucerApplication::getApp().isRunningCommandLine)
+    {
+        ProjucerApplication::getApp().openDocumentManager.saveAll();
+
+        if (! isTemporaryProject())
+            registerRecentFile (getFile());
+    }
+
+    const ScopedValueSetter<bool> vs (isSaving, true, false);
+
+    ProjectSaver saver (*this);
+    return saver.save (exporterToSave);
+}
+
+Result Project::openProjectInIDE (ProjectExporter& exporterToOpen, bool saveFirst)
+{
+    for (ExporterIterator exporter (*this); exporter.next();)
+    {
+        if (exporter->canLaunchProject() && exporter->getUniqueName() == exporterToOpen.getUniqueName())
+        {
+            if (isTemporaryProject())
+            {
+                saveAndMoveTemporaryProject (true);
+                return Result::ok();
+            }
+
+            if (saveFirst)
+            {
+                auto result = saveProject();
+
+                if (! result.wasOk())
+                    return result;
+            }
+
+            // Workaround for a bug where Xcode thinks the project is invalid if opened immediately
+            // after writing
+            if (saveFirst && exporter->isXcode())
+                Thread::sleep (1000);
+
+            exporter->launchProject();
+        }
+    }
+
+    return Result::ok();
+}
+
+Result Project::saveResourcesOnly()
+{
+    ProjectSaver saver (*this);
+    return saver.saveResourcesOnly();
+}
+
+bool Project::hasIncompatibleLicenseTypeAndSplashScreenSetting() const
+{
+    auto companyName = companyNameValue.get().toString();
+    auto isJUCEProject = (companyName == "Raw Material Software Limited"
+                       || companyName == "JUCE"
+                       || companyName == "ROLI Ltd.");
+
+    return ! ProjucerApplication::getApp().isRunningCommandLine && ! isJUCEProject && ! shouldDisplaySplashScreen()
+          && ! ProjucerApplication::getApp().getLicenseController().getCurrentState().canUnlockFullFeatures();
+}
+
+bool Project::isSaveAndExportDisabled() const
+{
+    return ! ProjucerApplication::getApp().isRunningCommandLine && hasIncompatibleLicenseTypeAndSplashScreenSetting();
+}
+
+void Project::updateLicenseWarning()
+{
+    if (hasIncompatibleLicenseTypeAndSplashScreenSetting())
+    {
+        ProjectMessages::MessageAction action;
+        auto currentLicenseState = ProjucerApplication::getApp().getLicenseController().getCurrentState();
+
+        if (currentLicenseState.isSignedIn() && (! currentLicenseState.canUnlockFullFeatures() || currentLicenseState.isOldLicense()))
+            action = { "Upgrade", [] { URL ("https://juce.com/get-juce").launchInDefaultBrowser(); } };
+        else
+            action = { "Sign in", [this] { ProjucerApplication::getApp().mainWindowList.getMainWindowForFile (getFile())->showLoginFormOverlay(); } };
+
+        addProjectMessage (ProjectMessages::Ids::incompatibleLicense,
+                           { std::move (action), { "Enable splash screen", [this] { displaySplashScreenValue = true; } } });
+    }
+    else
+    {
+        removeProjectMessage (ProjectMessages::Ids::incompatibleLicense);
+    }
+}
+
+void Project::updateJUCEPathWarning()
+{
+    if (ProjucerApplication::getApp().shouldPromptUserAboutIncorrectJUCEPath()
+        && ProjucerApplication::getApp().settings->isJUCEPathIncorrect())
+    {
+        auto dontAskAgain = [this]
+        {
+            ProjucerApplication::getApp().setShouldPromptUserAboutIncorrectJUCEPath (false);
+            removeProjectMessage (ProjectMessages::Ids::jucePath);
+        };
+
+        addProjectMessage (ProjectMessages::Ids::jucePath,
+                           { { "Set path", [] { ProjucerApplication::getApp().showPathsWindow (true); } },
+                             { "Ignore", [this] { removeProjectMessage (ProjectMessages::Ids::jucePath); } },
+                             { "Don't ask again", std::move (dontAskAgain) } });
+    }
+    else
+    {
+        removeProjectMessage (ProjectMessages::Ids::jucePath);
+    }
+}
+
+void Project::updateModuleWarnings()
+{
+    auto& modules = getEnabledModules();
+
+    bool cppStandard = false, missingDependencies = false, oldProjucer = false, moduleNotFound = false;
+
+    for (auto moduleID : modules.getAllModules())
+    {
+        if (! cppStandard && modules.doesModuleHaveHigherCppStandardThanProject (moduleID))
+            cppStandard = true;
+
+        if (! missingDependencies && ! modules.getExtraDependenciesNeeded (moduleID).isEmpty())
+            missingDependencies = true;
+
+        auto info = modules.getModuleInfo (moduleID);
+
+        if (! oldProjucer && (isJUCEModule (moduleID) && getJuceVersion (info.getVersion()) > getBuiltJuceVersion()))
+            oldProjucer = true;
+
+        if (! moduleNotFound && ! info.isValid())
+            moduleNotFound = true;
+    }
+
+    updateCppStandardWarning (cppStandard);
+    updateMissingModuleDependenciesWarning (missingDependencies);
+    updateOldProjucerWarning (oldProjucer);
+    updateModuleNotFoundWarning (moduleNotFound);
+}
+
+void Project::updateCppStandardWarning (bool showWarning)
+{
+    if (showWarning)
+    {
+        auto removeModules = [this]
+        {
+            auto& modules = getEnabledModules();
+
+            for (auto& module : modules.getModulesWithHigherCppStandardThanProject())
+                modules.removeModule (module);
+        };
+
+        auto updateCppStandard = [this]
+        {
+            cppStandardValue = getEnabledModules().getHighestModuleCppStandard();
+        };
+
+        addProjectMessage (ProjectMessages::Ids::cppStandard,
+                           { { "Update project C++ standard" , std::move (updateCppStandard) },
+                             { "Remove module(s)", std::move (removeModules) } });
+    }
+    else
+    {
+        removeProjectMessage (ProjectMessages::Ids::cppStandard);
+    }
+}
+
+void Project::updateMissingModuleDependenciesWarning (bool showWarning)
+{
+    if (showWarning)
+    {
+        auto removeModules = [this]
+        {
+            auto& modules = getEnabledModules();
+
+            for (auto& mod : modules.getModulesWithMissingDependencies())
+                modules.removeModule (mod);
+        };
+
+        auto addMissingDependencies = [this]
+        {
+            auto& modules = getEnabledModules();
+
+            for (auto& mod : modules.getModulesWithMissingDependencies())
+                modules.tryToFixMissingDependencies (mod);
+        };
+
+        addProjectMessage (ProjectMessages::Ids::missingModuleDependencies,
+                           { { "Add missing dependencies", std::move (addMissingDependencies) },
+                             { "Remove module(s)", std::move (removeModules) } });
+    }
+    else
+    {
+        removeProjectMessage (ProjectMessages::Ids::missingModuleDependencies);
+    }
+}
+
+void Project::updateOldProjucerWarning (bool showWarning)
+{
+    if (showWarning)
+        addProjectMessage (ProjectMessages::Ids::oldProjucer, {});
+    else
+        removeProjectMessage (ProjectMessages::Ids::oldProjucer);
+}
+
+void Project::updateModuleNotFoundWarning (bool showWarning)
+{
+    if (showWarning)
+        addProjectMessage (ProjectMessages::Ids::moduleNotFound, {});
+    else
+        removeProjectMessage (ProjectMessages::Ids::moduleNotFound);
+}
+
+void Project::licenseStateChanged()
+{
+    updateLicenseWarning();
+}
+
+void Project::changeListenerCallback (ChangeBroadcaster*)
+{
+    updateJUCEPathWarning();
+}
+
+void Project::availableModulesChanged (AvailableModulesList* listThatHasChanged)
+{
+    if (listThatHasChanged == &ProjucerApplication::getApp().getJUCEPathModulesList())
+        updateJUCEPathWarning();
+
+    updateModuleWarnings();
+}
+
+void Project::addProjectMessage (const Identifier& messageToAdd,
+                                 std::vector<ProjectMessages::MessageAction>&& actions)
+{
+    removeProjectMessage (messageToAdd);
+
+    messageActions[messageToAdd] = std::move (actions);
+
+    ValueTree child (messageToAdd);
+    child.setProperty (ProjectMessages::Ids::isVisible, true, nullptr);
+
+    projectMessages.getChildWithName (ProjectMessages::getTypeForMessage (messageToAdd)).addChild (child, -1, nullptr);
+}
+
+void Project::removeProjectMessage (const Identifier& messageToRemove)
+{
+    auto subTree = projectMessages.getChildWithName (ProjectMessages::getTypeForMessage (messageToRemove));
+    auto child = subTree.getChildWithName (messageToRemove);
+
+    if (child.isValid())
+        subTree.removeChild (child, nullptr);
+
+    messageActions.erase (messageToRemove);
+}
+
+std::vector<ProjectMessages::MessageAction> Project::getMessageActions (const Identifier& message)
+{
+    auto iter = messageActions.find (message);
+
+    if (iter != messageActions.end())
+        return iter->second;
+
+    jassertfalse;
+    return {};
+}
+
+//==============================================================================
+void Project::setTemporaryDirectory (const File& dir) noexcept
+{
+    tempDirectory = dir;
+
+     // remove this file from the recent documents list as it is a temporary project
+    forgetRecentFile (getFile());
+}
+
+void Project::saveAndMoveTemporaryProject (bool openInIDE)
+{
+    FileChooser fc ("Save Project");
+    fc.browseForDirectory();
+
+    auto newParentDirectory = fc.getResult();
+
+    if (! newParentDirectory.exists())
+        return;
+
+    auto newDirectory = newParentDirectory.getChildFile (tempDirectory.getFileName());
+    auto oldJucerFileName = getFile().getFileName();
+
+    ProjectSaver saver (*this);
+    saver.save();
+
+    tempDirectory.copyDirectoryTo (newDirectory);
+    tempDirectory.deleteRecursively();
+    tempDirectory = File();
+
+    // reload project from new location
+    if (auto* window = ProjucerApplication::getApp().mainWindowList.getMainWindowForFile (getFile()))
+    {
+        Component::SafePointer<MainWindow> safeWindow (window);
+
+        MessageManager::callAsync ([safeWindow, newDirectory, oldJucerFileName, openInIDE]() mutable
+        {
+            if (safeWindow != nullptr)
+                safeWindow->moveProject (newDirectory.getChildFile (oldJucerFileName),
+                                         openInIDE ? MainWindow::OpenInIDE::yes
+                                                   : MainWindow::OpenInIDE::no);
+        });
+    }
+}
+
+//==============================================================================
+void Project::valueTreePropertyChanged (ValueTree& tree, const Identifier& property)
+{
+    if (tree.getRoot() == tree)
+    {
+        if (property == Ids::name)
+        {
+            updateTitleDependencies();
+        }
+        else if (property == Ids::companyName)
+        {
+            updateCompanyNameDependencies();
+        }
+        else if (property == Ids::defines)
+        {
+            parsedPreprocessorDefs = parsePreprocessorDefs (preprocessorDefsValue.get());
+        }
+        else if (property == Ids::pluginFormats)
+        {
+            if (shouldWriteLegacyPluginFormatSettings)
+                writeLegacyPluginFormatSettings();
+        }
+        else if (property == Ids::pluginCharacteristicsValue)
+        {
+            pluginAUMainTypeValue.setDefault        (getDefaultAUMainTypes());
+            pluginVSTCategoryValue.setDefault       (getDefaultVSTCategories());
+            pluginVST3CategoryValue.setDefault      (getDefaultVST3Categories());
+            pluginRTASCategoryValue.setDefault      (getDefaultRTASCategories());
+            pluginAAXCategoryValue.setDefault       (getDefaultAAXCategories());
+            pluginEnableARA.setDefault              (getDefaultEnableARA());
+            pluginARAAnalyzableContentValue.setDefault    (getDefaultARAContentTypes());
+            pluginARATransformFlagsValue.setDefault (getDefaultARATransformationFlags());
+
+            if (shouldWriteLegacyPluginCharacteristicsSettings)
+                writeLegacyPluginCharacteristicsSettings();
+        }
+        else if (property == Ids::displaySplashScreen)
+        {
+            updateLicenseWarning();
+        }
+        else if (property == Ids::cppLanguageStandard)
+        {
+            updateModuleWarnings();
+        }
+
+        changed();
+    }
+}
+
+void Project::valueTreeChildAdded (ValueTree& parent, ValueTree& child)
+{
+    ignoreUnused (parent);
+
+    if (child.getType() == Ids::MODULE)
+        updateModuleWarnings();
+
+    changed();
+}
+
+void Project::valueTreeChildRemoved (ValueTree& parent, ValueTree& child, int index)
+{
+    ignoreUnused (parent, index);
+
+    if (child.getType() == Ids::MODULE)
+        updateModuleWarnings();
+
+    changed();
+}
+
+void Project::valueTreeChildOrderChanged (ValueTree&, int, int)
+{
+    changed();
+}
+
+//==============================================================================
+String Project::serialiseProjectXml (std::unique_ptr<XmlElement> xml) const
+{
+    if (xml == nullptr)
+        return {};
+
+    XmlElement::TextFormat format;
+    format.newLineChars = getProjectLineFeed().toRawUTF8();
+    return xml->toString (format);
+}
+
+bool Project::updateCachedFileState()
+{
+    auto lastModificationTime = getFile().getLastModificationTime();
+
+    if (lastModificationTime <= cachedFileState.first)
+        return false;
+
+    cachedFileState.first = lastModificationTime;
+
+    auto serialisedFileContent = serialiseProjectXml (XmlDocument (getFile()).getDocumentElement());
+
+    if (serialisedFileContent == cachedFileState.second)
+        return false;
+
+    cachedFileState.second = serialisedFileContent;
+    return true;
+}
+
+//==============================================================================
+File Project::resolveFilename (String filename) const
+{
+    if (filename.isEmpty())
+        return {};
+
+    filename = build_tools::replacePreprocessorDefs (getPreprocessorDefs(), filename);
+
+   #if ! JUCE_WINDOWS
+    if (filename.startsWith ("~"))
+        return File::getSpecialLocation (File::userHomeDirectory).getChildFile (filename.trimCharactersAtStart ("~/"));
+   #endif
+
+    if (build_tools::isAbsolutePath (filename))
+        return File::createFileWithoutCheckingPath (build_tools::currentOSStylePath (filename)); // (avoid assertions for windows-style paths)
+
+    return getFile().getSiblingFile (build_tools::currentOSStylePath (filename));
+}
+
+String Project::getRelativePathForFile (const File& file) const
+{
+    auto filename = file.getFullPathName();
+
+    auto relativePathBase = getFile().getParentDirectory();
+
+    auto p1 = relativePathBase.getFullPathName();
+    auto p2 = file.getFullPathName();
+
+    while (p1.startsWithChar (File::getSeparatorChar()))
+        p1 = p1.substring (1);
+
+    while (p2.startsWithChar (File::getSeparatorChar()))
+        p2 = p2.substring (1);
+
+    if (p1.upToFirstOccurrenceOf (File::getSeparatorString(), true, false)
+          .equalsIgnoreCase (p2.upToFirstOccurrenceOf (File::getSeparatorString(), true, false)))
+    {
+        filename = build_tools::getRelativePathFrom (file, relativePathBase);
+    }
+
+    return filename;
+}
+
+//==============================================================================
+const build_tools::ProjectType& Project::getProjectType() const
+{
+    if (auto* type = build_tools::ProjectType::findType (getProjectTypeString()))
+        return *type;
+
+    auto* guiType = build_tools::ProjectType::findType (build_tools::ProjectType_GUIApp::getTypeName());
+    jassert (guiType != nullptr);
+    return *guiType;
+}
+
+bool Project::shouldBuildTargetType (build_tools::ProjectType::Target::Type targetType) const noexcept
+{
+    auto& projectType = getProjectType();
+
+    if (! projectType.supportsTargetType (targetType))
+        return false;
+
+    switch (targetType)
+    {
+        case build_tools::ProjectType::Target::VSTPlugIn:
+            return shouldBuildVST();
+        case build_tools::ProjectType::Target::VST3PlugIn:
+            return shouldBuildVST3();
+        case build_tools::ProjectType::Target::AAXPlugIn:
+            return shouldBuildAAX();
+        case build_tools::ProjectType::Target::RTASPlugIn:
+            return shouldBuildRTAS();
+        case build_tools::ProjectType::Target::AudioUnitPlugIn:
+            return shouldBuildAU();
+        case build_tools::ProjectType::Target::AudioUnitv3PlugIn:
+            return shouldBuildAUv3();
+        case build_tools::ProjectType::Target::StandalonePlugIn:
+            return shouldBuildStandalonePlugin();
+        case build_tools::ProjectType::Target::UnityPlugIn:
+            return shouldBuildUnityPlugin();
+        case build_tools::ProjectType::Target::AggregateTarget:
+        case build_tools::ProjectType::Target::SharedCodeTarget:
+            return projectType.isAudioPlugin();
+        case build_tools::ProjectType::Target::unspecified:
+            return false;
+        case build_tools::ProjectType::Target::GUIApp:
+        case build_tools::ProjectType::Target::ConsoleApp:
+        case build_tools::ProjectType::Target::StaticLibrary:
+        case build_tools::ProjectType::Target::DynamicLibrary:
+        default:
+            break;
+    }
+
+    return true;
+}
+
+static bool hasParentDirectory (File f, StringRef parentName)
+{
+    for (int depth = 0; depth < 2; ++depth)
+    {
+        auto parent = f.getParentDirectory();
+
+        if (parent.getFileName() == parentName)
+            return true;
+
+        f = parent;
+    }
+
+    return false;
+}
+
+build_tools::ProjectType::Target::Type Project::getTargetTypeFromFilePath (const File& file, bool returnSharedTargetIfNoValidSuffix)
+{
+    if      (LibraryModule::CompileUnit::hasSuffix (file, "_AU") || hasParentDirectory (file, "AU"))                 return build_tools::ProjectType::Target::AudioUnitPlugIn;
+    else if (LibraryModule::CompileUnit::hasSuffix (file, "_AUv3") || hasParentDirectory (file, "AU"))               return build_tools::ProjectType::Target::AudioUnitv3PlugIn;
+    else if (LibraryModule::CompileUnit::hasSuffix (file, "_AAX") || hasParentDirectory (file, "AAX"))               return build_tools::ProjectType::Target::AAXPlugIn;
+    else if (LibraryModule::CompileUnit::hasSuffix (file, "_RTAS") || hasParentDirectory (file, "RTAS"))             return build_tools::ProjectType::Target::RTASPlugIn;
+    else if (LibraryModule::CompileUnit::hasSuffix (file, "_VST2") || hasParentDirectory (file, "VST"))              return build_tools::ProjectType::Target::VSTPlugIn;
+    else if (LibraryModule::CompileUnit::hasSuffix (file, "_VST3") || hasParentDirectory (file, "VST3"))             return build_tools::ProjectType::Target::VST3PlugIn;
+    else if (LibraryModule::CompileUnit::hasSuffix (file, "_Standalone") || hasParentDirectory (file, "Standalone")) return build_tools::ProjectType::Target::StandalonePlugIn;
+    else if (LibraryModule::CompileUnit::hasSuffix (file, "_Unity") || hasParentDirectory (file, "Unity"))           return build_tools::ProjectType::Target::UnityPlugIn;
+
+    return (returnSharedTargetIfNoValidSuffix ? build_tools::ProjectType::Target::SharedCodeTarget : build_tools::ProjectType::Target::unspecified);
+}
+
+//==============================================================================
+void Project::createPropertyEditors (PropertyListBuilder& props)
+{
+    props.add (new TextPropertyComponent (projectNameValue, "Project Name", 256, false),
+               "The name of the project.");
+
+    props.add (new TextPropertyComponent (versionValue, "Project Version", 16, false),
+               "The project's version number. This should be in the format major.minor.point[.point] where you should omit the final "
+               "(optional) [.point] if you are targeting AU and AUv3 plug-ins as they only support three number versions.");
+
+    props.add (new ChoicePropertyComponent (projectLineFeedValue, "Project Line Feed", { "\\r\\n", "\\n", }, { "\r\n", "\n" }),
+               "Use this to set the line feed which will be used when creating new source files for this project "
+               "(this won't affect any existing files).");
+
+    props.add (new TextPropertyComponent (companyNameValue, "Company Name", 256, false),
+               "Your company name, which will be added to the properties of the binary where possible");
+
+    props.add (new TextPropertyComponent (companyCopyrightValue, "Company Copyright", 256, false),
+               "Your company copyright, which will be added to the properties of the binary where possible");
+
+    props.add (new TextPropertyComponent (companyWebsiteValue, "Company Website", 256, false),
+               "Your company website, which will be added to the properties of the binary where possible");
+
+    props.add (new TextPropertyComponent (companyEmailValue, "Company E-mail", 256, false),
+               "Your company e-mail, which will be added to the properties of the binary where possible");
+
+    props.add (new ChoicePropertyComponent (useAppConfigValue, "Use Global AppConfig Header"),
+               "If enabled, the Projucer will generate module wrapper stubs which include AppConfig.h "
+               "and will include AppConfig.h in the JuceHeader.h. If disabled, all the settings that would "
+               "previously have been specified in the AppConfig.h will be injected via the build system instead, "
+               "which may simplify the includes in the project.");
+
+    props.add (new ChoicePropertyComponent (addUsingNamespaceToJuceHeader, "Add \"using namespace juce\" to JuceHeader.h"),
+               "If enabled, the JuceHeader.h will include a \"using namepace juce\" statement. If disabled, "
+               "no such statement will be included. This setting used to be enabled by default, but it "
+               "is recommended to leave it disabled for new projects.");
+
+    props.add (new ChoicePropertyComponent (displaySplashScreenValue, "Display the JUCE Splash Screen (required for closed source applications without an Indie or Pro JUCE license)"),
+                                            "This option controls the display of the standard JUCE splash screen. "
+                                            "In accordance with the terms of the JUCE 6 End-Use License Agreement (www.juce.com/juce-6-licence), "
+                                            "this option can only be disabled for closed source applications if you have a JUCE Indie or Pro "
+                                            "license, or are using JUCE under the GPL v3 license.");
+
+    props.add (new ChoicePropertyComponentWithEnablement (splashScreenColourValue, displaySplashScreenValue, "Splash Screen Colour",
+                                                          { "Dark", "Light" }, { "Dark", "Light" }),
+               "Choose the colour of the JUCE splash screen.");
+
+
+    {
+        StringArray projectTypeNames;
+        Array<var> projectTypeCodes;
+
+        auto types = build_tools::ProjectType::getAllTypes();
+
+        for (int i = 0; i < types.size(); ++i)
+        {
+            projectTypeNames.add (types.getUnchecked(i)->getDescription());
+            projectTypeCodes.add (types.getUnchecked(i)->getType());
+        }
+
+        props.add (new ChoicePropertyComponent (projectTypeValue, "Project Type", projectTypeNames, projectTypeCodes),
+                   "The project type for which settings should be shown.");
+    }
+
+    props.add (new TextPropertyComponent (bundleIdentifierValue, "Bundle Identifier", 256, false),
+               "A unique identifier for this product, mainly for use in OSX/iOS builds. It should be something like 'com.yourcompanyname.yourproductname'");
+
+    if (isAudioPluginProject())
+        createAudioPluginPropertyEditors (props);
+
+    {
+        const int maxSizes[] = { 20480, 10240, 6144, 2048, 1024, 512, 256, 128, 64 };
+
+        StringArray maxSizeNames;
+        Array<var> maxSizeCodes;
+
+        for (int i = 0; i < numElementsInArray (maxSizes); ++i)
+        {
+            auto sizeInBytes = maxSizes[i] * 1024;
+
+            maxSizeNames.add (File::descriptionOfSizeInBytes (sizeInBytes));
+            maxSizeCodes.add (sizeInBytes);
+        }
+
+        props.add (new ChoicePropertyComponent (maxBinaryFileSizeValue, "BinaryData.cpp Size Limit", maxSizeNames, maxSizeCodes),
+                   "When splitting binary data into multiple cpp files, the Projucer attempts to keep the file sizes below this threshold. "
+                   "(Note that individual resource files which are larger than this size cannot be split across multiple cpp files).");
+    }
+
+    props.add (new ChoicePropertyComponent (includeBinaryDataInJuceHeaderValue, "Include BinaryData in JuceHeader"),
+                                             "Include BinaryData.h in the JuceHeader.h file");
+
+    props.add (new TextPropertyComponent (binaryDataNamespaceValue, "BinaryData Namespace", 256, false),
+                                          "The namespace containing the binary assets.");
+
+    props.add (new ChoicePropertyComponent (cppStandardValue, "C++ Language Standard",
+                                            getCppStandardStrings(),
+                                            getCppStandardVars()),
+               "The standard of the C++ language that will be used for compilation.");
+
+    props.add (new TextPropertyComponent (preprocessorDefsValue, "Preprocessor Definitions", 32768, true),
+               "Global preprocessor definitions. Use the form \"NAME1=value NAME2=value\", using whitespace, commas, or "
+               "new-lines to separate the items - to include a space or comma in a definition, precede it with a backslash.");
+
+    props.addSearchPathProperty (headerSearchPathsValue, "Header Search Paths", "Global header search paths.");
+
+    props.add (new TextPropertyComponent (postExportShellCommandPosixValue, "Post-Export Shell Command (macOS, Linux)", 1024, false),
+               "A command that will be executed by the system shell after saving this project on macOS or Linux. "
+               "The string \"%%1%%\" will be substituted with the absolute path to the project root folder.");
+
+    props.add (new TextPropertyComponent (postExportShellCommandWinValue, "Post-Export Shell Command (Windows)", 1024, false),
+               "A command that will be executed by the system shell after saving this project on Windows. "
+               "The string \"%%1%%\" will be substituted with the absolute path to the project root folder.");
+
+    props.add (new TextPropertyComponent (userNotesValue, "Notes", 32768, true),
+               "Extra comments: This field is not used for code or project generation, it's just a space where you can express your thoughts.");
+}
+
+void Project::createAudioPluginPropertyEditors (PropertyListBuilder& props)
+{
+    StringArray pluginFormatChoices{ "VST3", "AU", "AUv3", "RTAS (deprecated)", "AAX", "Standalone", "Unity", "Enable IAA", "VST (Legacy)" };
+    Array<var> pluginFormatChoiceValues{ Ids::buildVST3.toString(), Ids::buildAU.toString(), Ids::buildAUv3.toString(),
+        Ids::buildRTAS.toString(), Ids::buildAAX.toString(), Ids::buildStandalone.toString(), Ids::buildUnity.toString(),
+        Ids::enableIAA.toString(), Ids::buildVST.toString() };
+    if (!getProjectType().isARAAudioPlugin())
+    {
+        pluginFormatChoices.add ("Enable ARA");
+        pluginFormatChoiceValues.add (Ids::enableARA.toString());
+    }
+    props.add (new MultiChoicePropertyComponent (pluginFormatsValue, "Plugin Formats", pluginFormatChoices, pluginFormatChoiceValues), 
+               "Plugin formats to build. If you have selected \"VST (Legacy)\" then you will need to ensure that you have a VST2 SDK "
+               "in your header search paths. The VST2 SDK can be obtained from the vstsdk3610_11_06_2018_build_37 (or older) VST3 SDK "
+               "or JUCE version 5.3.2. You also need a VST2 license from Steinberg to distribute VST2 plug-ins.");
+
+    props.add (new MultiChoicePropertyComponent (pluginCharacteristicsValue, "Plugin Characteristics",
+                                                 { "Plugin is a Synth", "Plugin MIDI Input", "Plugin MIDI Output", "MIDI Effect Plugin", "Plugin Editor Requires Keyboard Focus",
+                                                   "Disable RTAS Bypass", "Disable AAX Bypass", "Disable RTAS Multi-Mono", "Disable AAX Multi-Mono" },
+                                                 { Ids::pluginIsSynth.toString(), Ids::pluginWantsMidiIn.toString(), Ids::pluginProducesMidiOut.toString(),
+                                                   Ids::pluginIsMidiEffectPlugin.toString(), Ids::pluginEditorRequiresKeys.toString(), Ids::pluginRTASDisableBypass.toString(),
+                                                   Ids::pluginAAXDisableBypass.toString(), Ids::pluginRTASDisableMultiMono.toString(), Ids::pluginAAXDisableMultiMono.toString() }),
+              "Some characteristics of your plugin such as whether it is a synth, produces MIDI messages, accepts MIDI messages etc.");
+    props.add (new TextPropertyComponent (pluginNameValue, "Plugin Name", 128, false),
+               "The name of your plugin (keep it short!)");
+    props.add (new TextPropertyComponent (pluginDescriptionValue, "Plugin Description", 256, false),
+               "A short description of your plugin.");
+    props.add (new TextPropertyComponent (pluginManufacturerValue, "Plugin Manufacturer", 256, false),
+               "The name of your company (cannot be blank).");
+    props.add (new TextPropertyComponent (pluginManufacturerCodeValue, "Plugin Manufacturer Code", 4, false),
+               "A four-character unique ID for your company. Note that for AU compatibility, this must contain at least one upper-case letter!");
+    props.add (new TextPropertyComponent (pluginCodeValue, "Plugin Code", 4, false),
+               "A four-character unique ID for your plugin. Note that for AU compatibility, this must contain at least one upper-case letter!");
+    props.add (new TextPropertyComponent (pluginChannelConfigsValue, "Plugin Channel Configurations", 1024, false),
+               "This list is a comma-separated set list in the form {numIns, numOuts} and each pair indicates a valid plug-in "
+               "configuration. For example {1, 1}, {2, 2} means that the plugin can be used either with 1 input and 1 output, "
+               "or with 2 inputs and 2 outputs. If your plug-in requires side-chains, aux output buses etc., then you must leave "
+               "this field empty and override the isBusesLayoutSupported callback in your AudioProcessor.");
+    props.add (new TextPropertyComponent (pluginAAXIdentifierValue, "Plugin AAX Identifier", 256, false),
+               "The value to use for the JucePlugin_AAXIdentifier setting");
+    props.add (new TextPropertyComponent (pluginAUExportPrefixValue, "Plugin AU Export Prefix", 128, false),
+               "A prefix for the names of exported entry-point functions that the component exposes - typically this will be a version of your plugin's name that can be used as part of a C++ token.");
+    props.add (new MultiChoicePropertyComponent (pluginAUMainTypeValue, "Plugin AU Main Type", getAllAUMainTypeStrings(), getAllAUMainTypeVars(), 1),
+               "AU main type.");
+    props.add (new ChoicePropertyComponent (pluginAUSandboxSafeValue, "Plugin AU is sandbox safe"),
+               "Check this box if your plug-in is sandbox safe. A sand-box safe plug-in is loaded in a restricted path and can only access it's own bundle resources and "
+               "the Music folder. Your plug-in must be able to deal with this. Newer versions of GarageBand require this to be enabled.");
+
+    {
+        Array<var> varChoices;
+        StringArray stringChoices;
+
+        for (int i = 1; i <= 16; ++i)
+        {
+            varChoices.add (i);
+            stringChoices.add (String (i));
+        }
+
+        props.add (new ChoicePropertyComponentWithEnablement (pluginVSTNumMidiInputsValue, pluginCharacteristicsValue, Ids::pluginWantsMidiIn,
+                                                              "Plugin VST Num MIDI Inputs",  stringChoices, varChoices),
+                   "For VST and VST3 plug-ins that accept MIDI, this allows you to configure the number of inputs.");
+
+        props.add (new ChoicePropertyComponentWithEnablement (pluginVSTNumMidiOutputsValue, pluginCharacteristicsValue, Ids::pluginProducesMidiOut,
+                                                              "Plugin VST Num MIDI Outputs", stringChoices, varChoices),
+                   "For VST and VST3 plug-ins that produce MIDI, this allows you to configure the number of outputs.");
+    }
+
+    {
+        Array<var> vst3CategoryVars;
+
+        for (auto s : getAllVST3CategoryStrings())
+            vst3CategoryVars.add (s);
+
+        props.add (new MultiChoicePropertyComponent (pluginVST3CategoryValue, "Plugin VST3 Category", getAllVST3CategoryStrings(), vst3CategoryVars),
+                   "VST3 category. Most hosts require either \"Fx\" or \"Instrument\" to be selected in order for the plugin to be recognised. "
+                   "If neither of these are selected, the appropriate one will be automatically added based on the \"Plugin is a synth\" option.");
+    }
+
+    props.add (new MultiChoicePropertyComponent (pluginRTASCategoryValue, "Plugin RTAS Category", getAllRTASCategoryStrings(), getAllRTASCategoryVars()),
+               "RTAS category.");
+    props.add (new MultiChoicePropertyComponent (pluginAAXCategoryValue, "Plugin AAX Category", getAllAAXCategoryStrings(), getAllAAXCategoryVars()),
+               "AAX category.");
+
+    {
+        Array<var> vstCategoryVars;
+        for (auto s : getAllVSTCategoryStrings())
+            vstCategoryVars.add (s);
+
+        props.add (new MultiChoicePropertyComponent (pluginVSTCategoryValue, "Plugin VST (legacy) Category", getAllVSTCategoryStrings(), vstCategoryVars, 1),
+                   "VST category.");
+    }
+
+   if (shouldEnableARA())
+   {
+        props.add (new MultiChoicePropertyComponent (pluginARAAnalyzableContentValue, "Plugin ARA Analyzeable Content Types", getAllARAContentTypeStrings(), getAllARAContentTypeVars()),
+                 "ARA Analyzeable Content Types.");
+
+        props.add (new MultiChoicePropertyComponent (pluginARATransformFlagsValue, "Plugin ARA Transformation Flags", getAllARATransformationFlagStrings(), getAllARATransformationFlagVars()),
+                   "ARA Transformation Flags.");
+
+        props.add (new TextPropertyComponent (pluginARAFactoryIDValue, "Plugin ARA Factory ID", 256, false),
+                   "ARA Factory ID.");
+
+        props.add (new TextPropertyComponent (pluginARAArchiveIDValue, "Plugin ARA Document Archive ID", 256, false),
+                   "ARA Document Archive ID.");
+
+        props.add (new TextPropertyComponent (pluginARACompatibleArchiveIDsValue, "Plugin ARA Compatible Document Archive IDs", 1024, true),
+            "List of compatible ARA Document Archive IDs - one per line");
+
+    }
+}
+
+//==============================================================================
+File Project::getBinaryDataCppFile (int index) const
+{
+    auto cpp = getGeneratedCodeFolder().getChildFile ("BinaryData.cpp");
+
+    if (index > 0)
+        return cpp.getSiblingFile (cpp.getFileNameWithoutExtension() + String (index + 1))
+                    .withFileExtension (cpp.getFileExtension());
+
+    return cpp;
+}
+
+Project::Item Project::getMainGroup()
+{
+    return { *this, projectRoot.getChildWithName (Ids::MAINGROUP), false };
+}
+
+PropertiesFile& Project::getStoredProperties() const
+{
+    return getAppSettings().getProjectProperties (getProjectUIDString());
+}
+
+static void findImages (const Project::Item& item, OwnedArray<Project::Item>& found)
+{
+    if (item.isImageFile())
+    {
+        found.add (new Project::Item (item));
+    }
+    else if (item.isGroup())
+    {
+        for (int i = 0; i < item.getNumChildren(); ++i)
+            findImages (item.getChild (i), found);
+    }
+}
+
+void Project::findAllImageItems (OwnedArray<Project::Item>& items)
+{
+    findImages (getMainGroup(), items);
+}
+
+//==============================================================================
+Project::Item::Item (Project& p, const ValueTree& s, bool isModuleCode)
+    : project (p), state (s), belongsToModule (isModuleCode)
+{
+}
+
+Project::Item::Item (const Item& other)
+    : project (other.project), state (other.state), belongsToModule (other.belongsToModule)
+{
+}
+
+Project::Item Project::Item::createCopy()         { Item i (*this); i.state = i.state.createCopy(); return i; }
+
+String Project::Item::getID() const               { return state [Ids::ID]; }
+void Project::Item::setID (const String& newID)   { state.setProperty (Ids::ID, newID, nullptr); }
+
+std::unique_ptr<Drawable> Project::Item::loadAsImageFile() const
+{
+    const MessageManagerLock mml (ThreadPoolJob::getCurrentThreadPoolJob());
+
+    if (! mml.lockWasGained())
+        return nullptr;
+
+    if (isValid())
+        return Drawable::createFromImageFile (getFile());
+
+    return {};
+}
+
+Project::Item Project::Item::createGroup (Project& project, const String& name, const String& uid, bool isModuleCode)
+{
+    Item group (project, ValueTree (Ids::GROUP), isModuleCode);
+    group.setID (uid);
+    group.initialiseMissingProperties();
+    group.getNameValue() = name;
+    return group;
+}
+
+bool Project::Item::isFile() const          { return state.hasType (Ids::FILE); }
+bool Project::Item::isGroup() const         { return state.hasType (Ids::GROUP) || isMainGroup(); }
+bool Project::Item::isMainGroup() const     { return state.hasType (Ids::MAINGROUP); }
+
+bool Project::Item::isImageFile() const
+{
+    return isFile() && (ImageFileFormat::findImageFormatForFileExtension (getFile()) != nullptr
+                          || getFile().hasFileExtension ("svg"));
+}
+
+Project::Item Project::Item::findItemWithID (const String& targetId) const
+{
+    if (state [Ids::ID] == targetId)
+        return *this;
+
+    if (isGroup())
+    {
+        for (auto i = getNumChildren(); --i >= 0;)
+        {
+            auto found = getChild(i).findItemWithID (targetId);
+
+            if (found.isValid())
+                return found;
+        }
+    }
+
+    return Item (project, ValueTree(), false);
+}
+
+bool Project::Item::canContain (const Item& child) const
+{
+    if (isFile())
+        return false;
+
+    if (isGroup())
+        return child.isFile() || child.isGroup();
+
+    jassertfalse;
+    return false;
+}
+
+bool Project::Item::shouldBeAddedToTargetProject() const    { return isFile(); }
+
+bool Project::Item::shouldBeAddedToTargetExporter (const ProjectExporter& exporter) const
+{
+    if (shouldBeAddedToXcodeResources())
+        return exporter.isXcode() || shouldBeCompiled();
+
+    return true;
+}
+
+Value Project::Item::getShouldCompileValue()                { return state.getPropertyAsValue (Ids::compile, getUndoManager()); }
+bool Project::Item::shouldBeCompiled() const                { return state [Ids::compile]; }
+
+Value Project::Item::getShouldAddToBinaryResourcesValue()   { return state.getPropertyAsValue (Ids::resource, getUndoManager()); }
+bool Project::Item::shouldBeAddedToBinaryResources() const  { return state [Ids::resource]; }
+
+Value Project::Item::getShouldAddToXcodeResourcesValue()    { return state.getPropertyAsValue (Ids::xcodeResource, getUndoManager()); }
+bool Project::Item::shouldBeAddedToXcodeResources() const   { return state [Ids::xcodeResource]; }
+
+Value Project::Item::getShouldInhibitWarningsValue()        { return state.getPropertyAsValue (Ids::noWarnings, getUndoManager()); }
+bool Project::Item::shouldInhibitWarnings() const           { return state [Ids::noWarnings]; }
+
+bool Project::Item::isModuleCode() const                    { return belongsToModule; }
+
+Value Project::Item::getCompilerFlagSchemeValue()           { return state.getPropertyAsValue (Ids::compilerFlagScheme, getUndoManager()); }
+String Project::Item::getCompilerFlagSchemeString() const   { return state [Ids::compilerFlagScheme]; }
+
+void Project::Item::setCompilerFlagScheme (const String& scheme)
+{
+    state.getPropertyAsValue (Ids::compilerFlagScheme, getUndoManager()).setValue (scheme);
+}
+
+void Project::Item::clearCurrentCompilerFlagScheme()
+{
+    state.removeProperty (Ids::compilerFlagScheme, getUndoManager());
+}
+
+String Project::Item::getFilePath() const
+{
+    if (isFile())
+        return state [Ids::file].toString();
+
+    return {};
+}
+
+File Project::Item::getFile() const
+{
+    if (isFile())
+        return project.resolveFilename (state [Ids::file].toString());
+
+    return {};
+}
+
+void Project::Item::setFile (const File& file)
+{
+    setFile (build_tools::RelativePath (project.getRelativePathForFile (file), build_tools::RelativePath::projectFolder));
+    jassert (getFile() == file);
+}
+
+void Project::Item::setFile (const build_tools::RelativePath& file)
+{
+    jassert (isFile());
+    state.setProperty (Ids::file, file.toUnixStyle(), getUndoManager());
+    state.setProperty (Ids::name, file.getFileName(), getUndoManager());
+}
+
+bool Project::Item::renameFile (const File& newFile)
+{
+    auto oldFile = getFile();
+
+    if (oldFile.moveFileTo (newFile)
+         || (newFile.exists() && ! oldFile.exists()))
+    {
+        setFile (newFile);
+        ProjucerApplication::getApp().openDocumentManager.fileHasBeenRenamed (oldFile, newFile);
+        return true;
+    }
+
+    return false;
+}
+
+bool Project::Item::containsChildForFile (const build_tools::RelativePath& file) const
+{
+    return state.getChildWithProperty (Ids::file, file.toUnixStyle()).isValid();
+}
+
+Project::Item Project::Item::findItemForFile (const File& file) const
+{
+    if (getFile() == file)
+        return *this;
+
+    if (isGroup())
+    {
+        for (auto i = getNumChildren(); --i >= 0;)
+        {
+            auto found = getChild(i).findItemForFile (file);
+
+            if (found.isValid())
+                return found;
+        }
+    }
+
+    return Item (project, ValueTree(), false);
+}
+
+File Project::Item::determineGroupFolder() const
+{
+    jassert (isGroup());
+    File f;
+
+    for (int i = 0; i < getNumChildren(); ++i)
+    {
+        f = getChild(i).getFile();
+
+        if (f.exists())
+            return f.getParentDirectory();
+    }
+
+    auto parent = getParent();
+    if (parent != *this)
+    {
+        f = parent.determineGroupFolder();
+
+        if (f.getChildFile (getName()).isDirectory())
+            f = f.getChildFile (getName());
+    }
+    else
+    {
+        f = project.getProjectFolder();
+
+        if (f.getChildFile ("Source").isDirectory())
+            f = f.getChildFile ("Source");
+    }
+
+    return f;
+}
+
+void Project::Item::initialiseMissingProperties()
+{
+    if (! state.hasProperty (Ids::ID))
+        setID (createAlphaNumericUID());
+
+    if (isFile())
+    {
+        state.setProperty (Ids::name, getFile().getFileName(), nullptr);
+    }
+    else if (isGroup())
+    {
+        for (auto i = getNumChildren(); --i >= 0;)
+            getChild(i).initialiseMissingProperties();
+    }
+}
+
+Value Project::Item::getNameValue()
+{
+    return state.getPropertyAsValue (Ids::name, getUndoManager());
+}
+
+String Project::Item::getName() const
+{
+    return state [Ids::name];
+}
+
+void Project::Item::addChild (const Item& newChild, int insertIndex)
+{
+    state.addChild (newChild.state, insertIndex, getUndoManager());
+}
+
+void Project::Item::removeItemFromProject()
+{
+    state.getParent().removeChild (state, getUndoManager());
+}
+
+Project::Item Project::Item::getParent() const
+{
+    if (isMainGroup() || ! isGroup())
+        return *this;
+
+    return { project, state.getParent(), belongsToModule };
+}
+
+struct ItemSorter
+{
+    static int compareElements (const ValueTree& first, const ValueTree& second)
+    {
+        return first [Ids::name].toString().compareNatural (second [Ids::name].toString());
+    }
+};
+
+struct ItemSorterWithGroupsAtStart
+{
+    static int compareElements (const ValueTree& first, const ValueTree& second)
+    {
+        auto firstIsGroup = first.hasType (Ids::GROUP);
+        auto secondIsGroup = second.hasType (Ids::GROUP);
+
+        if (firstIsGroup == secondIsGroup)
+            return first [Ids::name].toString().compareNatural (second [Ids::name].toString());
+
+        return firstIsGroup ? -1 : 1;
+    }
+};
+
+static void sortGroup (ValueTree& state, bool keepGroupsAtStart, UndoManager* undoManager)
+{
+    if (keepGroupsAtStart)
+    {
+        ItemSorterWithGroupsAtStart sorter;
+        state.sort (sorter, undoManager, true);
+    }
+    else
+    {
+        ItemSorter sorter;
+        state.sort (sorter, undoManager, true);
+    }
+}
+
+static bool isGroupSorted (const ValueTree& state, bool keepGroupsAtStart)
+{
+    if (state.getNumChildren() == 0)
+        return false;
+
+    if (state.getNumChildren() == 1)
+        return true;
+
+    auto stateCopy = state.createCopy();
+    sortGroup (stateCopy, keepGroupsAtStart, nullptr);
+    return stateCopy.isEquivalentTo (state);
+}
+
+void Project::Item::sortAlphabetically (bool keepGroupsAtStart, bool recursive)
+{
+    sortGroup (state, keepGroupsAtStart, getUndoManager());
+
+    if (recursive)
+        for (auto i = getNumChildren(); --i >= 0;)
+            getChild(i).sortAlphabetically (keepGroupsAtStart, true);
+}
+
+Project::Item Project::Item::getOrCreateSubGroup (const String& name)
+{
+    for (auto i = state.getNumChildren(); --i >= 0;)
+    {
+        auto child = state.getChild (i);
+        if (child.getProperty (Ids::name) == name && child.hasType (Ids::GROUP))
+            return { project, child, belongsToModule };
+    }
+
+    return addNewSubGroup (name, -1);
+}
+
+Project::Item Project::Item::addNewSubGroup (const String& name, int insertIndex)
+{
+    auto newID = createGUID (getID() + name + String (getNumChildren()));
+
+    int n = 0;
+    while (project.getMainGroup().findItemWithID (newID).isValid())
+        newID = createGUID (newID + String (++n));
+
+    auto group = createGroup (project, name, newID, belongsToModule);
+
+    jassert (canContain (group));
+    addChild (group, insertIndex);
+    return group;
+}
+
+bool Project::Item::addFileAtIndex (const File& file, int insertIndex, const bool shouldCompile)
+{
+    if (file == File() || file.isHidden() || file.getFileName().startsWithChar ('.'))
+        return false;
+
+    if (file.isDirectory())
+    {
+        auto group = addNewSubGroup (file.getFileName(), insertIndex);
+
+        for (const auto& iter : RangedDirectoryIterator (file, false, "*", File::findFilesAndDirectories))
+            if (! project.getMainGroup().findItemForFile (iter.getFile()).isValid())
+                group.addFileRetainingSortOrder (iter.getFile(), shouldCompile);
+    }
+    else if (file.existsAsFile())
+    {
+        if (! project.getMainGroup().findItemForFile (file).isValid())
+            addFileUnchecked (file, insertIndex, shouldCompile);
+    }
+    else
+    {
+        jassertfalse;
+    }
+
+    return true;
+}
+
+bool Project::Item::addFileRetainingSortOrder (const File& file, bool shouldCompile)
+{
+    auto wasSortedGroupsNotFirst = isGroupSorted (state, false);
+    auto wasSortedGroupsFirst    = isGroupSorted (state, true);
+
+    if (! addFileAtIndex (file, 0, shouldCompile))
+        return false;
+
+    if (wasSortedGroupsNotFirst || wasSortedGroupsFirst)
+        sortAlphabetically (wasSortedGroupsFirst, false);
+
+    return true;
+}
+
+void Project::Item::addFileUnchecked (const File& file, int insertIndex, const bool shouldCompile)
+{
+    Item item (project, ValueTree (Ids::FILE), belongsToModule);
+    item.initialiseMissingProperties();
+    item.getNameValue() = file.getFileName();
+    item.getShouldCompileValue() = shouldCompile && file.hasFileExtension (fileTypesToCompileByDefault);
+    item.getShouldAddToBinaryResourcesValue() = project.shouldBeAddedToBinaryResourcesByDefault (file);
+
+    if (canContain (item))
+    {
+        item.setFile (file);
+        addChild (item, insertIndex);
+    }
+}
+
+bool Project::Item::addRelativeFile (const build_tools::RelativePath& file, int insertIndex, bool shouldCompile)
+{
+    Item item (project, ValueTree (Ids::FILE), belongsToModule);
+    item.initialiseMissingProperties();
+    item.getNameValue() = file.getFileName();
+    item.getShouldCompileValue() = shouldCompile;
+    item.getShouldAddToBinaryResourcesValue() = project.shouldBeAddedToBinaryResourcesByDefault (file);
+
+    if (canContain (item))
+    {
+        item.setFile (file);
+        addChild (item, insertIndex);
+        return true;
+    }
+
+    return false;
+}
+
+Icon Project::Item::getIcon (bool isOpen) const
+{
+    auto& icons = getIcons();
+
+    if (isFile())
+    {
+        if (isImageFile())
+            return Icon (icons.imageDoc, Colours::transparentBlack);
+
+        return { icons.file, Colours::transparentBlack };
+    }
+
+    if (isMainGroup())
+        return { icons.juceLogo, Colours::orange };
+
+    return { isOpen ? icons.openFolder : icons.closedFolder, Colours::transparentBlack };
+}
+
+bool Project::Item::isIconCrossedOut() const
+{
+    return isFile()
+            && ! (shouldBeCompiled()
+                   || shouldBeAddedToBinaryResources()
+                   || getFile().hasFileExtension (headerFileExtensions));
+}
+
+bool Project::Item::needsSaving() const noexcept
+{
+    auto& odm = ProjucerApplication::getApp().openDocumentManager;
+
+    if (odm.anyFilesNeedSaving())
+    {
+        for (int i = 0; i < odm.getNumOpenDocuments(); ++i)
+        {
+            auto* doc = odm.getOpenDocument (i);
+            if (doc->needsSaving() && doc->getFile() == getFile())
+                return true;
+        }
+    }
+
+    return false;
+}
+
+//==============================================================================
+ValueTree Project::getConfigNode()
+{
+    return projectRoot.getOrCreateChildWithName (Ids::JUCEOPTIONS, nullptr);
+}
+
+ValueWithDefault Project::getConfigFlag (const String& name)
+{
+    auto configNode = getConfigNode();
+
+    return { configNode, name, getUndoManagerFor (configNode) };
+}
+
+bool Project::isConfigFlagEnabled (const String& name, bool defaultIsEnabled) const
+{
+    auto configValue = projectRoot.getChildWithName (Ids::JUCEOPTIONS).getProperty (name, "default");
+
+    if (configValue == "default")
+        return defaultIsEnabled;
+
+    return configValue;
+}
+
+//==============================================================================
+StringArray Project::getCompilerFlagSchemes() const
+{
+    if (compilerFlagSchemesValue.isUsingDefault())
+        return {};
+
+    StringArray schemes;
+    auto schemesVar = compilerFlagSchemesValue.get();
+
+    if (auto* arr = schemesVar.getArray())
+        schemes.addArray (arr->begin(), arr->end());
+
+    return schemes;
+}
+
+void Project::addCompilerFlagScheme (const String& schemeToAdd)
+{
+    auto schemesVar = compilerFlagSchemesValue.get();
+
+    if (auto* arr = schemesVar.getArray())
+    {
+        arr->addIfNotAlreadyThere (schemeToAdd);
+        compilerFlagSchemesValue.setValue ({ *arr }, getUndoManager());
+    }
+}
+
+void Project::removeCompilerFlagScheme (const String& schemeToRemove)
+{
+    auto schemesVar = compilerFlagSchemesValue.get();
+
+    if (auto* arr = schemesVar.getArray())
+    {
+        for (int i = 0; i < arr->size(); ++i)
+        {
+            if (arr->getUnchecked (i).toString() == schemeToRemove)
+            {
+                arr->remove (i);
+
+                if (arr->isEmpty())
+                    compilerFlagSchemesValue.resetToDefault();
+                else
+                    compilerFlagSchemesValue.setValue ({ *arr }, getUndoManager());
+
+                return;
+            }
+        }
+    }
+}
+
+//==============================================================================
+static String getCompanyNameOrDefault (StringRef str)
+{
+    if (str.isEmpty())
+        return "yourcompany";
+
+    return str;
+}
+
+String Project::getDefaultBundleIdentifierString() const
+{
+    return "com." + build_tools::makeValidIdentifier (getCompanyNameOrDefault (getCompanyNameString()), false, true, false)
+            + "." + build_tools::makeValidIdentifier (getProjectNameString(), false, true, false);
+}
+
+String Project::getDefaultCompanyWebsiteString() const
+{
+    return "www." + build_tools::makeValidIdentifier (getCompanyNameOrDefault (getCompanyNameString ()), false, true, false) + ".com";
+}
+
+String Project::getDefaultPluginManufacturerString() const
+{
+    return getCompanyNameOrDefault (getCompanyNameString());
+}
+
+String Project::getDefaultARAFactoryIDString() const
+{ 
+    return getDefaultBundleIdentifierString() + ".factory";
+}
+
+String Project::getDefaultARADocumentArchiveID() const
+{ 
+    return getDefaultBundleIdentifierString() + ".aradocumentarchive." + getVersionString();
+}
+
+String Project::getDefaultARACompatibleArchiveIDs() const
+{
+    return String();
+}
+
+String Project::getAUMainTypeString() const noexcept
+{
+    auto v = pluginAUMainTypeValue.get();
+
+    if (auto* arr = v.getArray())
+        return arr->getFirst().toString();
+
+    jassertfalse;
+    return {};
+}
+
+bool Project::isAUSandBoxSafe() const noexcept
+{
+    return pluginAUSandboxSafeValue.get();
+}
+
+String Project::getVSTCategoryString() const noexcept
+{
+    auto v = pluginVSTCategoryValue.get();
+
+    if (auto* arr = v.getArray())
+        return arr->getFirst().toString();
+
+    jassertfalse;
+    return {};
+}
+
+static String getVST3CategoryStringFromSelection (Array<var> selected, const Project& p) noexcept
+{
+    StringArray categories;
+
+    for (auto& category : selected)
+        categories.add (category);
+
+    // One of these needs to be selected in order for the plug-in to be recognised in Cubase
+    if (! categories.contains ("Fx") && ! categories.contains ("Instrument"))
+    {
+        categories.insert (0, p.isPluginSynth() ? "Instrument"
+                                                : "Fx");
+    }
+    else
+    {
+        // "Fx" and "Instrument" should come first and if both are present prioritise "Fx"
+        if (categories.contains ("Instrument"))
+            categories.move (categories.indexOf ("Instrument"), 0);
+
+        if (categories.contains ("Fx"))
+            categories.move (categories.indexOf ("Fx"), 0);
+    }
+
+    return categories.joinIntoString ("|");
+}
+
+String Project::getVST3CategoryString() const noexcept
+{
+    auto v = pluginVST3CategoryValue.get();
+
+    if (auto* arr = v.getArray())
+        return getVST3CategoryStringFromSelection (*arr, *this);
+
+    jassertfalse;
+    return {};
+}
+
+int Project::getAAXCategory() const noexcept
+{
+    int res = 0;
+
+    auto v = pluginAAXCategoryValue.get();
+
+    if (auto* arr = v.getArray())
+    {
+        for (auto c : *arr)
+            res |= static_cast<int> (c);
+    }
+
+    return res;
+}
+
+int Project::getRTASCategory() const noexcept
+{
+    int res = 0;
+
+    auto v = pluginRTASCategoryValue.get();
+
+    if (auto* arr = v.getArray())
+    {
+        for (auto c : *arr)
+            res |= static_cast<int> (c);
+    }
+
+    return res;
+}
+
+String Project::getIAATypeCode() const
+{
+    String s;
+    if (pluginWantsMidiInput())
+    {
+        if (isPluginSynth())
+            s = "auri";
+        else
+            s = "aurm";
+    }
+    else
+    {
+        if (isPluginSynth())
+            s = "aurg";
+        else
+            s = "aurx";
+    }
+    return s;
+}
+
+String Project::getIAAPluginName() const
+{
+    auto s = getPluginManufacturerString();
+    s << ": ";
+    s << getPluginNameString();
+    return s;
+}
+
+int Project::getARAContentTypes() const noexcept
+{
+    int res = 0;
+
+    auto v = pluginARAAnalyzableContentValue.get();
+
+    if (auto* arr = v.getArray())
+    {
+        for (auto c : *arr)
+            res |= static_cast<int> (c);
+    }
+
+    return res;
+}
+
+int Project::getARATransformationFlags() const noexcept
+{
+    int res = 0;
+
+    auto v = pluginARATransformFlagsValue.get();
+
+    if (auto* arr = v.getArray())
+    {
+        for (auto c : *arr)
+            res |= static_cast<int> (c);
+    }
+
+    return res;
+}
+
+//==============================================================================
+bool Project::isAUPluginHost()
+{
+    return getEnabledModules().isModuleEnabled ("juce_audio_processors") && isConfigFlagEnabled ("JUCE_PLUGINHOST_AU", false);
+}
+
+bool Project::isVSTPluginHost()
+{
+    return getEnabledModules().isModuleEnabled ("juce_audio_processors") && isConfigFlagEnabled ("JUCE_PLUGINHOST_VST", false);
+}
+
+bool Project::isVST3PluginHost()
+{
+    return getEnabledModules().isModuleEnabled ("juce_audio_processors") && isConfigFlagEnabled ("JUCE_PLUGINHOST_VST3", false);
+}
+
+bool Project::isARAPluginHost()
+{
+    return isVST3PluginHost() && isConfigFlagEnabled ("JUCE_PLUGINHOST_ARA");
+}
+
+void Project::disableStandaloneForARAPlugIn()
+{
+    pluginFormatsValue.referTo (projectRoot, Ids::pluginFormats, getUndoManager(), Array<var> (Ids::buildVST3.toString(), Ids::buildAU.toString()), ",");
+}
+
+//==============================================================================
+StringArray Project::getAllAUMainTypeStrings() noexcept
+{
+    static StringArray auMainTypeStrings { "kAudioUnitType_Effect", "kAudioUnitType_FormatConverter", "kAudioUnitType_Generator", "kAudioUnitType_MIDIProcessor",
+                                           "kAudioUnitType_Mixer", "kAudioUnitType_MusicDevice", "kAudioUnitType_MusicEffect", "kAudioUnitType_OfflineEffect",
+                                           "kAudioUnitType_Output", "kAudioUnitType_Panner" };
+
+    return auMainTypeStrings;
+}
+
+Array<var> Project::getAllAUMainTypeVars() noexcept
+{
+    static Array<var> auMainTypeVars { "'aufx'", "'aufc'", "'augn'", "'aumi'",
+                                       "'aumx'", "'aumu'", "'aumf'", "'auol'",
+                                       "'auou'", "'aupn'" };
+
+    return auMainTypeVars;
+}
+
+Array<var> Project::getDefaultAUMainTypes() const noexcept
+{
+    if (isPluginMidiEffect())      return { "'aumi'" };
+    if (isPluginSynth())           return { "'aumu'" };
+    if (pluginWantsMidiInput())    return { "'aumf'" };
+
+    return { "'aufx'" };
+}
+
+StringArray Project::getAllVSTCategoryStrings() noexcept
+{
+    static StringArray vstCategoryStrings { "kPlugCategUnknown", "kPlugCategEffect", "kPlugCategSynth", "kPlugCategAnalysis", "kPlugCategMastering",
+                                            "kPlugCategSpacializer", "kPlugCategRoomFx", "kPlugSurroundFx", "kPlugCategRestoration", "kPlugCategOfflineProcess",
+                                            "kPlugCategShell", "kPlugCategGenerator" };
+    return vstCategoryStrings;
+}
+
+Array<var> Project::getDefaultVSTCategories() const noexcept
+{
+    if (isPluginSynth())
+        return  { "kPlugCategSynth" };
+
+    return { "kPlugCategEffect" };
+}
+
+StringArray Project::getAllVST3CategoryStrings() noexcept
+{
+    static StringArray vst3CategoryStrings { "Fx", "Instrument", "Analyzer", "Delay", "Distortion", "Drum", "Dynamics", "EQ", "External", "Filter",
+                                             "Generator", "Mastering", "Modulation", "Mono", "Network", "NoOfflineProcess", "OnlyOfflineProcess", "OnlyRT",
+                                             "Pitch Shift", "Restoration", "Reverb", "Sampler", "Spatial", "Stereo", "Surround", "Synth", "Tools", "Up-Downmix" };
+
+    return vst3CategoryStrings;
+}
+
+Array<var> Project::getDefaultVST3Categories() const noexcept
+{
+    if (isPluginSynth())
+        return  { "Instrument", "Synth" };
+
+    return { "Fx" };
+}
+
+StringArray Project::getAllAAXCategoryStrings() noexcept
+{
+    static StringArray aaxCategoryStrings { "AAX_ePlugInCategory_None", "AAX_ePlugInCategory_EQ", "AAX_ePlugInCategory_Dynamics", "AAX_ePlugInCategory_PitchShift",
+                                            "AAX_ePlugInCategory_Reverb", "AAX_ePlugInCategory_Delay", "AAX_ePlugInCategory_Modulation", "AAX_ePlugInCategory_Harmonic",
+                                            "AAX_ePlugInCategory_NoiseReduction", "AAX_ePlugInCategory_Dither", "AAX_ePlugInCategory_SoundField", "AAX_ePlugInCategory_HWGenerators",
+                                            "AAX_ePlugInCategory_SWGenerators", "AAX_ePlugInCategory_WrappedPlugin", "AAX_EPlugInCategory_Effect" };
+
+    return aaxCategoryStrings;
+}
+
+Array<var> Project::getAllAAXCategoryVars() noexcept
+{
+    static Array<var> aaxCategoryVars { 0x00000000, 0x00000001, 0x00000002, 0x00000004,
+                                        0x00000008, 0x00000010, 0x00000020, 0x00000040,
+                                        0x00000080, 0x00000100, 0x00000200, 0x00000400,
+                                        0x00000800, 0x00001000, 0x00002000 };
+
+    return aaxCategoryVars;
+}
+
+Array<var> Project::getDefaultAAXCategories() const noexcept
+{
+    if (isPluginSynth())
+        return getAllAAXCategoryVars()[getAllAAXCategoryStrings().indexOf ("AAX_ePlugInCategory_SWGenerators")];
+
+    return getAllAAXCategoryVars()[getAllAAXCategoryStrings().indexOf ("AAX_ePlugInCategory_None")];
+}
+
+StringArray Project::getAllRTASCategoryStrings() noexcept
+{
+    static StringArray rtasCategoryStrings { "ePlugInCategory_None", "ePlugInCategory_EQ", "ePlugInCategory_Dynamics", "ePlugInCategory_PitchShift",
+                                             "ePlugInCategory_Reverb", "ePlugInCategory_Delay", "ePlugInCategory_Modulation", "ePlugInCategory_Harmonic",
+                                             "ePlugInCategory_NoiseReduction", "ePlugInCategory_Dither", "ePlugInCategory_SoundField", "ePlugInCategory_HWGenerators",
+                                             "ePlugInCategory_SWGenerators", "ePlugInCategory_WrappedPlugin", "ePlugInCategory_Effect" };
+
+    return rtasCategoryStrings;
+}
+
+Array<var> Project::getAllRTASCategoryVars() noexcept
+{
+    static Array<var> rtasCategoryVars { 0x00000000, 0x00000001, 0x00000002, 0x00000004,
+                                         0x00000008, 0x00000010, 0x00000020, 0x00000040,
+                                         0x00000080, 0x00000100, 0x00000200, 0x00000400,
+                                         0x00000800, 0x00001000, 0x00002000 };
+
+    return rtasCategoryVars;
+}
+
+Array<var> Project::getDefaultRTASCategories() const noexcept
+{
+    if (isPluginSynth())
+        return getAllRTASCategoryVars()[getAllRTASCategoryStrings().indexOf ("ePlugInCategory_SWGenerators")];
+
+    return getAllRTASCategoryVars()[getAllRTASCategoryStrings().indexOf ("ePlugInCategory_None")];
+}
+
+bool Project::getDefaultEnableARA() const noexcept
+{
+    return false;
+}
+StringArray Project::getAllARAContentTypeStrings() noexcept
+{
+    static StringArray araContentTypes{
+        "Notes",
+        "Tempo Entries",
+        "Bar Signatures",
+        "Static Tuning",
+        "Dynamic Tuning Offsets",
+        "Key Signatures",
+        "Sheet Chords",
+    };
+    return araContentTypes;
+}
+Array<var> Project::getAllARAContentTypeVars() noexcept
+{
+    static Array<var> araContentVars{
+        /*kARAContentTypeNotes =*/                1 << 0,
+        /*kARAContentTypeTempoEntries =*/         1 << 1,
+        /*kARAContentTypeBarSignatures =*/        1 << 2,
+        /*kARAContentTypeStaticTuning =*/         1 << 3,
+        /*kARAContentTypeDynamicTuningOffsets =*/ 1 << 4,
+        /*kARAContentTypeKeySignatures =*/        1 << 5,
+        /*kARAContentTypeSheetChords =*/          1 << 6,
+    };
+    return araContentVars;
+}
+Array<var> Project::getDefaultARAContentTypes() const noexcept
+{
+    return{};
+}
+
+StringArray Project::getAllARATransformationFlagStrings() noexcept
+{
+    static StringArray araTransformationFlags{
+        "Time Stretch",
+        "Time Stretch (reflecting tempo)",
+        "Content Based Fades At Tail",
+        "Content Based Fades At Head"
+    };
+    return araTransformationFlags;
+}
+Array<var> Project::getAllARATransformationFlagVars() noexcept
+{
+    static Array<var> araContentVars{
+        /*kARAPlaybackTransformationTimestretch =*/                1 << 0,
+        /*kARAPlaybackTransformationTimestretchReflectingTempo =*/ 1 << 1,
+        /*kARAPlaybackTransformationContentBasedFadesAtTail =*/    1 << 2,
+        /*kARAPlaybackTransformationContentBasedFadesAtHead =*/    1 << 3
+    };
+    return araContentVars;
+}
+Array<var> Project::getDefaultARATransformationFlags() const noexcept
+{
+    return{};
+}
+
+//==============================================================================
+EnabledModulesList& Project::getEnabledModules()
+{
+    if (enabledModulesList == nullptr)
+        enabledModulesList.reset (new EnabledModulesList (*this, projectRoot.getOrCreateChildWithName (Ids::MODULES, nullptr)));
+
+    return *enabledModulesList;
+}
+
+static StringArray getModulePathsFromExporters (Project& project, bool onlyThisOS)
+{
+    StringArray paths;
+
+    for (Project::ExporterIterator exporter (project); exporter.next();)
+    {
+        if (onlyThisOS && ! exporter->mayCompileOnCurrentOS())
+            continue;
+        auto& modules = project.getEnabledModules();
+        auto n = modules.getNumModules();
+
+        for (int i = 0; i < n; ++i)
+        {
+            auto id = modules.getModuleID (i);
+
+            if (modules.shouldUseGlobalPath (id))
+                continue;
+
+            auto path = exporter->getPathForModuleString (id);
+
+            if (path.isNotEmpty())
+                paths.addIfNotAlreadyThere (path);
+        }
+
+        auto oldPath = exporter->getLegacyModulePath();
+
+        if (oldPath.isNotEmpty())
+            paths.addIfNotAlreadyThere (oldPath);
+    }
+
+    return paths;
+}
+
+static Array<File> getExporterModulePathsToScan (Project& project)
+{
+    auto exporterPaths = getModulePathsFromExporters (project, true);
+
+    if (exporterPaths.isEmpty())
+        exporterPaths = getModulePathsFromExporters (project, false);
+
+    Array<File> files;
+
+    for (auto& path : exporterPaths)
+    {
+        auto f = project.resolveFilename (path);
+
+        if (f.isDirectory())
+        {
+            files.addIfNotAlreadyThere (f);
+
+            if (f.getChildFile ("modules").isDirectory())
+                files.addIfNotAlreadyThere (f.getChildFile ("modules"));
+        }
+    }
+
+    return files;
+}
+
+void Project::rescanExporterPathModules (bool async)
+{
+    if (async)
+        exporterPathsModulesList.scanPathsAsync (getExporterModulePathsToScan (*this));
+    else
+        exporterPathsModulesList.scanPaths (getExporterModulePathsToScan (*this));
+}
+
+AvailableModulesList::ModuleIDAndFolder Project::getModuleWithID (const String& id)
+{
+    if (! getEnabledModules().shouldUseGlobalPath (id))
+    {
+        const auto& mod = exporterPathsModulesList.getModuleWithID (id);
+
+        if (mod.second != File())
+            return mod;
+    }
+
+    const auto& list = (isJUCEModule (id) ? ProjucerApplication::getApp().getJUCEPathModulesList().getAllModules()
+                                          : ProjucerApplication::getApp().getUserPathsModulesList().getAllModules());
+
+    for (auto& m : list)
+        if (m.first == id)
+            return m;
+
+    return exporterPathsModulesList.getModuleWithID (id);
+}
+
+//==============================================================================
+ValueTree Project::getExporters()
+{
+    return projectRoot.getOrCreateChildWithName (Ids::EXPORTFORMATS, nullptr);
+}
+
+int Project::getNumExporters()
+{
+    return getExporters().getNumChildren();
+}
+
+std::unique_ptr<ProjectExporter> Project::createExporter (int index)
+{
+    jassert (index >= 0 && index < getNumExporters());
+    return ProjectExporter::createExporterFromSettings (*this, getExporters().getChild (index));
+}
+
+void Project::addNewExporter (const Identifier& exporterIdentifier)
+{
+    std::unique_ptr<ProjectExporter> exp (ProjectExporter::createNewExporter (*this, exporterIdentifier));
+
+    exp->getTargetLocationValue() = exp->getTargetLocationString()
+                                       + getUniqueTargetFolderSuffixForExporter (exporterIdentifier, exp->getTargetLocationString());
+
+    auto exportersTree = getExporters();
+    exportersTree.appendChild (exp->settings, getUndoManagerFor (exportersTree));
+}
+
+void Project::createExporterForCurrentPlatform()
+{
+    addNewExporter (ProjectExporter::getCurrentPlatformExporterTypeInfo().identifier);
+}
+
+String Project::getUniqueTargetFolderSuffixForExporter (const Identifier& exporterIdentifier, const String& base)
+{
+    StringArray buildFolders;
+
+    auto exportersTree = getExporters();
+
+    for (int i = 0; i < exportersTree.getNumChildren(); ++i)
+    {
+        auto exporterNode = exportersTree.getChild (i);
+
+        if (exporterNode.getType() == exporterIdentifier)
+            buildFolders.add (exporterNode.getProperty ("targetFolder").toString());
+    }
+
+    if (buildFolders.size() == 0 || ! buildFolders.contains (base))
+        return {};
+
+    buildFolders.remove (buildFolders.indexOf (base));
+
+    int num = 1;
+    for (auto f : buildFolders)
+    {
+        if (! f.endsWith ("_" + String (num)))
+            break;
+
+        ++num;
+    }
+
+    return "_" + String (num);
+}
+
+//==============================================================================
+StringPairArray Project::getAppConfigDefs()
+{
+    StringPairArray result;
+    result.set ("JUCE_DISPLAY_SPLASH_SCREEN",  shouldDisplaySplashScreen()             ? "1" : "0");
+    result.set ("JUCE_USE_DARK_SPLASH_SCREEN", getSplashScreenColourString() == "Dark" ? "1" : "0");
+    result.set ("JUCE_PROJUCER_VERSION",       "0x" + String::toHexString (ProjectInfo::versionNumber));
+
+    OwnedArray<LibraryModule> modules;
+    getEnabledModules().createRequiredModules (modules);
+
+    for (auto& m : modules)
+        result.set ("JUCE_MODULE_AVAILABLE_" + m->getID(), "1");
+
+    result.set ("JUCE_GLOBAL_MODULE_SETTINGS_INCLUDED", "1");
+
+    for (auto& m : modules)
+    {
+        OwnedArray<Project::ConfigFlag> flags;
+        m->getConfigFlags (*this, flags);
+
+        for (auto* flag : flags)
+            if (! flag->value.isUsingDefault())
+                result.set (flag->symbol, flag->value.get() ? "1" : "0");
+    }
+
+    result.addArray (getAudioPluginFlags());
+
+    const auto& type = getProjectType();
+    const auto isStandaloneApplication = (! type.isAudioPlugin() && ! type.isDynamicLibrary());
+
+    const auto standaloneValue = [&]
+    {
+        if (result.containsKey ("JucePlugin_Name") && result.containsKey ("JucePlugin_Build_Standalone"))
+            return "JucePlugin_Build_Standalone";
+
+        return isStandaloneApplication ? "1" : "0";
+    }();
+
+    result.set ("JUCE_STANDALONE_APPLICATION", standaloneValue);
+
+    return result;
+}
+
+StringPairArray Project::getAudioPluginFlags() const
+{
+    if (! isAudioPluginProject())
+        return {};
+
+    const auto boolToString = [] (bool b) { return b ? "1" : "0"; };
+
+    const auto toStringLiteral = [] (const String& v)
+    {
+        return CppTokeniserFunctions::addEscapeChars (v).quoted();
+    };
+
+    const auto countMaxPluginChannels = [] (const String& configString, bool isInput)
+    {
+        auto configs = StringArray::fromTokens (configString, ", {}", {});
+        configs.trim();
+        configs.removeEmptyStrings();
+        jassert ((configs.size() & 1) == 0);  // looks like a syntax error in the configs?
+
+        int maxVal = 0;
+
+        for (int i = (isInput ? 0 : 1); i < configs.size(); i += 2)
+            maxVal = jmax (maxVal, configs[i].getIntValue());
+
+        return maxVal;
+    };
+
+    const auto toCharLiteral = [] (const String& v)
+    {
+        auto fourCharCode = v.substring (0, 4);
+        uint32 hexRepresentation = 0;
+
+        for (int i = 0; i < 4; ++i)
+            hexRepresentation = (hexRepresentation << 8u)
+                                |  (static_cast<unsigned int> (fourCharCode[i]) & 0xffu);
+
+        return "0x" + String::toHexString (static_cast<int> (hexRepresentation));
+    };
+
+    StringPairArray flags;
+    flags.set ("JucePlugin_Build_VST",                   boolToString (shouldBuildVST()));
+    flags.set ("JucePlugin_Build_VST3",                  boolToString (shouldBuildVST3()));
+    flags.set ("JucePlugin_Build_AU",                    boolToString (shouldBuildAU()));
+    flags.set ("JucePlugin_Build_AUv3",                  boolToString (shouldBuildAUv3()));
+    flags.set ("JucePlugin_Build_RTAS",                  boolToString (shouldBuildRTAS()));
+    flags.set ("JucePlugin_Build_AAX",                   boolToString (shouldBuildAAX()));
+    flags.set ("JucePlugin_Build_Standalone",            boolToString (shouldBuildStandalonePlugin()));
+    flags.set ("JucePlugin_Build_Unity",                 boolToString (shouldBuildUnityPlugin()));
+    flags.set ("JucePlugin_Enable_IAA",                  boolToString (shouldEnableIAA()));
+    flags.set ("JucePlugin_Enable_ARA",                  boolToString (shouldEnableARA()));
+    flags.set ("JucePlugin_Name",                        toStringLiteral (getPluginNameString()));
+    flags.set ("JucePlugin_Desc",                        toStringLiteral (getPluginDescriptionString()));
+    flags.set ("JucePlugin_Manufacturer",                toStringLiteral (getPluginManufacturerString()));
+    flags.set ("JucePlugin_ManufacturerWebsite",         toStringLiteral (getCompanyWebsiteString()));
+    flags.set ("JucePlugin_ManufacturerEmail",           toStringLiteral (getCompanyEmailString()));
+    flags.set ("JucePlugin_ManufacturerCode",            toCharLiteral (getPluginManufacturerCodeString()));
+    flags.set ("JucePlugin_PluginCode",                  toCharLiteral (getPluginCodeString()));
+    flags.set ("JucePlugin_IsSynth",                     boolToString (isPluginSynth()));
+    flags.set ("JucePlugin_WantsMidiInput",              boolToString (pluginWantsMidiInput()));
+    flags.set ("JucePlugin_ProducesMidiOutput",          boolToString (pluginProducesMidiOutput()));
+    flags.set ("JucePlugin_IsMidiEffect",                boolToString (isPluginMidiEffect()));
+    flags.set ("JucePlugin_EditorRequiresKeyboardFocus", boolToString (pluginEditorNeedsKeyFocus()));
+    flags.set ("JucePlugin_Version",                     getVersionString());
+    flags.set ("JucePlugin_VersionCode",                 getVersionAsHex());
+    flags.set ("JucePlugin_VersionString",               toStringLiteral (getVersionString()));
+    flags.set ("JucePlugin_VSTUniqueID",                 "JucePlugin_PluginCode");
+    flags.set ("JucePlugin_VSTCategory",                 getVSTCategoryString());
+    flags.set ("JucePlugin_Vst3Category",                toStringLiteral (getVST3CategoryString()));
+    flags.set ("JucePlugin_AUMainType",                  getAUMainTypeString());
+    flags.set ("JucePlugin_AUSubType",                   "JucePlugin_PluginCode");
+    flags.set ("JucePlugin_AUExportPrefix",              getPluginAUExportPrefixString());
+    flags.set ("JucePlugin_AUExportPrefixQuoted",        toStringLiteral (getPluginAUExportPrefixString()));
+    flags.set ("JucePlugin_AUManufacturerCode",          "JucePlugin_ManufacturerCode");
+    flags.set ("JucePlugin_CFBundleIdentifier",          getBundleIdentifierString());
+    flags.set ("JucePlugin_RTASCategory",                String (getRTASCategory()));
+    flags.set ("JucePlugin_RTASManufacturerCode",        "JucePlugin_ManufacturerCode");
+    flags.set ("JucePlugin_RTASProductId",               "JucePlugin_PluginCode");
+    flags.set ("JucePlugin_RTASDisableBypass",           boolToString (isPluginRTASBypassDisabled()));
+    flags.set ("JucePlugin_RTASDisableMultiMono",        boolToString (isPluginRTASMultiMonoDisabled()));
+    flags.set ("JucePlugin_AAXIdentifier",               getAAXIdentifierString());
+    flags.set ("JucePlugin_AAXManufacturerCode",         "JucePlugin_ManufacturerCode");
+    flags.set ("JucePlugin_AAXProductId",                "JucePlugin_PluginCode");
+    flags.set ("JucePlugin_AAXCategory",                 String (getAAXCategory()));
+    flags.set ("JucePlugin_AAXDisableBypass",            boolToString (isPluginAAXBypassDisabled()));
+    flags.set ("JucePlugin_AAXDisableMultiMono",         boolToString (isPluginAAXMultiMonoDisabled()));
+    flags.set ("JucePlugin_IAAType",                     toCharLiteral (getIAATypeCode()));
+    flags.set ("JucePlugin_IAASubType",                  "JucePlugin_PluginCode");
+    flags.set ("JucePlugin_IAAName",                     getIAAPluginName().quoted());
+    flags.set ("JucePlugin_VSTNumMidiInputs",            getVSTNumMIDIInputsString());
+    flags.set ("JucePlugin_VSTNumMidiOutputs",           getVSTNumMIDIOutputsString());
+    flags.set ("JucePlugin_ARAContentTypes",             String (getARAContentTypes()));
+    flags.set ("JucePlugin_ARATransformationFlags",      String (getARATransformationFlags()));
+    flags.set ("JucePlugin_ARAFactoryID",                toStringLiteral(getARAFactoryIDString()));
+    flags.set ("JucePlugin_ARADocumentArchiveID",        toStringLiteral(getARADocumentArchiveIDString()));
+    flags.set ("JucePlugin_ARACompatibleArchiveIDs",     toStringLiteral(getARACompatibleArchiveIDStrings()));
+
+    {
+        String plugInChannelConfig = getPluginChannelConfigsString();
+
+        if (plugInChannelConfig.isNotEmpty())
+        {
+            flags.set ("JucePlugin_MaxNumInputChannels",            String (countMaxPluginChannels (plugInChannelConfig, true)));
+            flags.set ("JucePlugin_MaxNumOutputChannels",           String (countMaxPluginChannels (plugInChannelConfig, false)));
+            flags.set ("JucePlugin_PreferredChannelConfigurations", plugInChannelConfig);
+        }
+    }
+
+    return flags;
+}
+
+//==============================================================================
+Project::ExporterIterator::ExporterIterator (Project& p) : index (-1), project (p) {}
+Project::ExporterIterator::~ExporterIterator() {}
+
+bool Project::ExporterIterator::next()
+{
+    if (++index >= project.getNumExporters())
+        return false;
+
+    exporter = project.createExporter (index);
+
+    if (exporter == nullptr)
+    {
+        jassertfalse; // corrupted project file?
+        return next();
+    }
+
+    return true;
+}