--- conflicted
+++ resolved
@@ -1,1655 +1,1651 @@
-/*
-  ==============================================================================
-
-   This file is part of the JUCE library.
-   Copyright (c) 2017 - ROLI Ltd.
-
-   JUCE is an open source library subject to commercial or open-source
-   licensing.
-
-   By using JUCE, you agree to the terms of both the JUCE 5 End-User License
-   Agreement and JUCE 5 Privacy Policy (both updated and effective as of the
-   27th April 2017).
-
-   End User License Agreement: www.juce.com/juce-5-licence
-   Privacy Policy: www.juce.com/juce-5-privacy-policy
-
-   Or: You may also use this code under the terms of the GPL v3 (see
-   www.gnu.org/licenses).
-
-   JUCE IS PROVIDED "AS IS" WITHOUT ANY WARRANTY, AND ALL WARRANTIES, WHETHER
-   EXPRESSED OR IMPLIED, INCLUDING MERCHANTABILITY AND FITNESS FOR PURPOSE, ARE
-   DISCLAIMED.
-
-  ==============================================================================
-*/
-
-#include "../Application/jucer_Headers.h"
-#include "jucer_Project.h"
-#include "../ProjectSaving/jucer_ProjectSaver.h"
-#include "../Application/jucer_Application.h"
-
-namespace
-{
-    String makeValid4CC (const String& seed)
-    {
-        auto s = CodeHelpers::makeValidIdentifier (seed, false, true, false) + "xxxx";
-
-        return s.substring (0, 1).toUpperCase()
-             + s.substring (1, 4).toLowerCase();
-    }
-}
-
-//==============================================================================
-Project::Project (const File& f)
-    : FileBasedDocument (projectFileExtension,
-                         String ("*") + projectFileExtension,
-                         "Choose a Jucer project to load",
-                         "Save Jucer project")
-{
-    Logger::writeToLog ("Loading project: " + f.getFullPathName());
-    setFile (f);
-
-    removeDefunctExporters();
-    updateOldModulePaths();
-    updateOldStyleConfigList();
-    setCppVersionFromOldExporterSettings();
-    moveOldPropertyFromProjectToAllExporters (Ids::bigIcon);
-    moveOldPropertyFromProjectToAllExporters (Ids::smallIcon);
-
-    initialiseProjectValues();
-    initialiseMainGroup();
-    initialiseAudioPluginValues();
-
-    parsedPreprocessorDefs = parsePreprocessorDefs (preprocessorDefsValue.get());
-
-    getModules().sortAlphabetically();
-
-    projectRoot.addListener (this);
-
-    setChangedFlag (false);
-    modificationTime = getFile().getLastModificationTime();
-}
-
-Project::~Project()
-{
-    projectRoot.removeListener (this);
-    ProjucerApplication::getApp().openDocumentManager.closeAllDocumentsUsingProject (*this, false);
-}
-
-const char* Project::projectFileExtension = ".jucer";
-
-//==============================================================================
-void Project::setTitle (const String& newTitle)
-{
-    projectRoot.setProperty (Ids::name, newTitle, getUndoManager());
-    getMainGroup().getNameValue() = newTitle;
-
-    bundleIdentifierValue.setDefault (getDefaultBundleIdentifierString());
-    pluginAAXIdentifierValue.setDefault (getDefaultAAXIdentifierString());
-}
-
-String Project::getDocumentTitle()
-{
-    return getProjectNameString();
-}
-
-void Project::updateProjectSettings()
-{
-    projectRoot.setProperty (Ids::jucerVersion, ProjectInfo::versionString, nullptr);
-    projectRoot.setProperty (Ids::name, getDocumentTitle(), nullptr);
-}
-
-bool Project::setCppVersionFromOldExporterSettings()
-{
-    auto highestLanguageStandard = -1;
-
-    for (Project::ExporterIterator exporter (*this); exporter.next();)
-    {
-        if (exporter->isXcode()) // cpp version was per-build configuration for xcode exporters
-        {
-            for (ProjectExporter::ConfigIterator config (*exporter); config.next();)
-            {
-                auto cppLanguageStandard = config->getValue (Ids::cppLanguageStandard).getValue();
-
-                if (cppLanguageStandard != var())
-                {
-                    auto versionNum = cppLanguageStandard.toString().getLastCharacters (2).getIntValue();
-
-                    if (versionNum > highestLanguageStandard)
-                        highestLanguageStandard = versionNum;
-                }
-            }
-        }
-        else
-        {
-            auto cppLanguageStandard = exporter->getSetting (Ids::cppLanguageStandard).getValue();
-
-            if (cppLanguageStandard != var())
-            {
-                if (cppLanguageStandard.toString().containsIgnoreCase ("latest"))
-                {
-                    cppStandardValue = "latest";
-                    return true;
-                }
-
-                auto versionNum = cppLanguageStandard.toString().getLastCharacters (2).getIntValue();
-
-                if (versionNum > highestLanguageStandard)
-                    highestLanguageStandard = versionNum;
-            }
-        }
-    }
-
-    if (highestLanguageStandard != -1 && highestLanguageStandard >= 11)
-    {
-        cppStandardValue = highestLanguageStandard;
-        return true;
-    }
-
-    return false;
-}
-
-void Project::updateDeprecatedProjectSettingsInteractively()
-{
-    jassert (! ProjucerApplication::getApp().isRunningCommandLine);
-
-    for (Project::ExporterIterator exporter (*this); exporter.next();)
-        exporter->updateDeprecatedProjectSettingsInteractively();
-}
-
-void Project::initialiseMainGroup()
-{
-    // Create main file group if missing
-    if (! projectRoot.getChildWithName (Ids::MAINGROUP).isValid())
-    {
-        Item mainGroup (*this, ValueTree (Ids::MAINGROUP), false);
-        projectRoot.addChild (mainGroup.state, 0, 0);
-    }
-
-    getMainGroup().initialiseMissingProperties();
-}
-
-void Project::initialiseProjectValues()
-{
-    projectNameValue.referTo         (projectRoot, Ids::name,             getUndoManager(), "JUCE Project");
-    projectUIDValue.referTo          (projectRoot, Ids::ID,               getUndoManager(), createAlphaNumericUID());
-    projectTypeValue.referTo         (projectRoot, Ids::projectType,      getUndoManager(), ProjectType_GUIApp::getTypeName());
-    versionValue.referTo             (projectRoot, Ids::version,          getUndoManager(), "1.0.0");
-    bundleIdentifierValue.referTo    (projectRoot, Ids::bundleIdentifier, getUndoManager(), getDefaultBundleIdentifierString());
-
-    companyNameValue.referTo         (projectRoot, Ids::companyName,      getUndoManager());
-    companyCopyrightValue.referTo    (projectRoot, Ids::companyCopyright, getUndoManager());
-    companyWebsiteValue.referTo      (projectRoot, Ids::companyWebsite,   getUndoManager());
-    companyEmailValue.referTo        (projectRoot, Ids::companyEmail,     getUndoManager());
-
-    displaySplashScreenValue.referTo (projectRoot, Ids::displaySplashScreen, getUndoManager(), ! ProjucerApplication::getApp().isPaidOrGPL());
-    splashScreenColourValue.referTo  (projectRoot, Ids::splashScreenColour,  getUndoManager(), "Dark");
-    reportAppUsageValue.referTo      (projectRoot, Ids::reportAppUsage,      getUndoManager());
-
-    if (ProjucerApplication::getApp().isPaidOrGPL())
-    {
-        reportAppUsageValue.setDefault (ProjucerApplication::getApp().licenseController->getState().applicationUsageDataState
-                                        == LicenseState::ApplicationUsageData::enabled);
-    }
-    else
-    {
-        reportAppUsageValue.setDefault (true);
-    }
-
-    cppStandardValue.referTo                   (projectRoot, Ids::cppLanguageStandard, getUndoManager(), "14");
-
-    headerSearchPathsValue.referTo             (projectRoot, Ids::headerPath, getUndoManager());
-    preprocessorDefsValue.referTo              (projectRoot, Ids::defines,    getUndoManager());
-    userNotesValue.referTo                     (projectRoot, Ids::userNotes,  getUndoManager());
-
-    maxBinaryFileSizeValue.referTo             (projectRoot, Ids::maxBinaryFileSize,        getUndoManager(), 10240 * 1024);
-    includeBinaryDataInAppConfigValue.referTo  (projectRoot, Ids::includeBinaryInAppConfig, getUndoManager(), true);
-    binaryDataNamespaceValue.referTo           (projectRoot, Ids::binaryDataNamespace,      getUndoManager(), "BinaryData");
-}
-
-void Project::initialiseAudioPluginValues()
-{
-    buildVSTValue.referTo                    (projectRoot, Ids::buildVST,        getUndoManager(), true);
-    buildVST3Value.referTo                   (projectRoot, Ids::buildVST3,       getUndoManager(), false);
-    buildAUValue.referTo                     (projectRoot, Ids::buildAU,         getUndoManager(), true);
-    buildAUv3Value.referTo                   (projectRoot, Ids::buildAUv3,       getUndoManager(), false);
-    buildRTASValue.referTo                   (projectRoot, Ids::buildRTAS,       getUndoManager(), false);
-    buildAAXValue.referTo                    (projectRoot, Ids::buildAAX,        getUndoManager(), false);
-    buildStandaloneValue.referTo             (projectRoot, Ids::buildStandalone, getUndoManager(), false);
-    enableIAAValue.referTo                   (projectRoot, Ids::enableIAA,       getUndoManager(), false);
-
-    pluginNameValue.referTo                  (projectRoot, Ids::pluginName,             getUndoManager(), getProjectNameString());
-    pluginDescriptionValue.referTo           (projectRoot, Ids::pluginDesc,             getUndoManager(), getProjectNameString());
-    pluginManufacturerValue.referTo          (projectRoot, Ids::pluginManufacturer,     getUndoManager(), "yourcompany");
-    pluginManufacturerCodeValue.referTo      (projectRoot, Ids::pluginManufacturerCode, getUndoManager(), "Manu");
-    pluginCodeValue.referTo                  (projectRoot, Ids::pluginCode,             getUndoManager(), makeValid4CC (getProjectUIDString() + getProjectUIDString()));
-    pluginChannelConfigsValue.referTo        (projectRoot, Ids::pluginChannelConfigs,   getUndoManager());
-
-    pluginIsSynthValue.referTo               (projectRoot, Ids::pluginIsSynth,            getUndoManager(), false);
-    pluginWantsMidiInputValue.referTo        (projectRoot, Ids::pluginWantsMidiIn,        getUndoManager(), false);
-    pluginProducesMidiOutValue.referTo       (projectRoot, Ids::pluginProducesMidiOut,    getUndoManager(), false);
-    pluginIsMidiEffectPluginValue.referTo    (projectRoot, Ids::pluginIsMidiEffectPlugin, getUndoManager(), false);
-    pluginEditorNeedsKeyFocusValue.referTo   (projectRoot, Ids::pluginEditorRequiresKeys, getUndoManager(), false);
-
-    pluginVSTCategoryValue.referTo           (projectRoot, Ids::pluginVSTCategory,          getUndoManager());
-    pluginAUExportPrefixValue.referTo        (projectRoot, Ids::pluginAUExportPrefix,       getUndoManager(),
-                                              CodeHelpers::makeValidIdentifier (getProjectNameString(), false, true, false) + "AU");
-    pluginAUMainTypeValue.referTo            (projectRoot, Ids::pluginAUMainType,           getUndoManager());
-    pluginAUIsSandboxSafeValue.referTo       (projectRoot, Ids::pluginAUIsSandboxSafe,      getUndoManager());
-    pluginRTASCategoryValue.referTo          (projectRoot, Ids::pluginRTASCategory,         getUndoManager());
-    pluginRTASBypassDisabledValue.referTo    (projectRoot, Ids::pluginRTASDisableBypass,    getUndoManager());
-    pluginRTASMultiMonoDisabledValue.referTo (projectRoot, Ids::pluginRTASDisableMultiMono, getUndoManager());
-    pluginAAXIdentifierValue.referTo         (projectRoot, Ids::aaxIdentifier,              getUndoManager(), getDefaultAAXIdentifierString());
-    pluginAAXCategoryValue.referTo           (projectRoot, Ids::pluginAAXCategory,          getUndoManager(), "AAX_ePlugInCategory_Dynamics");
-    pluginAAXBypassDisabledValue.referTo     (projectRoot, Ids::pluginAAXDisableBypass,     getUndoManager());
-    pluginAAXMultiMonoDisabledValue.referTo  (projectRoot, Ids::pluginAAXDisableMultiMono,  getUndoManager());
-}
-
-void Project::updateOldStyleConfigList()
-{
-    auto deprecatedConfigsList = projectRoot.getChildWithName (Ids::CONFIGURATIONS);
-
-    if (deprecatedConfigsList.isValid())
-    {
-        projectRoot.removeChild (deprecatedConfigsList, nullptr);
-
-        for (Project::ExporterIterator exporter (*this); exporter.next();)
-        {
-            if (exporter->getNumConfigurations() == 0)
-            {
-                auto newConfigs = deprecatedConfigsList.createCopy();
-
-                if (! exporter->isXcode())
-                {
-                    for (auto j = newConfigs.getNumChildren(); --j >= 0;)
-                    {
-                        auto config = newConfigs.getChild (j);
-
-                        config.removeProperty (Ids::osxSDK,           nullptr);
-                        config.removeProperty (Ids::osxCompatibility, nullptr);
-                        config.removeProperty (Ids::osxArchitecture,  nullptr);
-                    }
-                }
-
-                exporter->settings.addChild (newConfigs, 0, nullptr);
-            }
-        }
-    }
-}
-
-void Project::moveOldPropertyFromProjectToAllExporters (Identifier name)
-{
-    if (projectRoot.hasProperty (name))
-    {
-        for (Project::ExporterIterator exporter (*this); exporter.next();)
-            exporter->settings.setProperty (name, projectRoot [name], nullptr);
-
-        projectRoot.removeProperty (name, nullptr);
-    }
-}
-
-void Project::removeDefunctExporters()
-{
-    auto exporters = projectRoot.getChildWithName (Ids::EXPORTFORMATS);
-
-    StringPairArray oldExporters;
-    oldExporters.set ("ANDROID", "Android Ant Exporter");
-    oldExporters.set ("MSVC6",   "MSVC6");
-    oldExporters.set ("VS2010",  "Visual Studio 2010");
-    oldExporters.set ("VS2012",  "Visual Studio 2012");
-
-    for (auto& key : oldExporters.getAllKeys())
-    {
-        auto oldExporter = exporters.getChildWithName (key);
-
-        if (oldExporter.isValid())
-        {
-            AlertWindow::showMessageBox (AlertWindow::WarningIcon,
-                                         TRANS (oldExporters[key]),
-                                         TRANS ("The " + oldExporters[key]  + " Exporter is deprecated. The exporter will be removed from this project."));
-            exporters.removeChild (oldExporter, nullptr);
-        }
-    }
-}
-
-void Project::updateOldModulePaths()
-{
-    for (Project::ExporterIterator exporter (*this); exporter.next();)
-        exporter->updateOldModulePaths();
-}
-
-//==============================================================================
-static int getVersionElement (StringRef v, int index)
-{
-    StringArray parts = StringArray::fromTokens (v, "., ", {});
-
-    return parts [parts.size() - index - 1].getIntValue();
-}
-
-static int getJuceVersion (const String& v)
-{
-    return getVersionElement (v, 2) * 100000
-         + getVersionElement (v, 1) * 1000
-         + getVersionElement (v, 0);
-}
-
-static int getBuiltJuceVersion()
-{
-    return JUCE_MAJOR_VERSION * 100000
-         + JUCE_MINOR_VERSION * 1000
-         + JUCE_BUILDNUMBER;
-}
-
-static bool isAnyModuleNewerThanProjucer (const OwnedArray<ModuleDescription>& modules)
-{
-    for (auto i = modules.size(); --i >= 0;)
-    {
-        auto* m = modules.getUnchecked(i);
-
-        if (m->getID().startsWith ("juce_")
-              && getJuceVersion (m->getVersion()) > getBuiltJuceVersion())
-            return true;
-    }
-
-    return false;
-}
-
-void Project::warnAboutOldProjucerVersion()
-{
-    ModuleList available;
-
-    available.scanGlobalJuceModulePath();
-
-    if (! isAnyModuleNewerThanProjucer (available.modules))
-        available.scanGlobalUserModulePath();
-
-    if (! isAnyModuleNewerThanProjucer (available.modules))
-        available.scanProjectExporterModulePaths (*this);
-
-    if (! isAnyModuleNewerThanProjucer (available.modules))
-        return;
-
-    // Projucer is out of date!
-    if (ProjucerApplication::getApp().isRunningCommandLine)
-        std::cout <<  "WARNING! This version of the Projucer is out-of-date!" << std::endl;
-    else
-        AlertWindow::showMessageBoxAsync (AlertWindow::WarningIcon,
-                                          "Projucer",
-                                          "This version of the Projucer is out-of-date!"
-                                          "\n\n"
-                                          "Always make sure that you're running the very latest version, "
-                                          "preferably compiled directly from the JUCE repository that you're working with!");
-}
-
-//==============================================================================
-static File lastDocumentOpened;
-
-File Project::getLastDocumentOpened()                   { return lastDocumentOpened; }
-void Project::setLastDocumentOpened (const File& file)  { lastDocumentOpened = file; }
-
-static void registerRecentFile (const File& file)
-{
-    RecentlyOpenedFilesList::registerRecentFileNatively (file);
-    getAppSettings().recentFiles.addFile (file);
-    getAppSettings().flush();
-}
-
-static void forgetRecentFile (const File& file)
-{
-    RecentlyOpenedFilesList::forgetRecentFileNatively (file);
-    getAppSettings().recentFiles.removeFile (file);
-    getAppSettings().flush();
-}
-
-//==============================================================================
-Result Project::loadDocument (const File& file)
-{
-    ScopedPointer<XmlElement> xml (XmlDocument::parse (file));
-
-    if (xml == nullptr || ! xml->hasTagName (Ids::JUCERPROJECT.toString()))
-        return Result::fail ("Not a valid Jucer project!");
-
-    auto newTree = ValueTree::fromXml (*xml);
-
-    if (! newTree.hasType (Ids::JUCERPROJECT))
-        return Result::fail ("The document contains errors and couldn't be parsed!");
-
-    registerRecentFile (file);
-
-    enabledModulesList.reset();
-    projectRoot = newTree;
-
-    initialiseProjectValues();
-    initialiseMainGroup();
-    initialiseAudioPluginValues();
-
-    parsedPreprocessorDefs = parsePreprocessorDefs (preprocessorDefsValue.get());
-
-    removeDefunctExporters();
-    updateOldModulePaths();
-    setChangedFlag (false);
-
-    if (! ProjucerApplication::getApp().isRunningCommandLine)
-        warnAboutOldProjucerVersion();
-
-    return Result::ok();
-}
-
-Result Project::saveDocument (const File& file)
-{
-    return saveProject (file, false);
-}
-
-Result Project::saveProject (const File& file, bool isCommandLineApp)
-{
-    if (isSaving)
-        return Result::ok();
-
-    if (isTemporaryProject())
-    {
-        askUserWhereToSaveProject();
-        return Result::ok();
-    }
-
-    updateProjectSettings();
-
-    if (! isCommandLineApp && ! isTemporaryProject())
-        registerRecentFile (file);
-
-    const ScopedValueSetter<bool> vs (isSaving, true, false);
-
-    ProjectSaver saver (*this, file);
-    return saver.save (! isCommandLineApp, shouldWaitAfterSaving, specifiedExporterToSave);
-}
-
-Result Project::saveResourcesOnly (const File& file)
-{
-    ProjectSaver saver (*this, file);
-    return saver.saveResourcesOnly();
-}
-
-//==============================================================================
-void Project::setTemporaryDirectory (const File& dir) noexcept
-{
-    tempDirectory = dir;
-
-     // remove this file from the recent documents list as it is a temporary project
-    forgetRecentFile (getFile());
-}
-
-void Project::askUserWhereToSaveProject()
-{
-    FileChooser fc ("Save Project");
-    fc.browseForDirectory();
-
-    if (fc.getResult().exists())
-        moveTemporaryDirectory (fc.getResult());
-}
-
-void Project::moveTemporaryDirectory (const File& newParentDirectory)
-{
-    auto newDirectory = newParentDirectory.getChildFile (tempDirectory.getFileName());
-    auto oldJucerFileName = getFile().getFileName();
-
-    saveProjectRootToFile();
-
-    tempDirectory.copyDirectoryTo (newDirectory);
-    tempDirectory.deleteRecursively();
-    tempDirectory = File();
-
-    // reload project from new location
-    if (auto* window = ProjucerApplication::getApp().mainWindowList.getMainWindowForFile (getFile()))
-    {
-        Component::SafePointer<MainWindow> safeWindow (window);
-
-        MessageManager::callAsync ([safeWindow, newDirectory, oldJucerFileName]
-        {
-            if (safeWindow != nullptr)
-                safeWindow.getComponent()->moveProject (newDirectory.getChildFile (oldJucerFileName));
-        });
-    }
-}
-
-bool Project::saveProjectRootToFile()
-{
-    ScopedPointer<XmlElement> xml (projectRoot.createXml());
-
-    if (xml == nullptr)
-    {
-        jassertfalse;
-        return false;
-    }
-
-    MemoryOutputStream mo;
-    xml->writeToStream (mo, {});
-
-    return FileHelpers::overwriteFileWithNewDataIfDifferent (getFile(), mo);
-}
-
-//==============================================================================
-static void sendProjectSettingAnalyticsEvent (StringRef label)
-{
-    StringPairArray data;
-    data.set ("label", label);
-
-    Analytics::getInstance()->logEvent ("Project Setting",  data, ProjucerAnalyticsEvent::projectEvent);
-}
-
-void Project::valueTreePropertyChanged (ValueTree& tree, const Identifier& property)
-{
-    if (tree.getRoot() == tree)
-    {
-        if (property == Ids::projectType)
-        {
-            sendChangeMessage();
-
-            sendProjectSettingAnalyticsEvent ("Project Type = " + projectTypeValue.get().toString());
-        }
-        else if (property == Ids::name)
-        {
-            setTitle (projectRoot [Ids::name]);
-        }
-        else if (property == Ids::defines)
-        {
-            parsedPreprocessorDefs = parsePreprocessorDefs (preprocessorDefsValue.get());
-        }
-        else if (property == Ids::cppLanguageStandard)
-        {
-            sendProjectSettingAnalyticsEvent ("C++ Standard = " + cppStandardValue.get().toString());
-        }
-
-        changed();
-    }
-}
-
-void Project::valueTreeChildAdded (ValueTree&, ValueTree&)          { changed(); }
-void Project::valueTreeChildRemoved (ValueTree&, ValueTree&, int)   { changed(); }
-void Project::valueTreeChildOrderChanged (ValueTree&, int, int)     { changed(); }
-void Project::valueTreeParentChanged (ValueTree&)                   {}
-
-//==============================================================================
-bool Project::hasProjectBeenModified()
-{
-    auto oldModificationTime = modificationTime;
-    modificationTime = getFile().getLastModificationTime();
-
-    return (modificationTime.toMilliseconds() > (oldModificationTime.toMilliseconds() + 1000LL));
-}
-
-//==============================================================================
-File Project::resolveFilename (String filename) const
-{
-    if (filename.isEmpty())
-        return {};
-
-    filename = replacePreprocessorDefs (getPreprocessorDefs(), filename);
-
-   #if ! JUCE_WINDOWS
-    if (filename.startsWith ("~"))
-        return File::getSpecialLocation (File::userHomeDirectory).getChildFile (filename.trimCharactersAtStart ("~/"));
-   #endif
-
-    if (FileHelpers::isAbsolutePath (filename))
-        return File::createFileWithoutCheckingPath (FileHelpers::currentOSStylePath (filename)); // (avoid assertions for windows-style paths)
-
-    return getFile().getSiblingFile (FileHelpers::currentOSStylePath (filename));
-}
-
-String Project::getRelativePathForFile (const File& file) const
-{
-    auto filename = file.getFullPathName();
-
-    auto relativePathBase = getFile().getParentDirectory();
-
-    auto p1 = relativePathBase.getFullPathName();
-    auto p2 = file.getFullPathName();
-
-    while (p1.startsWithChar (File::getSeparatorChar()))
-        p1 = p1.substring (1);
-
-    while (p2.startsWithChar (File::getSeparatorChar()))
-        p2 = p2.substring (1);
-
-    if (p1.upToFirstOccurrenceOf (File::getSeparatorString(), true, false)
-          .equalsIgnoreCase (p2.upToFirstOccurrenceOf (File::getSeparatorString(), true, false)))
-    {
-        filename = FileHelpers::getRelativePathFrom (file, relativePathBase);
-    }
-
-    return filename;
-}
-
-//==============================================================================
-const ProjectType& Project::getProjectType() const
-{
-    if (auto* type = ProjectType::findType (getProjectTypeString()))
-        return *type;
-
-    auto* guiType = ProjectType::findType (ProjectType_GUIApp::getTypeName());
-    jassert (guiType != nullptr);
-    return *guiType;
-}
-
-bool Project::shouldBuildTargetType (ProjectType::Target::Type targetType) const noexcept
-{
-    auto& projectType = getProjectType();
-
-    if (! projectType.supportsTargetType (targetType))
-        return false;
-
-    switch (targetType)
-    {
-        case ProjectType::Target::VSTPlugIn:
-            return shouldBuildVST();
-        case ProjectType::Target::VST3PlugIn:
-            return shouldBuildVST3();
-        case ProjectType::Target::AAXPlugIn:
-            return shouldBuildAAX();
-        case ProjectType::Target::RTASPlugIn:
-            return shouldBuildRTAS();
-        case ProjectType::Target::AudioUnitPlugIn:
-            return shouldBuildAU();
-        case ProjectType::Target::AudioUnitv3PlugIn:
-            return shouldBuildAUv3();
-        case ProjectType::Target::StandalonePlugIn:
-            return shouldBuildStandalonePlugin();
-        case ProjectType::Target::AggregateTarget:
-        case ProjectType::Target::SharedCodeTarget:
-            return projectType.isAudioPlugin();
-        case ProjectType::Target::unspecified:
-            return false;
-        default:
-            break;
-    }
-
-    return true;
-}
-
-ProjectType::Target::Type Project::getTargetTypeFromFilePath (const File& file, bool returnSharedTargetIfNoValidSuffix)
-{
-    if      (LibraryModule::CompileUnit::hasSuffix (file, "_AU"))         return ProjectType::Target::AudioUnitPlugIn;
-    else if (LibraryModule::CompileUnit::hasSuffix (file, "_AUv3"))       return ProjectType::Target::AudioUnitv3PlugIn;
-    else if (LibraryModule::CompileUnit::hasSuffix (file, "_AAX"))        return ProjectType::Target::AAXPlugIn;
-    else if (LibraryModule::CompileUnit::hasSuffix (file, "_RTAS"))       return ProjectType::Target::RTASPlugIn;
-    else if (LibraryModule::CompileUnit::hasSuffix (file, "_VST2"))       return ProjectType::Target::VSTPlugIn;
-    else if (LibraryModule::CompileUnit::hasSuffix (file, "_VST3"))       return ProjectType::Target::VST3PlugIn;
-    else if (LibraryModule::CompileUnit::hasSuffix (file, "_Standalone")) return ProjectType::Target::StandalonePlugIn;
-
-    return (returnSharedTargetIfNoValidSuffix ? ProjectType::Target::SharedCodeTarget : ProjectType::Target::unspecified);
-}
-
-const char* ProjectType::Target::getName() const noexcept
-{
-    switch (type)
-    {
-        case GUIApp:            return "App";
-        case ConsoleApp:        return "ConsoleApp";
-        case StaticLibrary:     return "Static Library";
-        case DynamicLibrary:    return "Dynamic Library";
-        case VSTPlugIn:         return "VST";
-        case VST3PlugIn:        return "VST3";
-        case AudioUnitPlugIn:   return "AU";
-        case StandalonePlugIn:  return "Standalone Plugin";
-        case AudioUnitv3PlugIn: return "AUv3 AppExtension";
-        case AAXPlugIn:         return "AAX";
-        case RTASPlugIn:        return "RTAS";
-        case SharedCodeTarget:  return "Shared Code";
-        case AggregateTarget:   return "All";
-        default:                return "undefined";
-    }
-}
-
-ProjectType::Target::TargetFileType ProjectType::Target::getTargetFileType() const noexcept
-{
-    switch (type)
-    {
-        case GUIApp:            return executable;
-        case ConsoleApp:        return executable;
-        case StaticLibrary:     return staticLibrary;
-        case DynamicLibrary:    return sharedLibraryOrDLL;
-        case VSTPlugIn:         return pluginBundle;
-        case VST3PlugIn:        return pluginBundle;
-        case AudioUnitPlugIn:   return pluginBundle;
-        case StandalonePlugIn:  return executable;
-        case AudioUnitv3PlugIn: return macOSAppex;
-        case AAXPlugIn:         return pluginBundle;
-        case RTASPlugIn:        return pluginBundle;
-        case SharedCodeTarget:  return staticLibrary;
-        default:
-            break;
-    }
-
-    return unknown;
-}
-
-//==============================================================================
-void Project::createPropertyEditors (PropertyListBuilder& props)
-{
-    props.add (new TextPropertyComponent (projectNameValue, "Project Name", 256, false),
-               "The name of the project.");
-
-    props.add (new TextPropertyComponent (versionValue, "Project Version", 16, false),
-               "The project's version number, This should be in the format major.minor.point[.point]");
-
-    props.add (new TextPropertyComponent (companyNameValue, "Company Name", 256, false),
-               "Your company name, which will be added to the properties of the binary where possible");
-
-    props.add (new TextPropertyComponent (companyCopyrightValue, "Company Copyright", 256, false),
-               "Your company copyright, which will be added to the properties of the binary where possible");
-
-    props.add (new TextPropertyComponent (companyWebsiteValue, "Company Website", 256, false),
-               "Your company website, which will be added to the properties of the binary where possible");
-
-    props.add (new TextPropertyComponent (companyEmailValue, "Company E-mail", 256, false),
-               "Your company e-mail, which will be added to the properties of the binary where possible");
-
-    {
-        String licenseRequiredTagline ("Required for closed source applications without an Indie or Pro JUCE license");
-        String licenseRequiredInfo ("In accordance with the terms of the JUCE 5 End-Use License Agreement (www.juce.com/juce-5-licence), "
-                                    "this option can only be disabled for closed source applications if you have a JUCE Indie or Pro "
-                                    "license, or are using JUCE under the GPL v3 license.");
-
-        StringPairArray description;
-        description.set ("Report JUCE app usage", "This option controls the collection of usage data from users of this JUCE application.");
-        description.set ("Display the JUCE splash screen", "This option controls the display of the standard JUCE splash screen.");
-
-        if (ProjucerApplication::getApp().isPaidOrGPL())
-        {
-            props.add (new ChoicePropertyComponent (reportAppUsageValue, String ("Report JUCE App Usage") + " (" + licenseRequiredTagline + ")"),
-                       description["Report JUCE app usage"] + " " + licenseRequiredInfo);
-
-            props.add (new ChoicePropertyComponent (displaySplashScreenValue, String ("Display the JUCE Splash Screen") + " (" + licenseRequiredTagline + ")"),
-                       description["Display the JUCE splash screen"] + " " + licenseRequiredInfo);
-        }
-        else
-        {
-            StringArray options;
-            Array<var> vars;
-
-            options.add (licenseRequiredTagline);
-            vars.add (var());
-
-            props.add (new ChoicePropertyComponent (Value(), "Report JUCE App Usage", options, vars),
-                       description["Report JUCE app usage"] + " " + licenseRequiredInfo);
-
-            props.add (new ChoicePropertyComponent (Value(), "Display the JUCE Splash Screen", options, vars),
-                       description["Display the JUCE splash screen"] + " " + licenseRequiredInfo);
-        }
-    }
-
-    props.add (new ChoicePropertyComponent (splashScreenColourValue, "Splash Screen Colour",
-                                            { "Dark", "Light" },
-                                            { "Dark", "Light" }),
-               "Choose the colour of the JUCE splash screen.");
-
-    {
-        StringArray projectTypeNames;
-        Array<var> projectTypeCodes;
-
-        auto types = ProjectType::getAllTypes();
-
-        for (int i = 0; i < types.size(); ++i)
-        {
-            projectTypeNames.add (types.getUnchecked(i)->getDescription());
-            projectTypeCodes.add (types.getUnchecked(i)->getType());
-        }
-
-        props.add (new ChoicePropertyComponent (projectTypeValue, "Project Type", projectTypeNames, projectTypeCodes),
-                   "The project type for which settings should be shown.");
-    }
-
-    props.add (new TextPropertyComponent (bundleIdentifierValue, "Bundle Identifier", 256, false),
-               "A unique identifier for this product, mainly for use in OSX/iOS builds. It should be something like 'com.yourcompanyname.yourproductname'");
-
-    if (getProjectType().isAudioPlugin())
-        createAudioPluginPropertyEditors (props);
-
-    {
-        const int maxSizes[] = { 20480, 10240, 6144, 2048, 1024, 512, 256, 128, 64 };
-
-        StringArray maxSizeNames;
-        Array<var> maxSizeCodes;
-
-        for (int i = 0; i < numElementsInArray (maxSizes); ++i)
-        {
-            auto sizeInBytes = maxSizes[i] * 1024;
-
-            maxSizeNames.add (File::descriptionOfSizeInBytes (sizeInBytes));
-            maxSizeCodes.add (sizeInBytes);
-        }
-
-        props.add (new ChoicePropertyComponent (maxBinaryFileSizeValue, "BinaryData.cpp Size Limit", maxSizeNames, maxSizeCodes),
-                   "When splitting binary data into multiple cpp files, the Projucer attempts to keep the file sizes below this threshold. "
-                   "(Note that individual resource files which are larger than this size cannot be split across multiple cpp files).");
-    }
-
-    props.add (new ChoicePropertyComponent (includeBinaryDataInAppConfigValue, "Include BinaryData in AppConfig"),
-                                             "Include BinaryData.h in the AppConfig.h file");
-
-    props.add (new TextPropertyComponent (binaryDataNamespaceValue, "BinaryData Namespace", 256, false),
-                                          "The namespace containing the binary assests.");
-
-    props.add (new ChoicePropertyComponent (cppStandardValue, "C++ Language Standard",
-                                            { "C++11", "C++14", "C++17", "Use Latest" },
-                                            { "11",    "14",    "17",    "latest" }),
-               "The standard of the C++ language that will be used for compilation.");
-
-    props.add (new TextPropertyComponent (preprocessorDefsValue, "Preprocessor Definitions", 32768, true),
-               "Global preprocessor definitions. Use the form \"NAME1=value NAME2=value\", using whitespace, commas, or "
-               "new-lines to separate the items - to include a space or comma in a definition, precede it with a backslash.");
-
-    props.addSearchPathProperty (headerSearchPathsValue, "Header Search Paths", "Global header search paths.");
-
-    props.add (new TextPropertyComponent (userNotesValue, "Notes", 32768, true),
-               "Extra comments: This field is not used for code or project generation, it's just a space where you can express your thoughts.");
-}
-
-void Project::createAudioPluginPropertyEditors (PropertyListBuilder& props)
-{
-    props.add (new ChoicePropertyComponent (buildVSTValue, "Build VST"),
-               "Whether the project should produce a VST plugin.");
-    props.add (new ChoicePropertyComponent (buildVST3Value, "Build VST3"),
-               "Whether the project should produce a VST3 plugin.");
-    props.add (new ChoicePropertyComponent (buildAUValue, "Build AudioUnit"),
-               "Whether the project should produce an AudioUnit plugin.");
-    props.add (new ChoicePropertyComponent (buildAUv3Value, "Build AudioUnit v3"),
-               "Whether the project should produce an AudioUnit version 3 plugin.");
-    props.add (new ChoicePropertyComponent (buildRTASValue, "Build RTAS"),
-               "Whether the project should produce an RTAS plugin.");
-    props.add (new ChoicePropertyComponent (buildAAXValue, "Build AAX"),
-               "Whether the project should produce an AAX plugin.");
-    props.add (new ChoicePropertyComponent (buildStandaloneValue, "Build Standalone Plug-In"),
-               "Whether the project should produce a standalone version of your plugin.");
-    props.add (new ChoicePropertyComponent (enableIAAValue, "Enable Inter-App Audio"),
-               "Whether a standalone plug-in should be an Inter-App Audio app. You should also enable the audio "
-               "background capability in the iOS exporter.");
-
-    props.add (new TextPropertyComponent (pluginNameValue, "Plugin Name", 128, false),
-               "The name of your plugin (keep it short!)");
-    props.add (new TextPropertyComponent (pluginDescriptionValue, "Plugin Description", 256, false),
-               "A short description of your plugin.");
-
-    props.add (new TextPropertyComponent (pluginManufacturerValue, "Plugin Manufacturer", 256, false),
-               "The name of your company (cannot be blank).");
-    props.add (new TextPropertyComponent (pluginManufacturerCodeValue, "Plugin Manufacturer Code", 4, false),
-               "A four-character unique ID for your company. Note that for AU compatibility, this must contain at least one upper-case letter!");
-    props.add (new TextPropertyComponent (pluginCodeValue, "Plugin Code", 4, false),
-               "A four-character unique ID for your plugin. Note that for AU compatibility, this must contain at least one upper-case letter!");
-
-    props.add (new TextPropertyComponent (pluginChannelConfigsValue, "Plugin Channel Configurations", 1024, false),
-               "This list is a comma-separated set list in the form {numIns, numOuts} and each pair indicates a valid plug-in "
-               "configuration. For example {1, 1}, {2, 2} means that the plugin can be used either with 1 input and 1 output, "
-               "or with 2 inputs and 2 outputs. If your plug-in requires side-chains, aux output buses etc., then you must leave "
-               "this field empty and override the isBusesLayoutSupported callback in your AudioProcessor.");
-
-    props.add (new ChoicePropertyComponent (pluginIsSynthValue, "Plugin is a Synth"),
-               "Enable this if you want your plugin to be treated as a synth or generator. It doesn't make much difference to the plugin itself, but some hosts treat synths differently to other plugins.");
-
-    props.add (new ChoicePropertyComponent (pluginWantsMidiInputValue, "Plugin Midi Input"),
-               "Enable this if you want your plugin to accept midi messages.");
-
-    props.add (new ChoicePropertyComponent (pluginProducesMidiOutValue, "Plugin Midi Output"),
-               "Enable this if your plugin is going to produce midi messages.");
-
-    props.add (new ChoicePropertyComponent (pluginIsMidiEffectPluginValue, "Midi Effect Plugin"),
-               "Enable this if your plugin only processes midi and no audio.");
-
-    props.add (new ChoicePropertyComponent (pluginEditorNeedsKeyFocusValue, "Plugin Editor Requires Keyboard Focus"),
-               "Enable this if your plugin needs keyboard input - some hosts can be a bit funny about keyboard focus..");
-
-    props.add (new TextPropertyComponent (pluginAUExportPrefixValue, "Plugin AU Export Prefix", 128, false),
-               "A prefix for the names of exported entry-point functions that the component exposes - typically this will be a version of your plugin's name that can be used as part of a C++ token.");
-
-    props.add (new TextPropertyComponent (pluginAUMainTypeValue, "Plugin AU Main Type", 128, false),
-               "In an AU, this is the value that is set as JucePlugin_AUMainType. Leave it blank unless you want to use a custom value.");
-
-<<<<<<< HEAD
-    props.add (new ChoicePropertyComponent (pluginAUIsSandboxSafeValue, "AU is compatible with Sandboxed Hosts"),
-               "Enable if your plugin is compatible with Sandboxing, for hosts such as GarageBand.");
-
-    props.add (new TextPropertyComponent (pluginVSTCategoryValue, "VST Category", 128, false),
-=======
-    props.add (new TextPropertyComponent (pluginVSTCategoryValue, "Plugin VST Category", 128, false),
->>>>>>> 5b3693ed
-               "In a VST, this is the value that is set as JucePlugin_VSTCategory. Leave it blank unless you want to use a custom value.");
-
-    props.add (new TextPropertyComponent (pluginRTASCategoryValue, "Plugin RTAS Category", 128, false),
-               "(Leave this blank if your plugin is a synth). This is one of the RTAS categories from FicPluginEnums.h, such as: ePlugInCategory_None, ePlugInCategory_EQ, ePlugInCategory_Dynamics, "
-               "ePlugInCategory_PitchShift, ePlugInCategory_Reverb, ePlugInCategory_Delay, "
-               "ePlugInCategory_Modulation, ePlugInCategory_Harmonic, ePlugInCategory_NoiseReduction, "
-               "ePlugInCategory_Dither, ePlugInCategory_SoundField");
-
-    props.add (new TextPropertyComponent (pluginAAXCategoryValue, "Plugin AAX Category", 128, false),
-               "This is one of the categories from the AAX_EPlugInCategory enum");
-
-    props.add (new TextPropertyComponent (pluginAAXIdentifierValue, "Plugin AAX Identifier", 256, false),
-               "The value to use for the JucePlugin_AAXIdentifier setting");
-}
-
-//==============================================================================
-static StringArray getVersionSegments (const Project& p)
-{
-    auto segments = StringArray::fromTokens (p.getVersionString(), ",.", "");
-    segments.trim();
-    segments.removeEmptyStrings();
-    return segments;
-}
-
-int Project::getVersionAsHexInteger() const
-{
-    auto segments = getVersionSegments (*this);
-
-    auto value = (segments[0].getIntValue() << 16)
-               + (segments[1].getIntValue() << 8)
-               +  segments[2].getIntValue();
-
-    if (segments.size() >= 4)
-        value = (value << 8) + segments[3].getIntValue();
-
-    return value;
-}
-
-String Project::getVersionAsHex() const
-{
-    return "0x" + String::toHexString (getVersionAsHexInteger());
-}
-
-File Project::getBinaryDataCppFile (int index) const
-{
-    auto cpp = getGeneratedCodeFolder().getChildFile ("BinaryData.cpp");
-
-    if (index > 0)
-        return cpp.getSiblingFile (cpp.getFileNameWithoutExtension() + String (index + 1))
-                    .withFileExtension (cpp.getFileExtension());
-
-    return cpp;
-}
-
-Project::Item Project::getMainGroup()
-{
-    return { *this, projectRoot.getChildWithName (Ids::MAINGROUP), false };
-}
-
-PropertiesFile& Project::getStoredProperties() const
-{
-    return getAppSettings().getProjectProperties (getProjectUIDString());
-}
-
-static void findImages (const Project::Item& item, OwnedArray<Project::Item>& found)
-{
-    if (item.isImageFile())
-    {
-        found.add (new Project::Item (item));
-    }
-    else if (item.isGroup())
-    {
-        for (int i = 0; i < item.getNumChildren(); ++i)
-            findImages (item.getChild (i), found);
-    }
-}
-
-void Project::findAllImageItems (OwnedArray<Project::Item>& items)
-{
-    findImages (getMainGroup(), items);
-}
-
-//==============================================================================
-Project::Item::Item (Project& p, const ValueTree& s, bool isModuleCode)
-    : project (p), state (s), belongsToModule (isModuleCode)
-{
-}
-
-Project::Item::Item (const Item& other)
-    : project (other.project), state (other.state), belongsToModule (other.belongsToModule)
-{
-}
-
-Project::Item Project::Item::createCopy()         { Item i (*this); i.state = i.state.createCopy(); return i; }
-
-String Project::Item::getID() const               { return state [Ids::ID]; }
-void Project::Item::setID (const String& newID)   { state.setProperty (Ids::ID, newID, nullptr); }
-
-Drawable* Project::Item::loadAsImageFile() const
-{
-    const MessageManagerLock mml (ThreadPoolJob::getCurrentThreadPoolJob());
-
-    if (! mml.lockWasGained())
-        return nullptr;
-
-    return isValid() ? Drawable::createFromImageFile (getFile())
-                     : nullptr;
-}
-
-Project::Item Project::Item::createGroup (Project& project, const String& name, const String& uid, bool isModuleCode)
-{
-    Item group (project, ValueTree (Ids::GROUP), isModuleCode);
-    group.setID (uid);
-    group.initialiseMissingProperties();
-    group.getNameValue() = name;
-    return group;
-}
-
-bool Project::Item::isFile() const          { return state.hasType (Ids::FILE); }
-bool Project::Item::isGroup() const         { return state.hasType (Ids::GROUP) || isMainGroup(); }
-bool Project::Item::isMainGroup() const     { return state.hasType (Ids::MAINGROUP); }
-
-bool Project::Item::isImageFile() const
-{
-    return isFile() && (ImageFileFormat::findImageFormatForFileExtension (getFile()) != nullptr
-                          || getFile().hasFileExtension ("svg"));
-}
-
-Project::Item Project::Item::findItemWithID (const String& targetId) const
-{
-    if (state [Ids::ID] == targetId)
-        return *this;
-
-    if (isGroup())
-    {
-        for (auto i = getNumChildren(); --i >= 0;)
-        {
-            auto found = getChild(i).findItemWithID (targetId);
-
-            if (found.isValid())
-                return found;
-        }
-    }
-
-    return Item (project, ValueTree(), false);
-}
-
-bool Project::Item::canContain (const Item& child) const
-{
-    if (isFile())
-        return false;
-
-    if (isGroup())
-        return child.isFile() || child.isGroup();
-
-    jassertfalse;
-    return false;
-}
-
-bool Project::Item::shouldBeAddedToTargetProject() const    { return isFile(); }
-
-Value Project::Item::getShouldCompileValue()                { return state.getPropertyAsValue (Ids::compile, getUndoManager()); }
-bool Project::Item::shouldBeCompiled() const                { return state [Ids::compile]; }
-
-Value Project::Item::getShouldAddToBinaryResourcesValue()   { return state.getPropertyAsValue (Ids::resource, getUndoManager()); }
-bool Project::Item::shouldBeAddedToBinaryResources() const  { return state [Ids::resource]; }
-
-Value Project::Item::getShouldAddToXcodeResourcesValue()    { return state.getPropertyAsValue (Ids::xcodeResource, getUndoManager()); }
-bool Project::Item::shouldBeAddedToXcodeResources() const   { return state [Ids::xcodeResource]; }
-
-Value Project::Item::getShouldInhibitWarningsValue()        { return state.getPropertyAsValue (Ids::noWarnings, getUndoManager()); }
-bool Project::Item::shouldInhibitWarnings() const           { return state [Ids::noWarnings]; }
-
-bool Project::Item::isModuleCode() const                    { return belongsToModule; }
-
-String Project::Item::getFilePath() const
-{
-    if (isFile())
-        return state [Ids::file].toString();
-
-    return {};
-}
-
-File Project::Item::getFile() const
-{
-    if (isFile())
-        return project.resolveFilename (state [Ids::file].toString());
-
-    return {};
-}
-
-void Project::Item::setFile (const File& file)
-{
-    setFile (RelativePath (project.getRelativePathForFile (file), RelativePath::projectFolder));
-    jassert (getFile() == file);
-}
-
-void Project::Item::setFile (const RelativePath& file)
-{
-    jassert (isFile());
-    state.setProperty (Ids::file, file.toUnixStyle(), getUndoManager());
-    state.setProperty (Ids::name, file.getFileName(), getUndoManager());
-}
-
-bool Project::Item::renameFile (const File& newFile)
-{
-    auto oldFile = getFile();
-
-    if (oldFile.moveFileTo (newFile)
-         || (newFile.exists() && ! oldFile.exists()))
-    {
-        setFile (newFile);
-        ProjucerApplication::getApp().openDocumentManager.fileHasBeenRenamed (oldFile, newFile);
-        return true;
-    }
-
-    return false;
-}
-
-bool Project::Item::containsChildForFile (const RelativePath& file) const
-{
-    return state.getChildWithProperty (Ids::file, file.toUnixStyle()).isValid();
-}
-
-Project::Item Project::Item::findItemForFile (const File& file) const
-{
-    if (getFile() == file)
-        return *this;
-
-    if (isGroup())
-    {
-        for (auto i = getNumChildren(); --i >= 0;)
-        {
-            auto found = getChild(i).findItemForFile (file);
-
-            if (found.isValid())
-                return found;
-        }
-    }
-
-    return Item (project, ValueTree(), false);
-}
-
-File Project::Item::determineGroupFolder() const
-{
-    jassert (isGroup());
-    File f;
-
-    for (int i = 0; i < getNumChildren(); ++i)
-    {
-        f = getChild(i).getFile();
-
-        if (f.exists())
-            return f.getParentDirectory();
-    }
-
-    auto parent = getParent();
-    if (parent != *this)
-    {
-        f = parent.determineGroupFolder();
-
-        if (f.getChildFile (getName()).isDirectory())
-            f = f.getChildFile (getName());
-    }
-    else
-    {
-        f = project.getProjectFolder();
-
-        if (f.getChildFile ("Source").isDirectory())
-            f = f.getChildFile ("Source");
-    }
-
-    return f;
-}
-
-void Project::Item::initialiseMissingProperties()
-{
-    if (! state.hasProperty (Ids::ID))
-        setID (createAlphaNumericUID());
-
-    if (isFile())
-    {
-        state.setProperty (Ids::name, getFile().getFileName(), nullptr);
-    }
-    else if (isGroup())
-    {
-        for (auto i = getNumChildren(); --i >= 0;)
-            getChild(i).initialiseMissingProperties();
-    }
-}
-
-Value Project::Item::getNameValue()
-{
-    return state.getPropertyAsValue (Ids::name, getUndoManager());
-}
-
-String Project::Item::getName() const
-{
-    return state [Ids::name];
-}
-
-void Project::Item::addChild (const Item& newChild, int insertIndex)
-{
-    state.addChild (newChild.state, insertIndex, getUndoManager());
-}
-
-void Project::Item::removeItemFromProject()
-{
-    state.getParent().removeChild (state, getUndoManager());
-}
-
-Project::Item Project::Item::getParent() const
-{
-    if (isMainGroup() || ! isGroup())
-        return *this;
-
-    return { project, state.getParent(), belongsToModule };
-}
-
-struct ItemSorter
-{
-    static int compareElements (const ValueTree& first, const ValueTree& second)
-    {
-        return first [Ids::name].toString().compareNatural (second [Ids::name].toString());
-    }
-};
-
-struct ItemSorterWithGroupsAtStart
-{
-    static int compareElements (const ValueTree& first, const ValueTree& second)
-    {
-        auto firstIsGroup = first.hasType (Ids::GROUP);
-        auto secondIsGroup = second.hasType (Ids::GROUP);
-
-        if (firstIsGroup == secondIsGroup)
-            return first [Ids::name].toString().compareNatural (second [Ids::name].toString());
-
-        return firstIsGroup ? -1 : 1;
-    }
-};
-
-static void sortGroup (ValueTree& state, bool keepGroupsAtStart, UndoManager* undoManager)
-{
-    if (keepGroupsAtStart)
-    {
-        ItemSorterWithGroupsAtStart sorter;
-        state.sort (sorter, undoManager, true);
-    }
-    else
-    {
-        ItemSorter sorter;
-        state.sort (sorter, undoManager, true);
-    }
-}
-
-static bool isGroupSorted (const ValueTree& state, bool keepGroupsAtStart)
-{
-    if (state.getNumChildren() == 0)
-        return false;
-
-    if (state.getNumChildren() == 1)
-        return true;
-
-    auto stateCopy = state.createCopy();
-    sortGroup (stateCopy, keepGroupsAtStart, nullptr);
-    return stateCopy.isEquivalentTo (state);
-}
-
-void Project::Item::sortAlphabetically (bool keepGroupsAtStart, bool recursive)
-{
-    sortGroup (state, keepGroupsAtStart, getUndoManager());
-
-    if (recursive)
-        for (auto i = getNumChildren(); --i >= 0;)
-            getChild(i).sortAlphabetically (keepGroupsAtStart, true);
-}
-
-Project::Item Project::Item::getOrCreateSubGroup (const String& name)
-{
-    for (auto i = state.getNumChildren(); --i >= 0;)
-    {
-        auto child = state.getChild (i);
-        if (child.getProperty (Ids::name) == name && child.hasType (Ids::GROUP))
-            return { project, child, belongsToModule };
-    }
-
-    return addNewSubGroup (name, -1);
-}
-
-Project::Item Project::Item::addNewSubGroup (const String& name, int insertIndex)
-{
-    auto newID = createGUID (getID() + name + String (getNumChildren()));
-
-    int n = 0;
-    while (project.getMainGroup().findItemWithID (newID).isValid())
-        newID = createGUID (newID + String (++n));
-
-    auto group = createGroup (project, name, newID, belongsToModule);
-
-    jassert (canContain (group));
-    addChild (group, insertIndex);
-    return group;
-}
-
-bool Project::Item::addFileAtIndex (const File& file, int insertIndex, const bool shouldCompile)
-{
-    if (file == File() || file.isHidden() || file.getFileName().startsWithChar ('.'))
-        return false;
-
-    if (file.isDirectory())
-    {
-        auto group = addNewSubGroup (file.getFileName(), insertIndex);
-
-        for (DirectoryIterator iter (file, false, "*", File::findFilesAndDirectories); iter.next();)
-            if (! project.getMainGroup().findItemForFile (iter.getFile()).isValid())
-                group.addFileRetainingSortOrder (iter.getFile(), shouldCompile);
-    }
-    else if (file.existsAsFile())
-    {
-        if (! project.getMainGroup().findItemForFile (file).isValid())
-            addFileUnchecked (file, insertIndex, shouldCompile);
-    }
-    else
-    {
-        jassertfalse;
-    }
-
-    return true;
-}
-
-bool Project::Item::addFileRetainingSortOrder (const File& file, bool shouldCompile)
-{
-    auto wasSortedGroupsNotFirst = isGroupSorted (state, false);
-    auto wasSortedGroupsFirst    = isGroupSorted (state, true);
-
-    if (! addFileAtIndex (file, 0, shouldCompile))
-        return false;
-
-    if (wasSortedGroupsNotFirst || wasSortedGroupsFirst)
-        sortAlphabetically (wasSortedGroupsFirst, false);
-
-    return true;
-}
-
-void Project::Item::addFileUnchecked (const File& file, int insertIndex, const bool shouldCompile)
-{
-    Item item (project, ValueTree (Ids::FILE), belongsToModule);
-    item.initialiseMissingProperties();
-    item.getNameValue() = file.getFileName();
-    item.getShouldCompileValue() = shouldCompile && file.hasFileExtension (fileTypesToCompileByDefault);
-    item.getShouldAddToBinaryResourcesValue() = project.shouldBeAddedToBinaryResourcesByDefault (file);
-
-    if (canContain (item))
-    {
-        item.setFile (file);
-        addChild (item, insertIndex);
-    }
-}
-
-bool Project::Item::addRelativeFile (const RelativePath& file, int insertIndex, bool shouldCompile)
-{
-    Item item (project, ValueTree (Ids::FILE), belongsToModule);
-    item.initialiseMissingProperties();
-    item.getNameValue() = file.getFileName();
-    item.getShouldCompileValue() = shouldCompile;
-    item.getShouldAddToBinaryResourcesValue() = project.shouldBeAddedToBinaryResourcesByDefault (file);
-
-    if (canContain (item))
-    {
-        item.setFile (file);
-        addChild (item, insertIndex);
-        return true;
-    }
-
-    return false;
-}
-
-Icon Project::Item::getIcon (bool isOpen) const
-{
-    auto& icons = getIcons();
-
-    if (isFile())
-    {
-        if (isImageFile())
-            return Icon (icons.imageDoc, Colours::transparentBlack);
-
-        return { icons.file, Colours::transparentBlack };
-    }
-
-    if (isMainGroup())
-        return { icons.juceLogo, Colours::orange };
-
-    return { isOpen ? icons.openFolder : icons.closedFolder, Colours::transparentBlack };
-}
-
-bool Project::Item::isIconCrossedOut() const
-{
-    return isFile()
-            && ! (shouldBeCompiled()
-                   || shouldBeAddedToBinaryResources()
-                   || getFile().hasFileExtension (headerFileExtensions));
-}
-
-//==============================================================================
-ValueTree Project::getConfigNode()
-{
-    return projectRoot.getOrCreateChildWithName (Ids::JUCEOPTIONS, nullptr);
-}
-
-ValueWithDefault Project::getConfigFlag (const String& name)
-{
-    auto configNode = getConfigNode();
-
-    return { configNode, name, getUndoManagerFor (configNode) };
-}
-
-bool Project::isConfigFlagEnabled (const String& name, bool defaultIsEnabled) const
-{
-    auto configValue = projectRoot.getChildWithName (Ids::JUCEOPTIONS).getProperty (name, "default");
-
-    if (configValue == "default")
-        return defaultIsEnabled;
-
-    return configValue;
-}
-
-//==============================================================================
-String Project::getPluginRTASCategoryCode()
-{
-    if (static_cast<bool> (isPluginSynth()))
-        return "ePlugInCategory_SWGenerators";
-
-    auto s = getPluginRTASCategoryString();
-    if (s.isEmpty())
-        s = "ePlugInCategory_None";
-
-    return s;
-}
-
-String Project::getAUMainTypeString()
-{
-    auto s = getPluginAUMainTypeString();
-
-    if (s.isEmpty())
-    {
-        // Unfortunately, Rez uses a header where kAudioUnitType_MIDIProcessor is undefined
-        // Use aumi instead.
-        if      (isPluginMidiEffect())      s = "'aumi'";
-        else if (isPluginSynth())           s = "kAudioUnitType_MusicDevice";
-        else if (pluginWantsMidiInput())    s = "kAudioUnitType_MusicEffect";
-        else                                s = "kAudioUnitType_Effect";
-    }
-
-    return s;
-}
-
-String Project::getAUMainTypeCode()
-{
-    auto s = getPluginAUMainTypeString();
-
-    if (s.isEmpty())
-    {
-        if      (isPluginMidiEffect())      s = "aumi";
-        else if (isPluginSynth())           s = "aumu";
-        else if (pluginWantsMidiInput())    s = "aumf";
-        else                                s = "aufx";
-    }
-
-    return s;
-}
-
-String Project::getIAATypeCode()
-{
-    String s;
-    if (pluginWantsMidiInput())
-    {
-        if (isPluginSynth())
-            s = "auri";
-        else
-            s = "aurm";
-    }
-    else
-    {
-        if (isPluginSynth())
-            s = "aurg";
-        else
-            s = "aurx";
-    }
-    return s;
-}
-
-String Project::getIAAPluginName()
-{
-    auto s = getPluginManufacturerString();
-    s << ": ";
-    s << getPluginNameString();
-    return s;
-}
-
-String Project::getPluginVSTCategoryString()
-{
-    auto s = pluginVSTCategoryValue.get().toString().trim();
-
-    if (s.isEmpty())
-        s = isPluginSynth() ? "kPlugCategSynth" : "kPlugCategEffect";
-    return s;
-}
-
-bool Project::isAUPluginHost()
-{
-    return getModules().isModuleEnabled ("juce_audio_processors") && isConfigFlagEnabled ("JUCE_PLUGINHOST_AU");
-}
-
-bool Project::isVSTPluginHost()
-{
-    return getModules().isModuleEnabled ("juce_audio_processors") && isConfigFlagEnabled ("JUCE_PLUGINHOST_VST");
-}
-
-bool Project::isVST3PluginHost()
-{
-    return getModules().isModuleEnabled ("juce_audio_processors") && isConfigFlagEnabled ("JUCE_PLUGINHOST_VST3");
-}
-
-//==============================================================================
-EnabledModuleList& Project::getModules()
-{
-    if (enabledModulesList == nullptr)
-        enabledModulesList = new EnabledModuleList (*this, projectRoot.getOrCreateChildWithName (Ids::MODULES, nullptr));
-
-    return *enabledModulesList;
-}
-
-//==============================================================================
-ValueTree Project::getExporters()
-{
-    return projectRoot.getOrCreateChildWithName (Ids::EXPORTFORMATS, nullptr);
-}
-
-int Project::getNumExporters()
-{
-    return getExporters().getNumChildren();
-}
-
-ProjectExporter* Project::createExporter (int index)
-{
-    jassert (index >= 0 && index < getNumExporters());
-    return ProjectExporter::createExporter (*this, getExporters().getChild (index));
-}
-
-void Project::addNewExporter (const String& exporterName)
-{
-    ScopedPointer<ProjectExporter> exp (ProjectExporter::createNewExporter (*this, exporterName));
-
-    exp->getTargetLocationValue() = exp->getTargetLocationString()
-                                       + getUniqueTargetFolderSuffixForExporter (exp->getName(), exp->getTargetLocationString());
-
-    auto exportersTree = getExporters();
-    exportersTree.appendChild (exp->settings, getUndoManagerFor (exportersTree));
-}
-
-void Project::createExporterForCurrentPlatform()
-{
-    addNewExporter (ProjectExporter::getCurrentPlatformExporterName());
-}
-
-String Project::getUniqueTargetFolderSuffixForExporter (const String& exporterName, const String& base)
-{
-    StringArray buildFolders;
-
-    auto exportersTree = getExporters();
-    auto type = ProjectExporter::getValueTreeNameForExporter (exporterName);
-
-    for (int i = 0; i < exportersTree.getNumChildren(); ++i)
-    {
-        auto exporterNode = exportersTree.getChild (i);
-
-        if (exporterNode.getType() == Identifier (type))
-            buildFolders.add (exporterNode.getProperty ("targetFolder").toString());
-    }
-
-    if (buildFolders.size() == 0 || ! buildFolders.contains (base))
-        return {};
-
-    buildFolders.remove (buildFolders.indexOf (base));
-
-    int num = 1;
-    for (auto f : buildFolders)
-    {
-        if (! f.endsWith ("_" + String (num)))
-            break;
-
-        ++num;
-    }
-
-    return "_" + String (num);
-}
-
-//==============================================================================
-bool Project::shouldSendGUIBuilderAnalyticsEvent() noexcept
-{
-    if (! hasSentGUIBuilderAnalyticsEvent)
-    {
-        hasSentGUIBuilderAnalyticsEvent = true;
-        return true;
-    }
-
-    return false;
-}
-
-//==============================================================================
-String Project::getFileTemplate (const String& templateName)
-{
-    int dataSize;
-
-    if (auto* data = BinaryData::getNamedResource (templateName.toUTF8(), dataSize))
-        return String::fromUTF8 (data, dataSize);
-
-    jassertfalse;
-    return {};
-
-}
-
-//==============================================================================
-Project::ExporterIterator::ExporterIterator (Project& p) : index (-1), project (p) {}
-Project::ExporterIterator::~ExporterIterator() {}
-
-bool Project::ExporterIterator::next()
-{
-    if (++index >= project.getNumExporters())
-        return false;
-
-    exporter = project.createExporter (index);
-
-    if (exporter == nullptr)
-    {
-        jassertfalse; // corrupted project file?
-        return next();
-    }
-
-    return true;
-}
+/*
+  ==============================================================================
+
+   This file is part of the JUCE library.
+   Copyright (c) 2017 - ROLI Ltd.
+
+   JUCE is an open source library subject to commercial or open-source
+   licensing.
+
+   By using JUCE, you agree to the terms of both the JUCE 5 End-User License
+   Agreement and JUCE 5 Privacy Policy (both updated and effective as of the
+   27th April 2017).
+
+   End User License Agreement: www.juce.com/juce-5-licence
+   Privacy Policy: www.juce.com/juce-5-privacy-policy
+
+   Or: You may also use this code under the terms of the GPL v3 (see
+   www.gnu.org/licenses).
+
+   JUCE IS PROVIDED "AS IS" WITHOUT ANY WARRANTY, AND ALL WARRANTIES, WHETHER
+   EXPRESSED OR IMPLIED, INCLUDING MERCHANTABILITY AND FITNESS FOR PURPOSE, ARE
+   DISCLAIMED.
+
+  ==============================================================================
+*/
+
+#include "../Application/jucer_Headers.h"
+#include "jucer_Project.h"
+#include "../ProjectSaving/jucer_ProjectSaver.h"
+#include "../Application/jucer_Application.h"
+
+namespace
+{
+    String makeValid4CC (const String& seed)
+    {
+        auto s = CodeHelpers::makeValidIdentifier (seed, false, true, false) + "xxxx";
+
+        return s.substring (0, 1).toUpperCase()
+             + s.substring (1, 4).toLowerCase();
+    }
+}
+
+//==============================================================================
+Project::Project (const File& f)
+    : FileBasedDocument (projectFileExtension,
+                         String ("*") + projectFileExtension,
+                         "Choose a Jucer project to load",
+                         "Save Jucer project")
+{
+    Logger::writeToLog ("Loading project: " + f.getFullPathName());
+    setFile (f);
+
+    removeDefunctExporters();
+    updateOldModulePaths();
+    updateOldStyleConfigList();
+    setCppVersionFromOldExporterSettings();
+    moveOldPropertyFromProjectToAllExporters (Ids::bigIcon);
+    moveOldPropertyFromProjectToAllExporters (Ids::smallIcon);
+
+    initialiseProjectValues();
+    initialiseMainGroup();
+    initialiseAudioPluginValues();
+
+    parsedPreprocessorDefs = parsePreprocessorDefs (preprocessorDefsValue.get());
+
+    getModules().sortAlphabetically();
+
+    projectRoot.addListener (this);
+
+    setChangedFlag (false);
+    modificationTime = getFile().getLastModificationTime();
+}
+
+Project::~Project()
+{
+    projectRoot.removeListener (this);
+    ProjucerApplication::getApp().openDocumentManager.closeAllDocumentsUsingProject (*this, false);
+}
+
+const char* Project::projectFileExtension = ".jucer";
+
+//==============================================================================
+void Project::setTitle (const String& newTitle)
+{
+    projectRoot.setProperty (Ids::name, newTitle, getUndoManager());
+    getMainGroup().getNameValue() = newTitle;
+
+    bundleIdentifierValue.setDefault (getDefaultBundleIdentifierString());
+    pluginAAXIdentifierValue.setDefault (getDefaultAAXIdentifierString());
+}
+
+String Project::getDocumentTitle()
+{
+    return getProjectNameString();
+}
+
+void Project::updateProjectSettings()
+{
+    projectRoot.setProperty (Ids::jucerVersion, ProjectInfo::versionString, nullptr);
+    projectRoot.setProperty (Ids::name, getDocumentTitle(), nullptr);
+}
+
+bool Project::setCppVersionFromOldExporterSettings()
+{
+    auto highestLanguageStandard = -1;
+
+    for (Project::ExporterIterator exporter (*this); exporter.next();)
+    {
+        if (exporter->isXcode()) // cpp version was per-build configuration for xcode exporters
+        {
+            for (ProjectExporter::ConfigIterator config (*exporter); config.next();)
+            {
+                auto cppLanguageStandard = config->getValue (Ids::cppLanguageStandard).getValue();
+
+                if (cppLanguageStandard != var())
+                {
+                    auto versionNum = cppLanguageStandard.toString().getLastCharacters (2).getIntValue();
+
+                    if (versionNum > highestLanguageStandard)
+                        highestLanguageStandard = versionNum;
+                }
+            }
+        }
+        else
+        {
+            auto cppLanguageStandard = exporter->getSetting (Ids::cppLanguageStandard).getValue();
+
+            if (cppLanguageStandard != var())
+            {
+                if (cppLanguageStandard.toString().containsIgnoreCase ("latest"))
+                {
+                    cppStandardValue = "latest";
+                    return true;
+                }
+
+                auto versionNum = cppLanguageStandard.toString().getLastCharacters (2).getIntValue();
+
+                if (versionNum > highestLanguageStandard)
+                    highestLanguageStandard = versionNum;
+            }
+        }
+    }
+
+    if (highestLanguageStandard != -1 && highestLanguageStandard >= 11)
+    {
+        cppStandardValue = highestLanguageStandard;
+        return true;
+    }
+
+    return false;
+}
+
+void Project::updateDeprecatedProjectSettingsInteractively()
+{
+    jassert (! ProjucerApplication::getApp().isRunningCommandLine);
+
+    for (Project::ExporterIterator exporter (*this); exporter.next();)
+        exporter->updateDeprecatedProjectSettingsInteractively();
+}
+
+void Project::initialiseMainGroup()
+{
+    // Create main file group if missing
+    if (! projectRoot.getChildWithName (Ids::MAINGROUP).isValid())
+    {
+        Item mainGroup (*this, ValueTree (Ids::MAINGROUP), false);
+        projectRoot.addChild (mainGroup.state, 0, 0);
+    }
+
+    getMainGroup().initialiseMissingProperties();
+}
+
+void Project::initialiseProjectValues()
+{
+    projectNameValue.referTo         (projectRoot, Ids::name,             getUndoManager(), "JUCE Project");
+    projectUIDValue.referTo          (projectRoot, Ids::ID,               getUndoManager(), createAlphaNumericUID());
+    projectTypeValue.referTo         (projectRoot, Ids::projectType,      getUndoManager(), ProjectType_GUIApp::getTypeName());
+    versionValue.referTo             (projectRoot, Ids::version,          getUndoManager(), "1.0.0");
+    bundleIdentifierValue.referTo    (projectRoot, Ids::bundleIdentifier, getUndoManager(), getDefaultBundleIdentifierString());
+
+    companyNameValue.referTo         (projectRoot, Ids::companyName,      getUndoManager());
+    companyCopyrightValue.referTo    (projectRoot, Ids::companyCopyright, getUndoManager());
+    companyWebsiteValue.referTo      (projectRoot, Ids::companyWebsite,   getUndoManager());
+    companyEmailValue.referTo        (projectRoot, Ids::companyEmail,     getUndoManager());
+
+    displaySplashScreenValue.referTo (projectRoot, Ids::displaySplashScreen, getUndoManager(), ! ProjucerApplication::getApp().isPaidOrGPL());
+    splashScreenColourValue.referTo  (projectRoot, Ids::splashScreenColour,  getUndoManager(), "Dark");
+    reportAppUsageValue.referTo      (projectRoot, Ids::reportAppUsage,      getUndoManager());
+
+    if (ProjucerApplication::getApp().isPaidOrGPL())
+    {
+        reportAppUsageValue.setDefault (ProjucerApplication::getApp().licenseController->getState().applicationUsageDataState
+                                        == LicenseState::ApplicationUsageData::enabled);
+    }
+    else
+    {
+        reportAppUsageValue.setDefault (true);
+    }
+
+    cppStandardValue.referTo                   (projectRoot, Ids::cppLanguageStandard, getUndoManager(), "14");
+
+    headerSearchPathsValue.referTo             (projectRoot, Ids::headerPath, getUndoManager());
+    preprocessorDefsValue.referTo              (projectRoot, Ids::defines,    getUndoManager());
+    userNotesValue.referTo                     (projectRoot, Ids::userNotes,  getUndoManager());
+
+    maxBinaryFileSizeValue.referTo             (projectRoot, Ids::maxBinaryFileSize,        getUndoManager(), 10240 * 1024);
+    includeBinaryDataInAppConfigValue.referTo  (projectRoot, Ids::includeBinaryInAppConfig, getUndoManager(), true);
+    binaryDataNamespaceValue.referTo           (projectRoot, Ids::binaryDataNamespace,      getUndoManager(), "BinaryData");
+}
+
+void Project::initialiseAudioPluginValues()
+{
+    buildVSTValue.referTo                    (projectRoot, Ids::buildVST,        getUndoManager(), true);
+    buildVST3Value.referTo                   (projectRoot, Ids::buildVST3,       getUndoManager(), false);
+    buildAUValue.referTo                     (projectRoot, Ids::buildAU,         getUndoManager(), true);
+    buildAUv3Value.referTo                   (projectRoot, Ids::buildAUv3,       getUndoManager(), false);
+    buildRTASValue.referTo                   (projectRoot, Ids::buildRTAS,       getUndoManager(), false);
+    buildAAXValue.referTo                    (projectRoot, Ids::buildAAX,        getUndoManager(), false);
+    buildStandaloneValue.referTo             (projectRoot, Ids::buildStandalone, getUndoManager(), false);
+    enableIAAValue.referTo                   (projectRoot, Ids::enableIAA,       getUndoManager(), false);
+
+    pluginNameValue.referTo                  (projectRoot, Ids::pluginName,             getUndoManager(), getProjectNameString());
+    pluginDescriptionValue.referTo           (projectRoot, Ids::pluginDesc,             getUndoManager(), getProjectNameString());
+    pluginManufacturerValue.referTo          (projectRoot, Ids::pluginManufacturer,     getUndoManager(), "yourcompany");
+    pluginManufacturerCodeValue.referTo      (projectRoot, Ids::pluginManufacturerCode, getUndoManager(), "Manu");
+    pluginCodeValue.referTo                  (projectRoot, Ids::pluginCode,             getUndoManager(), makeValid4CC (getProjectUIDString() + getProjectUIDString()));
+    pluginChannelConfigsValue.referTo        (projectRoot, Ids::pluginChannelConfigs,   getUndoManager());
+
+    pluginIsSynthValue.referTo               (projectRoot, Ids::pluginIsSynth,            getUndoManager(), false);
+    pluginWantsMidiInputValue.referTo        (projectRoot, Ids::pluginWantsMidiIn,        getUndoManager(), false);
+    pluginProducesMidiOutValue.referTo       (projectRoot, Ids::pluginProducesMidiOut,    getUndoManager(), false);
+    pluginIsMidiEffectPluginValue.referTo    (projectRoot, Ids::pluginIsMidiEffectPlugin, getUndoManager(), false);
+    pluginEditorNeedsKeyFocusValue.referTo   (projectRoot, Ids::pluginEditorRequiresKeys, getUndoManager(), false);
+
+    pluginVSTCategoryValue.referTo           (projectRoot, Ids::pluginVSTCategory,          getUndoManager());
+    pluginAUExportPrefixValue.referTo        (projectRoot, Ids::pluginAUExportPrefix,       getUndoManager(),
+                                              CodeHelpers::makeValidIdentifier (getProjectNameString(), false, true, false) + "AU");
+    pluginAUMainTypeValue.referTo            (projectRoot, Ids::pluginAUMainType,           getUndoManager());
+    pluginAUIsSandboxSafeValue.referTo       (projectRoot, Ids::pluginAUIsSandboxSafe,      getUndoManager());
+    pluginRTASCategoryValue.referTo          (projectRoot, Ids::pluginRTASCategory,         getUndoManager());
+    pluginRTASBypassDisabledValue.referTo    (projectRoot, Ids::pluginRTASDisableBypass,    getUndoManager());
+    pluginRTASMultiMonoDisabledValue.referTo (projectRoot, Ids::pluginRTASDisableMultiMono, getUndoManager());
+    pluginAAXIdentifierValue.referTo         (projectRoot, Ids::aaxIdentifier,              getUndoManager(), getDefaultAAXIdentifierString());
+    pluginAAXCategoryValue.referTo           (projectRoot, Ids::pluginAAXCategory,          getUndoManager(), "AAX_ePlugInCategory_Dynamics");
+    pluginAAXBypassDisabledValue.referTo     (projectRoot, Ids::pluginAAXDisableBypass,     getUndoManager());
+    pluginAAXMultiMonoDisabledValue.referTo  (projectRoot, Ids::pluginAAXDisableMultiMono,  getUndoManager());
+}
+
+void Project::updateOldStyleConfigList()
+{
+    auto deprecatedConfigsList = projectRoot.getChildWithName (Ids::CONFIGURATIONS);
+
+    if (deprecatedConfigsList.isValid())
+    {
+        projectRoot.removeChild (deprecatedConfigsList, nullptr);
+
+        for (Project::ExporterIterator exporter (*this); exporter.next();)
+        {
+            if (exporter->getNumConfigurations() == 0)
+            {
+                auto newConfigs = deprecatedConfigsList.createCopy();
+
+                if (! exporter->isXcode())
+                {
+                    for (auto j = newConfigs.getNumChildren(); --j >= 0;)
+                    {
+                        auto config = newConfigs.getChild (j);
+
+                        config.removeProperty (Ids::osxSDK,           nullptr);
+                        config.removeProperty (Ids::osxCompatibility, nullptr);
+                        config.removeProperty (Ids::osxArchitecture,  nullptr);
+                    }
+                }
+
+                exporter->settings.addChild (newConfigs, 0, nullptr);
+            }
+        }
+    }
+}
+
+void Project::moveOldPropertyFromProjectToAllExporters (Identifier name)
+{
+    if (projectRoot.hasProperty (name))
+    {
+        for (Project::ExporterIterator exporter (*this); exporter.next();)
+            exporter->settings.setProperty (name, projectRoot [name], nullptr);
+
+        projectRoot.removeProperty (name, nullptr);
+    }
+}
+
+void Project::removeDefunctExporters()
+{
+    auto exporters = projectRoot.getChildWithName (Ids::EXPORTFORMATS);
+
+    StringPairArray oldExporters;
+    oldExporters.set ("ANDROID", "Android Ant Exporter");
+    oldExporters.set ("MSVC6",   "MSVC6");
+    oldExporters.set ("VS2010",  "Visual Studio 2010");
+    oldExporters.set ("VS2012",  "Visual Studio 2012");
+
+    for (auto& key : oldExporters.getAllKeys())
+    {
+        auto oldExporter = exporters.getChildWithName (key);
+
+        if (oldExporter.isValid())
+        {
+            AlertWindow::showMessageBox (AlertWindow::WarningIcon,
+                                         TRANS (oldExporters[key]),
+                                         TRANS ("The " + oldExporters[key]  + " Exporter is deprecated. The exporter will be removed from this project."));
+            exporters.removeChild (oldExporter, nullptr);
+        }
+    }
+}
+
+void Project::updateOldModulePaths()
+{
+    for (Project::ExporterIterator exporter (*this); exporter.next();)
+        exporter->updateOldModulePaths();
+}
+
+//==============================================================================
+static int getVersionElement (StringRef v, int index)
+{
+    StringArray parts = StringArray::fromTokens (v, "., ", {});
+
+    return parts [parts.size() - index - 1].getIntValue();
+}
+
+static int getJuceVersion (const String& v)
+{
+    return getVersionElement (v, 2) * 100000
+         + getVersionElement (v, 1) * 1000
+         + getVersionElement (v, 0);
+}
+
+static int getBuiltJuceVersion()
+{
+    return JUCE_MAJOR_VERSION * 100000
+         + JUCE_MINOR_VERSION * 1000
+         + JUCE_BUILDNUMBER;
+}
+
+static bool isAnyModuleNewerThanProjucer (const OwnedArray<ModuleDescription>& modules)
+{
+    for (auto i = modules.size(); --i >= 0;)
+    {
+        auto* m = modules.getUnchecked(i);
+
+        if (m->getID().startsWith ("juce_")
+              && getJuceVersion (m->getVersion()) > getBuiltJuceVersion())
+            return true;
+    }
+
+    return false;
+}
+
+void Project::warnAboutOldProjucerVersion()
+{
+    ModuleList available;
+
+    available.scanGlobalJuceModulePath();
+
+    if (! isAnyModuleNewerThanProjucer (available.modules))
+        available.scanGlobalUserModulePath();
+
+    if (! isAnyModuleNewerThanProjucer (available.modules))
+        available.scanProjectExporterModulePaths (*this);
+
+    if (! isAnyModuleNewerThanProjucer (available.modules))
+        return;
+
+    // Projucer is out of date!
+    if (ProjucerApplication::getApp().isRunningCommandLine)
+        std::cout <<  "WARNING! This version of the Projucer is out-of-date!" << std::endl;
+    else
+        AlertWindow::showMessageBoxAsync (AlertWindow::WarningIcon,
+                                          "Projucer",
+                                          "This version of the Projucer is out-of-date!"
+                                          "\n\n"
+                                          "Always make sure that you're running the very latest version, "
+                                          "preferably compiled directly from the JUCE repository that you're working with!");
+}
+
+//==============================================================================
+static File lastDocumentOpened;
+
+File Project::getLastDocumentOpened()                   { return lastDocumentOpened; }
+void Project::setLastDocumentOpened (const File& file)  { lastDocumentOpened = file; }
+
+static void registerRecentFile (const File& file)
+{
+    RecentlyOpenedFilesList::registerRecentFileNatively (file);
+    getAppSettings().recentFiles.addFile (file);
+    getAppSettings().flush();
+}
+
+static void forgetRecentFile (const File& file)
+{
+    RecentlyOpenedFilesList::forgetRecentFileNatively (file);
+    getAppSettings().recentFiles.removeFile (file);
+    getAppSettings().flush();
+}
+
+//==============================================================================
+Result Project::loadDocument (const File& file)
+{
+    ScopedPointer<XmlElement> xml (XmlDocument::parse (file));
+
+    if (xml == nullptr || ! xml->hasTagName (Ids::JUCERPROJECT.toString()))
+        return Result::fail ("Not a valid Jucer project!");
+
+    auto newTree = ValueTree::fromXml (*xml);
+
+    if (! newTree.hasType (Ids::JUCERPROJECT))
+        return Result::fail ("The document contains errors and couldn't be parsed!");
+
+    registerRecentFile (file);
+
+    enabledModulesList.reset();
+    projectRoot = newTree;
+
+    initialiseProjectValues();
+    initialiseMainGroup();
+    initialiseAudioPluginValues();
+
+    parsedPreprocessorDefs = parsePreprocessorDefs (preprocessorDefsValue.get());
+
+    removeDefunctExporters();
+    updateOldModulePaths();
+    setChangedFlag (false);
+
+    if (! ProjucerApplication::getApp().isRunningCommandLine)
+        warnAboutOldProjucerVersion();
+
+    return Result::ok();
+}
+
+Result Project::saveDocument (const File& file)
+{
+    return saveProject (file, false);
+}
+
+Result Project::saveProject (const File& file, bool isCommandLineApp)
+{
+    if (isSaving)
+        return Result::ok();
+
+    if (isTemporaryProject())
+    {
+        askUserWhereToSaveProject();
+        return Result::ok();
+    }
+
+    updateProjectSettings();
+
+    if (! isCommandLineApp && ! isTemporaryProject())
+        registerRecentFile (file);
+
+    const ScopedValueSetter<bool> vs (isSaving, true, false);
+
+    ProjectSaver saver (*this, file);
+    return saver.save (! isCommandLineApp, shouldWaitAfterSaving, specifiedExporterToSave);
+}
+
+Result Project::saveResourcesOnly (const File& file)
+{
+    ProjectSaver saver (*this, file);
+    return saver.saveResourcesOnly();
+}
+
+//==============================================================================
+void Project::setTemporaryDirectory (const File& dir) noexcept
+{
+    tempDirectory = dir;
+
+     // remove this file from the recent documents list as it is a temporary project
+    forgetRecentFile (getFile());
+}
+
+void Project::askUserWhereToSaveProject()
+{
+    FileChooser fc ("Save Project");
+    fc.browseForDirectory();
+
+    if (fc.getResult().exists())
+        moveTemporaryDirectory (fc.getResult());
+}
+
+void Project::moveTemporaryDirectory (const File& newParentDirectory)
+{
+    auto newDirectory = newParentDirectory.getChildFile (tempDirectory.getFileName());
+    auto oldJucerFileName = getFile().getFileName();
+
+    saveProjectRootToFile();
+
+    tempDirectory.copyDirectoryTo (newDirectory);
+    tempDirectory.deleteRecursively();
+    tempDirectory = File();
+
+    // reload project from new location
+    if (auto* window = ProjucerApplication::getApp().mainWindowList.getMainWindowForFile (getFile()))
+    {
+        Component::SafePointer<MainWindow> safeWindow (window);
+
+        MessageManager::callAsync ([safeWindow, newDirectory, oldJucerFileName]
+        {
+            if (safeWindow != nullptr)
+                safeWindow.getComponent()->moveProject (newDirectory.getChildFile (oldJucerFileName));
+        });
+    }
+}
+
+bool Project::saveProjectRootToFile()
+{
+    ScopedPointer<XmlElement> xml (projectRoot.createXml());
+
+    if (xml == nullptr)
+    {
+        jassertfalse;
+        return false;
+    }
+
+    MemoryOutputStream mo;
+    xml->writeToStream (mo, {});
+
+    return FileHelpers::overwriteFileWithNewDataIfDifferent (getFile(), mo);
+}
+
+//==============================================================================
+static void sendProjectSettingAnalyticsEvent (StringRef label)
+{
+    StringPairArray data;
+    data.set ("label", label);
+
+    Analytics::getInstance()->logEvent ("Project Setting",  data, ProjucerAnalyticsEvent::projectEvent);
+}
+
+void Project::valueTreePropertyChanged (ValueTree& tree, const Identifier& property)
+{
+    if (tree.getRoot() == tree)
+    {
+        if (property == Ids::projectType)
+        {
+            sendChangeMessage();
+
+            sendProjectSettingAnalyticsEvent ("Project Type = " + projectTypeValue.get().toString());
+        }
+        else if (property == Ids::name)
+        {
+            setTitle (projectRoot [Ids::name]);
+        }
+        else if (property == Ids::defines)
+        {
+            parsedPreprocessorDefs = parsePreprocessorDefs (preprocessorDefsValue.get());
+        }
+        else if (property == Ids::cppLanguageStandard)
+        {
+            sendProjectSettingAnalyticsEvent ("C++ Standard = " + cppStandardValue.get().toString());
+        }
+
+        changed();
+    }
+}
+
+void Project::valueTreeChildAdded (ValueTree&, ValueTree&)          { changed(); }
+void Project::valueTreeChildRemoved (ValueTree&, ValueTree&, int)   { changed(); }
+void Project::valueTreeChildOrderChanged (ValueTree&, int, int)     { changed(); }
+void Project::valueTreeParentChanged (ValueTree&)                   {}
+
+//==============================================================================
+bool Project::hasProjectBeenModified()
+{
+    auto oldModificationTime = modificationTime;
+    modificationTime = getFile().getLastModificationTime();
+
+    return (modificationTime.toMilliseconds() > (oldModificationTime.toMilliseconds() + 1000LL));
+}
+
+//==============================================================================
+File Project::resolveFilename (String filename) const
+{
+    if (filename.isEmpty())
+        return {};
+
+    filename = replacePreprocessorDefs (getPreprocessorDefs(), filename);
+
+   #if ! JUCE_WINDOWS
+    if (filename.startsWith ("~"))
+        return File::getSpecialLocation (File::userHomeDirectory).getChildFile (filename.trimCharactersAtStart ("~/"));
+   #endif
+
+    if (FileHelpers::isAbsolutePath (filename))
+        return File::createFileWithoutCheckingPath (FileHelpers::currentOSStylePath (filename)); // (avoid assertions for windows-style paths)
+
+    return getFile().getSiblingFile (FileHelpers::currentOSStylePath (filename));
+}
+
+String Project::getRelativePathForFile (const File& file) const
+{
+    auto filename = file.getFullPathName();
+
+    auto relativePathBase = getFile().getParentDirectory();
+
+    auto p1 = relativePathBase.getFullPathName();
+    auto p2 = file.getFullPathName();
+
+    while (p1.startsWithChar (File::getSeparatorChar()))
+        p1 = p1.substring (1);
+
+    while (p2.startsWithChar (File::getSeparatorChar()))
+        p2 = p2.substring (1);
+
+    if (p1.upToFirstOccurrenceOf (File::getSeparatorString(), true, false)
+          .equalsIgnoreCase (p2.upToFirstOccurrenceOf (File::getSeparatorString(), true, false)))
+    {
+        filename = FileHelpers::getRelativePathFrom (file, relativePathBase);
+    }
+
+    return filename;
+}
+
+//==============================================================================
+const ProjectType& Project::getProjectType() const
+{
+    if (auto* type = ProjectType::findType (getProjectTypeString()))
+        return *type;
+
+    auto* guiType = ProjectType::findType (ProjectType_GUIApp::getTypeName());
+    jassert (guiType != nullptr);
+    return *guiType;
+}
+
+bool Project::shouldBuildTargetType (ProjectType::Target::Type targetType) const noexcept
+{
+    auto& projectType = getProjectType();
+
+    if (! projectType.supportsTargetType (targetType))
+        return false;
+
+    switch (targetType)
+    {
+        case ProjectType::Target::VSTPlugIn:
+            return shouldBuildVST();
+        case ProjectType::Target::VST3PlugIn:
+            return shouldBuildVST3();
+        case ProjectType::Target::AAXPlugIn:
+            return shouldBuildAAX();
+        case ProjectType::Target::RTASPlugIn:
+            return shouldBuildRTAS();
+        case ProjectType::Target::AudioUnitPlugIn:
+            return shouldBuildAU();
+        case ProjectType::Target::AudioUnitv3PlugIn:
+            return shouldBuildAUv3();
+        case ProjectType::Target::StandalonePlugIn:
+            return shouldBuildStandalonePlugin();
+        case ProjectType::Target::AggregateTarget:
+        case ProjectType::Target::SharedCodeTarget:
+            return projectType.isAudioPlugin();
+        case ProjectType::Target::unspecified:
+            return false;
+        default:
+            break;
+    }
+
+    return true;
+}
+
+ProjectType::Target::Type Project::getTargetTypeFromFilePath (const File& file, bool returnSharedTargetIfNoValidSuffix)
+{
+    if      (LibraryModule::CompileUnit::hasSuffix (file, "_AU"))         return ProjectType::Target::AudioUnitPlugIn;
+    else if (LibraryModule::CompileUnit::hasSuffix (file, "_AUv3"))       return ProjectType::Target::AudioUnitv3PlugIn;
+    else if (LibraryModule::CompileUnit::hasSuffix (file, "_AAX"))        return ProjectType::Target::AAXPlugIn;
+    else if (LibraryModule::CompileUnit::hasSuffix (file, "_RTAS"))       return ProjectType::Target::RTASPlugIn;
+    else if (LibraryModule::CompileUnit::hasSuffix (file, "_VST2"))       return ProjectType::Target::VSTPlugIn;
+    else if (LibraryModule::CompileUnit::hasSuffix (file, "_VST3"))       return ProjectType::Target::VST3PlugIn;
+    else if (LibraryModule::CompileUnit::hasSuffix (file, "_Standalone")) return ProjectType::Target::StandalonePlugIn;
+
+    return (returnSharedTargetIfNoValidSuffix ? ProjectType::Target::SharedCodeTarget : ProjectType::Target::unspecified);
+}
+
+const char* ProjectType::Target::getName() const noexcept
+{
+    switch (type)
+    {
+        case GUIApp:            return "App";
+        case ConsoleApp:        return "ConsoleApp";
+        case StaticLibrary:     return "Static Library";
+        case DynamicLibrary:    return "Dynamic Library";
+        case VSTPlugIn:         return "VST";
+        case VST3PlugIn:        return "VST3";
+        case AudioUnitPlugIn:   return "AU";
+        case StandalonePlugIn:  return "Standalone Plugin";
+        case AudioUnitv3PlugIn: return "AUv3 AppExtension";
+        case AAXPlugIn:         return "AAX";
+        case RTASPlugIn:        return "RTAS";
+        case SharedCodeTarget:  return "Shared Code";
+        case AggregateTarget:   return "All";
+        default:                return "undefined";
+    }
+}
+
+ProjectType::Target::TargetFileType ProjectType::Target::getTargetFileType() const noexcept
+{
+    switch (type)
+    {
+        case GUIApp:            return executable;
+        case ConsoleApp:        return executable;
+        case StaticLibrary:     return staticLibrary;
+        case DynamicLibrary:    return sharedLibraryOrDLL;
+        case VSTPlugIn:         return pluginBundle;
+        case VST3PlugIn:        return pluginBundle;
+        case AudioUnitPlugIn:   return pluginBundle;
+        case StandalonePlugIn:  return executable;
+        case AudioUnitv3PlugIn: return macOSAppex;
+        case AAXPlugIn:         return pluginBundle;
+        case RTASPlugIn:        return pluginBundle;
+        case SharedCodeTarget:  return staticLibrary;
+        default:
+            break;
+    }
+
+    return unknown;
+}
+
+//==============================================================================
+void Project::createPropertyEditors (PropertyListBuilder& props)
+{
+    props.add (new TextPropertyComponent (projectNameValue, "Project Name", 256, false),
+               "The name of the project.");
+
+    props.add (new TextPropertyComponent (versionValue, "Project Version", 16, false),
+               "The project's version number, This should be in the format major.minor.point[.point]");
+
+    props.add (new TextPropertyComponent (companyNameValue, "Company Name", 256, false),
+               "Your company name, which will be added to the properties of the binary where possible");
+
+    props.add (new TextPropertyComponent (companyCopyrightValue, "Company Copyright", 256, false),
+               "Your company copyright, which will be added to the properties of the binary where possible");
+
+    props.add (new TextPropertyComponent (companyWebsiteValue, "Company Website", 256, false),
+               "Your company website, which will be added to the properties of the binary where possible");
+
+    props.add (new TextPropertyComponent (companyEmailValue, "Company E-mail", 256, false),
+               "Your company e-mail, which will be added to the properties of the binary where possible");
+
+    {
+        String licenseRequiredTagline ("Required for closed source applications without an Indie or Pro JUCE license");
+        String licenseRequiredInfo ("In accordance with the terms of the JUCE 5 End-Use License Agreement (www.juce.com/juce-5-licence), "
+                                    "this option can only be disabled for closed source applications if you have a JUCE Indie or Pro "
+                                    "license, or are using JUCE under the GPL v3 license.");
+
+        StringPairArray description;
+        description.set ("Report JUCE app usage", "This option controls the collection of usage data from users of this JUCE application.");
+        description.set ("Display the JUCE splash screen", "This option controls the display of the standard JUCE splash screen.");
+
+        if (ProjucerApplication::getApp().isPaidOrGPL())
+        {
+            props.add (new ChoicePropertyComponent (reportAppUsageValue, String ("Report JUCE App Usage") + " (" + licenseRequiredTagline + ")"),
+                       description["Report JUCE app usage"] + " " + licenseRequiredInfo);
+
+            props.add (new ChoicePropertyComponent (displaySplashScreenValue, String ("Display the JUCE Splash Screen") + " (" + licenseRequiredTagline + ")"),
+                       description["Display the JUCE splash screen"] + " " + licenseRequiredInfo);
+        }
+        else
+        {
+            StringArray options;
+            Array<var> vars;
+
+            options.add (licenseRequiredTagline);
+            vars.add (var());
+
+            props.add (new ChoicePropertyComponent (Value(), "Report JUCE App Usage", options, vars),
+                       description["Report JUCE app usage"] + " " + licenseRequiredInfo);
+
+            props.add (new ChoicePropertyComponent (Value(), "Display the JUCE Splash Screen", options, vars),
+                       description["Display the JUCE splash screen"] + " " + licenseRequiredInfo);
+        }
+    }
+
+    props.add (new ChoicePropertyComponent (splashScreenColourValue, "Splash Screen Colour",
+                                            { "Dark", "Light" },
+                                            { "Dark", "Light" }),
+               "Choose the colour of the JUCE splash screen.");
+
+    {
+        StringArray projectTypeNames;
+        Array<var> projectTypeCodes;
+
+        auto types = ProjectType::getAllTypes();
+
+        for (int i = 0; i < types.size(); ++i)
+        {
+            projectTypeNames.add (types.getUnchecked(i)->getDescription());
+            projectTypeCodes.add (types.getUnchecked(i)->getType());
+        }
+
+        props.add (new ChoicePropertyComponent (projectTypeValue, "Project Type", projectTypeNames, projectTypeCodes),
+                   "The project type for which settings should be shown.");
+    }
+
+    props.add (new TextPropertyComponent (bundleIdentifierValue, "Bundle Identifier", 256, false),
+               "A unique identifier for this product, mainly for use in OSX/iOS builds. It should be something like 'com.yourcompanyname.yourproductname'");
+
+    if (getProjectType().isAudioPlugin())
+        createAudioPluginPropertyEditors (props);
+
+    {
+        const int maxSizes[] = { 20480, 10240, 6144, 2048, 1024, 512, 256, 128, 64 };
+
+        StringArray maxSizeNames;
+        Array<var> maxSizeCodes;
+
+        for (int i = 0; i < numElementsInArray (maxSizes); ++i)
+        {
+            auto sizeInBytes = maxSizes[i] * 1024;
+
+            maxSizeNames.add (File::descriptionOfSizeInBytes (sizeInBytes));
+            maxSizeCodes.add (sizeInBytes);
+        }
+
+        props.add (new ChoicePropertyComponent (maxBinaryFileSizeValue, "BinaryData.cpp Size Limit", maxSizeNames, maxSizeCodes),
+                   "When splitting binary data into multiple cpp files, the Projucer attempts to keep the file sizes below this threshold. "
+                   "(Note that individual resource files which are larger than this size cannot be split across multiple cpp files).");
+    }
+
+    props.add (new ChoicePropertyComponent (includeBinaryDataInAppConfigValue, "Include BinaryData in AppConfig"),
+                                             "Include BinaryData.h in the AppConfig.h file");
+
+    props.add (new TextPropertyComponent (binaryDataNamespaceValue, "BinaryData Namespace", 256, false),
+                                          "The namespace containing the binary assests.");
+
+    props.add (new ChoicePropertyComponent (cppStandardValue, "C++ Language Standard",
+                                            { "C++11", "C++14", "C++17", "Use Latest" },
+                                            { "11",    "14",    "17",    "latest" }),
+               "The standard of the C++ language that will be used for compilation.");
+
+    props.add (new TextPropertyComponent (preprocessorDefsValue, "Preprocessor Definitions", 32768, true),
+               "Global preprocessor definitions. Use the form \"NAME1=value NAME2=value\", using whitespace, commas, or "
+               "new-lines to separate the items - to include a space or comma in a definition, precede it with a backslash.");
+
+    props.addSearchPathProperty (headerSearchPathsValue, "Header Search Paths", "Global header search paths.");
+
+    props.add (new TextPropertyComponent (userNotesValue, "Notes", 32768, true),
+               "Extra comments: This field is not used for code or project generation, it's just a space where you can express your thoughts.");
+}
+
+void Project::createAudioPluginPropertyEditors (PropertyListBuilder& props)
+{
+    props.add (new ChoicePropertyComponent (buildVSTValue, "Build VST"),
+               "Whether the project should produce a VST plugin.");
+    props.add (new ChoicePropertyComponent (buildVST3Value, "Build VST3"),
+               "Whether the project should produce a VST3 plugin.");
+    props.add (new ChoicePropertyComponent (buildAUValue, "Build AudioUnit"),
+               "Whether the project should produce an AudioUnit plugin.");
+    props.add (new ChoicePropertyComponent (buildAUv3Value, "Build AudioUnit v3"),
+               "Whether the project should produce an AudioUnit version 3 plugin.");
+    props.add (new ChoicePropertyComponent (buildRTASValue, "Build RTAS"),
+               "Whether the project should produce an RTAS plugin.");
+    props.add (new ChoicePropertyComponent (buildAAXValue, "Build AAX"),
+               "Whether the project should produce an AAX plugin.");
+    props.add (new ChoicePropertyComponent (buildStandaloneValue, "Build Standalone Plug-In"),
+               "Whether the project should produce a standalone version of your plugin.");
+    props.add (new ChoicePropertyComponent (enableIAAValue, "Enable Inter-App Audio"),
+               "Whether a standalone plug-in should be an Inter-App Audio app. You should also enable the audio "
+               "background capability in the iOS exporter.");
+
+    props.add (new TextPropertyComponent (pluginNameValue, "Plugin Name", 128, false),
+               "The name of your plugin (keep it short!)");
+    props.add (new TextPropertyComponent (pluginDescriptionValue, "Plugin Description", 256, false),
+               "A short description of your plugin.");
+
+    props.add (new TextPropertyComponent (pluginManufacturerValue, "Plugin Manufacturer", 256, false),
+               "The name of your company (cannot be blank).");
+    props.add (new TextPropertyComponent (pluginManufacturerCodeValue, "Plugin Manufacturer Code", 4, false),
+               "A four-character unique ID for your company. Note that for AU compatibility, this must contain at least one upper-case letter!");
+    props.add (new TextPropertyComponent (pluginCodeValue, "Plugin Code", 4, false),
+               "A four-character unique ID for your plugin. Note that for AU compatibility, this must contain at least one upper-case letter!");
+
+    props.add (new TextPropertyComponent (pluginChannelConfigsValue, "Plugin Channel Configurations", 1024, false),
+               "This list is a comma-separated set list in the form {numIns, numOuts} and each pair indicates a valid plug-in "
+               "configuration. For example {1, 1}, {2, 2} means that the plugin can be used either with 1 input and 1 output, "
+               "or with 2 inputs and 2 outputs. If your plug-in requires side-chains, aux output buses etc., then you must leave "
+               "this field empty and override the isBusesLayoutSupported callback in your AudioProcessor.");
+
+    props.add (new ChoicePropertyComponent (pluginIsSynthValue, "Plugin is a Synth"),
+               "Enable this if you want your plugin to be treated as a synth or generator. It doesn't make much difference to the plugin itself, but some hosts treat synths differently to other plugins.");
+
+    props.add (new ChoicePropertyComponent (pluginWantsMidiInputValue, "Plugin Midi Input"),
+               "Enable this if you want your plugin to accept midi messages.");
+
+    props.add (new ChoicePropertyComponent (pluginProducesMidiOutValue, "Plugin Midi Output"),
+               "Enable this if your plugin is going to produce midi messages.");
+
+    props.add (new ChoicePropertyComponent (pluginIsMidiEffectPluginValue, "Midi Effect Plugin"),
+               "Enable this if your plugin only processes midi and no audio.");
+
+    props.add (new ChoicePropertyComponent (pluginEditorNeedsKeyFocusValue, "Plugin Editor Requires Keyboard Focus"),
+               "Enable this if your plugin needs keyboard input - some hosts can be a bit funny about keyboard focus..");
+
+    props.add (new TextPropertyComponent (pluginAUExportPrefixValue, "Plugin AU Export Prefix", 128, false),
+               "A prefix for the names of exported entry-point functions that the component exposes - typically this will be a version of your plugin's name that can be used as part of a C++ token.");
+
+    props.add (new TextPropertyComponent (pluginAUMainTypeValue, "Plugin AU Main Type", 128, false),
+               "In an AU, this is the value that is set as JucePlugin_AUMainType. Leave it blank unless you want to use a custom value.");
+
+    props.add (new ChoicePropertyComponent (pluginAUIsSandboxSafeValue, "AU is compatible with Sandboxed Hosts"),
+               "Enable if your plugin is compatible with Sandboxing, for hosts such as GarageBand.");
+
+    props.add (new TextPropertyComponent (pluginVSTCategoryValue, "Plugin VST Category", 128, false),
+               "In a VST, this is the value that is set as JucePlugin_VSTCategory. Leave it blank unless you want to use a custom value.");
+
+    props.add (new TextPropertyComponent (pluginRTASCategoryValue, "Plugin RTAS Category", 128, false),
+               "(Leave this blank if your plugin is a synth). This is one of the RTAS categories from FicPluginEnums.h, such as: ePlugInCategory_None, ePlugInCategory_EQ, ePlugInCategory_Dynamics, "
+               "ePlugInCategory_PitchShift, ePlugInCategory_Reverb, ePlugInCategory_Delay, "
+               "ePlugInCategory_Modulation, ePlugInCategory_Harmonic, ePlugInCategory_NoiseReduction, "
+               "ePlugInCategory_Dither, ePlugInCategory_SoundField");
+
+    props.add (new TextPropertyComponent (pluginAAXCategoryValue, "Plugin AAX Category", 128, false),
+               "This is one of the categories from the AAX_EPlugInCategory enum");
+
+    props.add (new TextPropertyComponent (pluginAAXIdentifierValue, "Plugin AAX Identifier", 256, false),
+               "The value to use for the JucePlugin_AAXIdentifier setting");
+}
+
+//==============================================================================
+static StringArray getVersionSegments (const Project& p)
+{
+    auto segments = StringArray::fromTokens (p.getVersionString(), ",.", "");
+    segments.trim();
+    segments.removeEmptyStrings();
+    return segments;
+}
+
+int Project::getVersionAsHexInteger() const
+{
+    auto segments = getVersionSegments (*this);
+
+    auto value = (segments[0].getIntValue() << 16)
+               + (segments[1].getIntValue() << 8)
+               +  segments[2].getIntValue();
+
+    if (segments.size() >= 4)
+        value = (value << 8) + segments[3].getIntValue();
+
+    return value;
+}
+
+String Project::getVersionAsHex() const
+{
+    return "0x" + String::toHexString (getVersionAsHexInteger());
+}
+
+File Project::getBinaryDataCppFile (int index) const
+{
+    auto cpp = getGeneratedCodeFolder().getChildFile ("BinaryData.cpp");
+
+    if (index > 0)
+        return cpp.getSiblingFile (cpp.getFileNameWithoutExtension() + String (index + 1))
+                    .withFileExtension (cpp.getFileExtension());
+
+    return cpp;
+}
+
+Project::Item Project::getMainGroup()
+{
+    return { *this, projectRoot.getChildWithName (Ids::MAINGROUP), false };
+}
+
+PropertiesFile& Project::getStoredProperties() const
+{
+    return getAppSettings().getProjectProperties (getProjectUIDString());
+}
+
+static void findImages (const Project::Item& item, OwnedArray<Project::Item>& found)
+{
+    if (item.isImageFile())
+    {
+        found.add (new Project::Item (item));
+    }
+    else if (item.isGroup())
+    {
+        for (int i = 0; i < item.getNumChildren(); ++i)
+            findImages (item.getChild (i), found);
+    }
+}
+
+void Project::findAllImageItems (OwnedArray<Project::Item>& items)
+{
+    findImages (getMainGroup(), items);
+}
+
+//==============================================================================
+Project::Item::Item (Project& p, const ValueTree& s, bool isModuleCode)
+    : project (p), state (s), belongsToModule (isModuleCode)
+{
+}
+
+Project::Item::Item (const Item& other)
+    : project (other.project), state (other.state), belongsToModule (other.belongsToModule)
+{
+}
+
+Project::Item Project::Item::createCopy()         { Item i (*this); i.state = i.state.createCopy(); return i; }
+
+String Project::Item::getID() const               { return state [Ids::ID]; }
+void Project::Item::setID (const String& newID)   { state.setProperty (Ids::ID, newID, nullptr); }
+
+Drawable* Project::Item::loadAsImageFile() const
+{
+    const MessageManagerLock mml (ThreadPoolJob::getCurrentThreadPoolJob());
+
+    if (! mml.lockWasGained())
+        return nullptr;
+
+    return isValid() ? Drawable::createFromImageFile (getFile())
+                     : nullptr;
+}
+
+Project::Item Project::Item::createGroup (Project& project, const String& name, const String& uid, bool isModuleCode)
+{
+    Item group (project, ValueTree (Ids::GROUP), isModuleCode);
+    group.setID (uid);
+    group.initialiseMissingProperties();
+    group.getNameValue() = name;
+    return group;
+}
+
+bool Project::Item::isFile() const          { return state.hasType (Ids::FILE); }
+bool Project::Item::isGroup() const         { return state.hasType (Ids::GROUP) || isMainGroup(); }
+bool Project::Item::isMainGroup() const     { return state.hasType (Ids::MAINGROUP); }
+
+bool Project::Item::isImageFile() const
+{
+    return isFile() && (ImageFileFormat::findImageFormatForFileExtension (getFile()) != nullptr
+                          || getFile().hasFileExtension ("svg"));
+}
+
+Project::Item Project::Item::findItemWithID (const String& targetId) const
+{
+    if (state [Ids::ID] == targetId)
+        return *this;
+
+    if (isGroup())
+    {
+        for (auto i = getNumChildren(); --i >= 0;)
+        {
+            auto found = getChild(i).findItemWithID (targetId);
+
+            if (found.isValid())
+                return found;
+        }
+    }
+
+    return Item (project, ValueTree(), false);
+}
+
+bool Project::Item::canContain (const Item& child) const
+{
+    if (isFile())
+        return false;
+
+    if (isGroup())
+        return child.isFile() || child.isGroup();
+
+    jassertfalse;
+    return false;
+}
+
+bool Project::Item::shouldBeAddedToTargetProject() const    { return isFile(); }
+
+Value Project::Item::getShouldCompileValue()                { return state.getPropertyAsValue (Ids::compile, getUndoManager()); }
+bool Project::Item::shouldBeCompiled() const                { return state [Ids::compile]; }
+
+Value Project::Item::getShouldAddToBinaryResourcesValue()   { return state.getPropertyAsValue (Ids::resource, getUndoManager()); }
+bool Project::Item::shouldBeAddedToBinaryResources() const  { return state [Ids::resource]; }
+
+Value Project::Item::getShouldAddToXcodeResourcesValue()    { return state.getPropertyAsValue (Ids::xcodeResource, getUndoManager()); }
+bool Project::Item::shouldBeAddedToXcodeResources() const   { return state [Ids::xcodeResource]; }
+
+Value Project::Item::getShouldInhibitWarningsValue()        { return state.getPropertyAsValue (Ids::noWarnings, getUndoManager()); }
+bool Project::Item::shouldInhibitWarnings() const           { return state [Ids::noWarnings]; }
+
+bool Project::Item::isModuleCode() const                    { return belongsToModule; }
+
+String Project::Item::getFilePath() const
+{
+    if (isFile())
+        return state [Ids::file].toString();
+
+    return {};
+}
+
+File Project::Item::getFile() const
+{
+    if (isFile())
+        return project.resolveFilename (state [Ids::file].toString());
+
+    return {};
+}
+
+void Project::Item::setFile (const File& file)
+{
+    setFile (RelativePath (project.getRelativePathForFile (file), RelativePath::projectFolder));
+    jassert (getFile() == file);
+}
+
+void Project::Item::setFile (const RelativePath& file)
+{
+    jassert (isFile());
+    state.setProperty (Ids::file, file.toUnixStyle(), getUndoManager());
+    state.setProperty (Ids::name, file.getFileName(), getUndoManager());
+}
+
+bool Project::Item::renameFile (const File& newFile)
+{
+    auto oldFile = getFile();
+
+    if (oldFile.moveFileTo (newFile)
+         || (newFile.exists() && ! oldFile.exists()))
+    {
+        setFile (newFile);
+        ProjucerApplication::getApp().openDocumentManager.fileHasBeenRenamed (oldFile, newFile);
+        return true;
+    }
+
+    return false;
+}
+
+bool Project::Item::containsChildForFile (const RelativePath& file) const
+{
+    return state.getChildWithProperty (Ids::file, file.toUnixStyle()).isValid();
+}
+
+Project::Item Project::Item::findItemForFile (const File& file) const
+{
+    if (getFile() == file)
+        return *this;
+
+    if (isGroup())
+    {
+        for (auto i = getNumChildren(); --i >= 0;)
+        {
+            auto found = getChild(i).findItemForFile (file);
+
+            if (found.isValid())
+                return found;
+        }
+    }
+
+    return Item (project, ValueTree(), false);
+}
+
+File Project::Item::determineGroupFolder() const
+{
+    jassert (isGroup());
+    File f;
+
+    for (int i = 0; i < getNumChildren(); ++i)
+    {
+        f = getChild(i).getFile();
+
+        if (f.exists())
+            return f.getParentDirectory();
+    }
+
+    auto parent = getParent();
+    if (parent != *this)
+    {
+        f = parent.determineGroupFolder();
+
+        if (f.getChildFile (getName()).isDirectory())
+            f = f.getChildFile (getName());
+    }
+    else
+    {
+        f = project.getProjectFolder();
+
+        if (f.getChildFile ("Source").isDirectory())
+            f = f.getChildFile ("Source");
+    }
+
+    return f;
+}
+
+void Project::Item::initialiseMissingProperties()
+{
+    if (! state.hasProperty (Ids::ID))
+        setID (createAlphaNumericUID());
+
+    if (isFile())
+    {
+        state.setProperty (Ids::name, getFile().getFileName(), nullptr);
+    }
+    else if (isGroup())
+    {
+        for (auto i = getNumChildren(); --i >= 0;)
+            getChild(i).initialiseMissingProperties();
+    }
+}
+
+Value Project::Item::getNameValue()
+{
+    return state.getPropertyAsValue (Ids::name, getUndoManager());
+}
+
+String Project::Item::getName() const
+{
+    return state [Ids::name];
+}
+
+void Project::Item::addChild (const Item& newChild, int insertIndex)
+{
+    state.addChild (newChild.state, insertIndex, getUndoManager());
+}
+
+void Project::Item::removeItemFromProject()
+{
+    state.getParent().removeChild (state, getUndoManager());
+}
+
+Project::Item Project::Item::getParent() const
+{
+    if (isMainGroup() || ! isGroup())
+        return *this;
+
+    return { project, state.getParent(), belongsToModule };
+}
+
+struct ItemSorter
+{
+    static int compareElements (const ValueTree& first, const ValueTree& second)
+    {
+        return first [Ids::name].toString().compareNatural (second [Ids::name].toString());
+    }
+};
+
+struct ItemSorterWithGroupsAtStart
+{
+    static int compareElements (const ValueTree& first, const ValueTree& second)
+    {
+        auto firstIsGroup = first.hasType (Ids::GROUP);
+        auto secondIsGroup = second.hasType (Ids::GROUP);
+
+        if (firstIsGroup == secondIsGroup)
+            return first [Ids::name].toString().compareNatural (second [Ids::name].toString());
+
+        return firstIsGroup ? -1 : 1;
+    }
+};
+
+static void sortGroup (ValueTree& state, bool keepGroupsAtStart, UndoManager* undoManager)
+{
+    if (keepGroupsAtStart)
+    {
+        ItemSorterWithGroupsAtStart sorter;
+        state.sort (sorter, undoManager, true);
+    }
+    else
+    {
+        ItemSorter sorter;
+        state.sort (sorter, undoManager, true);
+    }
+}
+
+static bool isGroupSorted (const ValueTree& state, bool keepGroupsAtStart)
+{
+    if (state.getNumChildren() == 0)
+        return false;
+
+    if (state.getNumChildren() == 1)
+        return true;
+
+    auto stateCopy = state.createCopy();
+    sortGroup (stateCopy, keepGroupsAtStart, nullptr);
+    return stateCopy.isEquivalentTo (state);
+}
+
+void Project::Item::sortAlphabetically (bool keepGroupsAtStart, bool recursive)
+{
+    sortGroup (state, keepGroupsAtStart, getUndoManager());
+
+    if (recursive)
+        for (auto i = getNumChildren(); --i >= 0;)
+            getChild(i).sortAlphabetically (keepGroupsAtStart, true);
+}
+
+Project::Item Project::Item::getOrCreateSubGroup (const String& name)
+{
+    for (auto i = state.getNumChildren(); --i >= 0;)
+    {
+        auto child = state.getChild (i);
+        if (child.getProperty (Ids::name) == name && child.hasType (Ids::GROUP))
+            return { project, child, belongsToModule };
+    }
+
+    return addNewSubGroup (name, -1);
+}
+
+Project::Item Project::Item::addNewSubGroup (const String& name, int insertIndex)
+{
+    auto newID = createGUID (getID() + name + String (getNumChildren()));
+
+    int n = 0;
+    while (project.getMainGroup().findItemWithID (newID).isValid())
+        newID = createGUID (newID + String (++n));
+
+    auto group = createGroup (project, name, newID, belongsToModule);
+
+    jassert (canContain (group));
+    addChild (group, insertIndex);
+    return group;
+}
+
+bool Project::Item::addFileAtIndex (const File& file, int insertIndex, const bool shouldCompile)
+{
+    if (file == File() || file.isHidden() || file.getFileName().startsWithChar ('.'))
+        return false;
+
+    if (file.isDirectory())
+    {
+        auto group = addNewSubGroup (file.getFileName(), insertIndex);
+
+        for (DirectoryIterator iter (file, false, "*", File::findFilesAndDirectories); iter.next();)
+            if (! project.getMainGroup().findItemForFile (iter.getFile()).isValid())
+                group.addFileRetainingSortOrder (iter.getFile(), shouldCompile);
+    }
+    else if (file.existsAsFile())
+    {
+        if (! project.getMainGroup().findItemForFile (file).isValid())
+            addFileUnchecked (file, insertIndex, shouldCompile);
+    }
+    else
+    {
+        jassertfalse;
+    }
+
+    return true;
+}
+
+bool Project::Item::addFileRetainingSortOrder (const File& file, bool shouldCompile)
+{
+    auto wasSortedGroupsNotFirst = isGroupSorted (state, false);
+    auto wasSortedGroupsFirst    = isGroupSorted (state, true);
+
+    if (! addFileAtIndex (file, 0, shouldCompile))
+        return false;
+
+    if (wasSortedGroupsNotFirst || wasSortedGroupsFirst)
+        sortAlphabetically (wasSortedGroupsFirst, false);
+
+    return true;
+}
+
+void Project::Item::addFileUnchecked (const File& file, int insertIndex, const bool shouldCompile)
+{
+    Item item (project, ValueTree (Ids::FILE), belongsToModule);
+    item.initialiseMissingProperties();
+    item.getNameValue() = file.getFileName();
+    item.getShouldCompileValue() = shouldCompile && file.hasFileExtension (fileTypesToCompileByDefault);
+    item.getShouldAddToBinaryResourcesValue() = project.shouldBeAddedToBinaryResourcesByDefault (file);
+
+    if (canContain (item))
+    {
+        item.setFile (file);
+        addChild (item, insertIndex);
+    }
+}
+
+bool Project::Item::addRelativeFile (const RelativePath& file, int insertIndex, bool shouldCompile)
+{
+    Item item (project, ValueTree (Ids::FILE), belongsToModule);
+    item.initialiseMissingProperties();
+    item.getNameValue() = file.getFileName();
+    item.getShouldCompileValue() = shouldCompile;
+    item.getShouldAddToBinaryResourcesValue() = project.shouldBeAddedToBinaryResourcesByDefault (file);
+
+    if (canContain (item))
+    {
+        item.setFile (file);
+        addChild (item, insertIndex);
+        return true;
+    }
+
+    return false;
+}
+
+Icon Project::Item::getIcon (bool isOpen) const
+{
+    auto& icons = getIcons();
+
+    if (isFile())
+    {
+        if (isImageFile())
+            return Icon (icons.imageDoc, Colours::transparentBlack);
+
+        return { icons.file, Colours::transparentBlack };
+    }
+
+    if (isMainGroup())
+        return { icons.juceLogo, Colours::orange };
+
+    return { isOpen ? icons.openFolder : icons.closedFolder, Colours::transparentBlack };
+}
+
+bool Project::Item::isIconCrossedOut() const
+{
+    return isFile()
+            && ! (shouldBeCompiled()
+                   || shouldBeAddedToBinaryResources()
+                   || getFile().hasFileExtension (headerFileExtensions));
+}
+
+//==============================================================================
+ValueTree Project::getConfigNode()
+{
+    return projectRoot.getOrCreateChildWithName (Ids::JUCEOPTIONS, nullptr);
+}
+
+ValueWithDefault Project::getConfigFlag (const String& name)
+{
+    auto configNode = getConfigNode();
+
+    return { configNode, name, getUndoManagerFor (configNode) };
+}
+
+bool Project::isConfigFlagEnabled (const String& name, bool defaultIsEnabled) const
+{
+    auto configValue = projectRoot.getChildWithName (Ids::JUCEOPTIONS).getProperty (name, "default");
+
+    if (configValue == "default")
+        return defaultIsEnabled;
+
+    return configValue;
+}
+
+//==============================================================================
+String Project::getPluginRTASCategoryCode()
+{
+    if (static_cast<bool> (isPluginSynth()))
+        return "ePlugInCategory_SWGenerators";
+
+    auto s = getPluginRTASCategoryString();
+    if (s.isEmpty())
+        s = "ePlugInCategory_None";
+
+    return s;
+}
+
+String Project::getAUMainTypeString()
+{
+    auto s = getPluginAUMainTypeString();
+
+    if (s.isEmpty())
+    {
+        // Unfortunately, Rez uses a header where kAudioUnitType_MIDIProcessor is undefined
+        // Use aumi instead.
+        if      (isPluginMidiEffect())      s = "'aumi'";
+        else if (isPluginSynth())           s = "kAudioUnitType_MusicDevice";
+        else if (pluginWantsMidiInput())    s = "kAudioUnitType_MusicEffect";
+        else                                s = "kAudioUnitType_Effect";
+    }
+
+    return s;
+}
+
+String Project::getAUMainTypeCode()
+{
+    auto s = getPluginAUMainTypeString();
+
+    if (s.isEmpty())
+    {
+        if      (isPluginMidiEffect())      s = "aumi";
+        else if (isPluginSynth())           s = "aumu";
+        else if (pluginWantsMidiInput())    s = "aumf";
+        else                                s = "aufx";
+    }
+
+    return s;
+}
+
+String Project::getIAATypeCode()
+{
+    String s;
+    if (pluginWantsMidiInput())
+    {
+        if (isPluginSynth())
+            s = "auri";
+        else
+            s = "aurm";
+    }
+    else
+    {
+        if (isPluginSynth())
+            s = "aurg";
+        else
+            s = "aurx";
+    }
+    return s;
+}
+
+String Project::getIAAPluginName()
+{
+    auto s = getPluginManufacturerString();
+    s << ": ";
+    s << getPluginNameString();
+    return s;
+}
+
+String Project::getPluginVSTCategoryString()
+{
+    auto s = pluginVSTCategoryValue.get().toString().trim();
+
+    if (s.isEmpty())
+        s = isPluginSynth() ? "kPlugCategSynth" : "kPlugCategEffect";
+    return s;
+}
+
+bool Project::isAUPluginHost()
+{
+    return getModules().isModuleEnabled ("juce_audio_processors") && isConfigFlagEnabled ("JUCE_PLUGINHOST_AU");
+}
+
+bool Project::isVSTPluginHost()
+{
+    return getModules().isModuleEnabled ("juce_audio_processors") && isConfigFlagEnabled ("JUCE_PLUGINHOST_VST");
+}
+
+bool Project::isVST3PluginHost()
+{
+    return getModules().isModuleEnabled ("juce_audio_processors") && isConfigFlagEnabled ("JUCE_PLUGINHOST_VST3");
+}
+
+//==============================================================================
+EnabledModuleList& Project::getModules()
+{
+    if (enabledModulesList == nullptr)
+        enabledModulesList = new EnabledModuleList (*this, projectRoot.getOrCreateChildWithName (Ids::MODULES, nullptr));
+
+    return *enabledModulesList;
+}
+
+//==============================================================================
+ValueTree Project::getExporters()
+{
+    return projectRoot.getOrCreateChildWithName (Ids::EXPORTFORMATS, nullptr);
+}
+
+int Project::getNumExporters()
+{
+    return getExporters().getNumChildren();
+}
+
+ProjectExporter* Project::createExporter (int index)
+{
+    jassert (index >= 0 && index < getNumExporters());
+    return ProjectExporter::createExporter (*this, getExporters().getChild (index));
+}
+
+void Project::addNewExporter (const String& exporterName)
+{
+    ScopedPointer<ProjectExporter> exp (ProjectExporter::createNewExporter (*this, exporterName));
+
+    exp->getTargetLocationValue() = exp->getTargetLocationString()
+                                       + getUniqueTargetFolderSuffixForExporter (exp->getName(), exp->getTargetLocationString());
+
+    auto exportersTree = getExporters();
+    exportersTree.appendChild (exp->settings, getUndoManagerFor (exportersTree));
+}
+
+void Project::createExporterForCurrentPlatform()
+{
+    addNewExporter (ProjectExporter::getCurrentPlatformExporterName());
+}
+
+String Project::getUniqueTargetFolderSuffixForExporter (const String& exporterName, const String& base)
+{
+    StringArray buildFolders;
+
+    auto exportersTree = getExporters();
+    auto type = ProjectExporter::getValueTreeNameForExporter (exporterName);
+
+    for (int i = 0; i < exportersTree.getNumChildren(); ++i)
+    {
+        auto exporterNode = exportersTree.getChild (i);
+
+        if (exporterNode.getType() == Identifier (type))
+            buildFolders.add (exporterNode.getProperty ("targetFolder").toString());
+    }
+
+    if (buildFolders.size() == 0 || ! buildFolders.contains (base))
+        return {};
+
+    buildFolders.remove (buildFolders.indexOf (base));
+
+    int num = 1;
+    for (auto f : buildFolders)
+    {
+        if (! f.endsWith ("_" + String (num)))
+            break;
+
+        ++num;
+    }
+
+    return "_" + String (num);
+}
+
+//==============================================================================
+bool Project::shouldSendGUIBuilderAnalyticsEvent() noexcept
+{
+    if (! hasSentGUIBuilderAnalyticsEvent)
+    {
+        hasSentGUIBuilderAnalyticsEvent = true;
+        return true;
+    }
+
+    return false;
+}
+
+//==============================================================================
+String Project::getFileTemplate (const String& templateName)
+{
+    int dataSize;
+
+    if (auto* data = BinaryData::getNamedResource (templateName.toUTF8(), dataSize))
+        return String::fromUTF8 (data, dataSize);
+
+    jassertfalse;
+    return {};
+
+}
+
+//==============================================================================
+Project::ExporterIterator::ExporterIterator (Project& p) : index (-1), project (p) {}
+Project::ExporterIterator::~ExporterIterator() {}
+
+bool Project::ExporterIterator::next()
+{
+    if (++index >= project.getNumExporters())
+        return false;
+
+    exporter = project.createExporter (index);
+
+    if (exporter == nullptr)
+    {
+        jassertfalse; // corrupted project file?
+        return next();
+    }
+
+    return true;
+}