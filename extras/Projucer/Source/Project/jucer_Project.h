--- conflicted
+++ resolved
@@ -1,521 +1,516 @@
-/*
-  ==============================================================================
-
-   This file is part of the JUCE library.
-   Copyright (c) 2017 - ROLI Ltd.
-
-   JUCE is an open source library subject to commercial or open-source
-   licensing.
-
-   By using JUCE, you agree to the terms of both the JUCE 5 End-User License
-   Agreement and JUCE 5 Privacy Policy (both updated and effective as of the
-   27th April 2017).
-
-   End User License Agreement: www.juce.com/juce-5-licence
-   Privacy Policy: www.juce.com/juce-5-privacy-policy
-
-   Or: You may also use this code under the terms of the GPL v3 (see
-   www.gnu.org/licenses).
-
-   JUCE IS PROVIDED "AS IS" WITHOUT ANY WARRANTY, AND ALL WARRANTIES, WHETHER
-   EXPRESSED OR IMPLIED, INCLUDING MERCHANTABILITY AND FITNESS FOR PURPOSE, ARE
-   DISCLAIMED.
-
-  ==============================================================================
-*/
-
-#pragma once
-
-#include "jucer_ProjectType.h"
-
-class ProjectExporter;
-class LibraryModule;
-class EnabledModuleList;
-class AvailableModuleList;
-class ProjectContentComponent;
-class CompileEngineSettings;
-
-//==============================================================================
-class Project  : public FileBasedDocument,
-                 public ValueTree::Listener
-{
-public:
-    //==============================================================================
-    Project (const File&);
-    ~Project() override;
-
-    //==============================================================================
-    // FileBasedDocument stuff..
-    String getDocumentTitle() override;
-    Result loadDocument (const File& file) override;
-    Result saveDocument (const File& file) override;
-    Result saveProject (const File& file, bool isCommandLineApp);
-    Result saveResourcesOnly (const File& file);
-    File getLastDocumentOpened() override;
-    void setLastDocumentOpened (const File& file) override;
-
-    void setTitle (const String& newTitle);
-
-    //==============================================================================
-    File getProjectFolder() const                               { return getFile().getParentDirectory(); }
-    File getGeneratedCodeFolder() const                         { return getFile().getSiblingFile ("JuceLibraryCode"); }
-    File getSourceFilesFolder() const                           { return getProjectFolder().getChildFile ("Source"); }
-    File getLocalModulesFolder() const                          { return getGeneratedCodeFolder().getChildFile ("modules"); }
-    File getLocalModuleFolder (const String& moduleID) const    { return getLocalModulesFolder().getChildFile (moduleID); }
-    File getAppIncludeFile() const                              { return getGeneratedCodeFolder().getChildFile (getJuceSourceHFilename()); }
-
-    File getBinaryDataCppFile (int index) const;
-    File getBinaryDataHeaderFile() const                        { return getBinaryDataCppFile (0).withFileExtension (".h"); }
-
-    String getAppConfigFilename() const                         { return "AppConfig.h"; }
-    String getJuceSourceFilenameRoot() const                    { return "JuceLibraryCode"; }
-    String getJuceSourceHFilename() const                       { return "JuceHeader.h"; }
-
-    //==============================================================================
-    template <class FileType>
-    bool shouldBeAddedToBinaryResourcesByDefault (const FileType& file)
-    {
-        return ! file.hasFileExtension (sourceOrHeaderFileExtensions);
-    }
-
-    File resolveFilename (String filename) const;
-    String getRelativePathForFile (const File& file) const;
-
-    //==============================================================================
-    // Creates editors for the project settings
-    void createPropertyEditors (PropertyListBuilder&);
-
-    //==============================================================================
-    ValueTree getProjectRoot() const                     { return projectRoot; }
-    Value getProjectValue (const Identifier& name)       { return projectRoot.getPropertyAsValue (name, getUndoManagerFor (projectRoot)); }
-    var   getProjectVar   (const Identifier& name) const { return projectRoot.getProperty        (name); }
-
-    const ProjectType& getProjectType() const;
-    String getProjectTypeString() const                  { return projectTypeValue.get(); }
-    void setProjectType (const String& newProjectType)   { projectTypeValue = newProjectType; }
-
-    String getProjectNameString() const                  { return projectNameValue.get(); }
-    String getProjectFilenameRootString()                { return File::createLegalFileName (getDocumentTitle()); }
-    String getProjectUIDString() const                   { return projectUIDValue.get(); }
-
-    String getProjectLineFeed() const                    { return projectLineFeedValue.get(); }
-
-    String getVersionString() const                      { return versionValue.get(); }
-    String getVersionAsHex() const;
-    int getVersionAsHexInteger() const;
-    void setProjectVersion (const String& newVersion)    { versionValue = newVersion; }
-
-    String getBundleIdentifierString() const             { return bundleIdentifierValue.get(); }
-    String getDefaultBundleIdentifierString() const;
-    String getDefaultAAXIdentifierString() const         { return getDefaultBundleIdentifierString(); }
-    String getDefaultPluginManufacturerString() const;
-    String getDefaultARAFactoryIDString() const;
-    String getDefaultARADocumentArchiveID() const;
-    String getDefaultARACompatibleArchiveIDs() const;
-
-    String getCompanyNameString() const                  { return companyNameValue.get(); }
-    String getCompanyCopyrightString() const             { return companyCopyrightValue.get(); }
-    String getCompanyWebsiteString() const               { return companyWebsiteValue.get(); }
-    String getCompanyEmailString() const                 { return companyEmailValue.get(); }
-
-    String getHeaderSearchPathsString() const            { return headerSearchPathsValue.get(); }
-
-    StringPairArray getPreprocessorDefs() const          { return parsedPreprocessorDefs; }
-
-    int getMaxBinaryFileSize() const                     { return maxBinaryFileSizeValue.get(); }
-    bool shouldIncludeBinaryInJuceHeader() const         { return includeBinaryDataInJuceHeaderValue.get(); }
-    String getBinaryDataNamespaceString() const          { return binaryDataNamespaceValue.get(); }
-
-    bool shouldDisplaySplashScreen() const               { return displaySplashScreenValue.get(); }
-    bool shouldReportAppUsage() const                    { return reportAppUsageValue.get(); }
-    String getSplashScreenColourString() const           { return splashScreenColourValue.get(); }
-
-    String getCppStandardString() const                  { return cppStandardValue.get(); }
-
-    StringArray getCompilerFlagSchemes() const;
-    void addCompilerFlagScheme (const String&);
-    void removeCompilerFlagScheme (const String&);
-
-    //==============================================================================
-    String getPluginNameString() const                { return pluginNameValue.get(); }
-    String getPluginDescriptionString() const         { return pluginDescriptionValue.get();}
-    String getPluginManufacturerString() const        { return pluginManufacturerValue.get(); }
-    String getPluginManufacturerCodeString() const    { return pluginManufacturerCodeValue.get(); }
-    String getPluginCodeString() const                { return pluginCodeValue.get(); }
-    String getPluginChannelConfigsString() const      { return pluginChannelConfigsValue.get(); }
-    String getAAXIdentifierString() const             { return pluginAAXIdentifierValue.get(); }
-    String getARAFactoryIDString () const { return pluginARAFactoryIDValue.get (); }
-    String getARADocumentArchiveIDString () const { return pluginARAArchiveIDValue.get (); }
-    String getPluginAUExportPrefixString() const      { return pluginAUExportPrefixValue.get(); }
-<<<<<<< HEAD
-    String getPluginAUMainTypeString() const          { return pluginAUMainTypeValue.get(); }
-    String getARACompatibleArchiveIDStrings () const        { return pluginARACompatibleArchiveIDsValue.get (); }
-=======
-    String getVSTNumMIDIInputsString() const          { return pluginVSTNumMidiInputsValue.get(); }
-    String getVSTNumMIDIOutputsString() const         { return pluginVSTNumMidiOutputsValue.get(); }
->>>>>>> 9d6b393a
-
-    //==============================================================================
-    static bool checkMultiChoiceVar (const ValueWithDefault& valueToCheck, Identifier idToCheck) noexcept
-    {
-        if (! valueToCheck.get().isArray())
-            return false;
-
-        auto v = valueToCheck.get();
-
-        if (auto* varArray = v.getArray())
-            return varArray->contains (idToCheck.toString());
-
-        return false;
-    }
-
-    //==============================================================================
-    bool shouldBuildVST() const                       { return checkMultiChoiceVar (pluginFormatsValue, Ids::buildVST); }
-    bool shouldBuildVST3() const                      { return checkMultiChoiceVar (pluginFormatsValue, Ids::buildVST3); }
-    bool shouldBuildAU() const                        { return checkMultiChoiceVar (pluginFormatsValue, Ids::buildAU); }
-    bool shouldBuildAUv3() const                      { return checkMultiChoiceVar (pluginFormatsValue, Ids::buildAUv3); }
-    bool shouldBuildRTAS() const                      { return checkMultiChoiceVar (pluginFormatsValue, Ids::buildRTAS); }
-    bool shouldBuildAAX() const                       { return checkMultiChoiceVar (pluginFormatsValue, Ids::buildAAX); }
-    bool shouldBuildStandalonePlugin() const          { return checkMultiChoiceVar (pluginFormatsValue, Ids::buildStandalone); }
-    bool shouldBuildUnityPlugin() const               { return checkMultiChoiceVar (pluginFormatsValue, Ids::buildUnity); }
-    bool shouldEnableIAA() const                      { return checkMultiChoiceVar (pluginFormatsValue, Ids::enableIAA); }
-    bool shouldEnableARA() const                      { return checkMultiChoiceVar (pluginFormatsValue, Ids::enableARA) || getProjectType().isARAAudioPlugin(); }
-
-    //==============================================================================
-    bool isPluginSynth() const                        { return checkMultiChoiceVar (pluginCharacteristicsValue, Ids::pluginIsSynth); }
-    bool pluginWantsMidiInput() const                 { return checkMultiChoiceVar (pluginCharacteristicsValue, Ids::pluginWantsMidiIn); }
-    bool pluginProducesMidiOutput() const             { return checkMultiChoiceVar (pluginCharacteristicsValue, Ids::pluginProducesMidiOut); }
-    bool isPluginMidiEffect() const                   { return checkMultiChoiceVar (pluginCharacteristicsValue, Ids::pluginIsMidiEffectPlugin); }
-    bool pluginEditorNeedsKeyFocus() const            { return checkMultiChoiceVar (pluginCharacteristicsValue, Ids::pluginEditorRequiresKeys); }
-    bool isPluginRTASBypassDisabled() const           { return checkMultiChoiceVar (pluginCharacteristicsValue, Ids::pluginRTASDisableBypass); }
-    bool isPluginRTASMultiMonoDisabled() const        { return checkMultiChoiceVar (pluginCharacteristicsValue, Ids::pluginRTASDisableMultiMono); }
-    bool isPluginAAXBypassDisabled() const            { return checkMultiChoiceVar (pluginCharacteristicsValue, Ids::pluginAAXDisableBypass); }
-    bool isPluginAAXMultiMonoDisabled() const         { return checkMultiChoiceVar (pluginCharacteristicsValue, Ids::pluginAAXDisableMultiMono); }
-
-    //==============================================================================
-    static StringArray getAllAUMainTypeStrings() noexcept;
-    static Array<var> getAllAUMainTypeVars() noexcept;
-    Array<var> getDefaultAUMainTypes() const noexcept;
-
-    static StringArray getAllVSTCategoryStrings() noexcept;
-    Array<var> getDefaultVSTCategories() const noexcept;
-
-    static StringArray getAllVST3CategoryStrings() noexcept;
-    Array<var> getDefaultVST3Categories() const noexcept;
-
-    static StringArray getAllAAXCategoryStrings() noexcept;
-    static Array<var> getAllAAXCategoryVars() noexcept;
-    Array<var> getDefaultAAXCategories() const noexcept;
-
-    static StringArray getAllRTASCategoryStrings() noexcept;
-    static Array<var> getAllRTASCategoryVars() noexcept;
-    Array<var> getDefaultRTASCategories() const noexcept;
-
-    bool getDefaultEnableARA() const noexcept;
-    static StringArray getAllARAContentTypeStrings() noexcept;
-    static Array<var> getAllARAContentTypeVars() noexcept;
-    Array<var> getDefaultARAContentTypes() const noexcept;
-
-    static StringArray getAllARATransformationFlagStrings() noexcept;
-    static Array<var> getAllARATransformationFlagVars() noexcept;
-    Array<var> getDefaultARATransformationFlags() const noexcept;
-
-    String getAUMainTypeString() const noexcept;
-    bool isAUSandBoxSafe() const noexcept;
-    String getVSTCategoryString() const noexcept;
-    String getVST3CategoryString() const noexcept;
-    int getAAXCategory() const noexcept;
-    int getRTASCategory() const noexcept;
-    int getARAContentTypes() const noexcept;
-    int getARATransformationFlags() const noexcept;
-
-    String getIAATypeCode();
-    String getIAAPluginName();
-
-    String getUnityScriptName() const    { return addUnityPluginPrefixIfNecessary (getProjectNameString()) + "_UnityScript.cs"; }
-    static String addUnityPluginPrefixIfNecessary (const String& name)
-    {
-        if (! name.startsWithIgnoreCase ("audioplugin"))
-            return "audioplugin_" + name;
-
-        return name;
-    }
-
-    //==============================================================================
-    bool isAUPluginHost();
-    bool isVSTPluginHost();
-    bool isVST3PluginHost();
-    bool isARAPluginHost();
-
-    //==============================================================================
-    bool shouldBuildTargetType (ProjectType::Target::Type targetType) const noexcept;
-    static ProjectType::Target::Type getTargetTypeFromFilePath (const File& file, bool returnSharedTargetIfNoValidSuffix);
-
-    //==============================================================================
-    void updateDeprecatedProjectSettingsInteractively();
-
-    //==============================================================================
-    class Item
-    {
-    public:
-        //==============================================================================
-        Item (Project& project, const ValueTree& itemNode, bool isModuleCode);
-        Item (const Item& other);
-
-        static Item createGroup (Project& project, const String& name, const String& uid, bool isModuleCode);
-        void initialiseMissingProperties();
-
-        //==============================================================================
-        bool isValid() const                            { return state.isValid(); }
-        bool operator== (const Item& other) const       { return state == other.state && &project == &other.project; }
-        bool operator!= (const Item& other) const       { return ! operator== (other); }
-
-        //==============================================================================
-        bool isFile() const;
-        bool isGroup() const;
-        bool isMainGroup() const;
-        bool isImageFile() const;
-
-        String getID() const;
-        void setID (const String& newID);
-        Item findItemWithID (const String& targetId) const; // (recursive search)
-
-        String getImageFileID() const;
-        Drawable* loadAsImageFile() const;
-
-        //==============================================================================
-        Value getNameValue();
-        String getName() const;
-        File getFile() const;
-        String getFilePath() const;
-        void setFile (const File& file);
-        void setFile (const RelativePath& file);
-        File determineGroupFolder() const;
-        bool renameFile (const File& newFile);
-
-        bool shouldBeAddedToTargetProject() const;
-        bool shouldBeCompiled() const;
-        Value getShouldCompileValue();
-
-        bool shouldBeAddedToBinaryResources() const;
-        Value getShouldAddToBinaryResourcesValue();
-
-        bool shouldBeAddedToXcodeResources() const;
-        Value getShouldAddToXcodeResourcesValue();
-
-        Value getShouldInhibitWarningsValue();
-        bool shouldInhibitWarnings() const;
-
-        bool isModuleCode() const;
-
-        Value getCompilerFlagSchemeValue();
-        String getCompilerFlagSchemeString() const;
-
-        void setCompilerFlagScheme (const String&);
-        void clearCurrentCompilerFlagScheme();
-
-        //==============================================================================
-        bool canContain (const Item& child) const;
-        int getNumChildren() const                      { return state.getNumChildren(); }
-        Item getChild (int index) const                 { return Item (project, state.getChild (index), belongsToModule); }
-
-        Item addNewSubGroup (const String& name, int insertIndex);
-        Item getOrCreateSubGroup (const String& name);
-        void addChild (const Item& newChild, int insertIndex);
-        bool addFileAtIndex (const File& file, int insertIndex, bool shouldCompile);
-        bool addFileRetainingSortOrder (const File& file, bool shouldCompile);
-        void addFileUnchecked (const File& file, int insertIndex, bool shouldCompile);
-        bool addRelativeFile (const RelativePath& file, int insertIndex, bool shouldCompile);
-        void removeItemFromProject();
-        void sortAlphabetically (bool keepGroupsAtStart, bool recursive);
-        Item findItemForFile (const File& file) const;
-        bool containsChildForFile (const RelativePath& file) const;
-
-        Item getParent() const;
-        Item createCopy();
-
-        UndoManager* getUndoManager() const              { return project.getUndoManagerFor (state); }
-
-        Icon getIcon (bool isOpen = false) const;
-        bool isIconCrossedOut() const;
-
-        bool needsSaving() const noexcept;
-
-        Project& project;
-        ValueTree state;
-
-    private:
-        Item& operator= (const Item&);
-        bool belongsToModule;
-    };
-
-    Item getMainGroup();
-
-    void findAllImageItems (OwnedArray<Item>& items);
-
-    //==============================================================================
-    ValueTree getExporters();
-    int getNumExporters();
-    ProjectExporter* createExporter (int index);
-    void addNewExporter (const String& exporterName);
-    void createExporterForCurrentPlatform();
-
-    struct ExporterIterator
-    {
-        ExporterIterator (Project& project);
-        ~ExporterIterator();
-
-        bool next();
-
-        ProjectExporter& operator*() const       { return *exporter; }
-        ProjectExporter* operator->() const      { return exporter.get(); }
-
-        std::unique_ptr<ProjectExporter> exporter;
-        int index;
-
-    private:
-        Project& project;
-        JUCE_DECLARE_NON_COPYABLE_WITH_LEAK_DETECTOR (ExporterIterator)
-    };
-
-    //==============================================================================
-    struct ConfigFlag
-    {
-        String symbol, description, sourceModuleID;
-        ValueWithDefault value;
-    };
-
-    ValueWithDefault getConfigFlag (const String& name);
-    bool isConfigFlagEnabled (const String& name, bool defaultIsEnabled = false) const;
-
-    //==============================================================================
-    EnabledModuleList& getEnabledModules();
-
-    AvailableModuleList& getExporterPathsModuleList();
-    void rescanExporterPathModules (bool async = false);
-
-    std::pair<String, File> getModuleWithID (const String&);
-
-    //==============================================================================
-    String getFileTemplate (const String& templateName);
-
-    //==============================================================================
-    PropertiesFile& getStoredProperties() const;
-
-    //==============================================================================
-    void valueTreePropertyChanged (ValueTree&, const Identifier&) override;
-    void valueTreeChildAdded (ValueTree&, ValueTree&) override;
-    void valueTreeChildRemoved (ValueTree&, ValueTree&, int) override;
-    void valueTreeChildOrderChanged (ValueTree&, int, int) override;
-    void valueTreeParentChanged (ValueTree&) override;
-
-    //==============================================================================
-    UndoManager* getUndoManagerFor (const ValueTree&) const             { return nullptr; }
-    UndoManager* getUndoManager() const                                 { return nullptr; }
-
-    //==============================================================================
-    static const char* projectFileExtension;
-
-    //==============================================================================
-    bool hasProjectBeenModified();
-    void updateModificationTime() { modificationTime = getFile().getLastModificationTime(); }
-
-    //==============================================================================
-    String getUniqueTargetFolderSuffixForExporter (const String& exporterName, const String& baseTargetFolder);
-
-    //==============================================================================
-    bool isCurrentlySaving() const noexcept        { return isSaving; }
-    bool shouldWaitAfterSaving = false;
-    String specifiedExporterToSave = {};
-
-    //==============================================================================
-    bool isTemporaryProject() const noexcept             { return tempDirectory != File(); }
-    File getTemporaryDirectory() const noexcept          { return tempDirectory; }
-    void setTemporaryDirectory (const File&) noexcept;
-
-    void setOpenInIDEAfterSaving (bool open) noexcept    { openInIDEAfterSaving = open; }
-    bool shouldOpenInIDEAfterSaving() const noexcept     { return openInIDEAfterSaving; }
-
-    //==============================================================================
-    bool shouldSendGUIBuilderAnalyticsEvent() noexcept;
-
-    //==============================================================================
-    CompileEngineSettings& getCompileEngineSettings()    { return *compileEngineSettings; }
-
-private:
-    ValueTree projectRoot  { Ids::JUCERPROJECT };
-
-    ValueWithDefault projectNameValue, projectUIDValue, projectLineFeedValue, projectTypeValue, versionValue, bundleIdentifierValue, companyNameValue,
-                     companyCopyrightValue, companyWebsiteValue, companyEmailValue, displaySplashScreenValue, reportAppUsageValue, splashScreenColourValue, cppStandardValue,
-                     headerSearchPathsValue, preprocessorDefsValue, userNotesValue, maxBinaryFileSizeValue, includeBinaryDataInJuceHeaderValue, binaryDataNamespaceValue,
-                     compilerFlagSchemesValue;
-
-    ValueWithDefault pluginFormatsValue, pluginNameValue, pluginDescriptionValue, pluginManufacturerValue, pluginManufacturerCodeValue,
-                     pluginCodeValue, pluginChannelConfigsValue, pluginCharacteristicsValue, pluginAUExportPrefixValue, pluginAAXIdentifierValue,
-                     pluginAUMainTypeValue, pluginAUSandboxSafeValue, pluginRTASCategoryValue, pluginVSTCategoryValue, pluginVST3CategoryValue, pluginAAXCategoryValue,
-<<<<<<< HEAD
-                     pluginEnableARA, pluginARAAnalyzableContentValue, pluginARAFactoryIDValue, pluginARAArchiveIDValue, pluginARACompatibleArchiveIDsValue, pluginARATransformFlagsValue;
-=======
-                     pluginVSTNumMidiInputsValue, pluginVSTNumMidiOutputsValue;
->>>>>>> 9d6b393a
-
-    //==============================================================================
-    std::unique_ptr<CompileEngineSettings> compileEngineSettings;
-    std::unique_ptr<EnabledModuleList> enabledModuleList;
-    std::unique_ptr<AvailableModuleList> exporterPathsModuleList;
-
-    //==============================================================================
-    bool shouldWriteLegacyPluginFormatSettings = false;
-    bool shouldWriteLegacyPluginCharacteristicsSettings = false;
-
-    static Array<Identifier> getLegacyPluginFormatIdentifiers() noexcept;
-    static Array<Identifier> getLegacyPluginCharacteristicsIdentifiers() noexcept;
-
-    void writeLegacyPluginFormatSettings();
-    void writeLegacyPluginCharacteristicsSettings();
-
-    void coalescePluginFormatValues();
-    void coalescePluginCharacteristicsValues();
-    void updatePluginCategories();
-
-    //==============================================================================
-    File tempDirectory = {};
-    bool openInIDEAfterSaving = false;
-
-    void askUserWhereToSaveProject();
-    void moveTemporaryDirectory (const File&);
-    bool saveProjectRootToFile();
-
-    //==============================================================================
-    bool hasSentGUIBuilderAnalyticsEvent = false;
-
-    //==============================================================================
-    friend class Item;
-    bool isSaving = false;
-    Time modificationTime;
-    StringPairArray parsedPreprocessorDefs;
-
-    //==============================================================================
-    void initialiseProjectValues();
-    void initialiseMainGroup();
-    void initialiseAudioPluginValues();
-
-    bool setCppVersionFromOldExporterSettings();
-
-    void createAudioPluginPropertyEditors (PropertyListBuilder& props);
-
-    //==============================================================================
-    void updateTitleDependencies();
-    void updateCompanyNameDependencies();
-    void updateProjectSettings();
-    ValueTree getConfigurations() const;
-    ValueTree getConfigNode();
-
-    void updateOldStyleConfigList();
-    void moveOldPropertyFromProjectToAllExporters (Identifier name);
-    void removeDefunctExporters();
-    void updateOldModulePaths();
-    void warnAboutOldProjucerVersion();
-
-    JUCE_DECLARE_NON_COPYABLE_WITH_LEAK_DETECTOR (Project)
-};
+/*
+  ==============================================================================
+
+   This file is part of the JUCE library.
+   Copyright (c) 2017 - ROLI Ltd.
+
+   JUCE is an open source library subject to commercial or open-source
+   licensing.
+
+   By using JUCE, you agree to the terms of both the JUCE 5 End-User License
+   Agreement and JUCE 5 Privacy Policy (both updated and effective as of the
+   27th April 2017).
+
+   End User License Agreement: www.juce.com/juce-5-licence
+   Privacy Policy: www.juce.com/juce-5-privacy-policy
+
+   Or: You may also use this code under the terms of the GPL v3 (see
+   www.gnu.org/licenses).
+
+   JUCE IS PROVIDED "AS IS" WITHOUT ANY WARRANTY, AND ALL WARRANTIES, WHETHER
+   EXPRESSED OR IMPLIED, INCLUDING MERCHANTABILITY AND FITNESS FOR PURPOSE, ARE
+   DISCLAIMED.
+
+  ==============================================================================
+*/
+
+#pragma once
+
+#include "jucer_ProjectType.h"
+
+class ProjectExporter;
+class LibraryModule;
+class EnabledModuleList;
+class AvailableModuleList;
+class ProjectContentComponent;
+class CompileEngineSettings;
+
+//==============================================================================
+class Project  : public FileBasedDocument,
+                 public ValueTree::Listener
+{
+public:
+    //==============================================================================
+    Project (const File&);
+    ~Project() override;
+
+    //==============================================================================
+    // FileBasedDocument stuff..
+    String getDocumentTitle() override;
+    Result loadDocument (const File& file) override;
+    Result saveDocument (const File& file) override;
+    Result saveProject (const File& file, bool isCommandLineApp);
+    Result saveResourcesOnly (const File& file);
+    File getLastDocumentOpened() override;
+    void setLastDocumentOpened (const File& file) override;
+
+    void setTitle (const String& newTitle);
+
+    //==============================================================================
+    File getProjectFolder() const                               { return getFile().getParentDirectory(); }
+    File getGeneratedCodeFolder() const                         { return getFile().getSiblingFile ("JuceLibraryCode"); }
+    File getSourceFilesFolder() const                           { return getProjectFolder().getChildFile ("Source"); }
+    File getLocalModulesFolder() const                          { return getGeneratedCodeFolder().getChildFile ("modules"); }
+    File getLocalModuleFolder (const String& moduleID) const    { return getLocalModulesFolder().getChildFile (moduleID); }
+    File getAppIncludeFile() const                              { return getGeneratedCodeFolder().getChildFile (getJuceSourceHFilename()); }
+
+    File getBinaryDataCppFile (int index) const;
+    File getBinaryDataHeaderFile() const                        { return getBinaryDataCppFile (0).withFileExtension (".h"); }
+
+    String getAppConfigFilename() const                         { return "AppConfig.h"; }
+    String getJuceSourceFilenameRoot() const                    { return "JuceLibraryCode"; }
+    String getJuceSourceHFilename() const                       { return "JuceHeader.h"; }
+
+    //==============================================================================
+    template <class FileType>
+    bool shouldBeAddedToBinaryResourcesByDefault (const FileType& file)
+    {
+        return ! file.hasFileExtension (sourceOrHeaderFileExtensions);
+    }
+
+    File resolveFilename (String filename) const;
+    String getRelativePathForFile (const File& file) const;
+
+    //==============================================================================
+    // Creates editors for the project settings
+    void createPropertyEditors (PropertyListBuilder&);
+
+    //==============================================================================
+    ValueTree getProjectRoot() const                     { return projectRoot; }
+    Value getProjectValue (const Identifier& name)       { return projectRoot.getPropertyAsValue (name, getUndoManagerFor (projectRoot)); }
+    var   getProjectVar   (const Identifier& name) const { return projectRoot.getProperty        (name); }
+
+    const ProjectType& getProjectType() const;
+    String getProjectTypeString() const                  { return projectTypeValue.get(); }
+    void setProjectType (const String& newProjectType)   { projectTypeValue = newProjectType; }
+
+    String getProjectNameString() const                  { return projectNameValue.get(); }
+    String getProjectFilenameRootString()                { return File::createLegalFileName (getDocumentTitle()); }
+    String getProjectUIDString() const                   { return projectUIDValue.get(); }
+
+    String getProjectLineFeed() const                    { return projectLineFeedValue.get(); }
+
+    String getVersionString() const                      { return versionValue.get(); }
+    String getVersionAsHex() const;
+    int getVersionAsHexInteger() const;
+    void setProjectVersion (const String& newVersion)    { versionValue = newVersion; }
+
+    String getBundleIdentifierString() const             { return bundleIdentifierValue.get(); }
+    String getDefaultBundleIdentifierString() const;
+    String getDefaultAAXIdentifierString() const         { return getDefaultBundleIdentifierString(); }
+    String getDefaultPluginManufacturerString() const;
+    String getDefaultARAFactoryIDString() const;
+    String getDefaultARADocumentArchiveID() const;
+    String getDefaultARACompatibleArchiveIDs() const;
+
+    String getCompanyNameString() const                  { return companyNameValue.get(); }
+    String getCompanyCopyrightString() const             { return companyCopyrightValue.get(); }
+    String getCompanyWebsiteString() const               { return companyWebsiteValue.get(); }
+    String getCompanyEmailString() const                 { return companyEmailValue.get(); }
+
+    String getHeaderSearchPathsString() const            { return headerSearchPathsValue.get(); }
+
+    StringPairArray getPreprocessorDefs() const          { return parsedPreprocessorDefs; }
+
+    int getMaxBinaryFileSize() const                     { return maxBinaryFileSizeValue.get(); }
+    bool shouldIncludeBinaryInJuceHeader() const         { return includeBinaryDataInJuceHeaderValue.get(); }
+    String getBinaryDataNamespaceString() const          { return binaryDataNamespaceValue.get(); }
+
+    bool shouldDisplaySplashScreen() const               { return displaySplashScreenValue.get(); }
+    bool shouldReportAppUsage() const                    { return reportAppUsageValue.get(); }
+    String getSplashScreenColourString() const           { return splashScreenColourValue.get(); }
+
+    String getCppStandardString() const                  { return cppStandardValue.get(); }
+
+    StringArray getCompilerFlagSchemes() const;
+    void addCompilerFlagScheme (const String&);
+    void removeCompilerFlagScheme (const String&);
+
+    //==============================================================================
+    String getPluginNameString() const                { return pluginNameValue.get(); }
+    String getPluginDescriptionString() const         { return pluginDescriptionValue.get();}
+    String getPluginManufacturerString() const        { return pluginManufacturerValue.get(); }
+    String getPluginManufacturerCodeString() const    { return pluginManufacturerCodeValue.get(); }
+    String getPluginCodeString() const                { return pluginCodeValue.get(); }
+    String getPluginChannelConfigsString() const      { return pluginChannelConfigsValue.get(); }
+    String getAAXIdentifierString() const             { return pluginAAXIdentifierValue.get(); }
+    String getARAFactoryIDString () const { return pluginARAFactoryIDValue.get (); }
+    String getARADocumentArchiveIDString () const { return pluginARAArchiveIDValue.get (); }
+    String getPluginAUExportPrefixString() const      { return pluginAUExportPrefixValue.get(); }
+
+    String getPluginAUMainTypeString() const          { return pluginAUMainTypeValue.get(); }
+    String getARACompatibleArchiveIDStrings () const        { return pluginARACompatibleArchiveIDsValue.get (); }
+    String getVSTNumMIDIInputsString() const          { return pluginVSTNumMidiInputsValue.get(); }
+    String getVSTNumMIDIOutputsString() const         { return pluginVSTNumMidiOutputsValue.get(); }
+
+    //==============================================================================
+    static bool checkMultiChoiceVar (const ValueWithDefault& valueToCheck, Identifier idToCheck) noexcept
+    {
+        if (! valueToCheck.get().isArray())
+            return false;
+
+        auto v = valueToCheck.get();
+
+        if (auto* varArray = v.getArray())
+            return varArray->contains (idToCheck.toString());
+
+        return false;
+    }
+
+    //==============================================================================
+    bool shouldBuildVST() const                       { return checkMultiChoiceVar (pluginFormatsValue, Ids::buildVST); }
+    bool shouldBuildVST3() const                      { return checkMultiChoiceVar (pluginFormatsValue, Ids::buildVST3); }
+    bool shouldBuildAU() const                        { return checkMultiChoiceVar (pluginFormatsValue, Ids::buildAU); }
+    bool shouldBuildAUv3() const                      { return checkMultiChoiceVar (pluginFormatsValue, Ids::buildAUv3); }
+    bool shouldBuildRTAS() const                      { return checkMultiChoiceVar (pluginFormatsValue, Ids::buildRTAS); }
+    bool shouldBuildAAX() const                       { return checkMultiChoiceVar (pluginFormatsValue, Ids::buildAAX); }
+    bool shouldBuildStandalonePlugin() const          { return checkMultiChoiceVar (pluginFormatsValue, Ids::buildStandalone); }
+    bool shouldBuildUnityPlugin() const               { return checkMultiChoiceVar (pluginFormatsValue, Ids::buildUnity); }
+    bool shouldEnableIAA() const                      { return checkMultiChoiceVar (pluginFormatsValue, Ids::enableIAA); }
+    bool shouldEnableARA() const                      { return checkMultiChoiceVar (pluginFormatsValue, Ids::enableARA) || getProjectType().isARAAudioPlugin(); }
+
+    //==============================================================================
+    bool isPluginSynth() const                        { return checkMultiChoiceVar (pluginCharacteristicsValue, Ids::pluginIsSynth); }
+    bool pluginWantsMidiInput() const                 { return checkMultiChoiceVar (pluginCharacteristicsValue, Ids::pluginWantsMidiIn); }
+    bool pluginProducesMidiOutput() const             { return checkMultiChoiceVar (pluginCharacteristicsValue, Ids::pluginProducesMidiOut); }
+    bool isPluginMidiEffect() const                   { return checkMultiChoiceVar (pluginCharacteristicsValue, Ids::pluginIsMidiEffectPlugin); }
+    bool pluginEditorNeedsKeyFocus() const            { return checkMultiChoiceVar (pluginCharacteristicsValue, Ids::pluginEditorRequiresKeys); }
+    bool isPluginRTASBypassDisabled() const           { return checkMultiChoiceVar (pluginCharacteristicsValue, Ids::pluginRTASDisableBypass); }
+    bool isPluginRTASMultiMonoDisabled() const        { return checkMultiChoiceVar (pluginCharacteristicsValue, Ids::pluginRTASDisableMultiMono); }
+    bool isPluginAAXBypassDisabled() const            { return checkMultiChoiceVar (pluginCharacteristicsValue, Ids::pluginAAXDisableBypass); }
+    bool isPluginAAXMultiMonoDisabled() const         { return checkMultiChoiceVar (pluginCharacteristicsValue, Ids::pluginAAXDisableMultiMono); }
+
+    //==============================================================================
+    static StringArray getAllAUMainTypeStrings() noexcept;
+    static Array<var> getAllAUMainTypeVars() noexcept;
+    Array<var> getDefaultAUMainTypes() const noexcept;
+
+    static StringArray getAllVSTCategoryStrings() noexcept;
+    Array<var> getDefaultVSTCategories() const noexcept;
+
+    static StringArray getAllVST3CategoryStrings() noexcept;
+    Array<var> getDefaultVST3Categories() const noexcept;
+
+    static StringArray getAllAAXCategoryStrings() noexcept;
+    static Array<var> getAllAAXCategoryVars() noexcept;
+    Array<var> getDefaultAAXCategories() const noexcept;
+
+    static StringArray getAllRTASCategoryStrings() noexcept;
+    static Array<var> getAllRTASCategoryVars() noexcept;
+    Array<var> getDefaultRTASCategories() const noexcept;
+
+    bool getDefaultEnableARA() const noexcept;
+    static StringArray getAllARAContentTypeStrings() noexcept;
+    static Array<var> getAllARAContentTypeVars() noexcept;
+    Array<var> getDefaultARAContentTypes() const noexcept;
+
+    static StringArray getAllARATransformationFlagStrings() noexcept;
+    static Array<var> getAllARATransformationFlagVars() noexcept;
+    Array<var> getDefaultARATransformationFlags() const noexcept;
+
+    String getAUMainTypeString() const noexcept;
+    bool isAUSandBoxSafe() const noexcept;
+    String getVSTCategoryString() const noexcept;
+    String getVST3CategoryString() const noexcept;
+    int getAAXCategory() const noexcept;
+    int getRTASCategory() const noexcept;
+    int getARAContentTypes() const noexcept;
+    int getARATransformationFlags() const noexcept;
+
+    String getIAATypeCode();
+    String getIAAPluginName();
+
+    String getUnityScriptName() const    { return addUnityPluginPrefixIfNecessary (getProjectNameString()) + "_UnityScript.cs"; }
+    static String addUnityPluginPrefixIfNecessary (const String& name)
+    {
+        if (! name.startsWithIgnoreCase ("audioplugin"))
+            return "audioplugin_" + name;
+
+        return name;
+    }
+
+    //==============================================================================
+    bool isAUPluginHost();
+    bool isVSTPluginHost();
+    bool isVST3PluginHost();
+    bool isARAPluginHost();
+
+    //==============================================================================
+    bool shouldBuildTargetType (ProjectType::Target::Type targetType) const noexcept;
+    static ProjectType::Target::Type getTargetTypeFromFilePath (const File& file, bool returnSharedTargetIfNoValidSuffix);
+
+    //==============================================================================
+    void updateDeprecatedProjectSettingsInteractively();
+
+    //==============================================================================
+    class Item
+    {
+    public:
+        //==============================================================================
+        Item (Project& project, const ValueTree& itemNode, bool isModuleCode);
+        Item (const Item& other);
+
+        static Item createGroup (Project& project, const String& name, const String& uid, bool isModuleCode);
+        void initialiseMissingProperties();
+
+        //==============================================================================
+        bool isValid() const                            { return state.isValid(); }
+        bool operator== (const Item& other) const       { return state == other.state && &project == &other.project; }
+        bool operator!= (const Item& other) const       { return ! operator== (other); }
+
+        //==============================================================================
+        bool isFile() const;
+        bool isGroup() const;
+        bool isMainGroup() const;
+        bool isImageFile() const;
+
+        String getID() const;
+        void setID (const String& newID);
+        Item findItemWithID (const String& targetId) const; // (recursive search)
+
+        String getImageFileID() const;
+        Drawable* loadAsImageFile() const;
+
+        //==============================================================================
+        Value getNameValue();
+        String getName() const;
+        File getFile() const;
+        String getFilePath() const;
+        void setFile (const File& file);
+        void setFile (const RelativePath& file);
+        File determineGroupFolder() const;
+        bool renameFile (const File& newFile);
+
+        bool shouldBeAddedToTargetProject() const;
+        bool shouldBeCompiled() const;
+        Value getShouldCompileValue();
+
+        bool shouldBeAddedToBinaryResources() const;
+        Value getShouldAddToBinaryResourcesValue();
+
+        bool shouldBeAddedToXcodeResources() const;
+        Value getShouldAddToXcodeResourcesValue();
+
+        Value getShouldInhibitWarningsValue();
+        bool shouldInhibitWarnings() const;
+
+        bool isModuleCode() const;
+
+        Value getCompilerFlagSchemeValue();
+        String getCompilerFlagSchemeString() const;
+
+        void setCompilerFlagScheme (const String&);
+        void clearCurrentCompilerFlagScheme();
+
+        //==============================================================================
+        bool canContain (const Item& child) const;
+        int getNumChildren() const                      { return state.getNumChildren(); }
+        Item getChild (int index) const                 { return Item (project, state.getChild (index), belongsToModule); }
+
+        Item addNewSubGroup (const String& name, int insertIndex);
+        Item getOrCreateSubGroup (const String& name);
+        void addChild (const Item& newChild, int insertIndex);
+        bool addFileAtIndex (const File& file, int insertIndex, bool shouldCompile);
+        bool addFileRetainingSortOrder (const File& file, bool shouldCompile);
+        void addFileUnchecked (const File& file, int insertIndex, bool shouldCompile);
+        bool addRelativeFile (const RelativePath& file, int insertIndex, bool shouldCompile);
+        void removeItemFromProject();
+        void sortAlphabetically (bool keepGroupsAtStart, bool recursive);
+        Item findItemForFile (const File& file) const;
+        bool containsChildForFile (const RelativePath& file) const;
+
+        Item getParent() const;
+        Item createCopy();
+
+        UndoManager* getUndoManager() const              { return project.getUndoManagerFor (state); }
+
+        Icon getIcon (bool isOpen = false) const;
+        bool isIconCrossedOut() const;
+
+        bool needsSaving() const noexcept;
+
+        Project& project;
+        ValueTree state;
+
+    private:
+        Item& operator= (const Item&);
+        bool belongsToModule;
+    };
+
+    Item getMainGroup();
+
+    void findAllImageItems (OwnedArray<Item>& items);
+
+    //==============================================================================
+    ValueTree getExporters();
+    int getNumExporters();
+    ProjectExporter* createExporter (int index);
+    void addNewExporter (const String& exporterName);
+    void createExporterForCurrentPlatform();
+
+    struct ExporterIterator
+    {
+        ExporterIterator (Project& project);
+        ~ExporterIterator();
+
+        bool next();
+
+        ProjectExporter& operator*() const       { return *exporter; }
+        ProjectExporter* operator->() const      { return exporter.get(); }
+
+        std::unique_ptr<ProjectExporter> exporter;
+        int index;
+
+    private:
+        Project& project;
+        JUCE_DECLARE_NON_COPYABLE_WITH_LEAK_DETECTOR (ExporterIterator)
+    };
+
+    //==============================================================================
+    struct ConfigFlag
+    {
+        String symbol, description, sourceModuleID;
+        ValueWithDefault value;
+    };
+
+    ValueWithDefault getConfigFlag (const String& name);
+    bool isConfigFlagEnabled (const String& name, bool defaultIsEnabled = false) const;
+
+    //==============================================================================
+    EnabledModuleList& getEnabledModules();
+
+    AvailableModuleList& getExporterPathsModuleList();
+    void rescanExporterPathModules (bool async = false);
+
+    std::pair<String, File> getModuleWithID (const String&);
+
+    //==============================================================================
+    String getFileTemplate (const String& templateName);
+
+    //==============================================================================
+    PropertiesFile& getStoredProperties() const;
+
+    //==============================================================================
+    void valueTreePropertyChanged (ValueTree&, const Identifier&) override;
+    void valueTreeChildAdded (ValueTree&, ValueTree&) override;
+    void valueTreeChildRemoved (ValueTree&, ValueTree&, int) override;
+    void valueTreeChildOrderChanged (ValueTree&, int, int) override;
+    void valueTreeParentChanged (ValueTree&) override;
+
+    //==============================================================================
+    UndoManager* getUndoManagerFor (const ValueTree&) const             { return nullptr; }
+    UndoManager* getUndoManager() const                                 { return nullptr; }
+
+    //==============================================================================
+    static const char* projectFileExtension;
+
+    //==============================================================================
+    bool hasProjectBeenModified();
+    void updateModificationTime() { modificationTime = getFile().getLastModificationTime(); }
+
+    //==============================================================================
+    String getUniqueTargetFolderSuffixForExporter (const String& exporterName, const String& baseTargetFolder);
+
+    //==============================================================================
+    bool isCurrentlySaving() const noexcept        { return isSaving; }
+    bool shouldWaitAfterSaving = false;
+    String specifiedExporterToSave = {};
+
+    //==============================================================================
+    bool isTemporaryProject() const noexcept             { return tempDirectory != File(); }
+    File getTemporaryDirectory() const noexcept          { return tempDirectory; }
+    void setTemporaryDirectory (const File&) noexcept;
+
+    void setOpenInIDEAfterSaving (bool open) noexcept    { openInIDEAfterSaving = open; }
+    bool shouldOpenInIDEAfterSaving() const noexcept     { return openInIDEAfterSaving; }
+
+    //==============================================================================
+    bool shouldSendGUIBuilderAnalyticsEvent() noexcept;
+
+    //==============================================================================
+    CompileEngineSettings& getCompileEngineSettings()    { return *compileEngineSettings; }
+
+private:
+    ValueTree projectRoot  { Ids::JUCERPROJECT };
+
+    ValueWithDefault projectNameValue, projectUIDValue, projectLineFeedValue, projectTypeValue, versionValue, bundleIdentifierValue, companyNameValue,
+                     companyCopyrightValue, companyWebsiteValue, companyEmailValue, displaySplashScreenValue, reportAppUsageValue, splashScreenColourValue, cppStandardValue,
+                     headerSearchPathsValue, preprocessorDefsValue, userNotesValue, maxBinaryFileSizeValue, includeBinaryDataInJuceHeaderValue, binaryDataNamespaceValue,
+                     compilerFlagSchemesValue;
+
+    ValueWithDefault pluginFormatsValue, pluginNameValue, pluginDescriptionValue, pluginManufacturerValue, pluginManufacturerCodeValue,
+                     pluginCodeValue, pluginChannelConfigsValue, pluginCharacteristicsValue, pluginAUExportPrefixValue, pluginAAXIdentifierValue,
+                     pluginAUMainTypeValue, pluginAUSandboxSafeValue, pluginRTASCategoryValue, pluginVSTCategoryValue, pluginVST3CategoryValue, pluginAAXCategoryValue,
+                     pluginEnableARA, pluginARAAnalyzableContentValue, pluginARAFactoryIDValue, pluginARAArchiveIDValue, pluginARACompatibleArchiveIDsValue, pluginARATransformFlagsValue,
+                     pluginVSTNumMidiInputsValue, pluginVSTNumMidiOutputsValue;
+
+    //==============================================================================
+    std::unique_ptr<CompileEngineSettings> compileEngineSettings;
+    std::unique_ptr<EnabledModuleList> enabledModuleList;
+    std::unique_ptr<AvailableModuleList> exporterPathsModuleList;
+
+    //==============================================================================
+    bool shouldWriteLegacyPluginFormatSettings = false;
+    bool shouldWriteLegacyPluginCharacteristicsSettings = false;
+
+    static Array<Identifier> getLegacyPluginFormatIdentifiers() noexcept;
+    static Array<Identifier> getLegacyPluginCharacteristicsIdentifiers() noexcept;
+
+    void writeLegacyPluginFormatSettings();
+    void writeLegacyPluginCharacteristicsSettings();
+
+    void coalescePluginFormatValues();
+    void coalescePluginCharacteristicsValues();
+    void updatePluginCategories();
+
+    //==============================================================================
+    File tempDirectory = {};
+    bool openInIDEAfterSaving = false;
+
+    void askUserWhereToSaveProject();
+    void moveTemporaryDirectory (const File&);
+    bool saveProjectRootToFile();
+
+    //==============================================================================
+    bool hasSentGUIBuilderAnalyticsEvent = false;
+
+    //==============================================================================
+    friend class Item;
+    bool isSaving = false;
+    Time modificationTime;
+    StringPairArray parsedPreprocessorDefs;
+
+    //==============================================================================
+    void initialiseProjectValues();
+    void initialiseMainGroup();
+    void initialiseAudioPluginValues();
+
+    bool setCppVersionFromOldExporterSettings();
+
+    void createAudioPluginPropertyEditors (PropertyListBuilder& props);
+
+    //==============================================================================
+    void updateTitleDependencies();
+    void updateCompanyNameDependencies();
+    void updateProjectSettings();
+    ValueTree getConfigurations() const;
+    ValueTree getConfigNode();
+
+    void updateOldStyleConfigList();
+    void moveOldPropertyFromProjectToAllExporters (Identifier name);
+    void removeDefunctExporters();
+    void updateOldModulePaths();
+    void warnAboutOldProjucerVersion();
+
+    JUCE_DECLARE_NON_COPYABLE_WITH_LEAK_DETECTOR (Project)
+};