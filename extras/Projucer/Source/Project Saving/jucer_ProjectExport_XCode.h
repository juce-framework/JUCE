--- conflicted
+++ resolved
@@ -1,2764 +1,2748 @@
-/*
-  ==============================================================================
-
-   This file is part of the JUCE library.
-   Copyright (c) 2015 - ROLI Ltd.
-
-   Permission is granted to use this software under the terms of either:
-   a) the GPL v2 (or any later version)
-   b) the Affero GPL v3
-
-   Details of these licenses can be found at: www.gnu.org/licenses
-
-   JUCE is distributed in the hope that it will be useful, but WITHOUT ANY
-   WARRANTY; without even the implied warranty of MERCHANTABILITY or FITNESS FOR
-   A PARTICULAR PURPOSE.  See the GNU General Public License for more details.
-
-   ------------------------------------------------------------------------------
-
-   To release a closed-source product which uses JUCE, commercial licenses are
-   available: visit www.juce.com for more information.
-
-  ==============================================================================
-*/
-
-#include "../Application/jucer_Application.h"
-#include "jucer_TextWithDefaultPropertyComponent.h"
-
-namespace
-{
-    const char* const osxVersionDefault         = "default";
-    const int oldestSDKVersion  = 5;
-    const int currentSDKVersion = 12;
-    const int minimumAUv3SDKVersion = 11;
-
-    const char* const osxArch_Default           = "default";
-    const char* const osxArch_Native            = "Native";
-    const char* const osxArch_32BitUniversal    = "32BitUniversal";
-    const char* const osxArch_64BitUniversal    = "64BitUniversal";
-    const char* const osxArch_64Bit             = "64BitIntel";
-}
-
-//==============================================================================
-class XCodeProjectExporter  : public ProjectExporter
-{
-public:
-    //==============================================================================
-    static const char* getNameMac()                         { return "Xcode (MacOSX)"; }
-    static const char* getNameiOS()                         { return "Xcode (iOS)"; }
-    static const char* getValueTreeTypeName (bool iOS)      { return iOS ? "XCODE_IPHONE" : "XCODE_MAC"; }
-
-    //==============================================================================
-    XCodeProjectExporter (Project& p, const ValueTree& t, const bool isIOS)
-        : ProjectExporter (p, t),
-          xcodeCanUseDwarf (true),
-          iOS (isIOS)
-    {
-        name = iOS ? getNameiOS() : getNameMac();
-
-        if (getTargetLocationString().isEmpty())
-            getTargetLocationValue() = getDefaultBuildsRootFolder() + (iOS ? "iOS" : "MacOSX");
-
-        initialiseDependencyPathValues();
-
-        if (iOS)
-        {
-            if (getScreenOrientationValue().toString().isEmpty())
-                getScreenOrientationValue() = "portraitlandscape";
-        }
-    }
-
-    static XCodeProjectExporter* createForSettings (Project& project, const ValueTree& settings)
-    {
-        if (settings.hasType (getValueTreeTypeName (false)))  return new XCodeProjectExporter (project, settings, false);
-        if (settings.hasType (getValueTreeTypeName (true)))   return new XCodeProjectExporter (project, settings, true);
-
-        return nullptr;
-    }
-
-    //==============================================================================
-    Value getPListToMergeValue()            { return getSetting ("customPList"); }
-    String getPListToMergeString() const    { return settings   ["customPList"]; }
-
-    Value getExtraFrameworksValue()         { return getSetting (Ids::extraFrameworks); }
-    String getExtraFrameworksString() const { return settings   [Ids::extraFrameworks]; }
-
-    Value  getPostBuildScriptValue()        { return getSetting (Ids::postbuildCommand); }
-    String getPostBuildScript() const       { return settings   [Ids::postbuildCommand]; }
-
-    Value  getPreBuildScriptValue()         { return getSetting (Ids::prebuildCommand); }
-    String getPreBuildScript() const        { return settings   [Ids::prebuildCommand]; }
-
-    Value  getScreenOrientationValue()               { return getSetting (Ids::iosScreenOrientation); }
-    String getScreenOrientationString() const        { return settings   [Ids::iosScreenOrientation]; }
-
-    Value getCustomResourceFoldersValue()            { return getSetting (Ids::customXcodeResourceFolders); }
-    String getCustomResourceFoldersString() const    { return getSettingString (Ids::customXcodeResourceFolders).replaceCharacters ("\r\n", "::"); }
-
-    Value  getCustomXcassetsFolderValue()            { return getSetting (Ids::customXcassetsFolder); }
-    String getCustomXcassetsFolderString() const     { return settings   [Ids::customXcassetsFolder]; }
-
-    Value  getMicrophonePermissionValue()            { return getSetting (Ids::microphonePermissionNeeded); }
-    bool   isMicrophonePermissionEnabled() const     { return settings   [Ids::microphonePermissionNeeded]; }
-    Value  getInAppPurchasesValue()                  { return getSetting (Ids::iosInAppPurchases); }
-    bool   isInAppPurchasesEnabled() const           { return settings   [Ids::iosInAppPurchases]; }
-    Value  getBackgroundAudioValue()                 { return getSetting (Ids::iosBackgroundAudio); }
-    bool   isBackgroundAudioEnabled() const          { return settings   [Ids::iosBackgroundAudio]; }
-    Value  getBackgroundBleValue()                   { return getSetting (Ids::iosBackgroundBle); }
-    bool   isBackgroundBleEnabled() const            { return settings   [Ids::iosBackgroundBle]; }
-
-    Value  getIosDevelopmentTeamIDValue()            { return getSetting (Ids::iosDevelopmentTeamID); }
-    String getIosDevelopmentTeamIDString() const     { return settings   [Ids::iosDevelopmentTeamID]; }
-
-    bool usesMMFiles() const override                { return true; }
-    bool canCopeWithDuplicateFiles() override        { return true; }
-    bool supportsUserDefinedConfigurations() const override { return true; }
-
-    bool isXcode() const override                    { return true; }
-    bool isVisualStudio() const override             { return false; }
-    bool isCodeBlocks() const override               { return false; }
-    bool isMakefile() const override                 { return false; }
-    bool isAndroidStudio() const override            { return false; }
-
-    bool isAndroid() const override                  { return false; }
-    bool isWindows() const override                  { return false; }
-    bool isLinux() const override                    { return false; }
-    bool isOSX() const override                      { return ! iOS; }
-    bool isiOS() const override                      { return iOS; }
-
-    bool supportsTargetType (ProjectType::Target::Type type) const override
-    {
-        switch (type)
-        {
-            case ProjectType::Target::AudioUnitv3PlugIn:
-            case ProjectType::Target::StandalonePlugIn:
-            case ProjectType::Target::GUIApp:
-            case ProjectType::Target::StaticLibrary:
-            case ProjectType::Target::SharedCodeTarget:
-            case ProjectType::Target::AggregateTarget:
-                return true;
-            case ProjectType::Target::ConsoleApp:
-            case ProjectType::Target::VSTPlugIn:
-            case ProjectType::Target::VST3PlugIn:
-            case ProjectType::Target::AAXPlugIn:
-            case ProjectType::Target::RTASPlugIn:
-            case ProjectType::Target::AudioUnitPlugIn:
-            case ProjectType::Target::DynamicLibrary:
-                return ! iOS;
-            default:
-                break;
-        }
-
-        return false;
-    }
-
-    void createExporterProperties (PropertyListBuilder& props) override
-    {
-        if (iOS)
-        {
-            props.add (new TextPropertyComponent (getCustomXcassetsFolderValue(), "Custom Xcassets folder", 128, false),
-                       "If this field is not empty, your Xcode project will use the custom xcassets folder specified here "
-                       "for the app icons and launchimages, and will ignore the Icon files specified above.");
-        }
-
-        props.add (new TextPropertyComponent (getCustomResourceFoldersValue(), "Custom Xcode Resource folders", 8192, true),
-                   "You can specify a list of custom resource folders here (separated by newlines or whitespace). "
-                   "References to these folders will then be added to the Xcode resources. "
-                   "This way you can specify them for OS X and iOS separately, and modify the content of the resource folders "
-                   "without re-saving the Projucer project.");
-
-        if (iOS)
-        {
-            static const char* orientations[] = { "Portrait and Landscape", "Portrait", "Landscape", nullptr };
-            static const char* orientationValues[] = { "portraitlandscape", "portrait", "landscape", nullptr };
-
-            props.add (new ChoicePropertyComponent (getScreenOrientationValue(), "Screen orientation",StringArray (orientations), Array<var> (orientationValues)),
-                       "The screen orientations that this app should support");
-
-            props.add (new BooleanPropertyComponent (getSetting ("UIFileSharingEnabled"), "File Sharing Enabled", "Enabled"),
-                       "Enable this to expose your app's files to iTunes.");
-
-            props.add (new BooleanPropertyComponent (getSetting ("UIStatusBarHidden"), "Status Bar Hidden", "Enabled"),
-                       "Enable this to disable the status bar in your app.");
-
-            props.add (new BooleanPropertyComponent (getMicrophonePermissionValue(), "Microphone access", "Enabled"),
-                       "Enable this to allow your app to use the microphone. "
-                       "The user of your app will be prompted to grant microphone access permissions.");
-
-            props.add (new BooleanPropertyComponent (getInAppPurchasesValue(), "In-App purchases capability", "Enabled"),
-                       "Enable this to grant your app the capability for in-app purchases. "
-                       "This option requires that you specify a valid Development Team ID.");
-
-            props.add (new BooleanPropertyComponent (getBackgroundAudioValue(), "Audio background capability", "Enabled"),
-                       "Enable this to grant your app the capability to access audio when in background mode.");
-
-            props.add (new BooleanPropertyComponent (getBackgroundBleValue(), "Bluetooth MIDI background capability", "Enabled"),
-                       "Enable this to grant your app the capability to connect to Bluetooth LE devices when in background mode.");
-        }
-        else if (projectType.isGUIApplication())
-        {
-            props.add (new TextPropertyComponent (getSetting ("documentExtensions"), "Document file extensions", 128, false),
-                       "A comma-separated list of file extensions for documents that your app can open. "
-                       "Using a leading '.' is optional, and the extensions are not case-sensitive.");
-        }
-
-        props.add (new TextPropertyComponent (getPListToMergeValue(), "Custom PList", 8192, true),
-                   "You can paste the contents of an XML PList file in here, and the settings that it contains will override any "
-                   "settings that the Projucer creates. BEWARE! When doing this, be careful to remove from the XML any "
-                   "values that you DO want the Projucer to change!");
-
-        props.add (new TextPropertyComponent (getExtraFrameworksValue(), "Extra Frameworks", 2048, false),
-                   "A comma-separated list of extra frameworks that should be added to the build. "
-                   "(Don't include the .framework extension in the name)");
-
-        props.add (new TextPropertyComponent (getPreBuildScriptValue(), "Pre-build shell script", 32768, true),
-                   "Some shell-script that will be run before a build starts.");
-
-        props.add (new TextPropertyComponent (getPostBuildScriptValue(), "Post-build shell script", 32768, true),
-                   "Some shell-script that will be run after a build completes.");
-
-        props.add (new TextPropertyComponent (getIosDevelopmentTeamIDValue(), "Development Team ID", 10, false),
-                   "The Development Team ID to be used for setting up code-signing your iOS app. This is a ten-character "
-                   "string (for example, \"S7B6T5XJ2Q\") that describes the distribution certificate Apple issued to you. "
-                   "You can find this string in the OS X app Keychain Access under \"Certificates\".");
-
-        props.add (new BooleanPropertyComponent (getSetting ("keepCustomXcodeSchemes"), "Keep custom Xcode schemes", "Enabled"),
-                   "Enable this to keep any Xcode schemes you have created for debugging or running, e.g. to launch a plug-in in"
-                   "various hosts. If disabled, all schemes are replaced by a default set.");
-    }
-
-    bool launchProject() override
-    {
-       #if JUCE_MAC
-        return getProjectBundle().startAsProcess();
-       #else
-        return false;
-       #endif
-    }
-
-    bool canLaunchProject() override
-    {
-       #if JUCE_MAC
-        return true;
-       #else
-        return false;
-       #endif
-    }
-
-    //==============================================================================
-    void create (const OwnedArray<LibraryModule>&) const override
-    {
-        for (auto& target : targets)
-            if (target->shouldCreatePList())
-                target->infoPlistFile = getTargetFolder().getChildFile (target->getInfoPlistName());
-
-        menuNibFile = getTargetFolder().getChildFile ("RecentFilesMenuTemplate.nib");
-
-        createIconFile();
-
-        File projectBundle (getProjectBundle());
-        createDirectoryOrThrow (projectBundle);
-
-        createObjects();
-
-        File projectFile (projectBundle.getChildFile ("project.pbxproj"));
-
-        {
-            MemoryOutputStream mo;
-            writeProjectFile (mo);
-            overwriteFileIfDifferentOrThrow (projectFile, mo);
-        }
-
-        writeInfoPlistFiles();
-
-        // Deleting the .rsrc files can be needed to force Xcode to update the version number.
-        deleteRsrcFiles (getTargetFolder().getChildFile ("build"));
-
-        if (! ProjucerApplication::getApp().isRunningCommandLine)
-        {
-            // Workaround for a bug where Xcode thinks the project is invalid if opened immedietely
-            // after writing
-            Thread::sleep (2000);
-        }
-    }
-
-    //==============================================================================
-    void addPlatformSpecificSettingsForProjectType (const ProjectType&) override
-    {
-        callForAllSupportedTargets ([this] (ProjectType::Target::Type targetType)
-                                    {
-                                        if (XCodeTarget* target = new XCodeTarget (targetType, *this))
-                                        {
-                                            if (targetType == ProjectType::Target::AggregateTarget)
-                                                targets.insert (0, target);
-                                            else
-                                                targets.add (target);
-                                        }
-                                    });
-
-        // If you hit this assert, you tried to generate a project for an exporter
-        // that does not support any of your targets!
-        jassert (targets.size() > 0);
-    }
-
-    void updateDeprecatedProjectSettingsInteractively() override
-    {
-        if (hasInvalidPostBuildScript())
-        {
-            String alertWindowText = iOS ? "Your Xcode (iOS) Exporter settings use an invalid post-build script. Click 'Update' to remove it."
-                                         : "Your Xcode (OSX) Exporter settings use a pre-JUCE 4.2 post-build script to move the plug-in binaries to their plug-in install folders.\n\n"
-                                           "Since JUCE 4.2, this is instead done using \"AU/VST/VST2/AAX/RTAS Binary Location\" in the Xcode (OS X) configuration settings.\n\n"
-                                           "Click 'Update' to remove the script (otherwise your plug-in may not compile correctly).";
-
-            if (AlertWindow::showOkCancelBox (AlertWindow::WarningIcon,
-                                              "Project settings: " + project.getDocumentTitle(),
-                                              alertWindowText, "Update", "Cancel", nullptr, nullptr))
-                getPostBuildScriptValue() = var();
-        }
-    }
-
-    bool hasInvalidPostBuildScript() const
-    {
-        // check whether the script is identical to the old one that the Introjucer used to auto-generate
-        return (MD5 (getPostBuildScript().toUTF8()).toHexString() == "265ac212a7e734c5bbd6150e1eae18a1");
-    }
-
-protected:
-    //==============================================================================
-    class XcodeBuildConfiguration  : public BuildConfiguration
-    {
-    public:
-        XcodeBuildConfiguration (Project& p, const ValueTree& t, const bool isIOS, const ProjectExporter& e)
-            : BuildConfiguration (p, t, e),
-              iOS (isIOS),
-              osxSDKVersion               (config, Ids::osxSDK,               nullptr, "default"),
-              osxDeploymentTarget         (config, Ids::osxCompatibility,     nullptr, "default"),
-              iosDeploymentTarget         (config, Ids::iosCompatibility,     nullptr, "default"),
-              osxArchitecture             (config, Ids::osxArchitecture,      nullptr, "default"),
-              customXcodeFlags            (config, Ids::customXcodeFlags,     nullptr),
-              cppLanguageStandard         (config, Ids::cppLanguageStandard,  nullptr),
-              cppStandardLibrary          (config, Ids::cppLibType,           nullptr),
-              codeSignIdentity            (config, Ids::codeSigningIdentity,  nullptr, iOS ? "iPhone Developer" : "Mac Developer"),
-              fastMathEnabled             (config, Ids::fastMath,             nullptr),
-              linkTimeOptimisationEnabled (config, Ids::linkTimeOptimisation, nullptr),
-              stripLocalSymbolsEnabled    (config, Ids::stripLocalSymbols,    nullptr),
-              vstBinaryLocation           (config, Ids::xcodeVstBinaryLocation,       nullptr, "$(HOME)/Library/Audio/Plug-Ins/VST/"),
-              vst3BinaryLocation          (config, Ids::xcodeVst3BinaryLocation,      nullptr, "$(HOME)/Library/Audio/Plug-Ins/VST3/"),
-              auBinaryLocation            (config, Ids::xcodeAudioUnitBinaryLocation, nullptr, "$(HOME)/Library/Audio/Plug-Ins/Components/"),
-              rtasBinaryLocation          (config, Ids::xcodeRtasBinaryLocation,      nullptr, "/Library/Application Support/Digidesign/Plug-Ins/"),
-              aaxBinaryLocation           (config, Ids::xcodeAaxBinaryLocation,       nullptr, "/Library/Application Support/Avid/Audio/Plug-Ins/")
-        {
-        }
-
-        //==========================================================================
-        bool iOS;
-
-        CachedValue<String> osxSDKVersion, osxDeploymentTarget, iosDeploymentTarget, osxArchitecture,
-                            customXcodeFlags, cppLanguageStandard, cppStandardLibrary, codeSignIdentity;
-        CachedValue<bool>   fastMathEnabled, linkTimeOptimisationEnabled, stripLocalSymbolsEnabled;
-        CachedValue<String> vstBinaryLocation, vst3BinaryLocation, auBinaryLocation, rtasBinaryLocation, aaxBinaryLocation;
-
-        //==========================================================================
-        var getDefaultOptimisationLevel() const override    { return var ((int) (isDebug() ? gccO0 : gccO3)); }
-
-        void createConfigProperties (PropertyListBuilder& props) override
-        {
-            addXcodePluginInstallPathProperties (props);
-            addGCCOptimisationProperty (props);
-
-            if (iOS)
-            {
-                const char* iosVersions[]      = { "Use Default",     "7.0", "7.1", "8.0", "8.1", "8.2", "8.3", "8.4", "9.0", "9.1", "9.2", "9.3", "10.0", 0 };
-                const char* iosVersionValues[] = { osxVersionDefault, "7.0", "7.1", "8.0", "8.1", "8.2", "8.3", "8.4", "9.0", "9.1", "9.2", "9.3", "10.0", 0 };
-
-                props.add (new ChoicePropertyComponent (iosDeploymentTarget.getPropertyAsValue(), "iOS Deployment Target",
-                                                        StringArray (iosVersions), Array<var> (iosVersionValues)),
-                           "The minimum version of iOS that the target binary will run on.");
-            }
-            else
-            {
-                StringArray sdkVersionNames, osxVersionNames;
-                Array<var> versionValues;
-
-                sdkVersionNames.add ("Use Default");
-                osxVersionNames.add ("Use Default");
-                versionValues.add (osxVersionDefault);
-
-                for (int ver = oldestSDKVersion; ver <= currentSDKVersion; ++ver)
-                {
-                    sdkVersionNames.add (getSDKName (ver));
-                    osxVersionNames.add (getOSXVersionName (ver));
-                    versionValues.add (getSDKName (ver));
-                }
-
-                props.add (new ChoicePropertyComponent (osxSDKVersion.getPropertyAsValue(), "OSX Base SDK Version", sdkVersionNames, versionValues),
-                           "The version of OSX to link against in the XCode build.");
-
-                props.add (new ChoicePropertyComponent (osxDeploymentTarget.getPropertyAsValue(), "OSX Deployment Target", osxVersionNames, versionValues),
-                           "The minimum version of OSX that the target binary will be compatible with.");
-
-                const char* osxArch[] = { "Use Default", "Native architecture of build machine",
-                                          "Universal Binary (32-bit)", "Universal Binary (32/64-bit)", "64-bit Intel", 0 };
-                const char* osxArchValues[] = { osxArch_Default, osxArch_Native, osxArch_32BitUniversal,
-                                                osxArch_64BitUniversal, osxArch_64Bit, 0 };
-
-                props.add (new ChoicePropertyComponent (osxArchitecture.getPropertyAsValue(), "OSX Architecture",
-                                                        StringArray (osxArch), Array<var> (osxArchValues)),
-                           "The type of OSX binary that will be produced.");
-            }
-
-            props.add (new TextPropertyComponent (customXcodeFlags.getPropertyAsValue(), "Custom Xcode flags", 8192, false),
-                       "A comma-separated list of custom Xcode setting flags which will be appended to the list of generated flags, "
-                       "e.g. MACOSX_DEPLOYMENT_TARGET_i386 = 10.5, VALID_ARCHS = \"ppc i386 x86_64\"");
-
-            const char* cppLanguageStandardNames[] = { "Use Default", "C++11", "GNU++11", "C++14", "GNU++14", nullptr };
-            Array<var> cppLanguageStandardValues;
-            cppLanguageStandardValues.add (var());
-            cppLanguageStandardValues.add ("c++11");
-            cppLanguageStandardValues.add ("gnu++11");
-            cppLanguageStandardValues.add ("c++14");
-            cppLanguageStandardValues.add ("gnu++14");
-
-            props.add (new ChoicePropertyComponent (cppLanguageStandard.getPropertyAsValue(), "C++ Language Standard",
-                                                    StringArray (cppLanguageStandardNames), cppLanguageStandardValues),
-                       "The standard of the C++ language that will be used for compilation.");
-
-            const char* cppLibNames[] = { "Use Default", "LLVM libc++", "GNU libstdc++", nullptr };
-            Array<var> cppLibValues;
-            cppLibValues.add (var());
-            cppLibValues.add ("libc++");
-            cppLibValues.add ("libstdc++");
-
-            props.add (new ChoicePropertyComponent (cppStandardLibrary.getPropertyAsValue(), "C++ Library", StringArray (cppLibNames), cppLibValues),
-                       "The type of C++ std lib that will be linked.");
-
-            props.add (new TextWithDefaultPropertyComponent<String> (codeSignIdentity, "Code-signing Identity", 1024),
-                       "The name of a code-signing identity for Xcode to apply.");
-
-            props.add (new BooleanPropertyComponent (fastMathEnabled.getPropertyAsValue(), "Relax IEEE compliance", "Enabled"),
-                       "Enable this to use FAST_MATH non-IEEE mode. (Warning: this can have unexpected results!)");
-
-            props.add (new BooleanPropertyComponent (linkTimeOptimisationEnabled.getPropertyAsValue(), "Link-Time Optimisation", "Enabled"),
-                       "Enable this to perform link-time code generation. This is recommended for release builds.");
-
-            props.add (new BooleanPropertyComponent (stripLocalSymbolsEnabled.getPropertyAsValue(), "Strip local symbols", "Enabled"),
-                       "Enable this to strip any locally defined symbols resulting in a smaller binary size. Enabling this will also remove any function names from crash logs. Must be disabled for static library projects.");
-        }
-
-        String getLibrarySubdirPath () const override
-        {
-            return "${CURRENT_ARCH}";
-        }
-
-    private:
-        //==========================================================================
-        void addXcodePluginInstallPathProperties (PropertyListBuilder& props)
-        {
-            if (project.shouldBuildVST())
-                props.add (new TextWithDefaultPropertyComponent<String> (vstBinaryLocation, "VST Binary location", 1024),
-                           "The folder in which the compiled VST binary should be placed.");
-
-            if (project.shouldBuildVST3())
-                props.add (new TextWithDefaultPropertyComponent<String> (vst3BinaryLocation, "VST3 Binary location", 1024),
-                           "The folder in which the compiled VST3 binary should be placed.");
-
-            if (project.shouldBuildAU())
-                props.add (new TextWithDefaultPropertyComponent<String> (auBinaryLocation, "AU Binary location", 1024),
-                           "The folder in which the compiled AU binary should be placed.");
-
-            if (project.shouldBuildRTAS())
-                props.add (new TextWithDefaultPropertyComponent<String> (rtasBinaryLocation, "RTAS Binary location", 1024),
-                           "The folder in which the compiled RTAS binary should be placed.");
-
-            if (project.shouldBuildAAX())
-                props.add (new TextWithDefaultPropertyComponent<String> (aaxBinaryLocation, "AAX Binary location", 1024),
-                           "The folder in which the compiled AAX binary should be placed.");
-        }
-    };
-
-    BuildConfiguration::Ptr createBuildConfig (const ValueTree& v) const override
-    {
-        return new XcodeBuildConfiguration (project, v, iOS, *this);
-    }
-
-public:
-    //==============================================================================
-    /* The numbers for these enum values are defined by Xcode for the different
-       possible destinations of a "copy files" post-build step.
-    */
-    enum XcodeCopyFilesDestinationIDs
-    {
-        kWrapperFolder          = 1,
-        kExecutablesFolder      = 6,
-        kResourcesFolder        = 7,
-        kFrameworksFolder       = 10,
-        kSharedFrameworksFolder = 11,
-        kSharedSupportFolder    = 12,
-        kPluginsFolder          = 13,
-        kJavaResourcesFolder    = 15,
-        kXPCServicesFolder      = 16
-    };
-
-    //==============================================================================
-    struct XCodeTarget : ProjectType::Target
-    {
-        //==============================================================================
-        XCodeTarget (ProjectType::Target::Type targetType, const XCodeProjectExporter& exporter)
-            : ProjectType::Target (targetType),
-              owner (exporter)
-        {
-            switch (type)
-            {
-                case GUIApp:
-                    xcodePackageType = "APPL";
-                    xcodeBundleSignature = "????";
-                    xcodeFileType = "wrapper.application";
-                    xcodeBundleExtension = ".app";
-                    xcodeProductType = "com.apple.product-type.application";
-                    xcodeCopyToProductInstallPathAfterBuild = false;
-                    break;
-
-                case ConsoleApp:
-                    xcodeFileType = "compiled.mach-o.executable";
-                    xcodeBundleExtension = String();
-                    xcodeProductType = "com.apple.product-type.tool";
-                    xcodeCopyToProductInstallPathAfterBuild = false;
-                    break;
-
-                case StaticLibrary:
-                    xcodeFileType = "archive.ar";
-                    xcodeProductType = "com.apple.product-type.library.static";
-                    xcodeCopyToProductInstallPathAfterBuild = false;
-                    break;
-
-                case DynamicLibrary:
-                    xcodeFileType = "compiled.mach-o.dylib";
-                    xcodeProductType = "com.apple.product-type.library.dynamic";
-                    xcodeBundleExtension = ".dylib";
-                    xcodeCopyToProductInstallPathAfterBuild = false;
-                    break;
-
-                case VSTPlugIn:
-                    xcodePackageType = "BNDL";
-                    xcodeBundleSignature = "????";
-                    xcodeFileType = "wrapper.cfbundle";
-                    xcodeBundleExtension = ".vst";
-                    xcodeProductType = "com.apple.product-type.bundle";
-                    xcodeCopyToProductInstallPathAfterBuild = true;
-                    break;
-
-                case VST3PlugIn:
-                    xcodePackageType = "BNDL";
-                    xcodeBundleSignature = "????";
-                    xcodeFileType = "wrapper.cfbundle";
-                    xcodeBundleExtension = ".vst3";
-                    xcodeProductType = "com.apple.product-type.bundle";
-                    xcodeCopyToProductInstallPathAfterBuild = true;
-                    break;
-
-                case AudioUnitPlugIn:
-                    xcodePackageType = "BNDL";
-                    xcodeBundleSignature = "????";
-                    xcodeFileType = "wrapper.cfbundle";
-                    xcodeBundleExtension = ".component";
-                    xcodeProductType = "com.apple.product-type.bundle";
-                    xcodeCopyToProductInstallPathAfterBuild = true;
-
-                    addExtraAudioUnitTargetSettings();
-                    break;
-
-                case StandalonePlugIn:
-                    xcodePackageType = "APPL";
-                    xcodeBundleSignature = "????";
-                    xcodeFileType = "wrapper.application";
-                    xcodeBundleExtension = ".app";
-                    xcodeProductType = "com.apple.product-type.application";
-                    xcodeCopyToProductInstallPathAfterBuild = false;
-                    break;
-
-                case AudioUnitv3PlugIn:
-                    xcodePackageType = "XPC!";
-                    xcodeBundleSignature = "????";
-                    xcodeFileType = "wrapper.app-extension";
-                    xcodeBundleExtension = ".appex";
-                    xcodeBundleIDSubPath = "AUv3";
-                    xcodeProductType = "com.apple.product-type.app-extension";
-                    xcodeCopyToProductInstallPathAfterBuild = false;
-
-                    addExtraAudioUnitv3PlugInTargetSettings();
-                    break;
-
-                case AAXPlugIn:
-                    xcodePackageType = "TDMw";
-                    xcodeBundleSignature = "PTul";
-                    xcodeFileType = "wrapper.cfbundle";
-                    xcodeBundleExtension = ".aaxplugin";
-                    xcodeProductType = "com.apple.product-type.bundle";
-                    xcodeCopyToProductInstallPathAfterBuild = true;
-                    break;
-
-                case RTASPlugIn:
-                    xcodePackageType = "TDMw";
-                    xcodeBundleSignature = "PTul";
-                    xcodeFileType = "wrapper.cfbundle";
-                    xcodeBundleExtension = ".dpm";
-                    xcodeProductType = "com.apple.product-type.bundle";
-                    xcodeCopyToProductInstallPathAfterBuild = true;
-                    break;
-
-                case SharedCodeTarget:
-                    xcodeFileType = "archive.ar";
-                    xcodeProductType = "com.apple.product-type.library.static";
-                    xcodeCopyToProductInstallPathAfterBuild = false;
-                    break;
-
-                case AggregateTarget:
-                    xcodeCopyToProductInstallPathAfterBuild = false;
-                    break;
-
-                default:
-                    // unknown target type!
-                    jassertfalse;
-                    break;
-            }
-        }
-
-        String getXCodeSchemeName() const
-        {
-            return owner.projectName + " - " + getName();
-        }
-
-        String getID() const
-        {
-            return owner.createID (String ("__target") + getName());
-        }
-
-        String getInfoPlistName() const
-        {
-            return String ("Info-") + String (getName()).replace (" ", "_") + String (".plist");
-        }
-
-        String xcodePackageType, xcodeBundleSignature, xcodeBundleExtension;
-        String xcodeProductType, xcodeFileType;
-        String xcodeOtherRezFlags, xcodeExcludedFiles64Bit, xcodeBundleIDSubPath;
-        bool xcodeCopyToProductInstallPathAfterBuild;
-        StringArray xcodeFrameworks, xcodeLibs;
-        Array<XmlElement> xcodeExtraPListEntries;
-        Array<RelativePath> xcodeExtraLibrariesDebug, xcodeExtraLibrariesRelease;
-
-        StringArray frameworkIDs, buildPhaseIDs, configIDs, sourceIDs, rezFileIDs;
-        String dependencyID, mainBuildProductID;
-        File infoPlistFile;
-
-        //==============================================================================
-        void addMainBuildProduct() const
-        {
-            jassert (xcodeFileType.isNotEmpty());
-            jassert (xcodeBundleExtension.isEmpty() || xcodeBundleExtension.startsWithChar ('.'));
-
-            if (ProjectExporter::BuildConfiguration::Ptr config = owner.getConfiguration(0))
-            {
-                String productName (owner.replacePreprocessorTokens (*config, config->getTargetBinaryNameString()));
-
-                if (xcodeFileType == "archive.ar")
-                    productName = getStaticLibbedFilename (productName);
-                else
-                    productName += xcodeBundleExtension;
-
-                addBuildProduct (xcodeFileType, productName);
-            }
-        }
-
-        //==============================================================================
-        void addBuildProduct (const String& fileType, const String& binaryName) const
-        {
-            ValueTree* v = new ValueTree (owner.createID (String ("__productFileID") + getName()));
-            v->setProperty ("isa", "PBXFileReference", nullptr);
-            v->setProperty ("explicitFileType", fileType, nullptr);
-            v->setProperty ("includeInIndex", (int) 0, nullptr);
-            v->setProperty ("path", sanitisePath (binaryName), nullptr);
-            v->setProperty ("sourceTree", "BUILT_PRODUCTS_DIR", nullptr);
-            owner.pbxFileReferences.add (v);
-        }
-
-        //==============================================================================
-        void addDependency()
-        {
-            jassert (dependencyID.isEmpty());
-
-            dependencyID = owner.createID (String ("__dependency") + getName());
-            ValueTree* const v = new ValueTree (dependencyID);
-
-            v->setProperty ("isa", "PBXTargetDependency", nullptr);
-            v->setProperty ("target", getID(), nullptr);
-
-            owner.misc.add (v);
-        }
-
-        String getDependencyID() const
-        {
-            jassert (dependencyID.isNotEmpty());
-
-            return dependencyID;
-        }
-
-        //==============================================================================
-        void addTargetConfig (const String& configName, const StringArray& buildSettings)
-        {
-            String configID = owner.createID (String ("targetconfigid_") + getName() + String ("_") + configName);
-
-            ValueTree* v = new ValueTree (configID);
-            v->setProperty ("isa", "XCBuildConfiguration", nullptr);
-            v->setProperty ("buildSettings", indentBracedList (buildSettings), nullptr);
-            v->setProperty (Ids::name, configName, nullptr);
-
-            configIDs.add (configID);
-            owner.targetConfigs.add (v);
-        }
-
-        //==============================================================================
-        String getTargetAttributes() const
-        {
-            String attributes;
-
-            attributes << getID() << " = { ";
-
-            String developmentTeamID = owner.getIosDevelopmentTeamIDString();
-            if (developmentTeamID.isNotEmpty())
-                attributes << "DevelopmentTeam = " << developmentTeamID << "; ";
-
-            const int inAppPurchasesEnabled = (owner.iOS && owner.isInAppPurchasesEnabled()) ? 1 : 0;
-            const int interAppAudioEnabled  = (owner.iOS
-                                               && type == Target::StandalonePlugIn
-                                               && owner.getProject().shouldEnableIAA()) ? 1 : 0;
-            const int sandboxEnabled = (type == Target::AudioUnitv3PlugIn ? 1 : 0);
-
-            attributes << "SystemCapabilities = {";
-            attributes << "com.apple.InAppPurchase = { enabled = " << inAppPurchasesEnabled << "; }; ";
-            attributes << "com.apple.InterAppAudio = { enabled = " << interAppAudioEnabled << "; }; ";
-            attributes << "com.apple.Sandbox = { enabled = " << sandboxEnabled << "; }; ";
-            attributes << "}; };";
-
-            return attributes;
-        }
-
-        //==============================================================================
-        ValueTree& addBuildPhase (const String& buildPhaseType, const StringArray& fileIds, const StringRef humanReadableName = StringRef())
-        {
-            String buildPhaseName = buildPhaseType + String ("_") + getName() + String ("_") + (humanReadableName.isNotEmpty() ? String (humanReadableName) : String ("resbuildphase"));
-            String buildPhaseId (owner.createID (buildPhaseName));
-
-            int n = 0;
-            while (buildPhaseIDs.contains (buildPhaseId))
-                buildPhaseId = owner.createID (buildPhaseName + String (++n));
-
-            buildPhaseIDs.add (buildPhaseId);
-
-            ValueTree* v = new ValueTree (buildPhaseId);
-            v->setProperty ("isa", buildPhaseType, nullptr);
-            v->setProperty ("buildActionMask", "2147483647", nullptr);
-            v->setProperty ("files", indentParenthesisedList (fileIds), nullptr);
-            v->setProperty ("runOnlyForDeploymentPostprocessing", (int) 0, nullptr);
-
-            if (humanReadableName.isNotEmpty())
-                v->setProperty ("name", String (humanReadableName), nullptr);
-
-            owner.misc.add (v);
-            return *v;
-        }
-
-        bool shouldCreatePList() const
-        {
-            const ProjectType::Target::TargetFileType fileType = getTargetFileType();
-            return (fileType == executable && type != ConsoleApp) || fileType == pluginBundle || fileType == macOSAppex;
-        }
-
-        //==============================================================================
-        StringArray getTargetSettings (const XcodeBuildConfiguration& config) const
-        {
-            if (type == AggregateTarget)
-                // the aggregate target should not specify any settings at all!
-                // it just defines dependencies on the other targets.
-                return StringArray();
-
-            StringArray s;
-
-            String bundleIdentifier = owner.project.getBundleIdentifier().toString();
-            if (xcodeBundleIDSubPath.isNotEmpty())
-            {
-                StringArray bundleIdSegments = StringArray::fromTokens (bundleIdentifier, ".", StringRef());
-
-                jassert (bundleIdSegments.size() > 0);
-                bundleIdentifier += String (".") + bundleIdSegments[bundleIdSegments.size() - 1] + xcodeBundleIDSubPath;
-            }
-
-            s.add ("PRODUCT_BUNDLE_IDENTIFIER = " + bundleIdentifier);
-
-            const String arch ((! owner.isiOS() && type == Target::AudioUnitv3PlugIn) ? osxArch_64Bit : config.osxArchitecture.get());
-
-            if (arch == osxArch_Native)                s.add ("ARCHS = \"$(NATIVE_ARCH_ACTUAL)\"");
-            else if (arch == osxArch_32BitUniversal)   s.add ("ARCHS = \"$(ARCHS_STANDARD_32_BIT)\"");
-            else if (arch == osxArch_64BitUniversal)   s.add ("ARCHS = \"$(ARCHS_STANDARD_32_64_BIT)\"");
-            else if (arch == osxArch_64Bit)            s.add ("ARCHS = \"$(ARCHS_STANDARD_64_BIT)\"");
-
-            s.add ("HEADER_SEARCH_PATHS = " + getHeaderSearchPaths (config));
-            s.add ("GCC_OPTIMIZATION_LEVEL = " + config.getGCCOptimisationFlag());
-
-            if (shouldCreatePList())
-                s.add ("INFOPLIST_FILE = " + infoPlistFile.getFileName());
-
-            if (config.linkTimeOptimisationEnabled.get())
-                s.add ("LLVM_LTO = YES");
-
-            if (config.fastMathEnabled.get())
-                s.add ("GCC_FAST_MATH = YES");
-
-            const String extraFlags (owner.replacePreprocessorTokens (config, owner.getExtraCompilerFlagsString()).trim());
-            if (extraFlags.isNotEmpty())
-                s.add ("OTHER_CPLUSPLUSFLAGS = \"" + extraFlags + "\"");
-
-            String installPath = getInstallPathForConfiguration (config);
-
-            if (installPath.isNotEmpty())
-            {
-                s.add ("INSTALL_PATH = \"" + installPath + "\"");
-
-                if (xcodeCopyToProductInstallPathAfterBuild)
-                {
-                    s.add ("DEPLOYMENT_LOCATION = YES");
-                    s.add ("DSTROOT = /");
-                }
-            }
-
-            if (getTargetFileType() == pluginBundle)
-            {
-                s.add ("LIBRARY_STYLE = Bundle");
-                s.add ("WRAPPER_EXTENSION = " + xcodeBundleExtension.substring (1));
-                s.add ("GENERATE_PKGINFO_FILE = YES");
-            }
-
-            if (xcodeOtherRezFlags.isNotEmpty())
-                s.add ("OTHER_REZFLAGS = \"" + xcodeOtherRezFlags + "\"");
-
-            String configurationBuildDir = "$(PROJECT_DIR)/build/$(CONFIGURATION)";
-
-            if (config.getTargetBinaryRelativePathString().isNotEmpty())
-            {
-                // a target's position can either be defined via installPath + xcodeCopyToProductInstallPathAfterBuild
-                // (= for audio plug-ins) or using a custom binary path (for everything else), but not both (= conflict!)
-                jassert (! xcodeCopyToProductInstallPathAfterBuild);
-
-                RelativePath binaryPath (config.getTargetBinaryRelativePathString(), RelativePath::projectFolder);
-                configurationBuildDir = sanitisePath (binaryPath.rebased (owner.projectFolder, owner.getTargetFolder(), RelativePath::buildTargetFolder)
-                                                                .toUnixStyle());
-            }
-
-            s.add ("CONFIGURATION_BUILD_DIR = " + addQuotesIfRequired (configurationBuildDir));
-
-            String gccVersion ("com.apple.compilers.llvm.clang.1_0");
-
-            if (owner.iOS)
-            {
-                s.add ("ASSETCATALOG_COMPILER_APPICON_NAME = AppIcon");
-                s.add ("ASSETCATALOG_COMPILER_LAUNCHIMAGE_NAME = LaunchImage");
-            }
-            else
-            {
-                String sdkRoot;
-                s.add ("MACOSX_DEPLOYMENT_TARGET = " + getOSXDeploymentTarget(config, &sdkRoot));
-
-                if (sdkRoot.isNotEmpty())
-                    s.add ("SDKROOT = " + sdkRoot);
-
-                s.add ("MACOSX_DEPLOYMENT_TARGET_ppc = 10.4");
-                s.add ("SDKROOT_ppc = macosx10.5");
-
-                if (xcodeExcludedFiles64Bit.isNotEmpty())
-                {
-                    s.add ("EXCLUDED_SOURCE_FILE_NAMES = \"$(EXCLUDED_SOURCE_FILE_NAMES_$(CURRENT_ARCH))\"");
-                    s.add ("EXCLUDED_SOURCE_FILE_NAMES_x86_64 = " + xcodeExcludedFiles64Bit);
-                }
-            }
-
-            s.add ("GCC_VERSION = " + gccVersion);
-            s.add ("CLANG_CXX_LANGUAGE_STANDARD = \"c++0x\"");
-            s.add ("CLANG_LINK_OBJC_RUNTIME = NO");
-
-            if (! config.codeSignIdentity.isUsingDefault())
-                s.add ("CODE_SIGN_IDENTITY = " + config.codeSignIdentity.get().quoted());
-
-            if (config.cppLanguageStandard.get().isNotEmpty())
-                s.add ("CLANG_CXX_LANGUAGE_STANDARD = " + config.cppLanguageStandard.get().quoted());
-
-            if (config.cppStandardLibrary.get().isNotEmpty())
-                s.add ("CLANG_CXX_LIBRARY = " + config.cppStandardLibrary.get().quoted());
-
-            s.add ("COMBINE_HIDPI_IMAGES = YES");
-
-            {
-                StringArray linkerFlags, librarySearchPaths;
-                getLinkerSettings (config, linkerFlags, librarySearchPaths);
-
-                if (linkerFlags.size() > 0)
-                    s.add ("OTHER_LDFLAGS = \"" + linkerFlags.joinIntoString (" ") + "\"");
-
-                librarySearchPaths.addArray (config.getLibrarySearchPaths());
-                librarySearchPaths = getCleanedStringArray (librarySearchPaths);
-
-                if (librarySearchPaths.size() > 0)
-                {
-                    String libPaths ("LIBRARY_SEARCH_PATHS = (\"$(inherited)\"");
-
-                    for (auto& p : librarySearchPaths)
-                        libPaths += ", \"\\\"" + p + "\\\"\"";
-
-                    s.add (libPaths + ")");
-                }
-            }
-
-            StringPairArray defines;
-
-            if (config.isDebug())
-            {
-                defines.set ("_DEBUG", "1");
-                defines.set ("DEBUG", "1");
-                s.add ("COPY_PHASE_STRIP = NO");
-                s.add ("GCC_DYNAMIC_NO_PIC = NO");
-            }
-            else
-            {
-                defines.set ("_NDEBUG", "1");
-                defines.set ("NDEBUG", "1");
-                s.add ("GCC_GENERATE_DEBUGGING_SYMBOLS = NO");
-                s.add ("GCC_SYMBOLS_PRIVATE_EXTERN = YES");
-                s.add ("DEAD_CODE_STRIPPING = YES");
-            }
-
-            if (type != Target::SharedCodeTarget && type != Target::StaticLibrary && type != Target::DynamicLibrary
-                  && config.stripLocalSymbolsEnabled.get())
-            {
-                s.add ("STRIPFLAGS = \"-x\"");
-                s.add ("DEPLOYMENT_POSTPROCESSING = YES");
-                s.add ("SEPARATE_STRIP = YES");
-            }
-
-            if (owner.project.getProjectType().isAudioPlugin())
-                if ((owner.isOSX() && type == Target::AudioUnitv3PlugIn)
-                    || (owner.isiOS() && type == Target::StandalonePlugIn))
-                    s.add (String ("CODE_SIGN_ENTITLEMENTS = \"") + owner.getEntitlementsFileName() + String ("\""));
-
-            defines = mergePreprocessorDefs (defines, owner.getAllPreprocessorDefs (config, type));
-
-            StringArray defsList;
-
-            for (int i = 0; i < defines.size(); ++i)
-            {
-                String def (defines.getAllKeys()[i]);
-                const String value (defines.getAllValues()[i]);
-                if (value.isNotEmpty())
-                    def << "=" << value.replace ("\"", "\\\\\\\"");
-
-                defsList.add ("\"" + def + "\"");
-            }
-
-            s.add ("GCC_PREPROCESSOR_DEFINITIONS = " + indentParenthesisedList (defsList));
-            if (type == Target::RTASPlugIn && ! config.isDebug())
-                s.add("VALID_ARCHS=\"i386\"");
-            if (type == Target::AudioUnitv3PlugIn && ! owner.isiOS() && ! config.isDebug())
-                s.add("VALID_ARCHS=\"x86_64\"");
-            s.addTokens (config.customXcodeFlags.get(), ",", "\"'");
-
-            return getCleanedStringArray (s);
-        }
-
-        String getInstallPathForConfiguration (const XcodeBuildConfiguration& config) const
-        {
-            switch (type)
-            {
-                case GUIApp:            return "$(HOME)/Applications";
-                case ConsoleApp:        return "/usr/bin";
-                case VSTPlugIn:         return config.vstBinaryLocation.get();
-                case VST3PlugIn:        return config.vst3BinaryLocation.get();
-                case AudioUnitPlugIn:   return config.auBinaryLocation.get();
-                case RTASPlugIn:        return config.rtasBinaryLocation.get();
-                case AAXPlugIn:         return config.aaxBinaryLocation.get();
-                case SharedCodeTarget:  return owner.isiOS() ? "@executable_path/Frameworks" : "@executable_path/../Frameworks";
-                default:                return String();
-            }
-        }
-
-        //==============================================================================
-        void getLinkerSettings (const BuildConfiguration& config, StringArray& flags, StringArray& librarySearchPaths) const
-        {
-            if (getTargetFileType() == pluginBundle)
-                flags.add (owner.isiOS() ? "-bitcode_bundle" : "-bundle");
-
-            Array<RelativePath> extraLibs (config.isDebug() ? xcodeExtraLibrariesDebug
-                                                            : xcodeExtraLibrariesRelease);
-
-            addExtraLibsForTargetType (config, extraLibs);
-
-            for (auto& lib : extraLibs)
-            {
-                flags.add (getLinkerFlagForLib (lib.getFileNameWithoutExtension()));
-                librarySearchPaths.add (owner.getSearchPathForStaticLibrary (lib));
-            }
-
-            if (owner.project.getProjectType().isAudioPlugin() && type != Target::SharedCodeTarget)
-            {
-                if (owner.getTargetOfType (Target::SharedCodeTarget) != nullptr)
-                {
-                    String productName (getStaticLibbedFilename (owner.replacePreprocessorTokens (config, config.getTargetBinaryNameString())));
-
-                    RelativePath sharedCodelib (productName, RelativePath::buildTargetFolder);
-                    flags.add (getLinkerFlagForLib (sharedCodelib.getFileNameWithoutExtension()));
-                }
-            }
-
-            flags.add (owner.replacePreprocessorTokens (config, owner.getExtraLinkerFlagsString()));
-            flags.add (owner.getExternalLibraryFlags (config));
-
-            StringArray libs (owner.xcodeLibs);
-            libs.addArray (xcodeLibs);
-
-            for (auto& l : libs)
-                flags.add (getLinkerFlagForLib (l));
-
-            flags = getCleanedStringArray (flags);
-        }
-
-        //========================================================================== c
-        void writeInfoPlistFile() const
-        {
-            if (! shouldCreatePList())
-                return;
-
-            ScopedPointer<XmlElement> plist (XmlDocument::parse (owner.getPListToMergeString()));
-
-            if (plist == nullptr || ! plist->hasTagName ("plist"))
-                plist = new XmlElement ("plist");
-
-            XmlElement* dict = plist->getChildByName ("dict");
-
-            if (dict == nullptr)
-                dict = plist->createNewChildElement ("dict");
-
-            if (owner.iOS)
-            {
-                addPlistDictionaryKeyBool (dict, "LSRequiresIPhoneOS", true);
-                if (owner.isMicrophonePermissionEnabled())
-                    addPlistDictionaryKey (dict, "NSMicrophoneUsageDescription", "This app requires microphone input.");
-
-                if (type != AudioUnitv3PlugIn)
-                    addPlistDictionaryKeyBool (dict, "UIViewControllerBasedStatusBarAppearance", false);
-            }
-
-            addPlistDictionaryKey (dict, "CFBundleExecutable",          "${EXECUTABLE_NAME}");
-
-            if (! owner.iOS) // (NB: on iOS this causes error ITMS-90032 during publishing)
-                addPlistDictionaryKey (dict, "CFBundleIconFile", owner.iconFile.exists() ? owner.iconFile.getFileName() : String());
-
-            addPlistDictionaryKey (dict, "CFBundleIdentifier",          "$(PRODUCT_BUNDLE_IDENTIFIER)");
-            addPlistDictionaryKey (dict, "CFBundleName",                owner.projectName);
-
-            // needed by NSExtension on iOS
-            addPlistDictionaryKey (dict, "CFBundleDisplayName",         owner.projectName);
-            addPlistDictionaryKey (dict, "CFBundlePackageType",         xcodePackageType);
-            addPlistDictionaryKey (dict, "CFBundleSignature",           xcodeBundleSignature);
-            addPlistDictionaryKey (dict, "CFBundleShortVersionString",  owner.project.getVersionString());
-            addPlistDictionaryKey (dict, "CFBundleVersion",             owner.project.getVersionString());
-            addPlistDictionaryKey (dict, "NSHumanReadableCopyright",    owner.project.getCompanyName().toString());
-            addPlistDictionaryKeyBool (dict, "NSHighResolutionCapable", true);
-
-            StringArray documentExtensions;
-            documentExtensions.addTokens (replacePreprocessorDefs (owner.getAllPreprocessorDefs(), owner.settings ["documentExtensions"]),
-                                          ",", StringRef());
-            documentExtensions.trim();
-            documentExtensions.removeEmptyStrings (true);
-
-            if (documentExtensions.size() > 0 && type != AudioUnitv3PlugIn)
-            {
-                dict->createNewChildElement ("key")->addTextElement ("CFBundleDocumentTypes");
-                XmlElement* dict2 = dict->createNewChildElement ("array")->createNewChildElement ("dict");
-                XmlElement* arrayTag = nullptr;
-
-                for (String ex : documentExtensions)
-                {
-                    if (ex.startsWithChar ('.'))
-                        ex = ex.substring (1);
-
-                    if (arrayTag == nullptr)
-                    {
-                        dict2->createNewChildElement ("key")->addTextElement ("CFBundleTypeExtensions");
-                        arrayTag = dict2->createNewChildElement ("array");
-
-                        addPlistDictionaryKey (dict2, "CFBundleTypeName", ex);
-                        addPlistDictionaryKey (dict2, "CFBundleTypeRole", "Editor");
-                        addPlistDictionaryKey (dict2, "CFBundleTypeIconFile", "Icon");
-                        addPlistDictionaryKey (dict2, "NSPersistentStoreTypeKey", "XML");
-                    }
-
-                    arrayTag->createNewChildElement ("string")->addTextElement (ex);
-                }
-            }
-
-            if (owner.settings ["UIFileSharingEnabled"] && type != AudioUnitv3PlugIn)
-                addPlistDictionaryKeyBool (dict, "UIFileSharingEnabled", true);
-
-            if (owner.settings ["UIStatusBarHidden"] && type != AudioUnitv3PlugIn)
-                addPlistDictionaryKeyBool (dict, "UIStatusBarHidden", true);
-
-            if (owner.iOS)
-            {
-                if (type != AudioUnitv3PlugIn)
-                {
-                    // Forcing full screen disables the split screen feature and prevents error ITMS-90475
-                    addPlistDictionaryKeyBool (dict, "UIRequiresFullScreen", true);
-                    addPlistDictionaryKeyBool (dict, "UIStatusBarHidden", true);
-
-                    addIosScreenOrientations (dict);
-                    addIosBackgroundModes (dict);
-                }
-
-                if (type == StandalonePlugIn && owner.getProject().shouldEnableIAA())
-                {
-                    XmlElement audioComponentsPlistKey ("key");
-                    audioComponentsPlistKey.addTextElement ("AudioComponents");
-
-                    dict->addChildElement (new XmlElement (audioComponentsPlistKey));
-
-                    XmlElement audioComponentsPlistEntry ("array");
-                    XmlElement* audioComponentsDict = audioComponentsPlistEntry.createNewChildElement ("dict");
-
-                    addPlistDictionaryKey    (audioComponentsDict, "name",         owner.project.getIAAPluginName());
-                    addPlistDictionaryKey    (audioComponentsDict, "manufacturer", owner.project.getPluginManufacturerCode().toString().trim().substring (0, 4));
-                    addPlistDictionaryKey    (audioComponentsDict, "type",         owner.project.getIAATypeCode());
-                    addPlistDictionaryKey    (audioComponentsDict, "subtype",      owner.project.getPluginCode().toString().trim().substring (0, 4));
-                    addPlistDictionaryKeyInt (audioComponentsDict, "version",      owner.project.getVersionAsHexInteger());
-
-                    dict->addChildElement (new XmlElement (audioComponentsPlistEntry));
-                }
-            }
-
-            for (auto& e : xcodeExtraPListEntries)
-                dict->addChildElement (new XmlElement (e));
-
-            MemoryOutputStream mo;
-            plist->writeToStream (mo, "<!DOCTYPE plist PUBLIC \"-//Apple//DTD PLIST 1.0//EN\" \"http://www.apple.com/DTDs/PropertyList-1.0.dtd\">");
-
-            overwriteFileIfDifferentOrThrow (infoPlistFile, mo);
-        }
-
-        //==============================================================================
-        void addIosScreenOrientations (XmlElement* dict) const
-        {
-            String screenOrientation = owner.getScreenOrientationString();
-            StringArray iOSOrientations;
-
-            if (screenOrientation.contains ("portrait"))   { iOSOrientations.add ("UIInterfaceOrientationPortrait"); }
-            if (screenOrientation.contains ("landscape"))  { iOSOrientations.add ("UIInterfaceOrientationLandscapeLeft");  iOSOrientations.add ("UIInterfaceOrientationLandscapeRight"); }
-
-            addArrayToPlist (dict, "UISupportedInterfaceOrientations", iOSOrientations);
-
-        }
-
-        //==============================================================================
-        void addIosBackgroundModes (XmlElement* dict) const
-        {
-            StringArray iosBackgroundModes;
-            if (owner.isBackgroundAudioEnabled())     iosBackgroundModes.add ("audio");
-            if (owner.isBackgroundBleEnabled())       iosBackgroundModes.add ("bluetooth-central");
-
-            addArrayToPlist (dict, "UIBackgroundModes", iosBackgroundModes);
-        }
-
-        //==============================================================================
-        static void addArrayToPlist (XmlElement* dict, String arrayKey, const StringArray& arrayElements)
-        {
-            dict->createNewChildElement ("key")->addTextElement (arrayKey);
-            XmlElement* plistStringArray = dict->createNewChildElement ("array");
-
-            for (auto& e : arrayElements)
-                plistStringArray->createNewChildElement ("string")->addTextElement (e);
-        }
-
-        //==============================================================================
-        void addShellScriptBuildPhase (const String& phaseName, const String& script)
-        {
-            if (script.trim().isNotEmpty())
-            {
-                ValueTree& v = addBuildPhase ("PBXShellScriptBuildPhase", StringArray());
-                v.setProperty (Ids::name, phaseName, nullptr);
-                v.setProperty ("shellPath", "/bin/sh", nullptr);
-                v.setProperty ("shellScript", script.replace ("\\", "\\\\")
-                                                    .replace ("\"", "\\\"")
-                                                    .replace ("\r\n", "\\n")
-                                                    .replace ("\n", "\\n"), nullptr);
-            }
-        }
-
-        void addCopyFilesPhase (const String& phaseName, const StringArray& files, XcodeCopyFilesDestinationIDs dst)
-        {
-            ValueTree& v = addBuildPhase ("PBXCopyFilesBuildPhase", files, phaseName);
-            v.setProperty ("dstPath", "", nullptr);
-            v.setProperty ("dstSubfolderSpec", (int) dst, nullptr);
-        }
-
-        //==============================================================================
-        String getHeaderSearchPaths (const BuildConfiguration& config) const
-        {
-            StringArray paths (owner.extraSearchPaths);
-            paths.addArray (config.getHeaderSearchPaths());
-            paths.addArray (getTargetExtraHeaderSearchPaths());
-            paths.add ("$(inherited)");
-
-            paths = getCleanedStringArray (paths);
-
-            for (auto& s : paths)
-            {
-                s = owner.replacePreprocessorTokens (config, s);
-
-                if (s.containsChar (' '))
-                    s = "\"\\\"" + s + "\\\"\""; // crazy double quotes required when there are spaces..
-                else
-                    s = "\"" + s + "\"";
-            }
-
-            return "(" + paths.joinIntoString (", ") + ")";
-        }
-
-    private:
-        //==============================================================================
-        void addExtraAudioUnitTargetSettings()
-        {
-            xcodeOtherRezFlags = "-d ppc_$ppc -d i386_$i386 -d ppc64_$ppc64 -d x86_64_$x86_64"
-                                 " -I /System/Library/Frameworks/CoreServices.framework/Frameworks/CarbonCore.framework/Versions/A/Headers"
-                                 " -I \\\"$(DEVELOPER_DIR)/Extras/CoreAudio/AudioUnits/AUPublic/AUBase\\\"";
-
-            xcodeFrameworks.addTokens ("AudioUnit CoreAudioKit", false);
-
-            XmlElement plistKey ("key");
-            plistKey.addTextElement ("AudioComponents");
-
-            XmlElement plistEntry ("array");
-            XmlElement* dict = plistEntry.createNewChildElement ("dict");
-
-            const String pluginManufacturerCode = owner.project.getPluginManufacturerCode().toString().trim().substring (0, 4);
-            const String pluginSubType          = owner.project.getPluginCode()            .toString().trim().substring (0, 4);
-
-            if (pluginManufacturerCode.toLowerCase() == pluginManufacturerCode)
-            {
-                throw SaveError ("AudioUnit plugin code identifiers invalid!\n\n"
-                                 "You have used only lower case letters in your AU plugin manufacturer identifier. "
-                                 "You must have at least one uppercase letter in your AU plugin manufacturer "
-                                 "identifier code.");
-            }
-
-            addPlistDictionaryKey (dict, "name", owner.project.getPluginManufacturer().toString()
-                                                   + ": " + owner.project.getPluginName().toString());
-            addPlistDictionaryKey (dict, "description", owner.project.getPluginDesc().toString());
-            addPlistDictionaryKey (dict, "factoryFunction", owner.project.getPluginAUExportPrefix().toString() + "Factory");
-            addPlistDictionaryKey (dict, "manufacturer", pluginManufacturerCode);
-            addPlistDictionaryKey (dict, "type", owner.project.getAUMainTypeCode());
-            addPlistDictionaryKey (dict, "subtype", pluginSubType);
-            addPlistDictionaryKeyInt (dict, "version", owner.project.getVersionAsHexInteger());
-            if (owner.project.getPluginAUIsSandboxSafe().getValue())
-                addPlistDictionaryKeyBool (dict, "sandboxSafe", true);
-            xcodeExtraPListEntries.add (plistKey);
-            xcodeExtraPListEntries.add (plistEntry);
-        }
-
-        void addExtraAudioUnitv3PlugInTargetSettings()
-        {
-            if (owner.isiOS())
-                xcodeFrameworks.addTokens ("CoreAudioKit AVFoundation", false);
-            else
-                xcodeFrameworks.addTokens ("AudioUnit CoreAudioKit AVFoundation", false);
-
-            XmlElement plistKey ("key");
-            plistKey.addTextElement ("NSExtension");
-
-            XmlElement plistEntry ("dict");
-
-            addPlistDictionaryKey (&plistEntry, "NSExtensionPrincipalClass", owner.project.getPluginAUExportPrefix().toString() + "FactoryAUv3");
-            addPlistDictionaryKey (&plistEntry, "NSExtensionPointIdentifier", "com.apple.AudioUnit-UI");
-            plistEntry.createNewChildElement ("key")->addTextElement ("NSExtensionAttributes");
-
-            XmlElement* dict = plistEntry.createNewChildElement ("dict");
-            dict->createNewChildElement ("key")->addTextElement ("AudioComponents");
-            XmlElement* componentArray = dict->createNewChildElement ("array");
-
-            XmlElement* componentDict = componentArray->createNewChildElement ("dict");
-
-            addPlistDictionaryKey (componentDict, "name", owner.project.getPluginManufacturer().toString()
-                                                            + ": " + owner.project.getPluginName().toString());
-            addPlistDictionaryKey (componentDict, "description", owner.project.getPluginDesc().toString());
-            addPlistDictionaryKey (componentDict, "factoryFunction",owner.project. getPluginAUExportPrefix().toString() + "FactoryAUv3");
-            addPlistDictionaryKey (componentDict, "manufacturer", owner.project.getPluginManufacturerCode().toString().trim().substring (0, 4));
-            addPlistDictionaryKey (componentDict, "type", owner.project.getAUMainTypeCode());
-            addPlistDictionaryKey (componentDict, "subtype", owner.project.getPluginCode().toString().trim().substring (0, 4));
-            addPlistDictionaryKeyInt (componentDict, "version", owner.project.getVersionAsHexInteger());
-            addPlistDictionaryKeyBool (componentDict, "sandboxSafe", true);
-
-            componentDict->createNewChildElement ("key")->addTextElement ("tags");
-            XmlElement* tagsArray = componentDict->createNewChildElement ("array");
-
-            tagsArray->createNewChildElement ("string")
-                ->addTextElement (static_cast<bool> (owner.project.getPluginIsSynth().getValue()) ? "Synth" : "Effects");
-
-            xcodeExtraPListEntries.add (plistKey);
-            xcodeExtraPListEntries.add (plistEntry);
-        }
-
-        void addExtraLibsForTargetType  (const BuildConfiguration& config, Array<RelativePath>& extraLibs) const
-        {
-            if (type == AAXPlugIn)
-            {
-                 auto aaxLibsFolder
-                    = RelativePath (owner.getAAXPathValue().toString(), RelativePath::projectFolder)
-                        .getChildFile ("Libs");
-
-                String libraryPath (config.isDebug() ? "Debug/libAAXLibrary" : "Release/libAAXLibrary");
-                libraryPath += (isUsingClangCppLibrary (config) ? "_libcpp.a" : ".a");
-
-                extraLibs.add   (aaxLibsFolder.getChildFile (libraryPath));
-            }
-            else if (type == RTASPlugIn)
-            {
-                RelativePath rtasFolder (owner.getRTASPathValue().toString(), RelativePath::projectFolder);
-
-                extraLibs.add (rtasFolder.getChildFile ("MacBag/Libs/Debug/libPluginLibrary.a"));
-                extraLibs.add (rtasFolder.getChildFile ("MacBag/Libs/Release/libPluginLibrary.a"));
-            }
-        }
-
-        StringArray getTargetExtraHeaderSearchPaths() const
-        {
-            StringArray targetExtraSearchPaths;
-
-            if (type == RTASPlugIn)
-            {
-                RelativePath rtasFolder (owner.getRTASPathValue().toString(), RelativePath::projectFolder);
-
-                targetExtraSearchPaths.add ("$(DEVELOPER_DIR)/Headers/FlatCarbon");
-                targetExtraSearchPaths.add ("$(SDKROOT)/Developer/Headers/FlatCarbon");
-
-                static const char* p[] = { "AlturaPorts/TDMPlugIns/PlugInLibrary/Controls",
-                    "AlturaPorts/TDMPlugIns/PlugInLibrary/CoreClasses",
-                    "AlturaPorts/TDMPlugIns/PlugInLibrary/DSPClasses",
-                    "AlturaPorts/TDMPlugIns/PlugInLibrary/EffectClasses",
-                    "AlturaPorts/TDMPlugIns/PlugInLibrary/MacBuild",
-                    "AlturaPorts/TDMPlugIns/PlugInLibrary/Meters",
-                    "AlturaPorts/TDMPlugIns/PlugInLibrary/ProcessClasses",
-                    "AlturaPorts/TDMPlugIns/PlugInLibrary/ProcessClasses/Interfaces",
-                    "AlturaPorts/TDMPlugIns/PlugInLibrary/RTASP_Adapt",
-                    "AlturaPorts/TDMPlugIns/PlugInLibrary/Utilities",
-                    "AlturaPorts/TDMPlugIns/PlugInLibrary/ViewClasses",
-                    "AlturaPorts/TDMPlugIns/DSPManager/**",
-                    "AlturaPorts/TDMPlugIns/SupplementalPlugInLib/Encryption",
-                    "AlturaPorts/TDMPlugIns/SupplementalPlugInLib/GraphicsExtensions",
-                    "AlturaPorts/TDMPlugIns/common/**",
-                    "AlturaPorts/TDMPlugIns/common/PI_LibInterface",
-                    "AlturaPorts/TDMPlugIns/PACEProtection/**",
-                    "AlturaPorts/TDMPlugIns/SignalProcessing/**",
-                    "AlturaPorts/OMS/Headers",
-                    "AlturaPorts/Fic/Interfaces/**",
-                    "AlturaPorts/Fic/Source/SignalNets",
-                    "AlturaPorts/DSIPublicInterface/PublicHeaders",
-                    "DAEWin/Include",
-                    "AlturaPorts/DigiPublic/Interfaces",
-                    "AlturaPorts/DigiPublic",
-                    "AlturaPorts/NewFileLibs/DOA",
-                    "AlturaPorts/NewFileLibs/Cmn",
-                    "xplat/AVX/avx2/avx2sdk/inc",
-                    "xplat/AVX/avx2/avx2sdk/utils" };
-
-                for (auto* path : p)
-                    owner.addProjectPathToBuildPathList (targetExtraSearchPaths, rtasFolder.getChildFile (path));
-            }
-
-            return targetExtraSearchPaths;
-        }
-
-<<<<<<< HEAD
-        void addExtraRTASTargetSettings()
-        {
-            RelativePath rtasFolder (owner.getRTASPathValue().toString(), RelativePath::projectFolder);
-
-            for (ProjectExporter::ConstConfigIterator confIter (owner); confIter.next();)
-            {
-                const String libName (
-                    confIter->config[Ids::cppLibType] == "libc++"
-                    ? "libPluginLibrary_libcpp.a"
-                    : "libPluginLibrary.a");
-                if (confIter->isDebug())
-                    xcodeExtraLibrariesDebug.add   (rtasFolder.getChildFile ("MacBag/Libs/Debug/" + libName));
-                else
-                    xcodeExtraLibrariesRelease.add (rtasFolder.getChildFile ("MacBag/Libs/Release/" + libName));
-            }
-        }
-
-=======
->>>>>>> e59a81dd
-        bool isUsingClangCppLibrary (const BuildConfiguration& config) const
-        {
-            if (auto xcodeConfig = dynamic_cast<const XcodeBuildConfiguration*> (&config))
-            {
-                const String& configValue = xcodeConfig->cppStandardLibrary.get();
-
-                if (configValue.isNotEmpty())
-                    return (configValue == "libc++");
-
-                const int minorOSXDeploymentTarget
-                    = getOSXDeploymentTarget (*xcodeConfig).fromLastOccurrenceOf (".", false, false).getIntValue();
-
-                return (minorOSXDeploymentTarget > 8);
-            }
-
-            return false;
-        }
-
-        String getOSXDeploymentTarget (const XcodeBuildConfiguration& config, String* sdkRoot = nullptr) const
-        {
-            const String sdk (config.osxSDKVersion.get());
-            const String sdkCompat (config.osxDeploymentTarget.get());
-
-            // The AUv3 target always needs to be at least 10.11
-            int oldestAllowedDeploymentTarget = (type == Target::AudioUnitv3PlugIn ? minimumAUv3SDKVersion
-                                                 : oldestSDKVersion);
-
-            // if the user doesn't set it, then use the last known version that works well with JUCE
-            String deploymentTarget = "10.11";
-
-            for (int ver = oldestAllowedDeploymentTarget; ver <= currentSDKVersion; ++ver)
-            {
-                if (sdk == getSDKName (ver) && sdkRoot != nullptr) *sdkRoot = String ("macosx10." + String (ver));
-                if (sdkCompat == getSDKName (ver))   deploymentTarget = "10." + String (ver);
-            }
-
-            return deploymentTarget;
-        }
-
-        //==============================================================================
-        const XCodeProjectExporter& owner;
-
-        Target& operator= (const Target&) JUCE_DELETED_FUNCTION;
-    };
-
-    mutable StringArray xcodeFrameworks;
-    StringArray xcodeLibs;
-
-private:
-    //==============================================================================
-    bool xcodeCanUseDwarf;
-    OwnedArray<XCodeTarget> targets;
-
-    mutable OwnedArray<ValueTree> pbxBuildFiles, pbxFileReferences, pbxGroups, misc, projectConfigs, targetConfigs;
-    mutable StringArray resourceIDs, sourceIDs, targetIDs;
-    mutable StringArray frameworkFileIDs, rezFileIDs, resourceFileRefs;
-    mutable File menuNibFile, iconFile;
-    mutable StringArray buildProducts;
-
-    const bool iOS;
-
-    static String sanitisePath (const String& path)
-    {
-        if (path.startsWithChar ('~'))
-            return "$(HOME)" + path.substring (1);
-
-        return path;
-    }
-
-    static String addQuotesIfRequired (const String& s)
-    {
-        return s.containsAnyOf (" $") ? s.quoted() : s;
-    }
-
-    File getProjectBundle() const                 { return getTargetFolder().getChildFile (project.getProjectFilenameRoot()).withFileExtension (".xcodeproj"); }
-
-    //==============================================================================
-    void createObjects() const
-    {
-        prepareTargets();
-
-        addFrameworks();
-        addCustomResourceFolders();
-        addPlistFileReferences();
-
-        if (iOS && ! projectType.isStaticLibrary())
-            addXcassets();
-        else
-            addNibFiles();
-
-        addIcons();
-        addBuildConfigurations();
-
-        addProjectConfigList (projectConfigs, createID ("__projList"));
-
-        {
-            StringArray topLevelGroupIDs;
-
-            addFilesAndGroupsToProject (topLevelGroupIDs);
-            addBuildPhases();
-            addExtraGroupsToProject (topLevelGroupIDs);
-
-            addGroup (createID ("__mainsourcegroup"), "Source", topLevelGroupIDs);
-        }
-
-        addProjectObject();
-        removeMismatchedXcuserdata();
-    }
-
-    void prepareTargets() const
-    {
-        for (auto* target : targets)
-        {
-            if (target->type == XCodeTarget::AggregateTarget)
-                continue;
-
-            target->addMainBuildProduct();
-
-            String targetName = target->getName();
-            String fileID (createID (targetName + String ("__targetbuildref")));
-            String fileRefID (createID (String ("__productFileID") + targetName));
-
-            ValueTree* v = new ValueTree (fileID);
-            v->setProperty ("isa", "PBXBuildFile", nullptr);
-            v->setProperty ("fileRef", fileRefID, nullptr);
-
-            target->mainBuildProductID = fileID;
-
-            pbxBuildFiles.add (v);
-            target->addDependency();
-        }
-    }
-
-    void addPlistFileReferences() const
-    {
-        for (auto* target : targets)
-        {
-            if (target->type == XCodeTarget::AggregateTarget)
-                continue;
-
-            if (target->shouldCreatePList())
-            {
-                RelativePath plistPath (target->infoPlistFile, getTargetFolder(), RelativePath::buildTargetFolder);
-                addFileReference (plistPath.toUnixStyle());
-                resourceFileRefs.add (createFileRefID (plistPath));
-            }
-        }
-    }
-
-    void addNibFiles() const
-    {
-        MemoryOutputStream nib;
-        nib.write (BinaryData::RecentFilesMenuTemplate_nib, BinaryData::RecentFilesMenuTemplate_nibSize);
-        overwriteFileIfDifferentOrThrow (menuNibFile, nib);
-
-        RelativePath menuNibPath (menuNibFile, getTargetFolder(), RelativePath::buildTargetFolder);
-        addFileReference (menuNibPath.toUnixStyle());
-        resourceIDs.add (addBuildFile (menuNibPath, false, false));
-        resourceFileRefs.add (createFileRefID (menuNibPath));
-    }
-
-    void addIcons() const
-    {
-        if (iconFile.exists())
-        {
-            RelativePath iconPath (iconFile, getTargetFolder(), RelativePath::buildTargetFolder);
-            addFileReference (iconPath.toUnixStyle());
-            resourceIDs.add (addBuildFile (iconPath, false, false));
-            resourceFileRefs.add (createFileRefID (iconPath));
-        }
-    }
-
-    void addBuildConfigurations() const
-    {
-        // add build configurations
-        for (ConstConfigIterator config (*this); config.next();)
-        {
-            const XcodeBuildConfiguration& xcodeConfig = dynamic_cast<const XcodeBuildConfiguration&> (*config);
-            addProjectConfig (config->getName(), getProjectSettings (xcodeConfig));
-        }
-    }
-
-    void addFilesAndGroupsToProject (StringArray& topLevelGroupIDs) const
-    {
-        StringArray entitlements = getEntitlements();
-        if (! entitlements.isEmpty())
-            topLevelGroupIDs.add (addEntitlementsFile (entitlements));
-
-        for (auto& group : getAllGroups())
-            if (group.getNumChildren() > 0)
-                topLevelGroupIDs.add (addProjectItem (group));
-    }
-
-    void addExtraGroupsToProject (StringArray& topLevelGroupIDs) const
-    {
-        { // Add 'resources' group
-            String resourcesGroupID (createID ("__resources"));
-            addGroup (resourcesGroupID, "Resources", resourceFileRefs);
-            topLevelGroupIDs.add (resourcesGroupID);
-        }
-
-        { // Add 'frameworks' group
-            String frameworksGroupID (createID ("__frameworks"));
-            addGroup (frameworksGroupID, "Frameworks", frameworkFileIDs);
-            topLevelGroupIDs.add (frameworksGroupID);
-        }
-
-        { // Add 'products' group
-            String productsGroupID (createID ("__products"));
-            addGroup (productsGroupID, "Products", buildProducts);
-            topLevelGroupIDs.add (productsGroupID);
-        }
-    }
-
-    void addBuildPhases() const
-    {
-        // add build phases
-        for (auto* target : targets)
-        {
-            if (target->type != XCodeTarget::AggregateTarget)
-                buildProducts.add (createID (String ("__productFileID") + String (target->getName())));
-
-            for (ConstConfigIterator config (*this); config.next();)
-            {
-                const XcodeBuildConfiguration& xcodeConfig = dynamic_cast<const XcodeBuildConfiguration&> (*config);
-                target->addTargetConfig (config->getName(), target->getTargetSettings (xcodeConfig));
-            }
-
-            addConfigList (*target, targetConfigs, createID (String ("__configList") + target->getName()));
-
-            target->addShellScriptBuildPhase ("Pre-build script", getPreBuildScript());
-
-            if (target->type != XCodeTarget::AggregateTarget)
-            {
-                // TODO: ideally resources wouldn't be copied into the AUv3 bundle as well.
-                // However, fixing this requires supporting App groups -> TODO: add app groups
-                if (! projectType.isStaticLibrary() && target->type != XCodeTarget::SharedCodeTarget)
-                    target->addBuildPhase ("PBXResourcesBuildPhase", resourceIDs);
-
-                StringArray rezFiles (rezFileIDs);
-                rezFiles.addArray (target->rezFileIDs);
-
-                if (rezFiles.size() > 0)
-                    target->addBuildPhase ("PBXRezBuildPhase", rezFiles);
-
-                StringArray sourceFiles (target->sourceIDs);
-
-                if (target->type == XCodeTarget::SharedCodeTarget
-                     || (! project.getProjectType().isAudioPlugin()))
-                    sourceFiles.addArray (sourceIDs);
-
-                target->addBuildPhase ("PBXSourcesBuildPhase", sourceFiles);
-
-                if (! projectType.isStaticLibrary() && target->type != XCodeTarget::SharedCodeTarget)
-                    target->addBuildPhase ("PBXFrameworksBuildPhase", target->frameworkIDs);
-            }
-
-            target->addShellScriptBuildPhase ("Post-build script", getPostBuildScript());
-
-            if (project.getProjectType().isAudioPlugin() && project.shouldBuildAUv3()
-                && project.shouldBuildStandalonePlugin() && target->type == XCodeTarget::StandalonePlugIn)
-                embedAppExtension();
-
-            addTargetObject (*target);
-        }
-    }
-
-    void embedAppExtension() const
-    {
-        if (auto* standaloneTarget = getTargetOfType (XCodeTarget::StandalonePlugIn))
-        {
-            if (auto* auv3Target   = getTargetOfType (XCodeTarget::AudioUnitv3PlugIn))
-            {
-                StringArray files;
-                files.add (auv3Target->mainBuildProductID);
-                standaloneTarget->addCopyFilesPhase ("Embed App Extensions", files, kPluginsFolder);
-            }
-        }
-    }
-
-    static Image fixMacIconImageSize (Drawable& image)
-    {
-        const int validSizes[] = { 16, 32, 48, 128, 256, 512, 1024 };
-
-        const int w = image.getWidth();
-        const int h = image.getHeight();
-
-        int bestSize = 16;
-
-        for (int size : validSizes)
-        {
-            if (w == h && w == size)
-            {
-                bestSize = w;
-                break;
-            }
-
-            if (jmax (w, h) > size)
-                bestSize = size;
-        }
-
-        return rescaleImageForIcon (image, bestSize);
-    }
-
-    //==============================================================================
-    XCodeTarget* getTargetOfType (ProjectType::Target::Type type) const
-    {
-        for (auto& target : targets)
-            if (target->type == type)
-                return target;
-
-        return nullptr;
-    }
-
-    void addTargetObject (XCodeTarget& target) const
-    {
-        String targetName = target.getName();
-
-        String targetID = target.getID();
-        ValueTree* const v = new ValueTree (targetID);
-        v->setProperty ("isa", target.type == XCodeTarget::AggregateTarget ? "PBXAggregateTarget" : "PBXNativeTarget", nullptr);
-        v->setProperty ("buildConfigurationList", createID (String ("__configList") + targetName), nullptr);
-
-        v->setProperty ("buildPhases", indentParenthesisedList (target.buildPhaseIDs), nullptr);
-        v->setProperty ("buildRules", "( )", nullptr);
-
-        v->setProperty ("dependencies", indentParenthesisedList (getTargetDependencies (target)), nullptr);
-        v->setProperty (Ids::name, target.getXCodeSchemeName(), nullptr);
-        v->setProperty ("productName", projectName, nullptr);
-
-        if (target.type != XCodeTarget::AggregateTarget)
-        {
-            v->setProperty ("productReference", createID (String ("__productFileID") + targetName), nullptr);
-
-            jassert (target.xcodeProductType.isNotEmpty());
-            v->setProperty ("productType", target.xcodeProductType, nullptr);
-        }
-
-        targetIDs.add (targetID);
-        misc.add (v);
-    }
-
-    StringArray getTargetDependencies (const XCodeTarget& target) const
-    {
-        StringArray dependencies;
-
-        if (project.getProjectType().isAudioPlugin())
-        {
-            if (target.type == XCodeTarget::StandalonePlugIn) // depends on AUv3 and shared code
-            {
-                if (XCodeTarget* auv3Target = getTargetOfType (XCodeTarget::AudioUnitv3PlugIn))
-                    dependencies.add (auv3Target->getDependencyID());
-
-                if (XCodeTarget* sharedCodeTarget = getTargetOfType (XCodeTarget::SharedCodeTarget))
-                    dependencies.add (sharedCodeTarget->getDependencyID());
-            }
-            else if (target.type == XCodeTarget::AggregateTarget) // depends on all other targets
-            {
-                for (int i = 1; i < targets.size(); ++i)
-                    dependencies.add (targets[i]->getDependencyID());
-            }
-            else if (target.type != XCodeTarget::SharedCodeTarget) // shared code doesn't depend on anything; all other targets depend only on the shared code
-            {
-                if (XCodeTarget* sharedCodeTarget = getTargetOfType (XCodeTarget::SharedCodeTarget))
-                    dependencies.add (sharedCodeTarget->getDependencyID());
-            }
-        }
-
-        return dependencies;
-    }
-
-    static void writeOldIconFormat (MemoryOutputStream& out, const Image& image, const char* type, const char* maskType)
-    {
-        const int w = image.getWidth();
-        const int h = image.getHeight();
-
-        out.write (type, 4);
-        out.writeIntBigEndian (8 + 4 * w * h);
-
-        const Image::BitmapData bitmap (image, Image::BitmapData::readOnly);
-
-        for (int y = 0; y < h; ++y)
-        {
-            for (int x = 0; x < w; ++x)
-            {
-                const Colour pixel (bitmap.getPixelColour (x, y));
-                out.writeByte ((char) pixel.getAlpha());
-                out.writeByte ((char) pixel.getRed());
-                out.writeByte ((char) pixel.getGreen());
-                out.writeByte ((char) pixel.getBlue());
-            }
-        }
-
-        out.write (maskType, 4);
-        out.writeIntBigEndian (8 + w * h);
-
-        for (int y = 0; y < h; ++y)
-        {
-            for (int x = 0; x < w; ++x)
-            {
-                const Colour pixel (bitmap.getPixelColour (x, y));
-                out.writeByte ((char) pixel.getAlpha());
-            }
-        }
-    }
-
-    static void writeNewIconFormat (MemoryOutputStream& out, const Image& image, const char* type)
-    {
-        MemoryOutputStream pngData;
-        PNGImageFormat pngFormat;
-        pngFormat.writeImageToStream (image, pngData);
-
-        out.write (type, 4);
-        out.writeIntBigEndian (8 + (int) pngData.getDataSize());
-        out << pngData;
-    }
-
-    void writeIcnsFile (const OwnedArray<Drawable>& images, OutputStream& out) const
-    {
-        MemoryOutputStream data;
-        int smallest = 0x7fffffff;
-        Drawable* smallestImage = nullptr;
-
-        for (int i = 0; i < images.size(); ++i)
-        {
-            const Image image (fixMacIconImageSize (*images.getUnchecked(i)));
-            jassert (image.getWidth() == image.getHeight());
-
-            if (image.getWidth() < smallest)
-            {
-                smallest = image.getWidth();
-                smallestImage = images.getUnchecked(i);
-            }
-
-            switch (image.getWidth())
-            {
-                case 16:   writeOldIconFormat (data, image, "is32", "s8mk"); break;
-                case 32:   writeOldIconFormat (data, image, "il32", "l8mk"); break;
-                case 48:   writeOldIconFormat (data, image, "ih32", "h8mk"); break;
-                case 128:  writeOldIconFormat (data, image, "it32", "t8mk"); break;
-                case 256:  writeNewIconFormat (data, image, "ic08"); break;
-                case 512:  writeNewIconFormat (data, image, "ic09"); break;
-                case 1024: writeNewIconFormat (data, image, "ic10"); break;
-                default:   break;
-            }
-        }
-
-        jassert (data.getDataSize() > 0); // no suitable sized images?
-
-        // If you only supply a 1024 image, the file doesn't work on 10.8, so we need
-        // to force a smaller one in there too..
-        if (smallest > 512 && smallestImage != nullptr)
-            writeNewIconFormat (data, rescaleImageForIcon (*smallestImage, 512), "ic09");
-
-        out.write ("icns", 4);
-        out.writeIntBigEndian ((int) data.getDataSize() + 8);
-        out << data;
-    }
-
-    void getIconImages (OwnedArray<Drawable>& images) const
-    {
-        ScopedPointer<Drawable> bigIcon (getBigIcon());
-        if (bigIcon != nullptr)
-            images.add (bigIcon.release());
-
-        ScopedPointer<Drawable> smallIcon (getSmallIcon());
-        if (smallIcon != nullptr)
-            images.add (smallIcon.release());
-    }
-
-    void createiOSIconFiles (File appIconSet) const
-    {
-        OwnedArray<Drawable> images;
-        getIconImages (images);
-
-        if (images.size() > 0)
-        {
-            for (auto& type : getiOSAppIconTypes())
-            {
-                auto image = rescaleImageForIcon (*images.getFirst(), type.size);
-
-                MemoryOutputStream pngData;
-                PNGImageFormat pngFormat;
-                pngFormat.writeImageToStream (image, pngData);
-
-                overwriteFileIfDifferentOrThrow (appIconSet.getChildFile (type.filename), pngData);
-            }
-        }
-    }
-
-    void createIconFile() const
-    {
-        OwnedArray<Drawable> images;
-        getIconImages (images);
-
-        if (images.size() > 0)
-        {
-            MemoryOutputStream mo;
-            writeIcnsFile (images, mo);
-
-            iconFile = getTargetFolder().getChildFile ("Icon.icns");
-            overwriteFileIfDifferentOrThrow (iconFile, mo);
-        }
-    }
-
-    void writeInfoPlistFiles() const
-    {
-        for (auto& target : targets)
-           target->writeInfoPlistFile();
-    }
-
-    // Delete .rsrc files in folder but don't follow sym-links
-    void deleteRsrcFiles (const File& folder) const
-    {
-        for (DirectoryIterator di (folder, false, "*", File::findFilesAndDirectories); di.next();)
-        {
-            const File& entry = di.getFile();
-
-            if (! entry.isSymbolicLink())
-            {
-                if (entry.existsAsFile() && entry.getFileExtension().toLowerCase() == ".rsrc")
-                    entry.deleteFile();
-                else if (entry.isDirectory())
-                    deleteRsrcFiles (entry);
-            }
-        }
-    }
-
-    static String getLinkerFlagForLib (String library)
-    {
-        if (library.substring (0, 3) == "lib")
-            library = library.substring (3);
-
-        return "-l" + library.replace (" ", "\\\\ ").upToLastOccurrenceOf (".", false, false);
-    }
-
-    String getSearchPathForStaticLibrary (const RelativePath& library) const
-    {
-        String searchPath (library.toUnixStyle().upToLastOccurrenceOf ("/", false, false));
-
-        if (! library.isAbsolute())
-        {
-            String srcRoot (rebaseFromProjectFolderToBuildTarget (RelativePath (".", RelativePath::projectFolder)).toUnixStyle());
-
-            if (srcRoot.endsWith ("/."))      srcRoot = srcRoot.dropLastCharacters (2);
-            if (! srcRoot.endsWithChar ('/')) srcRoot << '/';
-
-            searchPath = srcRoot + searchPath;
-        }
-
-        return sanitisePath (searchPath);
-    }
-
-    StringArray getProjectSettings (const XcodeBuildConfiguration& config) const
-    {
-        StringArray s;
-        s.add ("ALWAYS_SEARCH_USER_PATHS = NO");
-        s.add ("GCC_C_LANGUAGE_STANDARD = c11");
-        s.add ("GCC_WARN_ABOUT_RETURN_TYPE = YES");
-        s.add ("GCC_WARN_CHECK_SWITCH_STATEMENTS = YES");
-        s.add ("GCC_WARN_UNUSED_VARIABLE = YES");
-        s.add ("GCC_WARN_MISSING_PARENTHESES = YES");
-        s.add ("GCC_WARN_NON_VIRTUAL_DESTRUCTOR = YES");
-        s.add ("GCC_WARN_TYPECHECK_CALLS_TO_PRINTF = YES");
-        s.add ("WARNING_CFLAGS = -Wreorder");
-        s.add ("GCC_MODEL_TUNING = G5");
-
-        if (projectType.isStaticLibrary())
-        {
-            s.add ("GCC_INLINES_ARE_PRIVATE_EXTERN = NO");
-            s.add ("GCC_SYMBOLS_PRIVATE_EXTERN = NO");
-        }
-        else
-        {
-            s.add ("GCC_INLINES_ARE_PRIVATE_EXTERN = YES");
-        }
-
-        if (config.isDebug())
-        {
-            s.add ("ENABLE_TESTABILITY = YES");
-
-            if (config.osxArchitecture.get() == osxArch_Default || config.osxArchitecture.get().isEmpty())
-                s.add ("ONLY_ACTIVE_ARCH = YES");
-        }
-
-        if (iOS)
-        {
-            s.add ("\"CODE_SIGN_IDENTITY[sdk=iphoneos*]\" = " + config.codeSignIdentity.get().quoted());
-            s.add ("SDKROOT = iphoneos");
-            s.add ("TARGETED_DEVICE_FAMILY = \"1,2\"");
-
-            const String iosVersion (config.iosDeploymentTarget.get());
-            if (iosVersion.isNotEmpty() && iosVersion != osxVersionDefault)
-                s.add ("IPHONEOS_DEPLOYMENT_TARGET = " + iosVersion);
-            else
-                s.add ("IPHONEOS_DEPLOYMENT_TARGET = 9.3");
-        }
-        else
-        {
-            if (! config.codeSignIdentity.isUsingDefault() || getIosDevelopmentTeamIDString().isNotEmpty())
-                s.add ("\"CODE_SIGN_IDENTITY\" = " + config.codeSignIdentity.get().quoted());
-        }
-
-        s.add ("ZERO_LINK = NO");
-
-        if (xcodeCanUseDwarf)
-            s.add ("DEBUG_INFORMATION_FORMAT = \"dwarf\"");
-
-        s.add ("PRODUCT_NAME = \"" + replacePreprocessorTokens (config, config.getTargetBinaryNameString()) + "\"");
-        return s;
-    }
-
-    void addFrameworks() const
-    {
-        if (! projectType.isStaticLibrary())
-        {
-            if (iOS && isInAppPurchasesEnabled())
-                xcodeFrameworks.addIfNotAlreadyThere ("StoreKit");
-
-            xcodeFrameworks.addTokens (getExtraFrameworksString(), ",;", "\"'");
-            xcodeFrameworks.trim();
-
-            StringArray s (xcodeFrameworks);
-
-            for (auto& target : targets)
-                s.addArray (target->xcodeFrameworks);
-
-            if (project.getConfigFlag ("JUCE_QUICKTIME") == Project::configFlagDisabled)
-                s.removeString ("QuickTime");
-
-            s.trim();
-            s.removeDuplicates (true);
-            s.sort (true);
-
-            for (auto& framework : s)
-            {
-                String frameworkID = addFramework (framework);
-
-                // find all the targets that are referring to this object
-                for (auto& target : targets)
-                    if (xcodeFrameworks.contains (framework) || target->xcodeFrameworks.contains (framework))
-                        target->frameworkIDs.add (frameworkID);
-            }
-        }
-    }
-
-    void addCustomResourceFolders() const
-    {
-        StringArray folders;
-
-        folders.addTokens (getCustomResourceFoldersString(), ":", "");
-        folders.trim();
-
-        for (auto& crf : folders)
-            addCustomResourceFolder (crf);
-    }
-
-    void addXcassets() const
-    {
-        String customXcassetsPath = getCustomXcassetsFolderString();
-
-        if (customXcassetsPath.isEmpty())
-            createXcassetsFolderFromIcons();
-        else
-            addCustomResourceFolder (customXcassetsPath, "folder.assetcatalog");
-    }
-
-    void addCustomResourceFolder (String folderPathRelativeToProjectFolder, const String fileType = "folder") const
-    {
-        String folderPath = RelativePath (folderPathRelativeToProjectFolder, RelativePath::projectFolder)
-                                        .rebased (projectFolder, getTargetFolder(), RelativePath::buildTargetFolder)
-                                        .toUnixStyle();
-
-        const String fileRefID (createFileRefID (folderPath));
-
-        addFileOrFolderReference (folderPath, "<group>", fileType);
-
-        resourceIDs.add (addBuildFile (folderPath, fileRefID, false, false));
-        resourceFileRefs.add (createFileRefID (folderPath));
-    }
-
-    //==============================================================================
-    void writeProjectFile (OutputStream& output) const
-    {
-        output << "// !$*UTF8*$!\n{\n"
-                  "\tarchiveVersion = 1;\n"
-                  "\tclasses = {\n\t};\n"
-                  "\tobjectVersion = 46;\n"
-                  "\tobjects = {\n\n";
-
-        Array<ValueTree*> objects;
-        objects.addArray (pbxBuildFiles);
-        objects.addArray (pbxFileReferences);
-        objects.addArray (pbxGroups);
-        objects.addArray (targetConfigs);
-        objects.addArray (projectConfigs);
-        objects.addArray (misc);
-
-        for (auto* o : objects)
-        {
-            output << "\t\t" << o->getType().toString() << " = {";
-
-            for (int j = 0; j < o->getNumProperties(); ++j)
-            {
-                const Identifier propertyName (o->getPropertyName(j));
-                String val (o->getProperty (propertyName).toString());
-
-                if (val.isEmpty() || (val.containsAnyOf (" \t;<>()=,&+-_@~\r\n\\#%^`*")
-                                        && ! (val.trimStart().startsWithChar ('(')
-                                                || val.trimStart().startsWithChar ('{'))))
-                    val = "\"" + val + "\"";
-
-                output << propertyName.toString() << " = " << val << "; ";
-            }
-
-            output << "};\n";
-        }
-
-        output << "\t};\n\trootObject = " << createID ("__root") << ";\n}\n";
-    }
-
-    String addBuildFile (const String& path, const String& fileRefID, bool addToSourceBuildPhase, bool inhibitWarnings, XCodeTarget* xcodeTarget = nullptr) const
-    {
-        String fileID (createID (path + "buildref"));
-
-        if (addToSourceBuildPhase)
-        {
-            if (xcodeTarget != nullptr) xcodeTarget->sourceIDs.add (fileID);
-            else sourceIDs.add (fileID);
-        }
-
-        ValueTree* v = new ValueTree (fileID);
-        v->setProperty ("isa", "PBXBuildFile", nullptr);
-        v->setProperty ("fileRef", fileRefID, nullptr);
-
-        if (inhibitWarnings)
-            v->setProperty ("settings", "{COMPILER_FLAGS = \"-w\"; }", nullptr);
-
-        pbxBuildFiles.add (v);
-        return fileID;
-    }
-
-    String addBuildFile (const RelativePath& path, bool addToSourceBuildPhase, bool inhibitWarnings, XCodeTarget* xcodeTarget = nullptr) const
-    {
-        return addBuildFile (path.toUnixStyle(), createFileRefID (path), addToSourceBuildPhase, inhibitWarnings, xcodeTarget);
-    }
-
-    String addFileReference (String pathString) const
-    {
-        String sourceTree ("SOURCE_ROOT");
-        RelativePath path (pathString, RelativePath::unknown);
-
-        if (pathString.startsWith ("${"))
-        {
-            sourceTree = pathString.substring (2).upToFirstOccurrenceOf ("}", false, false);
-            pathString = pathString.fromFirstOccurrenceOf ("}/", false, false);
-        }
-        else if (path.isAbsolute())
-        {
-            sourceTree = "<absolute>";
-        }
-
-        String fileType = getFileType (path);
-
-        return addFileOrFolderReference (pathString, sourceTree, fileType);
-    }
-
-    String addFileOrFolderReference (String pathString, String sourceTree, String fileType) const
-    {
-        const String fileRefID (createFileRefID (pathString));
-
-        ScopedPointer<ValueTree> v (new ValueTree (fileRefID));
-        v->setProperty ("isa", "PBXFileReference", nullptr);
-        v->setProperty ("lastKnownFileType", fileType, nullptr);
-        v->setProperty (Ids::name, pathString.fromLastOccurrenceOf ("/", false, false), nullptr);
-        v->setProperty ("path", sanitisePath (pathString), nullptr);
-        v->setProperty ("sourceTree", sourceTree, nullptr);
-
-        const int existing = pbxFileReferences.indexOfSorted (*this, v);
-
-        if (existing >= 0)
-        {
-            // If this fails, there's either a string hash collision, or the same file is being added twice (incorrectly)
-            jassert (pbxFileReferences.getUnchecked (existing)->isEquivalentTo (*v));
-        }
-        else
-        {
-            pbxFileReferences.addSorted (*this, v.release());
-        }
-
-        return fileRefID;
-    }
-
-public:
-    static int compareElements (const ValueTree* first, const ValueTree* second)
-    {
-        return first->getType().getCharPointer().compare (second->getType().getCharPointer());
-    }
-
-private:
-    static String getFileType (const RelativePath& file)
-    {
-        if (file.hasFileExtension (cppFileExtensions))      return "sourcecode.cpp.cpp";
-        if (file.hasFileExtension (".mm"))                  return "sourcecode.cpp.objcpp";
-        if (file.hasFileExtension (".m"))                   return "sourcecode.c.objc";
-        if (file.hasFileExtension (".c"))                   return "sourcecode.c.c";
-        if (file.hasFileExtension (headerFileExtensions))   return "sourcecode.c.h";
-        if (file.hasFileExtension (asmFileExtensions))      return "sourcecode.c.asm";
-        if (file.hasFileExtension (".framework"))           return "wrapper.framework";
-        if (file.hasFileExtension (".jpeg;.jpg"))           return "image.jpeg";
-        if (file.hasFileExtension ("png;gif"))              return "image" + file.getFileExtension();
-        if (file.hasFileExtension ("html;htm"))             return "text.html";
-        if (file.hasFileExtension ("xml;zip;wav"))          return "file" + file.getFileExtension();
-        if (file.hasFileExtension ("txt;rtf"))              return "text" + file.getFileExtension();
-        if (file.hasFileExtension ("plist"))                return "text.plist.xml";
-        if (file.hasFileExtension ("entitlements"))         return "text.plist.xml";
-        if (file.hasFileExtension ("app"))                  return "wrapper.application";
-        if (file.hasFileExtension ("component;vst;plugin")) return "wrapper.cfbundle";
-        if (file.hasFileExtension ("xcodeproj"))            return "wrapper.pb-project";
-        if (file.hasFileExtension ("a"))                    return "archive.ar";
-        if (file.hasFileExtension ("xcassets"))             return "folder.assetcatalog";
-
-        return "file" + file.getFileExtension();
-    }
-
-    String addFile (const RelativePath& path, bool shouldBeCompiled, bool shouldBeAddedToBinaryResources,
-                    bool shouldBeAddedToXcodeResources, bool inhibitWarnings, XCodeTarget* xcodeTarget) const
-    {
-        const String pathAsString (path.toUnixStyle());
-        const String refID (addFileReference (path.toUnixStyle()));
-
-        if (shouldBeCompiled)
-        {
-            addBuildFile (pathAsString, refID, true, inhibitWarnings, xcodeTarget);
-        }
-        else if (! shouldBeAddedToBinaryResources || shouldBeAddedToXcodeResources)
-        {
-            const String fileType (getFileType (path));
-
-            if (shouldBeAddedToXcodeResources)
-            {
-                resourceIDs.add (addBuildFile (pathAsString, refID, false, false));
-                resourceFileRefs.add (refID);
-            }
-        }
-
-        return refID;
-    }
-
-    String addRezFile (const Project::Item& projectItem, const RelativePath& path) const
-    {
-        const String pathAsString (path.toUnixStyle());
-        const String refID (addFileReference (path.toUnixStyle()));
-
-        if (projectItem.isModuleCode())
-        {
-            if (XCodeTarget* xcodeTarget = getTargetOfType (getProject().getTargetTypeFromFilePath (projectItem.getFile(), false)))
-            {
-                String rezFileID = addBuildFile (pathAsString, refID, false, false, xcodeTarget);
-                xcodeTarget->rezFileIDs.add (rezFileID);
-
-                return refID;
-            }
-        }
-
-        return String();
-    }
-
-    String getEntitlementsFileName() const
-    {
-        return project.getProjectFilenameRoot() + String (".entitlements");
-    }
-
-    StringArray getEntitlements() const
-    {
-        StringArray keys;
-        if (project.getProjectType().isAudioPlugin())
-        {
-            if (isiOS())
-            {
-                if (project.shouldEnableIAA())
-                    keys.add ("inter-app-audio");
-            }
-            else
-            {
-                keys.add ("com.apple.security.app-sandbox");
-            }
-        }
-        return keys;
-    }
-
-    String addEntitlementsFile (StringArray keys) const
-    {
-        String content =
-            "<?xml version=\"1.0\" encoding=\"UTF-8\"?>\n"
-            "<!DOCTYPE plist PUBLIC \"-//Apple//DTD PLIST 1.0//EN\" \"http://www.apple.com/DTDs/PropertyList-1.0.dtd\">\n"
-            "<plist version=\"1.0\">\n"
-            "<dict>\n";
-        for (auto& key : keys)
-        {
-            content += "\t<key>" + key + "</key>\n"
-                       "\t<true/>\n";
-        }
-        content += "</dict>\n"
-                   "</plist>\n";
-
-        File entitlementsFile = getTargetFolder().getChildFile (getEntitlementsFileName());
-        overwriteFileIfDifferentOrThrow (entitlementsFile, content);
-
-        RelativePath plistPath (entitlementsFile, getTargetFolder(), RelativePath::buildTargetFolder);
-        return addFile (plistPath, false, false, false, false, nullptr);
-    }
-
-    String addProjectItem (const Project::Item& projectItem) const
-    {
-        if (projectItem.isGroup())
-        {
-            StringArray childIDs;
-            for (int i = 0; i < projectItem.getNumChildren(); ++i)
-            {
-                const String childID (addProjectItem (projectItem.getChild(i)));
-
-                if (childID.isNotEmpty())
-                    childIDs.add (childID);
-            }
-
-            return addGroup (projectItem, childIDs);
-        }
-
-        if (projectItem.shouldBeAddedToTargetProject())
-        {
-            const String itemPath (projectItem.getFilePath());
-            RelativePath path;
-
-            if (itemPath.startsWith ("${"))
-                path = RelativePath (itemPath, RelativePath::unknown);
-            else
-                path = RelativePath (projectItem.getFile(), getTargetFolder(), RelativePath::buildTargetFolder);
-
-            if (path.hasFileExtension (".r"))
-                return addRezFile (projectItem, path);
-
-            XCodeTarget* xcodeTarget = nullptr;
-            if (projectItem.isModuleCode() && projectItem.shouldBeCompiled())
-                xcodeTarget = getTargetOfType (project.getTargetTypeFromFilePath (projectItem.getFile(), false));
-
-            return addFile (path, projectItem.shouldBeCompiled(),
-                            projectItem.shouldBeAddedToBinaryResources(),
-                            projectItem.shouldBeAddedToXcodeResources(),
-                            projectItem.shouldInhibitWarnings(),
-                            xcodeTarget);
-        }
-
-        return String();
-    }
-
-    String addFramework (const String& frameworkName) const
-    {
-        String path (frameworkName);
-        if (! File::isAbsolutePath (path))
-            path = "System/Library/Frameworks/" + path;
-
-        if (! path.endsWithIgnoreCase (".framework"))
-            path << ".framework";
-
-        const String fileRefID (createFileRefID (path));
-
-        addFileReference ((File::isAbsolutePath (frameworkName) ? "" : "${SDKROOT}/") + path);
-        frameworkFileIDs.add (fileRefID);
-
-        return addBuildFile (path, fileRefID, false, false);
-    }
-
-    void addGroup (const String& groupID, const String& groupName, const StringArray& childIDs) const
-    {
-        ValueTree* v = new ValueTree (groupID);
-        v->setProperty ("isa", "PBXGroup", nullptr);
-        v->setProperty ("children", indentParenthesisedList (childIDs), nullptr);
-        v->setProperty (Ids::name, groupName, nullptr);
-        v->setProperty ("sourceTree", "<group>", nullptr);
-        pbxGroups.add (v);
-    }
-
-    String addGroup (const Project::Item& item, StringArray& childIDs) const
-    {
-        const String groupName (item.getName());
-        const String groupID (getIDForGroup (item));
-        addGroup (groupID, groupName, childIDs);
-        return groupID;
-    }
-
-    void addProjectConfig (const String& configName, const StringArray& buildSettings) const
-    {
-        ValueTree* v = new ValueTree (createID ("projectconfigid_" + configName));
-        v->setProperty ("isa", "XCBuildConfiguration", nullptr);
-        v->setProperty ("buildSettings", indentBracedList (buildSettings), nullptr);
-        v->setProperty (Ids::name, configName, nullptr);
-        projectConfigs.add (v);
-    }
-
-    void addConfigList (XCodeTarget& target, const OwnedArray <ValueTree>& configsToUse, const String& listID) const
-    {
-        ValueTree* v = new ValueTree (listID);
-        v->setProperty ("isa", "XCConfigurationList", nullptr);
-        v->setProperty ("buildConfigurations", indentParenthesisedList (target.configIDs), nullptr);
-        v->setProperty ("defaultConfigurationIsVisible", (int) 0, nullptr);
-
-        if (auto* first = configsToUse.getFirst())
-            v->setProperty ("defaultConfigurationName", first->getProperty (Ids::name), nullptr);
-
-        misc.add (v);
-    }
-
-    void addProjectConfigList (const OwnedArray <ValueTree>& configsToUse, const String& listID) const
-    {
-        StringArray configIDs;
-
-        for (auto* c : configsToUse)
-            configIDs.add (c->getType().toString());
-
-        ValueTree* v = new ValueTree (listID);
-        v->setProperty ("isa", "XCConfigurationList", nullptr);
-        v->setProperty ("buildConfigurations", indentParenthesisedList (configIDs), nullptr);
-        v->setProperty ("defaultConfigurationIsVisible", (int) 0, nullptr);
-
-        if (auto* first = configsToUse.getFirst())
-            v->setProperty ("defaultConfigurationName", first->getProperty (Ids::name), nullptr);
-
-        misc.add (v);
-    }
-
-    void addProjectObject() const
-    {
-        ValueTree* const v = new ValueTree (createID ("__root"));
-        v->setProperty ("isa", "PBXProject", nullptr);
-        v->setProperty ("buildConfigurationList", createID ("__projList"), nullptr);
-        v->setProperty ("attributes", getProjectObjectAttributes(), nullptr);
-        v->setProperty ("compatibilityVersion", "Xcode 3.2", nullptr);
-        v->setProperty ("hasScannedForEncodings", (int) 0, nullptr);
-        v->setProperty ("mainGroup", createID ("__mainsourcegroup"), nullptr);
-        v->setProperty ("projectDirPath", "\"\"", nullptr);
-        v->setProperty ("projectRoot", "\"\"", nullptr);
-
-        String targetString = "(" + targetIDs.joinIntoString (", ") + ")";
-        v->setProperty ("targets", targetString, nullptr);
-        misc.add (v);
-    }
-
-    //==============================================================================
-    void removeMismatchedXcuserdata() const
-    {
-        if (settings ["keepCustomXcodeSchemes"])
-            return;
-
-        File xcuserdata = getProjectBundle().getChildFile ("xcuserdata");
-
-        if (! xcuserdata.exists())
-            return;
-
-        if (! xcuserdataMatchesTargets (xcuserdata))
-        {
-            xcuserdata.deleteRecursively();
-            getProjectBundle().getChildFile ("project.xcworkspace").deleteRecursively();
-        }
-    }
-
-    bool xcuserdataMatchesTargets (const File& xcuserdata) const
-    {
-        Array<File> xcschemeManagementPlists;
-        xcuserdata.findChildFiles (xcschemeManagementPlists, File::findFiles, true, "xcschememanagement.plist");
-
-        for (auto& plist : xcschemeManagementPlists)
-            if (! xcschemeManagementPlistMatchesTargets (plist))
-                return false;
-
-        return true;
-    }
-
-    static StringArray parseNamesOfTargetsFromPlist (const XmlElement& dictXML)
-    {
-        forEachXmlChildElementWithTagName (dictXML, schemesKey, "key")
-        {
-            if (schemesKey->getAllSubText().trim().equalsIgnoreCase ("SchemeUserState"))
-            {
-                if (auto* dict = schemesKey->getNextElement())
-                {
-                    if (dict->hasTagName ("dict"))
-                    {
-                        StringArray names;
-
-                        forEachXmlChildElementWithTagName (*dict, key, "key")
-                            names.add (key->getAllSubText().upToLastOccurrenceOf (".xcscheme", false, false).trim());
-
-                        names.sort (false);
-                        return names;
-                    }
-                }
-            }
-        }
-
-        return StringArray();
-    }
-
-    StringArray getNamesOfTargets() const
-    {
-        StringArray names;
-
-        for (auto& target : targets)
-            names.add (target->getXCodeSchemeName());
-
-        names.sort (false);
-        return names;
-    }
-
-    bool xcschemeManagementPlistMatchesTargets (const File& plist) const
-    {
-        ScopedPointer<XmlElement> xml (XmlDocument::parse (plist));
-
-        if (xml != nullptr)
-            if (auto* dict = xml->getChildByName ("dict"))
-                return parseNamesOfTargetsFromPlist (*dict) == getNamesOfTargets();
-
-        return false;
-    }
-
-    //==============================================================================
-    struct AppIconType
-    {
-        const char* idiom;
-        const char* sizeString;
-        const char* filename;
-        const char* scale;
-        int size;
-    };
-
-    static Array<AppIconType> getiOSAppIconTypes()
-    {
-        AppIconType types[] =
-        {
-            { "iphone", "29x29",     "Icon-29.png",                "1x", 29  },
-            { "iphone", "29x29",     "Icon-29@2x.png",             "2x", 58  },
-            { "iphone", "29x29",     "Icon-29@3x.png",             "3x", 87  },
-            { "iphone", "40x40",     "Icon-Spotlight-40@2x.png",   "2x", 80  },
-            { "iphone", "40x40",     "Icon-Spotlight-40@3x.png",   "3x", 120 },
-            { "iphone", "57x57",     "Icon.png",                   "1x", 57  },
-            { "iphone", "57x57",     "Icon@2x.png",                "2x", 114 },
-            { "iphone", "60x60",     "Icon-60@2x.png",             "2x", 120 },
-            { "iphone", "60x60",     "Icon-@3x.png",               "3x", 180 },
-            { "ipad",   "29x29",     "Icon-Small-1.png",           "1x", 29  },
-            { "ipad",   "29x29",     "Icon-Small@2x-1.png",        "2x", 58  },
-            { "ipad",   "40x40",     "Icon-Spotlight-40.png",      "1x", 40  },
-            { "ipad",   "40x40",     "Icon-Spotlight-40@2x-1.png", "2x", 80  },
-            { "ipad",   "50x50",     "Icon-Small-50.png",          "1x", 50  },
-            { "ipad",   "50x50",     "Icon-Small-50@2x.png",       "2x", 100 },
-            { "ipad",   "72x72",     "Icon-72.png",                "1x", 72  },
-            { "ipad",   "72x72",     "Icon-72@2x.png",             "2x", 144 },
-            { "ipad",   "76x76",     "Icon-76.png",                "1x", 76  },
-            { "ipad",   "76x76",     "Icon-76@2x.png",             "2x", 152 },
-            { "ipad",   "83.5x83.5", "Icon-83.5@2x.png",           "2x", 167 }
-        };
-
-        return Array<AppIconType> (types, numElementsInArray (types));
-    }
-
-    static String getiOSAppIconContents()
-    {
-        var images;
-
-        for (auto& type : getiOSAppIconTypes())
-        {
-            DynamicObject::Ptr d = new DynamicObject();
-            d->setProperty ("idiom",    type.idiom);
-            d->setProperty ("size",     type.sizeString);
-            d->setProperty ("filename", type.filename);
-            d->setProperty ("scale",    type.scale);
-            images.append (var (d.get()));
-        }
-
-        return getiOSAssetContents (images);
-    }
-
-    String getProjectObjectAttributes() const
-    {
-        String attributes;
-
-        attributes << "{ LastUpgradeCheck = 0820; ";
-
-        if (projectType.isGUIApplication() || projectType.isAudioPlugin())
-        {
-            attributes << "TargetAttributes = { ";
-
-            for (auto& target : targets)
-                attributes << target->getTargetAttributes();
-
-            attributes << " }; ";
-        }
-
-        attributes << "}";
-
-        return attributes;
-    }
-
-    //==============================================================================
-    struct ImageType
-    {
-        const char* orientation;
-        const char* idiom;
-        const char* subtype;
-        const char* extent;
-        const char* scale;
-        const char* filename;
-        int width;
-        int height;
-    };
-
-    static Array<ImageType> getiOSLaunchImageTypes()
-    {
-        ImageType types[] =
-        {
-            { "portrait", "iphone", nullptr,      "full-screen", "2x", "LaunchImage-iphone-2x.png",         640, 960 },
-            { "portrait", "iphone", "retina4",    "full-screen", "2x", "LaunchImage-iphone-retina4.png",    640, 1136 },
-            { "portrait", "ipad",   nullptr,      "full-screen", "1x", "LaunchImage-ipad-portrait-1x.png",  768, 1024 },
-            { "landscape","ipad",   nullptr,      "full-screen", "1x", "LaunchImage-ipad-landscape-1x.png", 1024, 768 },
-            { "portrait", "ipad",   nullptr,      "full-screen", "2x", "LaunchImage-ipad-portrait-2x.png",  1536, 2048 },
-            { "landscape","ipad",   nullptr,      "full-screen", "2x", "LaunchImage-ipad-landscape-2x.png", 2048, 1536 }
-        };
-
-        return Array<ImageType> (types, numElementsInArray (types));
-    }
-
-    static String getiOSLaunchImageContents()
-    {
-        var images;
-
-        for (auto& type : getiOSLaunchImageTypes())
-        {
-            DynamicObject::Ptr d = new DynamicObject();
-            d->setProperty ("orientation", type.orientation);
-            d->setProperty ("idiom", type.idiom);
-            d->setProperty ("extent",  type.extent);
-            d->setProperty ("minimum-system-version", "7.0");
-            d->setProperty ("scale", type.scale);
-            d->setProperty ("filename", type.filename);
-
-            if (type.subtype != nullptr)
-                d->setProperty ("subtype", type.subtype);
-
-            images.append (var (d.get()));
-        }
-
-        return getiOSAssetContents (images);
-    }
-
-    static void createiOSLaunchImageFiles (const File& launchImageSet)
-    {
-        for (auto& type : getiOSLaunchImageTypes())
-        {
-            Image image (Image::ARGB, type.width, type.height, true); // (empty black image)
-            image.clear (image.getBounds(), Colours::black);
-
-            MemoryOutputStream pngData;
-            PNGImageFormat pngFormat;
-            pngFormat.writeImageToStream (image, pngData);
-            overwriteFileIfDifferentOrThrow (launchImageSet.getChildFile (type.filename), pngData);
-        }
-    }
-
-    //==============================================================================
-    static String getiOSAssetContents (var images)
-    {
-        DynamicObject::Ptr v (new DynamicObject());
-
-        var info (new DynamicObject());
-        info.getDynamicObject()->setProperty ("version", 1);
-        info.getDynamicObject()->setProperty ("author", "xcode");
-
-        v->setProperty ("images", images);
-        v->setProperty ("info", info);
-
-        return JSON::toString (var (v.get()));
-    }
-
-    void createXcassetsFolderFromIcons() const
-    {
-        const File assets (getTargetFolder().getChildFile (project.getProjectFilenameRoot())
-                                            .getChildFile ("Images.xcassets"));
-        const File iconSet (assets.getChildFile ("AppIcon.appiconset"));
-        const File launchImage (assets.getChildFile ("LaunchImage.launchimage"));
-
-        overwriteFileIfDifferentOrThrow (iconSet.getChildFile ("Contents.json"), getiOSAppIconContents());
-        createiOSIconFiles (iconSet);
-
-        overwriteFileIfDifferentOrThrow (launchImage.getChildFile ("Contents.json"), getiOSLaunchImageContents());
-        createiOSLaunchImageFiles (launchImage);
-
-        RelativePath assetsPath (assets, getTargetFolder(), RelativePath::buildTargetFolder);
-        addFileReference (assetsPath.toUnixStyle());
-        resourceIDs.add (addBuildFile (assetsPath, false, false));
-        resourceFileRefs.add (createFileRefID (assetsPath));
-    }
-
-    //==============================================================================
-    static String indentBracedList (const StringArray& list)        { return "{" + indentList (list, ";", 0, true) + " }"; }
-    static String indentParenthesisedList (const StringArray& list) { return "(" + indentList (list, ",", 1, false) + " )"; }
-
-    static String indentList (const StringArray& list, const String& separator, int extraTabs, bool shouldSort)
-    {
-        if (list.size() == 0)
-            return " ";
-
-        const String tabs ("\n" + String::repeatedString ("\t", extraTabs + 4));
-
-        if (shouldSort)
-        {
-            StringArray sorted (list);
-            sorted.sort (true);
-
-            return tabs + sorted.joinIntoString (separator + tabs) + separator;
-        }
-
-        return tabs + list.joinIntoString (separator + tabs) + separator;
-    }
-
-    String createID (String rootString) const
-    {
-        if (rootString.startsWith ("${"))
-            rootString = rootString.fromFirstOccurrenceOf ("}/", false, false);
-
-        rootString += project.getProjectUID();
-
-        return MD5 (rootString.toUTF8()).toHexString().substring (0, 24).toUpperCase();
-    }
-
-    String createFileRefID (const RelativePath& path) const     { return createFileRefID (path.toUnixStyle()); }
-    String createFileRefID (const String& path) const           { return createID ("__fileref_" + path); }
-    String getIDForGroup (const Project::Item& item) const      { return createID (item.getID()); }
-
-    bool shouldFileBeCompiledByDefault (const RelativePath& file) const override
-    {
-        return file.hasFileExtension (sourceFileExtensions);
-    }
-
-    static String getOSXVersionName (int version)
-    {
-        jassert (version >= 4);
-        return "10." + String (version);
-    }
-
-    static String getSDKName (int version)
-    {
-        return getOSXVersionName (version) + " SDK";
-    }
-
-    void initialiseDependencyPathValues()
-    {
-        vst3Path.referTo (Value (new DependencyPathValueSource (getSetting (Ids::vst3Folder), Ids::vst3Path, TargetOS::osx)));
-        aaxPath. referTo (Value (new DependencyPathValueSource (getSetting (Ids::aaxFolder),  Ids::aaxPath,  TargetOS::osx)));
-        rtasPath.referTo (Value (new DependencyPathValueSource (getSetting (Ids::rtasFolder), Ids::rtasPath, TargetOS::osx)));
-    }
-
-    JUCE_DECLARE_NON_COPYABLE (XCodeProjectExporter)
-};
+/*
+  ==============================================================================
+
+   This file is part of the JUCE library.
+   Copyright (c) 2015 - ROLI Ltd.
+
+   Permission is granted to use this software under the terms of either:
+   a) the GPL v2 (or any later version)
+   b) the Affero GPL v3
+
+   Details of these licenses can be found at: www.gnu.org/licenses
+
+   JUCE is distributed in the hope that it will be useful, but WITHOUT ANY
+   WARRANTY; without even the implied warranty of MERCHANTABILITY or FITNESS FOR
+   A PARTICULAR PURPOSE.  See the GNU General Public License for more details.
+
+   ------------------------------------------------------------------------------
+
+   To release a closed-source product which uses JUCE, commercial licenses are
+   available: visit www.juce.com for more information.
+
+  ==============================================================================
+*/
+
+#include "../Application/jucer_Application.h"
+#include "jucer_TextWithDefaultPropertyComponent.h"
+
+namespace
+{
+    const char* const osxVersionDefault         = "default";
+    const int oldestSDKVersion  = 5;
+    const int currentSDKVersion = 12;
+    const int minimumAUv3SDKVersion = 11;
+
+    const char* const osxArch_Default           = "default";
+    const char* const osxArch_Native            = "Native";
+    const char* const osxArch_32BitUniversal    = "32BitUniversal";
+    const char* const osxArch_64BitUniversal    = "64BitUniversal";
+    const char* const osxArch_64Bit             = "64BitIntel";
+}
+
+//==============================================================================
+class XCodeProjectExporter  : public ProjectExporter
+{
+public:
+    //==============================================================================
+    static const char* getNameMac()                         { return "Xcode (MacOSX)"; }
+    static const char* getNameiOS()                         { return "Xcode (iOS)"; }
+    static const char* getValueTreeTypeName (bool iOS)      { return iOS ? "XCODE_IPHONE" : "XCODE_MAC"; }
+
+    //==============================================================================
+    XCodeProjectExporter (Project& p, const ValueTree& t, const bool isIOS)
+        : ProjectExporter (p, t),
+          xcodeCanUseDwarf (true),
+          iOS (isIOS)
+    {
+        name = iOS ? getNameiOS() : getNameMac();
+
+        if (getTargetLocationString().isEmpty())
+            getTargetLocationValue() = getDefaultBuildsRootFolder() + (iOS ? "iOS" : "MacOSX");
+
+        initialiseDependencyPathValues();
+
+        if (iOS)
+        {
+            if (getScreenOrientationValue().toString().isEmpty())
+                getScreenOrientationValue() = "portraitlandscape";
+        }
+    }
+
+    static XCodeProjectExporter* createForSettings (Project& project, const ValueTree& settings)
+    {
+        if (settings.hasType (getValueTreeTypeName (false)))  return new XCodeProjectExporter (project, settings, false);
+        if (settings.hasType (getValueTreeTypeName (true)))   return new XCodeProjectExporter (project, settings, true);
+
+        return nullptr;
+    }
+
+    //==============================================================================
+    Value getPListToMergeValue()            { return getSetting ("customPList"); }
+    String getPListToMergeString() const    { return settings   ["customPList"]; }
+
+    Value getExtraFrameworksValue()         { return getSetting (Ids::extraFrameworks); }
+    String getExtraFrameworksString() const { return settings   [Ids::extraFrameworks]; }
+
+    Value  getPostBuildScriptValue()        { return getSetting (Ids::postbuildCommand); }
+    String getPostBuildScript() const       { return settings   [Ids::postbuildCommand]; }
+
+    Value  getPreBuildScriptValue()         { return getSetting (Ids::prebuildCommand); }
+    String getPreBuildScript() const        { return settings   [Ids::prebuildCommand]; }
+
+    Value  getScreenOrientationValue()               { return getSetting (Ids::iosScreenOrientation); }
+    String getScreenOrientationString() const        { return settings   [Ids::iosScreenOrientation]; }
+
+    Value getCustomResourceFoldersValue()            { return getSetting (Ids::customXcodeResourceFolders); }
+    String getCustomResourceFoldersString() const    { return getSettingString (Ids::customXcodeResourceFolders).replaceCharacters ("\r\n", "::"); }
+
+    Value  getCustomXcassetsFolderValue()            { return getSetting (Ids::customXcassetsFolder); }
+    String getCustomXcassetsFolderString() const     { return settings   [Ids::customXcassetsFolder]; }
+
+    Value  getMicrophonePermissionValue()            { return getSetting (Ids::microphonePermissionNeeded); }
+    bool   isMicrophonePermissionEnabled() const     { return settings   [Ids::microphonePermissionNeeded]; }
+    Value  getInAppPurchasesValue()                  { return getSetting (Ids::iosInAppPurchases); }
+    bool   isInAppPurchasesEnabled() const           { return settings   [Ids::iosInAppPurchases]; }
+    Value  getBackgroundAudioValue()                 { return getSetting (Ids::iosBackgroundAudio); }
+    bool   isBackgroundAudioEnabled() const          { return settings   [Ids::iosBackgroundAudio]; }
+    Value  getBackgroundBleValue()                   { return getSetting (Ids::iosBackgroundBle); }
+    bool   isBackgroundBleEnabled() const            { return settings   [Ids::iosBackgroundBle]; }
+
+    Value  getIosDevelopmentTeamIDValue()            { return getSetting (Ids::iosDevelopmentTeamID); }
+    String getIosDevelopmentTeamIDString() const     { return settings   [Ids::iosDevelopmentTeamID]; }
+
+    bool usesMMFiles() const override                { return true; }
+    bool canCopeWithDuplicateFiles() override        { return true; }
+    bool supportsUserDefinedConfigurations() const override { return true; }
+
+    bool isXcode() const override                    { return true; }
+    bool isVisualStudio() const override             { return false; }
+    bool isCodeBlocks() const override               { return false; }
+    bool isMakefile() const override                 { return false; }
+    bool isAndroidStudio() const override            { return false; }
+
+    bool isAndroid() const override                  { return false; }
+    bool isWindows() const override                  { return false; }
+    bool isLinux() const override                    { return false; }
+    bool isOSX() const override                      { return ! iOS; }
+    bool isiOS() const override                      { return iOS; }
+
+    bool supportsTargetType (ProjectType::Target::Type type) const override
+    {
+        switch (type)
+        {
+            case ProjectType::Target::AudioUnitv3PlugIn:
+            case ProjectType::Target::StandalonePlugIn:
+            case ProjectType::Target::GUIApp:
+            case ProjectType::Target::StaticLibrary:
+            case ProjectType::Target::SharedCodeTarget:
+            case ProjectType::Target::AggregateTarget:
+                return true;
+            case ProjectType::Target::ConsoleApp:
+            case ProjectType::Target::VSTPlugIn:
+            case ProjectType::Target::VST3PlugIn:
+            case ProjectType::Target::AAXPlugIn:
+            case ProjectType::Target::RTASPlugIn:
+            case ProjectType::Target::AudioUnitPlugIn:
+            case ProjectType::Target::DynamicLibrary:
+                return ! iOS;
+            default:
+                break;
+        }
+
+        return false;
+    }
+
+    void createExporterProperties (PropertyListBuilder& props) override
+    {
+        if (iOS)
+        {
+            props.add (new TextPropertyComponent (getCustomXcassetsFolderValue(), "Custom Xcassets folder", 128, false),
+                       "If this field is not empty, your Xcode project will use the custom xcassets folder specified here "
+                       "for the app icons and launchimages, and will ignore the Icon files specified above.");
+        }
+
+        props.add (new TextPropertyComponent (getCustomResourceFoldersValue(), "Custom Xcode Resource folders", 8192, true),
+                   "You can specify a list of custom resource folders here (separated by newlines or whitespace). "
+                   "References to these folders will then be added to the Xcode resources. "
+                   "This way you can specify them for OS X and iOS separately, and modify the content of the resource folders "
+                   "without re-saving the Projucer project.");
+
+        if (iOS)
+        {
+            static const char* orientations[] = { "Portrait and Landscape", "Portrait", "Landscape", nullptr };
+            static const char* orientationValues[] = { "portraitlandscape", "portrait", "landscape", nullptr };
+
+            props.add (new ChoicePropertyComponent (getScreenOrientationValue(), "Screen orientation",StringArray (orientations), Array<var> (orientationValues)),
+                       "The screen orientations that this app should support");
+
+            props.add (new BooleanPropertyComponent (getSetting ("UIFileSharingEnabled"), "File Sharing Enabled", "Enabled"),
+                       "Enable this to expose your app's files to iTunes.");
+
+            props.add (new BooleanPropertyComponent (getSetting ("UIStatusBarHidden"), "Status Bar Hidden", "Enabled"),
+                       "Enable this to disable the status bar in your app.");
+
+            props.add (new BooleanPropertyComponent (getMicrophonePermissionValue(), "Microphone access", "Enabled"),
+                       "Enable this to allow your app to use the microphone. "
+                       "The user of your app will be prompted to grant microphone access permissions.");
+
+            props.add (new BooleanPropertyComponent (getInAppPurchasesValue(), "In-App purchases capability", "Enabled"),
+                       "Enable this to grant your app the capability for in-app purchases. "
+                       "This option requires that you specify a valid Development Team ID.");
+
+            props.add (new BooleanPropertyComponent (getBackgroundAudioValue(), "Audio background capability", "Enabled"),
+                       "Enable this to grant your app the capability to access audio when in background mode.");
+
+            props.add (new BooleanPropertyComponent (getBackgroundBleValue(), "Bluetooth MIDI background capability", "Enabled"),
+                       "Enable this to grant your app the capability to connect to Bluetooth LE devices when in background mode.");
+        }
+        else if (projectType.isGUIApplication())
+        {
+            props.add (new TextPropertyComponent (getSetting ("documentExtensions"), "Document file extensions", 128, false),
+                       "A comma-separated list of file extensions for documents that your app can open. "
+                       "Using a leading '.' is optional, and the extensions are not case-sensitive.");
+        }
+
+        props.add (new TextPropertyComponent (getPListToMergeValue(), "Custom PList", 8192, true),
+                   "You can paste the contents of an XML PList file in here, and the settings that it contains will override any "
+                   "settings that the Projucer creates. BEWARE! When doing this, be careful to remove from the XML any "
+                   "values that you DO want the Projucer to change!");
+
+        props.add (new TextPropertyComponent (getExtraFrameworksValue(), "Extra Frameworks", 2048, false),
+                   "A comma-separated list of extra frameworks that should be added to the build. "
+                   "(Don't include the .framework extension in the name)");
+
+        props.add (new TextPropertyComponent (getPreBuildScriptValue(), "Pre-build shell script", 32768, true),
+                   "Some shell-script that will be run before a build starts.");
+
+        props.add (new TextPropertyComponent (getPostBuildScriptValue(), "Post-build shell script", 32768, true),
+                   "Some shell-script that will be run after a build completes.");
+
+        props.add (new TextPropertyComponent (getIosDevelopmentTeamIDValue(), "Development Team ID", 10, false),
+                   "The Development Team ID to be used for setting up code-signing your iOS app. This is a ten-character "
+                   "string (for example, \"S7B6T5XJ2Q\") that describes the distribution certificate Apple issued to you. "
+                   "You can find this string in the OS X app Keychain Access under \"Certificates\".");
+
+        props.add (new BooleanPropertyComponent (getSetting ("keepCustomXcodeSchemes"), "Keep custom Xcode schemes", "Enabled"),
+                   "Enable this to keep any Xcode schemes you have created for debugging or running, e.g. to launch a plug-in in"
+                   "various hosts. If disabled, all schemes are replaced by a default set.");
+    }
+
+    bool launchProject() override
+    {
+       #if JUCE_MAC
+        return getProjectBundle().startAsProcess();
+       #else
+        return false;
+       #endif
+    }
+
+    bool canLaunchProject() override
+    {
+       #if JUCE_MAC
+        return true;
+       #else
+        return false;
+       #endif
+    }
+
+    //==============================================================================
+    void create (const OwnedArray<LibraryModule>&) const override
+    {
+        for (auto& target : targets)
+            if (target->shouldCreatePList())
+                target->infoPlistFile = getTargetFolder().getChildFile (target->getInfoPlistName());
+
+        menuNibFile = getTargetFolder().getChildFile ("RecentFilesMenuTemplate.nib");
+
+        createIconFile();
+
+        File projectBundle (getProjectBundle());
+        createDirectoryOrThrow (projectBundle);
+
+        createObjects();
+
+        File projectFile (projectBundle.getChildFile ("project.pbxproj"));
+
+        {
+            MemoryOutputStream mo;
+            writeProjectFile (mo);
+            overwriteFileIfDifferentOrThrow (projectFile, mo);
+        }
+
+        writeInfoPlistFiles();
+
+        // Deleting the .rsrc files can be needed to force Xcode to update the version number.
+        deleteRsrcFiles (getTargetFolder().getChildFile ("build"));
+
+        if (! ProjucerApplication::getApp().isRunningCommandLine)
+        {
+            // Workaround for a bug where Xcode thinks the project is invalid if opened immedietely
+            // after writing
+            Thread::sleep (2000);
+        }
+    }
+
+    //==============================================================================
+    void addPlatformSpecificSettingsForProjectType (const ProjectType&) override
+    {
+        callForAllSupportedTargets ([this] (ProjectType::Target::Type targetType)
+                                    {
+                                        if (XCodeTarget* target = new XCodeTarget (targetType, *this))
+                                        {
+                                            if (targetType == ProjectType::Target::AggregateTarget)
+                                                targets.insert (0, target);
+                                            else
+                                                targets.add (target);
+                                        }
+                                    });
+
+        // If you hit this assert, you tried to generate a project for an exporter
+        // that does not support any of your targets!
+        jassert (targets.size() > 0);
+    }
+
+    void updateDeprecatedProjectSettingsInteractively() override
+    {
+        if (hasInvalidPostBuildScript())
+        {
+            String alertWindowText = iOS ? "Your Xcode (iOS) Exporter settings use an invalid post-build script. Click 'Update' to remove it."
+                                         : "Your Xcode (OSX) Exporter settings use a pre-JUCE 4.2 post-build script to move the plug-in binaries to their plug-in install folders.\n\n"
+                                           "Since JUCE 4.2, this is instead done using \"AU/VST/VST2/AAX/RTAS Binary Location\" in the Xcode (OS X) configuration settings.\n\n"
+                                           "Click 'Update' to remove the script (otherwise your plug-in may not compile correctly).";
+
+            if (AlertWindow::showOkCancelBox (AlertWindow::WarningIcon,
+                                              "Project settings: " + project.getDocumentTitle(),
+                                              alertWindowText, "Update", "Cancel", nullptr, nullptr))
+                getPostBuildScriptValue() = var();
+        }
+    }
+
+    bool hasInvalidPostBuildScript() const
+    {
+        // check whether the script is identical to the old one that the Introjucer used to auto-generate
+        return (MD5 (getPostBuildScript().toUTF8()).toHexString() == "265ac212a7e734c5bbd6150e1eae18a1");
+    }
+
+protected:
+    //==============================================================================
+    class XcodeBuildConfiguration  : public BuildConfiguration
+    {
+    public:
+        XcodeBuildConfiguration (Project& p, const ValueTree& t, const bool isIOS, const ProjectExporter& e)
+            : BuildConfiguration (p, t, e),
+              iOS (isIOS),
+              osxSDKVersion               (config, Ids::osxSDK,               nullptr, "default"),
+              osxDeploymentTarget         (config, Ids::osxCompatibility,     nullptr, "default"),
+              iosDeploymentTarget         (config, Ids::iosCompatibility,     nullptr, "default"),
+              osxArchitecture             (config, Ids::osxArchitecture,      nullptr, "default"),
+              customXcodeFlags            (config, Ids::customXcodeFlags,     nullptr),
+              cppLanguageStandard         (config, Ids::cppLanguageStandard,  nullptr),
+              cppStandardLibrary          (config, Ids::cppLibType,           nullptr),
+              codeSignIdentity            (config, Ids::codeSigningIdentity,  nullptr, iOS ? "iPhone Developer" : "Mac Developer"),
+              fastMathEnabled             (config, Ids::fastMath,             nullptr),
+              linkTimeOptimisationEnabled (config, Ids::linkTimeOptimisation, nullptr),
+              stripLocalSymbolsEnabled    (config, Ids::stripLocalSymbols,    nullptr),
+              vstBinaryLocation           (config, Ids::xcodeVstBinaryLocation,       nullptr, "$(HOME)/Library/Audio/Plug-Ins/VST/"),
+              vst3BinaryLocation          (config, Ids::xcodeVst3BinaryLocation,      nullptr, "$(HOME)/Library/Audio/Plug-Ins/VST3/"),
+              auBinaryLocation            (config, Ids::xcodeAudioUnitBinaryLocation, nullptr, "$(HOME)/Library/Audio/Plug-Ins/Components/"),
+              rtasBinaryLocation          (config, Ids::xcodeRtasBinaryLocation,      nullptr, "/Library/Application Support/Digidesign/Plug-Ins/"),
+              aaxBinaryLocation           (config, Ids::xcodeAaxBinaryLocation,       nullptr, "/Library/Application Support/Avid/Audio/Plug-Ins/")
+        {
+        }
+
+        //==========================================================================
+        bool iOS;
+
+        CachedValue<String> osxSDKVersion, osxDeploymentTarget, iosDeploymentTarget, osxArchitecture,
+                            customXcodeFlags, cppLanguageStandard, cppStandardLibrary, codeSignIdentity;
+        CachedValue<bool>   fastMathEnabled, linkTimeOptimisationEnabled, stripLocalSymbolsEnabled;
+        CachedValue<String> vstBinaryLocation, vst3BinaryLocation, auBinaryLocation, rtasBinaryLocation, aaxBinaryLocation;
+
+        //==========================================================================
+        var getDefaultOptimisationLevel() const override    { return var ((int) (isDebug() ? gccO0 : gccO3)); }
+
+        void createConfigProperties (PropertyListBuilder& props) override
+        {
+            addXcodePluginInstallPathProperties (props);
+            addGCCOptimisationProperty (props);
+
+            if (iOS)
+            {
+                const char* iosVersions[]      = { "Use Default",     "7.0", "7.1", "8.0", "8.1", "8.2", "8.3", "8.4", "9.0", "9.1", "9.2", "9.3", "10.0", 0 };
+                const char* iosVersionValues[] = { osxVersionDefault, "7.0", "7.1", "8.0", "8.1", "8.2", "8.3", "8.4", "9.0", "9.1", "9.2", "9.3", "10.0", 0 };
+
+                props.add (new ChoicePropertyComponent (iosDeploymentTarget.getPropertyAsValue(), "iOS Deployment Target",
+                                                        StringArray (iosVersions), Array<var> (iosVersionValues)),
+                           "The minimum version of iOS that the target binary will run on.");
+            }
+            else
+            {
+                StringArray sdkVersionNames, osxVersionNames;
+                Array<var> versionValues;
+
+                sdkVersionNames.add ("Use Default");
+                osxVersionNames.add ("Use Default");
+                versionValues.add (osxVersionDefault);
+
+                for (int ver = oldestSDKVersion; ver <= currentSDKVersion; ++ver)
+                {
+                    sdkVersionNames.add (getSDKName (ver));
+                    osxVersionNames.add (getOSXVersionName (ver));
+                    versionValues.add (getSDKName (ver));
+                }
+
+                props.add (new ChoicePropertyComponent (osxSDKVersion.getPropertyAsValue(), "OSX Base SDK Version", sdkVersionNames, versionValues),
+                           "The version of OSX to link against in the XCode build.");
+
+                props.add (new ChoicePropertyComponent (osxDeploymentTarget.getPropertyAsValue(), "OSX Deployment Target", osxVersionNames, versionValues),
+                           "The minimum version of OSX that the target binary will be compatible with.");
+
+                const char* osxArch[] = { "Use Default", "Native architecture of build machine",
+                                          "Universal Binary (32-bit)", "Universal Binary (32/64-bit)", "64-bit Intel", 0 };
+                const char* osxArchValues[] = { osxArch_Default, osxArch_Native, osxArch_32BitUniversal,
+                                                osxArch_64BitUniversal, osxArch_64Bit, 0 };
+
+                props.add (new ChoicePropertyComponent (osxArchitecture.getPropertyAsValue(), "OSX Architecture",
+                                                        StringArray (osxArch), Array<var> (osxArchValues)),
+                           "The type of OSX binary that will be produced.");
+            }
+
+            props.add (new TextPropertyComponent (customXcodeFlags.getPropertyAsValue(), "Custom Xcode flags", 8192, false),
+                       "A comma-separated list of custom Xcode setting flags which will be appended to the list of generated flags, "
+                       "e.g. MACOSX_DEPLOYMENT_TARGET_i386 = 10.5, VALID_ARCHS = \"ppc i386 x86_64\"");
+
+            const char* cppLanguageStandardNames[] = { "Use Default", "C++11", "GNU++11", "C++14", "GNU++14", nullptr };
+            Array<var> cppLanguageStandardValues;
+            cppLanguageStandardValues.add (var());
+            cppLanguageStandardValues.add ("c++11");
+            cppLanguageStandardValues.add ("gnu++11");
+            cppLanguageStandardValues.add ("c++14");
+            cppLanguageStandardValues.add ("gnu++14");
+
+            props.add (new ChoicePropertyComponent (cppLanguageStandard.getPropertyAsValue(), "C++ Language Standard",
+                                                    StringArray (cppLanguageStandardNames), cppLanguageStandardValues),
+                       "The standard of the C++ language that will be used for compilation.");
+
+            const char* cppLibNames[] = { "Use Default", "LLVM libc++", "GNU libstdc++", nullptr };
+            Array<var> cppLibValues;
+            cppLibValues.add (var());
+            cppLibValues.add ("libc++");
+            cppLibValues.add ("libstdc++");
+
+            props.add (new ChoicePropertyComponent (cppStandardLibrary.getPropertyAsValue(), "C++ Library", StringArray (cppLibNames), cppLibValues),
+                       "The type of C++ std lib that will be linked.");
+
+            props.add (new TextWithDefaultPropertyComponent<String> (codeSignIdentity, "Code-signing Identity", 1024),
+                       "The name of a code-signing identity for Xcode to apply.");
+
+            props.add (new BooleanPropertyComponent (fastMathEnabled.getPropertyAsValue(), "Relax IEEE compliance", "Enabled"),
+                       "Enable this to use FAST_MATH non-IEEE mode. (Warning: this can have unexpected results!)");
+
+            props.add (new BooleanPropertyComponent (linkTimeOptimisationEnabled.getPropertyAsValue(), "Link-Time Optimisation", "Enabled"),
+                       "Enable this to perform link-time code generation. This is recommended for release builds.");
+
+            props.add (new BooleanPropertyComponent (stripLocalSymbolsEnabled.getPropertyAsValue(), "Strip local symbols", "Enabled"),
+                       "Enable this to strip any locally defined symbols resulting in a smaller binary size. Enabling this will also remove any function names from crash logs. Must be disabled for static library projects.");
+        }
+
+        String getLibrarySubdirPath () const override
+        {
+            return "${CURRENT_ARCH}";
+        }
+
+    private:
+        //==========================================================================
+        void addXcodePluginInstallPathProperties (PropertyListBuilder& props)
+        {
+            if (project.shouldBuildVST())
+                props.add (new TextWithDefaultPropertyComponent<String> (vstBinaryLocation, "VST Binary location", 1024),
+                           "The folder in which the compiled VST binary should be placed.");
+
+            if (project.shouldBuildVST3())
+                props.add (new TextWithDefaultPropertyComponent<String> (vst3BinaryLocation, "VST3 Binary location", 1024),
+                           "The folder in which the compiled VST3 binary should be placed.");
+
+            if (project.shouldBuildAU())
+                props.add (new TextWithDefaultPropertyComponent<String> (auBinaryLocation, "AU Binary location", 1024),
+                           "The folder in which the compiled AU binary should be placed.");
+
+            if (project.shouldBuildRTAS())
+                props.add (new TextWithDefaultPropertyComponent<String> (rtasBinaryLocation, "RTAS Binary location", 1024),
+                           "The folder in which the compiled RTAS binary should be placed.");
+
+            if (project.shouldBuildAAX())
+                props.add (new TextWithDefaultPropertyComponent<String> (aaxBinaryLocation, "AAX Binary location", 1024),
+                           "The folder in which the compiled AAX binary should be placed.");
+        }
+    };
+
+    BuildConfiguration::Ptr createBuildConfig (const ValueTree& v) const override
+    {
+        return new XcodeBuildConfiguration (project, v, iOS, *this);
+    }
+
+public:
+    //==============================================================================
+    /* The numbers for these enum values are defined by Xcode for the different
+       possible destinations of a "copy files" post-build step.
+    */
+    enum XcodeCopyFilesDestinationIDs
+    {
+        kWrapperFolder          = 1,
+        kExecutablesFolder      = 6,
+        kResourcesFolder        = 7,
+        kFrameworksFolder       = 10,
+        kSharedFrameworksFolder = 11,
+        kSharedSupportFolder    = 12,
+        kPluginsFolder          = 13,
+        kJavaResourcesFolder    = 15,
+        kXPCServicesFolder      = 16
+    };
+
+    //==============================================================================
+    struct XCodeTarget : ProjectType::Target
+    {
+        //==============================================================================
+        XCodeTarget (ProjectType::Target::Type targetType, const XCodeProjectExporter& exporter)
+            : ProjectType::Target (targetType),
+              owner (exporter)
+        {
+            switch (type)
+            {
+                case GUIApp:
+                    xcodePackageType = "APPL";
+                    xcodeBundleSignature = "????";
+                    xcodeFileType = "wrapper.application";
+                    xcodeBundleExtension = ".app";
+                    xcodeProductType = "com.apple.product-type.application";
+                    xcodeCopyToProductInstallPathAfterBuild = false;
+                    break;
+
+                case ConsoleApp:
+                    xcodeFileType = "compiled.mach-o.executable";
+                    xcodeBundleExtension = String();
+                    xcodeProductType = "com.apple.product-type.tool";
+                    xcodeCopyToProductInstallPathAfterBuild = false;
+                    break;
+
+                case StaticLibrary:
+                    xcodeFileType = "archive.ar";
+                    xcodeProductType = "com.apple.product-type.library.static";
+                    xcodeCopyToProductInstallPathAfterBuild = false;
+                    break;
+
+                case DynamicLibrary:
+                    xcodeFileType = "compiled.mach-o.dylib";
+                    xcodeProductType = "com.apple.product-type.library.dynamic";
+                    xcodeBundleExtension = ".dylib";
+                    xcodeCopyToProductInstallPathAfterBuild = false;
+                    break;
+
+                case VSTPlugIn:
+                    xcodePackageType = "BNDL";
+                    xcodeBundleSignature = "????";
+                    xcodeFileType = "wrapper.cfbundle";
+                    xcodeBundleExtension = ".vst";
+                    xcodeProductType = "com.apple.product-type.bundle";
+                    xcodeCopyToProductInstallPathAfterBuild = true;
+                    break;
+
+                case VST3PlugIn:
+                    xcodePackageType = "BNDL";
+                    xcodeBundleSignature = "????";
+                    xcodeFileType = "wrapper.cfbundle";
+                    xcodeBundleExtension = ".vst3";
+                    xcodeProductType = "com.apple.product-type.bundle";
+                    xcodeCopyToProductInstallPathAfterBuild = true;
+                    break;
+
+                case AudioUnitPlugIn:
+                    xcodePackageType = "BNDL";
+                    xcodeBundleSignature = "????";
+                    xcodeFileType = "wrapper.cfbundle";
+                    xcodeBundleExtension = ".component";
+                    xcodeProductType = "com.apple.product-type.bundle";
+                    xcodeCopyToProductInstallPathAfterBuild = true;
+
+                    addExtraAudioUnitTargetSettings();
+                    break;
+
+                case StandalonePlugIn:
+                    xcodePackageType = "APPL";
+                    xcodeBundleSignature = "????";
+                    xcodeFileType = "wrapper.application";
+                    xcodeBundleExtension = ".app";
+                    xcodeProductType = "com.apple.product-type.application";
+                    xcodeCopyToProductInstallPathAfterBuild = false;
+                    break;
+
+                case AudioUnitv3PlugIn:
+                    xcodePackageType = "XPC!";
+                    xcodeBundleSignature = "????";
+                    xcodeFileType = "wrapper.app-extension";
+                    xcodeBundleExtension = ".appex";
+                    xcodeBundleIDSubPath = "AUv3";
+                    xcodeProductType = "com.apple.product-type.app-extension";
+                    xcodeCopyToProductInstallPathAfterBuild = false;
+
+                    addExtraAudioUnitv3PlugInTargetSettings();
+                    break;
+
+                case AAXPlugIn:
+                    xcodePackageType = "TDMw";
+                    xcodeBundleSignature = "PTul";
+                    xcodeFileType = "wrapper.cfbundle";
+                    xcodeBundleExtension = ".aaxplugin";
+                    xcodeProductType = "com.apple.product-type.bundle";
+                    xcodeCopyToProductInstallPathAfterBuild = true;
+                    break;
+
+                case RTASPlugIn:
+                    xcodePackageType = "TDMw";
+                    xcodeBundleSignature = "PTul";
+                    xcodeFileType = "wrapper.cfbundle";
+                    xcodeBundleExtension = ".dpm";
+                    xcodeProductType = "com.apple.product-type.bundle";
+                    xcodeCopyToProductInstallPathAfterBuild = true;
+                    break;
+
+                case SharedCodeTarget:
+                    xcodeFileType = "archive.ar";
+                    xcodeProductType = "com.apple.product-type.library.static";
+                    xcodeCopyToProductInstallPathAfterBuild = false;
+                    break;
+
+                case AggregateTarget:
+                    xcodeCopyToProductInstallPathAfterBuild = false;
+                    break;
+
+                default:
+                    // unknown target type!
+                    jassertfalse;
+                    break;
+            }
+        }
+
+        String getXCodeSchemeName() const
+        {
+            return owner.projectName + " - " + getName();
+        }
+
+        String getID() const
+        {
+            return owner.createID (String ("__target") + getName());
+        }
+
+        String getInfoPlistName() const
+        {
+            return String ("Info-") + String (getName()).replace (" ", "_") + String (".plist");
+        }
+
+        String xcodePackageType, xcodeBundleSignature, xcodeBundleExtension;
+        String xcodeProductType, xcodeFileType;
+        String xcodeOtherRezFlags, xcodeExcludedFiles64Bit, xcodeBundleIDSubPath;
+        bool xcodeCopyToProductInstallPathAfterBuild;
+        StringArray xcodeFrameworks, xcodeLibs;
+        Array<XmlElement> xcodeExtraPListEntries;
+        Array<RelativePath> xcodeExtraLibrariesDebug, xcodeExtraLibrariesRelease;
+
+        StringArray frameworkIDs, buildPhaseIDs, configIDs, sourceIDs, rezFileIDs;
+        String dependencyID, mainBuildProductID;
+        File infoPlistFile;
+
+        //==============================================================================
+        void addMainBuildProduct() const
+        {
+            jassert (xcodeFileType.isNotEmpty());
+            jassert (xcodeBundleExtension.isEmpty() || xcodeBundleExtension.startsWithChar ('.'));
+
+            if (ProjectExporter::BuildConfiguration::Ptr config = owner.getConfiguration(0))
+            {
+                String productName (owner.replacePreprocessorTokens (*config, config->getTargetBinaryNameString()));
+
+                if (xcodeFileType == "archive.ar")
+                    productName = getStaticLibbedFilename (productName);
+                else
+                    productName += xcodeBundleExtension;
+
+                addBuildProduct (xcodeFileType, productName);
+            }
+        }
+
+        //==============================================================================
+        void addBuildProduct (const String& fileType, const String& binaryName) const
+        {
+            ValueTree* v = new ValueTree (owner.createID (String ("__productFileID") + getName()));
+            v->setProperty ("isa", "PBXFileReference", nullptr);
+            v->setProperty ("explicitFileType", fileType, nullptr);
+            v->setProperty ("includeInIndex", (int) 0, nullptr);
+            v->setProperty ("path", sanitisePath (binaryName), nullptr);
+            v->setProperty ("sourceTree", "BUILT_PRODUCTS_DIR", nullptr);
+            owner.pbxFileReferences.add (v);
+        }
+
+        //==============================================================================
+        void addDependency()
+        {
+            jassert (dependencyID.isEmpty());
+
+            dependencyID = owner.createID (String ("__dependency") + getName());
+            ValueTree* const v = new ValueTree (dependencyID);
+
+            v->setProperty ("isa", "PBXTargetDependency", nullptr);
+            v->setProperty ("target", getID(), nullptr);
+
+            owner.misc.add (v);
+        }
+
+        String getDependencyID() const
+        {
+            jassert (dependencyID.isNotEmpty());
+
+            return dependencyID;
+        }
+
+        //==============================================================================
+        void addTargetConfig (const String& configName, const StringArray& buildSettings)
+        {
+            String configID = owner.createID (String ("targetconfigid_") + getName() + String ("_") + configName);
+
+            ValueTree* v = new ValueTree (configID);
+            v->setProperty ("isa", "XCBuildConfiguration", nullptr);
+            v->setProperty ("buildSettings", indentBracedList (buildSettings), nullptr);
+            v->setProperty (Ids::name, configName, nullptr);
+
+            configIDs.add (configID);
+            owner.targetConfigs.add (v);
+        }
+
+        //==============================================================================
+        String getTargetAttributes() const
+        {
+            String attributes;
+
+            attributes << getID() << " = { ";
+
+            String developmentTeamID = owner.getIosDevelopmentTeamIDString();
+            if (developmentTeamID.isNotEmpty())
+                attributes << "DevelopmentTeam = " << developmentTeamID << "; ";
+
+            const int inAppPurchasesEnabled = (owner.iOS && owner.isInAppPurchasesEnabled()) ? 1 : 0;
+            const int interAppAudioEnabled  = (owner.iOS
+                                               && type == Target::StandalonePlugIn
+                                               && owner.getProject().shouldEnableIAA()) ? 1 : 0;
+            const int sandboxEnabled = (type == Target::AudioUnitv3PlugIn ? 1 : 0);
+
+            attributes << "SystemCapabilities = {";
+            attributes << "com.apple.InAppPurchase = { enabled = " << inAppPurchasesEnabled << "; }; ";
+            attributes << "com.apple.InterAppAudio = { enabled = " << interAppAudioEnabled << "; }; ";
+            attributes << "com.apple.Sandbox = { enabled = " << sandboxEnabled << "; }; ";
+            attributes << "}; };";
+
+            return attributes;
+        }
+
+        //==============================================================================
+        ValueTree& addBuildPhase (const String& buildPhaseType, const StringArray& fileIds, const StringRef humanReadableName = StringRef())
+        {
+            String buildPhaseName = buildPhaseType + String ("_") + getName() + String ("_") + (humanReadableName.isNotEmpty() ? String (humanReadableName) : String ("resbuildphase"));
+            String buildPhaseId (owner.createID (buildPhaseName));
+
+            int n = 0;
+            while (buildPhaseIDs.contains (buildPhaseId))
+                buildPhaseId = owner.createID (buildPhaseName + String (++n));
+
+            buildPhaseIDs.add (buildPhaseId);
+
+            ValueTree* v = new ValueTree (buildPhaseId);
+            v->setProperty ("isa", buildPhaseType, nullptr);
+            v->setProperty ("buildActionMask", "2147483647", nullptr);
+            v->setProperty ("files", indentParenthesisedList (fileIds), nullptr);
+            v->setProperty ("runOnlyForDeploymentPostprocessing", (int) 0, nullptr);
+
+            if (humanReadableName.isNotEmpty())
+                v->setProperty ("name", String (humanReadableName), nullptr);
+
+            owner.misc.add (v);
+            return *v;
+        }
+
+        bool shouldCreatePList() const
+        {
+            const ProjectType::Target::TargetFileType fileType = getTargetFileType();
+            return (fileType == executable && type != ConsoleApp) || fileType == pluginBundle || fileType == macOSAppex;
+        }
+
+        //==============================================================================
+        StringArray getTargetSettings (const XcodeBuildConfiguration& config) const
+        {
+            if (type == AggregateTarget)
+                // the aggregate target should not specify any settings at all!
+                // it just defines dependencies on the other targets.
+                return StringArray();
+
+            StringArray s;
+
+            String bundleIdentifier = owner.project.getBundleIdentifier().toString();
+            if (xcodeBundleIDSubPath.isNotEmpty())
+            {
+                StringArray bundleIdSegments = StringArray::fromTokens (bundleIdentifier, ".", StringRef());
+
+                jassert (bundleIdSegments.size() > 0);
+                bundleIdentifier += String (".") + bundleIdSegments[bundleIdSegments.size() - 1] + xcodeBundleIDSubPath;
+            }
+
+            s.add ("PRODUCT_BUNDLE_IDENTIFIER = " + bundleIdentifier);
+
+            const String arch ((! owner.isiOS() && type == Target::AudioUnitv3PlugIn) ? osxArch_64Bit : config.osxArchitecture.get());
+
+            if (arch == osxArch_Native)                s.add ("ARCHS = \"$(NATIVE_ARCH_ACTUAL)\"");
+            else if (arch == osxArch_32BitUniversal)   s.add ("ARCHS = \"$(ARCHS_STANDARD_32_BIT)\"");
+            else if (arch == osxArch_64BitUniversal)   s.add ("ARCHS = \"$(ARCHS_STANDARD_32_64_BIT)\"");
+            else if (arch == osxArch_64Bit)            s.add ("ARCHS = \"$(ARCHS_STANDARD_64_BIT)\"");
+
+            s.add ("HEADER_SEARCH_PATHS = " + getHeaderSearchPaths (config));
+            s.add ("GCC_OPTIMIZATION_LEVEL = " + config.getGCCOptimisationFlag());
+
+            if (shouldCreatePList())
+                s.add ("INFOPLIST_FILE = " + infoPlistFile.getFileName());
+
+            if (config.linkTimeOptimisationEnabled.get())
+                s.add ("LLVM_LTO = YES");
+
+            if (config.fastMathEnabled.get())
+                s.add ("GCC_FAST_MATH = YES");
+
+            const String extraFlags (owner.replacePreprocessorTokens (config, owner.getExtraCompilerFlagsString()).trim());
+            if (extraFlags.isNotEmpty())
+                s.add ("OTHER_CPLUSPLUSFLAGS = \"" + extraFlags + "\"");
+
+            String installPath = getInstallPathForConfiguration (config);
+
+            if (installPath.isNotEmpty())
+            {
+                s.add ("INSTALL_PATH = \"" + installPath + "\"");
+
+                if (xcodeCopyToProductInstallPathAfterBuild)
+                {
+                    s.add ("DEPLOYMENT_LOCATION = YES");
+                    s.add ("DSTROOT = /");
+                }
+            }
+
+            if (getTargetFileType() == pluginBundle)
+            {
+                s.add ("LIBRARY_STYLE = Bundle");
+                s.add ("WRAPPER_EXTENSION = " + xcodeBundleExtension.substring (1));
+                s.add ("GENERATE_PKGINFO_FILE = YES");
+            }
+
+            if (xcodeOtherRezFlags.isNotEmpty())
+                s.add ("OTHER_REZFLAGS = \"" + xcodeOtherRezFlags + "\"");
+
+            String configurationBuildDir = "$(PROJECT_DIR)/build/$(CONFIGURATION)";
+
+            if (config.getTargetBinaryRelativePathString().isNotEmpty())
+            {
+                // a target's position can either be defined via installPath + xcodeCopyToProductInstallPathAfterBuild
+                // (= for audio plug-ins) or using a custom binary path (for everything else), but not both (= conflict!)
+                jassert (! xcodeCopyToProductInstallPathAfterBuild);
+
+                RelativePath binaryPath (config.getTargetBinaryRelativePathString(), RelativePath::projectFolder);
+                configurationBuildDir = sanitisePath (binaryPath.rebased (owner.projectFolder, owner.getTargetFolder(), RelativePath::buildTargetFolder)
+                                                                .toUnixStyle());
+            }
+
+            s.add ("CONFIGURATION_BUILD_DIR = " + addQuotesIfRequired (configurationBuildDir));
+
+            String gccVersion ("com.apple.compilers.llvm.clang.1_0");
+
+            if (owner.iOS)
+            {
+                s.add ("ASSETCATALOG_COMPILER_APPICON_NAME = AppIcon");
+                s.add ("ASSETCATALOG_COMPILER_LAUNCHIMAGE_NAME = LaunchImage");
+            }
+            else
+            {
+                String sdkRoot;
+                s.add ("MACOSX_DEPLOYMENT_TARGET = " + getOSXDeploymentTarget(config, &sdkRoot));
+
+                if (sdkRoot.isNotEmpty())
+                    s.add ("SDKROOT = " + sdkRoot);
+
+                s.add ("MACOSX_DEPLOYMENT_TARGET_ppc = 10.4");
+                s.add ("SDKROOT_ppc = macosx10.5");
+
+                if (xcodeExcludedFiles64Bit.isNotEmpty())
+                {
+                    s.add ("EXCLUDED_SOURCE_FILE_NAMES = \"$(EXCLUDED_SOURCE_FILE_NAMES_$(CURRENT_ARCH))\"");
+                    s.add ("EXCLUDED_SOURCE_FILE_NAMES_x86_64 = " + xcodeExcludedFiles64Bit);
+                }
+            }
+
+            s.add ("GCC_VERSION = " + gccVersion);
+            s.add ("CLANG_CXX_LANGUAGE_STANDARD = \"c++0x\"");
+            s.add ("CLANG_LINK_OBJC_RUNTIME = NO");
+
+            if (! config.codeSignIdentity.isUsingDefault())
+                s.add ("CODE_SIGN_IDENTITY = " + config.codeSignIdentity.get().quoted());
+
+            if (config.cppLanguageStandard.get().isNotEmpty())
+                s.add ("CLANG_CXX_LANGUAGE_STANDARD = " + config.cppLanguageStandard.get().quoted());
+
+            if (config.cppStandardLibrary.get().isNotEmpty())
+                s.add ("CLANG_CXX_LIBRARY = " + config.cppStandardLibrary.get().quoted());
+
+            s.add ("COMBINE_HIDPI_IMAGES = YES");
+
+            {
+                StringArray linkerFlags, librarySearchPaths;
+                getLinkerSettings (config, linkerFlags, librarySearchPaths);
+
+                if (linkerFlags.size() > 0)
+                    s.add ("OTHER_LDFLAGS = \"" + linkerFlags.joinIntoString (" ") + "\"");
+
+                librarySearchPaths.addArray (config.getLibrarySearchPaths());
+                librarySearchPaths = getCleanedStringArray (librarySearchPaths);
+
+                if (librarySearchPaths.size() > 0)
+                {
+                    String libPaths ("LIBRARY_SEARCH_PATHS = (\"$(inherited)\"");
+
+                    for (auto& p : librarySearchPaths)
+                        libPaths += ", \"\\\"" + p + "\\\"\"";
+
+                    s.add (libPaths + ")");
+                }
+            }
+
+            StringPairArray defines;
+
+            if (config.isDebug())
+            {
+                defines.set ("_DEBUG", "1");
+                defines.set ("DEBUG", "1");
+                s.add ("COPY_PHASE_STRIP = NO");
+                s.add ("GCC_DYNAMIC_NO_PIC = NO");
+            }
+            else
+            {
+                defines.set ("_NDEBUG", "1");
+                defines.set ("NDEBUG", "1");
+                s.add ("GCC_GENERATE_DEBUGGING_SYMBOLS = NO");
+                s.add ("GCC_SYMBOLS_PRIVATE_EXTERN = YES");
+                s.add ("DEAD_CODE_STRIPPING = YES");
+            }
+
+            if (type != Target::SharedCodeTarget && type != Target::StaticLibrary && type != Target::DynamicLibrary
+                  && config.stripLocalSymbolsEnabled.get())
+            {
+                s.add ("STRIPFLAGS = \"-x\"");
+                s.add ("DEPLOYMENT_POSTPROCESSING = YES");
+                s.add ("SEPARATE_STRIP = YES");
+            }
+
+            if (owner.project.getProjectType().isAudioPlugin())
+                if ((owner.isOSX() && type == Target::AudioUnitv3PlugIn)
+                    || (owner.isiOS() && type == Target::StandalonePlugIn))
+                    s.add (String ("CODE_SIGN_ENTITLEMENTS = \"") + owner.getEntitlementsFileName() + String ("\""));
+
+            defines = mergePreprocessorDefs (defines, owner.getAllPreprocessorDefs (config, type));
+
+            StringArray defsList;
+
+            for (int i = 0; i < defines.size(); ++i)
+            {
+                String def (defines.getAllKeys()[i]);
+                const String value (defines.getAllValues()[i]);
+                if (value.isNotEmpty())
+                    def << "=" << value.replace ("\"", "\\\\\\\"");
+
+                defsList.add ("\"" + def + "\"");
+            }
+
+            s.add ("GCC_PREPROCESSOR_DEFINITIONS = " + indentParenthesisedList (defsList));
+            if (type == Target::RTASPlugIn && ! config.isDebug())
+                s.add("VALID_ARCHS=\"i386\"");
+            if (type == Target::AudioUnitv3PlugIn && ! owner.isiOS() && ! config.isDebug())
+                s.add("VALID_ARCHS=\"x86_64\"");
+            s.addTokens (config.customXcodeFlags.get(), ",", "\"'");
+
+            return getCleanedStringArray (s);
+        }
+
+        String getInstallPathForConfiguration (const XcodeBuildConfiguration& config) const
+        {
+            switch (type)
+            {
+                case GUIApp:            return "$(HOME)/Applications";
+                case ConsoleApp:        return "/usr/bin";
+                case VSTPlugIn:         return config.vstBinaryLocation.get();
+                case VST3PlugIn:        return config.vst3BinaryLocation.get();
+                case AudioUnitPlugIn:   return config.auBinaryLocation.get();
+                case RTASPlugIn:        return config.rtasBinaryLocation.get();
+                case AAXPlugIn:         return config.aaxBinaryLocation.get();
+                case SharedCodeTarget:  return owner.isiOS() ? "@executable_path/Frameworks" : "@executable_path/../Frameworks";
+                default:                return String();
+            }
+        }
+
+        //==============================================================================
+        void getLinkerSettings (const BuildConfiguration& config, StringArray& flags, StringArray& librarySearchPaths) const
+        {
+            if (getTargetFileType() == pluginBundle)
+                flags.add (owner.isiOS() ? "-bitcode_bundle" : "-bundle");
+
+            Array<RelativePath> extraLibs (config.isDebug() ? xcodeExtraLibrariesDebug
+                                                            : xcodeExtraLibrariesRelease);
+
+            addExtraLibsForTargetType (config, extraLibs);
+
+            for (auto& lib : extraLibs)
+            {
+                flags.add (getLinkerFlagForLib (lib.getFileNameWithoutExtension()));
+                librarySearchPaths.add (owner.getSearchPathForStaticLibrary (lib));
+            }
+
+            if (owner.project.getProjectType().isAudioPlugin() && type != Target::SharedCodeTarget)
+            {
+                if (owner.getTargetOfType (Target::SharedCodeTarget) != nullptr)
+                {
+                    String productName (getStaticLibbedFilename (owner.replacePreprocessorTokens (config, config.getTargetBinaryNameString())));
+
+                    RelativePath sharedCodelib (productName, RelativePath::buildTargetFolder);
+                    flags.add (getLinkerFlagForLib (sharedCodelib.getFileNameWithoutExtension()));
+                }
+            }
+
+            flags.add (owner.replacePreprocessorTokens (config, owner.getExtraLinkerFlagsString()));
+            flags.add (owner.getExternalLibraryFlags (config));
+
+            StringArray libs (owner.xcodeLibs);
+            libs.addArray (xcodeLibs);
+
+            for (auto& l : libs)
+                flags.add (getLinkerFlagForLib (l));
+
+            flags = getCleanedStringArray (flags);
+        }
+
+        //========================================================================== c
+        void writeInfoPlistFile() const
+        {
+            if (! shouldCreatePList())
+                return;
+
+            ScopedPointer<XmlElement> plist (XmlDocument::parse (owner.getPListToMergeString()));
+
+            if (plist == nullptr || ! plist->hasTagName ("plist"))
+                plist = new XmlElement ("plist");
+
+            XmlElement* dict = plist->getChildByName ("dict");
+
+            if (dict == nullptr)
+                dict = plist->createNewChildElement ("dict");
+
+            if (owner.iOS)
+            {
+                addPlistDictionaryKeyBool (dict, "LSRequiresIPhoneOS", true);
+                if (owner.isMicrophonePermissionEnabled())
+                    addPlistDictionaryKey (dict, "NSMicrophoneUsageDescription", "This app requires microphone input.");
+
+                if (type != AudioUnitv3PlugIn)
+                    addPlistDictionaryKeyBool (dict, "UIViewControllerBasedStatusBarAppearance", false);
+            }
+
+            addPlistDictionaryKey (dict, "CFBundleExecutable",          "${EXECUTABLE_NAME}");
+
+            if (! owner.iOS) // (NB: on iOS this causes error ITMS-90032 during publishing)
+                addPlistDictionaryKey (dict, "CFBundleIconFile", owner.iconFile.exists() ? owner.iconFile.getFileName() : String());
+
+            addPlistDictionaryKey (dict, "CFBundleIdentifier",          "$(PRODUCT_BUNDLE_IDENTIFIER)");
+            addPlistDictionaryKey (dict, "CFBundleName",                owner.projectName);
+
+            // needed by NSExtension on iOS
+            addPlistDictionaryKey (dict, "CFBundleDisplayName",         owner.projectName);
+            addPlistDictionaryKey (dict, "CFBundlePackageType",         xcodePackageType);
+            addPlistDictionaryKey (dict, "CFBundleSignature",           xcodeBundleSignature);
+            addPlistDictionaryKey (dict, "CFBundleShortVersionString",  owner.project.getVersionString());
+            addPlistDictionaryKey (dict, "CFBundleVersion",             owner.project.getVersionString());
+            addPlistDictionaryKey (dict, "NSHumanReadableCopyright",    owner.project.getCompanyName().toString());
+            addPlistDictionaryKeyBool (dict, "NSHighResolutionCapable", true);
+
+            StringArray documentExtensions;
+            documentExtensions.addTokens (replacePreprocessorDefs (owner.getAllPreprocessorDefs(), owner.settings ["documentExtensions"]),
+                                          ",", StringRef());
+            documentExtensions.trim();
+            documentExtensions.removeEmptyStrings (true);
+
+            if (documentExtensions.size() > 0 && type != AudioUnitv3PlugIn)
+            {
+                dict->createNewChildElement ("key")->addTextElement ("CFBundleDocumentTypes");
+                XmlElement* dict2 = dict->createNewChildElement ("array")->createNewChildElement ("dict");
+                XmlElement* arrayTag = nullptr;
+
+                for (String ex : documentExtensions)
+                {
+                    if (ex.startsWithChar ('.'))
+                        ex = ex.substring (1);
+
+                    if (arrayTag == nullptr)
+                    {
+                        dict2->createNewChildElement ("key")->addTextElement ("CFBundleTypeExtensions");
+                        arrayTag = dict2->createNewChildElement ("array");
+
+                        addPlistDictionaryKey (dict2, "CFBundleTypeName", ex);
+                        addPlistDictionaryKey (dict2, "CFBundleTypeRole", "Editor");
+                        addPlistDictionaryKey (dict2, "CFBundleTypeIconFile", "Icon");
+                        addPlistDictionaryKey (dict2, "NSPersistentStoreTypeKey", "XML");
+                    }
+
+                    arrayTag->createNewChildElement ("string")->addTextElement (ex);
+                }
+            }
+
+            if (owner.settings ["UIFileSharingEnabled"] && type != AudioUnitv3PlugIn)
+                addPlistDictionaryKeyBool (dict, "UIFileSharingEnabled", true);
+
+            if (owner.settings ["UIStatusBarHidden"] && type != AudioUnitv3PlugIn)
+                addPlistDictionaryKeyBool (dict, "UIStatusBarHidden", true);
+
+            if (owner.iOS)
+            {
+                if (type != AudioUnitv3PlugIn)
+                {
+                    // Forcing full screen disables the split screen feature and prevents error ITMS-90475
+                    addPlistDictionaryKeyBool (dict, "UIRequiresFullScreen", true);
+                    addPlistDictionaryKeyBool (dict, "UIStatusBarHidden", true);
+
+                    addIosScreenOrientations (dict);
+                    addIosBackgroundModes (dict);
+                }
+
+                if (type == StandalonePlugIn && owner.getProject().shouldEnableIAA())
+                {
+                    XmlElement audioComponentsPlistKey ("key");
+                    audioComponentsPlistKey.addTextElement ("AudioComponents");
+
+                    dict->addChildElement (new XmlElement (audioComponentsPlistKey));
+
+                    XmlElement audioComponentsPlistEntry ("array");
+                    XmlElement* audioComponentsDict = audioComponentsPlistEntry.createNewChildElement ("dict");
+
+                    addPlistDictionaryKey    (audioComponentsDict, "name",         owner.project.getIAAPluginName());
+                    addPlistDictionaryKey    (audioComponentsDict, "manufacturer", owner.project.getPluginManufacturerCode().toString().trim().substring (0, 4));
+                    addPlistDictionaryKey    (audioComponentsDict, "type",         owner.project.getIAATypeCode());
+                    addPlistDictionaryKey    (audioComponentsDict, "subtype",      owner.project.getPluginCode().toString().trim().substring (0, 4));
+                    addPlistDictionaryKeyInt (audioComponentsDict, "version",      owner.project.getVersionAsHexInteger());
+
+                    dict->addChildElement (new XmlElement (audioComponentsPlistEntry));
+                }
+            }
+
+            for (auto& e : xcodeExtraPListEntries)
+                dict->addChildElement (new XmlElement (e));
+
+            MemoryOutputStream mo;
+            plist->writeToStream (mo, "<!DOCTYPE plist PUBLIC \"-//Apple//DTD PLIST 1.0//EN\" \"http://www.apple.com/DTDs/PropertyList-1.0.dtd\">");
+
+            overwriteFileIfDifferentOrThrow (infoPlistFile, mo);
+        }
+
+        //==============================================================================
+        void addIosScreenOrientations (XmlElement* dict) const
+        {
+            String screenOrientation = owner.getScreenOrientationString();
+            StringArray iOSOrientations;
+
+            if (screenOrientation.contains ("portrait"))   { iOSOrientations.add ("UIInterfaceOrientationPortrait"); }
+            if (screenOrientation.contains ("landscape"))  { iOSOrientations.add ("UIInterfaceOrientationLandscapeLeft");  iOSOrientations.add ("UIInterfaceOrientationLandscapeRight"); }
+
+            addArrayToPlist (dict, "UISupportedInterfaceOrientations", iOSOrientations);
+
+        }
+
+        //==============================================================================
+        void addIosBackgroundModes (XmlElement* dict) const
+        {
+            StringArray iosBackgroundModes;
+            if (owner.isBackgroundAudioEnabled())     iosBackgroundModes.add ("audio");
+            if (owner.isBackgroundBleEnabled())       iosBackgroundModes.add ("bluetooth-central");
+
+            addArrayToPlist (dict, "UIBackgroundModes", iosBackgroundModes);
+        }
+
+        //==============================================================================
+        static void addArrayToPlist (XmlElement* dict, String arrayKey, const StringArray& arrayElements)
+        {
+            dict->createNewChildElement ("key")->addTextElement (arrayKey);
+            XmlElement* plistStringArray = dict->createNewChildElement ("array");
+
+            for (auto& e : arrayElements)
+                plistStringArray->createNewChildElement ("string")->addTextElement (e);
+        }
+
+        //==============================================================================
+        void addShellScriptBuildPhase (const String& phaseName, const String& script)
+        {
+            if (script.trim().isNotEmpty())
+            {
+                ValueTree& v = addBuildPhase ("PBXShellScriptBuildPhase", StringArray());
+                v.setProperty (Ids::name, phaseName, nullptr);
+                v.setProperty ("shellPath", "/bin/sh", nullptr);
+                v.setProperty ("shellScript", script.replace ("\\", "\\\\")
+                                                    .replace ("\"", "\\\"")
+                                                    .replace ("\r\n", "\\n")
+                                                    .replace ("\n", "\\n"), nullptr);
+            }
+        }
+
+        void addCopyFilesPhase (const String& phaseName, const StringArray& files, XcodeCopyFilesDestinationIDs dst)
+        {
+            ValueTree& v = addBuildPhase ("PBXCopyFilesBuildPhase", files, phaseName);
+            v.setProperty ("dstPath", "", nullptr);
+            v.setProperty ("dstSubfolderSpec", (int) dst, nullptr);
+        }
+
+        //==============================================================================
+        String getHeaderSearchPaths (const BuildConfiguration& config) const
+        {
+            StringArray paths (owner.extraSearchPaths);
+            paths.addArray (config.getHeaderSearchPaths());
+            paths.addArray (getTargetExtraHeaderSearchPaths());
+            paths.add ("$(inherited)");
+
+            paths = getCleanedStringArray (paths);
+
+            for (auto& s : paths)
+            {
+                s = owner.replacePreprocessorTokens (config, s);
+
+                if (s.containsChar (' '))
+                    s = "\"\\\"" + s + "\\\"\""; // crazy double quotes required when there are spaces..
+                else
+                    s = "\"" + s + "\"";
+            }
+
+            return "(" + paths.joinIntoString (", ") + ")";
+        }
+
+    private:
+        //==============================================================================
+        void addExtraAudioUnitTargetSettings()
+        {
+            xcodeOtherRezFlags = "-d ppc_$ppc -d i386_$i386 -d ppc64_$ppc64 -d x86_64_$x86_64"
+                                 " -I /System/Library/Frameworks/CoreServices.framework/Frameworks/CarbonCore.framework/Versions/A/Headers"
+                                 " -I \\\"$(DEVELOPER_DIR)/Extras/CoreAudio/AudioUnits/AUPublic/AUBase\\\"";
+
+            xcodeFrameworks.addTokens ("AudioUnit CoreAudioKit", false);
+
+            XmlElement plistKey ("key");
+            plistKey.addTextElement ("AudioComponents");
+
+            XmlElement plistEntry ("array");
+            XmlElement* dict = plistEntry.createNewChildElement ("dict");
+
+            const String pluginManufacturerCode = owner.project.getPluginManufacturerCode().toString().trim().substring (0, 4);
+            const String pluginSubType          = owner.project.getPluginCode()            .toString().trim().substring (0, 4);
+
+            if (pluginManufacturerCode.toLowerCase() == pluginManufacturerCode)
+            {
+                throw SaveError ("AudioUnit plugin code identifiers invalid!\n\n"
+                                 "You have used only lower case letters in your AU plugin manufacturer identifier. "
+                                 "You must have at least one uppercase letter in your AU plugin manufacturer "
+                                 "identifier code.");
+            }
+
+            addPlistDictionaryKey (dict, "name", owner.project.getPluginManufacturer().toString()
+                                                   + ": " + owner.project.getPluginName().toString());
+            addPlistDictionaryKey (dict, "description", owner.project.getPluginDesc().toString());
+            addPlistDictionaryKey (dict, "factoryFunction", owner.project.getPluginAUExportPrefix().toString() + "Factory");
+            addPlistDictionaryKey (dict, "manufacturer", pluginManufacturerCode);
+            addPlistDictionaryKey (dict, "type", owner.project.getAUMainTypeCode());
+            addPlistDictionaryKey (dict, "subtype", pluginSubType);
+            addPlistDictionaryKeyInt (dict, "version", owner.project.getVersionAsHexInteger());
+            if (owner.project.getPluginAUIsSandboxSafe().getValue())
+                addPlistDictionaryKeyBool (dict, "sandboxSafe", true);
+            xcodeExtraPListEntries.add (plistKey);
+            xcodeExtraPListEntries.add (plistEntry);
+        }
+
+        void addExtraAudioUnitv3PlugInTargetSettings()
+        {
+            if (owner.isiOS())
+                xcodeFrameworks.addTokens ("CoreAudioKit AVFoundation", false);
+            else
+                xcodeFrameworks.addTokens ("AudioUnit CoreAudioKit AVFoundation", false);
+
+            XmlElement plistKey ("key");
+            plistKey.addTextElement ("NSExtension");
+
+            XmlElement plistEntry ("dict");
+
+            addPlistDictionaryKey (&plistEntry, "NSExtensionPrincipalClass", owner.project.getPluginAUExportPrefix().toString() + "FactoryAUv3");
+            addPlistDictionaryKey (&plistEntry, "NSExtensionPointIdentifier", "com.apple.AudioUnit-UI");
+            plistEntry.createNewChildElement ("key")->addTextElement ("NSExtensionAttributes");
+
+            XmlElement* dict = plistEntry.createNewChildElement ("dict");
+            dict->createNewChildElement ("key")->addTextElement ("AudioComponents");
+            XmlElement* componentArray = dict->createNewChildElement ("array");
+
+            XmlElement* componentDict = componentArray->createNewChildElement ("dict");
+
+            addPlistDictionaryKey (componentDict, "name", owner.project.getPluginManufacturer().toString()
+                                                            + ": " + owner.project.getPluginName().toString());
+            addPlistDictionaryKey (componentDict, "description", owner.project.getPluginDesc().toString());
+            addPlistDictionaryKey (componentDict, "factoryFunction",owner.project. getPluginAUExportPrefix().toString() + "FactoryAUv3");
+            addPlistDictionaryKey (componentDict, "manufacturer", owner.project.getPluginManufacturerCode().toString().trim().substring (0, 4));
+            addPlistDictionaryKey (componentDict, "type", owner.project.getAUMainTypeCode());
+            addPlistDictionaryKey (componentDict, "subtype", owner.project.getPluginCode().toString().trim().substring (0, 4));
+            addPlistDictionaryKeyInt (componentDict, "version", owner.project.getVersionAsHexInteger());
+            addPlistDictionaryKeyBool (componentDict, "sandboxSafe", true);
+
+            componentDict->createNewChildElement ("key")->addTextElement ("tags");
+            XmlElement* tagsArray = componentDict->createNewChildElement ("array");
+
+            tagsArray->createNewChildElement ("string")
+                ->addTextElement (static_cast<bool> (owner.project.getPluginIsSynth().getValue()) ? "Synth" : "Effects");
+
+            xcodeExtraPListEntries.add (plistKey);
+            xcodeExtraPListEntries.add (plistEntry);
+        }
+
+        void addExtraLibsForTargetType  (const BuildConfiguration& config, Array<RelativePath>& extraLibs) const
+        {
+            if (type == AAXPlugIn)
+            {
+                 auto aaxLibsFolder
+                    = RelativePath (owner.getAAXPathValue().toString(), RelativePath::projectFolder)
+                        .getChildFile ("Libs");
+
+                String libraryPath (config.isDebug() ? "Debug/libAAXLibrary" : "Release/libAAXLibrary");
+                libraryPath += (isUsingClangCppLibrary (config) ? "_libcpp.a" : ".a");
+
+                extraLibs.add   (aaxLibsFolder.getChildFile (libraryPath));
+            }
+            else if (type == RTASPlugIn)
+            {
+                auto rtasFolder
+                    = RelativePath (owner.getRTASPathValue().toString(), RelativePath::projectFolder)
+                        .getChildFile ("MacBag").getChildFile ("Libs");
+
+                String libraryPath (config.isDebug() ? "Debug/libPluginLibrary" : "Release/libPluginLibrary");
+                libraryPath += (isUsingClangCppLibrary (config) ? "_libcpp.a" : ".a");
+
+                extraLibs.add (rtasFolder.getChildFile (libraryPath));
+            }
+        }
+
+        StringArray getTargetExtraHeaderSearchPaths() const
+        {
+            StringArray targetExtraSearchPaths;
+
+            if (type == RTASPlugIn)
+            {
+                RelativePath rtasFolder (owner.getRTASPathValue().toString(), RelativePath::projectFolder);
+
+                targetExtraSearchPaths.add ("$(DEVELOPER_DIR)/Headers/FlatCarbon");
+                targetExtraSearchPaths.add ("$(SDKROOT)/Developer/Headers/FlatCarbon");
+
+                static const char* p[] = { "AlturaPorts/TDMPlugIns/PlugInLibrary/Controls",
+                    "AlturaPorts/TDMPlugIns/PlugInLibrary/CoreClasses",
+                    "AlturaPorts/TDMPlugIns/PlugInLibrary/DSPClasses",
+                    "AlturaPorts/TDMPlugIns/PlugInLibrary/EffectClasses",
+                    "AlturaPorts/TDMPlugIns/PlugInLibrary/MacBuild",
+                    "AlturaPorts/TDMPlugIns/PlugInLibrary/Meters",
+                    "AlturaPorts/TDMPlugIns/PlugInLibrary/ProcessClasses",
+                    "AlturaPorts/TDMPlugIns/PlugInLibrary/ProcessClasses/Interfaces",
+                    "AlturaPorts/TDMPlugIns/PlugInLibrary/RTASP_Adapt",
+                    "AlturaPorts/TDMPlugIns/PlugInLibrary/Utilities",
+                    "AlturaPorts/TDMPlugIns/PlugInLibrary/ViewClasses",
+                    "AlturaPorts/TDMPlugIns/DSPManager/**",
+                    "AlturaPorts/TDMPlugIns/SupplementalPlugInLib/Encryption",
+                    "AlturaPorts/TDMPlugIns/SupplementalPlugInLib/GraphicsExtensions",
+                    "AlturaPorts/TDMPlugIns/common/**",
+                    "AlturaPorts/TDMPlugIns/common/PI_LibInterface",
+                    "AlturaPorts/TDMPlugIns/PACEProtection/**",
+                    "AlturaPorts/TDMPlugIns/SignalProcessing/**",
+                    "AlturaPorts/OMS/Headers",
+                    "AlturaPorts/Fic/Interfaces/**",
+                    "AlturaPorts/Fic/Source/SignalNets",
+                    "AlturaPorts/DSIPublicInterface/PublicHeaders",
+                    "DAEWin/Include",
+                    "AlturaPorts/DigiPublic/Interfaces",
+                    "AlturaPorts/DigiPublic",
+                    "AlturaPorts/NewFileLibs/DOA",
+                    "AlturaPorts/NewFileLibs/Cmn",
+                    "xplat/AVX/avx2/avx2sdk/inc",
+                    "xplat/AVX/avx2/avx2sdk/utils" };
+
+                for (auto* path : p)
+                    owner.addProjectPathToBuildPathList (targetExtraSearchPaths, rtasFolder.getChildFile (path));
+            }
+
+            return targetExtraSearchPaths;
+        }
+
+        bool isUsingClangCppLibrary (const BuildConfiguration& config) const
+        {
+            if (auto xcodeConfig = dynamic_cast<const XcodeBuildConfiguration*> (&config))
+            {
+                const String& configValue = xcodeConfig->cppStandardLibrary.get();
+
+                if (configValue.isNotEmpty())
+                    return (configValue == "libc++");
+
+                const int minorOSXDeploymentTarget
+                    = getOSXDeploymentTarget (*xcodeConfig).fromLastOccurrenceOf (".", false, false).getIntValue();
+
+                return (minorOSXDeploymentTarget > 8);
+            }
+
+            return false;
+        }
+
+        String getOSXDeploymentTarget (const XcodeBuildConfiguration& config, String* sdkRoot = nullptr) const
+        {
+            const String sdk (config.osxSDKVersion.get());
+            const String sdkCompat (config.osxDeploymentTarget.get());
+
+            // The AUv3 target always needs to be at least 10.11
+            int oldestAllowedDeploymentTarget = (type == Target::AudioUnitv3PlugIn ? minimumAUv3SDKVersion
+                                                 : oldestSDKVersion);
+
+            // if the user doesn't set it, then use the last known version that works well with JUCE
+            String deploymentTarget = "10.11";
+
+            for (int ver = oldestAllowedDeploymentTarget; ver <= currentSDKVersion; ++ver)
+            {
+                if (sdk == getSDKName (ver) && sdkRoot != nullptr) *sdkRoot = String ("macosx10." + String (ver));
+                if (sdkCompat == getSDKName (ver))   deploymentTarget = "10." + String (ver);
+            }
+
+            return deploymentTarget;
+        }
+
+        //==============================================================================
+        const XCodeProjectExporter& owner;
+
+        Target& operator= (const Target&) JUCE_DELETED_FUNCTION;
+    };
+
+    mutable StringArray xcodeFrameworks;
+    StringArray xcodeLibs;
+
+private:
+    //==============================================================================
+    bool xcodeCanUseDwarf;
+    OwnedArray<XCodeTarget> targets;
+
+    mutable OwnedArray<ValueTree> pbxBuildFiles, pbxFileReferences, pbxGroups, misc, projectConfigs, targetConfigs;
+    mutable StringArray resourceIDs, sourceIDs, targetIDs;
+    mutable StringArray frameworkFileIDs, rezFileIDs, resourceFileRefs;
+    mutable File menuNibFile, iconFile;
+    mutable StringArray buildProducts;
+
+    const bool iOS;
+
+    static String sanitisePath (const String& path)
+    {
+        if (path.startsWithChar ('~'))
+            return "$(HOME)" + path.substring (1);
+
+        return path;
+    }
+
+    static String addQuotesIfRequired (const String& s)
+    {
+        return s.containsAnyOf (" $") ? s.quoted() : s;
+    }
+
+    File getProjectBundle() const                 { return getTargetFolder().getChildFile (project.getProjectFilenameRoot()).withFileExtension (".xcodeproj"); }
+
+    //==============================================================================
+    void createObjects() const
+    {
+        prepareTargets();
+
+        addFrameworks();
+        addCustomResourceFolders();
+        addPlistFileReferences();
+
+        if (iOS && ! projectType.isStaticLibrary())
+            addXcassets();
+        else
+            addNibFiles();
+
+        addIcons();
+        addBuildConfigurations();
+
+        addProjectConfigList (projectConfigs, createID ("__projList"));
+
+        {
+            StringArray topLevelGroupIDs;
+
+            addFilesAndGroupsToProject (topLevelGroupIDs);
+            addBuildPhases();
+            addExtraGroupsToProject (topLevelGroupIDs);
+
+            addGroup (createID ("__mainsourcegroup"), "Source", topLevelGroupIDs);
+        }
+
+        addProjectObject();
+        removeMismatchedXcuserdata();
+    }
+
+    void prepareTargets() const
+    {
+        for (auto* target : targets)
+        {
+            if (target->type == XCodeTarget::AggregateTarget)
+                continue;
+
+            target->addMainBuildProduct();
+
+            String targetName = target->getName();
+            String fileID (createID (targetName + String ("__targetbuildref")));
+            String fileRefID (createID (String ("__productFileID") + targetName));
+
+            ValueTree* v = new ValueTree (fileID);
+            v->setProperty ("isa", "PBXBuildFile", nullptr);
+            v->setProperty ("fileRef", fileRefID, nullptr);
+
+            target->mainBuildProductID = fileID;
+
+            pbxBuildFiles.add (v);
+            target->addDependency();
+        }
+    }
+
+    void addPlistFileReferences() const
+    {
+        for (auto* target : targets)
+        {
+            if (target->type == XCodeTarget::AggregateTarget)
+                continue;
+
+            if (target->shouldCreatePList())
+            {
+                RelativePath plistPath (target->infoPlistFile, getTargetFolder(), RelativePath::buildTargetFolder);
+                addFileReference (plistPath.toUnixStyle());
+                resourceFileRefs.add (createFileRefID (plistPath));
+            }
+        }
+    }
+
+    void addNibFiles() const
+    {
+        MemoryOutputStream nib;
+        nib.write (BinaryData::RecentFilesMenuTemplate_nib, BinaryData::RecentFilesMenuTemplate_nibSize);
+        overwriteFileIfDifferentOrThrow (menuNibFile, nib);
+
+        RelativePath menuNibPath (menuNibFile, getTargetFolder(), RelativePath::buildTargetFolder);
+        addFileReference (menuNibPath.toUnixStyle());
+        resourceIDs.add (addBuildFile (menuNibPath, false, false));
+        resourceFileRefs.add (createFileRefID (menuNibPath));
+    }
+
+    void addIcons() const
+    {
+        if (iconFile.exists())
+        {
+            RelativePath iconPath (iconFile, getTargetFolder(), RelativePath::buildTargetFolder);
+            addFileReference (iconPath.toUnixStyle());
+            resourceIDs.add (addBuildFile (iconPath, false, false));
+            resourceFileRefs.add (createFileRefID (iconPath));
+        }
+    }
+
+    void addBuildConfigurations() const
+    {
+        // add build configurations
+        for (ConstConfigIterator config (*this); config.next();)
+        {
+            const XcodeBuildConfiguration& xcodeConfig = dynamic_cast<const XcodeBuildConfiguration&> (*config);
+            addProjectConfig (config->getName(), getProjectSettings (xcodeConfig));
+        }
+    }
+
+    void addFilesAndGroupsToProject (StringArray& topLevelGroupIDs) const
+    {
+        StringArray entitlements = getEntitlements();
+        if (! entitlements.isEmpty())
+            topLevelGroupIDs.add (addEntitlementsFile (entitlements));
+
+        for (auto& group : getAllGroups())
+            if (group.getNumChildren() > 0)
+                topLevelGroupIDs.add (addProjectItem (group));
+    }
+
+    void addExtraGroupsToProject (StringArray& topLevelGroupIDs) const
+    {
+        { // Add 'resources' group
+            String resourcesGroupID (createID ("__resources"));
+            addGroup (resourcesGroupID, "Resources", resourceFileRefs);
+            topLevelGroupIDs.add (resourcesGroupID);
+        }
+
+        { // Add 'frameworks' group
+            String frameworksGroupID (createID ("__frameworks"));
+            addGroup (frameworksGroupID, "Frameworks", frameworkFileIDs);
+            topLevelGroupIDs.add (frameworksGroupID);
+        }
+
+        { // Add 'products' group
+            String productsGroupID (createID ("__products"));
+            addGroup (productsGroupID, "Products", buildProducts);
+            topLevelGroupIDs.add (productsGroupID);
+        }
+    }
+
+    void addBuildPhases() const
+    {
+        // add build phases
+        for (auto* target : targets)
+        {
+            if (target->type != XCodeTarget::AggregateTarget)
+                buildProducts.add (createID (String ("__productFileID") + String (target->getName())));
+
+            for (ConstConfigIterator config (*this); config.next();)
+            {
+                const XcodeBuildConfiguration& xcodeConfig = dynamic_cast<const XcodeBuildConfiguration&> (*config);
+                target->addTargetConfig (config->getName(), target->getTargetSettings (xcodeConfig));
+            }
+
+            addConfigList (*target, targetConfigs, createID (String ("__configList") + target->getName()));
+
+            target->addShellScriptBuildPhase ("Pre-build script", getPreBuildScript());
+
+            if (target->type != XCodeTarget::AggregateTarget)
+            {
+                // TODO: ideally resources wouldn't be copied into the AUv3 bundle as well.
+                // However, fixing this requires supporting App groups -> TODO: add app groups
+                if (! projectType.isStaticLibrary() && target->type != XCodeTarget::SharedCodeTarget)
+                    target->addBuildPhase ("PBXResourcesBuildPhase", resourceIDs);
+
+                StringArray rezFiles (rezFileIDs);
+                rezFiles.addArray (target->rezFileIDs);
+
+                if (rezFiles.size() > 0)
+                    target->addBuildPhase ("PBXRezBuildPhase", rezFiles);
+
+                StringArray sourceFiles (target->sourceIDs);
+
+                if (target->type == XCodeTarget::SharedCodeTarget
+                     || (! project.getProjectType().isAudioPlugin()))
+                    sourceFiles.addArray (sourceIDs);
+
+                target->addBuildPhase ("PBXSourcesBuildPhase", sourceFiles);
+
+                if (! projectType.isStaticLibrary() && target->type != XCodeTarget::SharedCodeTarget)
+                    target->addBuildPhase ("PBXFrameworksBuildPhase", target->frameworkIDs);
+            }
+
+            target->addShellScriptBuildPhase ("Post-build script", getPostBuildScript());
+
+            if (project.getProjectType().isAudioPlugin() && project.shouldBuildAUv3()
+                && project.shouldBuildStandalonePlugin() && target->type == XCodeTarget::StandalonePlugIn)
+                embedAppExtension();
+
+            addTargetObject (*target);
+        }
+    }
+
+    void embedAppExtension() const
+    {
+        if (auto* standaloneTarget = getTargetOfType (XCodeTarget::StandalonePlugIn))
+        {
+            if (auto* auv3Target   = getTargetOfType (XCodeTarget::AudioUnitv3PlugIn))
+            {
+                StringArray files;
+                files.add (auv3Target->mainBuildProductID);
+                standaloneTarget->addCopyFilesPhase ("Embed App Extensions", files, kPluginsFolder);
+            }
+        }
+    }
+
+    static Image fixMacIconImageSize (Drawable& image)
+    {
+        const int validSizes[] = { 16, 32, 48, 128, 256, 512, 1024 };
+
+        const int w = image.getWidth();
+        const int h = image.getHeight();
+
+        int bestSize = 16;
+
+        for (int size : validSizes)
+        {
+            if (w == h && w == size)
+            {
+                bestSize = w;
+                break;
+            }
+
+            if (jmax (w, h) > size)
+                bestSize = size;
+        }
+
+        return rescaleImageForIcon (image, bestSize);
+    }
+
+    //==============================================================================
+    XCodeTarget* getTargetOfType (ProjectType::Target::Type type) const
+    {
+        for (auto& target : targets)
+            if (target->type == type)
+                return target;
+
+        return nullptr;
+    }
+
+    void addTargetObject (XCodeTarget& target) const
+    {
+        String targetName = target.getName();
+
+        String targetID = target.getID();
+        ValueTree* const v = new ValueTree (targetID);
+        v->setProperty ("isa", target.type == XCodeTarget::AggregateTarget ? "PBXAggregateTarget" : "PBXNativeTarget", nullptr);
+        v->setProperty ("buildConfigurationList", createID (String ("__configList") + targetName), nullptr);
+
+        v->setProperty ("buildPhases", indentParenthesisedList (target.buildPhaseIDs), nullptr);
+        v->setProperty ("buildRules", "( )", nullptr);
+
+        v->setProperty ("dependencies", indentParenthesisedList (getTargetDependencies (target)), nullptr);
+        v->setProperty (Ids::name, target.getXCodeSchemeName(), nullptr);
+        v->setProperty ("productName", projectName, nullptr);
+
+        if (target.type != XCodeTarget::AggregateTarget)
+        {
+            v->setProperty ("productReference", createID (String ("__productFileID") + targetName), nullptr);
+
+            jassert (target.xcodeProductType.isNotEmpty());
+            v->setProperty ("productType", target.xcodeProductType, nullptr);
+        }
+
+        targetIDs.add (targetID);
+        misc.add (v);
+    }
+
+    StringArray getTargetDependencies (const XCodeTarget& target) const
+    {
+        StringArray dependencies;
+
+        if (project.getProjectType().isAudioPlugin())
+        {
+            if (target.type == XCodeTarget::StandalonePlugIn) // depends on AUv3 and shared code
+            {
+                if (XCodeTarget* auv3Target = getTargetOfType (XCodeTarget::AudioUnitv3PlugIn))
+                    dependencies.add (auv3Target->getDependencyID());
+
+                if (XCodeTarget* sharedCodeTarget = getTargetOfType (XCodeTarget::SharedCodeTarget))
+                    dependencies.add (sharedCodeTarget->getDependencyID());
+            }
+            else if (target.type == XCodeTarget::AggregateTarget) // depends on all other targets
+            {
+                for (int i = 1; i < targets.size(); ++i)
+                    dependencies.add (targets[i]->getDependencyID());
+            }
+            else if (target.type != XCodeTarget::SharedCodeTarget) // shared code doesn't depend on anything; all other targets depend only on the shared code
+            {
+                if (XCodeTarget* sharedCodeTarget = getTargetOfType (XCodeTarget::SharedCodeTarget))
+                    dependencies.add (sharedCodeTarget->getDependencyID());
+            }
+        }
+
+        return dependencies;
+    }
+
+    static void writeOldIconFormat (MemoryOutputStream& out, const Image& image, const char* type, const char* maskType)
+    {
+        const int w = image.getWidth();
+        const int h = image.getHeight();
+
+        out.write (type, 4);
+        out.writeIntBigEndian (8 + 4 * w * h);
+
+        const Image::BitmapData bitmap (image, Image::BitmapData::readOnly);
+
+        for (int y = 0; y < h; ++y)
+        {
+            for (int x = 0; x < w; ++x)
+            {
+                const Colour pixel (bitmap.getPixelColour (x, y));
+                out.writeByte ((char) pixel.getAlpha());
+                out.writeByte ((char) pixel.getRed());
+                out.writeByte ((char) pixel.getGreen());
+                out.writeByte ((char) pixel.getBlue());
+            }
+        }
+
+        out.write (maskType, 4);
+        out.writeIntBigEndian (8 + w * h);
+
+        for (int y = 0; y < h; ++y)
+        {
+            for (int x = 0; x < w; ++x)
+            {
+                const Colour pixel (bitmap.getPixelColour (x, y));
+                out.writeByte ((char) pixel.getAlpha());
+            }
+        }
+    }
+
+    static void writeNewIconFormat (MemoryOutputStream& out, const Image& image, const char* type)
+    {
+        MemoryOutputStream pngData;
+        PNGImageFormat pngFormat;
+        pngFormat.writeImageToStream (image, pngData);
+
+        out.write (type, 4);
+        out.writeIntBigEndian (8 + (int) pngData.getDataSize());
+        out << pngData;
+    }
+
+    void writeIcnsFile (const OwnedArray<Drawable>& images, OutputStream& out) const
+    {
+        MemoryOutputStream data;
+        int smallest = 0x7fffffff;
+        Drawable* smallestImage = nullptr;
+
+        for (int i = 0; i < images.size(); ++i)
+        {
+            const Image image (fixMacIconImageSize (*images.getUnchecked(i)));
+            jassert (image.getWidth() == image.getHeight());
+
+            if (image.getWidth() < smallest)
+            {
+                smallest = image.getWidth();
+                smallestImage = images.getUnchecked(i);
+            }
+
+            switch (image.getWidth())
+            {
+                case 16:   writeOldIconFormat (data, image, "is32", "s8mk"); break;
+                case 32:   writeOldIconFormat (data, image, "il32", "l8mk"); break;
+                case 48:   writeOldIconFormat (data, image, "ih32", "h8mk"); break;
+                case 128:  writeOldIconFormat (data, image, "it32", "t8mk"); break;
+                case 256:  writeNewIconFormat (data, image, "ic08"); break;
+                case 512:  writeNewIconFormat (data, image, "ic09"); break;
+                case 1024: writeNewIconFormat (data, image, "ic10"); break;
+                default:   break;
+            }
+        }
+
+        jassert (data.getDataSize() > 0); // no suitable sized images?
+
+        // If you only supply a 1024 image, the file doesn't work on 10.8, so we need
+        // to force a smaller one in there too..
+        if (smallest > 512 && smallestImage != nullptr)
+            writeNewIconFormat (data, rescaleImageForIcon (*smallestImage, 512), "ic09");
+
+        out.write ("icns", 4);
+        out.writeIntBigEndian ((int) data.getDataSize() + 8);
+        out << data;
+    }
+
+    void getIconImages (OwnedArray<Drawable>& images) const
+    {
+        ScopedPointer<Drawable> bigIcon (getBigIcon());
+        if (bigIcon != nullptr)
+            images.add (bigIcon.release());
+
+        ScopedPointer<Drawable> smallIcon (getSmallIcon());
+        if (smallIcon != nullptr)
+            images.add (smallIcon.release());
+    }
+
+    void createiOSIconFiles (File appIconSet) const
+    {
+        OwnedArray<Drawable> images;
+        getIconImages (images);
+
+        if (images.size() > 0)
+        {
+            for (auto& type : getiOSAppIconTypes())
+            {
+                auto image = rescaleImageForIcon (*images.getFirst(), type.size);
+
+                MemoryOutputStream pngData;
+                PNGImageFormat pngFormat;
+                pngFormat.writeImageToStream (image, pngData);
+
+                overwriteFileIfDifferentOrThrow (appIconSet.getChildFile (type.filename), pngData);
+            }
+        }
+    }
+
+    void createIconFile() const
+    {
+        OwnedArray<Drawable> images;
+        getIconImages (images);
+
+        if (images.size() > 0)
+        {
+            MemoryOutputStream mo;
+            writeIcnsFile (images, mo);
+
+            iconFile = getTargetFolder().getChildFile ("Icon.icns");
+            overwriteFileIfDifferentOrThrow (iconFile, mo);
+        }
+    }
+
+    void writeInfoPlistFiles() const
+    {
+        for (auto& target : targets)
+           target->writeInfoPlistFile();
+    }
+
+    // Delete .rsrc files in folder but don't follow sym-links
+    void deleteRsrcFiles (const File& folder) const
+    {
+        for (DirectoryIterator di (folder, false, "*", File::findFilesAndDirectories); di.next();)
+        {
+            const File& entry = di.getFile();
+
+            if (! entry.isSymbolicLink())
+            {
+                if (entry.existsAsFile() && entry.getFileExtension().toLowerCase() == ".rsrc")
+                    entry.deleteFile();
+                else if (entry.isDirectory())
+                    deleteRsrcFiles (entry);
+            }
+        }
+    }
+
+    static String getLinkerFlagForLib (String library)
+    {
+        if (library.substring (0, 3) == "lib")
+            library = library.substring (3);
+
+        return "-l" + library.replace (" ", "\\\\ ").upToLastOccurrenceOf (".", false, false);
+    }
+
+    String getSearchPathForStaticLibrary (const RelativePath& library) const
+    {
+        String searchPath (library.toUnixStyle().upToLastOccurrenceOf ("/", false, false));
+
+        if (! library.isAbsolute())
+        {
+            String srcRoot (rebaseFromProjectFolderToBuildTarget (RelativePath (".", RelativePath::projectFolder)).toUnixStyle());
+
+            if (srcRoot.endsWith ("/."))      srcRoot = srcRoot.dropLastCharacters (2);
+            if (! srcRoot.endsWithChar ('/')) srcRoot << '/';
+
+            searchPath = srcRoot + searchPath;
+        }
+
+        return sanitisePath (searchPath);
+    }
+
+    StringArray getProjectSettings (const XcodeBuildConfiguration& config) const
+    {
+        StringArray s;
+        s.add ("ALWAYS_SEARCH_USER_PATHS = NO");
+        s.add ("GCC_C_LANGUAGE_STANDARD = c11");
+        s.add ("GCC_WARN_ABOUT_RETURN_TYPE = YES");
+        s.add ("GCC_WARN_CHECK_SWITCH_STATEMENTS = YES");
+        s.add ("GCC_WARN_UNUSED_VARIABLE = YES");
+        s.add ("GCC_WARN_MISSING_PARENTHESES = YES");
+        s.add ("GCC_WARN_NON_VIRTUAL_DESTRUCTOR = YES");
+        s.add ("GCC_WARN_TYPECHECK_CALLS_TO_PRINTF = YES");
+        s.add ("WARNING_CFLAGS = -Wreorder");
+        s.add ("GCC_MODEL_TUNING = G5");
+
+        if (projectType.isStaticLibrary())
+        {
+            s.add ("GCC_INLINES_ARE_PRIVATE_EXTERN = NO");
+            s.add ("GCC_SYMBOLS_PRIVATE_EXTERN = NO");
+        }
+        else
+        {
+            s.add ("GCC_INLINES_ARE_PRIVATE_EXTERN = YES");
+        }
+
+        if (config.isDebug())
+        {
+            s.add ("ENABLE_TESTABILITY = YES");
+
+            if (config.osxArchitecture.get() == osxArch_Default || config.osxArchitecture.get().isEmpty())
+                s.add ("ONLY_ACTIVE_ARCH = YES");
+        }
+
+        if (iOS)
+        {
+            s.add ("\"CODE_SIGN_IDENTITY[sdk=iphoneos*]\" = " + config.codeSignIdentity.get().quoted());
+            s.add ("SDKROOT = iphoneos");
+            s.add ("TARGETED_DEVICE_FAMILY = \"1,2\"");
+
+            const String iosVersion (config.iosDeploymentTarget.get());
+            if (iosVersion.isNotEmpty() && iosVersion != osxVersionDefault)
+                s.add ("IPHONEOS_DEPLOYMENT_TARGET = " + iosVersion);
+            else
+                s.add ("IPHONEOS_DEPLOYMENT_TARGET = 9.3");
+        }
+        else
+        {
+            if (! config.codeSignIdentity.isUsingDefault() || getIosDevelopmentTeamIDString().isNotEmpty())
+                s.add ("\"CODE_SIGN_IDENTITY\" = " + config.codeSignIdentity.get().quoted());
+        }
+
+        s.add ("ZERO_LINK = NO");
+
+        if (xcodeCanUseDwarf)
+            s.add ("DEBUG_INFORMATION_FORMAT = \"dwarf\"");
+
+        s.add ("PRODUCT_NAME = \"" + replacePreprocessorTokens (config, config.getTargetBinaryNameString()) + "\"");
+        return s;
+    }
+
+    void addFrameworks() const
+    {
+        if (! projectType.isStaticLibrary())
+        {
+            if (iOS && isInAppPurchasesEnabled())
+                xcodeFrameworks.addIfNotAlreadyThere ("StoreKit");
+
+            xcodeFrameworks.addTokens (getExtraFrameworksString(), ",;", "\"'");
+            xcodeFrameworks.trim();
+
+            StringArray s (xcodeFrameworks);
+
+            for (auto& target : targets)
+                s.addArray (target->xcodeFrameworks);
+
+            if (project.getConfigFlag ("JUCE_QUICKTIME") == Project::configFlagDisabled)
+                s.removeString ("QuickTime");
+
+            s.trim();
+            s.removeDuplicates (true);
+            s.sort (true);
+
+            for (auto& framework : s)
+            {
+                String frameworkID = addFramework (framework);
+
+                // find all the targets that are referring to this object
+                for (auto& target : targets)
+                    if (xcodeFrameworks.contains (framework) || target->xcodeFrameworks.contains (framework))
+                        target->frameworkIDs.add (frameworkID);
+            }
+        }
+    }
+
+    void addCustomResourceFolders() const
+    {
+        StringArray folders;
+
+        folders.addTokens (getCustomResourceFoldersString(), ":", "");
+        folders.trim();
+
+        for (auto& crf : folders)
+            addCustomResourceFolder (crf);
+    }
+
+    void addXcassets() const
+    {
+        String customXcassetsPath = getCustomXcassetsFolderString();
+
+        if (customXcassetsPath.isEmpty())
+            createXcassetsFolderFromIcons();
+        else
+            addCustomResourceFolder (customXcassetsPath, "folder.assetcatalog");
+    }
+
+    void addCustomResourceFolder (String folderPathRelativeToProjectFolder, const String fileType = "folder") const
+    {
+        String folderPath = RelativePath (folderPathRelativeToProjectFolder, RelativePath::projectFolder)
+                                        .rebased (projectFolder, getTargetFolder(), RelativePath::buildTargetFolder)
+                                        .toUnixStyle();
+
+        const String fileRefID (createFileRefID (folderPath));
+
+        addFileOrFolderReference (folderPath, "<group>", fileType);
+
+        resourceIDs.add (addBuildFile (folderPath, fileRefID, false, false));
+        resourceFileRefs.add (createFileRefID (folderPath));
+    }
+
+    //==============================================================================
+    void writeProjectFile (OutputStream& output) const
+    {
+        output << "// !$*UTF8*$!\n{\n"
+                  "\tarchiveVersion = 1;\n"
+                  "\tclasses = {\n\t};\n"
+                  "\tobjectVersion = 46;\n"
+                  "\tobjects = {\n\n";
+
+        Array<ValueTree*> objects;
+        objects.addArray (pbxBuildFiles);
+        objects.addArray (pbxFileReferences);
+        objects.addArray (pbxGroups);
+        objects.addArray (targetConfigs);
+        objects.addArray (projectConfigs);
+        objects.addArray (misc);
+
+        for (auto* o : objects)
+        {
+            output << "\t\t" << o->getType().toString() << " = {";
+
+            for (int j = 0; j < o->getNumProperties(); ++j)
+            {
+                const Identifier propertyName (o->getPropertyName(j));
+                String val (o->getProperty (propertyName).toString());
+
+                if (val.isEmpty() || (val.containsAnyOf (" \t;<>()=,&+-_@~\r\n\\#%^`*")
+                                        && ! (val.trimStart().startsWithChar ('(')
+                                                || val.trimStart().startsWithChar ('{'))))
+                    val = "\"" + val + "\"";
+
+                output << propertyName.toString() << " = " << val << "; ";
+            }
+
+            output << "};\n";
+        }
+
+        output << "\t};\n\trootObject = " << createID ("__root") << ";\n}\n";
+    }
+
+    String addBuildFile (const String& path, const String& fileRefID, bool addToSourceBuildPhase, bool inhibitWarnings, XCodeTarget* xcodeTarget = nullptr) const
+    {
+        String fileID (createID (path + "buildref"));
+
+        if (addToSourceBuildPhase)
+        {
+            if (xcodeTarget != nullptr) xcodeTarget->sourceIDs.add (fileID);
+            else sourceIDs.add (fileID);
+        }
+
+        ValueTree* v = new ValueTree (fileID);
+        v->setProperty ("isa", "PBXBuildFile", nullptr);
+        v->setProperty ("fileRef", fileRefID, nullptr);
+
+        if (inhibitWarnings)
+            v->setProperty ("settings", "{COMPILER_FLAGS = \"-w\"; }", nullptr);
+
+        pbxBuildFiles.add (v);
+        return fileID;
+    }
+
+    String addBuildFile (const RelativePath& path, bool addToSourceBuildPhase, bool inhibitWarnings, XCodeTarget* xcodeTarget = nullptr) const
+    {
+        return addBuildFile (path.toUnixStyle(), createFileRefID (path), addToSourceBuildPhase, inhibitWarnings, xcodeTarget);
+    }
+
+    String addFileReference (String pathString) const
+    {
+        String sourceTree ("SOURCE_ROOT");
+        RelativePath path (pathString, RelativePath::unknown);
+
+        if (pathString.startsWith ("${"))
+        {
+            sourceTree = pathString.substring (2).upToFirstOccurrenceOf ("}", false, false);
+            pathString = pathString.fromFirstOccurrenceOf ("}/", false, false);
+        }
+        else if (path.isAbsolute())
+        {
+            sourceTree = "<absolute>";
+        }
+
+        String fileType = getFileType (path);
+
+        return addFileOrFolderReference (pathString, sourceTree, fileType);
+    }
+
+    String addFileOrFolderReference (String pathString, String sourceTree, String fileType) const
+    {
+        const String fileRefID (createFileRefID (pathString));
+
+        ScopedPointer<ValueTree> v (new ValueTree (fileRefID));
+        v->setProperty ("isa", "PBXFileReference", nullptr);
+        v->setProperty ("lastKnownFileType", fileType, nullptr);
+        v->setProperty (Ids::name, pathString.fromLastOccurrenceOf ("/", false, false), nullptr);
+        v->setProperty ("path", sanitisePath (pathString), nullptr);
+        v->setProperty ("sourceTree", sourceTree, nullptr);
+
+        const int existing = pbxFileReferences.indexOfSorted (*this, v);
+
+        if (existing >= 0)
+        {
+            // If this fails, there's either a string hash collision, or the same file is being added twice (incorrectly)
+            jassert (pbxFileReferences.getUnchecked (existing)->isEquivalentTo (*v));
+        }
+        else
+        {
+            pbxFileReferences.addSorted (*this, v.release());
+        }
+
+        return fileRefID;
+    }
+
+public:
+    static int compareElements (const ValueTree* first, const ValueTree* second)
+    {
+        return first->getType().getCharPointer().compare (second->getType().getCharPointer());
+    }
+
+private:
+    static String getFileType (const RelativePath& file)
+    {
+        if (file.hasFileExtension (cppFileExtensions))      return "sourcecode.cpp.cpp";
+        if (file.hasFileExtension (".mm"))                  return "sourcecode.cpp.objcpp";
+        if (file.hasFileExtension (".m"))                   return "sourcecode.c.objc";
+        if (file.hasFileExtension (".c"))                   return "sourcecode.c.c";
+        if (file.hasFileExtension (headerFileExtensions))   return "sourcecode.c.h";
+        if (file.hasFileExtension (asmFileExtensions))      return "sourcecode.c.asm";
+        if (file.hasFileExtension (".framework"))           return "wrapper.framework";
+        if (file.hasFileExtension (".jpeg;.jpg"))           return "image.jpeg";
+        if (file.hasFileExtension ("png;gif"))              return "image" + file.getFileExtension();
+        if (file.hasFileExtension ("html;htm"))             return "text.html";
+        if (file.hasFileExtension ("xml;zip;wav"))          return "file" + file.getFileExtension();
+        if (file.hasFileExtension ("txt;rtf"))              return "text" + file.getFileExtension();
+        if (file.hasFileExtension ("plist"))                return "text.plist.xml";
+        if (file.hasFileExtension ("entitlements"))         return "text.plist.xml";
+        if (file.hasFileExtension ("app"))                  return "wrapper.application";
+        if (file.hasFileExtension ("component;vst;plugin")) return "wrapper.cfbundle";
+        if (file.hasFileExtension ("xcodeproj"))            return "wrapper.pb-project";
+        if (file.hasFileExtension ("a"))                    return "archive.ar";
+        if (file.hasFileExtension ("xcassets"))             return "folder.assetcatalog";
+
+        return "file" + file.getFileExtension();
+    }
+
+    String addFile (const RelativePath& path, bool shouldBeCompiled, bool shouldBeAddedToBinaryResources,
+                    bool shouldBeAddedToXcodeResources, bool inhibitWarnings, XCodeTarget* xcodeTarget) const
+    {
+        const String pathAsString (path.toUnixStyle());
+        const String refID (addFileReference (path.toUnixStyle()));
+
+        if (shouldBeCompiled)
+        {
+            addBuildFile (pathAsString, refID, true, inhibitWarnings, xcodeTarget);
+        }
+        else if (! shouldBeAddedToBinaryResources || shouldBeAddedToXcodeResources)
+        {
+            const String fileType (getFileType (path));
+
+            if (shouldBeAddedToXcodeResources)
+            {
+                resourceIDs.add (addBuildFile (pathAsString, refID, false, false));
+                resourceFileRefs.add (refID);
+            }
+        }
+
+        return refID;
+    }
+
+    String addRezFile (const Project::Item& projectItem, const RelativePath& path) const
+    {
+        const String pathAsString (path.toUnixStyle());
+        const String refID (addFileReference (path.toUnixStyle()));
+
+        if (projectItem.isModuleCode())
+        {
+            if (XCodeTarget* xcodeTarget = getTargetOfType (getProject().getTargetTypeFromFilePath (projectItem.getFile(), false)))
+            {
+                String rezFileID = addBuildFile (pathAsString, refID, false, false, xcodeTarget);
+                xcodeTarget->rezFileIDs.add (rezFileID);
+
+                return refID;
+            }
+        }
+
+        return String();
+    }
+
+    String getEntitlementsFileName() const
+    {
+        return project.getProjectFilenameRoot() + String (".entitlements");
+    }
+
+    StringArray getEntitlements() const
+    {
+        StringArray keys;
+        if (project.getProjectType().isAudioPlugin())
+        {
+            if (isiOS())
+            {
+                if (project.shouldEnableIAA())
+                    keys.add ("inter-app-audio");
+            }
+            else
+            {
+                keys.add ("com.apple.security.app-sandbox");
+            }
+        }
+        return keys;
+    }
+
+    String addEntitlementsFile (StringArray keys) const
+    {
+        String content =
+            "<?xml version=\"1.0\" encoding=\"UTF-8\"?>\n"
+            "<!DOCTYPE plist PUBLIC \"-//Apple//DTD PLIST 1.0//EN\" \"http://www.apple.com/DTDs/PropertyList-1.0.dtd\">\n"
+            "<plist version=\"1.0\">\n"
+            "<dict>\n";
+        for (auto& key : keys)
+        {
+            content += "\t<key>" + key + "</key>\n"
+                       "\t<true/>\n";
+        }
+        content += "</dict>\n"
+                   "</plist>\n";
+
+        File entitlementsFile = getTargetFolder().getChildFile (getEntitlementsFileName());
+        overwriteFileIfDifferentOrThrow (entitlementsFile, content);
+
+        RelativePath plistPath (entitlementsFile, getTargetFolder(), RelativePath::buildTargetFolder);
+        return addFile (plistPath, false, false, false, false, nullptr);
+    }
+
+    String addProjectItem (const Project::Item& projectItem) const
+    {
+        if (projectItem.isGroup())
+        {
+            StringArray childIDs;
+            for (int i = 0; i < projectItem.getNumChildren(); ++i)
+            {
+                const String childID (addProjectItem (projectItem.getChild(i)));
+
+                if (childID.isNotEmpty())
+                    childIDs.add (childID);
+            }
+
+            return addGroup (projectItem, childIDs);
+        }
+
+        if (projectItem.shouldBeAddedToTargetProject())
+        {
+            const String itemPath (projectItem.getFilePath());
+            RelativePath path;
+
+            if (itemPath.startsWith ("${"))
+                path = RelativePath (itemPath, RelativePath::unknown);
+            else
+                path = RelativePath (projectItem.getFile(), getTargetFolder(), RelativePath::buildTargetFolder);
+
+            if (path.hasFileExtension (".r"))
+                return addRezFile (projectItem, path);
+
+            XCodeTarget* xcodeTarget = nullptr;
+            if (projectItem.isModuleCode() && projectItem.shouldBeCompiled())
+                xcodeTarget = getTargetOfType (project.getTargetTypeFromFilePath (projectItem.getFile(), false));
+
+            return addFile (path, projectItem.shouldBeCompiled(),
+                            projectItem.shouldBeAddedToBinaryResources(),
+                            projectItem.shouldBeAddedToXcodeResources(),
+                            projectItem.shouldInhibitWarnings(),
+                            xcodeTarget);
+        }
+
+        return String();
+    }
+
+    String addFramework (const String& frameworkName) const
+    {
+        String path (frameworkName);
+        if (! File::isAbsolutePath (path))
+            path = "System/Library/Frameworks/" + path;
+
+        if (! path.endsWithIgnoreCase (".framework"))
+            path << ".framework";
+
+        const String fileRefID (createFileRefID (path));
+
+        addFileReference ((File::isAbsolutePath (frameworkName) ? "" : "${SDKROOT}/") + path);
+        frameworkFileIDs.add (fileRefID);
+
+        return addBuildFile (path, fileRefID, false, false);
+    }
+
+    void addGroup (const String& groupID, const String& groupName, const StringArray& childIDs) const
+    {
+        ValueTree* v = new ValueTree (groupID);
+        v->setProperty ("isa", "PBXGroup", nullptr);
+        v->setProperty ("children", indentParenthesisedList (childIDs), nullptr);
+        v->setProperty (Ids::name, groupName, nullptr);
+        v->setProperty ("sourceTree", "<group>", nullptr);
+        pbxGroups.add (v);
+    }
+
+    String addGroup (const Project::Item& item, StringArray& childIDs) const
+    {
+        const String groupName (item.getName());
+        const String groupID (getIDForGroup (item));
+        addGroup (groupID, groupName, childIDs);
+        return groupID;
+    }
+
+    void addProjectConfig (const String& configName, const StringArray& buildSettings) const
+    {
+        ValueTree* v = new ValueTree (createID ("projectconfigid_" + configName));
+        v->setProperty ("isa", "XCBuildConfiguration", nullptr);
+        v->setProperty ("buildSettings", indentBracedList (buildSettings), nullptr);
+        v->setProperty (Ids::name, configName, nullptr);
+        projectConfigs.add (v);
+    }
+
+    void addConfigList (XCodeTarget& target, const OwnedArray <ValueTree>& configsToUse, const String& listID) const
+    {
+        ValueTree* v = new ValueTree (listID);
+        v->setProperty ("isa", "XCConfigurationList", nullptr);
+        v->setProperty ("buildConfigurations", indentParenthesisedList (target.configIDs), nullptr);
+        v->setProperty ("defaultConfigurationIsVisible", (int) 0, nullptr);
+
+        if (auto* first = configsToUse.getFirst())
+            v->setProperty ("defaultConfigurationName", first->getProperty (Ids::name), nullptr);
+
+        misc.add (v);
+    }
+
+    void addProjectConfigList (const OwnedArray <ValueTree>& configsToUse, const String& listID) const
+    {
+        StringArray configIDs;
+
+        for (auto* c : configsToUse)
+            configIDs.add (c->getType().toString());
+
+        ValueTree* v = new ValueTree (listID);
+        v->setProperty ("isa", "XCConfigurationList", nullptr);
+        v->setProperty ("buildConfigurations", indentParenthesisedList (configIDs), nullptr);
+        v->setProperty ("defaultConfigurationIsVisible", (int) 0, nullptr);
+
+        if (auto* first = configsToUse.getFirst())
+            v->setProperty ("defaultConfigurationName", first->getProperty (Ids::name), nullptr);
+
+        misc.add (v);
+    }
+
+    void addProjectObject() const
+    {
+        ValueTree* const v = new ValueTree (createID ("__root"));
+        v->setProperty ("isa", "PBXProject", nullptr);
+        v->setProperty ("buildConfigurationList", createID ("__projList"), nullptr);
+        v->setProperty ("attributes", getProjectObjectAttributes(), nullptr);
+        v->setProperty ("compatibilityVersion", "Xcode 3.2", nullptr);
+        v->setProperty ("hasScannedForEncodings", (int) 0, nullptr);
+        v->setProperty ("mainGroup", createID ("__mainsourcegroup"), nullptr);
+        v->setProperty ("projectDirPath", "\"\"", nullptr);
+        v->setProperty ("projectRoot", "\"\"", nullptr);
+
+        String targetString = "(" + targetIDs.joinIntoString (", ") + ")";
+        v->setProperty ("targets", targetString, nullptr);
+        misc.add (v);
+    }
+
+    //==============================================================================
+    void removeMismatchedXcuserdata() const
+    {
+        if (settings ["keepCustomXcodeSchemes"])
+            return;
+
+        File xcuserdata = getProjectBundle().getChildFile ("xcuserdata");
+
+        if (! xcuserdata.exists())
+            return;
+
+        if (! xcuserdataMatchesTargets (xcuserdata))
+        {
+            xcuserdata.deleteRecursively();
+            getProjectBundle().getChildFile ("project.xcworkspace").deleteRecursively();
+        }
+    }
+
+    bool xcuserdataMatchesTargets (const File& xcuserdata) const
+    {
+        Array<File> xcschemeManagementPlists;
+        xcuserdata.findChildFiles (xcschemeManagementPlists, File::findFiles, true, "xcschememanagement.plist");
+
+        for (auto& plist : xcschemeManagementPlists)
+            if (! xcschemeManagementPlistMatchesTargets (plist))
+                return false;
+
+        return true;
+    }
+
+    static StringArray parseNamesOfTargetsFromPlist (const XmlElement& dictXML)
+    {
+        forEachXmlChildElementWithTagName (dictXML, schemesKey, "key")
+        {
+            if (schemesKey->getAllSubText().trim().equalsIgnoreCase ("SchemeUserState"))
+            {
+                if (auto* dict = schemesKey->getNextElement())
+                {
+                    if (dict->hasTagName ("dict"))
+                    {
+                        StringArray names;
+
+                        forEachXmlChildElementWithTagName (*dict, key, "key")
+                            names.add (key->getAllSubText().upToLastOccurrenceOf (".xcscheme", false, false).trim());
+
+                        names.sort (false);
+                        return names;
+                    }
+                }
+            }
+        }
+
+        return StringArray();
+    }
+
+    StringArray getNamesOfTargets() const
+    {
+        StringArray names;
+
+        for (auto& target : targets)
+            names.add (target->getXCodeSchemeName());
+
+        names.sort (false);
+        return names;
+    }
+
+    bool xcschemeManagementPlistMatchesTargets (const File& plist) const
+    {
+        ScopedPointer<XmlElement> xml (XmlDocument::parse (plist));
+
+        if (xml != nullptr)
+            if (auto* dict = xml->getChildByName ("dict"))
+                return parseNamesOfTargetsFromPlist (*dict) == getNamesOfTargets();
+
+        return false;
+    }
+
+    //==============================================================================
+    struct AppIconType
+    {
+        const char* idiom;
+        const char* sizeString;
+        const char* filename;
+        const char* scale;
+        int size;
+    };
+
+    static Array<AppIconType> getiOSAppIconTypes()
+    {
+        AppIconType types[] =
+        {
+            { "iphone", "29x29",     "Icon-29.png",                "1x", 29  },
+            { "iphone", "29x29",     "Icon-29@2x.png",             "2x", 58  },
+            { "iphone", "29x29",     "Icon-29@3x.png",             "3x", 87  },
+            { "iphone", "40x40",     "Icon-Spotlight-40@2x.png",   "2x", 80  },
+            { "iphone", "40x40",     "Icon-Spotlight-40@3x.png",   "3x", 120 },
+            { "iphone", "57x57",     "Icon.png",                   "1x", 57  },
+            { "iphone", "57x57",     "Icon@2x.png",                "2x", 114 },
+            { "iphone", "60x60",     "Icon-60@2x.png",             "2x", 120 },
+            { "iphone", "60x60",     "Icon-@3x.png",               "3x", 180 },
+            { "ipad",   "29x29",     "Icon-Small-1.png",           "1x", 29  },
+            { "ipad",   "29x29",     "Icon-Small@2x-1.png",        "2x", 58  },
+            { "ipad",   "40x40",     "Icon-Spotlight-40.png",      "1x", 40  },
+            { "ipad",   "40x40",     "Icon-Spotlight-40@2x-1.png", "2x", 80  },
+            { "ipad",   "50x50",     "Icon-Small-50.png",          "1x", 50  },
+            { "ipad",   "50x50",     "Icon-Small-50@2x.png",       "2x", 100 },
+            { "ipad",   "72x72",     "Icon-72.png",                "1x", 72  },
+            { "ipad",   "72x72",     "Icon-72@2x.png",             "2x", 144 },
+            { "ipad",   "76x76",     "Icon-76.png",                "1x", 76  },
+            { "ipad",   "76x76",     "Icon-76@2x.png",             "2x", 152 },
+            { "ipad",   "83.5x83.5", "Icon-83.5@2x.png",           "2x", 167 }
+        };
+
+        return Array<AppIconType> (types, numElementsInArray (types));
+    }
+
+    static String getiOSAppIconContents()
+    {
+        var images;
+
+        for (auto& type : getiOSAppIconTypes())
+        {
+            DynamicObject::Ptr d = new DynamicObject();
+            d->setProperty ("idiom",    type.idiom);
+            d->setProperty ("size",     type.sizeString);
+            d->setProperty ("filename", type.filename);
+            d->setProperty ("scale",    type.scale);
+            images.append (var (d.get()));
+        }
+
+        return getiOSAssetContents (images);
+    }
+
+    String getProjectObjectAttributes() const
+    {
+        String attributes;
+
+        attributes << "{ LastUpgradeCheck = 0820; ";
+
+        if (projectType.isGUIApplication() || projectType.isAudioPlugin())
+        {
+            attributes << "TargetAttributes = { ";
+
+            for (auto& target : targets)
+                attributes << target->getTargetAttributes();
+
+            attributes << " }; ";
+        }
+
+        attributes << "}";
+
+        return attributes;
+    }
+
+    //==============================================================================
+    struct ImageType
+    {
+        const char* orientation;
+        const char* idiom;
+        const char* subtype;
+        const char* extent;
+        const char* scale;
+        const char* filename;
+        int width;
+        int height;
+    };
+
+    static Array<ImageType> getiOSLaunchImageTypes()
+    {
+        ImageType types[] =
+        {
+            { "portrait", "iphone", nullptr,      "full-screen", "2x", "LaunchImage-iphone-2x.png",         640, 960 },
+            { "portrait", "iphone", "retina4",    "full-screen", "2x", "LaunchImage-iphone-retina4.png",    640, 1136 },
+            { "portrait", "ipad",   nullptr,      "full-screen", "1x", "LaunchImage-ipad-portrait-1x.png",  768, 1024 },
+            { "landscape","ipad",   nullptr,      "full-screen", "1x", "LaunchImage-ipad-landscape-1x.png", 1024, 768 },
+            { "portrait", "ipad",   nullptr,      "full-screen", "2x", "LaunchImage-ipad-portrait-2x.png",  1536, 2048 },
+            { "landscape","ipad",   nullptr,      "full-screen", "2x", "LaunchImage-ipad-landscape-2x.png", 2048, 1536 }
+        };
+
+        return Array<ImageType> (types, numElementsInArray (types));
+    }
+
+    static String getiOSLaunchImageContents()
+    {
+        var images;
+
+        for (auto& type : getiOSLaunchImageTypes())
+        {
+            DynamicObject::Ptr d = new DynamicObject();
+            d->setProperty ("orientation", type.orientation);
+            d->setProperty ("idiom", type.idiom);
+            d->setProperty ("extent",  type.extent);
+            d->setProperty ("minimum-system-version", "7.0");
+            d->setProperty ("scale", type.scale);
+            d->setProperty ("filename", type.filename);
+
+            if (type.subtype != nullptr)
+                d->setProperty ("subtype", type.subtype);
+
+            images.append (var (d.get()));
+        }
+
+        return getiOSAssetContents (images);
+    }
+
+    static void createiOSLaunchImageFiles (const File& launchImageSet)
+    {
+        for (auto& type : getiOSLaunchImageTypes())
+        {
+            Image image (Image::ARGB, type.width, type.height, true); // (empty black image)
+            image.clear (image.getBounds(), Colours::black);
+
+            MemoryOutputStream pngData;
+            PNGImageFormat pngFormat;
+            pngFormat.writeImageToStream (image, pngData);
+            overwriteFileIfDifferentOrThrow (launchImageSet.getChildFile (type.filename), pngData);
+        }
+    }
+
+    //==============================================================================
+    static String getiOSAssetContents (var images)
+    {
+        DynamicObject::Ptr v (new DynamicObject());
+
+        var info (new DynamicObject());
+        info.getDynamicObject()->setProperty ("version", 1);
+        info.getDynamicObject()->setProperty ("author", "xcode");
+
+        v->setProperty ("images", images);
+        v->setProperty ("info", info);
+
+        return JSON::toString (var (v.get()));
+    }
+
+    void createXcassetsFolderFromIcons() const
+    {
+        const File assets (getTargetFolder().getChildFile (project.getProjectFilenameRoot())
+                                            .getChildFile ("Images.xcassets"));
+        const File iconSet (assets.getChildFile ("AppIcon.appiconset"));
+        const File launchImage (assets.getChildFile ("LaunchImage.launchimage"));
+
+        overwriteFileIfDifferentOrThrow (iconSet.getChildFile ("Contents.json"), getiOSAppIconContents());
+        createiOSIconFiles (iconSet);
+
+        overwriteFileIfDifferentOrThrow (launchImage.getChildFile ("Contents.json"), getiOSLaunchImageContents());
+        createiOSLaunchImageFiles (launchImage);
+
+        RelativePath assetsPath (assets, getTargetFolder(), RelativePath::buildTargetFolder);
+        addFileReference (assetsPath.toUnixStyle());
+        resourceIDs.add (addBuildFile (assetsPath, false, false));
+        resourceFileRefs.add (createFileRefID (assetsPath));
+    }
+
+    //==============================================================================
+    static String indentBracedList (const StringArray& list)        { return "{" + indentList (list, ";", 0, true) + " }"; }
+    static String indentParenthesisedList (const StringArray& list) { return "(" + indentList (list, ",", 1, false) + " )"; }
+
+    static String indentList (const StringArray& list, const String& separator, int extraTabs, bool shouldSort)
+    {
+        if (list.size() == 0)
+            return " ";
+
+        const String tabs ("\n" + String::repeatedString ("\t", extraTabs + 4));
+
+        if (shouldSort)
+        {
+            StringArray sorted (list);
+            sorted.sort (true);
+
+            return tabs + sorted.joinIntoString (separator + tabs) + separator;
+        }
+
+        return tabs + list.joinIntoString (separator + tabs) + separator;
+    }
+
+    String createID (String rootString) const
+    {
+        if (rootString.startsWith ("${"))
+            rootString = rootString.fromFirstOccurrenceOf ("}/", false, false);
+
+        rootString += project.getProjectUID();
+
+        return MD5 (rootString.toUTF8()).toHexString().substring (0, 24).toUpperCase();
+    }
+
+    String createFileRefID (const RelativePath& path) const     { return createFileRefID (path.toUnixStyle()); }
+    String createFileRefID (const String& path) const           { return createID ("__fileref_" + path); }
+    String getIDForGroup (const Project::Item& item) const      { return createID (item.getID()); }
+
+    bool shouldFileBeCompiledByDefault (const RelativePath& file) const override
+    {
+        return file.hasFileExtension (sourceFileExtensions);
+    }
+
+    static String getOSXVersionName (int version)
+    {
+        jassert (version >= 4);
+        return "10." + String (version);
+    }
+
+    static String getSDKName (int version)
+    {
+        return getOSXVersionName (version) + " SDK";
+    }
+
+    void initialiseDependencyPathValues()
+    {
+        vst3Path.referTo (Value (new DependencyPathValueSource (getSetting (Ids::vst3Folder), Ids::vst3Path, TargetOS::osx)));
+        aaxPath. referTo (Value (new DependencyPathValueSource (getSetting (Ids::aaxFolder),  Ids::aaxPath,  TargetOS::osx)));
+        rtasPath.referTo (Value (new DependencyPathValueSource (getSetting (Ids::rtasFolder), Ids::rtasPath, TargetOS::osx)));
+    }
+
+    JUCE_DECLARE_NON_COPYABLE (XCodeProjectExporter)
+};