--- conflicted
+++ resolved
@@ -1,1837 +1,1830 @@
-/*
-  ==============================================================================
-
-  This file is part of the JUCE library.
-  Copyright (c) 2015 - ROLI Ltd.
-
-  Permission is granted to use this software under the terms of either:
-  a) the GPL v2 (or any later version)
-  b) the Affero GPL v3
-
-  Details of these licenses can be found at: www.gnu.org/licenses
-
-  JUCE is distributed in the hope that it will be useful, but WITHOUT ANY
-  WARRANTY; without even the implied warranty of MERCHANTABILITY or FITNESS FOR
-  A PARTICULAR PURPOSE.  See the GNU General Public License for more details.
-
-  ------------------------------------------------------------------------------
-
-  To release a closed-source product which uses JUCE, commercial licenses are
-  available: visit www.juce.com for more information.
-
-  ==============================================================================
-*/
-
-class MSVCProjectExporterBase   : public ProjectExporter
-{
-public:
-    MSVCProjectExporterBase (Project& p, const ValueTree& t, const char* const folderName)
-        : ProjectExporter (p, t)
-    {
-        if (getTargetLocationString().isEmpty())
-            getTargetLocationValue() = getDefaultBuildsRootFolder() + folderName;
-
-        updateOldSettings();
-
-        initialiseDependencyPathValues();
-    }
-
-    //==============================================================================
-    class MSVCBuildConfiguration  : public BuildConfiguration
-    {
-    public:
-        MSVCBuildConfiguration (Project& p, const ValueTree& settings, const ProjectExporter& e)
-            : BuildConfiguration (p, settings, e)
-        {
-            if (getWarningLevel() == 0)
-                getWarningLevelValue() = 4;
-
-            setValueIfVoid (shouldGenerateManifestValue(), true);
-        }
-
-        Value getWarningLevelValue()                { return getValue (Ids::winWarningLevel); }
-        int getWarningLevel() const                 { return config [Ids::winWarningLevel]; }
-
-        Value getWarningsTreatedAsErrors()          { return getValue (Ids::warningsAreErrors); }
-        bool areWarningsTreatedAsErrors() const     { return config [Ids::warningsAreErrors]; }
-
-        Value getPrebuildCommand()                  { return getValue (Ids::prebuildCommand); }
-        String getPrebuildCommandString() const     { return config [Ids::prebuildCommand]; }
-        Value getPostbuildCommand()                 { return getValue (Ids::postbuildCommand); }
-        String getPostbuildCommandString() const    { return config [Ids::postbuildCommand]; }
-
-        Value shouldGenerateDebugSymbolsValue()     { return getValue (Ids::alwaysGenerateDebugSymbols); }
-        bool shouldGenerateDebugSymbols() const     { return config [Ids::alwaysGenerateDebugSymbols]; }
-
-        Value shouldGenerateManifestValue()         { return getValue (Ids::generateManifest); }
-        bool shouldGenerateManifest() const         { return config [Ids::generateManifest]; }
-
-        Value shouldLinkIncrementalValue()          { return getValue (Ids::enableIncrementalLinking); }
-        bool shouldLinkIncremental() const          { return config [Ids::enableIncrementalLinking]; }
-
-        Value getWholeProgramOptValue()             { return getValue (Ids::wholeProgramOptimisation); }
-        bool shouldDisableWholeProgramOpt() const   { return static_cast<int> (config [Ids::wholeProgramOptimisation]) > 0; }
-
-        Value getUsingRuntimeLibDLL()               { return getValue (Ids::useRuntimeLibDLL); }
-        bool isUsingRuntimeLibDLL() const           { return config [Ids::useRuntimeLibDLL]; }
-
-        String getIntermediatesPath() const         { return config [Ids::intermediatesPath].toString(); }
-        Value getIntermediatesPathValue()           { return getValue (Ids::intermediatesPath); }
-
-        String getCharacterSet() const              { return config [Ids::characterSet].toString(); }
-        Value getCharacterSetValue()                { return getValue (Ids::characterSet); }
-
-        String createMSVCConfigName() const
-        {
-            return getName() + "|" + (config [Ids::winArchitecture] == "x64" ? "x64" : "Win32");
-        }
-
-        String getOutputFilename (const String& suffix, bool forceSuffix) const
-        {
-            const String target (File::createLegalFileName (getTargetBinaryNameString().trim()));
-
-            if (forceSuffix || ! target.containsChar ('.'))
-                return target.upToLastOccurrenceOf (".", false, false) + suffix;
-
-            return target;
-        }
-
-        var getDefaultOptimisationLevel() const override    { return var ((int) (isDebug() ? optimisationOff : optimiseMaxSpeed)); }
-
-        void createConfigProperties (PropertyListBuilder& props) override
-        {
-            static const char* optimisationLevels[] = { "No optimisation", "Minimise size", "Maximise speed", 0 };
-            const int optimisationLevelValues[]     = { optimisationOff, optimiseMinSize, optimiseMaxSpeed, 0 };
-
-            props.add (new ChoicePropertyComponent (getOptimisationLevel(), "Optimisation",
-                                                    StringArray (optimisationLevels),
-                                                    Array<var> (optimisationLevelValues)),
-                       "The optimisation level for this configuration");
-
-            props.add (new TextPropertyComponent (getIntermediatesPathValue(), "Intermediates path", 2048, false),
-                       "An optional path to a folder to use for the intermediate build files. Note that Visual Studio allows "
-                       "you to use macros in this path, e.g. \"$(TEMP)\\MyAppBuildFiles\\$(Configuration)\", which is a handy way to "
-                       "send them to the user's temp folder.");
-
-            static const char* warningLevelNames[] = { "Low", "Medium", "High", nullptr };
-            const int warningLevels[] = { 2, 3, 4 };
-
-            props.add (new ChoicePropertyComponent (getWarningLevelValue(), "Warning Level",
-                                                    StringArray (warningLevelNames), Array<var> (warningLevels, numElementsInArray (warningLevels))));
-
-            props.add (new BooleanPropertyComponent (getWarningsTreatedAsErrors(), "Warnings", "Treat warnings as errors"));
-
-            {
-                static const char* runtimeNames[] = { "(Default)", "Use static runtime", "Use DLL runtime", nullptr };
-                const var runtimeValues[] = { var(), var (false), var (true) };
-
-                props.add (new ChoicePropertyComponent (getUsingRuntimeLibDLL(), "Runtime Library",
-                                                        StringArray (runtimeNames), Array<var> (runtimeValues, numElementsInArray (runtimeValues))),
-                           "If the static runtime is selected then your app/plug-in will not be dependent upon users having Microsoft's redistributable "
-                           "C++ runtime installed. However, if you are linking libraries from different sources you must select the same type of runtime "
-                           "used by the libraries.");
-            }
-
-            {
-                static const char* wpoNames[] = { "Enable link-time code generation when possible",
-                                                  "Always disable link-time code generation", nullptr };
-                const var wpoValues[] = { var(), var (1) };
-
-                props.add (new ChoicePropertyComponent (getWholeProgramOptValue(), "Whole Program Optimisation",
-                                                        StringArray (wpoNames), Array<var> (wpoValues, numElementsInArray (wpoValues))));
-            }
-
-            {
-                props.add (new BooleanPropertyComponent (shouldLinkIncrementalValue(), "Incremental Linking", "Enable"),
-                           "Enable to avoid linking from scratch for every new build. "
-                           "Disable to ensure that your final release build does not contain padding or thunks.");
-            }
-
-            if (! isDebug())
-                props.add (new BooleanPropertyComponent (shouldGenerateDebugSymbolsValue(), "Debug Symbols", "Force generation of debug symbols"));
-
-            props.add (new TextPropertyComponent (getPrebuildCommand(),  "Pre-build Command",  2048, true));
-            props.add (new TextPropertyComponent (getPostbuildCommand(), "Post-build Command", 2048, true));
-            props.add (new BooleanPropertyComponent (shouldGenerateManifestValue(), "Manifest", "Generate Manifest"));
-
-            {
-                static const char* characterSetNames[] = { "Default", "MultiByte", "Unicode", nullptr };
-                const var charSets[]                   = { var(),     "MultiByte", "Unicode", };
-
-                props.add (new ChoicePropertyComponent (getCharacterSetValue(), "Character Set",
-                                                        StringArray (characterSetNames), Array<var> (charSets, numElementsInArray (charSets))));
-            }
-        }
-
-        String getLibrarySubdirPath () const override
-        {
-            auto result = String ("$(Platform)\\");
-            result += isUsingRuntimeLibDLL() ? "MD" : "MT";
-            if (isDebug())
-                result += "d";
-
-            return result;
-        }
-    };
-
-    //==============================================================================
-    class MSVCTargetBase : public ProjectType::Target
-    {
-    public:
-        MSVCTargetBase (ProjectType::Target::Type targetType, const MSVCProjectExporterBase& exporter)
-            : ProjectType::Target (targetType), owner (exporter)
-        {
-            projectGuid = createGUID (owner.getProject().getProjectUID() + getName());
-        }
-
-        virtual ~MSVCTargetBase() {}
-
-        const MSVCProjectExporterBase& getOwner() const { return owner; }
-        virtual String getTopLevelXmlEntity() const = 0;
-        const String& getProjectGuid() const { return projectGuid; }
-
-        //==============================================================================
-        void writeProjectFile()
-        {
-            XmlElement projectXml (getTopLevelXmlEntity());
-            fillInProjectXml (projectXml);
-            writeXmlOrThrow (projectXml, getVCProjFile(), "UTF-8", 10);
-        }
-
-        virtual void fillInProjectXml (XmlElement& projectXml) const = 0;
-
-        String getSolutionTargetPath (const BuildConfiguration& config) const
-        {
-            const String binaryPath (config.getTargetBinaryRelativePathString().trim());
-            if (binaryPath.isEmpty())
-                return "$(SolutionDir)\\$(Platform)\\$(Configuration)";
-
-            RelativePath binaryRelPath (binaryPath, RelativePath::projectFolder);
-
-            if (binaryRelPath.isAbsolute())
-                return binaryRelPath.toWindowsStyle();
-
-            return prependDot (binaryRelPath.rebased (getOwner().projectFolder, getOwner().getTargetFolder(), RelativePath::buildTargetFolder)
-                               .toWindowsStyle());
-        }
-
-        String getConfigTargetPath (const BuildConfiguration& config) const
-        {
-            String solutionTargetFolder (getSolutionTargetPath (config));
-            return solutionTargetFolder + String ("\\") + getName();
-        }
-
-        String getIntermediatesPath (const MSVCBuildConfiguration& config) const
-        {
-            String intDir = (config.getIntermediatesPath().isNotEmpty() ? config.getIntermediatesPath() : "$(Platform)\\$(Configuration)");
-            if (! intDir.endsWithChar (L'\\'))
-                intDir += L'\\';
-
-            return intDir + getName();
-        }
-
-        static const char* getOptimisationLevelString (int level)
-        {
-            switch (level)
-            {
-            case optimiseMaxSpeed:  return "Full";
-            case optimiseMinSize:   return "MinSpace";
-            default:                return "Disabled";
-            }
-        }
-
-        String getTargetSuffix() const
-        {
-            const ProjectType::Target::TargetFileType fileType = getTargetFileType();
-
-            switch (fileType)
-            {
-            case executable:
-                return ".exe";
-            case staticLibrary:
-                return ".lib";
-            case sharedLibraryOrDLL:
-                return ".dll";
-            case pluginBundle:
-                switch (type)
-                {
-                case VST3PlugIn:
-                    return ".vst3";
-                case AAXPlugIn:
-                    return ".aaxdll";
-                case RTASPlugIn:
-                    return ".dpm";
-                default:
-                    break;
-                }
-
-                return ".dll";
-            default:
-                break;
-            }
-
-            return String();
-        }
-
-        XmlElement* createToolElement (XmlElement& parent, const String& toolName) const
-        {
-            XmlElement* const e = parent.createNewChildElement ("Tool");
-            e->setAttribute ("Name", toolName);
-            return e;
-        }
-
-        String getPreprocessorDefs (const BuildConfiguration& config, const String& joinString) const
-        {
-            StringPairArray defines (getOwner().msvcExtraPreprocessorDefs);
-            defines.set ("WIN32", "");
-            defines.set ("_WINDOWS", "");
-
-            if (config.isDebug())
-            {
-                defines.set ("DEBUG", "");
-                defines.set ("_DEBUG", "");
-            }
-            else
-            {
-                defines.set ("NDEBUG", "");
-            }
-
-            defines = mergePreprocessorDefs (defines, getOwner().getAllPreprocessorDefs (config, type));
-            addExtraPreprocessorDefines (defines);
-
-            if (getTargetFileType() == staticLibrary || getTargetFileType() == sharedLibraryOrDLL)
-                defines.set("_LIB", "");
-
-            StringArray result;
-
-            for (int i = 0; i < defines.size(); ++i)
-            {
-                String def (defines.getAllKeys()[i]);
-                const String value (defines.getAllValues()[i]);
-                if (value.isNotEmpty())
-                    def << "=" << value;
-
-                result.add (def);
-            }
-
-            return result.joinIntoString (joinString);
-        }
-
-        //==============================================================================
-        RelativePath getAAXIconFile() const
-        {
-            const RelativePath aaxSDK (getOwner().getAAXPathValue().toString(), RelativePath::projectFolder);
-            const RelativePath projectIcon ("icon.ico", RelativePath::buildTargetFolder);
-
-            if (getOwner().getTargetFolder().getChildFile ("icon.ico").existsAsFile())
-                return projectIcon.rebased (getOwner().getTargetFolder(),
-                                            getOwner().getProject().getProjectFolder(),
-                                            RelativePath::projectFolder);
-            else
-                return aaxSDK.getChildFile ("Utilities").getChildFile ("PlugIn.ico");
-        }
-
-        String getExtraPostBuildSteps (const MSVCBuildConfiguration& config) const
-        {
-            if (type == AAXPlugIn)
-            {
-                const RelativePath aaxSDK (getOwner().getAAXPathValue().toString(), RelativePath::projectFolder);
-                const RelativePath aaxLibsFolder = aaxSDK.getChildFile ("Libs");
-                const RelativePath bundleScript  = aaxSDK.getChildFile ("Utilities").getChildFile ("CreatePackage.bat");
-                const RelativePath iconFilePath  = getAAXIconFile();
-
-                const bool is64Bit = (config.config [Ids::winArchitecture] == "x64");
-                const String bundleDir      = getOwner().getOutDirFile (config, config.getOutputFilename (".aaxplugin", true));
-                const String bundleContents = bundleDir + "\\Contents";
-                const String macOSDir       = bundleContents + String ("\\") + (is64Bit ? "x64" : "Win32");
-                const String executable     = macOSDir + String ("\\") + config.getOutputFilename (".aaxplugin", true);
-
-                return String ("copy /Y \"") + getOutputFilePath (config) + String ("\" \"") + executable + String ("\"\r\n") +
-                    createRebasedPath (bundleScript) + String (" \"") + macOSDir + String ("\" ") + createRebasedPath (iconFilePath);
-            }
-
-            return String();
-        }
-
-        String getExtraPreBuildSteps (const MSVCBuildConfiguration& config) const
-        {
-            if (type == AAXPlugIn)
-            {
-                String script;
-
-                const bool is64Bit = (config.config [Ids::winArchitecture] == "x64");
-                const String bundleDir      = getOwner().getOutDirFile (config, config.getOutputFilename (".aaxplugin", false));
-
-                const String bundleContents = bundleDir + "\\Contents";
-                const String macOSDir       = bundleContents + String ("\\") + (is64Bit ? "x64" : "Win32");
-
-                StringArray folders = {bundleDir.toRawUTF8(), bundleContents.toRawUTF8(), macOSDir.toRawUTF8()};
-                for (int i = 0; i < folders.size(); ++i)
-                    script += String ("if not exist \"") + folders[i] + String ("\" mkdir \"") + folders[i] + String ("\"\r\n");
-
-                return script;
-            }
-
-            return String();
-        }
-
-        String getPostBuildSteps (const MSVCBuildConfiguration& config) const
-        {
-            String postBuild            = config.getPostbuildCommandString();
-            const String extraPostBuild = getExtraPostBuildSteps (config);
-
-            postBuild += String (postBuild.isNotEmpty() && extraPostBuild.isNotEmpty() ? "\r\n" : "") + extraPostBuild;
-
-            return postBuild;
-        }
-
-        String getPreBuildSteps (const MSVCBuildConfiguration& config) const
-        {
-            String preBuild            = config.getPrebuildCommandString();
-            const String extraPreBuild = getExtraPreBuildSteps (config);
-
-            preBuild += String (preBuild.isNotEmpty() && extraPreBuild.isNotEmpty() ? "\r\n" : "") + extraPreBuild;
-
-            return preBuild;
-        }
-
-        void addExtraPreprocessorDefines (StringPairArray& defines) const
-        {
-            switch (type)
-            {
-            case AAXPlugIn:
-                {
-                    const RelativePath aaxLibsFolder = RelativePath (getOwner().getAAXPathValue().toString(), RelativePath::projectFolder).getChildFile ("Libs");
-                    defines.set ("JucePlugin_AAXLibs_path", createRebasedPath (aaxLibsFolder));
-                }
-                break;
-            case RTASPlugIn:
-                {
-                    const RelativePath rtasFolder (getOwner().getRTASPathValue().toString(), RelativePath::projectFolder);
-                    defines.set ("JucePlugin_WinBag_path", createRebasedPath (rtasFolder.getChildFile ("WinBag")));
-                }
-                break;
-            default:
-                break;
-            }
-        }
-
-        String getExtraLinkerFlags() const
-        {
-            if (type == RTASPlugIn) return "/FORCE:multiple";
-
-            return String();
-        }
-
-        StringArray getExtraSearchPaths() const
-        {
-            StringArray searchPaths;
-            if (type == RTASPlugIn)
-            {
-                const RelativePath rtasFolder (getOwner().getRTASPathValue().toString(), RelativePath::projectFolder);
-                static const char* p[] = { "AlturaPorts/TDMPlugins/PluginLibrary/EffectClasses",
-                                           "AlturaPorts/TDMPlugins/PluginLibrary/ProcessClasses",
-                                           "AlturaPorts/TDMPlugins/PluginLibrary/ProcessClasses/Interfaces",
-                                           "AlturaPorts/TDMPlugins/PluginLibrary/Utilities",
-                                           "AlturaPorts/TDMPlugins/PluginLibrary/RTASP_Adapt",
-                                           "AlturaPorts/TDMPlugins/PluginLibrary/CoreClasses",
-                                           "AlturaPorts/TDMPlugins/PluginLibrary/Controls",
-                                           "AlturaPorts/TDMPlugins/PluginLibrary/Meters",
-                                           "AlturaPorts/TDMPlugins/PluginLibrary/ViewClasses",
-                                           "AlturaPorts/TDMPlugins/PluginLibrary/DSPClasses",
-                                           "AlturaPorts/TDMPlugins/PluginLibrary/Interfaces",
-                                           "AlturaPorts/TDMPlugins/common",
-                                           "AlturaPorts/TDMPlugins/common/Platform",
-                                           "AlturaPorts/TDMPlugins/common/Macros",
-                                           "AlturaPorts/TDMPlugins/SignalProcessing/Public",
-                                           "AlturaPorts/TDMPlugIns/DSPManager/Interfaces",
-                                           "AlturaPorts/SADriver/Interfaces",
-                                           "AlturaPorts/DigiPublic/Interfaces",
-                                           "AlturaPorts/DigiPublic",
-                                           "AlturaPorts/Fic/Interfaces/DAEClient",
-                                           "AlturaPorts/NewFileLibs/Cmn",
-                                           "AlturaPorts/NewFileLibs/DOA",
-                                           "AlturaPorts/AlturaSource/PPC_H",
-                                           "AlturaPorts/AlturaSource/AppSupport",
-                                           "AvidCode/AVX2sdk/AVX/avx2/avx2sdk/inc",
-                                           "xplat/AVX/avx2/avx2sdk/inc" };
-
-                for (int i = 0; i < numElementsInArray (p); ++i)
-                    searchPaths.add (createRebasedPath (rtasFolder.getChildFile (p[i])));
-            }
-
-            return searchPaths;
-        }
-
-        String getBinaryNameWithSuffix (const MSVCBuildConfiguration& config) const
-        {
-            return config.getOutputFilename (getTargetSuffix(), true);
-        }
-
-        String getOutputFilePath (const MSVCBuildConfiguration& config) const
-        {
-            return getOwner().getOutDirFile (config, getBinaryNameWithSuffix (config));
-        }
-
-        StringArray getLibrarySearchPaths (const BuildConfiguration& config) const
-        {
-            StringArray librarySearchPaths (config.getLibrarySearchPaths());
-
-            if (type != SharedCodeTarget)
-                if (const MSVCTargetBase* shared = getOwner().getSharedCodeTarget())
-                    librarySearchPaths.add (shared->getConfigTargetPath (config));
-
-            return librarySearchPaths;
-        }
-
-        String getExternalLibraries (const MSVCBuildConfiguration& config, const String& otherLibs) const
-        {
-            StringArray libraries;
-
-            if (otherLibs.isNotEmpty())
-                libraries.add (otherLibs);
-
-            StringArray moduleLibs = getOwner().getModuleLibs();
-            if (! moduleLibs.isEmpty())
-                libraries.addArray (moduleLibs);
-
-            if (type != SharedCodeTarget)
-                if (const MSVCTargetBase* shared = getOwner().getSharedCodeTarget())
-                    libraries.add (shared->getBinaryNameWithSuffix (config));
-
-            return libraries.joinIntoString (";");
-        }
-
-        String getModuleDefinitions () const
-        {
-            String moduleDefintions = getOwner().msvcModuleDefinitionsFile;
-
-            if (type == RTASPlugIn)
-            {
-                RelativePath modulePath ( getOwner().rebaseFromProjectFolderToBuildTarget (RelativePath (getOwner().getPathForModuleString ("juce_audio_plugin_client"), RelativePath::projectFolder).getChildFile ("juce_audio_plugin_client").getChildFile ("RTAS")));
-
-                moduleDefintions += modulePath.getChildFile ("juce_RTAS_WinExports.def").toWindowsStyle();
-            }
-
-            return moduleDefintions;
-        }
-
-        String getDelayLoadedDLLs() const
-        {
-            String delayLoadedDLLs = getOwner().msvcDelayLoadedDLLs;
-
-            if (type == RTASPlugIn)
-                delayLoadedDLLs += "DAE.dll; DigiExt.dll; DSI.dll; PluginLib.dll; "
-                    "DSPManager.dll; DSPManager.dll; DSPManagerClientLib.dll; RTASClientLib.dll";
-
-            return delayLoadedDLLs;
-        }
-
-        String getModuleDefinitions (const MSVCBuildConfiguration& config) const
-        {
-            const String& moduleDefinitions = config.config [Ids::msvcModuleDefinitionFile].toString();
-
-            if (moduleDefinitions.isNotEmpty())
-                return moduleDefinitions;
-
-            if (type == RTASPlugIn)
-            {
-                const ProjectExporter& exp = getOwner();
-
-                RelativePath moduleDefPath
-                    = RelativePath (exp.getPathForModuleString ("juce_audio_plugin_client"), RelativePath::projectFolder)
-                         .getChildFile ("juce_audio_plugin_client").getChildFile ("RTAS").getChildFile ("juce_RTAS_WinExports.def");
-
-                return prependDot (moduleDefPath.rebased (exp.getProject().getProjectFolder(),
-                                                            exp.getTargetFolder(),
-                                                            RelativePath::buildTargetFolder).toWindowsStyle());
-            }
-
-            return String();
-        }
-
-        bool shouldUseRuntimeDLL (const MSVCBuildConfiguration& config) const
-        {
-            return (config.config [Ids::useRuntimeLibDLL].isVoid() ? (getOwner().hasTarget (AAXPlugIn) || getOwner().hasTarget (RTASPlugIn))
-                    : config.isUsingRuntimeLibDLL());
-        }
-
-        virtual String getProjectFileSuffix() const = 0;
-
-        File getVCProjFile() const    { return getOwner().getProjectFile (getProjectFileSuffix(), getName()); }
-
-        String createRebasedPath (const RelativePath& path) const    {  return getOwner().createRebasedPath (path); }
-
-        //==============================================================================
-        virtual String getProjectVersionString() const = 0;
-    protected:
-        const MSVCProjectExporterBase& owner;
-        String projectGuid;
-    };
-
-    //==============================================================================
-    bool usesMMFiles() const override            { return false; }
-    bool canCopeWithDuplicateFiles() override    { return false; }
-    bool supportsUserDefinedConfigurations() const override { return true; }
-
-    bool isXcode() const override                { return false; }
-    bool isVisualStudio() const override         { return true; }
-    bool isCodeBlocks() const override           { return false; }
-    bool isMakefile() const override             { return false; }
-    bool isAndroidStudio() const override        { return false; }
-
-    bool isAndroid() const override              { return false; }
-    bool isWindows() const override              { return true; }
-    bool isLinux() const override                { return false; }
-    bool isOSX() const override                  { return false; }
-    bool isiOS() const override                  { return false; }
-
-    bool supportsTargetType (ProjectType::Target::Type type) const override
-    {
-        switch (type)
-        {
-        case ProjectType::Target::StandalonePlugIn:
-        case ProjectType::Target::GUIApp:
-        case ProjectType::Target::ConsoleApp:
-        case ProjectType::Target::StaticLibrary:
-        case ProjectType::Target::SharedCodeTarget:
-        case ProjectType::Target::AggregateTarget:
-        case ProjectType::Target::VSTPlugIn:
-        case ProjectType::Target::VST3PlugIn:
-        case ProjectType::Target::AAXPlugIn:
-        case ProjectType::Target::RTASPlugIn:
-        case ProjectType::Target::DynamicLibrary:
-            return true;
-        default:
-            break;
-        }
-
-        return false;
-    }
-
-    //==============================================================================
-    const String& getProjectName() const         { return projectName; }
-
-    virtual int getVisualStudioVersion() const = 0;
-
-    bool launchProject() override
-    {
-       #if JUCE_WINDOWS
-        return getSLNFile().startAsProcess();
-       #else
-        return false;
-       #endif
-    }
-
-    bool canLaunchProject() override
-    {
-       #if JUCE_WINDOWS
-        return true;
-       #else
-        return false;
-       #endif
-    }
-
-    void createExporterProperties (PropertyListBuilder&) override
-    {
-    }
-
-    enum OptimisationLevel
-    {
-        optimisationOff = 1,
-        optimiseMinSize = 2,
-        optimiseMaxSpeed = 3
-    };
-
-    //==============================================================================
-    void addPlatformSpecificSettingsForProjectType (const ProjectType& type) override
-    {
-        msvcExtraPreprocessorDefs.set ("_CRT_SECURE_NO_WARNINGS", "");
-
-        if (type.isCommandLineApp())
-            msvcExtraPreprocessorDefs.set("_CONSOLE", "");
-    }
-
-    const MSVCTargetBase* getSharedCodeTarget() const
-    {
-        for (auto target : targets)
-            if (target->type == ProjectType::Target::SharedCodeTarget)
-                return target;
-
-        return nullptr;
-    }
-
-    bool hasTarget (ProjectType::Target::Type type) const
-    {
-        for (auto target : targets)
-            if (target->type == type)
-                return true;
-
-        return false;
-    }
-
-private:
-    //==============================================================================
-    String createRebasedPath (const RelativePath& path) const
-    {
-        String rebasedPath = rebaseFromProjectFolderToBuildTarget (path).toWindowsStyle();
-
-        return getVisualStudioVersion() < 10  // (VS10 automatically adds escape characters to the quotes for this definition)
-                                          ? CppTokeniserFunctions::addEscapeChars (rebasedPath.quoted())
-                                          : CppTokeniserFunctions::addEscapeChars (rebasedPath).quoted();
-    }
-
-protected:
-    //==============================================================================
-    mutable File rcFile, iconFile;
-    OwnedArray<MSVCTargetBase> targets;
-
-    File getProjectFile (const String& extension, const String& target) const
-    {
-        String filename = project.getProjectFilenameRoot();
-
-        if (target.isNotEmpty())
-            filename += String (" (") + target + String (")");
-
-        return getTargetFolder().getChildFile (filename).withFileExtension (extension);
-    }
-
-    File getSLNFile() const     { return getProjectFile (".sln", String()); }
-
-    static String prependIfNotAbsolute (const String& file, const char* prefix)
-    {
-        if (File::isAbsolutePath (file) || file.startsWithChar ('$'))
-            prefix = "";
-
-        return prefix + FileHelpers::windowsStylePath (file);
-    }
-
-    String getIntDirFile (const BuildConfiguration& config, const String& file) const  { return prependIfNotAbsolute (replacePreprocessorTokens (config, file), "$(IntDir)\\"); }
-    String getOutDirFile (const BuildConfiguration& config, const String& file) const  { return prependIfNotAbsolute (replacePreprocessorTokens (config, file), "$(OutDir)\\"); }
-
-    void updateOldSettings()
-    {
-        {
-            const String oldStylePrebuildCommand (getSettingString (Ids::prebuildCommand));
-            settings.removeProperty (Ids::prebuildCommand, nullptr);
-
-            if (oldStylePrebuildCommand.isNotEmpty())
-                for (ConfigIterator config (*this); config.next();)
-                    dynamic_cast<MSVCBuildConfiguration&> (*config).getPrebuildCommand() = oldStylePrebuildCommand;
-        }
-
-        {
-            const String oldStyleLibName (getSettingString ("libraryName_Debug"));
-            settings.removeProperty ("libraryName_Debug", nullptr);
-
-            if (oldStyleLibName.isNotEmpty())
-                for (ConfigIterator config (*this); config.next();)
-                    if (config->isDebug())
-                        config->getTargetBinaryName() = oldStyleLibName;
-        }
-
-        {
-            const String oldStyleLibName (getSettingString ("libraryName_Release"));
-            settings.removeProperty ("libraryName_Release", nullptr);
-
-            if (oldStyleLibName.isNotEmpty())
-                for (ConfigIterator config (*this); config.next();)
-                    if (! config->isDebug())
-                        config->getTargetBinaryName() = oldStyleLibName;
-        }
-    }
-
-    BuildConfiguration::Ptr createBuildConfig (const ValueTree& v) const override
-    {
-        return new MSVCBuildConfiguration (project, v, *this);
-    }
-
-    StringArray getHeaderSearchPaths (const BuildConfiguration& config) const
-    {
-        StringArray searchPaths (extraSearchPaths);
-        searchPaths.addArray (config.getHeaderSearchPaths());
-        return getCleanedStringArray (searchPaths);
-    }
-
-    String getSharedCodeGuid() const
-    {
-        String sharedCodeGuid;
-
-        for (int i = 0; i < targets.size(); ++i)
-            if (MSVCTargetBase* target = targets[i])
-                if (target->type == ProjectType::Target::SharedCodeTarget)
-                    return target->getProjectGuid();
-
-        return String();
-    }
-
-    //==============================================================================
-    virtual void addSolutionFiles (OutputStream&, StringArray&) const
-    {
-         // older VS targets do not support solution files, so do nothing!
-    }
-
-    void writeProjectDependencies (OutputStream& out) const
-    {
-        const String sharedCodeGuid = getSharedCodeGuid();
-        for (int i = 0; i < targets.size(); ++i)
-        {
-            if (MSVCTargetBase* target = targets[i])
-            {
-                out << "Project(\"{8BC9CEB8-8B4A-11D0-8D11-00A0C91BC942}\") = \"" << projectName << " ("
-                    << target->getName() << ")\", \""
-                    << target->getVCProjFile().getFileName() << "\", \"" << target->getProjectGuid() << '"' << newLine;
-
-                if (sharedCodeGuid.isNotEmpty() && target->type != ProjectType::Target::SharedCodeTarget)
-                    out << "\tProjectSection(ProjectDependencies) = postProject" << newLine
-                        << "\t\t" << sharedCodeGuid << " = " << sharedCodeGuid << newLine
-                        << "\tEndProjectSection" << newLine;
-
-                out << "EndProject" << newLine;
-            }
-        }
-    }
-
-    void writeSolutionFile (OutputStream& out, const String& versionString, String commentString) const
-    {
-        StringArray nestedProjects;
-
-        if (commentString.isNotEmpty())
-            commentString += newLine;
-
-        out << "Microsoft Visual Studio Solution File, Format Version " << versionString << newLine
-            << commentString << newLine;
-
-        writeProjectDependencies (out);
-        addSolutionFiles (out, nestedProjects);
-
-        out << "Global" << newLine
-            << "\tGlobalSection(SolutionConfigurationPlatforms) = preSolution" << newLine;
-
-        for (ConstConfigIterator i (*this); i.next();)
-        {
-            const MSVCBuildConfiguration& config = dynamic_cast<const MSVCBuildConfiguration&> (*i);
-            const String configName = config.createMSVCConfigName();
-            out << "\t\t" << configName << " = " << configName << newLine;
-        }
-
-        out << "\tEndGlobalSection" << newLine
-            << "\tGlobalSection(ProjectConfigurationPlatforms) = postSolution" << newLine;
-
-        for (auto& target : targets)
-            for (ConstConfigIterator i (*this); i.next();)
-            {
-                const MSVCBuildConfiguration& config = dynamic_cast<const MSVCBuildConfiguration&> (*i);
-                const String configName = config.createMSVCConfigName();
-                for (auto& suffix : { ".Build.0", ".ActiveCfg" })
-                    out << "\t\t" << target->getProjectGuid() << "." << configName << suffix << " = " << configName << newLine;
-            }
-
-        out << "\tEndGlobalSection" << newLine
-            << "\tGlobalSection(SolutionProperties) = preSolution" << newLine
-            << "\t\tHideSolutionNode = FALSE" << newLine
-            << "\tEndGlobalSection" << newLine;
-
-        if (nestedProjects.size() > 0)
-        {
-            out << "\tGlobalSection(NestedProjects) = preSolution" << newLine << "\t\t";
-            out << nestedProjects.joinIntoString ("\n\t\t") << newLine;
-            out << "\tEndGlobalSection" << newLine;
-        }
-
-        out << "EndGlobal" << newLine;
-    }
-
-    //==============================================================================
-    static void writeBMPImage (const Image& image, const int w, const int h, MemoryOutputStream& out)
-    {
-        const int maskStride = (w / 8 + 3) & ~3;
-
-        out.writeInt (40); // bitmapinfoheader size
-        out.writeInt (w);
-        out.writeInt (h * 2);
-        out.writeShort (1); // planes
-        out.writeShort (32); // bits
-        out.writeInt (0); // compression
-        out.writeInt ((h * w * 4) + (h * maskStride)); // size image
-        out.writeInt (0); // x pixels per meter
-        out.writeInt (0); // y pixels per meter
-        out.writeInt (0); // clr used
-        out.writeInt (0); // clr important
-
-        const Image::BitmapData bitmap (image, Image::BitmapData::readOnly);
-        const int alphaThreshold = 5;
-
-        int y;
-        for (y = h; --y >= 0;)
-        {
-            for (int x = 0; x < w; ++x)
-            {
-                const Colour pixel (bitmap.getPixelColour (x, y));
-
-                if (pixel.getAlpha() <= alphaThreshold)
-                {
-                    out.writeInt (0);
-                }
-                else
-                {
-                    out.writeByte ((char) pixel.getBlue());
-                    out.writeByte ((char) pixel.getGreen());
-                    out.writeByte ((char) pixel.getRed());
-                    out.writeByte ((char) pixel.getAlpha());
-                }
-            }
-        }
-
-        for (y = h; --y >= 0;)
-        {
-            int mask = 0, count = 0;
-
-            for (int x = 0; x < w; ++x)
-            {
-                const Colour pixel (bitmap.getPixelColour (x, y));
-
-                mask <<= 1;
-                if (pixel.getAlpha() <= alphaThreshold)
-                    mask |= 1;
-
-                if (++count == 8)
-                {
-                    out.writeByte ((char) mask);
-                    count = 0;
-                    mask = 0;
-                }
-            }
-
-            if (mask != 0)
-                out.writeByte ((char) mask);
-
-            for (int i = maskStride - w / 8; --i >= 0;)
-                out.writeByte (0);
-        }
-    }
-
-    static void writeIconFile (const Array<Image>& images, MemoryOutputStream& out)
-    {
-        out.writeShort (0); // reserved
-        out.writeShort (1); // .ico tag
-        out.writeShort ((short) images.size());
-
-        MemoryOutputStream dataBlock;
-
-        const int imageDirEntrySize = 16;
-        const int dataBlockStart = 6 + images.size() * imageDirEntrySize;
-
-        for (int i = 0; i < images.size(); ++i)
-        {
-            const size_t oldDataSize = dataBlock.getDataSize();
-
-            const Image& image = images.getReference (i);
-            const int w = image.getWidth();
-            const int h = image.getHeight();
-
-            if (w >= 256 || h >= 256)
-            {
-                PNGImageFormat pngFormat;
-                pngFormat.writeImageToStream (image, dataBlock);
-            }
-            else
-            {
-                writeBMPImage (image, w, h, dataBlock);
-            }
-
-            out.writeByte ((char) w);
-            out.writeByte ((char) h);
-            out.writeByte (0);
-            out.writeByte (0);
-            out.writeShort (1); // colour planes
-            out.writeShort (32); // bits per pixel
-            out.writeInt ((int) (dataBlock.getDataSize() - oldDataSize));
-            out.writeInt (dataBlockStart + (int) oldDataSize);
-        }
-
-        jassert (out.getPosition() == dataBlockStart);
-        out << dataBlock;
-    }
-
-    bool hasResourceFile() const
-    {
-        return ! projectType.isStaticLibrary();
-    }
-
-    void createResourcesAndIcon() const
-    {
-        if (hasResourceFile())
-        {
-            Array<Image> images;
-            const int sizes[] = { 16, 32, 48, 256 };
-
-            for (int i = 0; i < numElementsInArray (sizes); ++i)
-            {
-                Image im (getBestIconForSize (sizes[i], true));
-                if (im.isValid())
-                    images.add (im);
-            }
-
-            if (images.size() > 0)
-            {
-                iconFile = getTargetFolder().getChildFile ("icon.ico");
-
-                MemoryOutputStream mo;
-                writeIconFile (images, mo);
-                overwriteFileIfDifferentOrThrow (iconFile, mo);
-            }
-
-            createRCFile();
-        }
-    }
-
-    void createRCFile() const
-    {
-        rcFile = getTargetFolder().getChildFile ("resources.rc");
-
-        const String version (project.getVersionString());
-
-        MemoryOutputStream mo;
-
-        mo << "#ifdef JUCE_USER_DEFINED_RC_FILE" << newLine
-           << " #include JUCE_USER_DEFINED_RC_FILE" << newLine
-           << "#else" << newLine
-           << newLine
-           << "#undef  WIN32_LEAN_AND_MEAN" << newLine
-           << "#define WIN32_LEAN_AND_MEAN" << newLine
-           << "#include <windows.h>" << newLine
-           << newLine
-           << "VS_VERSION_INFO VERSIONINFO" << newLine
-           << "FILEVERSION  " << getCommaSeparatedVersionNumber (version) << newLine
-           << "BEGIN" << newLine
-           << "  BLOCK \"StringFileInfo\"" << newLine
-           << "  BEGIN" << newLine
-           << "    BLOCK \"040904E4\"" << newLine
-           << "    BEGIN" << newLine;
-
-        writeRCValue (mo, "CompanyName", project.getCompanyName().toString());
-        writeRCValue (mo, "FileDescription", project.getTitle());
-        writeRCValue (mo, "FileVersion", version);
-        writeRCValue (mo, "ProductName", project.getTitle());
-        writeRCValue (mo, "ProductVersion", version);
-
-        mo << "    END" << newLine
-           << "  END" << newLine
-           << newLine
-           << "  BLOCK \"VarFileInfo\"" << newLine
-           << "  BEGIN" << newLine
-           << "    VALUE \"Translation\", 0x409, 1252" << newLine
-           << "  END" << newLine
-           << "END" << newLine
-           << newLine
-           << "#endif" << newLine;
-
-        if (iconFile != File())
-            mo << newLine
-               << "IDI_ICON1 ICON DISCARDABLE " << iconFile.getFileName().quoted()
-               << newLine
-               << "IDI_ICON2 ICON DISCARDABLE " << iconFile.getFileName().quoted();
-
-        overwriteFileIfDifferentOrThrow (rcFile, mo);
-    }
-
-    static void writeRCValue (MemoryOutputStream& mo, const String& name, const String& value)
-    {
-        if (value.isNotEmpty())
-            mo << "      VALUE \"" << name << "\",  \""
-               << CppTokeniserFunctions::addEscapeChars (value) << "\\0\"" << newLine;
-    }
-
-    static String getCommaSeparatedVersionNumber (const String& version)
-    {
-        StringArray versionParts;
-        versionParts.addTokens (version, ",.", "");
-        versionParts.trim();
-        versionParts.removeEmptyStrings();
-        while (versionParts.size() < 4)
-            versionParts.add ("0");
-
-        return versionParts.joinIntoString (",");
-    }
-
-    static String prependDot (const String& filename)
-    {
-        return FileHelpers::isAbsolutePath (filename) ? filename
-                                                      : (".\\" + filename);
-    }
-
-    void initialiseDependencyPathValues()
-    {
-        vst3Path.referTo (Value (new DependencyPathValueSource (getSetting (Ids::vst3Folder),
-                                                                Ids::vst3Path,
-                                                                TargetOS::windows)));
-
-        aaxPath.referTo (Value (new DependencyPathValueSource (getSetting (Ids::aaxFolder),
-                                                               Ids::aaxPath,
-                                                               TargetOS::windows)));
-
-        rtasPath.referTo (Value (new DependencyPathValueSource (getSetting (Ids::rtasFolder),
-                                                                Ids::rtasPath,
-                                                                TargetOS::windows)));
-    }
-
-    static bool shouldUseStdCall (const RelativePath& path)
-    {
-        return path.getFileNameWithoutExtension().startsWithIgnoreCase ("juce_audio_plugin_client_RTAS_");
-    }
-
-    StringArray getModuleLibs () const
-    {
-        StringArray result;
-        for (auto& lib : windowsLibs)
-            result.add (lib + ".lib");
-
-        return result;
-    }
-
-    JUCE_DECLARE_NON_COPYABLE (MSVCProjectExporterBase)
-};
-
-//==============================================================================
-class MSVCProjectExporterVC2010   : public MSVCProjectExporterBase
-{
-public:
-    MSVCProjectExporterVC2010 (Project& p, const ValueTree& t, const char* folderName = "VisualStudio2010")
-        : MSVCProjectExporterBase (p, t, folderName)
-    {
-        name = getName();
-    }
-
-    //==============================================================================
-    class MSVC2010Target : public MSVCTargetBase
-    {
-    public:
-        MSVC2010Target (ProjectType::Target::Type targetType, const MSVCProjectExporterVC2010& exporter)
-            : MSVCTargetBase (targetType, exporter)
-        {}
-
-        const MSVCProjectExporterVC2010& getOwner() const  { return dynamic_cast<const MSVCProjectExporterVC2010&> (owner); }
-        String getProjectVersionString() const override    { return "10.00"; }
-        String getProjectFileSuffix() const override       { return ".vcxproj"; }
-        String getTopLevelXmlEntity() const override       { return "Project"; }
-
-        //==============================================================================
-        void fillInProjectXml (XmlElement& projectXml) const override
-        {
-            projectXml.setAttribute ("DefaultTargets", "Build");
-            projectXml.setAttribute ("ToolsVersion", getOwner().getToolsVersion());
-            projectXml.setAttribute ("xmlns", "http://schemas.microsoft.com/developer/msbuild/2003");
-
-            {
-                XmlElement* configsGroup = projectXml.createNewChildElement ("ItemGroup");
-                configsGroup->setAttribute ("Label", "ProjectConfigurations");
-
-                for (ConstConfigIterator i (owner); i.next();)
-                {
-                    const MSVCBuildConfiguration& config = dynamic_cast<const MSVCBuildConfiguration&> (*i);
-                    XmlElement* e = configsGroup->createNewChildElement ("ProjectConfiguration");
-                    e->setAttribute ("Include", config.createMSVCConfigName());
-                    e->createNewChildElement ("Configuration")->addTextElement (config.getName());
-                    e->createNewChildElement ("Platform")->addTextElement (is64Bit (config) ? "x64" : "Win32");
-                }
-            }
-
-            {
-                XmlElement* globals = projectXml.createNewChildElement ("PropertyGroup");
-                globals->setAttribute ("Label", "Globals");
-                globals->createNewChildElement ("ProjectGuid")->addTextElement (getProjectGuid());
-            }
-
-            {
-                XmlElement* imports = projectXml.createNewChildElement ("Import");
-                imports->setAttribute ("Project", "$(VCTargetsPath)\\Microsoft.Cpp.Default.props");
-            }
-
-            for (ConstConfigIterator i (owner); i.next();)
-            {
-                const VC2010BuildConfiguration& config = dynamic_cast<const VC2010BuildConfiguration&> (*i);
-
-                XmlElement* e = projectXml.createNewChildElement ("PropertyGroup");
-                setConditionAttribute (*e, config);
-                e->setAttribute ("Label", "Configuration");
-                e->createNewChildElement ("ConfigurationType")->addTextElement (getProjectType());
-                e->createNewChildElement ("UseOfMfc")->addTextElement ("false");
-
-                const String charSet (config.getCharacterSet());
-
-                if (charSet.isNotEmpty())
-                    e->createNewChildElement ("CharacterSet")->addTextElement (charSet);
-
-                if (! (config.isDebug() || config.shouldDisableWholeProgramOpt()))
-                    e->createNewChildElement ("WholeProgramOptimization")->addTextElement ("true");
-
-                if (config.shouldLinkIncremental())
-                    e->createNewChildElement ("LinkIncremental")->addTextElement ("true");
-
-                if (config.is64Bit())
-                    e->createNewChildElement ("PlatformToolset")->addTextElement (getOwner().getPlatformToolset());
-            }
-
-            {
-                XmlElement* e = projectXml.createNewChildElement ("Import");
-                e->setAttribute ("Project", "$(VCTargetsPath)\\Microsoft.Cpp.props");
-            }
-
-            {
-                XmlElement* e = projectXml.createNewChildElement ("ImportGroup");
-                e->setAttribute ("Label", "ExtensionSettings");
-            }
-
-            {
-                XmlElement* e = projectXml.createNewChildElement ("ImportGroup");
-                e->setAttribute ("Label", "PropertySheets");
-                XmlElement* p = e->createNewChildElement ("Import");
-                p->setAttribute ("Project", "$(UserRootDir)\\Microsoft.Cpp.$(Platform).user.props");
-                p->setAttribute ("Condition", "exists('$(UserRootDir)\\Microsoft.Cpp.$(Platform).user.props')");
-                p->setAttribute ("Label", "LocalAppDataPlatform");
-            }
-
-            {
-                XmlElement* e = projectXml.createNewChildElement ("PropertyGroup");
-                e->setAttribute ("Label", "UserMacros");
-            }
-
-            {
-                XmlElement* props = projectXml.createNewChildElement ("PropertyGroup");
-                props->createNewChildElement ("_ProjectFileVersion")->addTextElement ("10.0.30319.1");
-                props->createNewChildElement ("TargetExt")->addTextElement (getTargetSuffix());
-
-                for (ConstConfigIterator i (owner); i.next();)
-                {
-                    const VC2010BuildConfiguration& config = dynamic_cast<const VC2010BuildConfiguration&> (*i);
-
-                    if (getConfigTargetPath (config).isNotEmpty())
-                    {
-                        XmlElement* outdir = props->createNewChildElement ("OutDir");
-                        setConditionAttribute (*outdir, config);
-                        outdir->addTextElement (FileHelpers::windowsStylePath (getConfigTargetPath (config)) + "\\");
-                    }
-
-                    {
-                        XmlElement* intdir = props->createNewChildElement("IntDir");
-                        setConditionAttribute (*intdir, config);
-
-                        String intermediatesPath = getIntermediatesPath (config);
-                        if (! intermediatesPath.endsWith ("\\"))
-                            intermediatesPath << "\\";
-
-                        intdir->addTextElement (FileHelpers::windowsStylePath (intermediatesPath));
-                    }
-
-
-                    {
-                        XmlElement* targetName = props->createNewChildElement ("TargetName");
-                        setConditionAttribute (*targetName, config);
-                        targetName->addTextElement (config.getOutputFilename ("", false));
-                    }
-
-                    {
-                        XmlElement* manifest = props->createNewChildElement ("GenerateManifest");
-                        setConditionAttribute (*manifest, config);
-                        manifest->addTextElement (config.shouldGenerateManifest() ? "true" : "false");
-                    }
-
-                    const StringArray librarySearchPaths (getLibrarySearchPaths (config));
-                    if (librarySearchPaths.size() > 0)
-                    {
-                        XmlElement* libPath = props->createNewChildElement ("LibraryPath");
-                        setConditionAttribute (*libPath, config);
-                        libPath->addTextElement ("$(LibraryPath);" + librarySearchPaths.joinIntoString (";"));
-                    }
-                }
-            }
-
-            for (ConstConfigIterator i (owner); i.next();)
-            {
-                const VC2010BuildConfiguration& config = dynamic_cast<const VC2010BuildConfiguration&> (*i);
-
-                const bool isDebug = config.isDebug();
-
-                XmlElement* group = projectXml.createNewChildElement ("ItemDefinitionGroup");
-                setConditionAttribute (*group, config);
-
-                {
-                    XmlElement* midl = group->createNewChildElement ("Midl");
-                    midl->createNewChildElement ("PreprocessorDefinitions")->addTextElement (isDebug ? "_DEBUG;%(PreprocessorDefinitions)"
-                                                                                             : "NDEBUG;%(PreprocessorDefinitions)");
-                    midl->createNewChildElement ("MkTypLibCompatible")->addTextElement ("true");
-                    midl->createNewChildElement ("SuppressStartupBanner")->addTextElement ("true");
-                    midl->createNewChildElement ("TargetEnvironment")->addTextElement ("Win32");
-                    midl->createNewChildElement ("HeaderFileName");
-                }
-
-                bool isUsingEditAndContinue = false;
-
-                {
-                    XmlElement* cl = group->createNewChildElement ("ClCompile");
-
-                    cl->createNewChildElement ("Optimization")->addTextElement (getOptimisationLevelString (config.getOptimisationLevelInt()));
-
-                    if (isDebug && config.getOptimisationLevelInt() <= optimisationOff)
-                    {
-                        isUsingEditAndContinue = ! config.is64Bit();
-
-                        cl->createNewChildElement ("DebugInformationFormat")
-                            ->addTextElement (isUsingEditAndContinue ? "EditAndContinue"
-                                              : "ProgramDatabase");
-                    }
-
-                    StringArray includePaths (getOwner().getHeaderSearchPaths (config));
-                    includePaths.addArray (getExtraSearchPaths());
-                    includePaths.add ("%(AdditionalIncludeDirectories)");
-
-                    cl->createNewChildElement ("AdditionalIncludeDirectories")->addTextElement (includePaths.joinIntoString (";"));
-                    cl->createNewChildElement ("PreprocessorDefinitions")->addTextElement (getPreprocessorDefs (config, ";") + ";%(PreprocessorDefinitions)");
-
-                    const bool runtimeDLL = shouldUseRuntimeDLL (config);
-                    cl->createNewChildElement ("RuntimeLibrary")->addTextElement (runtimeDLL ? (isDebug ? "MultiThreadedDebugDLL" : "MultiThreadedDLL")
-                                                                                  : (isDebug ? "MultiThreadedDebug"    : "MultiThreaded"));
-                    cl->createNewChildElement ("RuntimeTypeInfo")->addTextElement ("true");
-                    cl->createNewChildElement ("PrecompiledHeader");
-                    cl->createNewChildElement ("AssemblerListingLocation")->addTextElement ("$(IntDir)\\");
-                    cl->createNewChildElement ("ObjectFileName")->addTextElement ("$(IntDir)\\");
-                    cl->createNewChildElement ("ProgramDataBaseFileName")->addTextElement ("$(IntDir)\\");
-                    cl->createNewChildElement ("WarningLevel")->addTextElement ("Level" + String (config.getWarningLevel()));
-                    cl->createNewChildElement ("SuppressStartupBanner")->addTextElement ("true");
-                    cl->createNewChildElement ("MultiProcessorCompilation")->addTextElement ("true");
-
-                    if (config.isFastMathEnabled())
-                        cl->createNewChildElement ("FloatingPointModel")->addTextElement ("Fast");
-
-                    const String extraFlags (getOwner().replacePreprocessorTokens (config, getOwner().getExtraCompilerFlagsString()).trim());
-                    if (extraFlags.isNotEmpty())
-                        cl->createNewChildElement ("AdditionalOptions")->addTextElement (extraFlags + " %(AdditionalOptions)");
-
-                    if (config.areWarningsTreatedAsErrors())
-                        cl->createNewChildElement ("TreatWarningAsError")->addTextElement ("true");
-                }
-
-                {
-                    XmlElement* res = group->createNewChildElement ("ResourceCompile");
-                    res->createNewChildElement ("PreprocessorDefinitions")->addTextElement (isDebug ? "_DEBUG;%(PreprocessorDefinitions)"
-                                                                                            : "NDEBUG;%(PreprocessorDefinitions)");
-                }
-
-                {
-                    XmlElement* link = group->createNewChildElement ("Link");
-                    link->createNewChildElement ("OutputFile")->addTextElement (getOutputFilePath (config));
-                    link->createNewChildElement ("SuppressStartupBanner")->addTextElement ("true");
-                    link->createNewChildElement ("IgnoreSpecificDefaultLibraries")->addTextElement (isDebug ? "libcmt.lib; msvcrt.lib;;%(IgnoreSpecificDefaultLibraries)"
-                                                                                                    : "%(IgnoreSpecificDefaultLibraries)");
-                    link->createNewChildElement ("GenerateDebugInformation")->addTextElement ((isDebug || config.shouldGenerateDebugSymbols()) ? "true" : "false");
-                    link->createNewChildElement ("ProgramDatabaseFile")->addTextElement (getOwner().getIntDirFile (config, config.getOutputFilename (".pdb", true)));
-                    link->createNewChildElement ("SubSystem")->addTextElement (type == ConsoleApp ? "Console" : "Windows");
-
-                    if (! config.is64Bit())
-                        link->createNewChildElement ("TargetMachine")->addTextElement ("MachineX86");
-
-                    if (isUsingEditAndContinue)
-                        link->createNewChildElement ("ImageHasSafeExceptionHandlers")->addTextElement ("false");
-
-                    if (! isDebug)
-                    {
-                        link->createNewChildElement ("OptimizeReferences")->addTextElement ("true");
-                        link->createNewChildElement ("EnableCOMDATFolding")->addTextElement ("true");
-                    }
-
-                    const StringArray librarySearchPaths (config.getLibrarySearchPaths());
-                    if (librarySearchPaths.size() > 0)
-                        link->createNewChildElement ("AdditionalLibraryDirectories")->addTextElement (getOwner().replacePreprocessorTokens (config, librarySearchPaths.joinIntoString (";"))
-                                                                                                      + ";%(AdditionalLibraryDirectories)");
-
-                    link->createNewChildElement ("LargeAddressAware")->addTextElement ("true");
-
-                    const String externalLibraries (getExternalLibraries (config, getOwner().getExternalLibrariesString()));
-                    if (externalLibraries.isNotEmpty())
-                        link->createNewChildElement ("AdditionalDependencies")->addTextElement (getOwner().replacePreprocessorTokens (config, externalLibraries).trim()
-                                                                                                + ";%(AdditionalDependencies)");
-
-                    String extraLinkerOptions (getOwner().getExtraLinkerFlagsString());
-                    if (extraLinkerOptions.isNotEmpty())
-                        link->createNewChildElement ("AdditionalOptions")->addTextElement (getOwner().replacePreprocessorTokens (config, extraLinkerOptions).trim()
-                                                                                           + " %(AdditionalOptions)");
-
-                    const String delayLoadedDLLs (getDelayLoadedDLLs());
-                    if (delayLoadedDLLs.isNotEmpty())
-                        link->createNewChildElement ("DelayLoadDLLs")->addTextElement (delayLoadedDLLs);
-
-<<<<<<< HEAD
-                    const String moduleDefinitions (getModuleDefinitions());
-                    if (moduleDefinitions.isNotEmpty())
-                        link->createNewChildElement ("ModuleDefinitionFile")->addTextElement (moduleDefinitions);
-
-=======
-                    const String moduleDefinitionsFile (getModuleDefinitions (config));
-                    if (moduleDefinitionsFile.isNotEmpty())
-                        link->createNewChildElement ("ModuleDefinitionFile")
-                            ->addTextElement (moduleDefinitionsFile);
->>>>>>> d933b4af
-                }
-
-                {
-                    XmlElement* bsc = group->createNewChildElement ("Bscmake");
-                    bsc->createNewChildElement ("SuppressStartupBanner")->addTextElement ("true");
-                    bsc->createNewChildElement ("OutputFile")->addTextElement (getOwner().getIntDirFile (config, config.getOutputFilename (".bsc", true)));
-                }
-
-                if (getTargetFileType() == staticLibrary && ! config.is64Bit())
-                {
-                    XmlElement* lib = group->createNewChildElement ("Lib");
-                    lib->createNewChildElement ("TargetMachine")->addTextElement ("MachineX86");
-                }
-
-                const String preBuild = getPreBuildSteps (config);
-                if (preBuild.isNotEmpty())
-                    group->createNewChildElement ("PreBuildEvent")
-                        ->createNewChildElement ("Command")
-                        ->addTextElement (preBuild);
-
-                const String postBuild = getPostBuildSteps (config);
-                if (postBuild.isNotEmpty())
-                    group->createNewChildElement ("PostBuildEvent")
-                        ->createNewChildElement ("Command")
-                        ->addTextElement (postBuild);
-            }
-
-            ScopedPointer<XmlElement> otherFilesGroup (new XmlElement ("ItemGroup"));
-
-            {
-                XmlElement* cppFiles    = projectXml.createNewChildElement ("ItemGroup");
-                XmlElement* headerFiles = projectXml.createNewChildElement ("ItemGroup");
-
-                for (int i = 0; i < getOwner().getAllGroups().size(); ++i)
-                {
-                    const Project::Item& group = getOwner().getAllGroups().getReference (i);
-
-                    if (group.getNumChildren() > 0)
-                        addFilesToCompile (group, *cppFiles, *headerFiles, *otherFilesGroup);
-                }
-            }
-
-            if (getOwner().iconFile != File())
-            {
-                XmlElement* e = otherFilesGroup->createNewChildElement ("None");
-                e->setAttribute ("Include", prependDot (getOwner().iconFile.getFileName()));
-            }
-
-            if (otherFilesGroup->getFirstChildElement() != nullptr)
-                projectXml.addChildElement (otherFilesGroup.release());
-
-            if (getOwner().hasResourceFile())
-            {
-                XmlElement* rcGroup = projectXml.createNewChildElement ("ItemGroup");
-                XmlElement* e = rcGroup->createNewChildElement ("ResourceCompile");
-                e->setAttribute ("Include", prependDot (getOwner().rcFile.getFileName()));
-            }
-
-            {
-                XmlElement* e = projectXml.createNewChildElement ("Import");
-                e->setAttribute ("Project", "$(VCTargetsPath)\\Microsoft.Cpp.targets");
-            }
-
-            {
-                XmlElement* e = projectXml.createNewChildElement ("ImportGroup");
-                e->setAttribute ("Label", "ExtensionTargets");
-            }
-
-            getOwner().addPlatformToolsetToPropertyGroup (projectXml);
-            getOwner().addIPPSettingToPropertyGroup (projectXml);
-        }
-
-        String getProjectType() const
-        {
-            switch (getTargetFileType())
-            {
-            case executable:
-                return "Application";
-            case staticLibrary:
-                return "StaticLibrary";
-            default:
-                break;
-            }
-
-            return "DynamicLibrary";
-        }
-
-        //==============================================================================
-        void addFilesToCompile (const Project::Item& projectItem, XmlElement& cpps, XmlElement& headers, XmlElement& otherFiles) const
-        {
-            const Type targetType = (getOwner().getProject().getProjectType().isAudioPlugin() ? type : SharedCodeTarget);
-
-            if (projectItem.isGroup())
-            {
-                for (int i = 0; i < projectItem.getNumChildren(); ++i)
-                    addFilesToCompile (projectItem.getChild (i), cpps, headers, otherFiles);
-            }
-            else if (projectItem.shouldBeAddedToTargetProject())
-            {
-                const RelativePath path (projectItem.getFile(), getOwner().getTargetFolder(), RelativePath::buildTargetFolder);
-
-                jassert (path.getRoot() == RelativePath::buildTargetFolder);
-
-                if (projectItem.shouldBeCompiled() && (path.hasFileExtension (cOrCppFileExtensions) || path.hasFileExtension (asmFileExtensions))
-                    && getOwner().getProject().getTargetTypeFromFilePath (projectItem.getFile(), true) == targetType)
-                {
-                    XmlElement* e = cpps.createNewChildElement ("ClCompile");
-                    e->setAttribute ("Include", path.toWindowsStyle());
-
-                    if (shouldUseStdCall (path))
-                        e->createNewChildElement ("CallingConvention")->addTextElement ("StdCall");
-                }
-            }
-        }
-
-        void setConditionAttribute (XmlElement& xml, const BuildConfiguration& config) const
-        {
-            const MSVCBuildConfiguration& msvcConfig = dynamic_cast<const MSVCBuildConfiguration&> (config);
-            xml.setAttribute ("Condition", "'$(Configuration)|$(Platform)'=='" + msvcConfig.createMSVCConfigName() + "'");
-        }
-
-    };
-
-    static const char* getName()                { return "Visual Studio 2010"; }
-    static const char* getValueTreeTypeName()   { return "VS2010"; }
-    int getVisualStudioVersion() const override { return 10; }
-    virtual String getSolutionComment() const   { return "# Visual Studio 2010"; }
-    virtual String getToolsVersion() const      { return "4.0"; }
-    virtual String getDefaultToolset() const    { return "Windows7.1SDK"; }
-    Value getPlatformToolsetValue()             { return getSetting (Ids::toolset); }
-    Value getIPPLibraryValue()                  { return getSetting (Ids::IPPLibrary); }
-    String getIPPLibrary() const                { return settings [Ids::IPPLibrary]; }
-
-    String getPlatformToolset() const
-    {
-        const String s (settings [Ids::toolset].toString());
-        return s.isNotEmpty() ? s : getDefaultToolset();
-    }
-
-    static MSVCProjectExporterVC2010* createForSettings (Project& project, const ValueTree& settings)
-    {
-        if (settings.hasType (getValueTreeTypeName()))
-            return new MSVCProjectExporterVC2010 (project, settings);
-
-        return nullptr;
-    }
-
-    void addToolsetProperty (PropertyListBuilder& props, const char** names, const var* values, int num)
-    {
-        props.add (new ChoicePropertyComponent (getPlatformToolsetValue(), "Platform Toolset",
-                                                StringArray (names, num), Array<var> (values, num)));
-    }
-
-    void addIPPLibraryProperty (PropertyListBuilder& props)
-    {
-        static const char* ippOptions[] = { "No",  "Yes (Default Mode)", "Multi-Threaded Static Library", "Single-Threaded Static Library", "Multi-Threaded DLL", "Single-Threaded DLL" };
-        static const var ippValues[]    = { var(), "true",               "Parallel_Static",               "Sequential",                     "Parallel_Dynamic",   "Sequential_Dynamic" };
-
-        props.add (new ChoicePropertyComponent (getIPPLibraryValue(), "Use IPP Library",
-                                                StringArray (ippOptions, numElementsInArray (ippValues)),
-                                                Array<var> (ippValues, numElementsInArray (ippValues))));
-    }
-
-    void createExporterProperties (PropertyListBuilder& props) override
-    {
-        MSVCProjectExporterBase::createExporterProperties (props);
-
-        static const char* toolsetNames[] = { "(default)", "v100", "v100_xp", "Windows7.1SDK", "CTP_Nov2013" };
-        const var toolsets[]              = { var(),       "v100", "v100_xp", "Windows7.1SDK", "CTP_Nov2013" };
-
-        addToolsetProperty (props, toolsetNames, toolsets, numElementsInArray (toolsets));
-        addIPPLibraryProperty (props);
-    }
-
-    //==============================================================================
-    void addSolutionFiles (OutputStream& out, StringArray& nestedProjects) const override
-    {
-        const bool ignoreRootGroup = (getAllGroups().size() == 1);
-        const int numberOfGroups = (ignoreRootGroup ? getAllGroups().getReference (0).getNumChildren()
-                                    : getAllGroups().size());
-        for (int i = 0; i < numberOfGroups; ++i)
-        {
-            const Project::Item& group = (ignoreRootGroup ? getAllGroups().getReference (0).getChild (i)
-                                          : getAllGroups().getReference (i));
-
-            if (group.getNumChildren() > 0)
-                addSolutionFiles (out, group, nestedProjects, String());
-        }
-    }
-
-    void addSolutionFiles (OutputStream& out, const Project::Item& item, StringArray& nestedProjectList, const String& parentGuid) const
-    {
-        jassert (item.isGroup());
-
-        const String groupGuid = createGUID (item.getID());
-
-        out << "Project(\"{2150E333-8FDC-42A3-9474-1A3956D46DE8}\") = \"" << item.getName() << "\""
-            << ", \"" << item.getName() << "\", \"" << groupGuid << "\"" << newLine;
-
-        bool hasSubFiles = false;
-        const int n = item.getNumChildren();
-
-        for (int i = 0; i < n; ++i)
-        {
-            const Project::Item& child = item.getChild (i);
-
-            if (child.isFile())
-            {
-                if (! hasSubFiles)
-                {
-                    out << "\tProjectSection(SolutionItems) = preProject" << newLine;
-                    hasSubFiles = true;
-                }
-
-                const RelativePath path = RelativePath (child.getFilePath(), RelativePath::projectFolder)
-                    .rebased (getProject().getProjectFolder(), getSLNFile().getParentDirectory(),
-                              RelativePath::buildTargetFolder);
-
-                out << "\t\t" << path.toWindowsStyle() << " = " << path.toWindowsStyle() << newLine;
-            }
-        }
-
-        if (hasSubFiles)
-            out << "\tEndProjectSection" << newLine;
-
-        out << "EndProject" << newLine;
-
-        for (int i = 0; i < n; ++i)
-        {
-            const Project::Item& child = item.getChild (i);
-
-            if (child.isGroup())
-                addSolutionFiles (out, child, nestedProjectList, groupGuid);
-        }
-
-        if (parentGuid.isNotEmpty())
-            nestedProjectList.add (groupGuid + String (" = ") + parentGuid);
-    }
-
-    //==============================================================================
-    void addPlatformSpecificSettingsForProjectType (const ProjectType& type) override
-    {
-        MSVCProjectExporterBase::addPlatformSpecificSettingsForProjectType (type);
-
-        callForAllSupportedTargets ([this] (ProjectType::Target::Type targetType)
-                                    {
-                                        if (MSVCTargetBase* target = new MSVC2010Target (targetType, *this))
-                                        {
-                                            if (targetType != ProjectType::Target::AggregateTarget)
-                                                targets.add (target);
-                                        }
-                                    });
-
-        // If you hit this assert, you tried to generate a project for an exporter
-        // that does not support any of your targets!
-        jassert (targets.size() > 0);
-    }
-
-    void create (const OwnedArray<LibraryModule>&) const override
-    {
-        createResourcesAndIcon();
-
-        for (int i = 0; i < targets.size(); ++i)
-            if (MSVCTargetBase* target = targets[i])
-                target->writeProjectFile();
-
-        {
-            MemoryOutputStream mo;
-            writeSolutionFile (mo, "11.00", getSolutionComment());
-
-            overwriteFileIfDifferentOrThrow (getSLNFile(), mo);
-        }
-    }
-
-protected:
-    //==============================================================================
-    class VC2010BuildConfiguration  : public MSVCBuildConfiguration
-    {
-    public:
-        VC2010BuildConfiguration (Project& p, const ValueTree& settings, const ProjectExporter& e)
-            : MSVCBuildConfiguration (p, settings, e)
-        {
-            if (getArchitectureType().toString().isEmpty())
-                getArchitectureType() = get64BitArchName();
-        }
-
-        //==============================================================================
-        static const char* get32BitArchName()   { return "32-bit"; }
-        static const char* get64BitArchName()   { return "x64"; }
-
-        Value getArchitectureType()             { return getValue (Ids::winArchitecture); }
-        bool is64Bit() const                    { return config [Ids::winArchitecture].toString() == get64BitArchName(); }
-
-        Value getFastMathValue()                { return getValue (Ids::fastMath); }
-        bool isFastMathEnabled() const          { return config [Ids::fastMath]; }
-
-        //==============================================================================
-        void createConfigProperties (PropertyListBuilder& props) override
-        {
-            MSVCBuildConfiguration::createConfigProperties (props);
-
-            const char* const archTypes[] = { get32BitArchName(), get64BitArchName() };
-
-            props.add (new ChoicePropertyComponent (getArchitectureType(), "Architecture",
-                                                    StringArray (archTypes, numElementsInArray (archTypes)),
-                                                    Array<var> (archTypes, numElementsInArray (archTypes))));
-
-            props.add (new BooleanPropertyComponent (getFastMathValue(), "Relax IEEE compliance", "Enabled"),
-                       "Enable this to use FAST_MATH non-IEEE mode. (Warning: this can have unexpected results!)");
-        }
-    };
-
-    virtual void addPlatformToolsetToPropertyGroup (XmlElement&) const {}
-
-    void addIPPSettingToPropertyGroup (XmlElement& p) const
-    {
-        String ippLibrary = getIPPLibrary();
-
-        if (ippLibrary.isNotEmpty())
-            forEachXmlChildElementWithTagName (p, e, "PropertyGroup")
-                e->createNewChildElement ("UseIntelIPP")->addTextElement (ippLibrary);
-    }
-
-    BuildConfiguration::Ptr createBuildConfig (const ValueTree& v) const override
-    {
-        return new VC2010BuildConfiguration (project, v, *this);
-    }
-
-    static bool is64Bit (const BuildConfiguration& config)
-    {
-        return dynamic_cast<const VC2010BuildConfiguration&> (config).is64Bit();
-    }
-
-    //==============================================================================
-    File getVCProjFile() const            { return getProjectFile (".vcxproj", "App"); }
-    File getVCProjFiltersFile() const     { return getProjectFile (".vcxproj.filters", String()); }
-
-    JUCE_DECLARE_NON_COPYABLE (MSVCProjectExporterVC2010)
-};
-
-//==============================================================================
-class MSVCProjectExporterVC2012 : public MSVCProjectExporterVC2010
-{
-public:
-    MSVCProjectExporterVC2012 (Project& p, const ValueTree& t,
-                               const char* folderName = "VisualStudio2012")
-        : MSVCProjectExporterVC2010 (p, t, folderName)
-    {
-        name = getName();
-    }
-
-    static const char* getName()                { return "Visual Studio 2012"; }
-    static const char* getValueTreeTypeName()   { return "VS2012"; }
-    int getVisualStudioVersion() const override { return 11; }
-    String getSolutionComment() const override  { return "# Visual Studio 2012"; }
-    String getDefaultToolset() const override   { return "v110"; }
-
-    static MSVCProjectExporterVC2012* createForSettings (Project& project, const ValueTree& settings)
-    {
-        if (settings.hasType (getValueTreeTypeName()))
-            return new MSVCProjectExporterVC2012 (project, settings);
-
-        return nullptr;
-    }
-
-    void createExporterProperties (PropertyListBuilder& props) override
-    {
-        MSVCProjectExporterBase::createExporterProperties (props);
-
-        static const char* toolsetNames[] = { "(default)", "v110", "v110_xp", "Windows7.1SDK", "CTP_Nov2013" };
-        const var toolsets[]              = { var(),       "v110", "v110_xp", "Windows7.1SDK", "CTP_Nov2013" };
-
-        addToolsetProperty (props, toolsetNames, toolsets, numElementsInArray (toolsets));
-        addIPPLibraryProperty (props);
-    }
-
-private:
-    void addPlatformToolsetToPropertyGroup (XmlElement& p) const override
-    {
-        forEachXmlChildElementWithTagName (p, e, "PropertyGroup")
-            e->createNewChildElement ("PlatformToolset")->addTextElement (getPlatformToolset());
-    }
-
-    JUCE_DECLARE_NON_COPYABLE (MSVCProjectExporterVC2012)
-};
-
-//==============================================================================
-class MSVCProjectExporterVC2013  : public MSVCProjectExporterVC2012
-{
-public:
-    MSVCProjectExporterVC2013 (Project& p, const ValueTree& t)
-        : MSVCProjectExporterVC2012 (p, t, "VisualStudio2013")
-    {
-        name = getName();
-    }
-
-    static const char* getName()                { return "Visual Studio 2013"; }
-    static const char* getValueTreeTypeName()   { return "VS2013"; }
-    int getVisualStudioVersion() const override { return 12; }
-    String getSolutionComment() const override  { return "# Visual Studio 2013"; }
-    String getToolsVersion() const override     { return "12.0"; }
-    String getDefaultToolset() const override   { return "v120"; }
-
-    static MSVCProjectExporterVC2013* createForSettings (Project& project, const ValueTree& settings)
-    {
-        if (settings.hasType (getValueTreeTypeName()))
-            return new MSVCProjectExporterVC2013 (project, settings);
-
-        return nullptr;
-    }
-
-    void createExporterProperties (PropertyListBuilder& props) override
-    {
-        MSVCProjectExporterBase::createExporterProperties (props);
-
-        static const char* toolsetNames[] = { "(default)", "v120", "v120_xp", "Windows7.1SDK", "CTP_Nov2013" };
-        const var toolsets[]              = { var(),       "v120", "v120_xp", "Windows7.1SDK", "CTP_Nov2013" };
-
-        addToolsetProperty (props, toolsetNames, toolsets, numElementsInArray (toolsets));
-        addIPPLibraryProperty (props);
-    }
-
-    JUCE_DECLARE_NON_COPYABLE (MSVCProjectExporterVC2013)
-};
-
-//==============================================================================
-class MSVCProjectExporterVC2015  : public MSVCProjectExporterVC2012
-{
-public:
-    MSVCProjectExporterVC2015 (Project& p, const ValueTree& t)
-        : MSVCProjectExporterVC2012 (p, t, "VisualStudio2015")
-    {
-        name = getName();
-    }
-
-    static const char* getName()                { return "Visual Studio 2015"; }
-    static const char* getValueTreeTypeName()   { return "VS2015"; }
-    int getVisualStudioVersion() const override { return 14; }
-    String getSolutionComment() const override  { return "# Visual Studio 2015"; }
-    String getToolsVersion() const override     { return "14.0"; }
-    String getDefaultToolset() const override   { return "v140"; }
-
-    static MSVCProjectExporterVC2015* createForSettings (Project& project, const ValueTree& settings)
-    {
-        if (settings.hasType (getValueTreeTypeName()))
-            return new MSVCProjectExporterVC2015 (project, settings);
-
-        return nullptr;
-    }
-
-    void createExporterProperties (PropertyListBuilder& props) override
-    {
-        MSVCProjectExporterBase::createExporterProperties (props);
-
-        static const char* toolsetNames[] = { "(default)", "v140", "v140_xp", "CTP_Nov2013" };
-        const var toolsets[]              = { var(),       "v140", "v140_xp", "CTP_Nov2013" };
-
-        addToolsetProperty (props, toolsetNames, toolsets, numElementsInArray (toolsets));
-        addIPPLibraryProperty (props);
-    }
-
-    JUCE_DECLARE_NON_COPYABLE (MSVCProjectExporterVC2015)
-};
+/*
+  ==============================================================================
+
+  This file is part of the JUCE library.
+  Copyright (c) 2015 - ROLI Ltd.
+
+  Permission is granted to use this software under the terms of either:
+  a) the GPL v2 (or any later version)
+  b) the Affero GPL v3
+
+  Details of these licenses can be found at: www.gnu.org/licenses
+
+  JUCE is distributed in the hope that it will be useful, but WITHOUT ANY
+  WARRANTY; without even the implied warranty of MERCHANTABILITY or FITNESS FOR
+  A PARTICULAR PURPOSE.  See the GNU General Public License for more details.
+
+  ------------------------------------------------------------------------------
+
+  To release a closed-source product which uses JUCE, commercial licenses are
+  available: visit www.juce.com for more information.
+
+  ==============================================================================
+*/
+
+class MSVCProjectExporterBase   : public ProjectExporter
+{
+public:
+    MSVCProjectExporterBase (Project& p, const ValueTree& t, const char* const folderName)
+        : ProjectExporter (p, t)
+    {
+        if (getTargetLocationString().isEmpty())
+            getTargetLocationValue() = getDefaultBuildsRootFolder() + folderName;
+
+        updateOldSettings();
+
+        initialiseDependencyPathValues();
+    }
+
+    //==============================================================================
+    class MSVCBuildConfiguration  : public BuildConfiguration
+    {
+    public:
+        MSVCBuildConfiguration (Project& p, const ValueTree& settings, const ProjectExporter& e)
+            : BuildConfiguration (p, settings, e)
+        {
+            if (getWarningLevel() == 0)
+                getWarningLevelValue() = 4;
+
+            setValueIfVoid (shouldGenerateManifestValue(), true);
+        }
+
+        Value getWarningLevelValue()                { return getValue (Ids::winWarningLevel); }
+        int getWarningLevel() const                 { return config [Ids::winWarningLevel]; }
+
+        Value getWarningsTreatedAsErrors()          { return getValue (Ids::warningsAreErrors); }
+        bool areWarningsTreatedAsErrors() const     { return config [Ids::warningsAreErrors]; }
+
+        Value getPrebuildCommand()                  { return getValue (Ids::prebuildCommand); }
+        String getPrebuildCommandString() const     { return config [Ids::prebuildCommand]; }
+        Value getPostbuildCommand()                 { return getValue (Ids::postbuildCommand); }
+        String getPostbuildCommandString() const    { return config [Ids::postbuildCommand]; }
+
+        Value shouldGenerateDebugSymbolsValue()     { return getValue (Ids::alwaysGenerateDebugSymbols); }
+        bool shouldGenerateDebugSymbols() const     { return config [Ids::alwaysGenerateDebugSymbols]; }
+
+        Value shouldGenerateManifestValue()         { return getValue (Ids::generateManifest); }
+        bool shouldGenerateManifest() const         { return config [Ids::generateManifest]; }
+
+        Value shouldLinkIncrementalValue()          { return getValue (Ids::enableIncrementalLinking); }
+        bool shouldLinkIncremental() const          { return config [Ids::enableIncrementalLinking]; }
+
+        Value getWholeProgramOptValue()             { return getValue (Ids::wholeProgramOptimisation); }
+        bool shouldDisableWholeProgramOpt() const   { return static_cast<int> (config [Ids::wholeProgramOptimisation]) > 0; }
+
+        Value getUsingRuntimeLibDLL()               { return getValue (Ids::useRuntimeLibDLL); }
+        bool isUsingRuntimeLibDLL() const           { return config [Ids::useRuntimeLibDLL]; }
+
+        String getIntermediatesPath() const         { return config [Ids::intermediatesPath].toString(); }
+        Value getIntermediatesPathValue()           { return getValue (Ids::intermediatesPath); }
+
+        String getCharacterSet() const              { return config [Ids::characterSet].toString(); }
+        Value getCharacterSetValue()                { return getValue (Ids::characterSet); }
+
+        String createMSVCConfigName() const
+        {
+            return getName() + "|" + (config [Ids::winArchitecture] == "x64" ? "x64" : "Win32");
+        }
+
+        String getOutputFilename (const String& suffix, bool forceSuffix) const
+        {
+            const String target (File::createLegalFileName (getTargetBinaryNameString().trim()));
+
+            if (forceSuffix || ! target.containsChar ('.'))
+                return target.upToLastOccurrenceOf (".", false, false) + suffix;
+
+            return target;
+        }
+
+        var getDefaultOptimisationLevel() const override    { return var ((int) (isDebug() ? optimisationOff : optimiseMaxSpeed)); }
+
+        void createConfigProperties (PropertyListBuilder& props) override
+        {
+            static const char* optimisationLevels[] = { "No optimisation", "Minimise size", "Maximise speed", 0 };
+            const int optimisationLevelValues[]     = { optimisationOff, optimiseMinSize, optimiseMaxSpeed, 0 };
+
+            props.add (new ChoicePropertyComponent (getOptimisationLevel(), "Optimisation",
+                                                    StringArray (optimisationLevels),
+                                                    Array<var> (optimisationLevelValues)),
+                       "The optimisation level for this configuration");
+
+            props.add (new TextPropertyComponent (getIntermediatesPathValue(), "Intermediates path", 2048, false),
+                       "An optional path to a folder to use for the intermediate build files. Note that Visual Studio allows "
+                       "you to use macros in this path, e.g. \"$(TEMP)\\MyAppBuildFiles\\$(Configuration)\", which is a handy way to "
+                       "send them to the user's temp folder.");
+
+            static const char* warningLevelNames[] = { "Low", "Medium", "High", nullptr };
+            const int warningLevels[] = { 2, 3, 4 };
+
+            props.add (new ChoicePropertyComponent (getWarningLevelValue(), "Warning Level",
+                                                    StringArray (warningLevelNames), Array<var> (warningLevels, numElementsInArray (warningLevels))));
+
+            props.add (new BooleanPropertyComponent (getWarningsTreatedAsErrors(), "Warnings", "Treat warnings as errors"));
+
+            {
+                static const char* runtimeNames[] = { "(Default)", "Use static runtime", "Use DLL runtime", nullptr };
+                const var runtimeValues[] = { var(), var (false), var (true) };
+
+                props.add (new ChoicePropertyComponent (getUsingRuntimeLibDLL(), "Runtime Library",
+                                                        StringArray (runtimeNames), Array<var> (runtimeValues, numElementsInArray (runtimeValues))),
+                           "If the static runtime is selected then your app/plug-in will not be dependent upon users having Microsoft's redistributable "
+                           "C++ runtime installed. However, if you are linking libraries from different sources you must select the same type of runtime "
+                           "used by the libraries.");
+            }
+
+            {
+                static const char* wpoNames[] = { "Enable link-time code generation when possible",
+                                                  "Always disable link-time code generation", nullptr };
+                const var wpoValues[] = { var(), var (1) };
+
+                props.add (new ChoicePropertyComponent (getWholeProgramOptValue(), "Whole Program Optimisation",
+                                                        StringArray (wpoNames), Array<var> (wpoValues, numElementsInArray (wpoValues))));
+            }
+
+            {
+                props.add (new BooleanPropertyComponent (shouldLinkIncrementalValue(), "Incremental Linking", "Enable"),
+                           "Enable to avoid linking from scratch for every new build. "
+                           "Disable to ensure that your final release build does not contain padding or thunks.");
+            }
+
+            if (! isDebug())
+                props.add (new BooleanPropertyComponent (shouldGenerateDebugSymbolsValue(), "Debug Symbols", "Force generation of debug symbols"));
+
+            props.add (new TextPropertyComponent (getPrebuildCommand(),  "Pre-build Command",  2048, true));
+            props.add (new TextPropertyComponent (getPostbuildCommand(), "Post-build Command", 2048, true));
+            props.add (new BooleanPropertyComponent (shouldGenerateManifestValue(), "Manifest", "Generate Manifest"));
+
+            {
+                static const char* characterSetNames[] = { "Default", "MultiByte", "Unicode", nullptr };
+                const var charSets[]                   = { var(),     "MultiByte", "Unicode", };
+
+                props.add (new ChoicePropertyComponent (getCharacterSetValue(), "Character Set",
+                                                        StringArray (characterSetNames), Array<var> (charSets, numElementsInArray (charSets))));
+            }
+        }
+
+        String getLibrarySubdirPath () const override
+        {
+            auto result = String ("$(Platform)\\");
+            result += isUsingRuntimeLibDLL() ? "MD" : "MT";
+            if (isDebug())
+                result += "d";
+
+            return result;
+        }
+    };
+
+    //==============================================================================
+    class MSVCTargetBase : public ProjectType::Target
+    {
+    public:
+        MSVCTargetBase (ProjectType::Target::Type targetType, const MSVCProjectExporterBase& exporter)
+            : ProjectType::Target (targetType), owner (exporter)
+        {
+            projectGuid = createGUID (owner.getProject().getProjectUID() + getName());
+        }
+
+        virtual ~MSVCTargetBase() {}
+
+        const MSVCProjectExporterBase& getOwner() const { return owner; }
+        virtual String getTopLevelXmlEntity() const = 0;
+        const String& getProjectGuid() const { return projectGuid; }
+
+        //==============================================================================
+        void writeProjectFile()
+        {
+            XmlElement projectXml (getTopLevelXmlEntity());
+            fillInProjectXml (projectXml);
+            writeXmlOrThrow (projectXml, getVCProjFile(), "UTF-8", 10);
+        }
+
+        virtual void fillInProjectXml (XmlElement& projectXml) const = 0;
+
+        String getSolutionTargetPath (const BuildConfiguration& config) const
+        {
+            const String binaryPath (config.getTargetBinaryRelativePathString().trim());
+            if (binaryPath.isEmpty())
+                return "$(SolutionDir)\\$(Platform)\\$(Configuration)";
+
+            RelativePath binaryRelPath (binaryPath, RelativePath::projectFolder);
+
+            if (binaryRelPath.isAbsolute())
+                return binaryRelPath.toWindowsStyle();
+
+            return prependDot (binaryRelPath.rebased (getOwner().projectFolder, getOwner().getTargetFolder(), RelativePath::buildTargetFolder)
+                               .toWindowsStyle());
+        }
+
+        String getConfigTargetPath (const BuildConfiguration& config) const
+        {
+            String solutionTargetFolder (getSolutionTargetPath (config));
+            return solutionTargetFolder + String ("\\") + getName();
+        }
+
+        String getIntermediatesPath (const MSVCBuildConfiguration& config) const
+        {
+            String intDir = (config.getIntermediatesPath().isNotEmpty() ? config.getIntermediatesPath() : "$(Platform)\\$(Configuration)");
+            if (! intDir.endsWithChar (L'\\'))
+                intDir += L'\\';
+
+            return intDir + getName();
+        }
+
+        static const char* getOptimisationLevelString (int level)
+        {
+            switch (level)
+            {
+            case optimiseMaxSpeed:  return "Full";
+            case optimiseMinSize:   return "MinSpace";
+            default:                return "Disabled";
+            }
+        }
+
+        String getTargetSuffix() const
+        {
+            const ProjectType::Target::TargetFileType fileType = getTargetFileType();
+
+            switch (fileType)
+            {
+            case executable:
+                return ".exe";
+            case staticLibrary:
+                return ".lib";
+            case sharedLibraryOrDLL:
+                return ".dll";
+            case pluginBundle:
+                switch (type)
+                {
+                case VST3PlugIn:
+                    return ".vst3";
+                case AAXPlugIn:
+                    return ".aaxdll";
+                case RTASPlugIn:
+                    return ".dpm";
+                default:
+                    break;
+                }
+
+                return ".dll";
+            default:
+                break;
+            }
+
+            return String();
+        }
+
+        XmlElement* createToolElement (XmlElement& parent, const String& toolName) const
+        {
+            XmlElement* const e = parent.createNewChildElement ("Tool");
+            e->setAttribute ("Name", toolName);
+            return e;
+        }
+
+        String getPreprocessorDefs (const BuildConfiguration& config, const String& joinString) const
+        {
+            StringPairArray defines (getOwner().msvcExtraPreprocessorDefs);
+            defines.set ("WIN32", "");
+            defines.set ("_WINDOWS", "");
+
+            if (config.isDebug())
+            {
+                defines.set ("DEBUG", "");
+                defines.set ("_DEBUG", "");
+            }
+            else
+            {
+                defines.set ("NDEBUG", "");
+            }
+
+            defines = mergePreprocessorDefs (defines, getOwner().getAllPreprocessorDefs (config, type));
+            addExtraPreprocessorDefines (defines);
+
+            if (getTargetFileType() == staticLibrary || getTargetFileType() == sharedLibraryOrDLL)
+                defines.set("_LIB", "");
+
+            StringArray result;
+
+            for (int i = 0; i < defines.size(); ++i)
+            {
+                String def (defines.getAllKeys()[i]);
+                const String value (defines.getAllValues()[i]);
+                if (value.isNotEmpty())
+                    def << "=" << value;
+
+                result.add (def);
+            }
+
+            return result.joinIntoString (joinString);
+        }
+
+        //==============================================================================
+        RelativePath getAAXIconFile() const
+        {
+            const RelativePath aaxSDK (getOwner().getAAXPathValue().toString(), RelativePath::projectFolder);
+            const RelativePath projectIcon ("icon.ico", RelativePath::buildTargetFolder);
+
+            if (getOwner().getTargetFolder().getChildFile ("icon.ico").existsAsFile())
+                return projectIcon.rebased (getOwner().getTargetFolder(),
+                                            getOwner().getProject().getProjectFolder(),
+                                            RelativePath::projectFolder);
+            else
+                return aaxSDK.getChildFile ("Utilities").getChildFile ("PlugIn.ico");
+        }
+
+        String getExtraPostBuildSteps (const MSVCBuildConfiguration& config) const
+        {
+            if (type == AAXPlugIn)
+            {
+                const RelativePath aaxSDK (getOwner().getAAXPathValue().toString(), RelativePath::projectFolder);
+                const RelativePath aaxLibsFolder = aaxSDK.getChildFile ("Libs");
+                const RelativePath bundleScript  = aaxSDK.getChildFile ("Utilities").getChildFile ("CreatePackage.bat");
+                const RelativePath iconFilePath  = getAAXIconFile();
+
+                const bool is64Bit = (config.config [Ids::winArchitecture] == "x64");
+                const String bundleDir      = getOwner().getOutDirFile (config, config.getOutputFilename (".aaxplugin", true));
+                const String bundleContents = bundleDir + "\\Contents";
+                const String macOSDir       = bundleContents + String ("\\") + (is64Bit ? "x64" : "Win32");
+                const String executable     = macOSDir + String ("\\") + config.getOutputFilename (".aaxplugin", true);
+
+                return String ("copy /Y \"") + getOutputFilePath (config) + String ("\" \"") + executable + String ("\"\r\n") +
+                    createRebasedPath (bundleScript) + String (" \"") + macOSDir + String ("\" ") + createRebasedPath (iconFilePath);
+            }
+
+            return String();
+        }
+
+        String getExtraPreBuildSteps (const MSVCBuildConfiguration& config) const
+        {
+            if (type == AAXPlugIn)
+            {
+                String script;
+
+                const bool is64Bit = (config.config [Ids::winArchitecture] == "x64");
+                const String bundleDir      = getOwner().getOutDirFile (config, config.getOutputFilename (".aaxplugin", false));
+
+                const String bundleContents = bundleDir + "\\Contents";
+                const String macOSDir       = bundleContents + String ("\\") + (is64Bit ? "x64" : "Win32");
+
+                StringArray folders = {bundleDir.toRawUTF8(), bundleContents.toRawUTF8(), macOSDir.toRawUTF8()};
+                for (int i = 0; i < folders.size(); ++i)
+                    script += String ("if not exist \"") + folders[i] + String ("\" mkdir \"") + folders[i] + String ("\"\r\n");
+
+                return script;
+            }
+
+            return String();
+        }
+
+        String getPostBuildSteps (const MSVCBuildConfiguration& config) const
+        {
+            String postBuild            = config.getPostbuildCommandString();
+            const String extraPostBuild = getExtraPostBuildSteps (config);
+
+            postBuild += String (postBuild.isNotEmpty() && extraPostBuild.isNotEmpty() ? "\r\n" : "") + extraPostBuild;
+
+            return postBuild;
+        }
+
+        String getPreBuildSteps (const MSVCBuildConfiguration& config) const
+        {
+            String preBuild            = config.getPrebuildCommandString();
+            const String extraPreBuild = getExtraPreBuildSteps (config);
+
+            preBuild += String (preBuild.isNotEmpty() && extraPreBuild.isNotEmpty() ? "\r\n" : "") + extraPreBuild;
+
+            return preBuild;
+        }
+
+        void addExtraPreprocessorDefines (StringPairArray& defines) const
+        {
+            switch (type)
+            {
+            case AAXPlugIn:
+                {
+                    const RelativePath aaxLibsFolder = RelativePath (getOwner().getAAXPathValue().toString(), RelativePath::projectFolder).getChildFile ("Libs");
+                    defines.set ("JucePlugin_AAXLibs_path", createRebasedPath (aaxLibsFolder));
+                }
+                break;
+            case RTASPlugIn:
+                {
+                    const RelativePath rtasFolder (getOwner().getRTASPathValue().toString(), RelativePath::projectFolder);
+                    defines.set ("JucePlugin_WinBag_path", createRebasedPath (rtasFolder.getChildFile ("WinBag")));
+                }
+                break;
+            default:
+                break;
+            }
+        }
+
+        String getExtraLinkerFlags() const
+        {
+            if (type == RTASPlugIn) return "/FORCE:multiple";
+
+            return String();
+        }
+
+        StringArray getExtraSearchPaths() const
+        {
+            StringArray searchPaths;
+            if (type == RTASPlugIn)
+            {
+                const RelativePath rtasFolder (getOwner().getRTASPathValue().toString(), RelativePath::projectFolder);
+                static const char* p[] = { "AlturaPorts/TDMPlugins/PluginLibrary/EffectClasses",
+                                           "AlturaPorts/TDMPlugins/PluginLibrary/ProcessClasses",
+                                           "AlturaPorts/TDMPlugins/PluginLibrary/ProcessClasses/Interfaces",
+                                           "AlturaPorts/TDMPlugins/PluginLibrary/Utilities",
+                                           "AlturaPorts/TDMPlugins/PluginLibrary/RTASP_Adapt",
+                                           "AlturaPorts/TDMPlugins/PluginLibrary/CoreClasses",
+                                           "AlturaPorts/TDMPlugins/PluginLibrary/Controls",
+                                           "AlturaPorts/TDMPlugins/PluginLibrary/Meters",
+                                           "AlturaPorts/TDMPlugins/PluginLibrary/ViewClasses",
+                                           "AlturaPorts/TDMPlugins/PluginLibrary/DSPClasses",
+                                           "AlturaPorts/TDMPlugins/PluginLibrary/Interfaces",
+                                           "AlturaPorts/TDMPlugins/common",
+                                           "AlturaPorts/TDMPlugins/common/Platform",
+                                           "AlturaPorts/TDMPlugins/common/Macros",
+                                           "AlturaPorts/TDMPlugins/SignalProcessing/Public",
+                                           "AlturaPorts/TDMPlugIns/DSPManager/Interfaces",
+                                           "AlturaPorts/SADriver/Interfaces",
+                                           "AlturaPorts/DigiPublic/Interfaces",
+                                           "AlturaPorts/DigiPublic",
+                                           "AlturaPorts/Fic/Interfaces/DAEClient",
+                                           "AlturaPorts/NewFileLibs/Cmn",
+                                           "AlturaPorts/NewFileLibs/DOA",
+                                           "AlturaPorts/AlturaSource/PPC_H",
+                                           "AlturaPorts/AlturaSource/AppSupport",
+                                           "AvidCode/AVX2sdk/AVX/avx2/avx2sdk/inc",
+                                           "xplat/AVX/avx2/avx2sdk/inc" };
+
+                for (int i = 0; i < numElementsInArray (p); ++i)
+                    searchPaths.add (createRebasedPath (rtasFolder.getChildFile (p[i])));
+            }
+
+            return searchPaths;
+        }
+
+        String getBinaryNameWithSuffix (const MSVCBuildConfiguration& config) const
+        {
+            return config.getOutputFilename (getTargetSuffix(), true);
+        }
+
+        String getOutputFilePath (const MSVCBuildConfiguration& config) const
+        {
+            return getOwner().getOutDirFile (config, getBinaryNameWithSuffix (config));
+        }
+
+        StringArray getLibrarySearchPaths (const BuildConfiguration& config) const
+        {
+            StringArray librarySearchPaths (config.getLibrarySearchPaths());
+
+            if (type != SharedCodeTarget)
+                if (const MSVCTargetBase* shared = getOwner().getSharedCodeTarget())
+                    librarySearchPaths.add (shared->getConfigTargetPath (config));
+
+            return librarySearchPaths;
+        }
+
+        String getExternalLibraries (const MSVCBuildConfiguration& config, const String& otherLibs) const
+        {
+            StringArray libraries;
+
+            if (otherLibs.isNotEmpty())
+                libraries.add (otherLibs);
+
+            StringArray moduleLibs = getOwner().getModuleLibs();
+            if (! moduleLibs.isEmpty())
+                libraries.addArray (moduleLibs);
+
+            if (type != SharedCodeTarget)
+                if (const MSVCTargetBase* shared = getOwner().getSharedCodeTarget())
+                    libraries.add (shared->getBinaryNameWithSuffix (config));
+
+            return libraries.joinIntoString (";");
+        }
+
+        String getModuleDefinitions () const
+        {
+            String moduleDefintions = getOwner().msvcModuleDefinitionsFile;
+
+            if (type == RTASPlugIn)
+            {
+                RelativePath modulePath ( getOwner().rebaseFromProjectFolderToBuildTarget (RelativePath (getOwner().getPathForModuleString ("juce_audio_plugin_client"), RelativePath::projectFolder).getChildFile ("juce_audio_plugin_client").getChildFile ("RTAS")));
+
+                moduleDefintions += modulePath.getChildFile ("juce_RTAS_WinExports.def").toWindowsStyle();
+            }
+
+            return moduleDefintions;
+        }
+
+        String getDelayLoadedDLLs() const
+        {
+            String delayLoadedDLLs = getOwner().msvcDelayLoadedDLLs;
+
+            if (type == RTASPlugIn)
+                delayLoadedDLLs += "DAE.dll; DigiExt.dll; DSI.dll; PluginLib.dll; "
+                    "DSPManager.dll; DSPManager.dll; DSPManagerClientLib.dll; RTASClientLib.dll";
+
+            return delayLoadedDLLs;
+        }
+
+        String getModuleDefinitions (const MSVCBuildConfiguration& config) const
+        {
+            const String& moduleDefinitions = config.config [Ids::msvcModuleDefinitionFile].toString();
+
+            if (moduleDefinitions.isNotEmpty())
+                return moduleDefinitions;
+
+            if (type == RTASPlugIn)
+            {
+                const ProjectExporter& exp = getOwner();
+
+                RelativePath moduleDefPath
+                    = RelativePath (exp.getPathForModuleString ("juce_audio_plugin_client"), RelativePath::projectFolder)
+                         .getChildFile ("juce_audio_plugin_client").getChildFile ("RTAS").getChildFile ("juce_RTAS_WinExports.def");
+
+                return prependDot (moduleDefPath.rebased (exp.getProject().getProjectFolder(),
+                                                            exp.getTargetFolder(),
+                                                            RelativePath::buildTargetFolder).toWindowsStyle());
+            }
+
+            return String();
+        }
+
+        bool shouldUseRuntimeDLL (const MSVCBuildConfiguration& config) const
+        {
+            return (config.config [Ids::useRuntimeLibDLL].isVoid() ? (getOwner().hasTarget (AAXPlugIn) || getOwner().hasTarget (RTASPlugIn))
+                    : config.isUsingRuntimeLibDLL());
+        }
+
+        virtual String getProjectFileSuffix() const = 0;
+
+        File getVCProjFile() const    { return getOwner().getProjectFile (getProjectFileSuffix(), getName()); }
+
+        String createRebasedPath (const RelativePath& path) const    {  return getOwner().createRebasedPath (path); }
+
+        //==============================================================================
+        virtual String getProjectVersionString() const = 0;
+    protected:
+        const MSVCProjectExporterBase& owner;
+        String projectGuid;
+    };
+
+    //==============================================================================
+    bool usesMMFiles() const override            { return false; }
+    bool canCopeWithDuplicateFiles() override    { return false; }
+    bool supportsUserDefinedConfigurations() const override { return true; }
+
+    bool isXcode() const override                { return false; }
+    bool isVisualStudio() const override         { return true; }
+    bool isCodeBlocks() const override           { return false; }
+    bool isMakefile() const override             { return false; }
+    bool isAndroidStudio() const override        { return false; }
+
+    bool isAndroid() const override              { return false; }
+    bool isWindows() const override              { return true; }
+    bool isLinux() const override                { return false; }
+    bool isOSX() const override                  { return false; }
+    bool isiOS() const override                  { return false; }
+
+    bool supportsTargetType (ProjectType::Target::Type type) const override
+    {
+        switch (type)
+        {
+        case ProjectType::Target::StandalonePlugIn:
+        case ProjectType::Target::GUIApp:
+        case ProjectType::Target::ConsoleApp:
+        case ProjectType::Target::StaticLibrary:
+        case ProjectType::Target::SharedCodeTarget:
+        case ProjectType::Target::AggregateTarget:
+        case ProjectType::Target::VSTPlugIn:
+        case ProjectType::Target::VST3PlugIn:
+        case ProjectType::Target::AAXPlugIn:
+        case ProjectType::Target::RTASPlugIn:
+        case ProjectType::Target::DynamicLibrary:
+            return true;
+        default:
+            break;
+        }
+
+        return false;
+    }
+
+    //==============================================================================
+    const String& getProjectName() const         { return projectName; }
+
+    virtual int getVisualStudioVersion() const = 0;
+
+    bool launchProject() override
+    {
+       #if JUCE_WINDOWS
+        return getSLNFile().startAsProcess();
+       #else
+        return false;
+       #endif
+    }
+
+    bool canLaunchProject() override
+    {
+       #if JUCE_WINDOWS
+        return true;
+       #else
+        return false;
+       #endif
+    }
+
+    void createExporterProperties (PropertyListBuilder&) override
+    {
+    }
+
+    enum OptimisationLevel
+    {
+        optimisationOff = 1,
+        optimiseMinSize = 2,
+        optimiseMaxSpeed = 3
+    };
+
+    //==============================================================================
+    void addPlatformSpecificSettingsForProjectType (const ProjectType& type) override
+    {
+        msvcExtraPreprocessorDefs.set ("_CRT_SECURE_NO_WARNINGS", "");
+
+        if (type.isCommandLineApp())
+            msvcExtraPreprocessorDefs.set("_CONSOLE", "");
+    }
+
+    const MSVCTargetBase* getSharedCodeTarget() const
+    {
+        for (auto target : targets)
+            if (target->type == ProjectType::Target::SharedCodeTarget)
+                return target;
+
+        return nullptr;
+    }
+
+    bool hasTarget (ProjectType::Target::Type type) const
+    {
+        for (auto target : targets)
+            if (target->type == type)
+                return true;
+
+        return false;
+    }
+
+private:
+    //==============================================================================
+    String createRebasedPath (const RelativePath& path) const
+    {
+        String rebasedPath = rebaseFromProjectFolderToBuildTarget (path).toWindowsStyle();
+
+        return getVisualStudioVersion() < 10  // (VS10 automatically adds escape characters to the quotes for this definition)
+                                          ? CppTokeniserFunctions::addEscapeChars (rebasedPath.quoted())
+                                          : CppTokeniserFunctions::addEscapeChars (rebasedPath).quoted();
+    }
+
+protected:
+    //==============================================================================
+    mutable File rcFile, iconFile;
+    OwnedArray<MSVCTargetBase> targets;
+
+    File getProjectFile (const String& extension, const String& target) const
+    {
+        String filename = project.getProjectFilenameRoot();
+
+        if (target.isNotEmpty())
+            filename += String (" (") + target + String (")");
+
+        return getTargetFolder().getChildFile (filename).withFileExtension (extension);
+    }
+
+    File getSLNFile() const     { return getProjectFile (".sln", String()); }
+
+    static String prependIfNotAbsolute (const String& file, const char* prefix)
+    {
+        if (File::isAbsolutePath (file) || file.startsWithChar ('$'))
+            prefix = "";
+
+        return prefix + FileHelpers::windowsStylePath (file);
+    }
+
+    String getIntDirFile (const BuildConfiguration& config, const String& file) const  { return prependIfNotAbsolute (replacePreprocessorTokens (config, file), "$(IntDir)\\"); }
+    String getOutDirFile (const BuildConfiguration& config, const String& file) const  { return prependIfNotAbsolute (replacePreprocessorTokens (config, file), "$(OutDir)\\"); }
+
+    void updateOldSettings()
+    {
+        {
+            const String oldStylePrebuildCommand (getSettingString (Ids::prebuildCommand));
+            settings.removeProperty (Ids::prebuildCommand, nullptr);
+
+            if (oldStylePrebuildCommand.isNotEmpty())
+                for (ConfigIterator config (*this); config.next();)
+                    dynamic_cast<MSVCBuildConfiguration&> (*config).getPrebuildCommand() = oldStylePrebuildCommand;
+        }
+
+        {
+            const String oldStyleLibName (getSettingString ("libraryName_Debug"));
+            settings.removeProperty ("libraryName_Debug", nullptr);
+
+            if (oldStyleLibName.isNotEmpty())
+                for (ConfigIterator config (*this); config.next();)
+                    if (config->isDebug())
+                        config->getTargetBinaryName() = oldStyleLibName;
+        }
+
+        {
+            const String oldStyleLibName (getSettingString ("libraryName_Release"));
+            settings.removeProperty ("libraryName_Release", nullptr);
+
+            if (oldStyleLibName.isNotEmpty())
+                for (ConfigIterator config (*this); config.next();)
+                    if (! config->isDebug())
+                        config->getTargetBinaryName() = oldStyleLibName;
+        }
+    }
+
+    BuildConfiguration::Ptr createBuildConfig (const ValueTree& v) const override
+    {
+        return new MSVCBuildConfiguration (project, v, *this);
+    }
+
+    StringArray getHeaderSearchPaths (const BuildConfiguration& config) const
+    {
+        StringArray searchPaths (extraSearchPaths);
+        searchPaths.addArray (config.getHeaderSearchPaths());
+        return getCleanedStringArray (searchPaths);
+    }
+
+    String getSharedCodeGuid() const
+    {
+        String sharedCodeGuid;
+
+        for (int i = 0; i < targets.size(); ++i)
+            if (MSVCTargetBase* target = targets[i])
+                if (target->type == ProjectType::Target::SharedCodeTarget)
+                    return target->getProjectGuid();
+
+        return String();
+    }
+
+    //==============================================================================
+    virtual void addSolutionFiles (OutputStream&, StringArray&) const
+    {
+         // older VS targets do not support solution files, so do nothing!
+    }
+
+    void writeProjectDependencies (OutputStream& out) const
+    {
+        const String sharedCodeGuid = getSharedCodeGuid();
+        for (int i = 0; i < targets.size(); ++i)
+        {
+            if (MSVCTargetBase* target = targets[i])
+            {
+                out << "Project(\"{8BC9CEB8-8B4A-11D0-8D11-00A0C91BC942}\") = \"" << projectName << " ("
+                    << target->getName() << ")\", \""
+                    << target->getVCProjFile().getFileName() << "\", \"" << target->getProjectGuid() << '"' << newLine;
+
+                if (sharedCodeGuid.isNotEmpty() && target->type != ProjectType::Target::SharedCodeTarget)
+                    out << "\tProjectSection(ProjectDependencies) = postProject" << newLine
+                        << "\t\t" << sharedCodeGuid << " = " << sharedCodeGuid << newLine
+                        << "\tEndProjectSection" << newLine;
+
+                out << "EndProject" << newLine;
+            }
+        }
+    }
+
+    void writeSolutionFile (OutputStream& out, const String& versionString, String commentString) const
+    {
+        StringArray nestedProjects;
+
+        if (commentString.isNotEmpty())
+            commentString += newLine;
+
+        out << "Microsoft Visual Studio Solution File, Format Version " << versionString << newLine
+            << commentString << newLine;
+
+        writeProjectDependencies (out);
+        addSolutionFiles (out, nestedProjects);
+
+        out << "Global" << newLine
+            << "\tGlobalSection(SolutionConfigurationPlatforms) = preSolution" << newLine;
+
+        for (ConstConfigIterator i (*this); i.next();)
+        {
+            const MSVCBuildConfiguration& config = dynamic_cast<const MSVCBuildConfiguration&> (*i);
+            const String configName = config.createMSVCConfigName();
+            out << "\t\t" << configName << " = " << configName << newLine;
+        }
+
+        out << "\tEndGlobalSection" << newLine
+            << "\tGlobalSection(ProjectConfigurationPlatforms) = postSolution" << newLine;
+
+        for (auto& target : targets)
+            for (ConstConfigIterator i (*this); i.next();)
+            {
+                const MSVCBuildConfiguration& config = dynamic_cast<const MSVCBuildConfiguration&> (*i);
+                const String configName = config.createMSVCConfigName();
+                for (auto& suffix : { ".Build.0", ".ActiveCfg" })
+                    out << "\t\t" << target->getProjectGuid() << "." << configName << suffix << " = " << configName << newLine;
+            }
+
+        out << "\tEndGlobalSection" << newLine
+            << "\tGlobalSection(SolutionProperties) = preSolution" << newLine
+            << "\t\tHideSolutionNode = FALSE" << newLine
+            << "\tEndGlobalSection" << newLine;
+
+        if (nestedProjects.size() > 0)
+        {
+            out << "\tGlobalSection(NestedProjects) = preSolution" << newLine << "\t\t";
+            out << nestedProjects.joinIntoString ("\n\t\t") << newLine;
+            out << "\tEndGlobalSection" << newLine;
+        }
+
+        out << "EndGlobal" << newLine;
+    }
+
+    //==============================================================================
+    static void writeBMPImage (const Image& image, const int w, const int h, MemoryOutputStream& out)
+    {
+        const int maskStride = (w / 8 + 3) & ~3;
+
+        out.writeInt (40); // bitmapinfoheader size
+        out.writeInt (w);
+        out.writeInt (h * 2);
+        out.writeShort (1); // planes
+        out.writeShort (32); // bits
+        out.writeInt (0); // compression
+        out.writeInt ((h * w * 4) + (h * maskStride)); // size image
+        out.writeInt (0); // x pixels per meter
+        out.writeInt (0); // y pixels per meter
+        out.writeInt (0); // clr used
+        out.writeInt (0); // clr important
+
+        const Image::BitmapData bitmap (image, Image::BitmapData::readOnly);
+        const int alphaThreshold = 5;
+
+        int y;
+        for (y = h; --y >= 0;)
+        {
+            for (int x = 0; x < w; ++x)
+            {
+                const Colour pixel (bitmap.getPixelColour (x, y));
+
+                if (pixel.getAlpha() <= alphaThreshold)
+                {
+                    out.writeInt (0);
+                }
+                else
+                {
+                    out.writeByte ((char) pixel.getBlue());
+                    out.writeByte ((char) pixel.getGreen());
+                    out.writeByte ((char) pixel.getRed());
+                    out.writeByte ((char) pixel.getAlpha());
+                }
+            }
+        }
+
+        for (y = h; --y >= 0;)
+        {
+            int mask = 0, count = 0;
+
+            for (int x = 0; x < w; ++x)
+            {
+                const Colour pixel (bitmap.getPixelColour (x, y));
+
+                mask <<= 1;
+                if (pixel.getAlpha() <= alphaThreshold)
+                    mask |= 1;
+
+                if (++count == 8)
+                {
+                    out.writeByte ((char) mask);
+                    count = 0;
+                    mask = 0;
+                }
+            }
+
+            if (mask != 0)
+                out.writeByte ((char) mask);
+
+            for (int i = maskStride - w / 8; --i >= 0;)
+                out.writeByte (0);
+        }
+    }
+
+    static void writeIconFile (const Array<Image>& images, MemoryOutputStream& out)
+    {
+        out.writeShort (0); // reserved
+        out.writeShort (1); // .ico tag
+        out.writeShort ((short) images.size());
+
+        MemoryOutputStream dataBlock;
+
+        const int imageDirEntrySize = 16;
+        const int dataBlockStart = 6 + images.size() * imageDirEntrySize;
+
+        for (int i = 0; i < images.size(); ++i)
+        {
+            const size_t oldDataSize = dataBlock.getDataSize();
+
+            const Image& image = images.getReference (i);
+            const int w = image.getWidth();
+            const int h = image.getHeight();
+
+            if (w >= 256 || h >= 256)
+            {
+                PNGImageFormat pngFormat;
+                pngFormat.writeImageToStream (image, dataBlock);
+            }
+            else
+            {
+                writeBMPImage (image, w, h, dataBlock);
+            }
+
+            out.writeByte ((char) w);
+            out.writeByte ((char) h);
+            out.writeByte (0);
+            out.writeByte (0);
+            out.writeShort (1); // colour planes
+            out.writeShort (32); // bits per pixel
+            out.writeInt ((int) (dataBlock.getDataSize() - oldDataSize));
+            out.writeInt (dataBlockStart + (int) oldDataSize);
+        }
+
+        jassert (out.getPosition() == dataBlockStart);
+        out << dataBlock;
+    }
+
+    bool hasResourceFile() const
+    {
+        return ! projectType.isStaticLibrary();
+    }
+
+    void createResourcesAndIcon() const
+    {
+        if (hasResourceFile())
+        {
+            Array<Image> images;
+            const int sizes[] = { 16, 32, 48, 256 };
+
+            for (int i = 0; i < numElementsInArray (sizes); ++i)
+            {
+                Image im (getBestIconForSize (sizes[i], true));
+                if (im.isValid())
+                    images.add (im);
+            }
+
+            if (images.size() > 0)
+            {
+                iconFile = getTargetFolder().getChildFile ("icon.ico");
+
+                MemoryOutputStream mo;
+                writeIconFile (images, mo);
+                overwriteFileIfDifferentOrThrow (iconFile, mo);
+            }
+
+            createRCFile();
+        }
+    }
+
+    void createRCFile() const
+    {
+        rcFile = getTargetFolder().getChildFile ("resources.rc");
+
+        const String version (project.getVersionString());
+
+        MemoryOutputStream mo;
+
+        mo << "#ifdef JUCE_USER_DEFINED_RC_FILE" << newLine
+           << " #include JUCE_USER_DEFINED_RC_FILE" << newLine
+           << "#else" << newLine
+           << newLine
+           << "#undef  WIN32_LEAN_AND_MEAN" << newLine
+           << "#define WIN32_LEAN_AND_MEAN" << newLine
+           << "#include <windows.h>" << newLine
+           << newLine
+           << "VS_VERSION_INFO VERSIONINFO" << newLine
+           << "FILEVERSION  " << getCommaSeparatedVersionNumber (version) << newLine
+           << "BEGIN" << newLine
+           << "  BLOCK \"StringFileInfo\"" << newLine
+           << "  BEGIN" << newLine
+           << "    BLOCK \"040904E4\"" << newLine
+           << "    BEGIN" << newLine;
+
+        writeRCValue (mo, "CompanyName", project.getCompanyName().toString());
+        writeRCValue (mo, "FileDescription", project.getTitle());
+        writeRCValue (mo, "FileVersion", version);
+        writeRCValue (mo, "ProductName", project.getTitle());
+        writeRCValue (mo, "ProductVersion", version);
+
+        mo << "    END" << newLine
+           << "  END" << newLine
+           << newLine
+           << "  BLOCK \"VarFileInfo\"" << newLine
+           << "  BEGIN" << newLine
+           << "    VALUE \"Translation\", 0x409, 1252" << newLine
+           << "  END" << newLine
+           << "END" << newLine
+           << newLine
+           << "#endif" << newLine;
+
+        if (iconFile != File())
+            mo << newLine
+               << "IDI_ICON1 ICON DISCARDABLE " << iconFile.getFileName().quoted()
+               << newLine
+               << "IDI_ICON2 ICON DISCARDABLE " << iconFile.getFileName().quoted();
+
+        overwriteFileIfDifferentOrThrow (rcFile, mo);
+    }
+
+    static void writeRCValue (MemoryOutputStream& mo, const String& name, const String& value)
+    {
+        if (value.isNotEmpty())
+            mo << "      VALUE \"" << name << "\",  \""
+               << CppTokeniserFunctions::addEscapeChars (value) << "\\0\"" << newLine;
+    }
+
+    static String getCommaSeparatedVersionNumber (const String& version)
+    {
+        StringArray versionParts;
+        versionParts.addTokens (version, ",.", "");
+        versionParts.trim();
+        versionParts.removeEmptyStrings();
+        while (versionParts.size() < 4)
+            versionParts.add ("0");
+
+        return versionParts.joinIntoString (",");
+    }
+
+    static String prependDot (const String& filename)
+    {
+        return FileHelpers::isAbsolutePath (filename) ? filename
+                                                      : (".\\" + filename);
+    }
+
+    void initialiseDependencyPathValues()
+    {
+        vst3Path.referTo (Value (new DependencyPathValueSource (getSetting (Ids::vst3Folder),
+                                                                Ids::vst3Path,
+                                                                TargetOS::windows)));
+
+        aaxPath.referTo (Value (new DependencyPathValueSource (getSetting (Ids::aaxFolder),
+                                                               Ids::aaxPath,
+                                                               TargetOS::windows)));
+
+        rtasPath.referTo (Value (new DependencyPathValueSource (getSetting (Ids::rtasFolder),
+                                                                Ids::rtasPath,
+                                                                TargetOS::windows)));
+    }
+
+    static bool shouldUseStdCall (const RelativePath& path)
+    {
+        return path.getFileNameWithoutExtension().startsWithIgnoreCase ("juce_audio_plugin_client_RTAS_");
+    }
+
+    StringArray getModuleLibs () const
+    {
+        StringArray result;
+        for (auto& lib : windowsLibs)
+            result.add (lib + ".lib");
+
+        return result;
+    }
+
+    JUCE_DECLARE_NON_COPYABLE (MSVCProjectExporterBase)
+};
+
+//==============================================================================
+class MSVCProjectExporterVC2010   : public MSVCProjectExporterBase
+{
+public:
+    MSVCProjectExporterVC2010 (Project& p, const ValueTree& t, const char* folderName = "VisualStudio2010")
+        : MSVCProjectExporterBase (p, t, folderName)
+    {
+        name = getName();
+    }
+
+    //==============================================================================
+    class MSVC2010Target : public MSVCTargetBase
+    {
+    public:
+        MSVC2010Target (ProjectType::Target::Type targetType, const MSVCProjectExporterVC2010& exporter)
+            : MSVCTargetBase (targetType, exporter)
+        {}
+
+        const MSVCProjectExporterVC2010& getOwner() const  { return dynamic_cast<const MSVCProjectExporterVC2010&> (owner); }
+        String getProjectVersionString() const override    { return "10.00"; }
+        String getProjectFileSuffix() const override       { return ".vcxproj"; }
+        String getTopLevelXmlEntity() const override       { return "Project"; }
+
+        //==============================================================================
+        void fillInProjectXml (XmlElement& projectXml) const override
+        {
+            projectXml.setAttribute ("DefaultTargets", "Build");
+            projectXml.setAttribute ("ToolsVersion", getOwner().getToolsVersion());
+            projectXml.setAttribute ("xmlns", "http://schemas.microsoft.com/developer/msbuild/2003");
+
+            {
+                XmlElement* configsGroup = projectXml.createNewChildElement ("ItemGroup");
+                configsGroup->setAttribute ("Label", "ProjectConfigurations");
+
+                for (ConstConfigIterator i (owner); i.next();)
+                {
+                    const MSVCBuildConfiguration& config = dynamic_cast<const MSVCBuildConfiguration&> (*i);
+                    XmlElement* e = configsGroup->createNewChildElement ("ProjectConfiguration");
+                    e->setAttribute ("Include", config.createMSVCConfigName());
+                    e->createNewChildElement ("Configuration")->addTextElement (config.getName());
+                    e->createNewChildElement ("Platform")->addTextElement (is64Bit (config) ? "x64" : "Win32");
+                }
+            }
+
+            {
+                XmlElement* globals = projectXml.createNewChildElement ("PropertyGroup");
+                globals->setAttribute ("Label", "Globals");
+                globals->createNewChildElement ("ProjectGuid")->addTextElement (getProjectGuid());
+            }
+
+            {
+                XmlElement* imports = projectXml.createNewChildElement ("Import");
+                imports->setAttribute ("Project", "$(VCTargetsPath)\\Microsoft.Cpp.Default.props");
+            }
+
+            for (ConstConfigIterator i (owner); i.next();)
+            {
+                const VC2010BuildConfiguration& config = dynamic_cast<const VC2010BuildConfiguration&> (*i);
+
+                XmlElement* e = projectXml.createNewChildElement ("PropertyGroup");
+                setConditionAttribute (*e, config);
+                e->setAttribute ("Label", "Configuration");
+                e->createNewChildElement ("ConfigurationType")->addTextElement (getProjectType());
+                e->createNewChildElement ("UseOfMfc")->addTextElement ("false");
+
+                const String charSet (config.getCharacterSet());
+
+                if (charSet.isNotEmpty())
+                    e->createNewChildElement ("CharacterSet")->addTextElement (charSet);
+
+                if (! (config.isDebug() || config.shouldDisableWholeProgramOpt()))
+                    e->createNewChildElement ("WholeProgramOptimization")->addTextElement ("true");
+
+                if (config.shouldLinkIncremental())
+                    e->createNewChildElement ("LinkIncremental")->addTextElement ("true");
+
+                if (config.is64Bit())
+                    e->createNewChildElement ("PlatformToolset")->addTextElement (getOwner().getPlatformToolset());
+            }
+
+            {
+                XmlElement* e = projectXml.createNewChildElement ("Import");
+                e->setAttribute ("Project", "$(VCTargetsPath)\\Microsoft.Cpp.props");
+            }
+
+            {
+                XmlElement* e = projectXml.createNewChildElement ("ImportGroup");
+                e->setAttribute ("Label", "ExtensionSettings");
+            }
+
+            {
+                XmlElement* e = projectXml.createNewChildElement ("ImportGroup");
+                e->setAttribute ("Label", "PropertySheets");
+                XmlElement* p = e->createNewChildElement ("Import");
+                p->setAttribute ("Project", "$(UserRootDir)\\Microsoft.Cpp.$(Platform).user.props");
+                p->setAttribute ("Condition", "exists('$(UserRootDir)\\Microsoft.Cpp.$(Platform).user.props')");
+                p->setAttribute ("Label", "LocalAppDataPlatform");
+            }
+
+            {
+                XmlElement* e = projectXml.createNewChildElement ("PropertyGroup");
+                e->setAttribute ("Label", "UserMacros");
+            }
+
+            {
+                XmlElement* props = projectXml.createNewChildElement ("PropertyGroup");
+                props->createNewChildElement ("_ProjectFileVersion")->addTextElement ("10.0.30319.1");
+                props->createNewChildElement ("TargetExt")->addTextElement (getTargetSuffix());
+
+                for (ConstConfigIterator i (owner); i.next();)
+                {
+                    const VC2010BuildConfiguration& config = dynamic_cast<const VC2010BuildConfiguration&> (*i);
+
+                    if (getConfigTargetPath (config).isNotEmpty())
+                    {
+                        XmlElement* outdir = props->createNewChildElement ("OutDir");
+                        setConditionAttribute (*outdir, config);
+                        outdir->addTextElement (FileHelpers::windowsStylePath (getConfigTargetPath (config)) + "\\");
+                    }
+
+                    {
+                        XmlElement* intdir = props->createNewChildElement("IntDir");
+                        setConditionAttribute (*intdir, config);
+
+                        String intermediatesPath = getIntermediatesPath (config);
+                        if (! intermediatesPath.endsWith ("\\"))
+                            intermediatesPath << "\\";
+
+                        intdir->addTextElement (FileHelpers::windowsStylePath (intermediatesPath));
+                    }
+
+
+                    {
+                        XmlElement* targetName = props->createNewChildElement ("TargetName");
+                        setConditionAttribute (*targetName, config);
+                        targetName->addTextElement (config.getOutputFilename ("", false));
+                    }
+
+                    {
+                        XmlElement* manifest = props->createNewChildElement ("GenerateManifest");
+                        setConditionAttribute (*manifest, config);
+                        manifest->addTextElement (config.shouldGenerateManifest() ? "true" : "false");
+                    }
+
+                    const StringArray librarySearchPaths (getLibrarySearchPaths (config));
+                    if (librarySearchPaths.size() > 0)
+                    {
+                        XmlElement* libPath = props->createNewChildElement ("LibraryPath");
+                        setConditionAttribute (*libPath, config);
+                        libPath->addTextElement ("$(LibraryPath);" + librarySearchPaths.joinIntoString (";"));
+                    }
+                }
+            }
+
+            for (ConstConfigIterator i (owner); i.next();)
+            {
+                const VC2010BuildConfiguration& config = dynamic_cast<const VC2010BuildConfiguration&> (*i);
+
+                const bool isDebug = config.isDebug();
+
+                XmlElement* group = projectXml.createNewChildElement ("ItemDefinitionGroup");
+                setConditionAttribute (*group, config);
+
+                {
+                    XmlElement* midl = group->createNewChildElement ("Midl");
+                    midl->createNewChildElement ("PreprocessorDefinitions")->addTextElement (isDebug ? "_DEBUG;%(PreprocessorDefinitions)"
+                                                                                             : "NDEBUG;%(PreprocessorDefinitions)");
+                    midl->createNewChildElement ("MkTypLibCompatible")->addTextElement ("true");
+                    midl->createNewChildElement ("SuppressStartupBanner")->addTextElement ("true");
+                    midl->createNewChildElement ("TargetEnvironment")->addTextElement ("Win32");
+                    midl->createNewChildElement ("HeaderFileName");
+                }
+
+                bool isUsingEditAndContinue = false;
+
+                {
+                    XmlElement* cl = group->createNewChildElement ("ClCompile");
+
+                    cl->createNewChildElement ("Optimization")->addTextElement (getOptimisationLevelString (config.getOptimisationLevelInt()));
+
+                    if (isDebug && config.getOptimisationLevelInt() <= optimisationOff)
+                    {
+                        isUsingEditAndContinue = ! config.is64Bit();
+
+                        cl->createNewChildElement ("DebugInformationFormat")
+                            ->addTextElement (isUsingEditAndContinue ? "EditAndContinue"
+                                              : "ProgramDatabase");
+                    }
+
+                    StringArray includePaths (getOwner().getHeaderSearchPaths (config));
+                    includePaths.addArray (getExtraSearchPaths());
+                    includePaths.add ("%(AdditionalIncludeDirectories)");
+
+                    cl->createNewChildElement ("AdditionalIncludeDirectories")->addTextElement (includePaths.joinIntoString (";"));
+                    cl->createNewChildElement ("PreprocessorDefinitions")->addTextElement (getPreprocessorDefs (config, ";") + ";%(PreprocessorDefinitions)");
+
+                    const bool runtimeDLL = shouldUseRuntimeDLL (config);
+                    cl->createNewChildElement ("RuntimeLibrary")->addTextElement (runtimeDLL ? (isDebug ? "MultiThreadedDebugDLL" : "MultiThreadedDLL")
+                                                                                  : (isDebug ? "MultiThreadedDebug"    : "MultiThreaded"));
+                    cl->createNewChildElement ("RuntimeTypeInfo")->addTextElement ("true");
+                    cl->createNewChildElement ("PrecompiledHeader");
+                    cl->createNewChildElement ("AssemblerListingLocation")->addTextElement ("$(IntDir)\\");
+                    cl->createNewChildElement ("ObjectFileName")->addTextElement ("$(IntDir)\\");
+                    cl->createNewChildElement ("ProgramDataBaseFileName")->addTextElement ("$(IntDir)\\");
+                    cl->createNewChildElement ("WarningLevel")->addTextElement ("Level" + String (config.getWarningLevel()));
+                    cl->createNewChildElement ("SuppressStartupBanner")->addTextElement ("true");
+                    cl->createNewChildElement ("MultiProcessorCompilation")->addTextElement ("true");
+
+                    if (config.isFastMathEnabled())
+                        cl->createNewChildElement ("FloatingPointModel")->addTextElement ("Fast");
+
+                    const String extraFlags (getOwner().replacePreprocessorTokens (config, getOwner().getExtraCompilerFlagsString()).trim());
+                    if (extraFlags.isNotEmpty())
+                        cl->createNewChildElement ("AdditionalOptions")->addTextElement (extraFlags + " %(AdditionalOptions)");
+
+                    if (config.areWarningsTreatedAsErrors())
+                        cl->createNewChildElement ("TreatWarningAsError")->addTextElement ("true");
+                }
+
+                {
+                    XmlElement* res = group->createNewChildElement ("ResourceCompile");
+                    res->createNewChildElement ("PreprocessorDefinitions")->addTextElement (isDebug ? "_DEBUG;%(PreprocessorDefinitions)"
+                                                                                            : "NDEBUG;%(PreprocessorDefinitions)");
+                }
+
+                {
+                    XmlElement* link = group->createNewChildElement ("Link");
+                    link->createNewChildElement ("OutputFile")->addTextElement (getOutputFilePath (config));
+                    link->createNewChildElement ("SuppressStartupBanner")->addTextElement ("true");
+                    link->createNewChildElement ("IgnoreSpecificDefaultLibraries")->addTextElement (isDebug ? "libcmt.lib; msvcrt.lib;;%(IgnoreSpecificDefaultLibraries)"
+                                                                                                    : "%(IgnoreSpecificDefaultLibraries)");
+                    link->createNewChildElement ("GenerateDebugInformation")->addTextElement ((isDebug || config.shouldGenerateDebugSymbols()) ? "true" : "false");
+                    link->createNewChildElement ("ProgramDatabaseFile")->addTextElement (getOwner().getIntDirFile (config, config.getOutputFilename (".pdb", true)));
+                    link->createNewChildElement ("SubSystem")->addTextElement (type == ConsoleApp ? "Console" : "Windows");
+
+                    if (! config.is64Bit())
+                        link->createNewChildElement ("TargetMachine")->addTextElement ("MachineX86");
+
+                    if (isUsingEditAndContinue)
+                        link->createNewChildElement ("ImageHasSafeExceptionHandlers")->addTextElement ("false");
+
+                    if (! isDebug)
+                    {
+                        link->createNewChildElement ("OptimizeReferences")->addTextElement ("true");
+                        link->createNewChildElement ("EnableCOMDATFolding")->addTextElement ("true");
+                    }
+
+                    const StringArray librarySearchPaths (config.getLibrarySearchPaths());
+                    if (librarySearchPaths.size() > 0)
+                        link->createNewChildElement ("AdditionalLibraryDirectories")->addTextElement (getOwner().replacePreprocessorTokens (config, librarySearchPaths.joinIntoString (";"))
+                                                                                                      + ";%(AdditionalLibraryDirectories)");
+
+                    link->createNewChildElement ("LargeAddressAware")->addTextElement ("true");
+
+                    const String externalLibraries (getExternalLibraries (config, getOwner().getExternalLibrariesString()));
+                    if (externalLibraries.isNotEmpty())
+                        link->createNewChildElement ("AdditionalDependencies")->addTextElement (getOwner().replacePreprocessorTokens (config, externalLibraries).trim()
+                                                                                                + ";%(AdditionalDependencies)");
+
+                    String extraLinkerOptions (getOwner().getExtraLinkerFlagsString());
+                    if (extraLinkerOptions.isNotEmpty())
+                        link->createNewChildElement ("AdditionalOptions")->addTextElement (getOwner().replacePreprocessorTokens (config, extraLinkerOptions).trim()
+                                                                                           + " %(AdditionalOptions)");
+
+                    const String delayLoadedDLLs (getDelayLoadedDLLs());
+                    if (delayLoadedDLLs.isNotEmpty())
+                        link->createNewChildElement ("DelayLoadDLLs")->addTextElement (delayLoadedDLLs);
+
+                    const String moduleDefinitionsFile (getModuleDefinitions (config));
+                    if (moduleDefinitionsFile.isNotEmpty())
+                        link->createNewChildElement ("ModuleDefinitionFile")
+                            ->addTextElement (moduleDefinitionsFile);
+                }
+
+                {
+                    XmlElement* bsc = group->createNewChildElement ("Bscmake");
+                    bsc->createNewChildElement ("SuppressStartupBanner")->addTextElement ("true");
+                    bsc->createNewChildElement ("OutputFile")->addTextElement (getOwner().getIntDirFile (config, config.getOutputFilename (".bsc", true)));
+                }
+
+                if (getTargetFileType() == staticLibrary && ! config.is64Bit())
+                {
+                    XmlElement* lib = group->createNewChildElement ("Lib");
+                    lib->createNewChildElement ("TargetMachine")->addTextElement ("MachineX86");
+                }
+
+                const String preBuild = getPreBuildSteps (config);
+                if (preBuild.isNotEmpty())
+                    group->createNewChildElement ("PreBuildEvent")
+                        ->createNewChildElement ("Command")
+                        ->addTextElement (preBuild);
+
+                const String postBuild = getPostBuildSteps (config);
+                if (postBuild.isNotEmpty())
+                    group->createNewChildElement ("PostBuildEvent")
+                        ->createNewChildElement ("Command")
+                        ->addTextElement (postBuild);
+            }
+
+            ScopedPointer<XmlElement> otherFilesGroup (new XmlElement ("ItemGroup"));
+
+            {
+                XmlElement* cppFiles    = projectXml.createNewChildElement ("ItemGroup");
+                XmlElement* headerFiles = projectXml.createNewChildElement ("ItemGroup");
+
+                for (int i = 0; i < getOwner().getAllGroups().size(); ++i)
+                {
+                    const Project::Item& group = getOwner().getAllGroups().getReference (i);
+
+                    if (group.getNumChildren() > 0)
+                        addFilesToCompile (group, *cppFiles, *headerFiles, *otherFilesGroup);
+                }
+            }
+
+            if (getOwner().iconFile != File())
+            {
+                XmlElement* e = otherFilesGroup->createNewChildElement ("None");
+                e->setAttribute ("Include", prependDot (getOwner().iconFile.getFileName()));
+            }
+
+            if (otherFilesGroup->getFirstChildElement() != nullptr)
+                projectXml.addChildElement (otherFilesGroup.release());
+
+            if (getOwner().hasResourceFile())
+            {
+                XmlElement* rcGroup = projectXml.createNewChildElement ("ItemGroup");
+                XmlElement* e = rcGroup->createNewChildElement ("ResourceCompile");
+                e->setAttribute ("Include", prependDot (getOwner().rcFile.getFileName()));
+            }
+
+            {
+                XmlElement* e = projectXml.createNewChildElement ("Import");
+                e->setAttribute ("Project", "$(VCTargetsPath)\\Microsoft.Cpp.targets");
+            }
+
+            {
+                XmlElement* e = projectXml.createNewChildElement ("ImportGroup");
+                e->setAttribute ("Label", "ExtensionTargets");
+            }
+
+            getOwner().addPlatformToolsetToPropertyGroup (projectXml);
+            getOwner().addIPPSettingToPropertyGroup (projectXml);
+        }
+
+        String getProjectType() const
+        {
+            switch (getTargetFileType())
+            {
+            case executable:
+                return "Application";
+            case staticLibrary:
+                return "StaticLibrary";
+            default:
+                break;
+            }
+
+            return "DynamicLibrary";
+        }
+
+        //==============================================================================
+        void addFilesToCompile (const Project::Item& projectItem, XmlElement& cpps, XmlElement& headers, XmlElement& otherFiles) const
+        {
+            const Type targetType = (getOwner().getProject().getProjectType().isAudioPlugin() ? type : SharedCodeTarget);
+
+            if (projectItem.isGroup())
+            {
+                for (int i = 0; i < projectItem.getNumChildren(); ++i)
+                    addFilesToCompile (projectItem.getChild (i), cpps, headers, otherFiles);
+            }
+            else if (projectItem.shouldBeAddedToTargetProject())
+            {
+                const RelativePath path (projectItem.getFile(), getOwner().getTargetFolder(), RelativePath::buildTargetFolder);
+
+                jassert (path.getRoot() == RelativePath::buildTargetFolder);
+
+                if (projectItem.shouldBeCompiled() && (path.hasFileExtension (cOrCppFileExtensions) || path.hasFileExtension (asmFileExtensions))
+                    && getOwner().getProject().getTargetTypeFromFilePath (projectItem.getFile(), true) == targetType)
+                {
+                    XmlElement* e = cpps.createNewChildElement ("ClCompile");
+                    e->setAttribute ("Include", path.toWindowsStyle());
+
+                    if (shouldUseStdCall (path))
+                        e->createNewChildElement ("CallingConvention")->addTextElement ("StdCall");
+                }
+            }
+        }
+
+        void setConditionAttribute (XmlElement& xml, const BuildConfiguration& config) const
+        {
+            const MSVCBuildConfiguration& msvcConfig = dynamic_cast<const MSVCBuildConfiguration&> (config);
+            xml.setAttribute ("Condition", "'$(Configuration)|$(Platform)'=='" + msvcConfig.createMSVCConfigName() + "'");
+        }
+
+    };
+
+    static const char* getName()                { return "Visual Studio 2010"; }
+    static const char* getValueTreeTypeName()   { return "VS2010"; }
+    int getVisualStudioVersion() const override { return 10; }
+    virtual String getSolutionComment() const   { return "# Visual Studio 2010"; }
+    virtual String getToolsVersion() const      { return "4.0"; }
+    virtual String getDefaultToolset() const    { return "Windows7.1SDK"; }
+    Value getPlatformToolsetValue()             { return getSetting (Ids::toolset); }
+    Value getIPPLibraryValue()                  { return getSetting (Ids::IPPLibrary); }
+    String getIPPLibrary() const                { return settings [Ids::IPPLibrary]; }
+
+    String getPlatformToolset() const
+    {
+        const String s (settings [Ids::toolset].toString());
+        return s.isNotEmpty() ? s : getDefaultToolset();
+    }
+
+    static MSVCProjectExporterVC2010* createForSettings (Project& project, const ValueTree& settings)
+    {
+        if (settings.hasType (getValueTreeTypeName()))
+            return new MSVCProjectExporterVC2010 (project, settings);
+
+        return nullptr;
+    }
+
+    void addToolsetProperty (PropertyListBuilder& props, const char** names, const var* values, int num)
+    {
+        props.add (new ChoicePropertyComponent (getPlatformToolsetValue(), "Platform Toolset",
+                                                StringArray (names, num), Array<var> (values, num)));
+    }
+
+    void addIPPLibraryProperty (PropertyListBuilder& props)
+    {
+        static const char* ippOptions[] = { "No",  "Yes (Default Mode)", "Multi-Threaded Static Library", "Single-Threaded Static Library", "Multi-Threaded DLL", "Single-Threaded DLL" };
+        static const var ippValues[]    = { var(), "true",               "Parallel_Static",               "Sequential",                     "Parallel_Dynamic",   "Sequential_Dynamic" };
+
+        props.add (new ChoicePropertyComponent (getIPPLibraryValue(), "Use IPP Library",
+                                                StringArray (ippOptions, numElementsInArray (ippValues)),
+                                                Array<var> (ippValues, numElementsInArray (ippValues))));
+    }
+
+    void createExporterProperties (PropertyListBuilder& props) override
+    {
+        MSVCProjectExporterBase::createExporterProperties (props);
+
+        static const char* toolsetNames[] = { "(default)", "v100", "v100_xp", "Windows7.1SDK", "CTP_Nov2013" };
+        const var toolsets[]              = { var(),       "v100", "v100_xp", "Windows7.1SDK", "CTP_Nov2013" };
+
+        addToolsetProperty (props, toolsetNames, toolsets, numElementsInArray (toolsets));
+        addIPPLibraryProperty (props);
+    }
+
+    //==============================================================================
+    void addSolutionFiles (OutputStream& out, StringArray& nestedProjects) const override
+    {
+        const bool ignoreRootGroup = (getAllGroups().size() == 1);
+        const int numberOfGroups = (ignoreRootGroup ? getAllGroups().getReference (0).getNumChildren()
+                                    : getAllGroups().size());
+        for (int i = 0; i < numberOfGroups; ++i)
+        {
+            const Project::Item& group = (ignoreRootGroup ? getAllGroups().getReference (0).getChild (i)
+                                          : getAllGroups().getReference (i));
+
+            if (group.getNumChildren() > 0)
+                addSolutionFiles (out, group, nestedProjects, String());
+        }
+    }
+
+    void addSolutionFiles (OutputStream& out, const Project::Item& item, StringArray& nestedProjectList, const String& parentGuid) const
+    {
+        jassert (item.isGroup());
+
+        const String groupGuid = createGUID (item.getID());
+
+        out << "Project(\"{2150E333-8FDC-42A3-9474-1A3956D46DE8}\") = \"" << item.getName() << "\""
+            << ", \"" << item.getName() << "\", \"" << groupGuid << "\"" << newLine;
+
+        bool hasSubFiles = false;
+        const int n = item.getNumChildren();
+
+        for (int i = 0; i < n; ++i)
+        {
+            const Project::Item& child = item.getChild (i);
+
+            if (child.isFile())
+            {
+                if (! hasSubFiles)
+                {
+                    out << "\tProjectSection(SolutionItems) = preProject" << newLine;
+                    hasSubFiles = true;
+                }
+
+                const RelativePath path = RelativePath (child.getFilePath(), RelativePath::projectFolder)
+                    .rebased (getProject().getProjectFolder(), getSLNFile().getParentDirectory(),
+                              RelativePath::buildTargetFolder);
+
+                out << "\t\t" << path.toWindowsStyle() << " = " << path.toWindowsStyle() << newLine;
+            }
+        }
+
+        if (hasSubFiles)
+            out << "\tEndProjectSection" << newLine;
+
+        out << "EndProject" << newLine;
+
+        for (int i = 0; i < n; ++i)
+        {
+            const Project::Item& child = item.getChild (i);
+
+            if (child.isGroup())
+                addSolutionFiles (out, child, nestedProjectList, groupGuid);
+        }
+
+        if (parentGuid.isNotEmpty())
+            nestedProjectList.add (groupGuid + String (" = ") + parentGuid);
+    }
+
+    //==============================================================================
+    void addPlatformSpecificSettingsForProjectType (const ProjectType& type) override
+    {
+        MSVCProjectExporterBase::addPlatformSpecificSettingsForProjectType (type);
+
+        callForAllSupportedTargets ([this] (ProjectType::Target::Type targetType)
+                                    {
+                                        if (MSVCTargetBase* target = new MSVC2010Target (targetType, *this))
+                                        {
+                                            if (targetType != ProjectType::Target::AggregateTarget)
+                                                targets.add (target);
+                                        }
+                                    });
+
+        // If you hit this assert, you tried to generate a project for an exporter
+        // that does not support any of your targets!
+        jassert (targets.size() > 0);
+    }
+
+    void create (const OwnedArray<LibraryModule>&) const override
+    {
+        createResourcesAndIcon();
+
+        for (int i = 0; i < targets.size(); ++i)
+            if (MSVCTargetBase* target = targets[i])
+                target->writeProjectFile();
+
+        {
+            MemoryOutputStream mo;
+            writeSolutionFile (mo, "11.00", getSolutionComment());
+
+            overwriteFileIfDifferentOrThrow (getSLNFile(), mo);
+        }
+    }
+
+protected:
+    //==============================================================================
+    class VC2010BuildConfiguration  : public MSVCBuildConfiguration
+    {
+    public:
+        VC2010BuildConfiguration (Project& p, const ValueTree& settings, const ProjectExporter& e)
+            : MSVCBuildConfiguration (p, settings, e)
+        {
+            if (getArchitectureType().toString().isEmpty())
+                getArchitectureType() = get64BitArchName();
+        }
+
+        //==============================================================================
+        static const char* get32BitArchName()   { return "32-bit"; }
+        static const char* get64BitArchName()   { return "x64"; }
+
+        Value getArchitectureType()             { return getValue (Ids::winArchitecture); }
+        bool is64Bit() const                    { return config [Ids::winArchitecture].toString() == get64BitArchName(); }
+
+        Value getFastMathValue()                { return getValue (Ids::fastMath); }
+        bool isFastMathEnabled() const          { return config [Ids::fastMath]; }
+
+        //==============================================================================
+        void createConfigProperties (PropertyListBuilder& props) override
+        {
+            MSVCBuildConfiguration::createConfigProperties (props);
+
+            const char* const archTypes[] = { get32BitArchName(), get64BitArchName() };
+
+            props.add (new ChoicePropertyComponent (getArchitectureType(), "Architecture",
+                                                    StringArray (archTypes, numElementsInArray (archTypes)),
+                                                    Array<var> (archTypes, numElementsInArray (archTypes))));
+
+            props.add (new BooleanPropertyComponent (getFastMathValue(), "Relax IEEE compliance", "Enabled"),
+                       "Enable this to use FAST_MATH non-IEEE mode. (Warning: this can have unexpected results!)");
+        }
+    };
+
+    virtual void addPlatformToolsetToPropertyGroup (XmlElement&) const {}
+
+    void addIPPSettingToPropertyGroup (XmlElement& p) const
+    {
+        String ippLibrary = getIPPLibrary();
+
+        if (ippLibrary.isNotEmpty())
+            forEachXmlChildElementWithTagName (p, e, "PropertyGroup")
+                e->createNewChildElement ("UseIntelIPP")->addTextElement (ippLibrary);
+    }
+
+    BuildConfiguration::Ptr createBuildConfig (const ValueTree& v) const override
+    {
+        return new VC2010BuildConfiguration (project, v, *this);
+    }
+
+    static bool is64Bit (const BuildConfiguration& config)
+    {
+        return dynamic_cast<const VC2010BuildConfiguration&> (config).is64Bit();
+    }
+
+    //==============================================================================
+    File getVCProjFile() const            { return getProjectFile (".vcxproj", "App"); }
+    File getVCProjFiltersFile() const     { return getProjectFile (".vcxproj.filters", String()); }
+
+    JUCE_DECLARE_NON_COPYABLE (MSVCProjectExporterVC2010)
+};
+
+//==============================================================================
+class MSVCProjectExporterVC2012 : public MSVCProjectExporterVC2010
+{
+public:
+    MSVCProjectExporterVC2012 (Project& p, const ValueTree& t,
+                               const char* folderName = "VisualStudio2012")
+        : MSVCProjectExporterVC2010 (p, t, folderName)
+    {
+        name = getName();
+    }
+
+    static const char* getName()                { return "Visual Studio 2012"; }
+    static const char* getValueTreeTypeName()   { return "VS2012"; }
+    int getVisualStudioVersion() const override { return 11; }
+    String getSolutionComment() const override  { return "# Visual Studio 2012"; }
+    String getDefaultToolset() const override   { return "v110"; }
+
+    static MSVCProjectExporterVC2012* createForSettings (Project& project, const ValueTree& settings)
+    {
+        if (settings.hasType (getValueTreeTypeName()))
+            return new MSVCProjectExporterVC2012 (project, settings);
+
+        return nullptr;
+    }
+
+    void createExporterProperties (PropertyListBuilder& props) override
+    {
+        MSVCProjectExporterBase::createExporterProperties (props);
+
+        static const char* toolsetNames[] = { "(default)", "v110", "v110_xp", "Windows7.1SDK", "CTP_Nov2013" };
+        const var toolsets[]              = { var(),       "v110", "v110_xp", "Windows7.1SDK", "CTP_Nov2013" };
+
+        addToolsetProperty (props, toolsetNames, toolsets, numElementsInArray (toolsets));
+        addIPPLibraryProperty (props);
+    }
+
+private:
+    void addPlatformToolsetToPropertyGroup (XmlElement& p) const override
+    {
+        forEachXmlChildElementWithTagName (p, e, "PropertyGroup")
+            e->createNewChildElement ("PlatformToolset")->addTextElement (getPlatformToolset());
+    }
+
+    JUCE_DECLARE_NON_COPYABLE (MSVCProjectExporterVC2012)
+};
+
+//==============================================================================
+class MSVCProjectExporterVC2013  : public MSVCProjectExporterVC2012
+{
+public:
+    MSVCProjectExporterVC2013 (Project& p, const ValueTree& t)
+        : MSVCProjectExporterVC2012 (p, t, "VisualStudio2013")
+    {
+        name = getName();
+    }
+
+    static const char* getName()                { return "Visual Studio 2013"; }
+    static const char* getValueTreeTypeName()   { return "VS2013"; }
+    int getVisualStudioVersion() const override { return 12; }
+    String getSolutionComment() const override  { return "# Visual Studio 2013"; }
+    String getToolsVersion() const override     { return "12.0"; }
+    String getDefaultToolset() const override   { return "v120"; }
+
+    static MSVCProjectExporterVC2013* createForSettings (Project& project, const ValueTree& settings)
+    {
+        if (settings.hasType (getValueTreeTypeName()))
+            return new MSVCProjectExporterVC2013 (project, settings);
+
+        return nullptr;
+    }
+
+    void createExporterProperties (PropertyListBuilder& props) override
+    {
+        MSVCProjectExporterBase::createExporterProperties (props);
+
+        static const char* toolsetNames[] = { "(default)", "v120", "v120_xp", "Windows7.1SDK", "CTP_Nov2013" };
+        const var toolsets[]              = { var(),       "v120", "v120_xp", "Windows7.1SDK", "CTP_Nov2013" };
+
+        addToolsetProperty (props, toolsetNames, toolsets, numElementsInArray (toolsets));
+        addIPPLibraryProperty (props);
+    }
+
+    JUCE_DECLARE_NON_COPYABLE (MSVCProjectExporterVC2013)
+};
+
+//==============================================================================
+class MSVCProjectExporterVC2015  : public MSVCProjectExporterVC2012
+{
+public:
+    MSVCProjectExporterVC2015 (Project& p, const ValueTree& t)
+        : MSVCProjectExporterVC2012 (p, t, "VisualStudio2015")
+    {
+        name = getName();
+    }
+
+    static const char* getName()                { return "Visual Studio 2015"; }
+    static const char* getValueTreeTypeName()   { return "VS2015"; }
+    int getVisualStudioVersion() const override { return 14; }
+    String getSolutionComment() const override  { return "# Visual Studio 2015"; }
+    String getToolsVersion() const override     { return "14.0"; }
+    String getDefaultToolset() const override   { return "v140"; }
+
+    static MSVCProjectExporterVC2015* createForSettings (Project& project, const ValueTree& settings)
+    {
+        if (settings.hasType (getValueTreeTypeName()))
+            return new MSVCProjectExporterVC2015 (project, settings);
+
+        return nullptr;
+    }
+
+    void createExporterProperties (PropertyListBuilder& props) override
+    {
+        MSVCProjectExporterBase::createExporterProperties (props);
+
+        static const char* toolsetNames[] = { "(default)", "v140", "v140_xp", "CTP_Nov2013" };
+        const var toolsets[]              = { var(),       "v140", "v140_xp", "CTP_Nov2013" };
+
+        addToolsetProperty (props, toolsetNames, toolsets, numElementsInArray (toolsets));
+        addIPPLibraryProperty (props);
+    }
+
+    JUCE_DECLARE_NON_COPYABLE (MSVCProjectExporterVC2015)
+};