--- conflicted
+++ resolved
@@ -1,466 +1,425 @@
-/*
-  ==============================================================================
-
-   This file is part of the JUCE library.
-   Copyright (c) 2020 - Raw Material Software Limited
-
-   JUCE is an open source library subject to commercial or open-source
-   licensing.
-
-   By using JUCE, you agree to the terms of both the JUCE 6 End-User License
-   Agreement and JUCE Privacy Policy (both effective as of the 16th June 2020).
-
-   End User License Agreement: www.juce.com/juce-6-licence
-   Privacy Policy: www.juce.com/juce-privacy-policy
-
-   Or: You may also use this code under the terms of the GPL v3 (see
-   www.gnu.org/licenses).
-
-   JUCE IS PROVIDED "AS IS" WITHOUT ANY WARRANTY, AND ALL WARRANTIES, WHETHER
-   EXPRESSED OR IMPLIED, INCLUDING MERCHANTABILITY AND FITNESS FOR PURPOSE, ARE
-   DISCLAIMED.
-
-  ==============================================================================
-*/
-
-#pragma once
-
-#include "../Project/jucer_Project.h"
-#include "../Utility/UI/PropertyComponents/jucer_PropertyComponentsWithEnablement.h"
-#include "../Utility/Helpers/jucer_ValueWithDefaultWrapper.h"
-#include "../Project/Modules/jucer_Modules.h"
-
-class ProjectSaver;
-
-//==============================================================================
-class ProjectExporter  : private Value::Listener
-{
-public:
-    ProjectExporter (Project&, const ValueTree& settings);
-    virtual ~ProjectExporter() override = default;
-
-    //==============================================================================
-    struct ExporterTypeInfo
-    {
-        Identifier identifier;
-        String displayName;
-        String targetFolder;
-
-        Image icon;
-    };
-
-    static std::vector<ExporterTypeInfo> getExporterTypeInfos();
-    static ExporterTypeInfo getTypeInfoForExporter (const Identifier& exporterIdentifier);
-    static ExporterTypeInfo getCurrentPlatformExporterTypeInfo();
-
-    static std::unique_ptr<ProjectExporter> createNewExporter (Project&, const Identifier& exporterIdentifier);
-    static std::unique_ptr<ProjectExporter> createExporterFromSettings (Project&, const ValueTree& settings);
-
-    static bool canProjectBeLaunched (Project*);
-
-    //==============================================================================
-    // capabilities of exporter
-    virtual bool usesMMFiles() const = 0;
-    virtual void createExporterProperties (PropertyListBuilder&) = 0;
-    virtual bool canLaunchProject() = 0;
-    virtual bool launchProject() = 0;
-    virtual void create (const OwnedArray<LibraryModule>&) const = 0; // may throw a SaveError
-    virtual bool shouldFileBeCompiledByDefault (const File& path) const;
-    virtual bool canCopeWithDuplicateFiles() = 0;
-    virtual bool supportsUserDefinedConfigurations() const = 0; // false if exporter only supports two configs Debug and Release
-    virtual void updateDeprecatedSettings()               {}
-    virtual void updateDeprecatedSettingsInteractively()  {}
-    virtual void initialiseDependencyPathValues()         {}
-
-    // IDE targeted by exporter
-    virtual bool isXcode() const         = 0;
-    virtual bool isVisualStudio() const  = 0;
-    virtual bool isCodeBlocks() const    = 0;
-    virtual bool isMakefile() const      = 0;
-    virtual bool isAndroidStudio() const = 0;
-    virtual bool isCLion() const         = 0;
-
-    // operating system targeted by exporter
-    virtual bool isAndroid() const = 0;
-    virtual bool isWindows() const = 0;
-    virtual bool isLinux() const   = 0;
-    virtual bool isOSX() const     = 0;
-    virtual bool isiOS() const     = 0;
-
-    virtual String getDescription()   { return {}; }
-
-    //==============================================================================
-    // cross-platform audio plug-ins supported by exporter
-    virtual bool supportsTargetType (build_tools::ProjectType::Target::Type type) const = 0;
-
-    inline bool shouldBuildTargetType (build_tools::ProjectType::Target::Type type) const
-    {
-        return project.shouldBuildTargetType (type) && supportsTargetType (type);
-    }
-
-    inline void callForAllSupportedTargets (std::function<void (build_tools::ProjectType::Target::Type)> callback)
-    {
-        for (int i = 0; i < build_tools::ProjectType::Target::unspecified; ++i)
-            if (shouldBuildTargetType (static_cast<build_tools::ProjectType::Target::Type> (i)))
-                callback (static_cast<build_tools::ProjectType::Target::Type> (i));
-    }
-
-    //==============================================================================
-    bool mayCompileOnCurrentOS() const
-    {
-       #if JUCE_MAC
-        return isOSX() || isAndroid() || isiOS();
-       #elif JUCE_WINDOWS
-        return isWindows() || isAndroid();
-       #elif JUCE_LINUX
-        return isLinux() || isAndroid();
-       #else
-        #error
-       #endif
-    }
-
-    //==============================================================================
-    String getUniqueName() const;
-    File getTargetFolder() const;
-
-    Project& getProject() noexcept                        { return project; }
-    const Project& getProject() const noexcept            { return project; }
-
-    UndoManager* getUndoManager() const                   { return project.getUndoManagerFor (settings); }
-
-    Value getSetting (const Identifier& nm)               { return settings.getPropertyAsValue (nm, project.getUndoManagerFor (settings)); }
-    String getSettingString (const Identifier& nm) const  { return settings [nm]; }
-
-    Value getTargetLocationValue()                        { return targetLocationValue.getPropertyAsValue(); }
-    String getTargetLocationString() const                { return targetLocationValue.get(); }
-
-    String getExtraCompilerFlagsString() const            { return extraCompilerFlagsValue.get().toString().replaceCharacters ("\r\n", "  "); }
-    String getExtraLinkerFlagsString() const              { return extraLinkerFlagsValue.get().toString().replaceCharacters ("\r\n", "  "); }
-
-    String getExternalLibrariesString() const             { return getSearchPathsFromString (externalLibrariesValue.get().toString()).joinIntoString (";"); }
-
-    bool shouldUseGNUExtensions() const                   { return gnuExtensionsValue.get(); }
-
-<<<<<<< HEAD
-    String getVSTLegacyPathString() const                 { return vstLegacyPathValueWrapper.wrappedValue.get(); }
-    String getVST3PathString() const                      { return vst3PathValueWrapper.wrappedValue.get(); }
-    String getAAXPathString() const                       { return aaxPathValueWrapper.wrappedValue.get(); }
-    String getRTASPathString() const                      { return rtasPathValueWrapper.wrappedValue.get(); }
-    String getARAPathString() const                       { return araPathValueWrapper.wrappedValue.get(); }
-=======
-    String getVSTLegacyPathString() const                 { return vstLegacyPathValueWrapper.getCurrentValue(); }
-    String getAAXPathString() const                       { return aaxPathValueWrapper.getCurrentValue(); }
-    String getRTASPathString() const                      { return rtasPathValueWrapper.getCurrentValue(); }
->>>>>>> a30f7357
-
-    // NB: this is the path to the parent "modules" folder that contains the named module, not the
-    // module folder itself.
-    ValueWithDefault getPathForModuleValue (const String& moduleID);
-    String getPathForModuleString (const String& moduleID) const;
-    void removePathForModule (const String& moduleID);
-
-    TargetOS::OS getTargetOSForExporter() const;
-
-    build_tools::RelativePath getLegacyModulePath (const String& moduleID) const;
-    String getLegacyModulePath() const;
-
-    // Returns a path to the actual module folder itself
-    build_tools::RelativePath getModuleFolderRelativeToProject (const String& moduleID) const;
-    void updateOldModulePaths();
-
-    build_tools::RelativePath rebaseFromProjectFolderToBuildTarget (const build_tools::RelativePath& path) const;
-    void addToExtraSearchPaths (const build_tools::RelativePath& pathFromProjectFolder, int index = -1);
-    void addToModuleLibPaths   (const build_tools::RelativePath& pathFromProjectFolder);
-
-    void addProjectPathToBuildPathList (StringArray&, const build_tools::RelativePath&, int index = -1) const;
-
-    std::unique_ptr<Drawable> getBigIcon() const;
-    std::unique_ptr<Drawable> getSmallIcon() const;
-    build_tools::Icons getIcons() const { return { getSmallIcon(), getBigIcon() }; }
-
-    String getExporterIdentifierMacro() const
-    {
-        return "JUCER_" + settings.getType().toString() + "_"
-                + String::toHexString (getTargetLocationString().hashCode()).toUpperCase();
-    }
-
-    // An exception that can be thrown by the create() method.
-    void createPropertyEditors (PropertyListBuilder&);
-    void addSettingsForProjectType (const build_tools::ProjectType&);
-
-    //==============================================================================
-    void copyMainGroupFromProject();
-    Array<Project::Item>& getAllGroups() noexcept               { jassert (itemGroups.size() > 0); return itemGroups; }
-    const Array<Project::Item>& getAllGroups() const noexcept   { jassert (itemGroups.size() > 0); return itemGroups; }
-    Project::Item& getModulesGroup();
-
-    //==============================================================================
-    StringArray linuxLibs, linuxPackages, makefileExtraLinkerFlags;
-
-    //==============================================================================
-    StringPairArray msvcExtraPreprocessorDefs;
-    String msvcDelayLoadedDLLs;
-    StringArray mingwLibs, windowsLibs;
-
-    //==============================================================================
-    StringArray androidLibs;
-
-    //==============================================================================
-    StringArray extraSearchPaths;
-    StringArray moduleLibSearchPaths;
-
-    //==============================================================================
-    class BuildConfiguration  : public ReferenceCountedObject
-    {
-    public:
-        BuildConfiguration (Project& project, const ValueTree& configNode, const ProjectExporter&);
-        ~BuildConfiguration();
-
-        using Ptr = ReferenceCountedObjectPtr<BuildConfiguration>;
-
-        //==============================================================================
-        virtual void createConfigProperties (PropertyListBuilder&) = 0;
-        virtual String getModuleLibraryArchName() const = 0;
-
-        //==============================================================================
-        String getName() const                                 { return configNameValue.get(); }
-        bool isDebug() const                                   { return isDebugValue.get(); }
-
-        String getTargetBinaryRelativePathString() const       { return targetBinaryPathValue.get(); }
-        String getTargetBinaryNameString (bool isUnityPlugin = false) const
-        {
-            return (isUnityPlugin ? Project::addUnityPluginPrefixIfNecessary (targetNameValue.get().toString())
-                                  : targetNameValue.get().toString());
-        }
-
-        int getOptimisationLevelInt() const                    { return optimisationLevelValue.get(); }
-        String getGCCOptimisationFlag() const;
-        bool isLinkTimeOptimisationEnabled() const             { return linkTimeOptimisationValue.get(); }
-
-        String getBuildConfigPreprocessorDefsString() const    { return ppDefinesValue.get(); }
-        StringPairArray getAllPreprocessorDefs() const;        // includes inherited definitions
-        StringPairArray getUniquePreprocessorDefs() const;     // returns pre-processor definitions that are not already in the project pre-processor defs
-
-        String getHeaderSearchPathString() const               { return headerSearchPathValue.get(); }
-        StringArray getHeaderSearchPaths() const;
-
-        String getLibrarySearchPathString() const              { return librarySearchPathValue.get(); }
-        StringArray getLibrarySearchPaths() const;
-        String getGCCLibraryPathFlags() const;
-
-        //==============================================================================
-        Value getValue (const Identifier& nm)                  { return config.getPropertyAsValue (nm, getUndoManager()); }
-        UndoManager* getUndoManager() const                    { return project.getUndoManagerFor (config); }
-
-        //==============================================================================
-        void createPropertyEditors (PropertyListBuilder&);
-        void addRecommendedLinuxCompilerWarningsProperty (PropertyListBuilder&);
-        void addRecommendedLLVMCompilerWarningsProperty (PropertyListBuilder&);
-        StringArray getRecommendedCompilerWarningFlags() const;
-        void addGCCOptimisationProperty (PropertyListBuilder&);
-        void removeFromExporter();
-
-        //==============================================================================
-        ValueTree config;
-        Project& project;
-        const ProjectExporter& exporter;
-
-    protected:
-        ValueWithDefault isDebugValue, configNameValue, targetNameValue, targetBinaryPathValue, recommendedWarningsValue, optimisationLevelValue,
-                         linkTimeOptimisationValue, ppDefinesValue, headerSearchPathValue, librarySearchPathValue, userNotesValue;
-
-    private:
-        std::map<String, StringArray> recommendedCompilerWarningFlags;
-
-        JUCE_DECLARE_NON_COPYABLE_WITH_LEAK_DETECTOR (BuildConfiguration)
-    };
-
-    void addNewConfigurationFromExisting (const BuildConfiguration& configToCopy);
-    void addNewConfiguration (bool isDebugConfig);
-    bool hasConfigurationNamed (const String& name) const;
-    String getUniqueConfigName (String name) const;
-
-    String getExternalLibraryFlags (const BuildConfiguration& config) const;
-
-    //==============================================================================
-    struct ConfigIterator
-    {
-        ConfigIterator (ProjectExporter& exporter);
-
-        bool next();
-
-        BuildConfiguration& operator*() const       { return *config; }
-        BuildConfiguration* operator->() const      { return config.get(); }
-
-        BuildConfiguration::Ptr config;
-        int index;
-
-    private:
-        ProjectExporter& exporter;
-        JUCE_DECLARE_NON_COPYABLE_WITH_LEAK_DETECTOR (ConfigIterator)
-    };
-
-    struct ConstConfigIterator
-    {
-        ConstConfigIterator (const ProjectExporter& exporter);
-
-        bool next();
-
-        const BuildConfiguration& operator*() const       { return *config; }
-        const BuildConfiguration* operator->() const      { return config.get(); }
-
-        BuildConfiguration::Ptr config;
-        int index;
-
-    private:
-        const ProjectExporter& exporter;
-        JUCE_DECLARE_NON_COPYABLE_WITH_LEAK_DETECTOR (ConstConfigIterator)
-    };
-
-    int getNumConfigurations() const;
-    BuildConfiguration::Ptr getConfiguration (int index) const;
-
-    ValueTree getConfigurations() const;
-    virtual void createDefaultConfigs();
-    void createDefaultModulePaths();
-
-    //==============================================================================
-    Value getExporterPreprocessorDefsValue()            { return extraPPDefsValue.getPropertyAsValue(); }
-    String getExporterPreprocessorDefsString() const    { return extraPPDefsValue.get(); }
-
-    // includes exporter, project + config defs
-    StringPairArray getAllPreprocessorDefs (const BuildConfiguration& config, const build_tools::ProjectType::Target::Type targetType) const;
-    // includes exporter + project defs
-    StringPairArray getAllPreprocessorDefs() const;
-
-    void addTargetSpecificPreprocessorDefs (StringPairArray& defs, const build_tools::ProjectType::Target::Type targetType) const;
-
-    String replacePreprocessorTokens (const BuildConfiguration&, const String& sourceString) const;
-
-    ValueTree settings;
-
-    enum GCCOptimisationLevel
-    {
-        gccO0     = 1,
-        gccO1     = 4,
-        gccO2     = 5,
-        gccO3     = 3,
-        gccOs     = 2,
-        gccOfast  = 6
-    };
-
-protected:
-    //==============================================================================
-    String name;
-    Project& project;
-    const build_tools::ProjectType& projectType;
-    const String projectName;
-    const File projectFolder;
-    //==============================================================================
-<<<<<<< HEAD
-    // Wraps a ValueWithDefault object that has a default which depends on a global value.
-    // Used for the VST3, RTAS and AAX project-specific path options.
-    struct ValueWithDefaultWrapper  : public Value::Listener
-    {
-        void init (const ValueWithDefault& vwd, ValueWithDefault global, TargetOS::OS targetOS)
-        {
-            wrappedValue = vwd;
-            globalValue = global.getPropertyAsValue();
-            globalIdentifier = global.getPropertyID();
-            os = targetOS;
-
-            if (wrappedValue.get() == var())
-                wrappedValue.resetToDefault();
-
-            globalValue.addListener (this);
-            valueChanged (globalValue);
-        }
-
-        void valueChanged (Value&) override
-        {
-            wrappedValue.setDefault (getAppSettings().getStoredPath (globalIdentifier, os).get());
-        }
-
-        ValueWithDefault wrappedValue;
-        Value globalValue;
-
-        Identifier globalIdentifier;
-        TargetOS::OS os;
-    };
-
-    ValueWithDefaultWrapper vstLegacyPathValueWrapper, vst3PathValueWrapper, rtasPathValueWrapper, aaxPathValueWrapper,
-                            araPathValueWrapper;
-=======
-    ValueWithDefaultWrapper vstLegacyPathValueWrapper, rtasPathValueWrapper, aaxPathValueWrapper;
->>>>>>> a30f7357
-
-    ValueWithDefault targetLocationValue, extraCompilerFlagsValue, extraLinkerFlagsValue, externalLibrariesValue,
-                     userNotesValue, gnuExtensionsValue, bigIconValue, smallIconValue, extraPPDefsValue;
-
-    Value projectCompilerFlagSchemesValue;
-    HashMap<String, ValueWithDefault> compilerFlagSchemesMap;
-
-    mutable Array<Project::Item> itemGroups;
-    Project::Item* modulesGroup = nullptr;
-
-    virtual BuildConfiguration::Ptr createBuildConfig (const ValueTree&) const = 0;
-
-    void addDefaultPreprocessorDefs (StringPairArray&) const;
-
-    static String getDefaultBuildsRootFolder()            { return "Builds/"; }
-
-    static String getStaticLibbedFilename (String name)   { return addSuffix (addLibPrefix (name), ".a"); }
-    static String getDynamicLibbedFilename (String name)  { return addSuffix (addLibPrefix (name), ".so"); }
-
-    virtual void addPlatformSpecificSettingsForProjectType (const build_tools::ProjectType&) = 0;
-
-    //==============================================================================
-    static void createDirectoryOrThrow (const File& dirToCreate)
-    {
-        if (! dirToCreate.createDirectory())
-            throw build_tools::SaveError ("Can't create folder: " + dirToCreate.getFullPathName());
-    }
-
-    static void writeXmlOrThrow (const XmlElement& xml, const File& file, const String& encoding,
-                                 int maxCharsPerLine, bool useUnixNewLines = false)
-    {
-        XmlElement::TextFormat format;
-        format.customEncoding = encoding;
-        format.lineWrapLength = maxCharsPerLine;
-        format.newLineChars = useUnixNewLines ? "\n" : "\r\n";
-
-        MemoryOutputStream mo (8192);
-        xml.writeTo (mo, format);
-        build_tools::overwriteFileIfDifferentOrThrow (file, mo);
-    }
-
-private:
-    //==============================================================================
-    void valueChanged (Value&) override   { updateCompilerFlagValues(); }
-    void updateCompilerFlagValues();
-
-    //==============================================================================
-    static String addLibPrefix (const String name)
-    {
-        return name.startsWith ("lib") ? name
-                                       : "lib" + name;
-    }
-
-    static String addSuffix (const String name, const String suffix)
-    {
-        return name.endsWithIgnoreCase (suffix) ? name
-                                                : name + suffix;
-    }
-
-    void createDependencyPathProperties (PropertyListBuilder&);
-    void createIconProperties (PropertyListBuilder&);
-    void addVSTPathsIfPluginOrHost();
-    void addARAPathsIfPluginOrHost();
-    void addCommonAudioPluginSettings();
-    void addLegacyVSTFolderToPathIfSpecified();
-    build_tools::RelativePath getInternalVST3SDKPath();
-    void addAAXFoldersToPath();
-    void addARAFoldersToPath();
-
-    JUCE_DECLARE_NON_COPYABLE_WITH_LEAK_DETECTOR (ProjectExporter)
-};
+/*
+  ==============================================================================
+
+   This file is part of the JUCE library.
+   Copyright (c) 2020 - Raw Material Software Limited
+
+   JUCE is an open source library subject to commercial or open-source
+   licensing.
+
+   By using JUCE, you agree to the terms of both the JUCE 6 End-User License
+   Agreement and JUCE Privacy Policy (both effective as of the 16th June 2020).
+
+   End User License Agreement: www.juce.com/juce-6-licence
+   Privacy Policy: www.juce.com/juce-privacy-policy
+
+   Or: You may also use this code under the terms of the GPL v3 (see
+   www.gnu.org/licenses).
+
+   JUCE IS PROVIDED "AS IS" WITHOUT ANY WARRANTY, AND ALL WARRANTIES, WHETHER
+   EXPRESSED OR IMPLIED, INCLUDING MERCHANTABILITY AND FITNESS FOR PURPOSE, ARE
+   DISCLAIMED.
+
+  ==============================================================================
+*/
+
+#pragma once
+
+#include "../Project/jucer_Project.h"
+#include "../Utility/UI/PropertyComponents/jucer_PropertyComponentsWithEnablement.h"
+#include "../Utility/Helpers/jucer_ValueWithDefaultWrapper.h"
+#include "../Project/Modules/jucer_Modules.h"
+
+class ProjectSaver;
+
+//==============================================================================
+class ProjectExporter  : private Value::Listener
+{
+public:
+    ProjectExporter (Project&, const ValueTree& settings);
+    virtual ~ProjectExporter() override = default;
+
+    //==============================================================================
+    struct ExporterTypeInfo
+    {
+        Identifier identifier;
+        String displayName;
+        String targetFolder;
+
+        Image icon;
+    };
+
+    static std::vector<ExporterTypeInfo> getExporterTypeInfos();
+    static ExporterTypeInfo getTypeInfoForExporter (const Identifier& exporterIdentifier);
+    static ExporterTypeInfo getCurrentPlatformExporterTypeInfo();
+
+    static std::unique_ptr<ProjectExporter> createNewExporter (Project&, const Identifier& exporterIdentifier);
+    static std::unique_ptr<ProjectExporter> createExporterFromSettings (Project&, const ValueTree& settings);
+
+    static bool canProjectBeLaunched (Project*);
+
+    //==============================================================================
+    // capabilities of exporter
+    virtual bool usesMMFiles() const = 0;
+    virtual void createExporterProperties (PropertyListBuilder&) = 0;
+    virtual bool canLaunchProject() = 0;
+    virtual bool launchProject() = 0;
+    virtual void create (const OwnedArray<LibraryModule>&) const = 0; // may throw a SaveError
+    virtual bool shouldFileBeCompiledByDefault (const File& path) const;
+    virtual bool canCopeWithDuplicateFiles() = 0;
+    virtual bool supportsUserDefinedConfigurations() const = 0; // false if exporter only supports two configs Debug and Release
+    virtual void updateDeprecatedSettings()               {}
+    virtual void updateDeprecatedSettingsInteractively()  {}
+    virtual void initialiseDependencyPathValues()         {}
+
+    // IDE targeted by exporter
+    virtual bool isXcode() const         = 0;
+    virtual bool isVisualStudio() const  = 0;
+    virtual bool isCodeBlocks() const    = 0;
+    virtual bool isMakefile() const      = 0;
+    virtual bool isAndroidStudio() const = 0;
+    virtual bool isCLion() const         = 0;
+
+    // operating system targeted by exporter
+    virtual bool isAndroid() const = 0;
+    virtual bool isWindows() const = 0;
+    virtual bool isLinux() const   = 0;
+    virtual bool isOSX() const     = 0;
+    virtual bool isiOS() const     = 0;
+
+    virtual String getDescription()   { return {}; }
+
+    //==============================================================================
+    // cross-platform audio plug-ins supported by exporter
+    virtual bool supportsTargetType (build_tools::ProjectType::Target::Type type) const = 0;
+
+    inline bool shouldBuildTargetType (build_tools::ProjectType::Target::Type type) const
+    {
+        return project.shouldBuildTargetType (type) && supportsTargetType (type);
+    }
+
+    inline void callForAllSupportedTargets (std::function<void (build_tools::ProjectType::Target::Type)> callback)
+    {
+        for (int i = 0; i < build_tools::ProjectType::Target::unspecified; ++i)
+            if (shouldBuildTargetType (static_cast<build_tools::ProjectType::Target::Type> (i)))
+                callback (static_cast<build_tools::ProjectType::Target::Type> (i));
+    }
+
+    //==============================================================================
+    bool mayCompileOnCurrentOS() const
+    {
+       #if JUCE_MAC
+        return isOSX() || isAndroid() || isiOS();
+       #elif JUCE_WINDOWS
+        return isWindows() || isAndroid();
+       #elif JUCE_LINUX
+        return isLinux() || isAndroid();
+       #else
+        #error
+       #endif
+    }
+
+    //==============================================================================
+    String getUniqueName() const;
+    File getTargetFolder() const;
+
+    Project& getProject() noexcept                        { return project; }
+    const Project& getProject() const noexcept            { return project; }
+
+    UndoManager* getUndoManager() const                   { return project.getUndoManagerFor (settings); }
+
+    Value getSetting (const Identifier& nm)               { return settings.getPropertyAsValue (nm, project.getUndoManagerFor (settings)); }
+    String getSettingString (const Identifier& nm) const  { return settings [nm]; }
+
+    Value getTargetLocationValue()                        { return targetLocationValue.getPropertyAsValue(); }
+    String getTargetLocationString() const                { return targetLocationValue.get(); }
+
+    String getExtraCompilerFlagsString() const            { return extraCompilerFlagsValue.get().toString().replaceCharacters ("\r\n", "  "); }
+    String getExtraLinkerFlagsString() const              { return extraLinkerFlagsValue.get().toString().replaceCharacters ("\r\n", "  "); }
+
+    String getExternalLibrariesString() const             { return getSearchPathsFromString (externalLibrariesValue.get().toString()).joinIntoString (";"); }
+
+    bool shouldUseGNUExtensions() const                   { return gnuExtensionsValue.get(); }
+
+    String getVSTLegacyPathString() const                 { return vstLegacyPathValueWrapper.getCurrentValue(); }
+    String getAAXPathString() const                       { return aaxPathValueWrapper.getCurrentValue(); }
+    String getRTASPathString() const                      { return rtasPathValueWrapper.getCurrentValue(); }
+    String getARAPathString() const                       { return araPathValueWrapper.getCurrentValue(); }
+
+    // NB: this is the path to the parent "modules" folder that contains the named module, not the
+    // module folder itself.
+    ValueWithDefault getPathForModuleValue (const String& moduleID);
+    String getPathForModuleString (const String& moduleID) const;
+    void removePathForModule (const String& moduleID);
+
+    TargetOS::OS getTargetOSForExporter() const;
+
+    build_tools::RelativePath getLegacyModulePath (const String& moduleID) const;
+    String getLegacyModulePath() const;
+
+    // Returns a path to the actual module folder itself
+    build_tools::RelativePath getModuleFolderRelativeToProject (const String& moduleID) const;
+    void updateOldModulePaths();
+
+    build_tools::RelativePath rebaseFromProjectFolderToBuildTarget (const build_tools::RelativePath& path) const;
+    void addToExtraSearchPaths (const build_tools::RelativePath& pathFromProjectFolder, int index = -1);
+    void addToModuleLibPaths   (const build_tools::RelativePath& pathFromProjectFolder);
+
+    void addProjectPathToBuildPathList (StringArray&, const build_tools::RelativePath&, int index = -1) const;
+
+    std::unique_ptr<Drawable> getBigIcon() const;
+    std::unique_ptr<Drawable> getSmallIcon() const;
+    build_tools::Icons getIcons() const { return { getSmallIcon(), getBigIcon() }; }
+
+    String getExporterIdentifierMacro() const
+    {
+        return "JUCER_" + settings.getType().toString() + "_"
+                + String::toHexString (getTargetLocationString().hashCode()).toUpperCase();
+    }
+
+    // An exception that can be thrown by the create() method.
+    void createPropertyEditors (PropertyListBuilder&);
+    void addSettingsForProjectType (const build_tools::ProjectType&);
+
+    //==============================================================================
+    void copyMainGroupFromProject();
+    Array<Project::Item>& getAllGroups() noexcept               { jassert (itemGroups.size() > 0); return itemGroups; }
+    const Array<Project::Item>& getAllGroups() const noexcept   { jassert (itemGroups.size() > 0); return itemGroups; }
+    Project::Item& getModulesGroup();
+
+    //==============================================================================
+    StringArray linuxLibs, linuxPackages, makefileExtraLinkerFlags;
+
+    //==============================================================================
+    StringPairArray msvcExtraPreprocessorDefs;
+    String msvcDelayLoadedDLLs;
+    StringArray mingwLibs, windowsLibs;
+
+    //==============================================================================
+    StringArray androidLibs;
+
+    //==============================================================================
+    StringArray extraSearchPaths;
+    StringArray moduleLibSearchPaths;
+
+    //==============================================================================
+    class BuildConfiguration  : public ReferenceCountedObject
+    {
+    public:
+        BuildConfiguration (Project& project, const ValueTree& configNode, const ProjectExporter&);
+        ~BuildConfiguration();
+
+        using Ptr = ReferenceCountedObjectPtr<BuildConfiguration>;
+
+        //==============================================================================
+        virtual void createConfigProperties (PropertyListBuilder&) = 0;
+        virtual String getModuleLibraryArchName() const = 0;
+
+        //==============================================================================
+        String getName() const                                 { return configNameValue.get(); }
+        bool isDebug() const                                   { return isDebugValue.get(); }
+
+        String getTargetBinaryRelativePathString() const       { return targetBinaryPathValue.get(); }
+        String getTargetBinaryNameString (bool isUnityPlugin = false) const
+        {
+            return (isUnityPlugin ? Project::addUnityPluginPrefixIfNecessary (targetNameValue.get().toString())
+                                  : targetNameValue.get().toString());
+        }
+
+        int getOptimisationLevelInt() const                    { return optimisationLevelValue.get(); }
+        String getGCCOptimisationFlag() const;
+        bool isLinkTimeOptimisationEnabled() const             { return linkTimeOptimisationValue.get(); }
+
+        String getBuildConfigPreprocessorDefsString() const    { return ppDefinesValue.get(); }
+        StringPairArray getAllPreprocessorDefs() const;        // includes inherited definitions
+        StringPairArray getUniquePreprocessorDefs() const;     // returns pre-processor definitions that are not already in the project pre-processor defs
+
+        String getHeaderSearchPathString() const               { return headerSearchPathValue.get(); }
+        StringArray getHeaderSearchPaths() const;
+
+        String getLibrarySearchPathString() const              { return librarySearchPathValue.get(); }
+        StringArray getLibrarySearchPaths() const;
+        String getGCCLibraryPathFlags() const;
+
+        //==============================================================================
+        Value getValue (const Identifier& nm)                  { return config.getPropertyAsValue (nm, getUndoManager()); }
+        UndoManager* getUndoManager() const                    { return project.getUndoManagerFor (config); }
+
+        //==============================================================================
+        void createPropertyEditors (PropertyListBuilder&);
+        void addRecommendedLinuxCompilerWarningsProperty (PropertyListBuilder&);
+        void addRecommendedLLVMCompilerWarningsProperty (PropertyListBuilder&);
+        StringArray getRecommendedCompilerWarningFlags() const;
+        void addGCCOptimisationProperty (PropertyListBuilder&);
+        void removeFromExporter();
+
+        //==============================================================================
+        ValueTree config;
+        Project& project;
+        const ProjectExporter& exporter;
+
+    protected:
+        ValueWithDefault isDebugValue, configNameValue, targetNameValue, targetBinaryPathValue, recommendedWarningsValue, optimisationLevelValue,
+                         linkTimeOptimisationValue, ppDefinesValue, headerSearchPathValue, librarySearchPathValue, userNotesValue;
+
+    private:
+        std::map<String, StringArray> recommendedCompilerWarningFlags;
+
+        JUCE_DECLARE_NON_COPYABLE_WITH_LEAK_DETECTOR (BuildConfiguration)
+    };
+
+    void addNewConfigurationFromExisting (const BuildConfiguration& configToCopy);
+    void addNewConfiguration (bool isDebugConfig);
+    bool hasConfigurationNamed (const String& name) const;
+    String getUniqueConfigName (String name) const;
+
+    String getExternalLibraryFlags (const BuildConfiguration& config) const;
+
+    //==============================================================================
+    struct ConfigIterator
+    {
+        ConfigIterator (ProjectExporter& exporter);
+
+        bool next();
+
+        BuildConfiguration& operator*() const       { return *config; }
+        BuildConfiguration* operator->() const      { return config.get(); }
+
+        BuildConfiguration::Ptr config;
+        int index;
+
+    private:
+        ProjectExporter& exporter;
+        JUCE_DECLARE_NON_COPYABLE_WITH_LEAK_DETECTOR (ConfigIterator)
+    };
+
+    struct ConstConfigIterator
+    {
+        ConstConfigIterator (const ProjectExporter& exporter);
+
+        bool next();
+
+        const BuildConfiguration& operator*() const       { return *config; }
+        const BuildConfiguration* operator->() const      { return config.get(); }
+
+        BuildConfiguration::Ptr config;
+        int index;
+
+    private:
+        const ProjectExporter& exporter;
+        JUCE_DECLARE_NON_COPYABLE_WITH_LEAK_DETECTOR (ConstConfigIterator)
+    };
+
+    int getNumConfigurations() const;
+    BuildConfiguration::Ptr getConfiguration (int index) const;
+
+    ValueTree getConfigurations() const;
+    virtual void createDefaultConfigs();
+    void createDefaultModulePaths();
+
+    //==============================================================================
+    Value getExporterPreprocessorDefsValue()            { return extraPPDefsValue.getPropertyAsValue(); }
+    String getExporterPreprocessorDefsString() const    { return extraPPDefsValue.get(); }
+
+    // includes exporter, project + config defs
+    StringPairArray getAllPreprocessorDefs (const BuildConfiguration& config, const build_tools::ProjectType::Target::Type targetType) const;
+    // includes exporter + project defs
+    StringPairArray getAllPreprocessorDefs() const;
+
+    void addTargetSpecificPreprocessorDefs (StringPairArray& defs, const build_tools::ProjectType::Target::Type targetType) const;
+
+    String replacePreprocessorTokens (const BuildConfiguration&, const String& sourceString) const;
+
+    ValueTree settings;
+
+    enum GCCOptimisationLevel
+    {
+        gccO0     = 1,
+        gccO1     = 4,
+        gccO2     = 5,
+        gccO3     = 3,
+        gccOs     = 2,
+        gccOfast  = 6
+    };
+
+protected:
+    //==============================================================================
+    String name;
+    Project& project;
+    const build_tools::ProjectType& projectType;
+    const String projectName;
+    const File projectFolder;
+    //==============================================================================
+    ValueWithDefaultWrapper vstLegacyPathValueWrapper, rtasPathValueWrapper, aaxPathValueWrapper,
+                            araPathValueWrapper;
+
+    ValueWithDefault targetLocationValue, extraCompilerFlagsValue, extraLinkerFlagsValue, externalLibrariesValue,
+                     userNotesValue, gnuExtensionsValue, bigIconValue, smallIconValue, extraPPDefsValue;
+
+    Value projectCompilerFlagSchemesValue;
+    HashMap<String, ValueWithDefault> compilerFlagSchemesMap;
+
+    mutable Array<Project::Item> itemGroups;
+    Project::Item* modulesGroup = nullptr;
+
+    virtual BuildConfiguration::Ptr createBuildConfig (const ValueTree&) const = 0;
+
+    void addDefaultPreprocessorDefs (StringPairArray&) const;
+
+    static String getDefaultBuildsRootFolder()            { return "Builds/"; }
+
+    static String getStaticLibbedFilename (String name)   { return addSuffix (addLibPrefix (name), ".a"); }
+    static String getDynamicLibbedFilename (String name)  { return addSuffix (addLibPrefix (name), ".so"); }
+
+    virtual void addPlatformSpecificSettingsForProjectType (const build_tools::ProjectType&) = 0;
+
+    //==============================================================================
+    static void createDirectoryOrThrow (const File& dirToCreate)
+    {
+        if (! dirToCreate.createDirectory())
+            throw build_tools::SaveError ("Can't create folder: " + dirToCreate.getFullPathName());
+    }
+
+    static void writeXmlOrThrow (const XmlElement& xml, const File& file, const String& encoding,
+                                 int maxCharsPerLine, bool useUnixNewLines = false)
+    {
+        XmlElement::TextFormat format;
+        format.customEncoding = encoding;
+        format.lineWrapLength = maxCharsPerLine;
+        format.newLineChars = useUnixNewLines ? "\n" : "\r\n";
+
+        MemoryOutputStream mo (8192);
+        xml.writeTo (mo, format);
+        build_tools::overwriteFileIfDifferentOrThrow (file, mo);
+    }
+
+private:
+    //==============================================================================
+    void valueChanged (Value&) override   { updateCompilerFlagValues(); }
+    void updateCompilerFlagValues();
+
+    //==============================================================================
+    static String addLibPrefix (const String name)
+    {
+        return name.startsWith ("lib") ? name
+                                       : "lib" + name;
+    }
+
+    static String addSuffix (const String name, const String suffix)
+    {
+        return name.endsWithIgnoreCase (suffix) ? name
+                                                : name + suffix;
+    }
+
+    void createDependencyPathProperties (PropertyListBuilder&);
+    void createIconProperties (PropertyListBuilder&);
+    void addVSTPathsIfPluginOrHost();
+    void addARAPathsIfPluginOrHost();
+    void addCommonAudioPluginSettings();
+    void addLegacyVSTFolderToPathIfSpecified();
+    build_tools::RelativePath getInternalVST3SDKPath();
+    void addAAXFoldersToPath();
+    void addARAFoldersToPath();
+
+    JUCE_DECLARE_NON_COPYABLE_WITH_LEAK_DETECTOR (ProjectExporter)
+};