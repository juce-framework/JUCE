--- conflicted
+++ resolved
@@ -1,238 +1,235 @@
-/*
-  ==============================================================================
-
-   This file is part of the JUCE library.
-   Copyright (c) 2017 - ROLI Ltd.
-
-   JUCE is an open source library subject to commercial or open-source
-   licensing.
-
-   By using JUCE, you agree to the terms of both the JUCE 5 End-User License
-   Agreement and JUCE 5 Privacy Policy (both updated and effective as of the
-   27th April 2017).
-
-   End User License Agreement: www.juce.com/juce-5-licence
-   Privacy Policy: www.juce.com/juce-5-privacy-policy
-
-   Or: You may also use this code under the terms of the GPL v3 (see
-   www.gnu.org/licenses).
-
-   JUCE IS PROVIDED "AS IS" WITHOUT ANY WARRANTY, AND ALL WARRANTIES, WHETHER
-   EXPRESSED OR IMPLIED, INCLUDING MERCHANTABILITY AND FITNESS FOR PURPOSE, ARE
-   DISCLAIMED.
-
-  ==============================================================================
-*/
-
-#include "../Application/jucer_Headers.h"
-#include "jucer_ProjectSaver.h"
-
-#include "jucer_ProjectExport_CLion.h"
-
-//==============================================================================
-namespace
-{
-    inline int countMaxPluginChannels (const String& configString, bool isInput)
-    {
-        auto configs = StringArray::fromTokens (configString, ", {}", {});
-        configs.trim();
-        configs.removeEmptyStrings();
-        jassert ((configs.size() & 1) == 0);  // looks like a syntax error in the configs?
-
-        int maxVal = 0;
-
-        for (int i = (isInput ? 0 : 1); i < configs.size(); i += 2)
-            maxVal = jmax (maxVal, configs[i].getIntValue());
-
-        return maxVal;
-    }
-
-    inline String boolToString (bool b)
-    {
-        return b ? "1" : "0";
-    }
-
-    inline String toStringLiteral (const String& v)
-    {
-        return CppTokeniserFunctions::addEscapeChars (v).quoted();
-    }
-
-    inline String toCharLiteral (const String& v)
-    {
-        auto fourCharCode = v.substring (0, 4);
-        uint32 hexRepresentation = 0;
-
-        for (int i = 0; i < 4; ++i)
-            hexRepresentation = (hexRepresentation << 8u)
-                             |  (static_cast<unsigned int> (fourCharCode[i]) & 0xffu);
-
-        return "0x" + String::toHexString (static_cast<int> (hexRepresentation))
-                 + " // "
-                 + CppTokeniserFunctions::addEscapeChars (fourCharCode).quoted ('\'');
-    }
-}
-
-//==============================================================================
-void ProjectSaver::writePluginCharacteristicsFile()
-{
-    StringPairArray flags;
-    flags.set ("JucePlugin_Build_VST",                   boolToString (project.shouldBuildVST()));
-    flags.set ("JucePlugin_Build_VST3",                  boolToString (project.shouldBuildVST3()));
-    flags.set ("JucePlugin_Build_AU",                    boolToString (project.shouldBuildAU()));
-    flags.set ("JucePlugin_Build_AUv3",                  boolToString (project.shouldBuildAUv3()));
-    flags.set ("JucePlugin_Build_RTAS",                  boolToString (project.shouldBuildRTAS()));
-    flags.set ("JucePlugin_Build_AAX",                   boolToString (project.shouldBuildAAX()));
-    flags.set ("JucePlugin_Build_Standalone",            boolToString (project.shouldBuildStandalonePlugin()));
-    flags.set ("JucePlugin_Build_Unity",                 boolToString (project.shouldBuildUnityPlugin()));
-    flags.set ("JucePlugin_Enable_IAA",                  boolToString (project.shouldEnableIAA()));
-    flags.set ("JucePlugin_Enable_ARA",                  boolToString (project.shouldEnableARA()));
-    flags.set ("JucePlugin_Name",                        toStringLiteral (project.getPluginNameString()));
-    flags.set ("JucePlugin_Desc",                        toStringLiteral (project.getPluginDescriptionString()));
-    flags.set ("JucePlugin_Manufacturer",                toStringLiteral (project.getPluginManufacturerString()));
-    flags.set ("JucePlugin_ManufacturerWebsite",         toStringLiteral (project.getCompanyWebsiteString()));
-    flags.set ("JucePlugin_ManufacturerEmail",           toStringLiteral (project.getCompanyEmailString()));
-    flags.set ("JucePlugin_ManufacturerCode",            toCharLiteral (project.getPluginManufacturerCodeString()));
-    flags.set ("JucePlugin_PluginCode",                  toCharLiteral (project.getPluginCodeString()));
-    flags.set ("JucePlugin_IsSynth",                     boolToString (project.isPluginSynth()));
-    flags.set ("JucePlugin_WantsMidiInput",              boolToString (project.pluginWantsMidiInput()));
-    flags.set ("JucePlugin_ProducesMidiOutput",          boolToString (project.pluginProducesMidiOutput()));
-    flags.set ("JucePlugin_IsMidiEffect",                boolToString (project.isPluginMidiEffect()));
-    flags.set ("JucePlugin_EditorRequiresKeyboardFocus", boolToString (project.pluginEditorNeedsKeyFocus()));
-    flags.set ("JucePlugin_Version",                     project.getVersionString());
-    flags.set ("JucePlugin_VersionCode",                 project.getVersionAsHex());
-    flags.set ("JucePlugin_VersionString",               toStringLiteral (project.getVersionString()));
-    flags.set ("JucePlugin_VSTUniqueID",                 "JucePlugin_PluginCode");
-    flags.set ("JucePlugin_VSTCategory",                 project.getVSTCategoryString());
-    flags.set ("JucePlugin_Vst3Category",                toStringLiteral (project.getVST3CategoryString()));
-    flags.set ("JucePlugin_AUMainType",                  project.getAUMainTypeString());
-    flags.set ("JucePlugin_AUSubType",                   "JucePlugin_PluginCode");
-    flags.set ("JucePlugin_AUExportPrefix",              project.getPluginAUExportPrefixString());
-    flags.set ("JucePlugin_AUExportPrefixQuoted",        toStringLiteral (project.getPluginAUExportPrefixString()));
-    flags.set ("JucePlugin_AUManufacturerCode",          "JucePlugin_ManufacturerCode");
-    flags.set ("JucePlugin_CFBundleIdentifier",          project.getBundleIdentifierString());
-    flags.set ("JucePlugin_RTASCategory",                String (project.getRTASCategory()));
-    flags.set ("JucePlugin_RTASManufacturerCode",        "JucePlugin_ManufacturerCode");
-    flags.set ("JucePlugin_RTASProductId",               "JucePlugin_PluginCode");
-    flags.set ("JucePlugin_RTASDisableBypass",           boolToString (project.isPluginRTASBypassDisabled()));
-    flags.set ("JucePlugin_RTASDisableMultiMono",        boolToString (project.isPluginRTASMultiMonoDisabled()));
-    flags.set ("JucePlugin_AAXIdentifier",               project.getAAXIdentifierString());  
-    flags.set ("JucePlugin_AAXManufacturerCode",         "JucePlugin_ManufacturerCode");
-    flags.set ("JucePlugin_AAXProductId",                "JucePlugin_PluginCode");
-    flags.set ("JucePlugin_AAXCategory",                 String (project.getAAXCategory()));
-    flags.set ("JucePlugin_AAXDisableBypass",            boolToString (project.isPluginAAXBypassDisabled()));
-    flags.set ("JucePlugin_AAXDisableMultiMono",         boolToString (project.isPluginAAXMultiMonoDisabled()));
-    flags.set ("JucePlugin_IAAType",                     toCharLiteral (project.getIAATypeCode()));
-    flags.set ("JucePlugin_IAASubType",                  "JucePlugin_PluginCode");
-    flags.set ("JucePlugin_IAAName",                     project.getIAAPluginName().quoted());
-<<<<<<< HEAD
-    flags.set ("JucePlugin_ARAContentTypes",             String (project.getARAContentTypes()));
-    flags.set ("JucePlugin_ARATransformationFlags",      String (project.getARATransformationFlags()));
-    flags.set ("JucePlugin_ARAFactoryID",                toStringLiteral(project.getARAFactoryIDString()));
-    flags.set ("JucePlugin_ARADocumentArchiveID",        toStringLiteral(project.getARADocumentArchiveIDString()));
-    flags.set ("JucePlugin_ARACompatibleArchiveIDs",     toStringLiteral(project.getARACompatibleArchiveIDStrings()));
-=======
-    flags.set ("JucePlugin_VSTNumMidiInputs",            project.getVSTNumMIDIInputsString());
-    flags.set ("JucePlugin_VSTNumMidiOutputs",           project.getVSTNumMIDIOutputsString());
->>>>>>> 9d6b393a
-
-    {
-        String plugInChannelConfig = project.getPluginChannelConfigsString();
-
-        if (plugInChannelConfig.isNotEmpty())
-        {
-            flags.set ("JucePlugin_MaxNumInputChannels",            String (countMaxPluginChannels (plugInChannelConfig, true)));
-            flags.set ("JucePlugin_MaxNumOutputChannels",           String (countMaxPluginChannels (plugInChannelConfig, false)));
-            flags.set ("JucePlugin_PreferredChannelConfigurations", plugInChannelConfig);
-        }
-    }
-
-    MemoryOutputStream mem;
-    mem.setNewLineString (projectLineFeed);
-
-    mem << "//==============================================================================" << newLine
-        << "// Audio plugin settings.." << newLine
-        << newLine;
-
-    for (int i = 0; i < flags.size(); ++i)
-    {
-        mem << "#ifndef  " << flags.getAllKeys()[i] << newLine
-            << " #define " << flags.getAllKeys()[i].paddedRight (' ', 32) << "  "
-                           << flags.getAllValues()[i] << newLine
-            << "#endif" << newLine;
-    }
-
-    setExtraAppConfigFileContent (mem.toString());
-}
-
-void ProjectSaver::writeProjects (const OwnedArray<LibraryModule>& modules, const String& specifiedExporterToSave, bool isCommandLineApp)
-{
-    ThreadPool threadPool;
-
-    // keep a copy of the basic generated files group, as each exporter may modify it.
-    auto originalGeneratedGroup = generatedFilesGroup.state.createCopy();
-
-    CLionProjectExporter* clionExporter = nullptr;
-    OwnedArray<ProjectExporter> exporters;
-
-    try
-    {
-        for (Project::ExporterIterator exp (project); exp.next();)
-        {
-            if (specifiedExporterToSave.isNotEmpty() && exp->getName() != specifiedExporterToSave)
-                continue;
-
-            auto* exporter = exporters.add (exp.exporter.release());
-
-            exporter->initialiseDependencyPathValues();
-
-            if (exporter->getTargetFolder().createDirectory())
-            {
-                if (exporter->isCLion())
-                {
-                    clionExporter = dynamic_cast<CLionProjectExporter*> (exporter);
-                }
-                else
-                {
-                    exporter->copyMainGroupFromProject();
-                    exporter->settings = exporter->settings.createCopy();
-
-                    exporter->addToExtraSearchPaths (RelativePath ("JuceLibraryCode", RelativePath::projectFolder));
-
-                    generatedFilesGroup.state = originalGeneratedGroup.createCopy();
-                    exporter->addSettingsForProjectType (project.getProjectType());
-
-                    for (auto& module: modules)
-                        module->addSettingsForModuleToExporter (*exporter, *this);
-
-                    generatedFilesGroup.sortAlphabetically (true, true);
-                    exporter->getAllGroups().add (generatedFilesGroup);
-                }
-
-                if (isCommandLineApp)
-                    saveExporter (exporter, modules);
-                else
-                    threadPool.addJob (new ExporterJob (*this, exporter, modules), true);
-            }
-            else
-            {
-                addError ("Can't create folder: " + exporter->getTargetFolder().getFullPathName());
-            }
-        }
-    }
-    catch (ProjectExporter::SaveError& saveError)
-    {
-        addError (saveError.message);
-    }
-
-    if (! isCommandLineApp)
-        while (threadPool.getNumJobs() > 0)
-            Thread::sleep (10);
-
-    if (clionExporter != nullptr)
-    {
-        for (auto* exporter : exporters)
-            clionExporter->writeCMakeListsExporterSection (exporter);
-
-        std::cout << "Finished saving: " << clionExporter->getName() << std::endl;
-    }
-}
+/*
+  ==============================================================================
+
+   This file is part of the JUCE library.
+   Copyright (c) 2017 - ROLI Ltd.
+
+   JUCE is an open source library subject to commercial or open-source
+   licensing.
+
+   By using JUCE, you agree to the terms of both the JUCE 5 End-User License
+   Agreement and JUCE 5 Privacy Policy (both updated and effective as of the
+   27th April 2017).
+
+   End User License Agreement: www.juce.com/juce-5-licence
+   Privacy Policy: www.juce.com/juce-5-privacy-policy
+
+   Or: You may also use this code under the terms of the GPL v3 (see
+   www.gnu.org/licenses).
+
+   JUCE IS PROVIDED "AS IS" WITHOUT ANY WARRANTY, AND ALL WARRANTIES, WHETHER
+   EXPRESSED OR IMPLIED, INCLUDING MERCHANTABILITY AND FITNESS FOR PURPOSE, ARE
+   DISCLAIMED.
+
+  ==============================================================================
+*/
+
+#include "../Application/jucer_Headers.h"
+#include "jucer_ProjectSaver.h"
+
+#include "jucer_ProjectExport_CLion.h"
+
+//==============================================================================
+namespace
+{
+    inline int countMaxPluginChannels (const String& configString, bool isInput)
+    {
+        auto configs = StringArray::fromTokens (configString, ", {}", {});
+        configs.trim();
+        configs.removeEmptyStrings();
+        jassert ((configs.size() & 1) == 0);  // looks like a syntax error in the configs?
+
+        int maxVal = 0;
+
+        for (int i = (isInput ? 0 : 1); i < configs.size(); i += 2)
+            maxVal = jmax (maxVal, configs[i].getIntValue());
+
+        return maxVal;
+    }
+
+    inline String boolToString (bool b)
+    {
+        return b ? "1" : "0";
+    }
+
+    inline String toStringLiteral (const String& v)
+    {
+        return CppTokeniserFunctions::addEscapeChars (v).quoted();
+    }
+
+    inline String toCharLiteral (const String& v)
+    {
+        auto fourCharCode = v.substring (0, 4);
+        uint32 hexRepresentation = 0;
+
+        for (int i = 0; i < 4; ++i)
+            hexRepresentation = (hexRepresentation << 8u)
+                             |  (static_cast<unsigned int> (fourCharCode[i]) & 0xffu);
+
+        return "0x" + String::toHexString (static_cast<int> (hexRepresentation))
+                 + " // "
+                 + CppTokeniserFunctions::addEscapeChars (fourCharCode).quoted ('\'');
+    }
+}
+
+//==============================================================================
+void ProjectSaver::writePluginCharacteristicsFile()
+{
+    StringPairArray flags;
+    flags.set ("JucePlugin_Build_VST",                   boolToString (project.shouldBuildVST()));
+    flags.set ("JucePlugin_Build_VST3",                  boolToString (project.shouldBuildVST3()));
+    flags.set ("JucePlugin_Build_AU",                    boolToString (project.shouldBuildAU()));
+    flags.set ("JucePlugin_Build_AUv3",                  boolToString (project.shouldBuildAUv3()));
+    flags.set ("JucePlugin_Build_RTAS",                  boolToString (project.shouldBuildRTAS()));
+    flags.set ("JucePlugin_Build_AAX",                   boolToString (project.shouldBuildAAX()));
+    flags.set ("JucePlugin_Build_Standalone",            boolToString (project.shouldBuildStandalonePlugin()));
+    flags.set ("JucePlugin_Build_Unity",                 boolToString (project.shouldBuildUnityPlugin()));
+    flags.set ("JucePlugin_Enable_IAA",                  boolToString (project.shouldEnableIAA()));
+    flags.set ("JucePlugin_Enable_ARA",                  boolToString (project.shouldEnableARA()));
+    flags.set ("JucePlugin_Name",                        toStringLiteral (project.getPluginNameString()));
+    flags.set ("JucePlugin_Desc",                        toStringLiteral (project.getPluginDescriptionString()));
+    flags.set ("JucePlugin_Manufacturer",                toStringLiteral (project.getPluginManufacturerString()));
+    flags.set ("JucePlugin_ManufacturerWebsite",         toStringLiteral (project.getCompanyWebsiteString()));
+    flags.set ("JucePlugin_ManufacturerEmail",           toStringLiteral (project.getCompanyEmailString()));
+    flags.set ("JucePlugin_ManufacturerCode",            toCharLiteral (project.getPluginManufacturerCodeString()));
+    flags.set ("JucePlugin_PluginCode",                  toCharLiteral (project.getPluginCodeString()));
+    flags.set ("JucePlugin_IsSynth",                     boolToString (project.isPluginSynth()));
+    flags.set ("JucePlugin_WantsMidiInput",              boolToString (project.pluginWantsMidiInput()));
+    flags.set ("JucePlugin_ProducesMidiOutput",          boolToString (project.pluginProducesMidiOutput()));
+    flags.set ("JucePlugin_IsMidiEffect",                boolToString (project.isPluginMidiEffect()));
+    flags.set ("JucePlugin_EditorRequiresKeyboardFocus", boolToString (project.pluginEditorNeedsKeyFocus()));
+    flags.set ("JucePlugin_Version",                     project.getVersionString());
+    flags.set ("JucePlugin_VersionCode",                 project.getVersionAsHex());
+    flags.set ("JucePlugin_VersionString",               toStringLiteral (project.getVersionString()));
+    flags.set ("JucePlugin_VSTUniqueID",                 "JucePlugin_PluginCode");
+    flags.set ("JucePlugin_VSTCategory",                 project.getVSTCategoryString());
+    flags.set ("JucePlugin_Vst3Category",                toStringLiteral (project.getVST3CategoryString()));
+    flags.set ("JucePlugin_AUMainType",                  project.getAUMainTypeString());
+    flags.set ("JucePlugin_AUSubType",                   "JucePlugin_PluginCode");
+    flags.set ("JucePlugin_AUExportPrefix",              project.getPluginAUExportPrefixString());
+    flags.set ("JucePlugin_AUExportPrefixQuoted",        toStringLiteral (project.getPluginAUExportPrefixString()));
+    flags.set ("JucePlugin_AUManufacturerCode",          "JucePlugin_ManufacturerCode");
+    flags.set ("JucePlugin_CFBundleIdentifier",          project.getBundleIdentifierString());
+    flags.set ("JucePlugin_RTASCategory",                String (project.getRTASCategory()));
+    flags.set ("JucePlugin_RTASManufacturerCode",        "JucePlugin_ManufacturerCode");
+    flags.set ("JucePlugin_RTASProductId",               "JucePlugin_PluginCode");
+    flags.set ("JucePlugin_RTASDisableBypass",           boolToString (project.isPluginRTASBypassDisabled()));
+    flags.set ("JucePlugin_RTASDisableMultiMono",        boolToString (project.isPluginRTASMultiMonoDisabled()));
+    flags.set ("JucePlugin_AAXIdentifier",               project.getAAXIdentifierString());  
+    flags.set ("JucePlugin_AAXManufacturerCode",         "JucePlugin_ManufacturerCode");
+    flags.set ("JucePlugin_AAXProductId",                "JucePlugin_PluginCode");
+    flags.set ("JucePlugin_AAXCategory",                 String (project.getAAXCategory()));
+    flags.set ("JucePlugin_AAXDisableBypass",            boolToString (project.isPluginAAXBypassDisabled()));
+    flags.set ("JucePlugin_AAXDisableMultiMono",         boolToString (project.isPluginAAXMultiMonoDisabled()));
+    flags.set ("JucePlugin_IAAType",                     toCharLiteral (project.getIAATypeCode()));
+    flags.set ("JucePlugin_IAASubType",                  "JucePlugin_PluginCode");
+    flags.set ("JucePlugin_IAAName",                     project.getIAAPluginName().quoted());
+    flags.set ("JucePlugin_ARAContentTypes",             String (project.getARAContentTypes()));
+    flags.set ("JucePlugin_ARATransformationFlags",      String (project.getARATransformationFlags()));
+    flags.set ("JucePlugin_ARAFactoryID",                toStringLiteral(project.getARAFactoryIDString()));
+    flags.set ("JucePlugin_ARADocumentArchiveID",        toStringLiteral(project.getARADocumentArchiveIDString()));
+    flags.set ("JucePlugin_ARACompatibleArchiveIDs",     toStringLiteral(project.getARACompatibleArchiveIDStrings()));
+    flags.set ("JucePlugin_VSTNumMidiInputs",            project.getVSTNumMIDIInputsString());
+    flags.set ("JucePlugin_VSTNumMidiOutputs",           project.getVSTNumMIDIOutputsString());
+
+    {
+        String plugInChannelConfig = project.getPluginChannelConfigsString();
+
+        if (plugInChannelConfig.isNotEmpty())
+        {
+            flags.set ("JucePlugin_MaxNumInputChannels",            String (countMaxPluginChannels (plugInChannelConfig, true)));
+            flags.set ("JucePlugin_MaxNumOutputChannels",           String (countMaxPluginChannels (plugInChannelConfig, false)));
+            flags.set ("JucePlugin_PreferredChannelConfigurations", plugInChannelConfig);
+        }
+    }
+
+    MemoryOutputStream mem;
+    mem.setNewLineString (projectLineFeed);
+
+    mem << "//==============================================================================" << newLine
+        << "// Audio plugin settings.." << newLine
+        << newLine;
+
+    for (int i = 0; i < flags.size(); ++i)
+    {
+        mem << "#ifndef  " << flags.getAllKeys()[i] << newLine
+            << " #define " << flags.getAllKeys()[i].paddedRight (' ', 32) << "  "
+                           << flags.getAllValues()[i] << newLine
+            << "#endif" << newLine;
+    }
+
+    setExtraAppConfigFileContent (mem.toString());
+}
+
+void ProjectSaver::writeProjects (const OwnedArray<LibraryModule>& modules, const String& specifiedExporterToSave, bool isCommandLineApp)
+{
+    ThreadPool threadPool;
+
+    // keep a copy of the basic generated files group, as each exporter may modify it.
+    auto originalGeneratedGroup = generatedFilesGroup.state.createCopy();
+
+    CLionProjectExporter* clionExporter = nullptr;
+    OwnedArray<ProjectExporter> exporters;
+
+    try
+    {
+        for (Project::ExporterIterator exp (project); exp.next();)
+        {
+            if (specifiedExporterToSave.isNotEmpty() && exp->getName() != specifiedExporterToSave)
+                continue;
+
+            auto* exporter = exporters.add (exp.exporter.release());
+
+            exporter->initialiseDependencyPathValues();
+
+            if (exporter->getTargetFolder().createDirectory())
+            {
+                if (exporter->isCLion())
+                {
+                    clionExporter = dynamic_cast<CLionProjectExporter*> (exporter);
+                }
+                else
+                {
+                    exporter->copyMainGroupFromProject();
+                    exporter->settings = exporter->settings.createCopy();
+
+                    exporter->addToExtraSearchPaths (RelativePath ("JuceLibraryCode", RelativePath::projectFolder));
+
+                    generatedFilesGroup.state = originalGeneratedGroup.createCopy();
+                    exporter->addSettingsForProjectType (project.getProjectType());
+
+                    for (auto& module: modules)
+                        module->addSettingsForModuleToExporter (*exporter, *this);
+
+                    generatedFilesGroup.sortAlphabetically (true, true);
+                    exporter->getAllGroups().add (generatedFilesGroup);
+                }
+
+                if (isCommandLineApp)
+                    saveExporter (exporter, modules);
+                else
+                    threadPool.addJob (new ExporterJob (*this, exporter, modules), true);
+            }
+            else
+            {
+                addError ("Can't create folder: " + exporter->getTargetFolder().getFullPathName());
+            }
+        }
+    }
+    catch (ProjectExporter::SaveError& saveError)
+    {
+        addError (saveError.message);
+    }
+
+    if (! isCommandLineApp)
+        while (threadPool.getNumJobs() > 0)
+            Thread::sleep (10);
+
+    if (clionExporter != nullptr)
+    {
+        for (auto* exporter : exporters)
+            clionExporter->writeCMakeListsExporterSection (exporter);
+
+        std::cout << "Finished saving: " << clionExporter->getName() << std::endl;
+    }
+}