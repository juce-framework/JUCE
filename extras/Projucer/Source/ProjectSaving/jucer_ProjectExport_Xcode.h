--- conflicted
+++ resolved
@@ -1,3604 +1,3595 @@
-/*
-  ==============================================================================
-
-   This file is part of the JUCE library.
-   Copyright (c) 2020 - Raw Material Software Limited
-
-   JUCE is an open source library subject to commercial or open-source
-   licensing.
-
-   By using JUCE, you agree to the terms of both the JUCE 6 End-User License
-   Agreement and JUCE Privacy Policy (both effective as of the 16th June 2020).
-
-   End User License Agreement: www.juce.com/juce-6-licence
-   Privacy Policy: www.juce.com/juce-privacy-policy
-
-   Or: You may also use this code under the terms of the GPL v3 (see
-   www.gnu.org/licenses).
-
-   JUCE IS PROVIDED "AS IS" WITHOUT ANY WARRANTY, AND ALL WARRANTIES, WHETHER
-   EXPRESSED OR IMPLIED, INCLUDING MERCHANTABILITY AND FITNESS FOR PURPOSE, ARE
-   DISCLAIMED.
-
-  ==============================================================================
-*/
-
-#pragma once
-
-#include "jucer_XcodeProjectParser.h"
-
-//==============================================================================
-constexpr auto* macOSArch_Default        = "default";
-constexpr auto* macOSArch_Native         = "Native";
-constexpr auto* macOSArch_32BitUniversal = "32BitUniversal";
-constexpr auto* macOSArch_64BitUniversal = "64BitUniversal";
-constexpr auto* macOSArch_64Bit          = "64Bit";
-constexpr auto* macOSArch_64BitIntel     = "64BitIntel";
-
-//==============================================================================
-class XcodeProjectExporter  : public ProjectExporter
-{
-public:
-    //==============================================================================
-    static String getDisplayNameMac()        { return "Xcode (macOS)"; }
-    static String getDisplayNameiOS()        { return "Xcode (iOS)"; }
-
-    static String getTargetFolderNameMac()   { return "MacOSX"; }
-    static String getTargetFolderNameiOS()   { return "iOS"; }
-
-    static String getValueTreeTypeNameMac()  { return "XCODE_MAC"; }
-    static String getValueTreeTypeNameiOS()  { return "XCODE_IPHONE"; }
-
-    //==============================================================================
-    XcodeProjectExporter (Project& p, const ValueTree& t, const bool isIOS)
-        : ProjectExporter (p, t),
-          xcodeCanUseDwarf (true),
-          iOS (isIOS),
-          applicationCategoryValue                     (settings, Ids::applicationCategory,                     getUndoManager(), ""),
-          customPListValue                             (settings, Ids::customPList,                             getUndoManager()),
-          pListPrefixHeaderValue                       (settings, Ids::pListPrefixHeader,                       getUndoManager()),
-          pListPreprocessValue                         (settings, Ids::pListPreprocess,                         getUndoManager()),
-          subprojectsValue                             (settings, Ids::xcodeSubprojects,                        getUndoManager()),
-          validArchsValue                              (settings, Ids::xcodeValidArchs,                         getUndoManager(), getAllArchs(), ","),
-          extraFrameworksValue                         (settings, Ids::extraFrameworks,                         getUndoManager()),
-          frameworkSearchPathsValue                    (settings, Ids::frameworkSearchPaths,                    getUndoManager()),
-          extraCustomFrameworksValue                   (settings, Ids::extraCustomFrameworks,                   getUndoManager()),
-          embeddedFrameworksValue                      (settings, Ids::embeddedFrameworks,                      getUndoManager()),
-          postbuildCommandValue                        (settings, Ids::postbuildCommand,                        getUndoManager()),
-          prebuildCommandValue                         (settings, Ids::prebuildCommand,                         getUndoManager()),
-          duplicateAppExResourcesFolderValue           (settings, Ids::duplicateAppExResourcesFolder,           getUndoManager(), true),
-          iosDeviceFamilyValue                         (settings, Ids::iosDeviceFamily,                         getUndoManager(), "1,2"),
-          iPhoneScreenOrientationValue                 (settings, Ids::iPhoneScreenOrientation,                 getUndoManager(), getDefaultScreenOrientations(), ","),
-          iPadScreenOrientationValue                   (settings, Ids::iPadScreenOrientation,                   getUndoManager(), getDefaultScreenOrientations(), ","),
-          customXcodeResourceFoldersValue              (settings, Ids::customXcodeResourceFolders,              getUndoManager()),
-          customXcassetsFolderValue                    (settings, Ids::customXcassetsFolder,                    getUndoManager()),
-          appSandboxValue                              (settings, Ids::appSandbox,                              getUndoManager()),
-          appSandboxInheritanceValue                   (settings, Ids::appSandboxInheritance,                   getUndoManager()),
-          appSandboxOptionsValue                       (settings, Ids::appSandboxOptions,                       getUndoManager(), Array<var>(), ","),
-          hardenedRuntimeValue                         (settings, Ids::hardenedRuntime,                         getUndoManager()),
-          hardenedRuntimeOptionsValue                  (settings, Ids::hardenedRuntimeOptions,                  getUndoManager(), Array<var>(), ","),
-          microphonePermissionNeededValue              (settings, Ids::microphonePermissionNeeded,              getUndoManager()),
-          microphonePermissionsTextValue               (settings, Ids::microphonePermissionsText,               getUndoManager(),
-                                                        "This app requires audio input. If you do not have an audio interface connected it will use the built-in microphone."),
-          cameraPermissionNeededValue                  (settings, Ids::cameraPermissionNeeded,                  getUndoManager()),
-          cameraPermissionTextValue                    (settings, Ids::cameraPermissionText,                    getUndoManager(),
-                                                        "This app requires access to the camera to function correctly."),
-          bluetoothPermissionNeededValue               (settings, Ids::iosBluetoothPermissionNeeded,            getUndoManager()),
-          bluetoothPermissionTextValue                 (settings, Ids::iosBluetoothPermissionText,              getUndoManager(),
-                                                        "This app requires access to Bluetooth to function correctly."),
-          sendAppleEventsPermissionNeededValue         (settings, Ids::sendAppleEventsPermissionNeeded, getUndoManager()),
-          sendAppleEventsPermissionTextValue           (settings, Ids::sendAppleEventsPermissionText, getUndoManager(),
-                                                        "This app requires the ability to send Apple events to function correctly."),
-          uiFileSharingEnabledValue                    (settings, Ids::UIFileSharingEnabled,                    getUndoManager()),
-          uiSupportsDocumentBrowserValue               (settings, Ids::UISupportsDocumentBrowser,               getUndoManager()),
-          uiStatusBarHiddenValue                       (settings, Ids::UIStatusBarHidden,                       getUndoManager()),
-          uiRequiresFullScreenValue                    (settings, Ids::UIRequiresFullScreen,                    getUndoManager(), true),
-          documentExtensionsValue                      (settings, Ids::documentExtensions,                      getUndoManager()),
-          iosInAppPurchasesValue                       (settings, Ids::iosInAppPurchases,                       getUndoManager()),
-          iosContentSharingValue                       (settings, Ids::iosContentSharing,                       getUndoManager(), true),
-          iosBackgroundAudioValue                      (settings, Ids::iosBackgroundAudio,                      getUndoManager()),
-          iosBackgroundBleValue                        (settings, Ids::iosBackgroundBle,                        getUndoManager()),
-          iosPushNotificationsValue                    (settings, Ids::iosPushNotifications,                    getUndoManager()),
-          iosAppGroupsValue                            (settings, Ids::iosAppGroups,                            getUndoManager()),
-          iCloudPermissionsValue                       (settings, Ids::iCloudPermissions,                       getUndoManager()),
-          networkingMulticastValue                     (settings, Ids::networkingMulticast,                     getUndoManager()),
-          iosDevelopmentTeamIDValue                    (settings, Ids::iosDevelopmentTeamID,                    getUndoManager()),
-          iosAppGroupsIDValue                          (settings, Ids::iosAppGroupsId,                          getUndoManager()),
-          keepCustomXcodeSchemesValue                  (settings, Ids::keepCustomXcodeSchemes,                  getUndoManager()),
-          useHeaderMapValue                            (settings, Ids::useHeaderMap,                            getUndoManager()),
-          customLaunchStoryboardValue                  (settings, Ids::customLaunchStoryboard,                  getUndoManager()),
-          exporterBundleIdentifierValue                (settings, Ids::bundleIdentifier,                        getUndoManager()),
-          suppressPlistResourceUsageValue              (settings, Ids::suppressPlistResourceUsage,              getUndoManager()),
-          useLegacyBuildSystemValue                    (settings, Ids::useLegacyBuildSystem,                    getUndoManager()),
-          buildNumber                                  (settings, Ids::buildNumber,                             getUndoManager())
-    {
-        if (iOS)
-        {
-            name = getDisplayNameiOS();
-            targetLocationValue.setDefault (getDefaultBuildsRootFolder() + getTargetFolderNameiOS());
-        }
-        else
-        {
-            name = getDisplayNameMac();
-            targetLocationValue.setDefault (getDefaultBuildsRootFolder() + getTargetFolderNameMac());
-        }
-    }
-
-    static XcodeProjectExporter* createForSettings (Project& projectToUse, const ValueTree& settingsToUse)
-    {
-        if (settingsToUse.hasType (getValueTreeTypeNameMac()))  return new XcodeProjectExporter (projectToUse, settingsToUse, false);
-        if (settingsToUse.hasType (getValueTreeTypeNameiOS()))  return new XcodeProjectExporter (projectToUse, settingsToUse, true);
-
-        return nullptr;
-    }
-
-    //==============================================================================
-    String getApplicationCategoryString() const             { return applicationCategoryValue.get(); }
-
-    String getPListToMergeString() const                    { return customPListValue.get(); }
-    String getPListPrefixHeaderString() const               { return pListPrefixHeaderValue.get(); }
-    bool isPListPreprocessEnabled() const                   { return pListPreprocessValue.get(); }
-
-    String getSubprojectsString() const                     { return subprojectsValue.get(); }
-
-    String getExtraFrameworksString() const                 { return extraFrameworksValue.get(); }
-    String getFrameworkSearchPathsString() const            { return frameworkSearchPathsValue.get(); }
-    String getExtraCustomFrameworksString() const           { return extraCustomFrameworksValue.get(); }
-    String getEmbeddedFrameworksString() const              { return embeddedFrameworksValue.get(); }
-
-    String getPostBuildScript() const                       { return postbuildCommandValue.get(); }
-    String getPreBuildScript() const                        { return prebuildCommandValue.get(); }
-
-    bool shouldDuplicateAppExResourcesFolder() const        { return duplicateAppExResourcesFolderValue.get(); }
-
-    String getDeviceFamilyString() const                    { return iosDeviceFamilyValue.get(); }
-
-    Array<var> getDefaultScreenOrientations() const         { return { "UIInterfaceOrientationPortrait",
-                                                                       "UIInterfaceOrientationLandscapeLeft",
-                                                                       "UIInterfaceOrientationLandscapeRight" }; }
-
-    Array<var> getAllArchs() const                          { return { "i386", "x86_64", "arm64", "arm64e"}; }
-
-    Array<var> getiPhoneScreenOrientations() const          { return *iPhoneScreenOrientationValue.get().getArray(); }
-    Array<var> getiPadScreenOrientations() const            { return *iPadScreenOrientationValue.get().getArray(); }
-
-    String getCustomResourceFoldersString() const           { return customXcodeResourceFoldersValue.get().toString().replaceCharacters ("\r\n", "::"); }
-    String getCustomXcassetsFolderString() const            { return customXcassetsFolderValue.get(); }
-    String getCustomLaunchStoryboardString() const          { return customLaunchStoryboardValue.get(); }
-    bool shouldAddStoryboardToProject() const               { return getCustomLaunchStoryboardString().isNotEmpty() || getCustomXcassetsFolderString().isEmpty(); }
-
-    bool isHardenedRuntimeEnabled() const                   { return hardenedRuntimeValue.get(); }
-    Array<var> getHardenedRuntimeOptions() const            { return *hardenedRuntimeOptionsValue.get().getArray(); }
-
-    bool isAppSandboxEnabled() const                        { return appSandboxValue.get(); }
-    bool isAppSandboxInhertianceEnabled() const             { return appSandboxInheritanceValue.get(); }
-    Array<var> getAppSandboxOptions() const                 { return *appSandboxOptionsValue.get().getArray(); }
-
-    Array<var> getValidArchs() const                        { return *validArchsValue.get().getArray(); }
-
-    bool isMicrophonePermissionEnabled() const              { return microphonePermissionNeededValue.get(); }
-    String getMicrophonePermissionsTextString() const       { return microphonePermissionsTextValue.get(); }
-
-    bool isCameraPermissionEnabled() const                  { return cameraPermissionNeededValue.get(); }
-    String getCameraPermissionTextString() const            { return cameraPermissionTextValue.get(); }
-
-    bool isBluetoothPermissionEnabled() const               { return bluetoothPermissionNeededValue.get(); }
-    String getBluetoothPermissionTextString() const         { return bluetoothPermissionTextValue.get(); }
-
-    bool isSendAppleEventsPermissionEnabled() const         { return sendAppleEventsPermissionNeededValue.get(); }
-    String getSendAppleEventsPermissionTextString() const   { return sendAppleEventsPermissionTextValue.get(); }
-
-    bool isInAppPurchasesEnabled() const                    { return iosInAppPurchasesValue.get(); }
-    bool isContentSharingEnabled() const                    { return iosContentSharingValue.get(); }
-    bool isBackgroundAudioEnabled() const                   { return iosBackgroundAudioValue.get(); }
-    bool isBackgroundBleEnabled() const                     { return iosBackgroundBleValue.get(); }
-    bool isPushNotificationsEnabled() const                 { return iosPushNotificationsValue.get(); }
-    bool isAppGroupsEnabled() const                         { return iosAppGroupsValue.get(); }
-    bool isiCloudPermissionsEnabled() const                 { return iCloudPermissionsValue.get(); }
-    bool isNetworkingMulticastEnabled() const               { return networkingMulticastValue.get(); }
-    bool isFileSharingEnabled() const                       { return uiFileSharingEnabledValue.get(); }
-    bool isDocumentBrowserEnabled() const                   { return uiSupportsDocumentBrowserValue.get(); }
-    bool isStatusBarHidden() const                          { return uiStatusBarHiddenValue.get(); }
-    bool requiresFullScreen() const                         { return uiRequiresFullScreenValue.get(); }
-
-    bool getSuppressPlistResourceUsage() const              { return suppressPlistResourceUsageValue.get(); }
-
-    bool shouldUseLegacyBuildSystem() const                 { return useLegacyBuildSystemValue.get(); }
-
-    String getDocumentExtensionsString() const              { return documentExtensionsValue.get(); }
-
-    bool shouldKeepCustomXcodeSchemes() const               { return keepCustomXcodeSchemesValue.get(); }
-
-    String getDevelopmentTeamIDString() const               { return iosDevelopmentTeamIDValue.get(); }
-    String getAppGroupIdString() const                      { return iosAppGroupsIDValue.get(); }
-
-    String getBuildNumber() const
-    {
-        const auto buildNumberString = buildNumber.get().toString();
-        return buildNumberString.isNotEmpty() ? buildNumberString : project.getVersionString();
-    }
-
-    String getDefaultLaunchStoryboardName() const           { return "LaunchScreen"; }
-
-    //==============================================================================
-    bool usesMMFiles() const override                       { return true; }
-    bool canCopeWithDuplicateFiles() override               { return true; }
-    bool supportsUserDefinedConfigurations() const override { return true; }
-
-    bool isXcode() const override                           { return true; }
-    bool isVisualStudio() const override                    { return false; }
-    bool isCodeBlocks() const override                      { return false; }
-    bool isMakefile() const override                        { return false; }
-    bool isAndroidStudio() const override                   { return false; }
-    bool isCLion() const override                           { return false; }
-
-    bool isAndroid() const override                         { return false; }
-    bool isWindows() const override                         { return false; }
-    bool isLinux() const override                           { return false; }
-    bool isOSX() const override                             { return ! iOS; }
-    bool isiOS() const override                             { return iOS; }
-
-    Identifier getExporterIdentifier() const override
-    {
-        return iOS ? getValueTreeTypeNameiOS() : getValueTreeTypeNameMac();
-    }
-
-    bool supportsPrecompiledHeaders() const override        { return true; }
-
-    String getNewLineString() const override                { return "\n"; }
-
-    bool supportsTargetType (build_tools::ProjectType::Target::Type type) const override
-    {
-        switch (type)
-        {
-            case build_tools::ProjectType::Target::AudioUnitv3PlugIn:
-            case build_tools::ProjectType::Target::StandalonePlugIn:
-            case build_tools::ProjectType::Target::GUIApp:
-            case build_tools::ProjectType::Target::StaticLibrary:
-            case build_tools::ProjectType::Target::DynamicLibrary:
-            case build_tools::ProjectType::Target::SharedCodeTarget:
-            case build_tools::ProjectType::Target::AggregateTarget:
-                return true;
-            case build_tools::ProjectType::Target::ConsoleApp:
-            case build_tools::ProjectType::Target::VSTPlugIn:
-            case build_tools::ProjectType::Target::VST3PlugIn:
-            case build_tools::ProjectType::Target::AAXPlugIn:
-            case build_tools::ProjectType::Target::RTASPlugIn:
-            case build_tools::ProjectType::Target::AudioUnitPlugIn:
-            case build_tools::ProjectType::Target::UnityPlugIn:
-                return ! iOS;
-            case build_tools::ProjectType::Target::unspecified:
-            default:
-                break;
-        }
-
-        return false;
-    }
-
-    void createExporterProperties (PropertyListBuilder& props) override
-    {
-        if (iOS)
-        {
-            props.add (new TextPropertyComponent (customXcassetsFolderValue, "Custom Xcassets Folder", 128, false),
-                       "If this field is not empty, your Xcode project will use the custom xcassets folder specified here "
-                       "for the app icons and launchimages, and will ignore the Icon files specified above. This will also prevent "
-                       "a launch storyboard from being used.");
-
-            props.add (new TextPropertyComponent (customLaunchStoryboardValue, "Custom Launch Storyboard", 256, false),
-                       "If this field is not empty then the specified launch storyboard file will be added to the project as an Xcode "
-                       "resource and will be used for the app's launch screen, otherwise a default blank launch storyboard will be used. "
-                       "The file path should be relative to the project folder.");
-        }
-
-        props.add (new TextPropertyComponent (customXcodeResourceFoldersValue, "Custom Xcode Resource Folders", 8192, true),
-                   "You can specify a list of custom resource folders here (separated by newlines or whitespace). "
-                   "References to these folders will then be added to the Xcode resources. "
-                   "This way you can specify them for OS X and iOS separately, and modify the content of the resource folders "
-                   "without re-saving the Projucer project.");
-
-        if (getProject().isAudioPluginProject())
-            props.add (new ChoicePropertyComponent (duplicateAppExResourcesFolderValue, "Add Duplicate Resources Folder to App Extension"),
-                       "Disable this to prevent the Projucer from creating a duplicate resources folder for AUv3 app extensions.");
-
-        props.add (new TextPropertyComponent (buildNumber, "Build Number", 128, false),
-                   "The current version of the project. Used to disambiguate different builds of the same project on App Store Connect. "
-                   "If this field is empty, the project's version will be used as the build number. "
-                   "For more details about the difference between the project version and build version, see developer.apple.com/library/archive/technotes/tn2420/_index.html");
-
-        if (iOS)
-        {
-            props.add (new ChoicePropertyComponent (iosDeviceFamilyValue, "Device Family",
-                                                    { "iPhone", "iPad", "Universal" },
-                                                    { "1",      "2",    "1,2" }),
-                       "The device family to target.");
-
-            {
-                StringArray orientationStrings { "Portrait", "Portrait Upside Down",
-                                                 "Landscape Left", "Landscape Right" };
-
-                Array<var> orientationVars { "UIInterfaceOrientationPortrait", "UIInterfaceOrientationPortraitUpsideDown",
-                                             "UIInterfaceOrientationLandscapeLeft", "UIInterfaceOrientationLandscapeRight" };
-
-                props.add (new MultiChoicePropertyComponent (iPhoneScreenOrientationValue, "iPhone Screen Orientation", orientationStrings, orientationVars),
-                           "The screen orientations that this app should support on iPhones.");
-
-                props.add (new MultiChoicePropertyComponent (iPadScreenOrientationValue, "iPad Screen Orientation", orientationStrings, orientationVars),
-                           "The screen orientations that this app should support on iPads.");
-            }
-
-            props.add (new ChoicePropertyComponent (uiFileSharingEnabledValue, "File Sharing Enabled"),
-                       "Enable this to expose your app's files to iTunes.");
-
-            props.add (new ChoicePropertyComponent (uiSupportsDocumentBrowserValue, "Support Document Browser"),
-                       "Enable this to allow the user to access your app documents from a native file chooser.");
-
-            props.add (new ChoicePropertyComponent (uiStatusBarHiddenValue, "Status Bar Hidden"),
-                       "Enable this to disable the status bar in your app.");
-
-            props.add (new ChoicePropertyComponent (uiRequiresFullScreenValue, "Requires Full Screen"),
-                       "Disable this to enable non-fullscreen views such as Slide Over or Split View in your app. "
-                       "You will also need to enable all orientations.");
-        }
-        else if (projectType.isGUIApplication())
-        {
-            props.add (new TextPropertyComponent (documentExtensionsValue, "Document File Extensions", 128, false),
-                       "A comma-separated list of file extensions for documents that your app can open. "
-                       "Using a leading '.' is optional, and the extensions are not case-sensitive.");
-        }
-
-        props.add (new ChoicePropertyComponent (useLegacyBuildSystemValue, "Use Legacy Build System"),
-                   "Enable this to use the deprecated \"Legacy Build System\" in Xcode 10 and above. "
-                   "This may fix build issues that were introduced with the new build system in Xcode 10 and subsequently fixed in Xcode 10.2, "
-                   "however the new build system is recommended for apps targeting Apple silicon.");
-
-        if (isOSX())
-        {
-            std::vector<std::pair<String, String>> appCategories
-            {
-                { "None",                 "" },
-                { "Business",             "business" },
-                { "Developer Tools",      "developer-tools" },
-                { "Education",            "education" },
-                { "Entertainment",        "entertainment" },
-                { "Finace",               "finance" },
-                { "Games",                "games" },
-                { "Games - Action",       "action-games" },
-                { "Games - Adventure",    "adventure-games" },
-                { "Games - Arcade",       "arcade-games" },
-                { "Games - Board",        "board-games" },
-                { "Games - Card",         "card-games" },
-                { "Games - Casino",       "casino-games" },
-                { "Games - Dice",         "dice-games" },
-                { "Games - Educational",  "educational-games" },
-                { "Games - Family",       "family-games" },
-                { "Games - Kids",         "kids-games" },
-                { "Games - Music",        "music-games" },
-                { "Games - Puzzle",       "puzzle-games" },
-                { "Games - Racing",       "racing-games" },
-                { "Games - Role Playing", "role-playing-games" },
-                { "Games - Simulation",   "simulation-games" },
-                { "Games - Sports",       "sports-games" },
-                { "Games - Strategy",     "strategy-games" },
-                { "Games - Trivia",       "trivia-games" },
-                { "Games - Word",         "word-games" },
-                { "Graphics Design",      "graphics-design" },
-                { "Healthcare & Fitness", "healthcare-fitness" },
-                { "Lifestyle",            "lifestyle" },
-                { "Medial",               "medical" },
-                { "Music",                "music" },
-                { "News",                 "news" },
-                { "Photography",          "photography" },
-                { "Productivity",         "productivity" },
-                { "Reference",            "reference" },
-                { "Social Networking",    "social-networking" },
-                { "Sports",               "sports" },
-                { "Travel",               "travel" },
-                { "Utilities",            "utilities" },
-                { "Video",                "video" },
-                { "Weather" ,             "weather" }
-            };
-
-            StringArray appCategoryKeys;
-            Array<var> appCategoryValues;
-
-            for (auto& opt : appCategories)
-            {
-                appCategoryKeys.add (opt.first);
-
-                if (opt.second.isNotEmpty())
-                    appCategoryValues.add ("public.app-category." + opt.second);
-                else
-                    appCategoryValues.add ("");
-            }
-
-            props.add (new ChoicePropertyComponent (applicationCategoryValue,
-                                                    "App Category",
-                                                    appCategoryKeys,
-                                                    appCategoryValues),
-                       "The application category.");
-
-            props.add (new MultiChoicePropertyComponent (validArchsValue, "Valid Architectures", getAllArchs(), getAllArchs()),
-                       "The full set of architectures which this project may target. "
-                       "Each configuration will build for the intersection of this property, and the per-configuration macOS Architecture property");
-
-            props.add (new ChoicePropertyComponent (appSandboxValue, "Use App Sandbox"),
-                       "Enable this to use the app sandbox.");
-
-            props.add (new ChoicePropertyComponentWithEnablement (appSandboxInheritanceValue, appSandboxValue, "App Sandbox Inheritance"),
-                       "If app sandbox is enabled, this setting will configure a child process to inherit the sandbox of its parent. "
-                       "Note that if you enable this and have specified any other app sandbox entitlements below, the child process "
-                       "will fail to launch.");
-
-            std::vector<std::pair<String, String>> sandboxOptions
-            {
-                { "Network: Incoming Connections (Server)",         "network.server" },
-                { "Network: Outgoing Connections (Client)",         "network.client" },
-
-                { "Hardware: Camera",                               "device.camera" },
-                { "Hardware: Microphone",                           "device.microphone" },
-                { "Hardware: USB",                                  "device.usb" },
-                { "Hardware: Printing",                             "print" },
-                { "Hardware: Bluetooth",                            "device.bluetooth" },
-
-                { "App Data: Contacts",                             "personal-information.addressbook" },
-                { "App Data: Location",                             "personal-information.location" },
-                { "App Data: Calendar",                             "personal-information.calendars" },
-
-                { "File Access: User Selected File (Read Only)",    "files.user-selected.read-only" },
-                { "File Access: User Selected File (Read/Write)",   "files.user-selected.read-write" },
-                { "File Access: Downloads Folder (Read Only)",      "files.downloads.read-only" },
-                { "File Access: Downloads Folder (Read/Write)",     "files.downloads.read-write" },
-                { "File Access: Pictures Folder (Read Only)",       "files.pictures.read-only" },
-                { "File Access: Pictures Folder (Read/Write)",      "files.pictures.read-write" },
-                { "File Access: Music Folder (Read Only)",          "assets.music.read-only" },
-                { "File Access: Music Folder (Read/Write)",         "assets.music.read-write" },
-                { "File Access: Movies Folder (Read Only)",         "assets.movies.read-only" },
-                { "File Access: Movies Folder (Read/Write)",        "assets.movies.read-write" },
-
-                { "Temporary Exception: Audio Unit Hosting",                       "temporary-exception.audio-unit-host" },
-                { "Temporary Exception: Global Mach Service",                      "temporary-exception.mach-lookup.global-name" },
-                { "Temporary Exception: Global Mach Service Dynamic Registration", "temporary-exception.mach-register.global-name" },
-                { "Temporary Exception: Home Directory File Access (Read Only)",   "temporary-exception.files.home-relative-path.read-only" },
-                { "Temporary Exception: Home Directory File Access (Read/Write)",  "temporary-exception.files.home-relative-path.read-write" },
-                { "Temporary Exception: Absolute Path File Access (Read Only)",    "temporary-exception.files.absolute-path.read-only" },
-                { "Temporary Exception: Absolute Path File Access (Read/Write)",   "temporary-exception.files.absolute-path.read-write" },
-                { "Temporary Exception: IOKit User Client Class",                  "temporary-exception.iokit-user-client-class" },
-                { "Temporary Exception: Shared Preference Domain (Read Only)",     "temporary-exception.shared-preference.read-only" },
-                { "Temporary Exception: Shared Preference Domain (Read/Write)",    "temporary-exception.shared-preference.read-write" }
-            };
-
-            StringArray sandboxKeys;
-            Array<var> sanboxValues;
-
-            for (auto& opt : sandboxOptions)
-            {
-                sandboxKeys.add (opt.first);
-                sanboxValues.add ("com.apple.security." + opt.second);
-            }
-
-            props.add (new MultiChoicePropertyComponentWithEnablement (appSandboxOptionsValue,
-                                                                       appSandboxValue,
-                                                                       "App Sandbox Options",
-                                                                       sandboxKeys,
-                                                                       sanboxValues));
-
-            props.add (new ChoicePropertyComponent (hardenedRuntimeValue, "Use Hardened Runtime"),
-                       "Enable this to use the hardened runtime required for app notarization.");
-
-            std::vector<std::pair<String, String>> hardeningOptions
-            {
-                { "Runtime Exceptions: Allow Execution of JIT-compiled Code", "cs.allow-jit" },
-                { "Runtime Exceptions: Allow Unsigned Executable Memory",     "cs.allow-unsigned-executable-memory" },
-                { "Runtime Exceptions: Allow DYLD Environment Variables",     "cs.allow-dyld-environment-variables" },
-                { "Runtime Exceptions: Disable Library Validation",           "cs.disable-library-validation" },
-                { "Runtime Exceptions: Disable Executable Memory Protection", "cs.disable-executable-page-protection" },
-                { "Runtime Exceptions: Debugging Tool",                       "cs.debugger" },
-
-                { "Resource Access: Audio Input",                             "device.audio-input" },
-                { "Resource Access: Camera",                                  "device.camera" },
-                { "Resource Access: Location",                                "personal-information.location" },
-                { "Resource Access: Address Book",                            "personal-information.addressbook" },
-                { "Resource Access: Calendar",                                "personal-information.calendars" },
-                { "Resource Access: Photos Library",                          "personal-information.photos-library" },
-                { "Resource Access: Apple Events",                            "automation.apple-events" }
-            };
-
-            StringArray hardeningKeys;
-            Array<var> hardeningValues;
-
-            for (auto& opt : hardeningOptions)
-            {
-                hardeningKeys.add (opt.first);
-                hardeningValues.add ("com.apple.security." + opt.second);
-            }
-
-            props.add (new MultiChoicePropertyComponentWithEnablement (hardenedRuntimeOptionsValue,
-                                                                       hardenedRuntimeValue,
-                                                                       "Hardened Runtime Options",
-                                                                       hardeningKeys,
-                                                                       hardeningValues));
-        }
-
-        props.add (new ChoicePropertyComponent (microphonePermissionNeededValue, "Microphone Access"),
-                   "Enable this to allow your app to use the microphone. "
-                   "The user of your app will be prompted to grant microphone access permissions.");
-
-        props.add (new TextPropertyComponentWithEnablement (microphonePermissionsTextValue, microphonePermissionNeededValue,
-                                                            "Microphone Access Text", 1024, false),
-                   "A short description of why your app requires microphone access.");
-
-        props.add (new ChoicePropertyComponent (cameraPermissionNeededValue, "Camera Access"),
-                   "Enable this to allow your app to use the camera. "
-                   "The user of your app will be prompted to grant camera access permissions.");
-
-        props.add (new TextPropertyComponentWithEnablement (cameraPermissionTextValue, cameraPermissionNeededValue,
-                                                            "Camera Access Text", 1024, false),
-                   "A short description of why your app requires camera access.");
-
-        props.add (new ChoicePropertyComponent (bluetoothPermissionNeededValue, "Bluetooth Access"),
-                   "Enable this to allow your app to use Bluetooth on iOS 13.0 and above, and macOS 11.0 and above. "
-                   "The user of your app will be prompted to grant Bluetooth access permissions.");
-
-        props.add (new TextPropertyComponentWithEnablement (bluetoothPermissionTextValue, bluetoothPermissionNeededValue,
-                                                            "Bluetooth Access Text", 1024, false),
-                   "A short description of why your app requires Bluetooth access.");
-
-        if (! iOS)
-        {
-            props.add (new ChoicePropertyComponent (sendAppleEventsPermissionNeededValue, "Send Apple Events"),
-                       "Enable this to allow your app to send Apple events. "
-                       "The user of your app will be prompted to grant permissions to control other apps.");
-
-            props.add (new TextPropertyComponentWithEnablement (sendAppleEventsPermissionTextValue, sendAppleEventsPermissionNeededValue,
-                                                                "Send Apple Events Text", 1024, false),
-                       "A short description of why your app requires the ability to send Apple events.");
-        }
-
-        props.add (new ChoicePropertyComponent (iosInAppPurchasesValue, "In-App Purchases Capability"),
-                   "Enable this to grant your app the capability for in-app purchases. "
-                   "This option requires that you specify a valid Development Team ID.");
-
-        if (iOS)
-        {
-            props.add (new ChoicePropertyComponent (iosContentSharingValue, "Content Sharing"),
-                       "Enable this to allow your app to share content with other apps.");
-
-            props.add (new ChoicePropertyComponent (iosBackgroundAudioValue, "Audio Background Capability"),
-                       "Enable this to grant your app the capability to access audio when in background mode. "
-                       "This permission is required if your app creates a MIDI input or output device.");
-
-            props.add (new ChoicePropertyComponent (iosBackgroundBleValue, "Bluetooth MIDI Background Capability"),
-                       "Enable this to grant your app the capability to connect to Bluetooth LE devices when in background mode.");
-
-            props.add (new ChoicePropertyComponent (iosAppGroupsValue, "App Groups Capability"),
-                       "Enable this to grant your app the capability to share resources between apps using the same app group ID.");
-
-            props.add (new ChoicePropertyComponent (iCloudPermissionsValue, "iCloud Permissions"),
-                       "Enable this to grant your app the capability to use native file load/save browser windows on iOS.");
-
-        }
-
-        props.add (new ChoicePropertyComponent (networkingMulticastValue, "Networking Multicast Capability"),
-                   "Your app must have this entitlement to send or receive IP multicast or broadcast. "
-                   "You will also need permission from Apple to use this entitlement.");
-
-        props.add (new ChoicePropertyComponent (iosPushNotificationsValue, "Push Notifications Capability"),
-                   "Enable this to grant your app the capability to receive push notifications.");
-
-        props.add (new TextPropertyComponent (customPListValue, "Custom PList", 8192, true),
-                   "You can paste the contents of an XML PList file in here, and the settings that it contains will override any "
-                   "settings that the Projucer creates. BEWARE! When doing this, be careful to remove from the XML any "
-                   "values that you DO want the Projucer to change!");
-
-        props.add (new ChoicePropertyComponent (pListPreprocessValue, "PList Preprocess"),
-                   "Enable this to preprocess PList file. This will allow you to set values to preprocessor defines,"
-                   " for instance if you define: #define MY_FLAG 1 in a prefix header file (see PList prefix header), you can have"
-                   " a key with MY_FLAG value and it will be replaced with 1.");
-
-        props.add (new TextPropertyComponent (pListPrefixHeaderValue, "PList Prefix Header", 512, false),
-                   "Header file containing definitions used in plist file (see PList Preprocess).");
-
-        props.add (new ChoicePropertyComponent (suppressPlistResourceUsageValue, "Suppress AudioUnit Plist resourceUsage Key"),
-                   "Suppress the resourceUsage key in the target's generated Plist. This is useful for AU"
-                   " plugins that must access resources which cannot be declared in the resourceUsage block, such"
-                   " as UNIX domain sockets. In particular, PACE-protected AU plugins may require this option to be enabled"
-                   " in order for the plugin to load in GarageBand.");
-
-        props.add (new TextPropertyComponent (extraFrameworksValue, "Extra System Frameworks", 2048, false),
-                   "A comma-separated list of extra system frameworks that should be added to the build. "
-                   "(Don't include the .framework extension in the name)"
-                   " The frameworks are expected to be located in /System/Library/Frameworks");
-
-        props.add (new TextPropertyComponent (frameworkSearchPathsValue, "Framework Search Paths", 8192, true),
-                   "A set of paths to search for custom frameworks (one per line).");
-
-        props.add (new TextPropertyComponent (extraCustomFrameworksValue, "Extra Custom Frameworks", 8192, true),
-                   "Paths to custom frameworks that should be added to the build (one per line). "
-                   "You will probably need to add an entry to the Framework Search Paths for each unique directory.");
-
-        props.add (new TextPropertyComponent (embeddedFrameworksValue, "Embedded Frameworks", 8192, true),
-                   "Paths to frameworks to be embedded with the app (one per line). "
-                   "If you are adding a framework here then you do not need to specify it in Extra Custom Frameworks too. "
-                   "You will probably need to add an entry to the Framework Search Paths for each unique directory.");
-
-        props.add (new TextPropertyComponent (subprojectsValue, "Xcode Subprojects", 8192, true),
-                   "Paths to Xcode projects that should be added to the build (one per line). "
-                   "These can be absolute or relative to the build directory. "
-                   "The names of the required build products can be specified after a colon, comma separated, "
-                   "e.g. \"path/to/MySubProject.xcodeproj: MySubProject, OtherTarget\". "
-                   "If no build products are specified, all build products associated with a subproject will be added.");
-
-        props.add (new TextPropertyComponent (prebuildCommandValue, "Pre-Build Shell Script", 32768, true),
-                   "Some shell-script that will be run before a build starts.");
-
-        props.add (new TextPropertyComponent (postbuildCommandValue, "Post-Build Shell Script", 32768, true),
-                   "Some shell-script that will be run after a build completes.");
-
-        props.add (new TextPropertyComponent (exporterBundleIdentifierValue, "Exporter Bundle Identifier", 256, false),
-                   "Use this to override the project bundle identifier for this exporter. "
-                   "This is useful if you want to use different bundle identifiers for Mac and iOS exporters in the same project.");
-
-        props.add (new TextPropertyComponent (iosDevelopmentTeamIDValue, "Development Team ID", 10, false),
-                   "The Team ID to be used for setting up code-signing for your application. "
-                   "This is a ten-character string (for example \"S7B6T5XJ2Q\") that can be found under the \"Organisational Unit\" "
-                   "field of your developer certificate in Keychain Access or in the membership page of your account on developer.apple.com.");
-
-        if (iOS)
-            props.add (new TextPropertyComponentWithEnablement (iosAppGroupsIDValue, iosAppGroupsValue, "App Group ID", 256, false),
-                       "The App Group ID to be used for allowing multiple apps to access a shared resource folder. Multiple IDs can be "
-                       "added separated by a semicolon.");
-
-        props.add (new ChoicePropertyComponent (keepCustomXcodeSchemesValue, "Keep Custom Xcode Schemes"),
-                   "Enable this to keep any Xcode schemes you have created for debugging or running, e.g. to launch a plug-in in"
-                   "various hosts. If disabled, all schemes are replaced by a default set.");
-
-        props.add (new ChoicePropertyComponent (useHeaderMapValue, "USE_HEADERMAP"),
-                   "Enable this to make Xcode search all the projects folders for include files. This means you can be lazy "
-                   "and not bother using relative paths to include your headers, but it means your code won't be "
-                   "compatible with other build systems");
-    }
-
-    bool launchProject() override
-    {
-       #if JUCE_MAC
-        return getProjectBundle().startAsProcess();
-       #else
-        return false;
-       #endif
-    }
-
-    bool canLaunchProject() override
-    {
-       #if JUCE_MAC
-        return true;
-       #else
-        return false;
-       #endif
-    }
-
-    //==============================================================================
-    void create (const OwnedArray<LibraryModule>&) const override
-    {
-        for (auto& target : targets)
-            if (target->shouldCreatePList())
-                target->infoPlistFile = getTargetFolder().getChildFile (target->getInfoPlistName());
-
-        menuNibFile = getTargetFolder().getChildFile ("RecentFilesMenuTemplate.nib");
-
-        createIconFile();
-
-        auto projectBundle = getProjectBundle();
-        createDirectoryOrThrow (projectBundle);
-
-        createObjects();
-
-        build_tools::writeStreamToFile (projectBundle.getChildFile ("project.pbxproj"),
-                                        [this] (MemoryOutputStream& mo) { writeProjectFile (mo); });
-
-        writeInfoPlistFiles();
-        writeWorkspaceSettings();
-
-        // Deleting the .rsrc files can be needed to force Xcode to update the version number.
-        deleteRsrcFiles (getTargetFolder().getChildFile ("build"));
-    }
-
-    //==============================================================================
-    void addPlatformSpecificSettingsForProjectType (const build_tools::ProjectType&) override
-    {
-        callForAllSupportedTargets ([this] (build_tools::ProjectType::Target::Type targetType)
-                                    {
-                                        targets.insert (targetType == build_tools::ProjectType::Target::AggregateTarget ? 0 : -1,
-                                                        new XcodeTarget (targetType, *this));
-                                    });
-
-        // If you hit this assert, you tried to generate a project for an exporter
-        // that does not support any of your targets!
-        jassert (targets.size() > 0);
-    }
-
-    void updateDeprecatedSettings() override
-    {
-        if (iOS)
-            updateOldOrientationSettings();
-    }
-
-    void updateDeprecatedSettingsInteractively() override
-    {
-        if (hasInvalidPostBuildScript())
-        {
-            String alertWindowText = iOS ? "Your Xcode (iOS) Exporter settings use an invalid post-build script. Click 'Update' to remove it."
-                                         : "Your Xcode (macOS) Exporter settings use a pre-JUCE 4.2 post-build script to move the plug-in binaries to their plug-in install folders.\n\n"
-                                           "Since JUCE 4.2, this is instead done using \"AU/VST/VST2/AAX/RTAS Binary Location\" in the Xcode (OS X) configuration settings.\n\n"
-                                           "Click 'Update' to remove the script (otherwise your plug-in may not compile correctly).";
-
-            if (AlertWindow::showOkCancelBox (MessageBoxIconType::WarningIcon,
-                                              "Project settings: " + project.getDocumentTitle(),
-                                              alertWindowText, "Update", "Cancel", nullptr, nullptr))
-                postbuildCommandValue.resetToDefault();
-        }
-    }
-
-    bool hasInvalidPostBuildScript() const
-    {
-        // check whether the script is identical to the old one that the Introjucer used to auto-generate
-        return (MD5 (getPostBuildScript().toUTF8()).toHexString() == "265ac212a7e734c5bbd6150e1eae18a1");
-    }
-
-    //==============================================================================
-    void initialiseDependencyPathValues() override
-    {
-        vstLegacyPathValueWrapper.init ({ settings, Ids::vstLegacyFolder, nullptr },
-                                        getAppSettings().getStoredPath (Ids::vstLegacyPath, TargetOS::osx), TargetOS::osx);
-
-        aaxPathValueWrapper.init ({ settings, Ids::aaxFolder, nullptr },
-                                  getAppSettings().getStoredPath (Ids::aaxPath,  TargetOS::osx), TargetOS::osx);
-
-        rtasPathValueWrapper.init ({ settings, Ids::rtasFolder, nullptr },
-                                   getAppSettings().getStoredPath (Ids::rtasPath, TargetOS::osx), TargetOS::osx);
-
-        araPathValueWrapper.init ({ settings, Ids::araFolder, nullptr },
-                                  getAppSettings().getStoredPath (Ids::araPath, TargetOS::osx), TargetOS::osx);
-    }
-
-protected:
-    //==============================================================================
-    class XcodeBuildConfiguration  : public BuildConfiguration,
-                                     private ValueTree::Listener
-    {
-    public:
-        XcodeBuildConfiguration (Project& p, const ValueTree& t, const bool isIOS, const ProjectExporter& e)
-            : BuildConfiguration (p, t, e),
-              iOS (isIOS),
-              macOSBaseSDK                 (config, Ids::macOSBaseSDK,                 getUndoManager()),
-              macOSDeploymentTarget        (config, Ids::macOSDeploymentTarget,        getUndoManager(), "10.11"),
-              macOSArchitecture            (config, Ids::osxArchitecture,              getUndoManager(), macOSArch_Default),
-              iosBaseSDK                   (config, Ids::iosBaseSDK,                   getUndoManager()),
-              iosDeploymentTarget          (config, Ids::iosDeploymentTarget,          getUndoManager(), "9.3"),
-              customXcodeFlags             (config, Ids::customXcodeFlags,             getUndoManager()),
-              plistPreprocessorDefinitions (config, Ids::plistPreprocessorDefinitions, getUndoManager()),
-              codeSignIdentity             (config, Ids::codeSigningIdentity,          getUndoManager()),
-              fastMathEnabled              (config, Ids::fastMath,                     getUndoManager()),
-              stripLocalSymbolsEnabled     (config, Ids::stripLocalSymbols,            getUndoManager()),
-              pluginBinaryCopyStepEnabled  (config, Ids::enablePluginBinaryCopyStep,   getUndoManager(), true),
-              vstBinaryLocation            (config, Ids::vstBinaryLocation,            getUndoManager(), "$(HOME)/Library/Audio/Plug-Ins/VST/"),
-              vst3BinaryLocation           (config, Ids::vst3BinaryLocation,           getUndoManager(), "$(HOME)/Library/Audio/Plug-Ins/VST3/"),
-              auBinaryLocation             (config, Ids::auBinaryLocation,             getUndoManager(), "$(HOME)/Library/Audio/Plug-Ins/Components/"),
-              rtasBinaryLocation           (config, Ids::rtasBinaryLocation,           getUndoManager(), "/Library/Application Support/Digidesign/Plug-Ins/"),
-              aaxBinaryLocation            (config, Ids::aaxBinaryLocation,            getUndoManager(), "/Library/Application Support/Avid/Audio/Plug-Ins/"),
-              unityPluginBinaryLocation    (config, Ids::unityPluginBinaryLocation,    getUndoManager())
-        {
-            updateOldPluginBinaryLocations();
-            updateOldSDKDefaults();
-
-            optimisationLevelValue.setDefault (isDebug() ? gccO0 : gccO3);
-
-            config.addListener (this);
-        }
-
-        //==============================================================================
-        void createConfigProperties (PropertyListBuilder& props) override
-        {
-            if (project.isAudioPluginProject())
-                addXcodePluginInstallPathProperties (props);
-
-            addRecommendedLLVMCompilerWarningsProperty (props);
-            addGCCOptimisationProperty (props);
-
-            const String sdkInfoString ("\nThis must be in the format major.minor and contain only the numeric version number. "
-                                        "If this is left empty then the default will be used."
-                                        "\nThe minimum supported version is ");
-
-            if (iOS)
-            {
-                props.add (new TextPropertyComponent (iosBaseSDK, "iOS Base SDK", 8, false),
-                           "The version of the iOS SDK to link against." + sdkInfoString + "9.3.");
-
-                props.add (new TextPropertyComponent (iosDeploymentTarget, "iOS Deployment Target", 8, false),
-                           "The minimum version of iOS to target." + sdkInfoString + "9.0.");
-            }
-            else
-            {
-                props.add (new TextPropertyComponent (macOSBaseSDK, "macOS Base SDK", 8, false),
-                           "The version of the macOS SDK to link against." + sdkInfoString + "10.11.");
-
-                props.add (new TextPropertyComponent (macOSDeploymentTarget, "macOS Deployment Target", 8, false),
-                           "The minimum version of macOS to target." + sdkInfoString + "10.7.");
-
-                props.add (new ChoicePropertyComponent (macOSArchitecture, "macOS Architecture",
-                                                        { "Native architecture of build machine", "Standard 32-bit",        "Standard 32/64-bit",     "Standard 64-bit" },
-                                                        { macOSArch_Native,                       macOSArch_32BitUniversal, macOSArch_64BitUniversal, macOSArch_64Bit }),
-                           "The type of macOS binary that will be produced.");
-            }
-
-            props.add (new TextPropertyComponent (customXcodeFlags, "Custom Xcode Flags", 8192, true),
-                       "A comma-separated list of custom Xcode setting flags which will be appended to the list of generated flags, "
-                       "e.g. MACOSX_DEPLOYMENT_TARGET_i386 = 10.5");
-
-            props.add (new TextPropertyComponent (plistPreprocessorDefinitions, "PList Preprocessor Definitions", 2048, true),
-                       "Preprocessor definitions used during PList preprocessing (see PList Preprocess).");
-
-            props.add (new TextPropertyComponent (codeSignIdentity, "Code-Signing Identity", 1024, false),
-                       "The name of a code-signing identity for Xcode to apply.");
-
-            props.add (new ChoicePropertyComponent (fastMathEnabled, "Relax IEEE Compliance"),
-                       "Enable this to use FAST_MATH non-IEEE mode. (Warning: this can have unexpected results!)");
-
-            props.add (new ChoicePropertyComponent (stripLocalSymbolsEnabled, "Strip Local Symbols"),
-                       "Enable this to strip any locally defined symbols resulting in a smaller binary size. Enabling this "
-                       "will also remove any function names from crash logs. Must be disabled for static library projects. "
-                       "Note that disabling this will not necessarily generate full debug symbols. For release configs, "
-                       "you will also need to add the following to the \"Custom Xcode Flags\" field: "
-                       "GCC_GENERATE_DEBUGGING_SYMBOLS = YES, STRIP_INSTALLED_PRODUCT = NO, COPY_PHASE_STRIP = NO");
-        }
-
-        String getModuleLibraryArchName() const override
-        {
-            return "${CURRENT_ARCH}";
-        }
-
-        //==============================================================================
-        String getMacOSArchitectureString() const               { return macOSArchitecture.get(); }
-        String getPListPreprocessorDefinitionsString() const    { return plistPreprocessorDefinitions.get(); }
-
-        bool isFastMathEnabled() const                          { return fastMathEnabled.get(); }
-
-        bool isStripLocalSymbolsEnabled() const                 { return stripLocalSymbolsEnabled.get(); }
-
-        String getCustomXcodeFlagsString() const                { return customXcodeFlags.get(); }
-
-        String getMacOSBaseSDKString() const                    { return macOSBaseSDK.get(); }
-        String getMacOSDeploymentTargetString() const           { return macOSDeploymentTarget.get(); }
-
-        String getCodeSignIdentityString() const                { return codeSignIdentity.get(); }
-
-        String getiOSBaseSDKString() const                      { return iosBaseSDK.get(); }
-        String getiOSDeploymentTargetString() const             { return iosDeploymentTarget.get(); }
-
-        bool isPluginBinaryCopyStepEnabled() const              { return pluginBinaryCopyStepEnabled.get(); }
-        String getVSTBinaryLocationString() const               { return vstBinaryLocation.get(); }
-        String getVST3BinaryLocationString() const              { return vst3BinaryLocation.get(); }
-        String getAUBinaryLocationString() const                { return auBinaryLocation.get(); }
-        String getRTASBinaryLocationString() const              { return rtasBinaryLocation.get();}
-        String getAAXBinaryLocationString() const               { return aaxBinaryLocation.get();}
-        String getUnityPluginBinaryLocationString() const       { return unityPluginBinaryLocation.get(); }
-
-    private:
-        //==============================================================================
-        bool iOS;
-
-        ValueWithDefault macOSBaseSDK, macOSDeploymentTarget, macOSArchitecture, iosBaseSDK, iosDeploymentTarget,
-                         customXcodeFlags, plistPreprocessorDefinitions, codeSignIdentity,
-                         fastMathEnabled, stripLocalSymbolsEnabled, pluginBinaryCopyStepEnabled,
-                         vstBinaryLocation, vst3BinaryLocation, auBinaryLocation, rtasBinaryLocation,
-                         aaxBinaryLocation, unityPluginBinaryLocation;
-
-        //==============================================================================
-        void valueTreePropertyChanged (ValueTree&, const Identifier& property) override
-        {
-            const auto updateOldSDKSetting = [this] (const Identifier& oldProperty,
-                                                     const String& sdkString,
-                                                     const String& sdkSuffix)
-            {
-                if (sdkString.isEmpty())
-                    config.removeProperty (oldProperty, nullptr);
-                else
-                    config.setProperty (oldProperty, sdkString + sdkSuffix, nullptr);
-            };
-
-            if (property == Ids::macOSBaseSDK)
-                updateOldSDKSetting (Ids::osxSDK, macOSBaseSDK.get(), " SDK");
-            else if (property == Ids::macOSDeploymentTarget)
-                updateOldSDKSetting (Ids::osxCompatibility, macOSDeploymentTarget.get(), " SDK");
-            else if (property == Ids::iosDeploymentTarget)
-                updateOldSDKSetting (Ids::iosCompatibility, iosDeploymentTarget.get(), {});
-        }
-
-        void addXcodePluginInstallPathProperties (PropertyListBuilder& props)
-        {
-            auto isBuildingAnyPlugins = (project.shouldBuildVST() || project.shouldBuildVST3() || project.shouldBuildAU()
-                                         || project.shouldBuildRTAS() || project.shouldBuildAAX() || project.shouldBuildUnityPlugin());
-
-            if (isBuildingAnyPlugins)
-                props.add (new ChoicePropertyComponent (pluginBinaryCopyStepEnabled, "Enable Plugin Copy Step"),
-                           "Enable this to copy plugin binaries to the specified folder after building.");
-
-            if (project.shouldBuildVST3())
-                props.add (new TextPropertyComponentWithEnablement (vst3BinaryLocation, pluginBinaryCopyStepEnabled, "VST3 Binary Location",
-                                                                    1024, false),
-                           "The folder in which the compiled VST3 binary should be placed.");
-
-            if (project.shouldBuildAU())
-                props.add (new TextPropertyComponentWithEnablement (auBinaryLocation, pluginBinaryCopyStepEnabled, "AU Binary Location",
-                                                                    1024, false),
-                           "The folder in which the compiled AU binary should be placed.");
-
-            if (project.shouldBuildRTAS())
-                props.add (new TextPropertyComponentWithEnablement (rtasBinaryLocation, pluginBinaryCopyStepEnabled, "RTAS Binary Location",
-                                                                    1024, false),
-                           "The folder in which the compiled RTAS binary should be placed.");
-
-            if (project.shouldBuildAAX())
-                props.add (new TextPropertyComponentWithEnablement (aaxBinaryLocation, pluginBinaryCopyStepEnabled, "AAX Binary Location",
-                                                                    1024, false),
-                           "The folder in which the compiled AAX binary should be placed.");
-
-            if (project.shouldBuildUnityPlugin())
-                props.add (new TextPropertyComponentWithEnablement (unityPluginBinaryLocation, pluginBinaryCopyStepEnabled, "Unity Binary Location",
-                                                                    1024, false),
-                           "The folder in which the compiled Unity plugin binary and associated C# GUI script should be placed.");
-
-            if (project.shouldBuildVST())
-                props.add (new TextPropertyComponentWithEnablement (vstBinaryLocation, pluginBinaryCopyStepEnabled, "VST Binary Location",
-                                                                    1024, false),
-                           "The folder in which the compiled legacy VST binary should be placed.");
-        }
-
-        void updateOldPluginBinaryLocations()
-        {
-            if (! config ["xcodeVstBinaryLocation"].isVoid())        vstBinaryLocation  = config ["xcodeVstBinaryLocation"];
-            if (! config ["xcodeVst3BinaryLocation"].isVoid())       vst3BinaryLocation = config ["xcodeVst3BinaryLocation"];
-            if (! config ["xcodeAudioUnitBinaryLocation"].isVoid())  auBinaryLocation   = config ["xcodeAudioUnitBinaryLocation"];
-            if (! config ["xcodeRtasBinaryLocation"].isVoid())       rtasBinaryLocation = config ["xcodeRtasBinaryLocation"];
-            if (! config ["xcodeAaxBinaryLocation"].isVoid())        aaxBinaryLocation  = config ["xcodeAaxBinaryLocation"];
-        }
-
-        void updateOldSDKDefaults()
-        {
-            if (macOSArchitecture.get() == "default")
-                macOSArchitecture.resetToDefault();
-
-            const auto updateSDKString = [this] (const Identifier& propertyName, ValueWithDefault& value, const String& suffix)
-            {
-                auto sdkString = config[propertyName].toString();
-
-                if (sdkString == "default")
-                    value.resetToDefault();
-                else if (sdkString.isNotEmpty() && sdkString.endsWith (suffix))
-                    value = sdkString.upToLastOccurrenceOf (suffix, false, false);
-            };
-
-            updateSDKString (Ids::osxSDK, macOSBaseSDK, " SDK");
-            updateSDKString (Ids::osxCompatibility, macOSDeploymentTarget, " SDK");
-            updateSDKString (Ids::iosCompatibility, iosDeploymentTarget, {});
-        }
-    };
-
-    BuildConfiguration::Ptr createBuildConfig (const ValueTree& v) const override
-    {
-        return *new XcodeBuildConfiguration (project, v, iOS, *this);
-    }
-
-public:
-    //==============================================================================
-    /* The numbers for these enum values are defined by Xcode for the different
-       possible destinations of a "copy files" post-build step.
-    */
-    enum XcodeCopyFilesDestinationIDs
-    {
-        kWrapperFolder          = 1,
-        kExecutablesFolder      = 6,
-        kResourcesFolder        = 7,
-        kFrameworksFolder       = 10,
-        kSharedFrameworksFolder = 11,
-        kSharedSupportFolder    = 12,
-        kPluginsFolder          = 13,
-        kJavaResourcesFolder    = 15,
-        kXPCServicesFolder      = 16
-    };
-
-    //==============================================================================
-    struct XcodeTarget : build_tools::ProjectType::Target
-    {
-        //==============================================================================
-        XcodeTarget (build_tools::ProjectType::Target::Type targetType, const XcodeProjectExporter& exporter)
-            : Target (targetType),
-              owner (exporter)
-        {
-            switch (type)
-            {
-                case GUIApp:
-                    xcodeFileType = "wrapper.application";
-                    xcodeBundleExtension = ".app";
-                    xcodeProductType = "com.apple.product-type.application";
-                    xcodeCopyToProductInstallPathAfterBuild = false;
-                    break;
-
-                case ConsoleApp:
-                    xcodeFileType = "compiled.mach-o.executable";
-                    xcodeBundleExtension = String();
-                    xcodeProductType = "com.apple.product-type.tool";
-                    xcodeCopyToProductInstallPathAfterBuild = false;
-                    break;
-
-                case StaticLibrary:
-                    xcodeFileType = "archive.ar";
-                    xcodeBundleExtension = ".a";
-                    xcodeProductType = "com.apple.product-type.library.static";
-                    xcodeCopyToProductInstallPathAfterBuild = false;
-                    break;
-
-                case DynamicLibrary:
-                    xcodeFileType = "compiled.mach-o.dylib";
-                    xcodeProductType = "com.apple.product-type.library.dynamic";
-                    xcodeBundleExtension = ".dylib";
-                    xcodeCopyToProductInstallPathAfterBuild = false;
-                    break;
-
-                case VSTPlugIn:
-                    xcodeFileType = "wrapper.cfbundle";
-                    xcodeBundleExtension = ".vst";
-                    xcodeProductType = "com.apple.product-type.bundle";
-                    xcodeCopyToProductInstallPathAfterBuild = true;
-                    break;
-
-                case VST3PlugIn:
-                    xcodeFileType = "wrapper.cfbundle";
-                    xcodeBundleExtension = ".vst3";
-                    xcodeProductType = "com.apple.product-type.bundle";
-                    xcodeCopyToProductInstallPathAfterBuild = true;
-                    break;
-
-                case AudioUnitPlugIn:
-                    xcodeFileType = "wrapper.cfbundle";
-                    xcodeBundleExtension = ".component";
-                    xcodeProductType = "com.apple.product-type.bundle";
-                    xcodeCopyToProductInstallPathAfterBuild = true;
-
-                    addExtraAudioUnitTargetSettings();
-                    break;
-
-                case StandalonePlugIn:
-                    xcodeFileType = "wrapper.application";
-                    xcodeBundleExtension = ".app";
-                    xcodeProductType = "com.apple.product-type.application";
-                    xcodeCopyToProductInstallPathAfterBuild = false;
-                    break;
-
-                case AudioUnitv3PlugIn:
-                    xcodeFileType = "wrapper.app-extension";
-                    xcodeBundleExtension = ".appex";
-                    xcodeBundleIDSubPath = "AUv3";
-                    xcodeProductType = "com.apple.product-type.app-extension";
-                    xcodeCopyToProductInstallPathAfterBuild = false;
-
-                    addExtraAudioUnitv3PlugInTargetSettings();
-                    break;
-
-                case AAXPlugIn:
-                    xcodeFileType = "wrapper.cfbundle";
-                    xcodeBundleExtension = ".aaxplugin";
-                    xcodeProductType = "com.apple.product-type.bundle";
-                    xcodeCopyToProductInstallPathAfterBuild = true;
-                    break;
-
-                case RTASPlugIn:
-                    xcodeFileType = "wrapper.cfbundle";
-                    xcodeBundleExtension = ".dpm";
-                    xcodeProductType = "com.apple.product-type.bundle";
-                    xcodeCopyToProductInstallPathAfterBuild = true;
-                    break;
-
-                case UnityPlugIn:
-                    xcodeFileType = "wrapper.cfbundle";
-                    xcodeBundleExtension = ".bundle";
-                    xcodeProductType = "com.apple.product-type.bundle";
-                    xcodeCopyToProductInstallPathAfterBuild = true;
-                    break;
-
-                case SharedCodeTarget:
-                    xcodeFileType = "archive.ar";
-                    xcodeBundleExtension = ".a";
-                    xcodeProductType = "com.apple.product-type.library.static";
-                    xcodeCopyToProductInstallPathAfterBuild = false;
-                    break;
-
-                case AggregateTarget:
-                    xcodeCopyToProductInstallPathAfterBuild = false;
-                    break;
-
-                case unspecified:
-                default:
-                    // unknown target type!
-                    jassertfalse;
-                    break;
-            }
-        }
-
-        String getXcodeSchemeName() const
-        {
-            return owner.projectName + " - " + getName();
-        }
-
-        String getID() const
-        {
-            return owner.createID (String ("__target") + getName());
-        }
-
-        String getInfoPlistName() const
-        {
-            return String ("Info-") + String (getName()).replace (" ", "_") + String (".plist");
-        }
-
-        String getEntitlementsFilename() const
-        {
-            return String (getName()).replace (" ", "_") + String (".entitlements");
-        }
-
-        String xcodeBundleExtension;
-        String xcodeProductType, xcodeFileType;
-        String xcodeOtherRezFlags, xcodeBundleIDSubPath;
-        bool xcodeCopyToProductInstallPathAfterBuild;
-        StringArray xcodeFrameworks, xcodeLibs;
-        Array<XmlElement> xcodeExtraPListEntries;
-
-        StringArray frameworkIDs, buildPhaseIDs, configIDs, sourceIDs, rezFileIDs, dependencyIDs;
-        StringArray frameworkNames;
-        String mainBuildProductID;
-        File infoPlistFile;
-
-        struct SourceFileInfo
-        {
-            build_tools::RelativePath path;
-            bool shouldBeCompiled = false;
-        };
-
-        Array<SourceFileInfo> getSourceFilesInfo (const Project::Item& projectItem) const
-        {
-            Array<SourceFileInfo> result;
-
-            auto targetType = (owner.getProject().isAudioPluginProject() ? type : SharedCodeTarget);
-
-            if (projectItem.isGroup())
-            {
-                for (int i = 0; i < projectItem.getNumChildren(); ++i)
-                    result.addArray (getSourceFilesInfo (projectItem.getChild (i)));
-            }
-            else if (projectItem.shouldBeAddedToTargetProject() && projectItem.shouldBeAddedToTargetExporter (owner)
-                     && owner.getProject().getTargetTypeFromFilePath (projectItem.getFile(), true) == targetType)
-            {
-                SourceFileInfo info;
-
-                info.path = build_tools::RelativePath (projectItem.getFile(),
-                                                       owner.getTargetFolder(),
-                                                       build_tools::RelativePath::buildTargetFolder);
-
-                jassert (info.path.getRoot() == build_tools::RelativePath::buildTargetFolder);
-
-                if (targetType == SharedCodeTarget || projectItem.shouldBeCompiled())
-                    info.shouldBeCompiled = projectItem.shouldBeCompiled();
-
-                result.add (info);
-            }
-
-            return result;
-        }
-
-        //==============================================================================
-        void addMainBuildProduct() const
-        {
-            jassert (xcodeFileType.isNotEmpty());
-            jassert (xcodeBundleExtension.isEmpty() || xcodeBundleExtension.startsWithChar ('.'));
-
-            if (ProjectExporter::BuildConfiguration::Ptr config = owner.getConfiguration (0))
-            {
-                auto productName = owner.replacePreprocessorTokens (*config, config->getTargetBinaryNameString (type == UnityPlugIn));
-
-                if (xcodeFileType == "archive.ar")
-                    productName = getStaticLibbedFilename (productName);
-                else
-                    productName += xcodeBundleExtension;
-
-                addBuildProduct (xcodeFileType, productName);
-            }
-        }
-
-        //==============================================================================
-        void addBuildProduct (const String& fileType, const String& binaryName) const
-        {
-            ValueTree v (owner.createID (String ("__productFileID") + getName()) + " /* " + getName() + " */");
-            v.setProperty ("isa", "PBXFileReference", nullptr);
-            v.setProperty ("explicitFileType", fileType, nullptr);
-            v.setProperty ("includeInIndex", (int) 0, nullptr);
-            v.setProperty ("path", binaryName, nullptr);
-            v.setProperty ("sourceTree", "BUILT_PRODUCTS_DIR", nullptr);
-
-            owner.addObject (v);
-        }
-
-        //==============================================================================
-        String addDependencyFor (const XcodeTarget& dependentTarget)
-        {
-            auto dependencyID = owner.createID (String ("__dependency") + getName() + dependentTarget.getName());
-            ValueTree v (dependencyID);
-            v.setProperty ("isa", "PBXTargetDependency", nullptr);
-            v.setProperty ("target", getID(), nullptr);
-
-            owner.addObject (v);
-
-            return dependencyID;
-        }
-
-        void addDependencies()
-        {
-            if (! owner.project.isAudioPluginProject())
-                return;
-
-            if (type == XcodeTarget::StandalonePlugIn) // depends on AUv3 and shared code
-            {
-                if (auto* auv3Target = owner.getTargetOfType (XcodeTarget::AudioUnitv3PlugIn))
-                    dependencyIDs.add (auv3Target->addDependencyFor (*this));
-
-                if (auto* sharedCodeTarget = owner.getTargetOfType (XcodeTarget::SharedCodeTarget))
-                    dependencyIDs.add (sharedCodeTarget->addDependencyFor (*this));
-            }
-            else if (type == XcodeTarget::AggregateTarget) // depends on all other targets
-            {
-                for (auto* target : owner.targets)
-                    if (target->type != XcodeTarget::AggregateTarget)
-                        dependencyIDs.add (target->addDependencyFor (*this));
-            }
-            else if (type != XcodeTarget::SharedCodeTarget) // shared code doesn't depend on anything; all other targets depend only on the shared code
-            {
-                if (auto* sharedCodeTarget = owner.getTargetOfType (XcodeTarget::SharedCodeTarget))
-                    dependencyIDs.add (sharedCodeTarget->addDependencyFor (*this));
-            }
-        }
-
-        //==============================================================================
-        void addTargetConfig (const String& configName, const StringArray& buildSettings)
-        {
-            auto configID = owner.createID (String ("targetconfigid_") + getName() + String ("_") + configName);
-
-            ValueTree v (configID);
-            v.setProperty ("isa", "XCBuildConfiguration", nullptr);
-            v.setProperty ("buildSettings", indentBracedList (buildSettings), nullptr);
-            v.setProperty (Ids::name, configName, nullptr);
-
-            configIDs.add (configID);
-
-            owner.addObject (v);
-        }
-
-        //==============================================================================
-        String getTargetAttributes() const
-        {
-            StringArray attributes;
-
-            auto developmentTeamID = owner.getDevelopmentTeamIDString();
-
-            if (developmentTeamID.isNotEmpty())
-            {
-                attributes.add ("DevelopmentTeam = " + developmentTeamID);
-                attributes.add ("ProvisioningStyle = Automatic");
-            }
-
-            std::map<String, bool> capabilities;
-
-            capabilities["ApplicationGroups.iOS"] = owner.iOS && owner.isAppGroupsEnabled();
-            capabilities["InAppPurchase"]         = owner.isInAppPurchasesEnabled();
-            capabilities["InterAppAudio"]         = owner.iOS && type == Target::StandalonePlugIn && owner.getProject().shouldEnableIAA();
-            capabilities["Push"]                  = owner.isPushNotificationsEnabled();
-            capabilities["Sandbox"]               = type == Target::AudioUnitv3PlugIn || owner.isAppSandboxEnabled();
-            capabilities["HardenedRuntime"]       = owner.isHardenedRuntimeEnabled();
-
-            if (owner.iOS && owner.isiCloudPermissionsEnabled())
-                capabilities["com.apple.iCloud"] = true;
-
-            StringArray capabilitiesStrings;
-
-            for (auto& capability : capabilities)
-                capabilitiesStrings.add ("com.apple." + capability.first + " = " + indentBracedList ({ String ("enabled = ") + (capability.second ? "1" : "0") }, 4));
-
-            attributes.add ("SystemCapabilities = " + indentBracedList (capabilitiesStrings, 3));
-
-            attributes.sort (false);
-
-            return getID() + " = " + indentBracedList (attributes, 2);
-        }
-
-        //==============================================================================
-        ValueTree addBuildPhase (const String& buildPhaseType, const StringArray& fileIds, const StringRef humanReadableName = StringRef())
-        {
-            auto buildPhaseName = buildPhaseType + "_" + getName() + "_" + (humanReadableName.isNotEmpty() ? String (humanReadableName) : String ("resbuildphase"));
-            auto buildPhaseId (owner.createID (buildPhaseName));
-
-            int n = 0;
-            while (buildPhaseIDs.contains (buildPhaseId))
-                buildPhaseId = owner.createID (buildPhaseName + String (++n));
-
-            buildPhaseIDs.add (buildPhaseId);
-
-            ValueTree v (buildPhaseId);
-            v.setProperty ("isa", buildPhaseType, nullptr);
-            v.setProperty ("buildActionMask", "2147483647", nullptr);
-            v.setProperty ("files", indentParenthesisedList (fileIds), nullptr);
-
-            if (humanReadableName.isNotEmpty())
-                v.setProperty ("name", String (humanReadableName), nullptr);
-
-            v.setProperty ("runOnlyForDeploymentPostprocessing", (int) 0, nullptr);
-
-            owner.addObject (v);
-
-            return v;
-        }
-
-        bool shouldCreatePList() const
-        {
-            auto fileType = getTargetFileType();
-            return (fileType == executable && type != ConsoleApp) || fileType == pluginBundle || fileType == macOSAppex;
-        }
-
-        //==============================================================================
-        bool shouldAddEntitlements() const
-        {
-            if (owner.isPushNotificationsEnabled()
-             || owner.isAppGroupsEnabled()
-             || owner.isAppSandboxEnabled()
-             || owner.isHardenedRuntimeEnabled()
-             || owner.isNetworkingMulticastEnabled()
-             || (owner.isiOS() && owner.isiCloudPermissionsEnabled()))
-                return true;
-
-            if (owner.project.isAudioPluginProject()
-                && ((owner.isOSX() && type == Target::AudioUnitv3PlugIn)
-                    || (owner.isiOS() && type == Target::StandalonePlugIn && owner.getProject().shouldEnableIAA())))
-                return true;
-
-            return false;
-        }
-
-        String getBundleIdentifier() const
-        {
-            auto exporterBundleIdentifier = owner.exporterBundleIdentifierValue.get().toString();
-            auto bundleIdentifier = exporterBundleIdentifier.isNotEmpty() ? exporterBundleIdentifier
-                                                                          : owner.project.getBundleIdentifierString();
-
-            if (xcodeBundleIDSubPath.isNotEmpty())
-            {
-                auto bundleIdSegments = StringArray::fromTokens (bundleIdentifier, ".", StringRef());
-
-                jassert (bundleIdSegments.size() > 0);
-                bundleIdentifier += String (".") + bundleIdSegments[bundleIdSegments.size() - 1] + xcodeBundleIDSubPath;
-            }
-
-            return bundleIdentifier;
-        }
-
-        StringPairArray getConfigPreprocessorDefs (const XcodeBuildConfiguration& config) const
-        {
-            StringPairArray defines;
-
-            if (config.isDebug())
-            {
-                defines.set ("_DEBUG", "1");
-                defines.set ("DEBUG", "1");
-            }
-            else
-            {
-                defines.set ("_NDEBUG", "1");
-                defines.set ("NDEBUG", "1");
-            }
-
-            if (owner.isInAppPurchasesEnabled())
-                defines.set ("JUCE_IN_APP_PURCHASES", "1");
-
-            if (owner.iOS && owner.isContentSharingEnabled())
-                defines.set ("JUCE_CONTENT_SHARING", "1");
-
-            if (owner.isPushNotificationsEnabled())
-                defines.set ("JUCE_PUSH_NOTIFICATIONS", "1");
-
-            return mergePreprocessorDefs (defines, owner.getAllPreprocessorDefs (config, type));
-        }
-
-        //==============================================================================
-        StringPairArray getTargetSettings (const XcodeBuildConfiguration& config) const
-        {
-            StringPairArray s;
-
-            String configurationBuildDir ("$(PROJECT_DIR)/build/$(CONFIGURATION)");
-
-            if (config.getTargetBinaryRelativePathString().isNotEmpty())
-            {
-                // a target's position can either be defined via installPath + xcodeCopyToProductInstallPathAfterBuild
-                // (= for audio plug-ins) or using a custom binary path (for everything else), but not both (= conflict!)
-                jassert (! xcodeCopyToProductInstallPathAfterBuild);
-
-                build_tools::RelativePath binaryPath (config.getTargetBinaryRelativePathString(),
-                                                      build_tools::RelativePath::projectFolder);
-<<<<<<< HEAD
-=======
-
->>>>>>> 47c7b60b
-                configurationBuildDir = expandPath (binaryPath.rebased (owner.projectFolder,
-                                                                        owner.getTargetFolder(),
-                                                                        build_tools::RelativePath::buildTargetFolder)
-                                                              .toUnixStyle());
-            }
-
-<<<<<<< HEAD
-            s.set ("CONFIGURATION_BUILD_DIR", addQuotesIfRequired (configurationBuildDir));
-=======
-            // TODO JUCE_ARA there is no CONFIGURATION_BUILD_DIR setting in Xcode, SYMROOT seems to be intended here?
-            //s.set ("CONFIGURATION_BUILD_DIR", addQuotesIfRequired (configurationBuildDir));
-            s.set ("SYMROOT", addQuotesIfRequired (configurationBuildDir));
->>>>>>> 47c7b60b
-
-            if (type == AggregateTarget && ! owner.isiOS())
-            {
-                // the aggregate target needs to have the deployment target set for
-                // pre-/post-build scripts
-                s.set ("MACOSX_DEPLOYMENT_TARGET", config.getMacOSDeploymentTargetString());
-                s.set ("SDKROOT", "macosx" + config.getMacOSBaseSDKString());
-
-                return s;
-            }
-
-            s.set ("PRODUCT_NAME", owner.replacePreprocessorTokens (config, config.getTargetBinaryNameString (type == UnityPlugIn)).quoted());
-            s.set ("PRODUCT_BUNDLE_IDENTIFIER", getBundleIdentifier());
-
-            auto arch = (! owner.isiOS() && type == Target::AudioUnitv3PlugIn) ? macOSArch_64Bit
-                        : type == Target::AAXPlugIn                            ? macOSArch_64BitIntel
-                                                                               : config.getMacOSArchitectureString();
-
-            const auto archString = [&]() -> const char*
-            {
-                if (arch == macOSArch_Native)           return "\"$(NATIVE_ARCH_ACTUAL)\"";
-                if (arch == macOSArch_32BitUniversal)   return "\"$(ARCHS_STANDARD_32_BIT)\"";
-                if (arch == macOSArch_64BitUniversal)   return "\"$(ARCHS_STANDARD_32_64_BIT)\"";
-                if (arch == macOSArch_64Bit)            return "\"$(ARCHS_STANDARD_64_BIT)\"";
-                if (arch == macOSArch_64BitIntel)       return "\"x86_64\"";
-
-                return nullptr;
-            }();
-
-            if (archString != nullptr)
-                s.set ("ARCHS", archString);
-
-            if (! owner.isiOS())
-            {
-                const auto validArchs = owner.getValidArchs();
-
-                if (! validArchs.isEmpty())
-                {
-                    const auto join = [] (const Array<var>& range)
-                    {
-                        return std::accumulate (range.begin(),
-                                                range.end(),
-                                                String(),
-                                                [] (String str, const var& v) { return str + v.toString() + " "; }).trim().quoted();
-                    };
-
-                    s.set ("VALID_ARCHS", join (validArchs));
-
-                    auto excludedArchs = owner.getAllArchs();
-                    excludedArchs.removeIf ([&validArchs] (const auto& a) { return validArchs.contains (a); });
-
-                    s.set ("EXCLUDED_ARCHS", join (excludedArchs));
-                }
-            }
-
-            auto headerPaths = getHeaderSearchPaths (config);
-
-            auto mtlHeaderPaths = headerPaths;
-
-            for (auto& path : mtlHeaderPaths)
-                path = path.unquoted();
-
-            s.set ("MTL_HEADER_SEARCH_PATHS", "\"" + mtlHeaderPaths.joinIntoString (" ") + "\"");
-
-            headerPaths.add ("\"$(inherited)\"");
-            s.set ("HEADER_SEARCH_PATHS", indentParenthesisedList (headerPaths, 1));
-            s.set ("USE_HEADERMAP", String (static_cast<bool> (config.exporter.settings.getProperty ("useHeaderMap")) ? "YES" : "NO"));
-
-            auto frameworksToSkip = [this]() -> String
-            {
-                const String openGLFramework (owner.iOS ? "OpenGLES" : "OpenGL");
-
-                if (owner.xcodeFrameworks.contains (openGLFramework))
-                    return openGLFramework;
-
-                return {};
-            }();
-
-            if (frameworksToSkip.isNotEmpty())
-                s.set ("VALIDATE_WORKSPACE_SKIPPED_SDK_FRAMEWORKS", frameworksToSkip);
-
-            auto frameworkSearchPaths = getFrameworkSearchPaths (config);
-
-            if (! frameworkSearchPaths.isEmpty())
-                s.set ("FRAMEWORK_SEARCH_PATHS", String ("(") + frameworkSearchPaths.joinIntoString (", ") + ", \"$(inherited)\")");
-
-            s.set ("GCC_OPTIMIZATION_LEVEL", config.getGCCOptimisationFlag());
-
-            if (config.shouldUsePrecompiledHeaderFile())
-            {
-                s.set ("GCC_PRECOMPILE_PREFIX_HEADER", "YES");
-
-                auto pchFileContent = config.getPrecompiledHeaderFileContent();
-
-                if (pchFileContent.isNotEmpty())
-                {
-                    auto pchFilename = config.getPrecompiledHeaderFilename() + ".h";
-
-                    build_tools::writeStreamToFile (owner.getTargetFolder().getChildFile (pchFilename),
-                                                    [&] (MemoryOutputStream& mo) { mo << pchFileContent; });
-
-                    s.set ("GCC_PREFIX_HEADER", pchFilename);
-                }
-            }
-
-            if (shouldCreatePList())
-            {
-                s.set ("INFOPLIST_FILE", infoPlistFile.getFileName());
-
-                if (owner.getPListPrefixHeaderString().isNotEmpty())
-                    s.set ("INFOPLIST_PREFIX_HEADER", owner.getPListPrefixHeaderString());
-
-                s.set ("INFOPLIST_PREPROCESS", (owner.isPListPreprocessEnabled() ? String ("YES") : String ("NO")));
-
-                auto plistDefs = parsePreprocessorDefs (config.getPListPreprocessorDefinitionsString());
-                StringArray defsList;
-
-                for (int i = 0; i < plistDefs.size(); ++i)
-                {
-                    auto def = plistDefs.getAllKeys()[i];
-                    auto value = plistDefs.getAllValues()[i];
-
-                    if (value.isNotEmpty())
-                        def << "=" << value.replace ("\"", "\\\\\\\"");
-
-                    defsList.add ("\"" + def + "\"");
-                }
-
-                if (defsList.size() > 0)
-                    s.set ("INFOPLIST_PREPROCESSOR_DEFINITIONS", indentParenthesisedList (defsList, 1));
-            }
-
-            if (config.isLinkTimeOptimisationEnabled())
-                s.set ("LLVM_LTO", "YES");
-
-            if (config.isFastMathEnabled())
-                s.set ("GCC_FAST_MATH", "YES");
-
-            auto recommendedWarnings = config.getRecommendedCompilerWarningFlags();
-            recommendedWarnings.cpp.addArray (recommendedWarnings.common);
-
-            struct XcodeWarningFlags
-            {
-                const StringArray& flags;
-                const String variable;
-            };
-
-            for (const auto& xcodeFlags : { XcodeWarningFlags { recommendedWarnings.common, "OTHER_CFLAGS" },
-                                            XcodeWarningFlags { recommendedWarnings.cpp,    "OTHER_CPLUSPLUSFLAGS" } })
-            {
-                auto flags = (xcodeFlags.flags.joinIntoString (" ")
-                                 + " " + owner.getExtraCompilerFlagsString()).trim();
-                flags = owner.replacePreprocessorTokens (config, flags);
-
-                if (flags.isNotEmpty())
-                    s.set (xcodeFlags.variable, flags.quoted());
-            }
-
-            auto installPath = getInstallPathForConfiguration (config);
-
-            if (installPath.startsWith ("~"))
-                installPath = installPath.replace ("~", "$(HOME)");
-
-            if (installPath.isNotEmpty())
-            {
-                s.set ("INSTALL_PATH", installPath.quoted());
-
-                if (type == Target::SharedCodeTarget)
-                    s.set ("SKIP_INSTALL", "YES");
-
-                if (! owner.embeddedFrameworkIDs.isEmpty())
-                    s.set ("LD_RUNPATH_SEARCH_PATHS", "\"$(inherited) @executable_path/Frameworks @executable_path/../Frameworks\"");
-
-                if (xcodeCopyToProductInstallPathAfterBuild)
-                {
-                    s.set ("DEPLOYMENT_LOCATION", "YES");
-                    s.set ("DSTROOT", "/");
-                }
-            }
-
-            if (getTargetFileType() == pluginBundle)
-            {
-                s.set ("LIBRARY_STYLE", "Bundle");
-                s.set ("WRAPPER_EXTENSION", xcodeBundleExtension.substring (1));
-                s.set ("GENERATE_PKGINFO_FILE", "YES");
-            }
-
-            if (xcodeOtherRezFlags.isNotEmpty())
-                s.set ("OTHER_REZFLAGS", "\"" + xcodeOtherRezFlags + "\"");
-
-            if (owner.isHardenedRuntimeEnabled())
-                s.set ("ENABLE_HARDENED_RUNTIME", "YES");
-
-            String gccVersion ("com.apple.compilers.llvm.clang.1_0");
-
-            if (owner.iOS)
-            {
-                s.set ("ASSETCATALOG_COMPILER_APPICON_NAME", "AppIcon");
-
-                if (! owner.shouldAddStoryboardToProject())
-                    s.set ("ASSETCATALOG_COMPILER_LAUNCHIMAGE_NAME", "LaunchImage");
-            }
-            else
-            {
-                s.set ("MACOSX_DEPLOYMENT_TARGET", config.getMacOSDeploymentTargetString());
-            }
-
-            s.set ("GCC_VERSION", gccVersion);
-            s.set ("CLANG_LINK_OBJC_RUNTIME", "NO");
-
-            auto codeSigningIdentity = owner.getCodeSigningIdentity (config);
-            s.set (owner.iOS ? "\"CODE_SIGN_IDENTITY[sdk=iphoneos*]\"" : "CODE_SIGN_IDENTITY",
-                   codeSigningIdentity.quoted());
-
-            if (codeSigningIdentity.isNotEmpty())
-            {
-                s.set ("PROVISIONING_PROFILE_SPECIFIER", "\"\"");
-
-                if (! owner.isUsingDefaultSigningIdentity (config))
-                    s.set ("CODE_SIGN_STYLE", "Manual");
-            }
-
-            if (owner.getDevelopmentTeamIDString().isNotEmpty())
-                s.set ("DEVELOPMENT_TEAM", owner.getDevelopmentTeamIDString());
-
-            if (shouldAddEntitlements())
-                s.set ("CODE_SIGN_ENTITLEMENTS", getEntitlementsFilename().quoted());
-
-            {
-                auto cppStandard = owner.project.getCppStandardString();
-
-                if (cppStandard == "latest")
-                    cppStandard = owner.project.getLatestNumberedCppStandardString();
-
-                s.set ("CLANG_CXX_LANGUAGE_STANDARD", (String (owner.shouldUseGNUExtensions() ? "gnu++"
-                                                                                              : "c++") + cppStandard).quoted());
-            }
-
-            s.set ("CLANG_CXX_LIBRARY", "\"libc++\"");
-
-            s.set ("COMBINE_HIDPI_IMAGES", "YES");
-
-            {
-                StringArray linkerFlags, librarySearchPaths;
-                getLinkerSettings (config, linkerFlags, librarySearchPaths);
-
-                if (linkerFlags.size() > 0)
-                    s.set ("OTHER_LDFLAGS", linkerFlags.joinIntoString (" ").quoted());
-
-                librarySearchPaths.addArray (config.getLibrarySearchPaths());
-                librarySearchPaths = getCleanedStringArray (librarySearchPaths);
-
-                if (librarySearchPaths.size() > 0)
-                {
-                    StringArray libPaths;
-                    libPaths.add ("\"$(inherited)\"");
-
-                    for (auto& p : librarySearchPaths)
-                        libPaths.add ("\"\\\"" + p + "\\\"\"");
-
-                    s.set ("LIBRARY_SEARCH_PATHS", indentParenthesisedList (libPaths, 1));
-                }
-            }
-
-            if (config.isDebug())
-            {
-                s.set ("COPY_PHASE_STRIP", "NO");
-                s.set ("GCC_DYNAMIC_NO_PIC", "NO");
-            }
-            else
-            {
-                s.set ("GCC_GENERATE_DEBUGGING_SYMBOLS", "NO");
-                s.set ("DEAD_CODE_STRIPPING", "YES");
-            }
-
-            if (type != Target::SharedCodeTarget && type != Target::StaticLibrary && type != Target::DynamicLibrary
-                && config.isStripLocalSymbolsEnabled())
-            {
-                s.set ("STRIPFLAGS", "\"-x\"");
-                s.set ("DEPLOYMENT_POSTPROCESSING", "YES");
-                s.set ("SEPARATE_STRIP", "YES");
-            }
-
-            StringArray defsList;
-
-            const auto defines = getConfigPreprocessorDefs (config);
-
-            for (int i = 0; i < defines.size(); ++i)
-            {
-                auto def = defines.getAllKeys()[i];
-                auto value = defines.getAllValues()[i];
-                if (value.isNotEmpty())
-                    def << "=" << value.replace ("\"", "\\\\\\\"").replace (" ", "\\\\ ").replace ("\'", "\\\\'");
-
-                defsList.add ("\"" + def + "\"");
-            }
-
-            s.set ("GCC_PREPROCESSOR_DEFINITIONS", indentParenthesisedList (defsList, 1));
-            if (type == Target::AudioUnitv3PlugIn && ! owner.isiOS() && ! config.isDebug())
-                s.set ("VALID_ARCHS", "\"x86_64\"");
-
-            StringArray customFlags;
-            customFlags.addTokens (config.getCustomXcodeFlagsString(), ",", "\"'");
-            customFlags.removeEmptyStrings();
-
-            for (auto flag : customFlags)
-            {
-                bool inQuote = false;
-                int equalsPos;
-                for (equalsPos = 0; inQuote || flag[equalsPos] != '='; ++equalsPos)
-                    if (flag[equalsPos] == '"')
-                        inQuote = ! inQuote;
-                auto value = flag.substring (equalsPos + 1).trim();
-                if (! value.startsWithChar ('"'))
-                    value = value.quoted();
-                s.set (flag.substring (0, equalsPos).trim(), value);
-            }
-
-            return s;
-        }
-
-        String getInstallPathForConfiguration (const XcodeBuildConfiguration& config) const
-        {
-            switch (type)
-            {
-                case GUIApp:            return "$(HOME)/Applications";
-                case ConsoleApp:        return "/usr/bin";
-                case VSTPlugIn:         return config.isPluginBinaryCopyStepEnabled() ? config.getVSTBinaryLocationString() : String();
-                case VST3PlugIn:        return config.isPluginBinaryCopyStepEnabled() ? config.getVST3BinaryLocationString() : String();
-                case AudioUnitPlugIn:   return config.isPluginBinaryCopyStepEnabled() ? config.getAUBinaryLocationString() : String();
-                case RTASPlugIn:        return config.isPluginBinaryCopyStepEnabled() ? config.getRTASBinaryLocationString() : String();
-                case AAXPlugIn:         return config.isPluginBinaryCopyStepEnabled() ? config.getAAXBinaryLocationString() : String();
-                case UnityPlugIn:       return config.isPluginBinaryCopyStepEnabled() ? config.getUnityPluginBinaryLocationString() : String();
-                case SharedCodeTarget:  return owner.isiOS() ? "@executable_path/Frameworks" : "@executable_path/../Frameworks";
-                case StaticLibrary:
-                case DynamicLibrary:
-                case AudioUnitv3PlugIn:
-                case StandalonePlugIn:
-                case AggregateTarget:
-                case unspecified:
-                default:                return {};
-            }
-        }
-
-        //==============================================================================
-        void getLinkerSettings (const BuildConfiguration& config, StringArray& flags, StringArray& librarySearchPaths) const
-        {
-            if (getTargetFileType() == pluginBundle)
-                flags.add (owner.isiOS() ? "-bitcode_bundle" : "-bundle");
-
-            if (type != Target::SharedCodeTarget)
-            {
-                Array<build_tools::RelativePath> extraLibs;
-
-                addExtraLibsForTargetType (config, extraLibs);
-
-                for (auto& lib : extraLibs)
-                {
-                    flags.add (getLinkerFlagForLib (lib.getFileNameWithoutExtension()));
-                    librarySearchPaths.add (owner.getSearchPathForStaticLibrary (lib));
-                }
-
-                if (owner.project.isAudioPluginProject())
-                {
-                    if (owner.getTargetOfType (Target::SharedCodeTarget) != nullptr)
-                    {
-                        auto productName = getStaticLibbedFilename (owner.replacePreprocessorTokens (config, config.getTargetBinaryNameString()));
-
-                        build_tools::RelativePath sharedCodelib (productName, build_tools::RelativePath::buildTargetFolder);
-                        flags.add (getLinkerFlagForLib (sharedCodelib.getFileNameWithoutExtension()));
-                    }
-                }
-
-                flags.add (owner.getExternalLibraryFlags (config));
-
-                auto libs = owner.xcodeLibs;
-                libs.addArray (xcodeLibs);
-
-                for (auto& l : libs)
-                    flags.add (getLinkerFlagForLib (l));
-            }
-
-            flags.add (owner.replacePreprocessorTokens (config, owner.getExtraLinkerFlagsString()));
-            flags = getCleanedStringArray (flags);
-        }
-
-        //==========================================================================
-        void writeInfoPlistFile() const
-        {
-            if (! shouldCreatePList())
-                return;
-
-            build_tools::PlistOptions options;
-
-            options.type                             = type;
-            options.executableName                   = "${EXECUTABLE_NAME}";
-            options.bundleIdentifier                 = getBundleIdentifier();
-            options.applicationCategory              = owner.getApplicationCategoryString();
-            options.plistToMerge                     = owner.getPListToMergeString();
-            options.iOS                              = owner.iOS;
-            options.microphonePermissionEnabled      = owner.isMicrophonePermissionEnabled();
-            options.microphonePermissionText         = owner.getMicrophonePermissionsTextString();
-            options.cameraPermissionEnabled          = owner.isCameraPermissionEnabled();
-            options.cameraPermissionText             = owner.getCameraPermissionTextString();
-            options.bluetoothPermissionEnabled       = owner.isBluetoothPermissionEnabled();
-            options.bluetoothPermissionText          = owner.getBluetoothPermissionTextString();
-            options.sendAppleEventsPermissionEnabled = owner.isSendAppleEventsPermissionEnabled();
-            options.sendAppleEventsPermissionText    = owner.getSendAppleEventsPermissionTextString();
-            options.shouldAddStoryboardToProject     = owner.shouldAddStoryboardToProject();
-            options.iconFile                         = owner.iconFile;
-            options.projectName                      = owner.projectName;
-            options.marketingVersion                 = owner.project.getVersionString();
-            options.currentProjectVersion            = owner.getBuildNumber();
-            options.companyCopyright                 = owner.project.getCompanyCopyrightString();
-            options.allPreprocessorDefs              = owner.getAllPreprocessorDefs();
-            options.documentExtensions               = owner.getDocumentExtensionsString();
-            options.fileSharingEnabled               = owner.isFileSharingEnabled();
-            options.documentBrowserEnabled           = owner.isDocumentBrowserEnabled();
-            options.statusBarHidden                  = owner.isStatusBarHidden();
-            options.requiresFullScreen               = owner.requiresFullScreen();
-            options.backgroundAudioEnabled           = owner.isBackgroundAudioEnabled();
-            options.backgroundBleEnabled             = owner.isBackgroundBleEnabled();
-            options.pushNotificationsEnabled         = owner.isPushNotificationsEnabled();
-            options.enableIAA                        = owner.project.shouldEnableIAA();
-            options.IAAPluginName                    = owner.project.getIAAPluginName();
-            options.pluginManufacturerCode           = owner.project.getPluginManufacturerCodeString();
-            options.IAATypeCode                      = owner.project.getIAATypeCode();
-            options.pluginCode                       = owner.project.getPluginCodeString();
-            options.iPhoneScreenOrientations         = owner.getiPhoneScreenOrientations();
-            options.iPadScreenOrientations           = owner.getiPadScreenOrientations();
-
-            options.storyboardName = [&]
-            {
-                const auto customLaunchStoryboard = owner.getCustomLaunchStoryboardString();
-
-                if (customLaunchStoryboard.isEmpty())
-                    return owner.getDefaultLaunchStoryboardName();
-
-                return customLaunchStoryboard.fromLastOccurrenceOf ("/", false, false)
-                                             .upToLastOccurrenceOf (".storyboard", false, false);
-            }();
-
-            options.pluginName                      = owner.project.getPluginNameString();
-            options.pluginManufacturer              = owner.project.getPluginManufacturerString();
-            options.pluginDescription               = owner.project.getPluginDescriptionString();
-            options.pluginAUExportPrefix            = owner.project.getPluginAUExportPrefixString();
-            options.auMainType                      = owner.project.getAUMainTypeString();
-            options.isAuSandboxSafe                 = owner.project.isAUSandBoxSafe();
-            options.isPluginSynth                   = owner.project.isPluginSynth();
-            options.suppressResourceUsage           = owner.getSuppressPlistResourceUsage();
-            options.isPluginARAEffect               = owner.project.shouldEnableARA();
-
-            options.write (infoPlistFile);
-        }
-
-        //==============================================================================
-        void addShellScriptBuildPhase (const String& phaseName, const String& script)
-        {
-            if (script.trim().isNotEmpty())
-            {
-                auto v = addBuildPhase ("PBXShellScriptBuildPhase", {});
-                v.setProperty (Ids::name, phaseName, nullptr);
-                v.setProperty ("alwaysOutOfDate", 1, nullptr);
-                v.setProperty ("shellPath", "/bin/sh", nullptr);
-                v.setProperty ("shellScript", script.replace ("\\", "\\\\")
-                                                    .replace ("\"", "\\\"")
-                                                    .replace ("\r\n", "\\n")
-                                                    .replace ("\n", "\\n"), nullptr);
-            }
-        }
-
-        void addCopyFilesPhase (const String& phaseName, const StringArray& files, XcodeCopyFilesDestinationIDs dst)
-        {
-            auto v = addBuildPhase ("PBXCopyFilesBuildPhase", files, phaseName);
-            v.setProperty ("dstPath", "", nullptr);
-            v.setProperty ("dstSubfolderSpec", (int) dst, nullptr);
-        }
-
-        //==============================================================================
-        void sanitiseAndEscapeSearchPaths (const BuildConfiguration& config, StringArray& paths) const
-        {
-            paths = getCleanedStringArray (paths);
-
-            for (auto& path : paths)
-            {
-                path = owner.replacePreprocessorTokens (config, expandPath (path));
-
-                if (path.containsChar (' '))
-                    path = "\"\\\"" + path + "\\\"\""; // crazy double quotes required when there are spaces..
-                else
-                    path = "\"" + path + "\"";
-            }
-        }
-
-        StringArray getHeaderSearchPaths (const BuildConfiguration& config) const
-        {
-            StringArray paths (owner.extraSearchPaths);
-            paths.addArray (config.getHeaderSearchPaths());
-            paths.addArray (getTargetExtraHeaderSearchPaths());
-
-            if (owner.project.getEnabledModules().isModuleEnabled ("juce_audio_plugin_client"))
-            {
-                // Needed to compile .r files
-                paths.add (owner.getModuleFolderRelativeToProject ("juce_audio_plugin_client")
-                                .rebased (owner.projectFolder, owner.getTargetFolder(), build_tools::RelativePath::buildTargetFolder)
-                                .toUnixStyle());
-            }
-
-            sanitiseAndEscapeSearchPaths (config, paths);
-            return paths;
-        }
-
-        StringArray getFrameworkSearchPaths (const BuildConfiguration& config) const
-        {
-            auto paths = getSearchPathsFromString (owner.getFrameworkSearchPathsString());
-            sanitiseAndEscapeSearchPaths (config, paths);
-            return paths;
-        }
-
-    private:
-        //==============================================================================
-        void addExtraAudioUnitTargetSettings()
-        {
-            xcodeOtherRezFlags = "-d ppc_$ppc -d i386_$i386 -d ppc64_$ppc64 -d x86_64_$x86_64 -d arm64_$arm64"
-                                 " -I /System/Library/Frameworks/CoreServices.framework/Frameworks/CarbonCore.framework/Versions/A/Headers"
-                                 " -I \\\"$(DEVELOPER_DIR)/Extras/CoreAudio/AudioUnits/AUPublic/AUBase\\\""
-                                 " -I \\\"$(DEVELOPER_DIR)/Platforms/MacOSX.platform/Developer/SDKs/MacOSX.sdk/System/Library/Frameworks/AudioUnit.framework/Headers\\\"";
-
-            xcodeFrameworks.addArray ({ "AudioUnit", "CoreAudioKit" });
-        }
-
-        void addExtraAudioUnitv3PlugInTargetSettings()
-        {
-            xcodeFrameworks.addArray ({ "AVFoundation", "CoreAudioKit" });
-
-            if (owner.isOSX())
-                xcodeFrameworks.add ("AudioUnit");
-        }
-
-        void addExtraLibsForTargetType  (const BuildConfiguration& config, Array<build_tools::RelativePath>& extraLibs) const
-        {
-            if (type == AAXPlugIn)
-            {
-                auto aaxLibsFolder = build_tools::RelativePath (owner.getAAXPathString(), build_tools::RelativePath::projectFolder).getChildFile ("Libs");
-
-                String libraryPath (config.isDebug() ? "Debug" : "Release");
-                libraryPath += "/libAAXLibrary_libcpp.a";
-
-                extraLibs.add   (aaxLibsFolder.getChildFile (libraryPath));
-            }
-            else if (type == RTASPlugIn)
-            {
-                build_tools::RelativePath rtasFolder (owner.getRTASPathString(), build_tools::RelativePath::projectFolder);
-
-                extraLibs.add (rtasFolder.getChildFile ("MacBag/Libs/Debug/libPluginLibrary.a"));
-                extraLibs.add (rtasFolder.getChildFile ("MacBag/Libs/Release/libPluginLibrary.a"));
-            }
-        }
-
-        StringArray getTargetExtraHeaderSearchPaths() const
-        {
-            StringArray targetExtraSearchPaths;
-
-            if (type == RTASPlugIn)
-            {
-                build_tools::RelativePath rtasFolder (owner.getRTASPathString(), build_tools::RelativePath::projectFolder);
-
-                targetExtraSearchPaths.add ("$(DEVELOPER_DIR)/Headers/FlatCarbon");
-                targetExtraSearchPaths.add ("$(SDKROOT)/Developer/Headers/FlatCarbon");
-
-                static const char* p[] = { "AlturaPorts/TDMPlugIns/PlugInLibrary/Controls",
-                    "AlturaPorts/TDMPlugIns/PlugInLibrary/CoreClasses",
-                    "AlturaPorts/TDMPlugIns/PlugInLibrary/DSPClasses",
-                    "AlturaPorts/TDMPlugIns/PlugInLibrary/EffectClasses",
-                    "AlturaPorts/TDMPlugIns/PlugInLibrary/MacBuild",
-                    "AlturaPorts/TDMPlugIns/PlugInLibrary/Meters",
-                    "AlturaPorts/TDMPlugIns/PlugInLibrary/ProcessClasses",
-                    "AlturaPorts/TDMPlugIns/PlugInLibrary/ProcessClasses/Interfaces",
-                    "AlturaPorts/TDMPlugIns/PlugInLibrary/RTASP_Adapt",
-                    "AlturaPorts/TDMPlugIns/PlugInLibrary/Utilities",
-                    "AlturaPorts/TDMPlugIns/PlugInLibrary/ViewClasses",
-                    "AlturaPorts/TDMPlugIns/DSPManager/**",
-                    "AlturaPorts/TDMPlugIns/SupplementalPlugInLib/Encryption",
-                    "AlturaPorts/TDMPlugIns/SupplementalPlugInLib/GraphicsExtensions",
-                    "AlturaPorts/TDMPlugIns/common/**",
-                    "AlturaPorts/TDMPlugIns/common/PI_LibInterface",
-                    "AlturaPorts/TDMPlugIns/PACEProtection/**",
-                    "AlturaPorts/TDMPlugIns/SignalProcessing/**",
-                    "AlturaPorts/OMS/Headers",
-                    "AlturaPorts/Fic/Interfaces/**",
-                    "AlturaPorts/Fic/Source/SignalNets",
-                    "AlturaPorts/DSIPublicInterface/PublicHeaders",
-                    "DAEWin/Include",
-                    "AlturaPorts/DigiPublic/Interfaces",
-                    "AlturaPorts/DigiPublic",
-                    "AlturaPorts/NewFileLibs/DOA",
-                    "AlturaPorts/NewFileLibs/Cmn",
-                    "xplat/AVX/avx2/avx2sdk/inc",
-                    "xplat/AVX/avx2/avx2sdk/utils" };
-
-                for (auto* path : p)
-                    owner.addProjectPathToBuildPathList (targetExtraSearchPaths, rtasFolder.getChildFile (path));
-            }
-
-            return targetExtraSearchPaths;
-        }
-
-        //==============================================================================
-        const XcodeProjectExporter& owner;
-
-        Target& operator= (const Target&) = delete;
-    };
-
-    mutable StringArray xcodeFrameworks;
-    StringArray xcodeLibs;
-
-private:
-    //==============================================================================
-    static String expandPath (const String& path)
-    {
-        if (! build_tools::isAbsolutePath (path))  return "$(SRCROOT)/" + path;
-        if (path.startsWithChar ('~'))             return "$(HOME)" + path.substring (1);
-
-        return path;
-    }
-
-    static String addQuotesIfRequired (const String& s)
-    {
-        return s.containsAnyOf (" $") ? s.quoted() : s;
-    }
-
-    File getProjectBundle() const                 { return getTargetFolder().getChildFile (project.getProjectFilenameRootString()).withFileExtension (".xcodeproj"); }
-
-    //==============================================================================
-    void createObjects() const
-    {
-        prepareTargets();
-
-        // Must be called before adding embedded frameworks, as we want to
-        // embed any frameworks found in subprojects.
-        addSubprojects();
-
-        addFrameworks();
-
-        addCustomResourceFolders();
-        addPlistFileReferences();
-
-        if (iOS && ! projectType.isStaticLibrary())
-        {
-            addXcassets();
-
-            if (shouldAddStoryboardToProject())
-            {
-                auto customLaunchStoryboard = getCustomLaunchStoryboardString();
-
-                if (customLaunchStoryboard.isEmpty())
-                    writeDefaultLaunchStoryboardFile();
-                else if (getProject().getProjectFolder().getChildFile (customLaunchStoryboard).existsAsFile())
-                    addLaunchStoryboardFileReference (build_tools::RelativePath (customLaunchStoryboard, build_tools::RelativePath::projectFolder)
-                                                          .rebased (getProject().getProjectFolder(), getTargetFolder(), build_tools::RelativePath::buildTargetFolder));
-            }
-        }
-        else
-        {
-            addNibFiles();
-        }
-
-        addIcons();
-        addBuildConfigurations();
-
-        addProjectConfigList (createID ("__projList"));
-
-        {
-            StringArray topLevelGroupIDs;
-
-            addFilesAndGroupsToProject (topLevelGroupIDs);
-            addBuildPhases();
-            addExtraGroupsToProject (topLevelGroupIDs);
-
-            addGroup (createID ("__mainsourcegroup"), "Source", topLevelGroupIDs);
-        }
-
-        addProjectObject();
-        removeMismatchedXcuserdata();
-    }
-
-    void prepareTargets() const
-    {
-        for (auto* target : targets)
-        {
-            target->addDependencies();
-
-            if (target->type == XcodeTarget::AggregateTarget)
-                continue;
-
-            target->addMainBuildProduct();
-
-            auto targetName = String (target->getName());
-            auto fileID = createID (targetName + "__targetbuildref");
-            auto fileRefID = createID ("__productFileID" + targetName);
-
-            ValueTree v (fileID + " /* " + targetName + " */");
-            v.setProperty ("isa", "PBXBuildFile", nullptr);
-            v.setProperty ("fileRef", fileRefID, nullptr);
-
-            target->mainBuildProductID = fileID;
-
-            addObject (v);
-        }
-    }
-
-    void addPlistFileReferences() const
-    {
-        for (auto* target : targets)
-        {
-            if (target->type == XcodeTarget::AggregateTarget)
-                continue;
-
-            if (target->shouldCreatePList())
-            {
-                build_tools::RelativePath plistPath (target->infoPlistFile, getTargetFolder(), build_tools::RelativePath::buildTargetFolder);
-                addFileReference (plistPath.toUnixStyle());
-                resourceFileRefs.add (createFileRefID (plistPath));
-            }
-        }
-    }
-
-    void addNibFiles() const
-    {
-        build_tools::writeStreamToFile (menuNibFile, [&] (MemoryOutputStream& mo)
-        {
-            mo.write (BinaryData::RecentFilesMenuTemplate_nib, BinaryData::RecentFilesMenuTemplate_nibSize);
-        });
-
-        build_tools::RelativePath menuNibPath (menuNibFile, getTargetFolder(), build_tools::RelativePath::buildTargetFolder);
-        addFileReference (menuNibPath.toUnixStyle());
-        resourceIDs.add (addBuildFile (FileOptions().withRelativePath (menuNibPath)));
-        resourceFileRefs.add (createFileRefID (menuNibPath));
-    }
-
-    void addIcons() const
-    {
-        if (iconFile.exists())
-        {
-            build_tools::RelativePath iconPath (iconFile, getTargetFolder(), build_tools::RelativePath::buildTargetFolder);
-            addFileReference (iconPath.toUnixStyle());
-            resourceIDs.add (addBuildFile (FileOptions().withRelativePath (iconPath)));
-            resourceFileRefs.add (createFileRefID (iconPath));
-        }
-    }
-
-    void addBuildConfigurations() const
-    {
-        for (ConstConfigIterator config (*this); config.next();)
-        {
-            auto& xcodeConfig = dynamic_cast<const XcodeBuildConfiguration&> (*config);
-            StringArray settingsLines;
-            auto configSettings = getProjectSettings (xcodeConfig);
-            auto keys = configSettings.getAllKeys();
-            keys.sort (false);
-
-            for (auto& key : keys)
-                settingsLines.add (key + " = " + configSettings[key]);
-
-            addProjectConfig (config->getName(), settingsLines);
-        }
-    }
-
-    void addFilesAndGroupsToProject (StringArray& topLevelGroupIDs) const
-    {
-        for (auto* target : targets)
-            if (target->shouldAddEntitlements())
-                addEntitlementsFile (*target);
-
-        for (auto& group : getAllGroups())
-        {
-            if (group.getNumChildren() > 0)
-            {
-                auto groupID = addProjectItem (group);
-
-                if (groupID.isNotEmpty())
-                    topLevelGroupIDs.add (groupID);
-            }
-        }
-    }
-
-    void addExtraGroupsToProject (StringArray& topLevelGroupIDs) const
-    {
-        {
-            auto resourcesGroupID = createID ("__resources");
-            addGroup (resourcesGroupID, "Resources", resourceFileRefs);
-            topLevelGroupIDs.add (resourcesGroupID);
-        }
-
-        {
-            auto frameworksGroupID = createID ("__frameworks");
-            addGroup (frameworksGroupID, "Frameworks", frameworkFileIDs);
-            topLevelGroupIDs.add (frameworksGroupID);
-        }
-
-        {
-            auto productsGroupID = createID ("__products");
-            addGroup (productsGroupID, "Products", buildProducts);
-            topLevelGroupIDs.add (productsGroupID);
-        }
-
-        if (! subprojectFileIDs.isEmpty())
-        {
-            auto subprojectLibrariesGroupID = createID ("__subprojects");
-            addGroup (subprojectLibrariesGroupID, "Subprojects", subprojectFileIDs);
-            topLevelGroupIDs.add (subprojectLibrariesGroupID);
-        }
-    }
-
-    void addBuildPhases() const
-    {
-        // add build phases
-        for (auto* target : targets)
-        {
-            if (target->type != XcodeTarget::AggregateTarget)
-                buildProducts.add (createID (String ("__productFileID") + String (target->getName())));
-
-            for (ConstConfigIterator config (*this); config.next();)
-            {
-                auto& xcodeConfig = dynamic_cast<const XcodeBuildConfiguration&> (*config);
-
-                auto configSettings = target->getTargetSettings (xcodeConfig);
-                StringArray settingsLines;
-                auto keys = configSettings.getAllKeys();
-                keys.sort (false);
-
-                for (auto& key : keys)
-                    settingsLines.add (key + " = " + configSettings.getValue (key, "\"\""));
-
-                target->addTargetConfig (config->getName(), settingsLines);
-            }
-
-            addConfigList (*target, createID (String ("__configList") + target->getName()));
-
-            target->addShellScriptBuildPhase ("Pre-build script", getPreBuildScript());
-
-            if (target->type != XcodeTarget::AggregateTarget)
-            {
-                auto skipAUv3 = (target->type == XcodeTarget::AudioUnitv3PlugIn && ! shouldDuplicateAppExResourcesFolder());
-
-                if (! projectType.isStaticLibrary() && target->type != XcodeTarget::SharedCodeTarget && ! skipAUv3)
-                    target->addBuildPhase ("PBXResourcesBuildPhase", resourceIDs);
-
-                auto rezFiles = rezFileIDs;
-                rezFiles.addArray (target->rezFileIDs);
-
-                if (rezFiles.size() > 0)
-                    target->addBuildPhase ("PBXRezBuildPhase", rezFiles);
-
-                auto sourceFiles = target->sourceIDs;
-
-                if (target->type == XcodeTarget::SharedCodeTarget
-                     || (! project.isAudioPluginProject()))
-                    sourceFiles.addArray (sourceIDs);
-
-                target->addBuildPhase ("PBXSourcesBuildPhase", sourceFiles);
-
-                if (! projectType.isStaticLibrary() && target->type != XcodeTarget::SharedCodeTarget)
-                    target->addBuildPhase ("PBXFrameworksBuildPhase", target->frameworkIDs);
-            }
-
-            target->addShellScriptBuildPhase ("Post-build script", getPostBuildScript());
-
-            if (project.isAudioPluginProject() && project.shouldBuildAUv3()
-                && project.shouldBuildStandalonePlugin() && target->type == XcodeTarget::StandalonePlugIn)
-                embedAppExtension();
-
-            if (project.isAudioPluginProject() && project.shouldBuildUnityPlugin()
-                && target->type == XcodeTarget::UnityPlugIn)
-                embedUnityScript();
-
-            addTargetObject (*target);
-        }
-    }
-
-    void embedAppExtension() const
-    {
-        if (auto* standaloneTarget = getTargetOfType (XcodeTarget::StandalonePlugIn))
-        {
-            if (auto* auv3Target   = getTargetOfType (XcodeTarget::AudioUnitv3PlugIn))
-            {
-                StringArray files;
-                files.add (auv3Target->mainBuildProductID);
-                standaloneTarget->addCopyFilesPhase ("Embed App Extensions", files, kPluginsFolder);
-            }
-        }
-    }
-
-    void embedUnityScript() const
-    {
-        if (auto* unityTarget = getTargetOfType (XcodeTarget::UnityPlugIn))
-        {
-            build_tools::RelativePath scriptPath (getProject().getGeneratedCodeFolder().getChildFile (getProject().getUnityScriptName()),
-                                                  getTargetFolder(),
-                                                  build_tools::RelativePath::buildTargetFolder);
-
-            auto path = scriptPath.toUnixStyle();
-            auto refID = addFileReference (path);
-            auto fileID = addBuildFile (FileOptions().withPath (path)
-                                                     .withFileRefID (refID));
-
-            resourceIDs.add (fileID);
-            resourceFileRefs.add (refID);
-
-            unityTarget->addCopyFilesPhase ("Embed Unity Script", fileID, kResourcesFolder);
-        }
-    }
-
-    //==============================================================================
-    XcodeTarget* getTargetOfType (build_tools::ProjectType::Target::Type type) const
-    {
-        for (auto& target : targets)
-            if (target->type == type)
-                return target;
-
-        return nullptr;
-    }
-
-    void addTargetObject (XcodeTarget& target) const
-    {
-        auto targetName = target.getName();
-
-        auto targetID = target.getID();
-        ValueTree v (targetID);
-        v.setProperty ("isa", target.type == XcodeTarget::AggregateTarget ? "PBXAggregateTarget" : "PBXNativeTarget", nullptr);
-        v.setProperty ("buildConfigurationList", createID (String ("__configList") + targetName), nullptr);
-
-        v.setProperty ("buildPhases", indentParenthesisedList (target.buildPhaseIDs), nullptr);
-
-        if (target.type != XcodeTarget::AggregateTarget)
-            v.setProperty ("buildRules", indentParenthesisedList ({}), nullptr);
-
-        StringArray allDependencyIDs { subprojectDependencyIDs };
-        allDependencyIDs.addArray (target.dependencyIDs);
-        v.setProperty ("dependencies", indentParenthesisedList (allDependencyIDs), nullptr);
-
-        v.setProperty (Ids::name, target.getXcodeSchemeName(), nullptr);
-        v.setProperty ("productName", projectName, nullptr);
-
-        if (target.type != XcodeTarget::AggregateTarget)
-        {
-            v.setProperty ("productReference", createID (String ("__productFileID") + targetName), nullptr);
-
-            jassert (target.xcodeProductType.isNotEmpty());
-            v.setProperty ("productType", target.xcodeProductType, nullptr);
-        }
-
-        targetIDs.add (targetID);
-        addObject (v);
-    }
-
-    void createIconFile() const
-    {
-        const auto icons = getIcons();
-
-        if (! build_tools::asArray (icons).isEmpty())
-        {
-            iconFile = getTargetFolder().getChildFile ("Icon.icns");
-            build_tools::writeMacIcon (icons, iconFile);
-        }
-    }
-
-    void writeWorkspaceSettings() const
-    {
-        const auto settingsFile = getProjectBundle().getChildFile ("project.xcworkspace")
-                                                    .getChildFile ("xcshareddata")
-                                                    .getChildFile ("WorkspaceSettings.xcsettings");
-
-        if (shouldUseLegacyBuildSystem())
-        {
-            build_tools::writeStreamToFile (settingsFile, [this] (MemoryOutputStream& mo)
-            {
-                mo.setNewLineString (getNewLineString());
-
-                mo << "<?xml version=\"1.0\" encoding=\"UTF-8\"?>"                 << newLine
-                   << "<!DOCTYPE plist PUBLIC \"-//Apple//DTD PLIST 1.0//EN\" \"http://www.apple.com/DTDs/PropertyList-1.0.dtd\">" << newLine
-                   << "<plist version=\"1.0\">"                                    << newLine
-                   << "<dict>"                                                     << newLine
-                   << "\t" << "<key>BuildSystemType</key>"                         << newLine
-                   << "\t" << "<string>Original</string>"                          << newLine
-                   << "\t" << "<key>DisableBuildSystemDeprecationWarning</key>"    << newLine
-                   << "\t" << "<true/>"                                            << newLine
-                   << "\t" << "<key>DisableBuildSystemDeprecationDiagnostic</key>" << newLine
-                   << "\t" << "<true/>"                                            << newLine
-                   << "</dict>"                                                    << newLine
-                   << "</plist>"                                                   << newLine;
-            });
-        }
-        else
-        {
-            settingsFile.deleteFile();
-        }
-    }
-
-    void writeInfoPlistFiles() const
-    {
-        for (auto& target : targets)
-           target->writeInfoPlistFile();
-    }
-
-    // Delete .rsrc files in folder but don't follow sym-links
-    void deleteRsrcFiles (const File& folder) const
-    {
-        for (const auto& di : RangedDirectoryIterator (folder, false, "*", File::findFilesAndDirectories))
-        {
-            const auto& entry = di.getFile();
-
-            if (! entry.isSymbolicLink())
-            {
-                if (entry.existsAsFile() && entry.getFileExtension().toLowerCase() == ".rsrc")
-                    entry.deleteFile();
-                else if (entry.isDirectory())
-                    deleteRsrcFiles (entry);
-            }
-        }
-    }
-
-    static String getLinkerFlagForLib (String library)
-    {
-        if (library.substring (0, 3) == "lib")
-            library = library.substring (3);
-
-        return "-l" + library.replace (" ", "\\\\ ").replace ("\"", "\\\\\"").replace ("\'", "\\\\\'").upToLastOccurrenceOf (".", false, false);
-    }
-
-    String getSearchPathForStaticLibrary (const build_tools::RelativePath& library) const
-    {
-        auto searchPath = library.toUnixStyle().upToLastOccurrenceOf ("/", false, false);
-
-        if (! library.isAbsolute())
-        {
-            auto srcRoot = rebaseFromProjectFolderToBuildTarget (build_tools::RelativePath (".", build_tools::RelativePath::projectFolder)).toUnixStyle();
-
-            if (srcRoot.endsWith ("/."))      srcRoot = srcRoot.dropLastCharacters (2);
-            if (! srcRoot.endsWithChar ('/')) srcRoot << '/';
-
-            searchPath = srcRoot + searchPath;
-        }
-
-        return expandPath (searchPath);
-    }
-
-    bool isUsingDefaultSigningIdentity (const XcodeBuildConfiguration& config) const
-    {
-        return config.getCodeSignIdentityString().isEmpty() && getDevelopmentTeamIDString().isNotEmpty();
-    }
-
-    String getCodeSigningIdentity (const XcodeBuildConfiguration& config) const
-    {
-        if (isUsingDefaultSigningIdentity (config))
-            return iOS ? "iPhone Developer" : "Mac Developer";
-
-        const auto identity = config.getCodeSignIdentityString();
-        return identity.isNotEmpty() ? identity : "-";
-    }
-
-    StringPairArray getProjectSettings (const XcodeBuildConfiguration& config) const
-    {
-        StringPairArray s;
-
-        s.set ("ALWAYS_SEARCH_USER_PATHS", "NO");
-        s.set ("ENABLE_STRICT_OBJC_MSGSEND", "YES");
-        s.set ("GCC_C_LANGUAGE_STANDARD", "c11");
-        s.set ("GCC_NO_COMMON_BLOCKS", "YES");
-        s.set ("GCC_MODEL_TUNING", "G5");
-        s.set ("GCC_WARN_ABOUT_RETURN_TYPE", "YES");
-        s.set ("GCC_WARN_CHECK_SWITCH_STATEMENTS", "YES");
-        s.set ("GCC_WARN_UNUSED_VARIABLE", "YES");
-        s.set ("GCC_WARN_MISSING_PARENTHESES", "YES");
-        s.set ("GCC_WARN_NON_VIRTUAL_DESTRUCTOR", "YES");
-        s.set ("GCC_WARN_TYPECHECK_CALLS_TO_PRINTF", "YES");
-        s.set ("GCC_WARN_64_TO_32_BIT_CONVERSION", "YES");
-        s.set ("GCC_WARN_UNDECLARED_SELECTOR", "YES");
-        s.set ("GCC_WARN_UNINITIALIZED_AUTOS", "YES");
-        s.set ("GCC_WARN_UNUSED_FUNCTION", "YES");
-        s.set ("CLANG_ENABLE_OBJC_WEAK", "YES");
-        s.set ("CLANG_WARN_BLOCK_CAPTURE_AUTORELEASING", "YES");
-        s.set ("CLANG_WARN_BOOL_CONVERSION", "YES");
-        s.set ("CLANG_WARN_COMMA", "YES");
-        s.set ("CLANG_WARN_CONSTANT_CONVERSION", "YES");
-        s.set ("CLANG_WARN_DEPRECATED_OBJC_IMPLEMENTATIONS", "YES");
-        s.set ("CLANG_WARN_EMPTY_BODY", "YES");
-        s.set ("CLANG_WARN_ENUM_CONVERSION", "YES");
-        s.set ("CLANG_WARN_INFINITE_RECURSION", "YES");
-        s.set ("CLANG_WARN_INT_CONVERSION", "YES");
-        s.set ("CLANG_WARN_NON_LITERAL_NULL_CONVERSION", "YES");
-        s.set ("CLANG_WARN_OBJC_IMPLICIT_RETAIN_SELF", "YES");
-        s.set ("CLANG_WARN_OBJC_LITERAL_CONVERSION", "YES");
-        s.set ("CLANG_WARN_RANGE_LOOP_ANALYSIS", "YES");
-        s.set ("CLANG_WARN_STRICT_PROTOTYPES", "YES");
-        s.set ("CLANG_WARN_SUSPICIOUS_MOVE", "YES");
-        s.set ("CLANG_WARN_UNREACHABLE_CODE", "YES");
-        s.set ("CLANG_WARN__DUPLICATE_METHOD_MATCH", "YES");
-        s.set ("WARNING_CFLAGS", "\"-Wreorder\"");
-        s.set ("GCC_INLINES_ARE_PRIVATE_EXTERN", projectType.isStaticLibrary() ? "NO" : "YES");
-
-        // GCC_SYMBOLS_PRIVATE_EXTERN only takes effect if ENABLE_TESTABILITY is off
-        s.set ("ENABLE_TESTABILITY", "NO");
-        s.set ("GCC_SYMBOLS_PRIVATE_EXTERN", "YES");
-
-        if (config.isDebug())
-        {
-            if (config.getMacOSArchitectureString() == macOSArch_Default)
-                s.set ("ONLY_ACTIVE_ARCH", "YES");
-        }
-
-        s.set (iOS ? "\"CODE_SIGN_IDENTITY[sdk=iphoneos*]\"" : "CODE_SIGN_IDENTITY",
-               getCodeSigningIdentity (config).quoted());
-
-        if (iOS)
-        {
-            s.set ("SDKROOT", "iphoneos" + config.getiOSBaseSDKString());
-            s.set ("TARGETED_DEVICE_FAMILY", getDeviceFamilyString().quoted());
-            s.set ("IPHONEOS_DEPLOYMENT_TARGET", config.getiOSDeploymentTargetString());
-        }
-        else
-        {
-            s.set ("SDKROOT", "macosx" + config.getMacOSBaseSDKString());
-        }
-
-        s.set ("ZERO_LINK", "NO");
-
-        if (xcodeCanUseDwarf)
-            s.set ("DEBUG_INFORMATION_FORMAT", "dwarf");
-
-        s.set ("PRODUCT_NAME", replacePreprocessorTokens (config, config.getTargetBinaryNameString()).quoted());
-
-        return s;
-    }
-
-    template<typename AddFrameworkFn>
-    void addFrameworkList (const String& frameworksString, AddFrameworkFn&& addFrameworkFn) const
-    {
-        auto frameworks = StringArray::fromTokens (frameworksString, "\n\r", "\"'");
-        frameworks.trim();
-
-        for (auto& framework : frameworks)
-        {
-            auto frameworkID = addFrameworkFn (framework);
-
-            for (auto& target : targets)
-            {
-                target->frameworkIDs.add (frameworkID);
-                target->frameworkNames.add (framework);
-            }
-        }
-    }
-
-    void addFrameworks() const
-    {
-        if (! projectType.isStaticLibrary())
-        {
-            if (isInAppPurchasesEnabled())
-                xcodeFrameworks.addIfNotAlreadyThere ("StoreKit");
-
-            if (iOS)
-            {
-                if (isPushNotificationsEnabled())
-                    xcodeFrameworks.addIfNotAlreadyThere ("UserNotifications");
-
-                if (project.getEnabledModules().isModuleEnabled ("juce_video")
-                    && project.isConfigFlagEnabled ("JUCE_USE_CAMERA", false))
-                {
-                    xcodeFrameworks.addIfNotAlreadyThere ("ImageIO");
-                }
-            }
-
-            xcodeFrameworks.addTokens (getExtraFrameworksString(), ",;", "\"'");
-            xcodeFrameworks.trim();
-
-            auto s = xcodeFrameworks;
-
-            for (auto& target : targets)
-                s.addArray (target->xcodeFrameworks);
-
-            if (! project.getConfigFlag ("JUCE_QUICKTIME").get())
-                s.removeString ("QuickTime");
-
-            s.trim();
-            s.removeDuplicates (true);
-            s.sort (true);
-
-            // When building against the 10.15 SDK we need to make sure the
-            // AudioUnit framework is linked before the AudioToolbox framework.
-            auto audioUnitIndex = s.indexOf ("AudioUnit", false, 1);
-
-            if (audioUnitIndex != -1)
-            {
-                s.remove (audioUnitIndex);
-                s.insert (0, "AudioUnit");
-            }
-
-            for (auto& framework : s)
-            {
-                auto frameworkID = addFramework (framework);
-
-                // find all the targets that are referring to this object
-                for (auto& target : targets)
-                {
-                    if (xcodeFrameworks.contains (framework) || target->xcodeFrameworks.contains (framework))
-                    {
-                        target->frameworkIDs.add (frameworkID);
-                        target->frameworkNames.add (framework);
-                    }
-                }
-            }
-        }
-
-        addFrameworkList (getExtraCustomFrameworksString(),
-                          [this] (const String& framework) { return addCustomFramework (framework); });
-
-        addFrameworkList (getEmbeddedFrameworksString(),
-                          [this] (const String& framework)
-                          {
-                              auto frameworkId = addEmbeddedFramework (framework);
-                              embeddedFrameworkIDs.add (frameworkId);
-
-                              return frameworkId;
-                          });
-
-        if (! embeddedFrameworkIDs.isEmpty())
-            for (auto& target : targets)
-                target->addCopyFilesPhase ("Embed Frameworks", embeddedFrameworkIDs, kFrameworksFolder);
-    }
-
-    void addCustomResourceFolders() const
-    {
-        StringArray folders;
-
-        folders.addTokens (getCustomResourceFoldersString(), ":", "");
-        folders.trim();
-        folders.removeEmptyStrings();
-
-        for (auto& crf : folders)
-            addCustomResourceFolder (crf);
-    }
-
-    void addSubprojects() const
-    {
-        auto subprojectLines = StringArray::fromLines (getSubprojectsString());
-        subprojectLines.removeEmptyStrings (true);
-
-        struct SubprojectInfo
-        {
-            String path;
-            StringArray buildProducts;
-        };
-
-        std::vector<SubprojectInfo> subprojects;
-
-        for (auto& line : subprojectLines)
-        {
-            String subprojectPath (line.upToFirstOccurrenceOf (":", false, false));
-
-            if (! subprojectPath.endsWith (".xcodeproj"))
-                subprojectPath << ".xcodeproj";
-
-            StringArray requestedBuildProducts (StringArray::fromTokens (line.fromFirstOccurrenceOf (":", false, false), ",;|", "\"'"));
-            requestedBuildProducts.trim();
-            subprojects.push_back ({ subprojectPath, requestedBuildProducts });
-        }
-
-        for (const auto& subprojectInfo : subprojects)
-        {
-            auto subprojectFile = getTargetFolder().getChildFile (subprojectInfo.path);
-
-            if (! subprojectFile.isDirectory())
-                continue;
-
-            auto availableBuildProducts = XcodeProjectParser::parseBuildProducts (subprojectFile);
-
-            if (! subprojectInfo.buildProducts.isEmpty())
-            {
-                auto newEnd = std::remove_if (availableBuildProducts.begin(), availableBuildProducts.end(),
-                                              [&subprojectInfo] (const XcodeProjectParser::BuildProduct& item)
-                                              {
-                                                  return ! subprojectInfo.buildProducts.contains (item.name);
-                                              });
-                availableBuildProducts.erase (newEnd, availableBuildProducts.end());
-            }
-
-            if (availableBuildProducts.empty())
-                continue;
-
-            auto subprojectPath = build_tools::RelativePath (subprojectFile,
-                                                             getTargetFolder(),
-                                                             build_tools::RelativePath::buildTargetFolder).toUnixStyle();
-
-            auto subprojectFileType = getFileType (subprojectPath);
-            auto subprojectFileID = addFileOrFolderReference (subprojectPath, "<group>", subprojectFileType);
-            subprojectFileIDs.add (subprojectFileID);
-
-            StringArray productIDs;
-
-            for (auto& buildProduct : availableBuildProducts)
-            {
-                auto buildProductFileType = getFileType (buildProduct.path);
-
-                auto dependencyProxyID = addContainerItemProxy (subprojectFileID, buildProduct.name, "1");
-                auto dependencyID = addTargetDependency (dependencyProxyID, buildProduct.name);
-                subprojectDependencyIDs.add (dependencyID);
-
-                auto containerItemProxyReferenceID = addContainerItemProxy (subprojectFileID, buildProduct.name, "2");
-                auto proxyID = addReferenceProxy (containerItemProxyReferenceID, buildProduct.path, buildProductFileType);
-                productIDs.add (proxyID);
-
-                if (StringArray { "archive.ar", "compiled.mach-o.dylib", "wrapper.framework" }.contains (buildProductFileType))
-                {
-                    auto buildFileID = addBuildFile (FileOptions().withPath (buildProduct.path)
-                                                                  .withFileRefID (proxyID)
-                                                                  .withInhibitWarningsEnabled (true));
-
-                    for (auto& target : targets)
-                        target->frameworkIDs.add (buildFileID);
-
-                    if (buildProductFileType == "wrapper.framework")
-                    {
-                        auto fileID = createID (subprojectPath + "_" + buildProduct.path + "_framework_buildref");
-
-                        ValueTree v (fileID + " /* " + buildProduct.path + " */");
-                        v.setProperty ("isa", "PBXBuildFile", nullptr);
-                        v.setProperty ("fileRef", proxyID, nullptr);
-                        v.setProperty ("settings", "{ATTRIBUTES = (CodeSignOnCopy, RemoveHeadersOnCopy, ); }", nullptr);
-
-                        addObject (v);
-
-                        embeddedFrameworkIDs.add (fileID);
-                    }
-                }
-            }
-
-            auto productGroupID = createFileRefID (subprojectFile.getFullPathName() + "_products");
-            addGroup (productGroupID, "Products", productIDs);
-
-            subprojectReferences.add ({ productGroupID, subprojectFileID });
-        }
-    }
-
-    void addXcassets() const
-    {
-        auto customXcassetsPath = getCustomXcassetsFolderString();
-
-        if (customXcassetsPath.isEmpty())
-            addDefaultXcassetsFolders();
-        else
-            addCustomResourceFolder (customXcassetsPath, "folder.assetcatalog");
-    }
-
-    void addCustomResourceFolder (String folderPathRelativeToProjectFolder, const String fileType = "folder") const
-    {
-        auto folderPath = build_tools::RelativePath (folderPathRelativeToProjectFolder, build_tools::RelativePath::projectFolder)
-                                       .rebased (projectFolder, getTargetFolder(), build_tools::RelativePath::buildTargetFolder)
-                                       .toUnixStyle();
-
-        auto fileRefID = createFileRefID (folderPath);
-
-        addFileOrFolderReference (folderPath, "<group>", fileType);
-
-        resourceIDs.add (addBuildFile (FileOptions().withPath (folderPath)
-                                                    .withFileRefID (fileRefID)));
-
-        resourceFileRefs.add (createFileRefID (folderPath));
-    }
-
-    //==============================================================================
-    void writeProjectFile (OutputStream& output) const
-    {
-        output << "// !$*UTF8*$!\n{\n"
-                  "\tarchiveVersion = 1;\n"
-                  "\tclasses = {\n\t};\n"
-                  "\tobjectVersion = 46;\n"
-                  "\tobjects = {\n";
-
-        StringArray objectTypes;
-
-        for (auto it : objects)
-            objectTypes.add (it.getType().toString());
-
-        objectTypes.sort (false);
-
-        for (const auto& objectType : objectTypes)
-        {
-            auto objectsWithType = objects.getChildWithName (objectType);
-            auto requiresSingleLine = objectType == "PBXBuildFile" || objectType == "PBXFileReference";
-
-            output << "\n/* Begin " << objectType << " section */\n";
-
-            for (const auto& o : objectsWithType)
-            {
-                auto label = [&o]() -> String
-                {
-                    if (auto* objName = o.getPropertyPointer ("name"))
-                        return " /* " + objName->toString() + " */";
-
-                    return {};
-                }();
-
-                output << "\t\t" << o.getType().toString() << label << " = {";
-
-                if (! requiresSingleLine)
-                    output << "\n";
-
-                for (int j = 0; j < o.getNumProperties(); ++j)
-                {
-                    auto propertyName = o.getPropertyName (j);
-                    auto val = o.getProperty (propertyName).toString();
-
-                    if (val.isEmpty() || (val.containsAnyOf (" \t;<>()=,&+-@~\r\n\\#%^`*")
-                                            && ! (val.trimStart().startsWithChar ('(')
-                                                    || val.trimStart().startsWithChar ('{'))))
-                        val = "\"" + val + "\"";
-
-                    auto content = propertyName.toString() + " = " + val + ";";
-
-                    if (requiresSingleLine)
-                        content = content + " ";
-                    else
-                        content = "\t\t\t" + content + "\n";
-
-                    output << content;
-                }
-
-                if (! requiresSingleLine)
-                    output << "\t\t";
-
-                output << "};\n";
-            }
-
-            output << "/* End " << objectType << " section */\n";
-        }
-
-        output << "\t};\n\trootObject = " << createID ("__root") << " /* Project object */;\n}\n";
-    }
-
-    String addFileReference (String pathString, String fileType = {}) const
-    {
-        String sourceTree ("SOURCE_ROOT");
-        build_tools::RelativePath path (pathString, build_tools::RelativePath::unknown);
-
-        if (pathString.startsWith ("${"))
-        {
-            sourceTree = pathString.substring (2).upToFirstOccurrenceOf ("}", false, false);
-            pathString = pathString.fromFirstOccurrenceOf ("}/", false, false);
-        }
-        else if (path.isAbsolute())
-        {
-            sourceTree = "<absolute>";
-        }
-
-        return addFileOrFolderReference (pathString, sourceTree, fileType.isEmpty() ? getFileType (pathString) : fileType);
-    }
-
-    String addFileOrFolderReference (const String& pathString, String sourceTree, String fileType) const
-    {
-        auto fileRefID = createFileRefID (pathString);
-        auto filename = build_tools::RelativePath (pathString, build_tools::RelativePath::unknown).getFileName();
-
-        ValueTree v (fileRefID + " /* " + filename + " */");
-        v.setProperty ("isa", "PBXFileReference", nullptr);
-        v.setProperty ("lastKnownFileType", fileType, nullptr);
-        v.setProperty (Ids::name, pathString.fromLastOccurrenceOf ("/", false, false), nullptr);
-        v.setProperty ("path", pathString, nullptr);
-        v.setProperty ("sourceTree", sourceTree, nullptr);
-
-        addObject (v);
-
-        return fileRefID;
-    }
-
-    String addContainerItemProxy (const String& subprojectID, const String& itemName, const String& proxyType) const
-    {
-        auto uniqueString = subprojectID + "_" + itemName + "_" + proxyType;
-        auto objectID = createFileRefID (uniqueString);
-
-        ValueTree v (objectID + " /* PBXContainerItemProxy */");
-        v.setProperty ("isa", "PBXContainerItemProxy", nullptr);
-        v.setProperty ("containerPortal", subprojectID, nullptr);
-        v.setProperty ("proxyType", proxyType, nullptr);
-        v.setProperty ("remoteGlobalIDString", createFileRefID (uniqueString + "_global"), nullptr);
-        v.setProperty ("remoteInfo", itemName, nullptr);
-
-        addObject (v);
-
-        return objectID;
-    }
-
-    String addTargetDependency (const String& proxyID, const String& itemName) const
-    {
-        auto objectID = createFileRefID (proxyID + "_" + itemName + "_PBXTargetDependency");
-
-        ValueTree v (objectID);
-        v.setProperty ("isa", "PBXTargetDependency", nullptr);
-        v.setProperty ("name", itemName, nullptr);
-        v.setProperty ("targetProxy", proxyID, nullptr);
-
-        addObject (v);
-
-        return objectID;
-    }
-
-    String addReferenceProxy (const String& remoteRef, const String& path, const String& fileType) const
-    {
-        auto objectID = createFileRefID (remoteRef + "_" + path);
-
-        ValueTree v (objectID + " /* " + path + " */");
-        v.setProperty ("isa", "PBXReferenceProxy", nullptr);
-        v.setProperty ("fileType", fileType, nullptr);
-        v.setProperty ("path", path, nullptr);
-        v.setProperty ("remoteRef", remoteRef, nullptr);
-        v.setProperty ("sourceTree", "BUILT_PRODUCTS_DIR", nullptr);
-
-        addObject (v);
-
-        return objectID;
-    }
-
-private:
-    struct FileOptions
-    {
-        FileOptions& withPath (const String& p)                             { path = p;                  return *this; }
-        FileOptions& withRelativePath (const build_tools::RelativePath& p)  { path = p.toUnixStyle();    return *this; }
-        FileOptions& withFileRefID (const String& fid)                      { fileRefID = fid;           return *this; }
-        FileOptions& withCompilerFlags (const String& f)                    { compilerFlags = f;         return *this; }
-        FileOptions& withCompilationEnabled (bool e)                        { compile = e;               return *this; }
-        FileOptions& withAddToBinaryResourcesEnabled (bool e)               { addToBinaryResources = e;  return *this; }
-        FileOptions& withAddToXcodeResourcesEnabled (bool e)                { addToXcodeResources = e;   return *this; }
-        FileOptions& withInhibitWarningsEnabled (bool e)                    { inhibitWarnings = e;       return *this; }
-        FileOptions& withSkipPCHEnabled (bool e)                            { skipPCH = e;               return *this; }
-        FileOptions& withXcodeTarget (XcodeTarget* t)                       { xcodeTarget = t;           return *this; }
-
-        String path;
-        String fileRefID;
-        String compilerFlags;
-        bool compile = false;
-        bool addToBinaryResources = false;
-        bool addToXcodeResources = false;
-        bool inhibitWarnings = false;
-        bool skipPCH = false;
-        XcodeTarget* xcodeTarget = nullptr;
-    };
-
-    static String getFileType (const String& filePath)
-    {
-        build_tools::RelativePath file (filePath, build_tools::RelativePath::unknown);
-
-        if (file.hasFileExtension (cppFileExtensions))      return "sourcecode.cpp.cpp";
-        if (file.hasFileExtension (".mm"))                  return "sourcecode.cpp.objcpp";
-        if (file.hasFileExtension (".m"))                   return "sourcecode.c.objc";
-        if (file.hasFileExtension (".c"))                   return "sourcecode.c.c";
-        if (file.hasFileExtension (headerFileExtensions))   return "sourcecode.c.h";
-        if (file.hasFileExtension (asmFileExtensions))      return "sourcecode.c.asm";
-        if (file.hasFileExtension (".framework"))           return "wrapper.framework";
-        if (file.hasFileExtension (".jpeg;.jpg"))           return "image.jpeg";
-        if (file.hasFileExtension ("png;gif"))              return "image" + file.getFileExtension();
-        if (file.hasFileExtension ("html;htm"))             return "text.html";
-        if (file.hasFileExtension ("xml;zip;wav"))          return "file" + file.getFileExtension();
-        if (file.hasFileExtension ("txt;rtf"))              return "text" + file.getFileExtension();
-        if (file.hasFileExtension ("plist"))                return "text.plist.xml";
-        if (file.hasFileExtension ("entitlements"))         return "text.plist.xml";
-        if (file.hasFileExtension ("app"))                  return "wrapper.application";
-        if (file.hasFileExtension ("component;vst;plugin")) return "wrapper.cfbundle";
-        if (file.hasFileExtension ("xcodeproj"))            return "wrapper.pb-project";
-        if (file.hasFileExtension ("a"))                    return "archive.ar";
-        if (file.hasFileExtension ("dylib"))                return "compiled.mach-o.dylib";
-        if (file.hasFileExtension ("xcassets"))             return "folder.assetcatalog";
-
-        return "file" + file.getFileExtension();
-    }
-
-    String addFile (const FileOptions& opts) const
-    {
-        auto refID = addFileReference (opts.path);
-
-        if (opts.compile || opts.addToXcodeResources)
-        {
-            auto fileID = addBuildFile (FileOptions (opts).withFileRefID (refID));
-
-            if (opts.addToXcodeResources)
-            {
-                resourceIDs.add (fileID);
-                resourceFileRefs.add (refID);
-            }
-        }
-
-        return refID;
-    }
-
-    String addBuildFile (const FileOptions& opts) const
-    {
-        auto fileID = createID (opts.path + "buildref");
-        auto filename = build_tools::RelativePath (opts.path, build_tools::RelativePath::unknown).getFileName();
-
-        if (opts.compile)
-        {
-            if (opts.xcodeTarget != nullptr)
-                opts.xcodeTarget->sourceIDs.add (fileID);
-            else
-                sourceIDs.add (fileID);
-        }
-
-        ValueTree v (fileID + " /* " + filename + " */");
-        v.setProperty ("isa", "PBXBuildFile", nullptr);
-        auto fileRefID = opts.fileRefID.isEmpty() ? createFileRefID (opts.path)
-                                                  : opts.fileRefID;
-        v.setProperty ("fileRef", fileRefID, nullptr);
-
-        auto compilerFlags = [&opts]
-        {
-            return (opts.compilerFlags
-                    + (opts.inhibitWarnings ? " -w" : String())
-                    + (opts.skipPCH ? " -D" + BuildConfiguration::getSkipPrecompiledHeaderDefine() : String())).trim();
-        }();
-
-        if (compilerFlags.isNotEmpty())
-            v.setProperty ("settings", "{ COMPILER_FLAGS = \"" + compilerFlags + "\"; }", nullptr);
-
-        addObject (v);
-
-        return fileID;
-    }
-
-    String addRezFile (const Project::Item& projectItem, const build_tools::RelativePath& path) const
-    {
-        auto refID = addFileReference (path.toUnixStyle());
-
-        if (projectItem.isModuleCode())
-        {
-            if (auto* xcodeTarget = getTargetOfType (getProject().getTargetTypeFromFilePath (projectItem.getFile(), false)))
-            {
-                auto rezFileID = addBuildFile (FileOptions().withRelativePath (path)
-                                                            .withFileRefID (refID)
-                                                            .withXcodeTarget (xcodeTarget));
-
-                xcodeTarget->rezFileIDs.add (rezFileID);
-
-                return refID;
-            }
-        }
-
-        return {};
-    }
-
-    void addEntitlementsFile (XcodeTarget& target) const
-    {
-        build_tools::EntitlementOptions options;
-
-        options.type                            = target.type;
-        options.isiOS                           = isiOS();
-        options.isAudioPluginProject            = project.isAudioPluginProject();
-        options.shouldEnableIAA                 = project.shouldEnableIAA();
-        options.isiCloudPermissionsEnabled      = isiCloudPermissionsEnabled();
-        options.isPushNotificationsEnabled      = isPushNotificationsEnabled();
-        options.isAppGroupsEnabled              = isAppGroupsEnabled();
-        options.isHardenedRuntimeEnabled        = isHardenedRuntimeEnabled();
-        options.isAppSandboxEnabled             = isAppSandboxEnabled();
-        options.isAppSandboxInhertianceEnabled  = isAppSandboxInhertianceEnabled();
-        options.isNetworkingMulticastEnabled    = isNetworkingMulticastEnabled();
-        options.appGroupIdString                = getAppGroupIdString();
-        options.hardenedRuntimeOptions          = getHardenedRuntimeOptions();
-        options.appSandboxOptions               = getAppSandboxOptions();
-
-        const auto entitlementsFile = getTargetFolder().getChildFile (target.getEntitlementsFilename());
-        build_tools::overwriteFileIfDifferentOrThrow (entitlementsFile, options.getEntitlementsFileContent());
-
-        build_tools::RelativePath entitlementsPath (entitlementsFile, getTargetFolder(), build_tools::RelativePath::buildTargetFolder);
-        addFile (FileOptions().withRelativePath (entitlementsPath));
-    }
-
-    String addProjectItem (const Project::Item& projectItem) const
-    {
-        if (modulesGroup != nullptr && projectItem.getParent() == *modulesGroup)
-            return addFileReference (rebaseFromProjectFolderToBuildTarget (getModuleFolderRelativeToProject (projectItem.getName())).toUnixStyle(),
-                                     "folder");
-
-        if (projectItem.isGroup())
-        {
-            StringArray childIDs;
-            for (int i = 0; i < projectItem.getNumChildren(); ++i)
-            {
-                auto child = projectItem.getChild (i);
-
-                auto childID = addProjectItem (child);
-
-                if (childID.isNotEmpty() && ! child.shouldBeAddedToXcodeResources())
-                    childIDs.add (childID);
-            }
-
-            if (childIDs.isEmpty())
-                return {};
-
-            return addGroup (projectItem, childIDs);
-        }
-
-        if (projectItem.shouldBeAddedToTargetProject() && projectItem.shouldBeAddedToTargetExporter (*this))
-        {
-            auto itemPath = projectItem.getFilePath();
-            build_tools::RelativePath path;
-
-            if (itemPath.startsWith ("${") || build_tools::isAbsolutePath (itemPath))
-                path = build_tools::RelativePath (itemPath, build_tools::RelativePath::unknown);
-            else
-                path = build_tools::RelativePath (projectItem.getFile(), getTargetFolder(), build_tools::RelativePath::buildTargetFolder);
-
-            if (path.hasFileExtension (".r"))
-                return addRezFile (projectItem, path);
-
-            XcodeTarget* xcodeTarget = nullptr;
-            if (projectItem.isModuleCode() && projectItem.shouldBeCompiled())
-                xcodeTarget = getTargetOfType (project.getTargetTypeFromFilePath (projectItem.getFile(), false));
-
-            return addFile (FileOptions().withRelativePath (path)
-                                         .withCompilerFlags (compilerFlagSchemesMap[projectItem.getCompilerFlagSchemeString()].get())
-                                         .withCompilationEnabled (projectItem.shouldBeCompiled())
-                                         .withAddToBinaryResourcesEnabled (projectItem.shouldBeAddedToBinaryResources())
-                                         .withAddToXcodeResourcesEnabled (projectItem.shouldBeAddedToXcodeResources())
-                                         .withInhibitWarningsEnabled (projectItem.shouldInhibitWarnings())
-                                         .withSkipPCHEnabled (isPCHEnabledForAnyConfigurations() && projectItem.shouldSkipPCH())
-                                         .withXcodeTarget (xcodeTarget));
-        }
-
-        return {};
-    }
-
-    String addFramework (const String& frameworkName) const
-    {
-        auto path = frameworkName;
-        auto isRelativePath = path.startsWith ("../");
-
-        if (! build_tools::isAbsolutePath (path) && ! isRelativePath)
-            path = "System/Library/Frameworks/" + path;
-
-        if (! path.endsWithIgnoreCase (".framework"))
-            path << ".framework";
-
-        auto fileRefID = createFileRefID (path);
-
-        addFileReference (((build_tools::isAbsolutePath (frameworkName) || isRelativePath) ? "" : "${SDKROOT}/") + path);
-        frameworkFileIDs.add (fileRefID);
-
-        return addBuildFile (FileOptions().withPath (path)
-                                          .withFileRefID (fileRefID));
-    }
-
-    String addCustomFramework (String frameworkPath) const
-    {
-        if (! frameworkPath.endsWithIgnoreCase (".framework"))
-            frameworkPath << ".framework";
-
-        auto fileRefID = createFileRefID (frameworkPath);
-
-        auto fileType = getFileType (frameworkPath);
-        addFileOrFolderReference (frameworkPath, "<group>", fileType);
-
-        frameworkFileIDs.add (fileRefID);
-
-        return addBuildFile (FileOptions().withPath (frameworkPath)
-                                          .withFileRefID (fileRefID));
-    }
-
-    String addEmbeddedFramework (const String& path) const
-    {
-        auto fileRefID = createFileRefID (path);
-        auto filename = build_tools::RelativePath (path, build_tools::RelativePath::unknown).getFileName();
-
-        auto fileType = getFileType (path);
-        addFileOrFolderReference (path, "<group>", fileType);
-
-        auto fileID = createID (path + "buildref");
-
-        ValueTree v (fileID + " /* " + filename + " */");
-        v.setProperty ("isa", "PBXBuildFile", nullptr);
-        v.setProperty ("fileRef", fileRefID, nullptr);
-        v.setProperty ("settings", "{ ATTRIBUTES = (CodeSignOnCopy, RemoveHeadersOnCopy, ); }", nullptr);
-
-        addObject (v);
-
-        frameworkFileIDs.add (fileRefID);
-
-        return fileID;
-    }
-
-    void addGroup (const String& groupID, const String& groupName, const StringArray& childIDs) const
-    {
-        ValueTree v (groupID);
-        v.setProperty ("isa", "PBXGroup", nullptr);
-        v.setProperty ("children", indentParenthesisedList (childIDs), nullptr);
-        v.setProperty (Ids::name, groupName, nullptr);
-        v.setProperty ("sourceTree", "<group>", nullptr);
-
-        addObject (v);
-    }
-
-    String addGroup (const Project::Item& item, StringArray& childIDs) const
-    {
-        auto groupName = item.getName();
-        auto groupID = getIDForGroup (item);
-        addGroup (groupID, groupName, childIDs);
-        return groupID;
-    }
-
-    void addProjectConfig (const String& configName, const StringArray& buildSettings) const
-    {
-        ValueTree v (createID ("projectconfigid_" + configName));
-        v.setProperty ("isa", "XCBuildConfiguration", nullptr);
-        v.setProperty ("buildSettings", indentBracedList (buildSettings), nullptr);
-        v.setProperty (Ids::name, configName, nullptr);
-
-        addObject (v);
-    }
-
-    void addConfigList (XcodeTarget& target, const String& listID) const
-    {
-        ValueTree v (listID);
-        v.setProperty ("isa", "XCConfigurationList", nullptr);
-        v.setProperty ("buildConfigurations", indentParenthesisedList (target.configIDs), nullptr);
-        v.setProperty ("defaultConfigurationIsVisible", (int) 0, nullptr);
-        v.setProperty ("defaultConfigurationName", getConfiguration (0)->getName(), nullptr);
-
-        addObject (v);
-    }
-
-    void addProjectConfigList (const String& listID) const
-    {
-        auto buildConfigs = objects.getChildWithName ("XCBuildConfiguration");
-        jassert (buildConfigs.isValid());
-
-        StringArray configIDs;
-
-        for (const auto& child : buildConfigs)
-            configIDs.add (child.getType().toString());
-
-        ValueTree v (listID);
-        v.setProperty ("isa", "XCConfigurationList", nullptr);
-        v.setProperty ("buildConfigurations", indentParenthesisedList (configIDs), nullptr);
-        v.setProperty ("defaultConfigurationIsVisible", (int) 0, nullptr);
-        v.setProperty ("defaultConfigurationName", getConfiguration (0)->getName(), nullptr);
-
-        addObject (v);
-    }
-
-    void addProjectObject() const
-    {
-        ValueTree v (createID ("__root"));
-        v.setProperty ("isa", "PBXProject", nullptr);
-        v.setProperty ("attributes", indentBracedList (getProjectObjectAttributes()), nullptr);
-        v.setProperty ("buildConfigurationList", createID ("__projList"), nullptr);
-        v.setProperty ("compatibilityVersion", "Xcode 3.2", nullptr);
-        v.setProperty ("hasScannedForEncodings", (int) 0, nullptr);
-        v.setProperty ("knownRegions", indentParenthesisedList ({ "en", "Base" }), nullptr);
-        v.setProperty ("mainGroup", createID ("__mainsourcegroup"), nullptr);
-        v.setProperty ("projectDirPath", "\"\"", nullptr);
-
-        if (! subprojectReferences.isEmpty())
-        {
-            StringArray projectReferences;
-
-            for (auto& reference : subprojectReferences)
-                projectReferences.add (indentBracedList ({ "ProductGroup = " + reference.productGroup, "ProjectRef = " + reference.projectRef }, 1));
-
-            v.setProperty ("projectReferences", indentParenthesisedList (projectReferences), nullptr);
-        }
-
-        v.setProperty ("projectRoot", "\"\"", nullptr);
-
-        v.setProperty ("targets", indentParenthesisedList (targetIDs), nullptr);
-
-        addObject (v);
-    }
-
-    //==============================================================================
-    void removeMismatchedXcuserdata() const
-    {
-        if (shouldKeepCustomXcodeSchemes())
-            return;
-
-        auto xcuserdata = getProjectBundle().getChildFile ("xcuserdata");
-
-        if (! xcuserdata.exists())
-            return;
-
-        if (! xcuserdataMatchesTargets (xcuserdata))
-        {
-            xcuserdata.deleteRecursively();
-            getProjectBundle().getChildFile ("xcshareddata").getChildFile ("xcschemes").deleteRecursively();
-            getProjectBundle().getChildFile ("project.xcworkspace").deleteRecursively();
-        }
-    }
-
-    bool xcuserdataMatchesTargets (const File& xcuserdata) const
-    {
-        for (auto& plist : xcuserdata.findChildFiles (File::findFiles, true, "xcschememanagement.plist"))
-            if (! xcschemeManagementPlistMatchesTargets (plist))
-                return false;
-
-        return true;
-    }
-
-    static StringArray parseNamesOfTargetsFromPlist (const XmlElement& dictXML)
-    {
-        for (auto* schemesKey : dictXML.getChildWithTagNameIterator ("key"))
-        {
-            if (schemesKey->getAllSubText().trim().equalsIgnoreCase ("SchemeUserState"))
-            {
-                if (auto* dict = schemesKey->getNextElement())
-                {
-                    if (dict->hasTagName ("dict"))
-                    {
-                        StringArray names;
-
-                        for (auto* key : dict->getChildWithTagNameIterator ("key"))
-                            names.add (key->getAllSubText().upToLastOccurrenceOf (".xcscheme", false, false).trim());
-
-                        names.sort (false);
-                        return names;
-                    }
-                }
-            }
-        }
-
-        return {};
-    }
-
-    StringArray getNamesOfTargets() const
-    {
-        StringArray names;
-
-        for (auto& target : targets)
-            names.add (target->getXcodeSchemeName());
-
-        names.sort (false);
-        return names;
-    }
-
-    bool xcschemeManagementPlistMatchesTargets (const File& plist) const
-    {
-        if (auto xml = parseXML (plist))
-            if (auto* dict = xml->getChildByName ("dict"))
-                return parseNamesOfTargetsFromPlist (*dict) == getNamesOfTargets();
-
-        return false;
-    }
-
-    StringArray getProjectObjectAttributes() const
-    {
-        std::map<String, String> attributes;
-
-        attributes["LastUpgradeCheck"] = "1300";
-        attributes["ORGANIZATIONNAME"] = getProject().getCompanyNameString().quoted();
-
-        if (projectType.isGUIApplication() || projectType.isAudioPlugin())
-        {
-            StringArray targetAttributes;
-
-            for (auto& target : targets)
-                targetAttributes.add (target->getTargetAttributes());
-
-            attributes["TargetAttributes"] = indentBracedList (targetAttributes, 1);
-        }
-
-        StringArray result;
-
-        for (const auto& attrib : attributes)
-            result.add (attrib.first + " = " + attrib.second);
-
-        return result;
-    }
-
-    //==============================================================================
-    void writeDefaultLaunchStoryboardFile() const
-    {
-        const auto storyboardFile = getTargetFolder().getChildFile (getDefaultLaunchStoryboardName() + ".storyboard");
-
-        build_tools::writeStreamToFile (storyboardFile, [&] (MemoryOutputStream& mo)
-        {
-            mo << String (BinaryData::LaunchScreen_storyboard);
-        });
-
-        addLaunchStoryboardFileReference (build_tools::RelativePath (storyboardFile,
-                                                                     getTargetFolder(),
-                                                                     build_tools::RelativePath::buildTargetFolder));
-    }
-
-    void addLaunchStoryboardFileReference (const build_tools::RelativePath& relativePath) const
-    {
-        auto path = relativePath.toUnixStyle();
-
-        auto refID  = addFileReference (path);
-        auto fileID = addBuildFile (FileOptions().withPath (path)
-                                                 .withFileRefID (refID));
-
-        resourceIDs.add (fileID);
-        resourceFileRefs.add (refID);
-    }
-
-    void addDefaultXcassetsFolders() const
-    {
-        const auto assetsPath = build_tools::createXcassetsFolderFromIcons (getIcons(),
-                                                                            getTargetFolder(),
-                                                                            project.getProjectFilenameRootString());
-        addFileReference (assetsPath.toUnixStyle());
-        resourceIDs.add (addBuildFile (FileOptions().withRelativePath (assetsPath)));
-        resourceFileRefs.add (createFileRefID (assetsPath));
-    }
-
-    //==============================================================================
-    static String indentBracedList        (const StringArray& list, int depth = 0) { return indentList (list, '{', '}', ";", depth, true); }
-    static String indentParenthesisedList (const StringArray& list, int depth = 0) { return indentList (list, '(', ')', ",", depth, false); }
-
-    static String indentList (StringArray list, char openBracket, char closeBracket, const String& separator, int extraTabs, bool shouldSort)
-    {
-        auto content = [extraTabs, shouldSort, &list, &separator]() -> String
-        {
-            if (list.isEmpty())
-                return "";
-
-            if (shouldSort)
-                list.sort (true);
-
-            auto tabs = String::repeatedString ("\t", extraTabs + 4);
-            return tabs + list.joinIntoString (separator + "\n" + tabs) + separator + "\n";
-        }();
-
-        return openBracket + String ("\n")
-            + content
-            + String::repeatedString ("\t", extraTabs + 3) + closeBracket;
-    }
-
-    String createID (String rootString) const
-    {
-        if (rootString.startsWith ("${"))
-            rootString = rootString.fromFirstOccurrenceOf ("}/", false, false);
-
-        rootString += project.getProjectUIDString();
-
-        return MD5 (rootString.toUTF8()).toHexString().substring (0, 24).toUpperCase();
-    }
-
-    String createFileRefID (const build_tools::RelativePath& path) const { return createFileRefID (path.toUnixStyle()); }
-    String createFileRefID (const String& path) const                    { return createID ("__fileref_" + path); }
-    String getIDForGroup (const Project::Item& item) const               { return createID (item.getID()); }
-
-    bool shouldFileBeCompiledByDefault (const File& file) const override
-    {
-        return file.hasFileExtension (sourceFileExtensions);
-    }
-
-    //==============================================================================
-    void updateOldOrientationSettings()
-    {
-        jassert (iOS);
-
-        StringArray orientationSettingStrings { getSetting (Ids::iPhoneScreenOrientation).getValue().toString(),
-                                                getSetting (Ids::iPadScreenOrientation).getValue().toString() };
-
-        for (int i = 0; i < 2; ++i)
-        {
-            auto& settingsString = orientationSettingStrings[i];
-
-            if (settingsString.isNotEmpty())
-            {
-                Array<var> orientations;
-
-                if (settingsString.contains ("portrait"))   orientations.add ("UIInterfaceOrientationPortrait");
-                if (settingsString.contains ("landscape"))  orientations.addArray ({ "UIInterfaceOrientationLandscapeLeft",
-                                                                                     "UIInterfaceOrientationLandscapeRight" });
-
-                if (! orientations.isEmpty())
-                {
-                    if (i == 0)
-                        iPhoneScreenOrientationValue = orientations;
-                    else
-                        iPadScreenOrientationValue = orientations;
-                }
-            }
-        }
-    }
-
-    void addObject (ValueTree data) const
-    {
-        if (auto* type = data.getPropertyPointer ("isa"))
-        {
-            auto objs = objects.getOrCreateChildWithName (type->toString(), nullptr);
-            auto objectID = data.getType();
-            auto numChildren = objs.getNumChildren();
-
-            for (int i = 0; i < numChildren; ++i)
-            {
-                auto obj = objs.getChild (i);
-                auto childID = obj.getType();
-
-                if (objectID < childID)
-                {
-                    objs.addChild (data, i, nullptr);
-                    return;
-                }
-
-                if (objectID == childID)
-                {
-                    jassert (obj.isEquivalentTo (data));
-                    return;
-                }
-            }
-
-            objs.appendChild (data, nullptr);
-            return;
-        }
-
-        jassertfalse;
-    }
-
-    //==============================================================================
-    friend class CLionProjectExporter;
-
-    bool xcodeCanUseDwarf;
-    OwnedArray<XcodeTarget> targets;
-
-    mutable ValueTree objects { "objects" };
-
-    mutable StringArray resourceIDs, sourceIDs, targetIDs, frameworkFileIDs, embeddedFrameworkIDs,
-                        rezFileIDs, resourceFileRefs, subprojectFileIDs, subprojectDependencyIDs;
-
-    struct SubprojectReferenceInfo
-    {
-        String productGroup, projectRef;
-    };
-
-    mutable Array<SubprojectReferenceInfo> subprojectReferences;
-    mutable File menuNibFile, iconFile;
-    mutable StringArray buildProducts;
-
-    const bool iOS;
-
-    ValueWithDefault applicationCategoryValue,
-                     customPListValue, pListPrefixHeaderValue, pListPreprocessValue,
-                     subprojectsValue,
-                     validArchsValue,
-                     extraFrameworksValue, frameworkSearchPathsValue, extraCustomFrameworksValue, embeddedFrameworksValue,
-                     postbuildCommandValue, prebuildCommandValue,
-                     duplicateAppExResourcesFolderValue, iosDeviceFamilyValue, iPhoneScreenOrientationValue,
-                     iPadScreenOrientationValue, customXcodeResourceFoldersValue, customXcassetsFolderValue,
-                     appSandboxValue, appSandboxInheritanceValue, appSandboxOptionsValue,
-                     hardenedRuntimeValue, hardenedRuntimeOptionsValue,
-                     microphonePermissionNeededValue, microphonePermissionsTextValue,
-                     cameraPermissionNeededValue, cameraPermissionTextValue,
-                     bluetoothPermissionNeededValue, bluetoothPermissionTextValue,
-                     sendAppleEventsPermissionNeededValue, sendAppleEventsPermissionTextValue,
-                     uiFileSharingEnabledValue, uiSupportsDocumentBrowserValue, uiStatusBarHiddenValue, uiRequiresFullScreenValue, documentExtensionsValue, iosInAppPurchasesValue,
-                     iosContentSharingValue, iosBackgroundAudioValue, iosBackgroundBleValue, iosPushNotificationsValue, iosAppGroupsValue, iCloudPermissionsValue,
-                     networkingMulticastValue, iosDevelopmentTeamIDValue, iosAppGroupsIDValue, keepCustomXcodeSchemesValue, useHeaderMapValue, customLaunchStoryboardValue,
-                     exporterBundleIdentifierValue, suppressPlistResourceUsageValue, useLegacyBuildSystemValue, buildNumber;
-
-    JUCE_DECLARE_NON_COPYABLE (XcodeProjectExporter)
-};
+/*
+  ==============================================================================
+
+   This file is part of the JUCE library.
+   Copyright (c) 2020 - Raw Material Software Limited
+
+   JUCE is an open source library subject to commercial or open-source
+   licensing.
+
+   By using JUCE, you agree to the terms of both the JUCE 6 End-User License
+   Agreement and JUCE Privacy Policy (both effective as of the 16th June 2020).
+
+   End User License Agreement: www.juce.com/juce-6-licence
+   Privacy Policy: www.juce.com/juce-privacy-policy
+
+   Or: You may also use this code under the terms of the GPL v3 (see
+   www.gnu.org/licenses).
+
+   JUCE IS PROVIDED "AS IS" WITHOUT ANY WARRANTY, AND ALL WARRANTIES, WHETHER
+   EXPRESSED OR IMPLIED, INCLUDING MERCHANTABILITY AND FITNESS FOR PURPOSE, ARE
+   DISCLAIMED.
+
+  ==============================================================================
+*/
+
+#pragma once
+
+#include "jucer_XcodeProjectParser.h"
+
+//==============================================================================
+constexpr auto* macOSArch_Default        = "default";
+constexpr auto* macOSArch_Native         = "Native";
+constexpr auto* macOSArch_32BitUniversal = "32BitUniversal";
+constexpr auto* macOSArch_64BitUniversal = "64BitUniversal";
+constexpr auto* macOSArch_64Bit          = "64Bit";
+constexpr auto* macOSArch_64BitIntel     = "64BitIntel";
+
+//==============================================================================
+class XcodeProjectExporter  : public ProjectExporter
+{
+public:
+    //==============================================================================
+    static String getDisplayNameMac()        { return "Xcode (macOS)"; }
+    static String getDisplayNameiOS()        { return "Xcode (iOS)"; }
+
+    static String getTargetFolderNameMac()   { return "MacOSX"; }
+    static String getTargetFolderNameiOS()   { return "iOS"; }
+
+    static String getValueTreeTypeNameMac()  { return "XCODE_MAC"; }
+    static String getValueTreeTypeNameiOS()  { return "XCODE_IPHONE"; }
+
+    //==============================================================================
+    XcodeProjectExporter (Project& p, const ValueTree& t, const bool isIOS)
+        : ProjectExporter (p, t),
+          xcodeCanUseDwarf (true),
+          iOS (isIOS),
+          applicationCategoryValue                     (settings, Ids::applicationCategory,                     getUndoManager(), ""),
+          customPListValue                             (settings, Ids::customPList,                             getUndoManager()),
+          pListPrefixHeaderValue                       (settings, Ids::pListPrefixHeader,                       getUndoManager()),
+          pListPreprocessValue                         (settings, Ids::pListPreprocess,                         getUndoManager()),
+          subprojectsValue                             (settings, Ids::xcodeSubprojects,                        getUndoManager()),
+          validArchsValue                              (settings, Ids::xcodeValidArchs,                         getUndoManager(), getAllArchs(), ","),
+          extraFrameworksValue                         (settings, Ids::extraFrameworks,                         getUndoManager()),
+          frameworkSearchPathsValue                    (settings, Ids::frameworkSearchPaths,                    getUndoManager()),
+          extraCustomFrameworksValue                   (settings, Ids::extraCustomFrameworks,                   getUndoManager()),
+          embeddedFrameworksValue                      (settings, Ids::embeddedFrameworks,                      getUndoManager()),
+          postbuildCommandValue                        (settings, Ids::postbuildCommand,                        getUndoManager()),
+          prebuildCommandValue                         (settings, Ids::prebuildCommand,                         getUndoManager()),
+          duplicateAppExResourcesFolderValue           (settings, Ids::duplicateAppExResourcesFolder,           getUndoManager(), true),
+          iosDeviceFamilyValue                         (settings, Ids::iosDeviceFamily,                         getUndoManager(), "1,2"),
+          iPhoneScreenOrientationValue                 (settings, Ids::iPhoneScreenOrientation,                 getUndoManager(), getDefaultScreenOrientations(), ","),
+          iPadScreenOrientationValue                   (settings, Ids::iPadScreenOrientation,                   getUndoManager(), getDefaultScreenOrientations(), ","),
+          customXcodeResourceFoldersValue              (settings, Ids::customXcodeResourceFolders,              getUndoManager()),
+          customXcassetsFolderValue                    (settings, Ids::customXcassetsFolder,                    getUndoManager()),
+          appSandboxValue                              (settings, Ids::appSandbox,                              getUndoManager()),
+          appSandboxInheritanceValue                   (settings, Ids::appSandboxInheritance,                   getUndoManager()),
+          appSandboxOptionsValue                       (settings, Ids::appSandboxOptions,                       getUndoManager(), Array<var>(), ","),
+          hardenedRuntimeValue                         (settings, Ids::hardenedRuntime,                         getUndoManager()),
+          hardenedRuntimeOptionsValue                  (settings, Ids::hardenedRuntimeOptions,                  getUndoManager(), Array<var>(), ","),
+          microphonePermissionNeededValue              (settings, Ids::microphonePermissionNeeded,              getUndoManager()),
+          microphonePermissionsTextValue               (settings, Ids::microphonePermissionsText,               getUndoManager(),
+                                                        "This app requires audio input. If you do not have an audio interface connected it will use the built-in microphone."),
+          cameraPermissionNeededValue                  (settings, Ids::cameraPermissionNeeded,                  getUndoManager()),
+          cameraPermissionTextValue                    (settings, Ids::cameraPermissionText,                    getUndoManager(),
+                                                        "This app requires access to the camera to function correctly."),
+          bluetoothPermissionNeededValue               (settings, Ids::iosBluetoothPermissionNeeded,            getUndoManager()),
+          bluetoothPermissionTextValue                 (settings, Ids::iosBluetoothPermissionText,              getUndoManager(),
+                                                        "This app requires access to Bluetooth to function correctly."),
+          sendAppleEventsPermissionNeededValue         (settings, Ids::sendAppleEventsPermissionNeeded, getUndoManager()),
+          sendAppleEventsPermissionTextValue           (settings, Ids::sendAppleEventsPermissionText, getUndoManager(),
+                                                        "This app requires the ability to send Apple events to function correctly."),
+          uiFileSharingEnabledValue                    (settings, Ids::UIFileSharingEnabled,                    getUndoManager()),
+          uiSupportsDocumentBrowserValue               (settings, Ids::UISupportsDocumentBrowser,               getUndoManager()),
+          uiStatusBarHiddenValue                       (settings, Ids::UIStatusBarHidden,                       getUndoManager()),
+          uiRequiresFullScreenValue                    (settings, Ids::UIRequiresFullScreen,                    getUndoManager(), true),
+          documentExtensionsValue                      (settings, Ids::documentExtensions,                      getUndoManager()),
+          iosInAppPurchasesValue                       (settings, Ids::iosInAppPurchases,                       getUndoManager()),
+          iosContentSharingValue                       (settings, Ids::iosContentSharing,                       getUndoManager(), true),
+          iosBackgroundAudioValue                      (settings, Ids::iosBackgroundAudio,                      getUndoManager()),
+          iosBackgroundBleValue                        (settings, Ids::iosBackgroundBle,                        getUndoManager()),
+          iosPushNotificationsValue                    (settings, Ids::iosPushNotifications,                    getUndoManager()),
+          iosAppGroupsValue                            (settings, Ids::iosAppGroups,                            getUndoManager()),
+          iCloudPermissionsValue                       (settings, Ids::iCloudPermissions,                       getUndoManager()),
+          networkingMulticastValue                     (settings, Ids::networkingMulticast,                     getUndoManager()),
+          iosDevelopmentTeamIDValue                    (settings, Ids::iosDevelopmentTeamID,                    getUndoManager()),
+          iosAppGroupsIDValue                          (settings, Ids::iosAppGroupsId,                          getUndoManager()),
+          keepCustomXcodeSchemesValue                  (settings, Ids::keepCustomXcodeSchemes,                  getUndoManager()),
+          useHeaderMapValue                            (settings, Ids::useHeaderMap,                            getUndoManager()),
+          customLaunchStoryboardValue                  (settings, Ids::customLaunchStoryboard,                  getUndoManager()),
+          exporterBundleIdentifierValue                (settings, Ids::bundleIdentifier,                        getUndoManager()),
+          suppressPlistResourceUsageValue              (settings, Ids::suppressPlistResourceUsage,              getUndoManager()),
+          useLegacyBuildSystemValue                    (settings, Ids::useLegacyBuildSystem,                    getUndoManager()),
+          buildNumber                                  (settings, Ids::buildNumber,                             getUndoManager())
+    {
+        if (iOS)
+        {
+            name = getDisplayNameiOS();
+            targetLocationValue.setDefault (getDefaultBuildsRootFolder() + getTargetFolderNameiOS());
+        }
+        else
+        {
+            name = getDisplayNameMac();
+            targetLocationValue.setDefault (getDefaultBuildsRootFolder() + getTargetFolderNameMac());
+        }
+    }
+
+    static XcodeProjectExporter* createForSettings (Project& projectToUse, const ValueTree& settingsToUse)
+    {
+        if (settingsToUse.hasType (getValueTreeTypeNameMac()))  return new XcodeProjectExporter (projectToUse, settingsToUse, false);
+        if (settingsToUse.hasType (getValueTreeTypeNameiOS()))  return new XcodeProjectExporter (projectToUse, settingsToUse, true);
+
+        return nullptr;
+    }
+
+    //==============================================================================
+    String getApplicationCategoryString() const             { return applicationCategoryValue.get(); }
+
+    String getPListToMergeString() const                    { return customPListValue.get(); }
+    String getPListPrefixHeaderString() const               { return pListPrefixHeaderValue.get(); }
+    bool isPListPreprocessEnabled() const                   { return pListPreprocessValue.get(); }
+
+    String getSubprojectsString() const                     { return subprojectsValue.get(); }
+
+    String getExtraFrameworksString() const                 { return extraFrameworksValue.get(); }
+    String getFrameworkSearchPathsString() const            { return frameworkSearchPathsValue.get(); }
+    String getExtraCustomFrameworksString() const           { return extraCustomFrameworksValue.get(); }
+    String getEmbeddedFrameworksString() const              { return embeddedFrameworksValue.get(); }
+
+    String getPostBuildScript() const                       { return postbuildCommandValue.get(); }
+    String getPreBuildScript() const                        { return prebuildCommandValue.get(); }
+
+    bool shouldDuplicateAppExResourcesFolder() const        { return duplicateAppExResourcesFolderValue.get(); }
+
+    String getDeviceFamilyString() const                    { return iosDeviceFamilyValue.get(); }
+
+    Array<var> getDefaultScreenOrientations() const         { return { "UIInterfaceOrientationPortrait",
+                                                                       "UIInterfaceOrientationLandscapeLeft",
+                                                                       "UIInterfaceOrientationLandscapeRight" }; }
+
+    Array<var> getAllArchs() const                          { return { "i386", "x86_64", "arm64", "arm64e"}; }
+
+    Array<var> getiPhoneScreenOrientations() const          { return *iPhoneScreenOrientationValue.get().getArray(); }
+    Array<var> getiPadScreenOrientations() const            { return *iPadScreenOrientationValue.get().getArray(); }
+
+    String getCustomResourceFoldersString() const           { return customXcodeResourceFoldersValue.get().toString().replaceCharacters ("\r\n", "::"); }
+    String getCustomXcassetsFolderString() const            { return customXcassetsFolderValue.get(); }
+    String getCustomLaunchStoryboardString() const          { return customLaunchStoryboardValue.get(); }
+    bool shouldAddStoryboardToProject() const               { return getCustomLaunchStoryboardString().isNotEmpty() || getCustomXcassetsFolderString().isEmpty(); }
+
+    bool isHardenedRuntimeEnabled() const                   { return hardenedRuntimeValue.get(); }
+    Array<var> getHardenedRuntimeOptions() const            { return *hardenedRuntimeOptionsValue.get().getArray(); }
+
+    bool isAppSandboxEnabled() const                        { return appSandboxValue.get(); }
+    bool isAppSandboxInhertianceEnabled() const             { return appSandboxInheritanceValue.get(); }
+    Array<var> getAppSandboxOptions() const                 { return *appSandboxOptionsValue.get().getArray(); }
+
+    Array<var> getValidArchs() const                        { return *validArchsValue.get().getArray(); }
+
+    bool isMicrophonePermissionEnabled() const              { return microphonePermissionNeededValue.get(); }
+    String getMicrophonePermissionsTextString() const       { return microphonePermissionsTextValue.get(); }
+
+    bool isCameraPermissionEnabled() const                  { return cameraPermissionNeededValue.get(); }
+    String getCameraPermissionTextString() const            { return cameraPermissionTextValue.get(); }
+
+    bool isBluetoothPermissionEnabled() const               { return bluetoothPermissionNeededValue.get(); }
+    String getBluetoothPermissionTextString() const         { return bluetoothPermissionTextValue.get(); }
+
+    bool isSendAppleEventsPermissionEnabled() const         { return sendAppleEventsPermissionNeededValue.get(); }
+    String getSendAppleEventsPermissionTextString() const   { return sendAppleEventsPermissionTextValue.get(); }
+
+    bool isInAppPurchasesEnabled() const                    { return iosInAppPurchasesValue.get(); }
+    bool isContentSharingEnabled() const                    { return iosContentSharingValue.get(); }
+    bool isBackgroundAudioEnabled() const                   { return iosBackgroundAudioValue.get(); }
+    bool isBackgroundBleEnabled() const                     { return iosBackgroundBleValue.get(); }
+    bool isPushNotificationsEnabled() const                 { return iosPushNotificationsValue.get(); }
+    bool isAppGroupsEnabled() const                         { return iosAppGroupsValue.get(); }
+    bool isiCloudPermissionsEnabled() const                 { return iCloudPermissionsValue.get(); }
+    bool isNetworkingMulticastEnabled() const               { return networkingMulticastValue.get(); }
+    bool isFileSharingEnabled() const                       { return uiFileSharingEnabledValue.get(); }
+    bool isDocumentBrowserEnabled() const                   { return uiSupportsDocumentBrowserValue.get(); }
+    bool isStatusBarHidden() const                          { return uiStatusBarHiddenValue.get(); }
+    bool requiresFullScreen() const                         { return uiRequiresFullScreenValue.get(); }
+
+    bool getSuppressPlistResourceUsage() const              { return suppressPlistResourceUsageValue.get(); }
+
+    bool shouldUseLegacyBuildSystem() const                 { return useLegacyBuildSystemValue.get(); }
+
+    String getDocumentExtensionsString() const              { return documentExtensionsValue.get(); }
+
+    bool shouldKeepCustomXcodeSchemes() const               { return keepCustomXcodeSchemesValue.get(); }
+
+    String getDevelopmentTeamIDString() const               { return iosDevelopmentTeamIDValue.get(); }
+    String getAppGroupIdString() const                      { return iosAppGroupsIDValue.get(); }
+
+    String getBuildNumber() const
+    {
+        const auto buildNumberString = buildNumber.get().toString();
+        return buildNumberString.isNotEmpty() ? buildNumberString : project.getVersionString();
+    }
+
+    String getDefaultLaunchStoryboardName() const           { return "LaunchScreen"; }
+
+    //==============================================================================
+    bool usesMMFiles() const override                       { return true; }
+    bool canCopeWithDuplicateFiles() override               { return true; }
+    bool supportsUserDefinedConfigurations() const override { return true; }
+
+    bool isXcode() const override                           { return true; }
+    bool isVisualStudio() const override                    { return false; }
+    bool isCodeBlocks() const override                      { return false; }
+    bool isMakefile() const override                        { return false; }
+    bool isAndroidStudio() const override                   { return false; }
+    bool isCLion() const override                           { return false; }
+
+    bool isAndroid() const override                         { return false; }
+    bool isWindows() const override                         { return false; }
+    bool isLinux() const override                           { return false; }
+    bool isOSX() const override                             { return ! iOS; }
+    bool isiOS() const override                             { return iOS; }
+
+    Identifier getExporterIdentifier() const override
+    {
+        return iOS ? getValueTreeTypeNameiOS() : getValueTreeTypeNameMac();
+    }
+
+    bool supportsPrecompiledHeaders() const override        { return true; }
+
+    String getNewLineString() const override                { return "\n"; }
+
+    bool supportsTargetType (build_tools::ProjectType::Target::Type type) const override
+    {
+        switch (type)
+        {
+            case build_tools::ProjectType::Target::AudioUnitv3PlugIn:
+            case build_tools::ProjectType::Target::StandalonePlugIn:
+            case build_tools::ProjectType::Target::GUIApp:
+            case build_tools::ProjectType::Target::StaticLibrary:
+            case build_tools::ProjectType::Target::DynamicLibrary:
+            case build_tools::ProjectType::Target::SharedCodeTarget:
+            case build_tools::ProjectType::Target::AggregateTarget:
+                return true;
+            case build_tools::ProjectType::Target::ConsoleApp:
+            case build_tools::ProjectType::Target::VSTPlugIn:
+            case build_tools::ProjectType::Target::VST3PlugIn:
+            case build_tools::ProjectType::Target::AAXPlugIn:
+            case build_tools::ProjectType::Target::RTASPlugIn:
+            case build_tools::ProjectType::Target::AudioUnitPlugIn:
+            case build_tools::ProjectType::Target::UnityPlugIn:
+                return ! iOS;
+            case build_tools::ProjectType::Target::unspecified:
+            default:
+                break;
+        }
+
+        return false;
+    }
+
+    void createExporterProperties (PropertyListBuilder& props) override
+    {
+        if (iOS)
+        {
+            props.add (new TextPropertyComponent (customXcassetsFolderValue, "Custom Xcassets Folder", 128, false),
+                       "If this field is not empty, your Xcode project will use the custom xcassets folder specified here "
+                       "for the app icons and launchimages, and will ignore the Icon files specified above. This will also prevent "
+                       "a launch storyboard from being used.");
+
+            props.add (new TextPropertyComponent (customLaunchStoryboardValue, "Custom Launch Storyboard", 256, false),
+                       "If this field is not empty then the specified launch storyboard file will be added to the project as an Xcode "
+                       "resource and will be used for the app's launch screen, otherwise a default blank launch storyboard will be used. "
+                       "The file path should be relative to the project folder.");
+        }
+
+        props.add (new TextPropertyComponent (customXcodeResourceFoldersValue, "Custom Xcode Resource Folders", 8192, true),
+                   "You can specify a list of custom resource folders here (separated by newlines or whitespace). "
+                   "References to these folders will then be added to the Xcode resources. "
+                   "This way you can specify them for OS X and iOS separately, and modify the content of the resource folders "
+                   "without re-saving the Projucer project.");
+
+        if (getProject().isAudioPluginProject())
+            props.add (new ChoicePropertyComponent (duplicateAppExResourcesFolderValue, "Add Duplicate Resources Folder to App Extension"),
+                       "Disable this to prevent the Projucer from creating a duplicate resources folder for AUv3 app extensions.");
+
+        props.add (new TextPropertyComponent (buildNumber, "Build Number", 128, false),
+                   "The current version of the project. Used to disambiguate different builds of the same project on App Store Connect. "
+                   "If this field is empty, the project's version will be used as the build number. "
+                   "For more details about the difference between the project version and build version, see developer.apple.com/library/archive/technotes/tn2420/_index.html");
+
+        if (iOS)
+        {
+            props.add (new ChoicePropertyComponent (iosDeviceFamilyValue, "Device Family",
+                                                    { "iPhone", "iPad", "Universal" },
+                                                    { "1",      "2",    "1,2" }),
+                       "The device family to target.");
+
+            {
+                StringArray orientationStrings { "Portrait", "Portrait Upside Down",
+                                                 "Landscape Left", "Landscape Right" };
+
+                Array<var> orientationVars { "UIInterfaceOrientationPortrait", "UIInterfaceOrientationPortraitUpsideDown",
+                                             "UIInterfaceOrientationLandscapeLeft", "UIInterfaceOrientationLandscapeRight" };
+
+                props.add (new MultiChoicePropertyComponent (iPhoneScreenOrientationValue, "iPhone Screen Orientation", orientationStrings, orientationVars),
+                           "The screen orientations that this app should support on iPhones.");
+
+                props.add (new MultiChoicePropertyComponent (iPadScreenOrientationValue, "iPad Screen Orientation", orientationStrings, orientationVars),
+                           "The screen orientations that this app should support on iPads.");
+            }
+
+            props.add (new ChoicePropertyComponent (uiFileSharingEnabledValue, "File Sharing Enabled"),
+                       "Enable this to expose your app's files to iTunes.");
+
+            props.add (new ChoicePropertyComponent (uiSupportsDocumentBrowserValue, "Support Document Browser"),
+                       "Enable this to allow the user to access your app documents from a native file chooser.");
+
+            props.add (new ChoicePropertyComponent (uiStatusBarHiddenValue, "Status Bar Hidden"),
+                       "Enable this to disable the status bar in your app.");
+
+            props.add (new ChoicePropertyComponent (uiRequiresFullScreenValue, "Requires Full Screen"),
+                       "Disable this to enable non-fullscreen views such as Slide Over or Split View in your app. "
+                       "You will also need to enable all orientations.");
+        }
+        else if (projectType.isGUIApplication())
+        {
+            props.add (new TextPropertyComponent (documentExtensionsValue, "Document File Extensions", 128, false),
+                       "A comma-separated list of file extensions for documents that your app can open. "
+                       "Using a leading '.' is optional, and the extensions are not case-sensitive.");
+        }
+
+        props.add (new ChoicePropertyComponent (useLegacyBuildSystemValue, "Use Legacy Build System"),
+                   "Enable this to use the deprecated \"Legacy Build System\" in Xcode 10 and above. "
+                   "This may fix build issues that were introduced with the new build system in Xcode 10 and subsequently fixed in Xcode 10.2, "
+                   "however the new build system is recommended for apps targeting Apple silicon.");
+
+        if (isOSX())
+        {
+            std::vector<std::pair<String, String>> appCategories
+            {
+                { "None",                 "" },
+                { "Business",             "business" },
+                { "Developer Tools",      "developer-tools" },
+                { "Education",            "education" },
+                { "Entertainment",        "entertainment" },
+                { "Finace",               "finance" },
+                { "Games",                "games" },
+                { "Games - Action",       "action-games" },
+                { "Games - Adventure",    "adventure-games" },
+                { "Games - Arcade",       "arcade-games" },
+                { "Games - Board",        "board-games" },
+                { "Games - Card",         "card-games" },
+                { "Games - Casino",       "casino-games" },
+                { "Games - Dice",         "dice-games" },
+                { "Games - Educational",  "educational-games" },
+                { "Games - Family",       "family-games" },
+                { "Games - Kids",         "kids-games" },
+                { "Games - Music",        "music-games" },
+                { "Games - Puzzle",       "puzzle-games" },
+                { "Games - Racing",       "racing-games" },
+                { "Games - Role Playing", "role-playing-games" },
+                { "Games - Simulation",   "simulation-games" },
+                { "Games - Sports",       "sports-games" },
+                { "Games - Strategy",     "strategy-games" },
+                { "Games - Trivia",       "trivia-games" },
+                { "Games - Word",         "word-games" },
+                { "Graphics Design",      "graphics-design" },
+                { "Healthcare & Fitness", "healthcare-fitness" },
+                { "Lifestyle",            "lifestyle" },
+                { "Medial",               "medical" },
+                { "Music",                "music" },
+                { "News",                 "news" },
+                { "Photography",          "photography" },
+                { "Productivity",         "productivity" },
+                { "Reference",            "reference" },
+                { "Social Networking",    "social-networking" },
+                { "Sports",               "sports" },
+                { "Travel",               "travel" },
+                { "Utilities",            "utilities" },
+                { "Video",                "video" },
+                { "Weather" ,             "weather" }
+            };
+
+            StringArray appCategoryKeys;
+            Array<var> appCategoryValues;
+
+            for (auto& opt : appCategories)
+            {
+                appCategoryKeys.add (opt.first);
+
+                if (opt.second.isNotEmpty())
+                    appCategoryValues.add ("public.app-category." + opt.second);
+                else
+                    appCategoryValues.add ("");
+            }
+
+            props.add (new ChoicePropertyComponent (applicationCategoryValue,
+                                                    "App Category",
+                                                    appCategoryKeys,
+                                                    appCategoryValues),
+                       "The application category.");
+
+            props.add (new MultiChoicePropertyComponent (validArchsValue, "Valid Architectures", getAllArchs(), getAllArchs()),
+                       "The full set of architectures which this project may target. "
+                       "Each configuration will build for the intersection of this property, and the per-configuration macOS Architecture property");
+
+            props.add (new ChoicePropertyComponent (appSandboxValue, "Use App Sandbox"),
+                       "Enable this to use the app sandbox.");
+
+            props.add (new ChoicePropertyComponentWithEnablement (appSandboxInheritanceValue, appSandboxValue, "App Sandbox Inheritance"),
+                       "If app sandbox is enabled, this setting will configure a child process to inherit the sandbox of its parent. "
+                       "Note that if you enable this and have specified any other app sandbox entitlements below, the child process "
+                       "will fail to launch.");
+
+            std::vector<std::pair<String, String>> sandboxOptions
+            {
+                { "Network: Incoming Connections (Server)",         "network.server" },
+                { "Network: Outgoing Connections (Client)",         "network.client" },
+
+                { "Hardware: Camera",                               "device.camera" },
+                { "Hardware: Microphone",                           "device.microphone" },
+                { "Hardware: USB",                                  "device.usb" },
+                { "Hardware: Printing",                             "print" },
+                { "Hardware: Bluetooth",                            "device.bluetooth" },
+
+                { "App Data: Contacts",                             "personal-information.addressbook" },
+                { "App Data: Location",                             "personal-information.location" },
+                { "App Data: Calendar",                             "personal-information.calendars" },
+
+                { "File Access: User Selected File (Read Only)",    "files.user-selected.read-only" },
+                { "File Access: User Selected File (Read/Write)",   "files.user-selected.read-write" },
+                { "File Access: Downloads Folder (Read Only)",      "files.downloads.read-only" },
+                { "File Access: Downloads Folder (Read/Write)",     "files.downloads.read-write" },
+                { "File Access: Pictures Folder (Read Only)",       "files.pictures.read-only" },
+                { "File Access: Pictures Folder (Read/Write)",      "files.pictures.read-write" },
+                { "File Access: Music Folder (Read Only)",          "assets.music.read-only" },
+                { "File Access: Music Folder (Read/Write)",         "assets.music.read-write" },
+                { "File Access: Movies Folder (Read Only)",         "assets.movies.read-only" },
+                { "File Access: Movies Folder (Read/Write)",        "assets.movies.read-write" },
+
+                { "Temporary Exception: Audio Unit Hosting",                       "temporary-exception.audio-unit-host" },
+                { "Temporary Exception: Global Mach Service",                      "temporary-exception.mach-lookup.global-name" },
+                { "Temporary Exception: Global Mach Service Dynamic Registration", "temporary-exception.mach-register.global-name" },
+                { "Temporary Exception: Home Directory File Access (Read Only)",   "temporary-exception.files.home-relative-path.read-only" },
+                { "Temporary Exception: Home Directory File Access (Read/Write)",  "temporary-exception.files.home-relative-path.read-write" },
+                { "Temporary Exception: Absolute Path File Access (Read Only)",    "temporary-exception.files.absolute-path.read-only" },
+                { "Temporary Exception: Absolute Path File Access (Read/Write)",   "temporary-exception.files.absolute-path.read-write" },
+                { "Temporary Exception: IOKit User Client Class",                  "temporary-exception.iokit-user-client-class" },
+                { "Temporary Exception: Shared Preference Domain (Read Only)",     "temporary-exception.shared-preference.read-only" },
+                { "Temporary Exception: Shared Preference Domain (Read/Write)",    "temporary-exception.shared-preference.read-write" }
+            };
+
+            StringArray sandboxKeys;
+            Array<var> sanboxValues;
+
+            for (auto& opt : sandboxOptions)
+            {
+                sandboxKeys.add (opt.first);
+                sanboxValues.add ("com.apple.security." + opt.second);
+            }
+
+            props.add (new MultiChoicePropertyComponentWithEnablement (appSandboxOptionsValue,
+                                                                       appSandboxValue,
+                                                                       "App Sandbox Options",
+                                                                       sandboxKeys,
+                                                                       sanboxValues));
+
+            props.add (new ChoicePropertyComponent (hardenedRuntimeValue, "Use Hardened Runtime"),
+                       "Enable this to use the hardened runtime required for app notarization.");
+
+            std::vector<std::pair<String, String>> hardeningOptions
+            {
+                { "Runtime Exceptions: Allow Execution of JIT-compiled Code", "cs.allow-jit" },
+                { "Runtime Exceptions: Allow Unsigned Executable Memory",     "cs.allow-unsigned-executable-memory" },
+                { "Runtime Exceptions: Allow DYLD Environment Variables",     "cs.allow-dyld-environment-variables" },
+                { "Runtime Exceptions: Disable Library Validation",           "cs.disable-library-validation" },
+                { "Runtime Exceptions: Disable Executable Memory Protection", "cs.disable-executable-page-protection" },
+                { "Runtime Exceptions: Debugging Tool",                       "cs.debugger" },
+
+                { "Resource Access: Audio Input",                             "device.audio-input" },
+                { "Resource Access: Camera",                                  "device.camera" },
+                { "Resource Access: Location",                                "personal-information.location" },
+                { "Resource Access: Address Book",                            "personal-information.addressbook" },
+                { "Resource Access: Calendar",                                "personal-information.calendars" },
+                { "Resource Access: Photos Library",                          "personal-information.photos-library" },
+                { "Resource Access: Apple Events",                            "automation.apple-events" }
+            };
+
+            StringArray hardeningKeys;
+            Array<var> hardeningValues;
+
+            for (auto& opt : hardeningOptions)
+            {
+                hardeningKeys.add (opt.first);
+                hardeningValues.add ("com.apple.security." + opt.second);
+            }
+
+            props.add (new MultiChoicePropertyComponentWithEnablement (hardenedRuntimeOptionsValue,
+                                                                       hardenedRuntimeValue,
+                                                                       "Hardened Runtime Options",
+                                                                       hardeningKeys,
+                                                                       hardeningValues));
+        }
+
+        props.add (new ChoicePropertyComponent (microphonePermissionNeededValue, "Microphone Access"),
+                   "Enable this to allow your app to use the microphone. "
+                   "The user of your app will be prompted to grant microphone access permissions.");
+
+        props.add (new TextPropertyComponentWithEnablement (microphonePermissionsTextValue, microphonePermissionNeededValue,
+                                                            "Microphone Access Text", 1024, false),
+                   "A short description of why your app requires microphone access.");
+
+        props.add (new ChoicePropertyComponent (cameraPermissionNeededValue, "Camera Access"),
+                   "Enable this to allow your app to use the camera. "
+                   "The user of your app will be prompted to grant camera access permissions.");
+
+        props.add (new TextPropertyComponentWithEnablement (cameraPermissionTextValue, cameraPermissionNeededValue,
+                                                            "Camera Access Text", 1024, false),
+                   "A short description of why your app requires camera access.");
+
+        props.add (new ChoicePropertyComponent (bluetoothPermissionNeededValue, "Bluetooth Access"),
+                   "Enable this to allow your app to use Bluetooth on iOS 13.0 and above, and macOS 11.0 and above. "
+                   "The user of your app will be prompted to grant Bluetooth access permissions.");
+
+        props.add (new TextPropertyComponentWithEnablement (bluetoothPermissionTextValue, bluetoothPermissionNeededValue,
+                                                            "Bluetooth Access Text", 1024, false),
+                   "A short description of why your app requires Bluetooth access.");
+
+        if (! iOS)
+        {
+            props.add (new ChoicePropertyComponent (sendAppleEventsPermissionNeededValue, "Send Apple Events"),
+                       "Enable this to allow your app to send Apple events. "
+                       "The user of your app will be prompted to grant permissions to control other apps.");
+
+            props.add (new TextPropertyComponentWithEnablement (sendAppleEventsPermissionTextValue, sendAppleEventsPermissionNeededValue,
+                                                                "Send Apple Events Text", 1024, false),
+                       "A short description of why your app requires the ability to send Apple events.");
+        }
+
+        props.add (new ChoicePropertyComponent (iosInAppPurchasesValue, "In-App Purchases Capability"),
+                   "Enable this to grant your app the capability for in-app purchases. "
+                   "This option requires that you specify a valid Development Team ID.");
+
+        if (iOS)
+        {
+            props.add (new ChoicePropertyComponent (iosContentSharingValue, "Content Sharing"),
+                       "Enable this to allow your app to share content with other apps.");
+
+            props.add (new ChoicePropertyComponent (iosBackgroundAudioValue, "Audio Background Capability"),
+                       "Enable this to grant your app the capability to access audio when in background mode. "
+                       "This permission is required if your app creates a MIDI input or output device.");
+
+            props.add (new ChoicePropertyComponent (iosBackgroundBleValue, "Bluetooth MIDI Background Capability"),
+                       "Enable this to grant your app the capability to connect to Bluetooth LE devices when in background mode.");
+
+            props.add (new ChoicePropertyComponent (iosAppGroupsValue, "App Groups Capability"),
+                       "Enable this to grant your app the capability to share resources between apps using the same app group ID.");
+
+            props.add (new ChoicePropertyComponent (iCloudPermissionsValue, "iCloud Permissions"),
+                       "Enable this to grant your app the capability to use native file load/save browser windows on iOS.");
+
+        }
+
+        props.add (new ChoicePropertyComponent (networkingMulticastValue, "Networking Multicast Capability"),
+                   "Your app must have this entitlement to send or receive IP multicast or broadcast. "
+                   "You will also need permission from Apple to use this entitlement.");
+
+        props.add (new ChoicePropertyComponent (iosPushNotificationsValue, "Push Notifications Capability"),
+                   "Enable this to grant your app the capability to receive push notifications.");
+
+        props.add (new TextPropertyComponent (customPListValue, "Custom PList", 8192, true),
+                   "You can paste the contents of an XML PList file in here, and the settings that it contains will override any "
+                   "settings that the Projucer creates. BEWARE! When doing this, be careful to remove from the XML any "
+                   "values that you DO want the Projucer to change!");
+
+        props.add (new ChoicePropertyComponent (pListPreprocessValue, "PList Preprocess"),
+                   "Enable this to preprocess PList file. This will allow you to set values to preprocessor defines,"
+                   " for instance if you define: #define MY_FLAG 1 in a prefix header file (see PList prefix header), you can have"
+                   " a key with MY_FLAG value and it will be replaced with 1.");
+
+        props.add (new TextPropertyComponent (pListPrefixHeaderValue, "PList Prefix Header", 512, false),
+                   "Header file containing definitions used in plist file (see PList Preprocess).");
+
+        props.add (new ChoicePropertyComponent (suppressPlistResourceUsageValue, "Suppress AudioUnit Plist resourceUsage Key"),
+                   "Suppress the resourceUsage key in the target's generated Plist. This is useful for AU"
+                   " plugins that must access resources which cannot be declared in the resourceUsage block, such"
+                   " as UNIX domain sockets. In particular, PACE-protected AU plugins may require this option to be enabled"
+                   " in order for the plugin to load in GarageBand.");
+
+        props.add (new TextPropertyComponent (extraFrameworksValue, "Extra System Frameworks", 2048, false),
+                   "A comma-separated list of extra system frameworks that should be added to the build. "
+                   "(Don't include the .framework extension in the name)"
+                   " The frameworks are expected to be located in /System/Library/Frameworks");
+
+        props.add (new TextPropertyComponent (frameworkSearchPathsValue, "Framework Search Paths", 8192, true),
+                   "A set of paths to search for custom frameworks (one per line).");
+
+        props.add (new TextPropertyComponent (extraCustomFrameworksValue, "Extra Custom Frameworks", 8192, true),
+                   "Paths to custom frameworks that should be added to the build (one per line). "
+                   "You will probably need to add an entry to the Framework Search Paths for each unique directory.");
+
+        props.add (new TextPropertyComponent (embeddedFrameworksValue, "Embedded Frameworks", 8192, true),
+                   "Paths to frameworks to be embedded with the app (one per line). "
+                   "If you are adding a framework here then you do not need to specify it in Extra Custom Frameworks too. "
+                   "You will probably need to add an entry to the Framework Search Paths for each unique directory.");
+
+        props.add (new TextPropertyComponent (subprojectsValue, "Xcode Subprojects", 8192, true),
+                   "Paths to Xcode projects that should be added to the build (one per line). "
+                   "These can be absolute or relative to the build directory. "
+                   "The names of the required build products can be specified after a colon, comma separated, "
+                   "e.g. \"path/to/MySubProject.xcodeproj: MySubProject, OtherTarget\". "
+                   "If no build products are specified, all build products associated with a subproject will be added.");
+
+        props.add (new TextPropertyComponent (prebuildCommandValue, "Pre-Build Shell Script", 32768, true),
+                   "Some shell-script that will be run before a build starts.");
+
+        props.add (new TextPropertyComponent (postbuildCommandValue, "Post-Build Shell Script", 32768, true),
+                   "Some shell-script that will be run after a build completes.");
+
+        props.add (new TextPropertyComponent (exporterBundleIdentifierValue, "Exporter Bundle Identifier", 256, false),
+                   "Use this to override the project bundle identifier for this exporter. "
+                   "This is useful if you want to use different bundle identifiers for Mac and iOS exporters in the same project.");
+
+        props.add (new TextPropertyComponent (iosDevelopmentTeamIDValue, "Development Team ID", 10, false),
+                   "The Team ID to be used for setting up code-signing for your application. "
+                   "This is a ten-character string (for example \"S7B6T5XJ2Q\") that can be found under the \"Organisational Unit\" "
+                   "field of your developer certificate in Keychain Access or in the membership page of your account on developer.apple.com.");
+
+        if (iOS)
+            props.add (new TextPropertyComponentWithEnablement (iosAppGroupsIDValue, iosAppGroupsValue, "App Group ID", 256, false),
+                       "The App Group ID to be used for allowing multiple apps to access a shared resource folder. Multiple IDs can be "
+                       "added separated by a semicolon.");
+
+        props.add (new ChoicePropertyComponent (keepCustomXcodeSchemesValue, "Keep Custom Xcode Schemes"),
+                   "Enable this to keep any Xcode schemes you have created for debugging or running, e.g. to launch a plug-in in"
+                   "various hosts. If disabled, all schemes are replaced by a default set.");
+
+        props.add (new ChoicePropertyComponent (useHeaderMapValue, "USE_HEADERMAP"),
+                   "Enable this to make Xcode search all the projects folders for include files. This means you can be lazy "
+                   "and not bother using relative paths to include your headers, but it means your code won't be "
+                   "compatible with other build systems");
+    }
+
+    bool launchProject() override
+    {
+       #if JUCE_MAC
+        return getProjectBundle().startAsProcess();
+       #else
+        return false;
+       #endif
+    }
+
+    bool canLaunchProject() override
+    {
+       #if JUCE_MAC
+        return true;
+       #else
+        return false;
+       #endif
+    }
+
+    //==============================================================================
+    void create (const OwnedArray<LibraryModule>&) const override
+    {
+        for (auto& target : targets)
+            if (target->shouldCreatePList())
+                target->infoPlistFile = getTargetFolder().getChildFile (target->getInfoPlistName());
+
+        menuNibFile = getTargetFolder().getChildFile ("RecentFilesMenuTemplate.nib");
+
+        createIconFile();
+
+        auto projectBundle = getProjectBundle();
+        createDirectoryOrThrow (projectBundle);
+
+        createObjects();
+
+        build_tools::writeStreamToFile (projectBundle.getChildFile ("project.pbxproj"),
+                                        [this] (MemoryOutputStream& mo) { writeProjectFile (mo); });
+
+        writeInfoPlistFiles();
+        writeWorkspaceSettings();
+
+        // Deleting the .rsrc files can be needed to force Xcode to update the version number.
+        deleteRsrcFiles (getTargetFolder().getChildFile ("build"));
+    }
+
+    //==============================================================================
+    void addPlatformSpecificSettingsForProjectType (const build_tools::ProjectType&) override
+    {
+        callForAllSupportedTargets ([this] (build_tools::ProjectType::Target::Type targetType)
+                                    {
+                                        targets.insert (targetType == build_tools::ProjectType::Target::AggregateTarget ? 0 : -1,
+                                                        new XcodeTarget (targetType, *this));
+                                    });
+
+        // If you hit this assert, you tried to generate a project for an exporter
+        // that does not support any of your targets!
+        jassert (targets.size() > 0);
+    }
+
+    void updateDeprecatedSettings() override
+    {
+        if (iOS)
+            updateOldOrientationSettings();
+    }
+
+    void updateDeprecatedSettingsInteractively() override
+    {
+        if (hasInvalidPostBuildScript())
+        {
+            String alertWindowText = iOS ? "Your Xcode (iOS) Exporter settings use an invalid post-build script. Click 'Update' to remove it."
+                                         : "Your Xcode (macOS) Exporter settings use a pre-JUCE 4.2 post-build script to move the plug-in binaries to their plug-in install folders.\n\n"
+                                           "Since JUCE 4.2, this is instead done using \"AU/VST/VST2/AAX/RTAS Binary Location\" in the Xcode (OS X) configuration settings.\n\n"
+                                           "Click 'Update' to remove the script (otherwise your plug-in may not compile correctly).";
+
+            if (AlertWindow::showOkCancelBox (MessageBoxIconType::WarningIcon,
+                                              "Project settings: " + project.getDocumentTitle(),
+                                              alertWindowText, "Update", "Cancel", nullptr, nullptr))
+                postbuildCommandValue.resetToDefault();
+        }
+    }
+
+    bool hasInvalidPostBuildScript() const
+    {
+        // check whether the script is identical to the old one that the Introjucer used to auto-generate
+        return (MD5 (getPostBuildScript().toUTF8()).toHexString() == "265ac212a7e734c5bbd6150e1eae18a1");
+    }
+
+    //==============================================================================
+    void initialiseDependencyPathValues() override
+    {
+        vstLegacyPathValueWrapper.init ({ settings, Ids::vstLegacyFolder, nullptr },
+                                        getAppSettings().getStoredPath (Ids::vstLegacyPath, TargetOS::osx), TargetOS::osx);
+
+        aaxPathValueWrapper.init ({ settings, Ids::aaxFolder, nullptr },
+                                  getAppSettings().getStoredPath (Ids::aaxPath,  TargetOS::osx), TargetOS::osx);
+
+        rtasPathValueWrapper.init ({ settings, Ids::rtasFolder, nullptr },
+                                   getAppSettings().getStoredPath (Ids::rtasPath, TargetOS::osx), TargetOS::osx);
+
+        araPathValueWrapper.init ({ settings, Ids::araFolder, nullptr },
+                                  getAppSettings().getStoredPath (Ids::araPath, TargetOS::osx), TargetOS::osx);
+    }
+
+protected:
+    //==============================================================================
+    class XcodeBuildConfiguration  : public BuildConfiguration,
+                                     private ValueTree::Listener
+    {
+    public:
+        XcodeBuildConfiguration (Project& p, const ValueTree& t, const bool isIOS, const ProjectExporter& e)
+            : BuildConfiguration (p, t, e),
+              iOS (isIOS),
+              macOSBaseSDK                 (config, Ids::macOSBaseSDK,                 getUndoManager()),
+              macOSDeploymentTarget        (config, Ids::macOSDeploymentTarget,        getUndoManager(), "10.11"),
+              macOSArchitecture            (config, Ids::osxArchitecture,              getUndoManager(), macOSArch_Default),
+              iosBaseSDK                   (config, Ids::iosBaseSDK,                   getUndoManager()),
+              iosDeploymentTarget          (config, Ids::iosDeploymentTarget,          getUndoManager(), "9.3"),
+              customXcodeFlags             (config, Ids::customXcodeFlags,             getUndoManager()),
+              plistPreprocessorDefinitions (config, Ids::plistPreprocessorDefinitions, getUndoManager()),
+              codeSignIdentity             (config, Ids::codeSigningIdentity,          getUndoManager()),
+              fastMathEnabled              (config, Ids::fastMath,                     getUndoManager()),
+              stripLocalSymbolsEnabled     (config, Ids::stripLocalSymbols,            getUndoManager()),
+              pluginBinaryCopyStepEnabled  (config, Ids::enablePluginBinaryCopyStep,   getUndoManager(), true),
+              vstBinaryLocation            (config, Ids::vstBinaryLocation,            getUndoManager(), "$(HOME)/Library/Audio/Plug-Ins/VST/"),
+              vst3BinaryLocation           (config, Ids::vst3BinaryLocation,           getUndoManager(), "$(HOME)/Library/Audio/Plug-Ins/VST3/"),
+              auBinaryLocation             (config, Ids::auBinaryLocation,             getUndoManager(), "$(HOME)/Library/Audio/Plug-Ins/Components/"),
+              rtasBinaryLocation           (config, Ids::rtasBinaryLocation,           getUndoManager(), "/Library/Application Support/Digidesign/Plug-Ins/"),
+              aaxBinaryLocation            (config, Ids::aaxBinaryLocation,            getUndoManager(), "/Library/Application Support/Avid/Audio/Plug-Ins/"),
+              unityPluginBinaryLocation    (config, Ids::unityPluginBinaryLocation,    getUndoManager())
+        {
+            updateOldPluginBinaryLocations();
+            updateOldSDKDefaults();
+
+            optimisationLevelValue.setDefault (isDebug() ? gccO0 : gccO3);
+
+            config.addListener (this);
+        }
+
+        //==============================================================================
+        void createConfigProperties (PropertyListBuilder& props) override
+        {
+            if (project.isAudioPluginProject())
+                addXcodePluginInstallPathProperties (props);
+
+            addRecommendedLLVMCompilerWarningsProperty (props);
+            addGCCOptimisationProperty (props);
+
+            const String sdkInfoString ("\nThis must be in the format major.minor and contain only the numeric version number. "
+                                        "If this is left empty then the default will be used."
+                                        "\nThe minimum supported version is ");
+
+            if (iOS)
+            {
+                props.add (new TextPropertyComponent (iosBaseSDK, "iOS Base SDK", 8, false),
+                           "The version of the iOS SDK to link against." + sdkInfoString + "9.3.");
+
+                props.add (new TextPropertyComponent (iosDeploymentTarget, "iOS Deployment Target", 8, false),
+                           "The minimum version of iOS to target." + sdkInfoString + "9.0.");
+            }
+            else
+            {
+                props.add (new TextPropertyComponent (macOSBaseSDK, "macOS Base SDK", 8, false),
+                           "The version of the macOS SDK to link against." + sdkInfoString + "10.11.");
+
+                props.add (new TextPropertyComponent (macOSDeploymentTarget, "macOS Deployment Target", 8, false),
+                           "The minimum version of macOS to target." + sdkInfoString + "10.7.");
+
+                props.add (new ChoicePropertyComponent (macOSArchitecture, "macOS Architecture",
+                                                        { "Native architecture of build machine", "Standard 32-bit",        "Standard 32/64-bit",     "Standard 64-bit" },
+                                                        { macOSArch_Native,                       macOSArch_32BitUniversal, macOSArch_64BitUniversal, macOSArch_64Bit }),
+                           "The type of macOS binary that will be produced.");
+            }
+
+            props.add (new TextPropertyComponent (customXcodeFlags, "Custom Xcode Flags", 8192, true),
+                       "A comma-separated list of custom Xcode setting flags which will be appended to the list of generated flags, "
+                       "e.g. MACOSX_DEPLOYMENT_TARGET_i386 = 10.5");
+
+            props.add (new TextPropertyComponent (plistPreprocessorDefinitions, "PList Preprocessor Definitions", 2048, true),
+                       "Preprocessor definitions used during PList preprocessing (see PList Preprocess).");
+
+            props.add (new TextPropertyComponent (codeSignIdentity, "Code-Signing Identity", 1024, false),
+                       "The name of a code-signing identity for Xcode to apply.");
+
+            props.add (new ChoicePropertyComponent (fastMathEnabled, "Relax IEEE Compliance"),
+                       "Enable this to use FAST_MATH non-IEEE mode. (Warning: this can have unexpected results!)");
+
+            props.add (new ChoicePropertyComponent (stripLocalSymbolsEnabled, "Strip Local Symbols"),
+                       "Enable this to strip any locally defined symbols resulting in a smaller binary size. Enabling this "
+                       "will also remove any function names from crash logs. Must be disabled for static library projects. "
+                       "Note that disabling this will not necessarily generate full debug symbols. For release configs, "
+                       "you will also need to add the following to the \"Custom Xcode Flags\" field: "
+                       "GCC_GENERATE_DEBUGGING_SYMBOLS = YES, STRIP_INSTALLED_PRODUCT = NO, COPY_PHASE_STRIP = NO");
+        }
+
+        String getModuleLibraryArchName() const override
+        {
+            return "${CURRENT_ARCH}";
+        }
+
+        //==============================================================================
+        String getMacOSArchitectureString() const               { return macOSArchitecture.get(); }
+        String getPListPreprocessorDefinitionsString() const    { return plistPreprocessorDefinitions.get(); }
+
+        bool isFastMathEnabled() const                          { return fastMathEnabled.get(); }
+
+        bool isStripLocalSymbolsEnabled() const                 { return stripLocalSymbolsEnabled.get(); }
+
+        String getCustomXcodeFlagsString() const                { return customXcodeFlags.get(); }
+
+        String getMacOSBaseSDKString() const                    { return macOSBaseSDK.get(); }
+        String getMacOSDeploymentTargetString() const           { return macOSDeploymentTarget.get(); }
+
+        String getCodeSignIdentityString() const                { return codeSignIdentity.get(); }
+
+        String getiOSBaseSDKString() const                      { return iosBaseSDK.get(); }
+        String getiOSDeploymentTargetString() const             { return iosDeploymentTarget.get(); }
+
+        bool isPluginBinaryCopyStepEnabled() const              { return pluginBinaryCopyStepEnabled.get(); }
+        String getVSTBinaryLocationString() const               { return vstBinaryLocation.get(); }
+        String getVST3BinaryLocationString() const              { return vst3BinaryLocation.get(); }
+        String getAUBinaryLocationString() const                { return auBinaryLocation.get(); }
+        String getRTASBinaryLocationString() const              { return rtasBinaryLocation.get();}
+        String getAAXBinaryLocationString() const               { return aaxBinaryLocation.get();}
+        String getUnityPluginBinaryLocationString() const       { return unityPluginBinaryLocation.get(); }
+
+    private:
+        //==============================================================================
+        bool iOS;
+
+        ValueWithDefault macOSBaseSDK, macOSDeploymentTarget, macOSArchitecture, iosBaseSDK, iosDeploymentTarget,
+                         customXcodeFlags, plistPreprocessorDefinitions, codeSignIdentity,
+                         fastMathEnabled, stripLocalSymbolsEnabled, pluginBinaryCopyStepEnabled,
+                         vstBinaryLocation, vst3BinaryLocation, auBinaryLocation, rtasBinaryLocation,
+                         aaxBinaryLocation, unityPluginBinaryLocation;
+
+        //==============================================================================
+        void valueTreePropertyChanged (ValueTree&, const Identifier& property) override
+        {
+            const auto updateOldSDKSetting = [this] (const Identifier& oldProperty,
+                                                     const String& sdkString,
+                                                     const String& sdkSuffix)
+            {
+                if (sdkString.isEmpty())
+                    config.removeProperty (oldProperty, nullptr);
+                else
+                    config.setProperty (oldProperty, sdkString + sdkSuffix, nullptr);
+            };
+
+            if (property == Ids::macOSBaseSDK)
+                updateOldSDKSetting (Ids::osxSDK, macOSBaseSDK.get(), " SDK");
+            else if (property == Ids::macOSDeploymentTarget)
+                updateOldSDKSetting (Ids::osxCompatibility, macOSDeploymentTarget.get(), " SDK");
+            else if (property == Ids::iosDeploymentTarget)
+                updateOldSDKSetting (Ids::iosCompatibility, iosDeploymentTarget.get(), {});
+        }
+
+        void addXcodePluginInstallPathProperties (PropertyListBuilder& props)
+        {
+            auto isBuildingAnyPlugins = (project.shouldBuildVST() || project.shouldBuildVST3() || project.shouldBuildAU()
+                                         || project.shouldBuildRTAS() || project.shouldBuildAAX() || project.shouldBuildUnityPlugin());
+
+            if (isBuildingAnyPlugins)
+                props.add (new ChoicePropertyComponent (pluginBinaryCopyStepEnabled, "Enable Plugin Copy Step"),
+                           "Enable this to copy plugin binaries to the specified folder after building.");
+
+            if (project.shouldBuildVST3())
+                props.add (new TextPropertyComponentWithEnablement (vst3BinaryLocation, pluginBinaryCopyStepEnabled, "VST3 Binary Location",
+                                                                    1024, false),
+                           "The folder in which the compiled VST3 binary should be placed.");
+
+            if (project.shouldBuildAU())
+                props.add (new TextPropertyComponentWithEnablement (auBinaryLocation, pluginBinaryCopyStepEnabled, "AU Binary Location",
+                                                                    1024, false),
+                           "The folder in which the compiled AU binary should be placed.");
+
+            if (project.shouldBuildRTAS())
+                props.add (new TextPropertyComponentWithEnablement (rtasBinaryLocation, pluginBinaryCopyStepEnabled, "RTAS Binary Location",
+                                                                    1024, false),
+                           "The folder in which the compiled RTAS binary should be placed.");
+
+            if (project.shouldBuildAAX())
+                props.add (new TextPropertyComponentWithEnablement (aaxBinaryLocation, pluginBinaryCopyStepEnabled, "AAX Binary Location",
+                                                                    1024, false),
+                           "The folder in which the compiled AAX binary should be placed.");
+
+            if (project.shouldBuildUnityPlugin())
+                props.add (new TextPropertyComponentWithEnablement (unityPluginBinaryLocation, pluginBinaryCopyStepEnabled, "Unity Binary Location",
+                                                                    1024, false),
+                           "The folder in which the compiled Unity plugin binary and associated C# GUI script should be placed.");
+
+            if (project.shouldBuildVST())
+                props.add (new TextPropertyComponentWithEnablement (vstBinaryLocation, pluginBinaryCopyStepEnabled, "VST Binary Location",
+                                                                    1024, false),
+                           "The folder in which the compiled legacy VST binary should be placed.");
+        }
+
+        void updateOldPluginBinaryLocations()
+        {
+            if (! config ["xcodeVstBinaryLocation"].isVoid())        vstBinaryLocation  = config ["xcodeVstBinaryLocation"];
+            if (! config ["xcodeVst3BinaryLocation"].isVoid())       vst3BinaryLocation = config ["xcodeVst3BinaryLocation"];
+            if (! config ["xcodeAudioUnitBinaryLocation"].isVoid())  auBinaryLocation   = config ["xcodeAudioUnitBinaryLocation"];
+            if (! config ["xcodeRtasBinaryLocation"].isVoid())       rtasBinaryLocation = config ["xcodeRtasBinaryLocation"];
+            if (! config ["xcodeAaxBinaryLocation"].isVoid())        aaxBinaryLocation  = config ["xcodeAaxBinaryLocation"];
+        }
+
+        void updateOldSDKDefaults()
+        {
+            if (macOSArchitecture.get() == "default")
+                macOSArchitecture.resetToDefault();
+
+            const auto updateSDKString = [this] (const Identifier& propertyName, ValueWithDefault& value, const String& suffix)
+            {
+                auto sdkString = config[propertyName].toString();
+
+                if (sdkString == "default")
+                    value.resetToDefault();
+                else if (sdkString.isNotEmpty() && sdkString.endsWith (suffix))
+                    value = sdkString.upToLastOccurrenceOf (suffix, false, false);
+            };
+
+            updateSDKString (Ids::osxSDK, macOSBaseSDK, " SDK");
+            updateSDKString (Ids::osxCompatibility, macOSDeploymentTarget, " SDK");
+            updateSDKString (Ids::iosCompatibility, iosDeploymentTarget, {});
+        }
+    };
+
+    BuildConfiguration::Ptr createBuildConfig (const ValueTree& v) const override
+    {
+        return *new XcodeBuildConfiguration (project, v, iOS, *this);
+    }
+
+public:
+    //==============================================================================
+    /* The numbers for these enum values are defined by Xcode for the different
+       possible destinations of a "copy files" post-build step.
+    */
+    enum XcodeCopyFilesDestinationIDs
+    {
+        kWrapperFolder          = 1,
+        kExecutablesFolder      = 6,
+        kResourcesFolder        = 7,
+        kFrameworksFolder       = 10,
+        kSharedFrameworksFolder = 11,
+        kSharedSupportFolder    = 12,
+        kPluginsFolder          = 13,
+        kJavaResourcesFolder    = 15,
+        kXPCServicesFolder      = 16
+    };
+
+    //==============================================================================
+    struct XcodeTarget : build_tools::ProjectType::Target
+    {
+        //==============================================================================
+        XcodeTarget (build_tools::ProjectType::Target::Type targetType, const XcodeProjectExporter& exporter)
+            : Target (targetType),
+              owner (exporter)
+        {
+            switch (type)
+            {
+                case GUIApp:
+                    xcodeFileType = "wrapper.application";
+                    xcodeBundleExtension = ".app";
+                    xcodeProductType = "com.apple.product-type.application";
+                    xcodeCopyToProductInstallPathAfterBuild = false;
+                    break;
+
+                case ConsoleApp:
+                    xcodeFileType = "compiled.mach-o.executable";
+                    xcodeBundleExtension = String();
+                    xcodeProductType = "com.apple.product-type.tool";
+                    xcodeCopyToProductInstallPathAfterBuild = false;
+                    break;
+
+                case StaticLibrary:
+                    xcodeFileType = "archive.ar";
+                    xcodeBundleExtension = ".a";
+                    xcodeProductType = "com.apple.product-type.library.static";
+                    xcodeCopyToProductInstallPathAfterBuild = false;
+                    break;
+
+                case DynamicLibrary:
+                    xcodeFileType = "compiled.mach-o.dylib";
+                    xcodeProductType = "com.apple.product-type.library.dynamic";
+                    xcodeBundleExtension = ".dylib";
+                    xcodeCopyToProductInstallPathAfterBuild = false;
+                    break;
+
+                case VSTPlugIn:
+                    xcodeFileType = "wrapper.cfbundle";
+                    xcodeBundleExtension = ".vst";
+                    xcodeProductType = "com.apple.product-type.bundle";
+                    xcodeCopyToProductInstallPathAfterBuild = true;
+                    break;
+
+                case VST3PlugIn:
+                    xcodeFileType = "wrapper.cfbundle";
+                    xcodeBundleExtension = ".vst3";
+                    xcodeProductType = "com.apple.product-type.bundle";
+                    xcodeCopyToProductInstallPathAfterBuild = true;
+                    break;
+
+                case AudioUnitPlugIn:
+                    xcodeFileType = "wrapper.cfbundle";
+                    xcodeBundleExtension = ".component";
+                    xcodeProductType = "com.apple.product-type.bundle";
+                    xcodeCopyToProductInstallPathAfterBuild = true;
+
+                    addExtraAudioUnitTargetSettings();
+                    break;
+
+                case StandalonePlugIn:
+                    xcodeFileType = "wrapper.application";
+                    xcodeBundleExtension = ".app";
+                    xcodeProductType = "com.apple.product-type.application";
+                    xcodeCopyToProductInstallPathAfterBuild = false;
+                    break;
+
+                case AudioUnitv3PlugIn:
+                    xcodeFileType = "wrapper.app-extension";
+                    xcodeBundleExtension = ".appex";
+                    xcodeBundleIDSubPath = "AUv3";
+                    xcodeProductType = "com.apple.product-type.app-extension";
+                    xcodeCopyToProductInstallPathAfterBuild = false;
+
+                    addExtraAudioUnitv3PlugInTargetSettings();
+                    break;
+
+                case AAXPlugIn:
+                    xcodeFileType = "wrapper.cfbundle";
+                    xcodeBundleExtension = ".aaxplugin";
+                    xcodeProductType = "com.apple.product-type.bundle";
+                    xcodeCopyToProductInstallPathAfterBuild = true;
+                    break;
+
+                case RTASPlugIn:
+                    xcodeFileType = "wrapper.cfbundle";
+                    xcodeBundleExtension = ".dpm";
+                    xcodeProductType = "com.apple.product-type.bundle";
+                    xcodeCopyToProductInstallPathAfterBuild = true;
+                    break;
+
+                case UnityPlugIn:
+                    xcodeFileType = "wrapper.cfbundle";
+                    xcodeBundleExtension = ".bundle";
+                    xcodeProductType = "com.apple.product-type.bundle";
+                    xcodeCopyToProductInstallPathAfterBuild = true;
+                    break;
+
+                case SharedCodeTarget:
+                    xcodeFileType = "archive.ar";
+                    xcodeBundleExtension = ".a";
+                    xcodeProductType = "com.apple.product-type.library.static";
+                    xcodeCopyToProductInstallPathAfterBuild = false;
+                    break;
+
+                case AggregateTarget:
+                    xcodeCopyToProductInstallPathAfterBuild = false;
+                    break;
+
+                case unspecified:
+                default:
+                    // unknown target type!
+                    jassertfalse;
+                    break;
+            }
+        }
+
+        String getXcodeSchemeName() const
+        {
+            return owner.projectName + " - " + getName();
+        }
+
+        String getID() const
+        {
+            return owner.createID (String ("__target") + getName());
+        }
+
+        String getInfoPlistName() const
+        {
+            return String ("Info-") + String (getName()).replace (" ", "_") + String (".plist");
+        }
+
+        String getEntitlementsFilename() const
+        {
+            return String (getName()).replace (" ", "_") + String (".entitlements");
+        }
+
+        String xcodeBundleExtension;
+        String xcodeProductType, xcodeFileType;
+        String xcodeOtherRezFlags, xcodeBundleIDSubPath;
+        bool xcodeCopyToProductInstallPathAfterBuild;
+        StringArray xcodeFrameworks, xcodeLibs;
+        Array<XmlElement> xcodeExtraPListEntries;
+
+        StringArray frameworkIDs, buildPhaseIDs, configIDs, sourceIDs, rezFileIDs, dependencyIDs;
+        StringArray frameworkNames;
+        String mainBuildProductID;
+        File infoPlistFile;
+
+        struct SourceFileInfo
+        {
+            build_tools::RelativePath path;
+            bool shouldBeCompiled = false;
+        };
+
+        Array<SourceFileInfo> getSourceFilesInfo (const Project::Item& projectItem) const
+        {
+            Array<SourceFileInfo> result;
+
+            auto targetType = (owner.getProject().isAudioPluginProject() ? type : SharedCodeTarget);
+
+            if (projectItem.isGroup())
+            {
+                for (int i = 0; i < projectItem.getNumChildren(); ++i)
+                    result.addArray (getSourceFilesInfo (projectItem.getChild (i)));
+            }
+            else if (projectItem.shouldBeAddedToTargetProject() && projectItem.shouldBeAddedToTargetExporter (owner)
+                     && owner.getProject().getTargetTypeFromFilePath (projectItem.getFile(), true) == targetType)
+            {
+                SourceFileInfo info;
+
+                info.path = build_tools::RelativePath (projectItem.getFile(),
+                                                       owner.getTargetFolder(),
+                                                       build_tools::RelativePath::buildTargetFolder);
+
+                jassert (info.path.getRoot() == build_tools::RelativePath::buildTargetFolder);
+
+                if (targetType == SharedCodeTarget || projectItem.shouldBeCompiled())
+                    info.shouldBeCompiled = projectItem.shouldBeCompiled();
+
+                result.add (info);
+            }
+
+            return result;
+        }
+
+        //==============================================================================
+        void addMainBuildProduct() const
+        {
+            jassert (xcodeFileType.isNotEmpty());
+            jassert (xcodeBundleExtension.isEmpty() || xcodeBundleExtension.startsWithChar ('.'));
+
+            if (ProjectExporter::BuildConfiguration::Ptr config = owner.getConfiguration (0))
+            {
+                auto productName = owner.replacePreprocessorTokens (*config, config->getTargetBinaryNameString (type == UnityPlugIn));
+
+                if (xcodeFileType == "archive.ar")
+                    productName = getStaticLibbedFilename (productName);
+                else
+                    productName += xcodeBundleExtension;
+
+                addBuildProduct (xcodeFileType, productName);
+            }
+        }
+
+        //==============================================================================
+        void addBuildProduct (const String& fileType, const String& binaryName) const
+        {
+            ValueTree v (owner.createID (String ("__productFileID") + getName()) + " /* " + getName() + " */");
+            v.setProperty ("isa", "PBXFileReference", nullptr);
+            v.setProperty ("explicitFileType", fileType, nullptr);
+            v.setProperty ("includeInIndex", (int) 0, nullptr);
+            v.setProperty ("path", binaryName, nullptr);
+            v.setProperty ("sourceTree", "BUILT_PRODUCTS_DIR", nullptr);
+
+            owner.addObject (v);
+        }
+
+        //==============================================================================
+        String addDependencyFor (const XcodeTarget& dependentTarget)
+        {
+            auto dependencyID = owner.createID (String ("__dependency") + getName() + dependentTarget.getName());
+            ValueTree v (dependencyID);
+            v.setProperty ("isa", "PBXTargetDependency", nullptr);
+            v.setProperty ("target", getID(), nullptr);
+
+            owner.addObject (v);
+
+            return dependencyID;
+        }
+
+        void addDependencies()
+        {
+            if (! owner.project.isAudioPluginProject())
+                return;
+
+            if (type == XcodeTarget::StandalonePlugIn) // depends on AUv3 and shared code
+            {
+                if (auto* auv3Target = owner.getTargetOfType (XcodeTarget::AudioUnitv3PlugIn))
+                    dependencyIDs.add (auv3Target->addDependencyFor (*this));
+
+                if (auto* sharedCodeTarget = owner.getTargetOfType (XcodeTarget::SharedCodeTarget))
+                    dependencyIDs.add (sharedCodeTarget->addDependencyFor (*this));
+            }
+            else if (type == XcodeTarget::AggregateTarget) // depends on all other targets
+            {
+                for (auto* target : owner.targets)
+                    if (target->type != XcodeTarget::AggregateTarget)
+                        dependencyIDs.add (target->addDependencyFor (*this));
+            }
+            else if (type != XcodeTarget::SharedCodeTarget) // shared code doesn't depend on anything; all other targets depend only on the shared code
+            {
+                if (auto* sharedCodeTarget = owner.getTargetOfType (XcodeTarget::SharedCodeTarget))
+                    dependencyIDs.add (sharedCodeTarget->addDependencyFor (*this));
+            }
+        }
+
+        //==============================================================================
+        void addTargetConfig (const String& configName, const StringArray& buildSettings)
+        {
+            auto configID = owner.createID (String ("targetconfigid_") + getName() + String ("_") + configName);
+
+            ValueTree v (configID);
+            v.setProperty ("isa", "XCBuildConfiguration", nullptr);
+            v.setProperty ("buildSettings", indentBracedList (buildSettings), nullptr);
+            v.setProperty (Ids::name, configName, nullptr);
+
+            configIDs.add (configID);
+
+            owner.addObject (v);
+        }
+
+        //==============================================================================
+        String getTargetAttributes() const
+        {
+            StringArray attributes;
+
+            auto developmentTeamID = owner.getDevelopmentTeamIDString();
+
+            if (developmentTeamID.isNotEmpty())
+            {
+                attributes.add ("DevelopmentTeam = " + developmentTeamID);
+                attributes.add ("ProvisioningStyle = Automatic");
+            }
+
+            std::map<String, bool> capabilities;
+
+            capabilities["ApplicationGroups.iOS"] = owner.iOS && owner.isAppGroupsEnabled();
+            capabilities["InAppPurchase"]         = owner.isInAppPurchasesEnabled();
+            capabilities["InterAppAudio"]         = owner.iOS && type == Target::StandalonePlugIn && owner.getProject().shouldEnableIAA();
+            capabilities["Push"]                  = owner.isPushNotificationsEnabled();
+            capabilities["Sandbox"]               = type == Target::AudioUnitv3PlugIn || owner.isAppSandboxEnabled();
+            capabilities["HardenedRuntime"]       = owner.isHardenedRuntimeEnabled();
+
+            if (owner.iOS && owner.isiCloudPermissionsEnabled())
+                capabilities["com.apple.iCloud"] = true;
+
+            StringArray capabilitiesStrings;
+
+            for (auto& capability : capabilities)
+                capabilitiesStrings.add ("com.apple." + capability.first + " = " + indentBracedList ({ String ("enabled = ") + (capability.second ? "1" : "0") }, 4));
+
+            attributes.add ("SystemCapabilities = " + indentBracedList (capabilitiesStrings, 3));
+
+            attributes.sort (false);
+
+            return getID() + " = " + indentBracedList (attributes, 2);
+        }
+
+        //==============================================================================
+        ValueTree addBuildPhase (const String& buildPhaseType, const StringArray& fileIds, const StringRef humanReadableName = StringRef())
+        {
+            auto buildPhaseName = buildPhaseType + "_" + getName() + "_" + (humanReadableName.isNotEmpty() ? String (humanReadableName) : String ("resbuildphase"));
+            auto buildPhaseId (owner.createID (buildPhaseName));
+
+            int n = 0;
+            while (buildPhaseIDs.contains (buildPhaseId))
+                buildPhaseId = owner.createID (buildPhaseName + String (++n));
+
+            buildPhaseIDs.add (buildPhaseId);
+
+            ValueTree v (buildPhaseId);
+            v.setProperty ("isa", buildPhaseType, nullptr);
+            v.setProperty ("buildActionMask", "2147483647", nullptr);
+            v.setProperty ("files", indentParenthesisedList (fileIds), nullptr);
+
+            if (humanReadableName.isNotEmpty())
+                v.setProperty ("name", String (humanReadableName), nullptr);
+
+            v.setProperty ("runOnlyForDeploymentPostprocessing", (int) 0, nullptr);
+
+            owner.addObject (v);
+
+            return v;
+        }
+
+        bool shouldCreatePList() const
+        {
+            auto fileType = getTargetFileType();
+            return (fileType == executable && type != ConsoleApp) || fileType == pluginBundle || fileType == macOSAppex;
+        }
+
+        //==============================================================================
+        bool shouldAddEntitlements() const
+        {
+            if (owner.isPushNotificationsEnabled()
+             || owner.isAppGroupsEnabled()
+             || owner.isAppSandboxEnabled()
+             || owner.isHardenedRuntimeEnabled()
+             || owner.isNetworkingMulticastEnabled()
+             || (owner.isiOS() && owner.isiCloudPermissionsEnabled()))
+                return true;
+
+            if (owner.project.isAudioPluginProject()
+                && ((owner.isOSX() && type == Target::AudioUnitv3PlugIn)
+                    || (owner.isiOS() && type == Target::StandalonePlugIn && owner.getProject().shouldEnableIAA())))
+                return true;
+
+            return false;
+        }
+
+        String getBundleIdentifier() const
+        {
+            auto exporterBundleIdentifier = owner.exporterBundleIdentifierValue.get().toString();
+            auto bundleIdentifier = exporterBundleIdentifier.isNotEmpty() ? exporterBundleIdentifier
+                                                                          : owner.project.getBundleIdentifierString();
+
+            if (xcodeBundleIDSubPath.isNotEmpty())
+            {
+                auto bundleIdSegments = StringArray::fromTokens (bundleIdentifier, ".", StringRef());
+
+                jassert (bundleIdSegments.size() > 0);
+                bundleIdentifier += String (".") + bundleIdSegments[bundleIdSegments.size() - 1] + xcodeBundleIDSubPath;
+            }
+
+            return bundleIdentifier;
+        }
+
+        StringPairArray getConfigPreprocessorDefs (const XcodeBuildConfiguration& config) const
+        {
+            StringPairArray defines;
+
+            if (config.isDebug())
+            {
+                defines.set ("_DEBUG", "1");
+                defines.set ("DEBUG", "1");
+            }
+            else
+            {
+                defines.set ("_NDEBUG", "1");
+                defines.set ("NDEBUG", "1");
+            }
+
+            if (owner.isInAppPurchasesEnabled())
+                defines.set ("JUCE_IN_APP_PURCHASES", "1");
+
+            if (owner.iOS && owner.isContentSharingEnabled())
+                defines.set ("JUCE_CONTENT_SHARING", "1");
+
+            if (owner.isPushNotificationsEnabled())
+                defines.set ("JUCE_PUSH_NOTIFICATIONS", "1");
+
+            return mergePreprocessorDefs (defines, owner.getAllPreprocessorDefs (config, type));
+        }
+
+        //==============================================================================
+        StringPairArray getTargetSettings (const XcodeBuildConfiguration& config) const
+        {
+            StringPairArray s;
+
+            String configurationBuildDir ("$(PROJECT_DIR)/build/$(CONFIGURATION)");
+
+            if (config.getTargetBinaryRelativePathString().isNotEmpty())
+            {
+                // a target's position can either be defined via installPath + xcodeCopyToProductInstallPathAfterBuild
+                // (= for audio plug-ins) or using a custom binary path (for everything else), but not both (= conflict!)
+                jassert (! xcodeCopyToProductInstallPathAfterBuild);
+
+                build_tools::RelativePath binaryPath (config.getTargetBinaryRelativePathString(),
+                                                      build_tools::RelativePath::projectFolder);
+
+                configurationBuildDir = expandPath (binaryPath.rebased (owner.projectFolder,
+                                                                        owner.getTargetFolder(),
+                                                                        build_tools::RelativePath::buildTargetFolder)
+                                                              .toUnixStyle());
+            }
+
+            s.set ("CONFIGURATION_BUILD_DIR", addQuotesIfRequired (configurationBuildDir));
+
+            if (type == AggregateTarget && ! owner.isiOS())
+            {
+                // the aggregate target needs to have the deployment target set for
+                // pre-/post-build scripts
+                s.set ("MACOSX_DEPLOYMENT_TARGET", config.getMacOSDeploymentTargetString());
+                s.set ("SDKROOT", "macosx" + config.getMacOSBaseSDKString());
+
+                return s;
+            }
+
+            s.set ("PRODUCT_NAME", owner.replacePreprocessorTokens (config, config.getTargetBinaryNameString (type == UnityPlugIn)).quoted());
+            s.set ("PRODUCT_BUNDLE_IDENTIFIER", getBundleIdentifier());
+
+            auto arch = (! owner.isiOS() && type == Target::AudioUnitv3PlugIn) ? macOSArch_64Bit
+                        : type == Target::AAXPlugIn                            ? macOSArch_64BitIntel
+                                                                               : config.getMacOSArchitectureString();
+
+            const auto archString = [&]() -> const char*
+            {
+                if (arch == macOSArch_Native)           return "\"$(NATIVE_ARCH_ACTUAL)\"";
+                if (arch == macOSArch_32BitUniversal)   return "\"$(ARCHS_STANDARD_32_BIT)\"";
+                if (arch == macOSArch_64BitUniversal)   return "\"$(ARCHS_STANDARD_32_64_BIT)\"";
+                if (arch == macOSArch_64Bit)            return "\"$(ARCHS_STANDARD_64_BIT)\"";
+                if (arch == macOSArch_64BitIntel)       return "\"x86_64\"";
+
+                return nullptr;
+            }();
+
+            if (archString != nullptr)
+                s.set ("ARCHS", archString);
+
+            if (! owner.isiOS())
+            {
+                const auto validArchs = owner.getValidArchs();
+
+                if (! validArchs.isEmpty())
+                {
+                    const auto join = [] (const Array<var>& range)
+                    {
+                        return std::accumulate (range.begin(),
+                                                range.end(),
+                                                String(),
+                                                [] (String str, const var& v) { return str + v.toString() + " "; }).trim().quoted();
+                    };
+
+                    s.set ("VALID_ARCHS", join (validArchs));
+
+                    auto excludedArchs = owner.getAllArchs();
+                    excludedArchs.removeIf ([&validArchs] (const auto& a) { return validArchs.contains (a); });
+
+                    s.set ("EXCLUDED_ARCHS", join (excludedArchs));
+                }
+            }
+
+            auto headerPaths = getHeaderSearchPaths (config);
+
+            auto mtlHeaderPaths = headerPaths;
+
+            for (auto& path : mtlHeaderPaths)
+                path = path.unquoted();
+
+            s.set ("MTL_HEADER_SEARCH_PATHS", "\"" + mtlHeaderPaths.joinIntoString (" ") + "\"");
+
+            headerPaths.add ("\"$(inherited)\"");
+            s.set ("HEADER_SEARCH_PATHS", indentParenthesisedList (headerPaths, 1));
+            s.set ("USE_HEADERMAP", String (static_cast<bool> (config.exporter.settings.getProperty ("useHeaderMap")) ? "YES" : "NO"));
+
+            auto frameworksToSkip = [this]() -> String
+            {
+                const String openGLFramework (owner.iOS ? "OpenGLES" : "OpenGL");
+
+                if (owner.xcodeFrameworks.contains (openGLFramework))
+                    return openGLFramework;
+
+                return {};
+            }();
+
+            if (frameworksToSkip.isNotEmpty())
+                s.set ("VALIDATE_WORKSPACE_SKIPPED_SDK_FRAMEWORKS", frameworksToSkip);
+
+            auto frameworkSearchPaths = getFrameworkSearchPaths (config);
+
+            if (! frameworkSearchPaths.isEmpty())
+                s.set ("FRAMEWORK_SEARCH_PATHS", String ("(") + frameworkSearchPaths.joinIntoString (", ") + ", \"$(inherited)\")");
+
+            s.set ("GCC_OPTIMIZATION_LEVEL", config.getGCCOptimisationFlag());
+
+            if (config.shouldUsePrecompiledHeaderFile())
+            {
+                s.set ("GCC_PRECOMPILE_PREFIX_HEADER", "YES");
+
+                auto pchFileContent = config.getPrecompiledHeaderFileContent();
+
+                if (pchFileContent.isNotEmpty())
+                {
+                    auto pchFilename = config.getPrecompiledHeaderFilename() + ".h";
+
+                    build_tools::writeStreamToFile (owner.getTargetFolder().getChildFile (pchFilename),
+                                                    [&] (MemoryOutputStream& mo) { mo << pchFileContent; });
+
+                    s.set ("GCC_PREFIX_HEADER", pchFilename);
+                }
+            }
+
+            if (shouldCreatePList())
+            {
+                s.set ("INFOPLIST_FILE", infoPlistFile.getFileName());
+
+                if (owner.getPListPrefixHeaderString().isNotEmpty())
+                    s.set ("INFOPLIST_PREFIX_HEADER", owner.getPListPrefixHeaderString());
+
+                s.set ("INFOPLIST_PREPROCESS", (owner.isPListPreprocessEnabled() ? String ("YES") : String ("NO")));
+
+                auto plistDefs = parsePreprocessorDefs (config.getPListPreprocessorDefinitionsString());
+                StringArray defsList;
+
+                for (int i = 0; i < plistDefs.size(); ++i)
+                {
+                    auto def = plistDefs.getAllKeys()[i];
+                    auto value = plistDefs.getAllValues()[i];
+
+                    if (value.isNotEmpty())
+                        def << "=" << value.replace ("\"", "\\\\\\\"");
+
+                    defsList.add ("\"" + def + "\"");
+                }
+
+                if (defsList.size() > 0)
+                    s.set ("INFOPLIST_PREPROCESSOR_DEFINITIONS", indentParenthesisedList (defsList, 1));
+            }
+
+            if (config.isLinkTimeOptimisationEnabled())
+                s.set ("LLVM_LTO", "YES");
+
+            if (config.isFastMathEnabled())
+                s.set ("GCC_FAST_MATH", "YES");
+
+            auto recommendedWarnings = config.getRecommendedCompilerWarningFlags();
+            recommendedWarnings.cpp.addArray (recommendedWarnings.common);
+
+            struct XcodeWarningFlags
+            {
+                const StringArray& flags;
+                const String variable;
+            };
+
+            for (const auto& xcodeFlags : { XcodeWarningFlags { recommendedWarnings.common, "OTHER_CFLAGS" },
+                                            XcodeWarningFlags { recommendedWarnings.cpp,    "OTHER_CPLUSPLUSFLAGS" } })
+            {
+                auto flags = (xcodeFlags.flags.joinIntoString (" ")
+                                 + " " + owner.getExtraCompilerFlagsString()).trim();
+                flags = owner.replacePreprocessorTokens (config, flags);
+
+                if (flags.isNotEmpty())
+                    s.set (xcodeFlags.variable, flags.quoted());
+            }
+
+            auto installPath = getInstallPathForConfiguration (config);
+
+            if (installPath.startsWith ("~"))
+                installPath = installPath.replace ("~", "$(HOME)");
+
+            if (installPath.isNotEmpty())
+            {
+                s.set ("INSTALL_PATH", installPath.quoted());
+
+                if (type == Target::SharedCodeTarget)
+                    s.set ("SKIP_INSTALL", "YES");
+
+                if (! owner.embeddedFrameworkIDs.isEmpty())
+                    s.set ("LD_RUNPATH_SEARCH_PATHS", "\"$(inherited) @executable_path/Frameworks @executable_path/../Frameworks\"");
+
+                if (xcodeCopyToProductInstallPathAfterBuild)
+                {
+                    s.set ("DEPLOYMENT_LOCATION", "YES");
+                    s.set ("DSTROOT", "/");
+                }
+            }
+
+            if (getTargetFileType() == pluginBundle)
+            {
+                s.set ("LIBRARY_STYLE", "Bundle");
+                s.set ("WRAPPER_EXTENSION", xcodeBundleExtension.substring (1));
+                s.set ("GENERATE_PKGINFO_FILE", "YES");
+            }
+
+            if (xcodeOtherRezFlags.isNotEmpty())
+                s.set ("OTHER_REZFLAGS", "\"" + xcodeOtherRezFlags + "\"");
+
+            if (owner.isHardenedRuntimeEnabled())
+                s.set ("ENABLE_HARDENED_RUNTIME", "YES");
+
+            String gccVersion ("com.apple.compilers.llvm.clang.1_0");
+
+            if (owner.iOS)
+            {
+                s.set ("ASSETCATALOG_COMPILER_APPICON_NAME", "AppIcon");
+
+                if (! owner.shouldAddStoryboardToProject())
+                    s.set ("ASSETCATALOG_COMPILER_LAUNCHIMAGE_NAME", "LaunchImage");
+            }
+            else
+            {
+                s.set ("MACOSX_DEPLOYMENT_TARGET", config.getMacOSDeploymentTargetString());
+            }
+
+            s.set ("GCC_VERSION", gccVersion);
+            s.set ("CLANG_LINK_OBJC_RUNTIME", "NO");
+
+            auto codeSigningIdentity = owner.getCodeSigningIdentity (config);
+            s.set (owner.iOS ? "\"CODE_SIGN_IDENTITY[sdk=iphoneos*]\"" : "CODE_SIGN_IDENTITY",
+                   codeSigningIdentity.quoted());
+
+            if (codeSigningIdentity.isNotEmpty())
+            {
+                s.set ("PROVISIONING_PROFILE_SPECIFIER", "\"\"");
+
+                if (! owner.isUsingDefaultSigningIdentity (config))
+                    s.set ("CODE_SIGN_STYLE", "Manual");
+            }
+
+            if (owner.getDevelopmentTeamIDString().isNotEmpty())
+                s.set ("DEVELOPMENT_TEAM", owner.getDevelopmentTeamIDString());
+
+            if (shouldAddEntitlements())
+                s.set ("CODE_SIGN_ENTITLEMENTS", getEntitlementsFilename().quoted());
+
+            {
+                auto cppStandard = owner.project.getCppStandardString();
+
+                if (cppStandard == "latest")
+                    cppStandard = owner.project.getLatestNumberedCppStandardString();
+
+                s.set ("CLANG_CXX_LANGUAGE_STANDARD", (String (owner.shouldUseGNUExtensions() ? "gnu++"
+                                                                                              : "c++") + cppStandard).quoted());
+            }
+
+            s.set ("CLANG_CXX_LIBRARY", "\"libc++\"");
+
+            s.set ("COMBINE_HIDPI_IMAGES", "YES");
+
+            {
+                StringArray linkerFlags, librarySearchPaths;
+                getLinkerSettings (config, linkerFlags, librarySearchPaths);
+
+                if (linkerFlags.size() > 0)
+                    s.set ("OTHER_LDFLAGS", linkerFlags.joinIntoString (" ").quoted());
+
+                librarySearchPaths.addArray (config.getLibrarySearchPaths());
+                librarySearchPaths = getCleanedStringArray (librarySearchPaths);
+
+                if (librarySearchPaths.size() > 0)
+                {
+                    StringArray libPaths;
+                    libPaths.add ("\"$(inherited)\"");
+
+                    for (auto& p : librarySearchPaths)
+                        libPaths.add ("\"\\\"" + p + "\\\"\"");
+
+                    s.set ("LIBRARY_SEARCH_PATHS", indentParenthesisedList (libPaths, 1));
+                }
+            }
+
+            if (config.isDebug())
+            {
+                s.set ("COPY_PHASE_STRIP", "NO");
+                s.set ("GCC_DYNAMIC_NO_PIC", "NO");
+            }
+            else
+            {
+                s.set ("GCC_GENERATE_DEBUGGING_SYMBOLS", "NO");
+                s.set ("DEAD_CODE_STRIPPING", "YES");
+            }
+
+            if (type != Target::SharedCodeTarget && type != Target::StaticLibrary && type != Target::DynamicLibrary
+                && config.isStripLocalSymbolsEnabled())
+            {
+                s.set ("STRIPFLAGS", "\"-x\"");
+                s.set ("DEPLOYMENT_POSTPROCESSING", "YES");
+                s.set ("SEPARATE_STRIP", "YES");
+            }
+
+            StringArray defsList;
+
+            const auto defines = getConfigPreprocessorDefs (config);
+
+            for (int i = 0; i < defines.size(); ++i)
+            {
+                auto def = defines.getAllKeys()[i];
+                auto value = defines.getAllValues()[i];
+                if (value.isNotEmpty())
+                    def << "=" << value.replace ("\"", "\\\\\\\"").replace (" ", "\\\\ ").replace ("\'", "\\\\'");
+
+                defsList.add ("\"" + def + "\"");
+            }
+
+            s.set ("GCC_PREPROCESSOR_DEFINITIONS", indentParenthesisedList (defsList, 1));
+            if (type == Target::AudioUnitv3PlugIn && ! owner.isiOS() && ! config.isDebug())
+                s.set ("VALID_ARCHS", "\"x86_64\"");
+
+            StringArray customFlags;
+            customFlags.addTokens (config.getCustomXcodeFlagsString(), ",", "\"'");
+            customFlags.removeEmptyStrings();
+
+            for (auto flag : customFlags)
+            {
+                bool inQuote = false;
+                int equalsPos;
+                for (equalsPos = 0; inQuote || flag[equalsPos] != '='; ++equalsPos)
+                    if (flag[equalsPos] == '"')
+                        inQuote = ! inQuote;
+                auto value = flag.substring (equalsPos + 1).trim();
+                if (! value.startsWithChar ('"'))
+                    value = value.quoted();
+                s.set (flag.substring (0, equalsPos).trim(), value);
+            }
+
+            return s;
+        }
+
+        String getInstallPathForConfiguration (const XcodeBuildConfiguration& config) const
+        {
+            switch (type)
+            {
+                case GUIApp:            return "$(HOME)/Applications";
+                case ConsoleApp:        return "/usr/bin";
+                case VSTPlugIn:         return config.isPluginBinaryCopyStepEnabled() ? config.getVSTBinaryLocationString() : String();
+                case VST3PlugIn:        return config.isPluginBinaryCopyStepEnabled() ? config.getVST3BinaryLocationString() : String();
+                case AudioUnitPlugIn:   return config.isPluginBinaryCopyStepEnabled() ? config.getAUBinaryLocationString() : String();
+                case RTASPlugIn:        return config.isPluginBinaryCopyStepEnabled() ? config.getRTASBinaryLocationString() : String();
+                case AAXPlugIn:         return config.isPluginBinaryCopyStepEnabled() ? config.getAAXBinaryLocationString() : String();
+                case UnityPlugIn:       return config.isPluginBinaryCopyStepEnabled() ? config.getUnityPluginBinaryLocationString() : String();
+                case SharedCodeTarget:  return owner.isiOS() ? "@executable_path/Frameworks" : "@executable_path/../Frameworks";
+                case StaticLibrary:
+                case DynamicLibrary:
+                case AudioUnitv3PlugIn:
+                case StandalonePlugIn:
+                case AggregateTarget:
+                case unspecified:
+                default:                return {};
+            }
+        }
+
+        //==============================================================================
+        void getLinkerSettings (const BuildConfiguration& config, StringArray& flags, StringArray& librarySearchPaths) const
+        {
+            if (getTargetFileType() == pluginBundle)
+                flags.add (owner.isiOS() ? "-bitcode_bundle" : "-bundle");
+
+            if (type != Target::SharedCodeTarget)
+            {
+                Array<build_tools::RelativePath> extraLibs;
+
+                addExtraLibsForTargetType (config, extraLibs);
+
+                for (auto& lib : extraLibs)
+                {
+                    flags.add (getLinkerFlagForLib (lib.getFileNameWithoutExtension()));
+                    librarySearchPaths.add (owner.getSearchPathForStaticLibrary (lib));
+                }
+
+                if (owner.project.isAudioPluginProject())
+                {
+                    if (owner.getTargetOfType (Target::SharedCodeTarget) != nullptr)
+                    {
+                        auto productName = getStaticLibbedFilename (owner.replacePreprocessorTokens (config, config.getTargetBinaryNameString()));
+
+                        build_tools::RelativePath sharedCodelib (productName, build_tools::RelativePath::buildTargetFolder);
+                        flags.add (getLinkerFlagForLib (sharedCodelib.getFileNameWithoutExtension()));
+                    }
+                }
+
+                flags.add (owner.getExternalLibraryFlags (config));
+
+                auto libs = owner.xcodeLibs;
+                libs.addArray (xcodeLibs);
+
+                for (auto& l : libs)
+                    flags.add (getLinkerFlagForLib (l));
+            }
+
+            flags.add (owner.replacePreprocessorTokens (config, owner.getExtraLinkerFlagsString()));
+            flags = getCleanedStringArray (flags);
+        }
+
+        //==========================================================================
+        void writeInfoPlistFile() const
+        {
+            if (! shouldCreatePList())
+                return;
+
+            build_tools::PlistOptions options;
+
+            options.type                             = type;
+            options.executableName                   = "${EXECUTABLE_NAME}";
+            options.bundleIdentifier                 = getBundleIdentifier();
+            options.applicationCategory              = owner.getApplicationCategoryString();
+            options.plistToMerge                     = owner.getPListToMergeString();
+            options.iOS                              = owner.iOS;
+            options.microphonePermissionEnabled      = owner.isMicrophonePermissionEnabled();
+            options.microphonePermissionText         = owner.getMicrophonePermissionsTextString();
+            options.cameraPermissionEnabled          = owner.isCameraPermissionEnabled();
+            options.cameraPermissionText             = owner.getCameraPermissionTextString();
+            options.bluetoothPermissionEnabled       = owner.isBluetoothPermissionEnabled();
+            options.bluetoothPermissionText          = owner.getBluetoothPermissionTextString();
+            options.sendAppleEventsPermissionEnabled = owner.isSendAppleEventsPermissionEnabled();
+            options.sendAppleEventsPermissionText    = owner.getSendAppleEventsPermissionTextString();
+            options.shouldAddStoryboardToProject     = owner.shouldAddStoryboardToProject();
+            options.iconFile                         = owner.iconFile;
+            options.projectName                      = owner.projectName;
+            options.marketingVersion                 = owner.project.getVersionString();
+            options.currentProjectVersion            = owner.getBuildNumber();
+            options.companyCopyright                 = owner.project.getCompanyCopyrightString();
+            options.allPreprocessorDefs              = owner.getAllPreprocessorDefs();
+            options.documentExtensions               = owner.getDocumentExtensionsString();
+            options.fileSharingEnabled               = owner.isFileSharingEnabled();
+            options.documentBrowserEnabled           = owner.isDocumentBrowserEnabled();
+            options.statusBarHidden                  = owner.isStatusBarHidden();
+            options.requiresFullScreen               = owner.requiresFullScreen();
+            options.backgroundAudioEnabled           = owner.isBackgroundAudioEnabled();
+            options.backgroundBleEnabled             = owner.isBackgroundBleEnabled();
+            options.pushNotificationsEnabled         = owner.isPushNotificationsEnabled();
+            options.enableIAA                        = owner.project.shouldEnableIAA();
+            options.IAAPluginName                    = owner.project.getIAAPluginName();
+            options.pluginManufacturerCode           = owner.project.getPluginManufacturerCodeString();
+            options.IAATypeCode                      = owner.project.getIAATypeCode();
+            options.pluginCode                       = owner.project.getPluginCodeString();
+            options.iPhoneScreenOrientations         = owner.getiPhoneScreenOrientations();
+            options.iPadScreenOrientations           = owner.getiPadScreenOrientations();
+
+            options.storyboardName = [&]
+            {
+                const auto customLaunchStoryboard = owner.getCustomLaunchStoryboardString();
+
+                if (customLaunchStoryboard.isEmpty())
+                    return owner.getDefaultLaunchStoryboardName();
+
+                return customLaunchStoryboard.fromLastOccurrenceOf ("/", false, false)
+                                             .upToLastOccurrenceOf (".storyboard", false, false);
+            }();
+
+            options.pluginName                      = owner.project.getPluginNameString();
+            options.pluginManufacturer              = owner.project.getPluginManufacturerString();
+            options.pluginDescription               = owner.project.getPluginDescriptionString();
+            options.pluginAUExportPrefix            = owner.project.getPluginAUExportPrefixString();
+            options.auMainType                      = owner.project.getAUMainTypeString();
+            options.isAuSandboxSafe                 = owner.project.isAUSandBoxSafe();
+            options.isPluginSynth                   = owner.project.isPluginSynth();
+            options.suppressResourceUsage           = owner.getSuppressPlistResourceUsage();
+            options.isPluginARAEffect               = owner.project.shouldEnableARA();
+
+            options.write (infoPlistFile);
+        }
+
+        //==============================================================================
+        void addShellScriptBuildPhase (const String& phaseName, const String& script)
+        {
+            if (script.trim().isNotEmpty())
+            {
+                auto v = addBuildPhase ("PBXShellScriptBuildPhase", {});
+                v.setProperty (Ids::name, phaseName, nullptr);
+                v.setProperty ("alwaysOutOfDate", 1, nullptr);
+                v.setProperty ("shellPath", "/bin/sh", nullptr);
+                v.setProperty ("shellScript", script.replace ("\\", "\\\\")
+                                                    .replace ("\"", "\\\"")
+                                                    .replace ("\r\n", "\\n")
+                                                    .replace ("\n", "\\n"), nullptr);
+            }
+        }
+
+        void addCopyFilesPhase (const String& phaseName, const StringArray& files, XcodeCopyFilesDestinationIDs dst)
+        {
+            auto v = addBuildPhase ("PBXCopyFilesBuildPhase", files, phaseName);
+            v.setProperty ("dstPath", "", nullptr);
+            v.setProperty ("dstSubfolderSpec", (int) dst, nullptr);
+        }
+
+        //==============================================================================
+        void sanitiseAndEscapeSearchPaths (const BuildConfiguration& config, StringArray& paths) const
+        {
+            paths = getCleanedStringArray (paths);
+
+            for (auto& path : paths)
+            {
+                path = owner.replacePreprocessorTokens (config, expandPath (path));
+
+                if (path.containsChar (' '))
+                    path = "\"\\\"" + path + "\\\"\""; // crazy double quotes required when there are spaces..
+                else
+                    path = "\"" + path + "\"";
+            }
+        }
+
+        StringArray getHeaderSearchPaths (const BuildConfiguration& config) const
+        {
+            StringArray paths (owner.extraSearchPaths);
+            paths.addArray (config.getHeaderSearchPaths());
+            paths.addArray (getTargetExtraHeaderSearchPaths());
+
+            if (owner.project.getEnabledModules().isModuleEnabled ("juce_audio_plugin_client"))
+            {
+                // Needed to compile .r files
+                paths.add (owner.getModuleFolderRelativeToProject ("juce_audio_plugin_client")
+                                .rebased (owner.projectFolder, owner.getTargetFolder(), build_tools::RelativePath::buildTargetFolder)
+                                .toUnixStyle());
+            }
+
+            sanitiseAndEscapeSearchPaths (config, paths);
+            return paths;
+        }
+
+        StringArray getFrameworkSearchPaths (const BuildConfiguration& config) const
+        {
+            auto paths = getSearchPathsFromString (owner.getFrameworkSearchPathsString());
+            sanitiseAndEscapeSearchPaths (config, paths);
+            return paths;
+        }
+
+    private:
+        //==============================================================================
+        void addExtraAudioUnitTargetSettings()
+        {
+            xcodeOtherRezFlags = "-d ppc_$ppc -d i386_$i386 -d ppc64_$ppc64 -d x86_64_$x86_64 -d arm64_$arm64"
+                                 " -I /System/Library/Frameworks/CoreServices.framework/Frameworks/CarbonCore.framework/Versions/A/Headers"
+                                 " -I \\\"$(DEVELOPER_DIR)/Extras/CoreAudio/AudioUnits/AUPublic/AUBase\\\""
+                                 " -I \\\"$(DEVELOPER_DIR)/Platforms/MacOSX.platform/Developer/SDKs/MacOSX.sdk/System/Library/Frameworks/AudioUnit.framework/Headers\\\"";
+
+            xcodeFrameworks.addArray ({ "AudioUnit", "CoreAudioKit" });
+        }
+
+        void addExtraAudioUnitv3PlugInTargetSettings()
+        {
+            xcodeFrameworks.addArray ({ "AVFoundation", "CoreAudioKit" });
+
+            if (owner.isOSX())
+                xcodeFrameworks.add ("AudioUnit");
+        }
+
+        void addExtraLibsForTargetType  (const BuildConfiguration& config, Array<build_tools::RelativePath>& extraLibs) const
+        {
+            if (type == AAXPlugIn)
+            {
+                auto aaxLibsFolder = build_tools::RelativePath (owner.getAAXPathString(), build_tools::RelativePath::projectFolder).getChildFile ("Libs");
+
+                String libraryPath (config.isDebug() ? "Debug" : "Release");
+                libraryPath += "/libAAXLibrary_libcpp.a";
+
+                extraLibs.add   (aaxLibsFolder.getChildFile (libraryPath));
+            }
+            else if (type == RTASPlugIn)
+            {
+                build_tools::RelativePath rtasFolder (owner.getRTASPathString(), build_tools::RelativePath::projectFolder);
+
+                extraLibs.add (rtasFolder.getChildFile ("MacBag/Libs/Debug/libPluginLibrary.a"));
+                extraLibs.add (rtasFolder.getChildFile ("MacBag/Libs/Release/libPluginLibrary.a"));
+            }
+        }
+
+        StringArray getTargetExtraHeaderSearchPaths() const
+        {
+            StringArray targetExtraSearchPaths;
+
+            if (type == RTASPlugIn)
+            {
+                build_tools::RelativePath rtasFolder (owner.getRTASPathString(), build_tools::RelativePath::projectFolder);
+
+                targetExtraSearchPaths.add ("$(DEVELOPER_DIR)/Headers/FlatCarbon");
+                targetExtraSearchPaths.add ("$(SDKROOT)/Developer/Headers/FlatCarbon");
+
+                static const char* p[] = { "AlturaPorts/TDMPlugIns/PlugInLibrary/Controls",
+                    "AlturaPorts/TDMPlugIns/PlugInLibrary/CoreClasses",
+                    "AlturaPorts/TDMPlugIns/PlugInLibrary/DSPClasses",
+                    "AlturaPorts/TDMPlugIns/PlugInLibrary/EffectClasses",
+                    "AlturaPorts/TDMPlugIns/PlugInLibrary/MacBuild",
+                    "AlturaPorts/TDMPlugIns/PlugInLibrary/Meters",
+                    "AlturaPorts/TDMPlugIns/PlugInLibrary/ProcessClasses",
+                    "AlturaPorts/TDMPlugIns/PlugInLibrary/ProcessClasses/Interfaces",
+                    "AlturaPorts/TDMPlugIns/PlugInLibrary/RTASP_Adapt",
+                    "AlturaPorts/TDMPlugIns/PlugInLibrary/Utilities",
+                    "AlturaPorts/TDMPlugIns/PlugInLibrary/ViewClasses",
+                    "AlturaPorts/TDMPlugIns/DSPManager/**",
+                    "AlturaPorts/TDMPlugIns/SupplementalPlugInLib/Encryption",
+                    "AlturaPorts/TDMPlugIns/SupplementalPlugInLib/GraphicsExtensions",
+                    "AlturaPorts/TDMPlugIns/common/**",
+                    "AlturaPorts/TDMPlugIns/common/PI_LibInterface",
+                    "AlturaPorts/TDMPlugIns/PACEProtection/**",
+                    "AlturaPorts/TDMPlugIns/SignalProcessing/**",
+                    "AlturaPorts/OMS/Headers",
+                    "AlturaPorts/Fic/Interfaces/**",
+                    "AlturaPorts/Fic/Source/SignalNets",
+                    "AlturaPorts/DSIPublicInterface/PublicHeaders",
+                    "DAEWin/Include",
+                    "AlturaPorts/DigiPublic/Interfaces",
+                    "AlturaPorts/DigiPublic",
+                    "AlturaPorts/NewFileLibs/DOA",
+                    "AlturaPorts/NewFileLibs/Cmn",
+                    "xplat/AVX/avx2/avx2sdk/inc",
+                    "xplat/AVX/avx2/avx2sdk/utils" };
+
+                for (auto* path : p)
+                    owner.addProjectPathToBuildPathList (targetExtraSearchPaths, rtasFolder.getChildFile (path));
+            }
+
+            return targetExtraSearchPaths;
+        }
+
+        //==============================================================================
+        const XcodeProjectExporter& owner;
+
+        Target& operator= (const Target&) = delete;
+    };
+
+    mutable StringArray xcodeFrameworks;
+    StringArray xcodeLibs;
+
+private:
+    //==============================================================================
+    static String expandPath (const String& path)
+    {
+        if (! build_tools::isAbsolutePath (path))  return "$(SRCROOT)/" + path;
+        if (path.startsWithChar ('~'))             return "$(HOME)" + path.substring (1);
+
+        return path;
+    }
+
+    static String addQuotesIfRequired (const String& s)
+    {
+        return s.containsAnyOf (" $") ? s.quoted() : s;
+    }
+
+    File getProjectBundle() const                 { return getTargetFolder().getChildFile (project.getProjectFilenameRootString()).withFileExtension (".xcodeproj"); }
+
+    //==============================================================================
+    void createObjects() const
+    {
+        prepareTargets();
+
+        // Must be called before adding embedded frameworks, as we want to
+        // embed any frameworks found in subprojects.
+        addSubprojects();
+
+        addFrameworks();
+
+        addCustomResourceFolders();
+        addPlistFileReferences();
+
+        if (iOS && ! projectType.isStaticLibrary())
+        {
+            addXcassets();
+
+            if (shouldAddStoryboardToProject())
+            {
+                auto customLaunchStoryboard = getCustomLaunchStoryboardString();
+
+                if (customLaunchStoryboard.isEmpty())
+                    writeDefaultLaunchStoryboardFile();
+                else if (getProject().getProjectFolder().getChildFile (customLaunchStoryboard).existsAsFile())
+                    addLaunchStoryboardFileReference (build_tools::RelativePath (customLaunchStoryboard, build_tools::RelativePath::projectFolder)
+                                                          .rebased (getProject().getProjectFolder(), getTargetFolder(), build_tools::RelativePath::buildTargetFolder));
+            }
+        }
+        else
+        {
+            addNibFiles();
+        }
+
+        addIcons();
+        addBuildConfigurations();
+
+        addProjectConfigList (createID ("__projList"));
+
+        {
+            StringArray topLevelGroupIDs;
+
+            addFilesAndGroupsToProject (topLevelGroupIDs);
+            addBuildPhases();
+            addExtraGroupsToProject (topLevelGroupIDs);
+
+            addGroup (createID ("__mainsourcegroup"), "Source", topLevelGroupIDs);
+        }
+
+        addProjectObject();
+        removeMismatchedXcuserdata();
+    }
+
+    void prepareTargets() const
+    {
+        for (auto* target : targets)
+        {
+            target->addDependencies();
+
+            if (target->type == XcodeTarget::AggregateTarget)
+                continue;
+
+            target->addMainBuildProduct();
+
+            auto targetName = String (target->getName());
+            auto fileID = createID (targetName + "__targetbuildref");
+            auto fileRefID = createID ("__productFileID" + targetName);
+
+            ValueTree v (fileID + " /* " + targetName + " */");
+            v.setProperty ("isa", "PBXBuildFile", nullptr);
+            v.setProperty ("fileRef", fileRefID, nullptr);
+
+            target->mainBuildProductID = fileID;
+
+            addObject (v);
+        }
+    }
+
+    void addPlistFileReferences() const
+    {
+        for (auto* target : targets)
+        {
+            if (target->type == XcodeTarget::AggregateTarget)
+                continue;
+
+            if (target->shouldCreatePList())
+            {
+                build_tools::RelativePath plistPath (target->infoPlistFile, getTargetFolder(), build_tools::RelativePath::buildTargetFolder);
+                addFileReference (plistPath.toUnixStyle());
+                resourceFileRefs.add (createFileRefID (plistPath));
+            }
+        }
+    }
+
+    void addNibFiles() const
+    {
+        build_tools::writeStreamToFile (menuNibFile, [&] (MemoryOutputStream& mo)
+        {
+            mo.write (BinaryData::RecentFilesMenuTemplate_nib, BinaryData::RecentFilesMenuTemplate_nibSize);
+        });
+
+        build_tools::RelativePath menuNibPath (menuNibFile, getTargetFolder(), build_tools::RelativePath::buildTargetFolder);
+        addFileReference (menuNibPath.toUnixStyle());
+        resourceIDs.add (addBuildFile (FileOptions().withRelativePath (menuNibPath)));
+        resourceFileRefs.add (createFileRefID (menuNibPath));
+    }
+
+    void addIcons() const
+    {
+        if (iconFile.exists())
+        {
+            build_tools::RelativePath iconPath (iconFile, getTargetFolder(), build_tools::RelativePath::buildTargetFolder);
+            addFileReference (iconPath.toUnixStyle());
+            resourceIDs.add (addBuildFile (FileOptions().withRelativePath (iconPath)));
+            resourceFileRefs.add (createFileRefID (iconPath));
+        }
+    }
+
+    void addBuildConfigurations() const
+    {
+        for (ConstConfigIterator config (*this); config.next();)
+        {
+            auto& xcodeConfig = dynamic_cast<const XcodeBuildConfiguration&> (*config);
+            StringArray settingsLines;
+            auto configSettings = getProjectSettings (xcodeConfig);
+            auto keys = configSettings.getAllKeys();
+            keys.sort (false);
+
+            for (auto& key : keys)
+                settingsLines.add (key + " = " + configSettings[key]);
+
+            addProjectConfig (config->getName(), settingsLines);
+        }
+    }
+
+    void addFilesAndGroupsToProject (StringArray& topLevelGroupIDs) const
+    {
+        for (auto* target : targets)
+            if (target->shouldAddEntitlements())
+                addEntitlementsFile (*target);
+
+        for (auto& group : getAllGroups())
+        {
+            if (group.getNumChildren() > 0)
+            {
+                auto groupID = addProjectItem (group);
+
+                if (groupID.isNotEmpty())
+                    topLevelGroupIDs.add (groupID);
+            }
+        }
+    }
+
+    void addExtraGroupsToProject (StringArray& topLevelGroupIDs) const
+    {
+        {
+            auto resourcesGroupID = createID ("__resources");
+            addGroup (resourcesGroupID, "Resources", resourceFileRefs);
+            topLevelGroupIDs.add (resourcesGroupID);
+        }
+
+        {
+            auto frameworksGroupID = createID ("__frameworks");
+            addGroup (frameworksGroupID, "Frameworks", frameworkFileIDs);
+            topLevelGroupIDs.add (frameworksGroupID);
+        }
+
+        {
+            auto productsGroupID = createID ("__products");
+            addGroup (productsGroupID, "Products", buildProducts);
+            topLevelGroupIDs.add (productsGroupID);
+        }
+
+        if (! subprojectFileIDs.isEmpty())
+        {
+            auto subprojectLibrariesGroupID = createID ("__subprojects");
+            addGroup (subprojectLibrariesGroupID, "Subprojects", subprojectFileIDs);
+            topLevelGroupIDs.add (subprojectLibrariesGroupID);
+        }
+    }
+
+    void addBuildPhases() const
+    {
+        // add build phases
+        for (auto* target : targets)
+        {
+            if (target->type != XcodeTarget::AggregateTarget)
+                buildProducts.add (createID (String ("__productFileID") + String (target->getName())));
+
+            for (ConstConfigIterator config (*this); config.next();)
+            {
+                auto& xcodeConfig = dynamic_cast<const XcodeBuildConfiguration&> (*config);
+
+                auto configSettings = target->getTargetSettings (xcodeConfig);
+                StringArray settingsLines;
+                auto keys = configSettings.getAllKeys();
+                keys.sort (false);
+
+                for (auto& key : keys)
+                    settingsLines.add (key + " = " + configSettings.getValue (key, "\"\""));
+
+                target->addTargetConfig (config->getName(), settingsLines);
+            }
+
+            addConfigList (*target, createID (String ("__configList") + target->getName()));
+
+            target->addShellScriptBuildPhase ("Pre-build script", getPreBuildScript());
+
+            if (target->type != XcodeTarget::AggregateTarget)
+            {
+                auto skipAUv3 = (target->type == XcodeTarget::AudioUnitv3PlugIn && ! shouldDuplicateAppExResourcesFolder());
+
+                if (! projectType.isStaticLibrary() && target->type != XcodeTarget::SharedCodeTarget && ! skipAUv3)
+                    target->addBuildPhase ("PBXResourcesBuildPhase", resourceIDs);
+
+                auto rezFiles = rezFileIDs;
+                rezFiles.addArray (target->rezFileIDs);
+
+                if (rezFiles.size() > 0)
+                    target->addBuildPhase ("PBXRezBuildPhase", rezFiles);
+
+                auto sourceFiles = target->sourceIDs;
+
+                if (target->type == XcodeTarget::SharedCodeTarget
+                     || (! project.isAudioPluginProject()))
+                    sourceFiles.addArray (sourceIDs);
+
+                target->addBuildPhase ("PBXSourcesBuildPhase", sourceFiles);
+
+                if (! projectType.isStaticLibrary() && target->type != XcodeTarget::SharedCodeTarget)
+                    target->addBuildPhase ("PBXFrameworksBuildPhase", target->frameworkIDs);
+            }
+
+            target->addShellScriptBuildPhase ("Post-build script", getPostBuildScript());
+
+            if (project.isAudioPluginProject() && project.shouldBuildAUv3()
+                && project.shouldBuildStandalonePlugin() && target->type == XcodeTarget::StandalonePlugIn)
+                embedAppExtension();
+
+            if (project.isAudioPluginProject() && project.shouldBuildUnityPlugin()
+                && target->type == XcodeTarget::UnityPlugIn)
+                embedUnityScript();
+
+            addTargetObject (*target);
+        }
+    }
+
+    void embedAppExtension() const
+    {
+        if (auto* standaloneTarget = getTargetOfType (XcodeTarget::StandalonePlugIn))
+        {
+            if (auto* auv3Target   = getTargetOfType (XcodeTarget::AudioUnitv3PlugIn))
+            {
+                StringArray files;
+                files.add (auv3Target->mainBuildProductID);
+                standaloneTarget->addCopyFilesPhase ("Embed App Extensions", files, kPluginsFolder);
+            }
+        }
+    }
+
+    void embedUnityScript() const
+    {
+        if (auto* unityTarget = getTargetOfType (XcodeTarget::UnityPlugIn))
+        {
+            build_tools::RelativePath scriptPath (getProject().getGeneratedCodeFolder().getChildFile (getProject().getUnityScriptName()),
+                                                  getTargetFolder(),
+                                                  build_tools::RelativePath::buildTargetFolder);
+
+            auto path = scriptPath.toUnixStyle();
+            auto refID = addFileReference (path);
+            auto fileID = addBuildFile (FileOptions().withPath (path)
+                                                     .withFileRefID (refID));
+
+            resourceIDs.add (fileID);
+            resourceFileRefs.add (refID);
+
+            unityTarget->addCopyFilesPhase ("Embed Unity Script", fileID, kResourcesFolder);
+        }
+    }
+
+    //==============================================================================
+    XcodeTarget* getTargetOfType (build_tools::ProjectType::Target::Type type) const
+    {
+        for (auto& target : targets)
+            if (target->type == type)
+                return target;
+
+        return nullptr;
+    }
+
+    void addTargetObject (XcodeTarget& target) const
+    {
+        auto targetName = target.getName();
+
+        auto targetID = target.getID();
+        ValueTree v (targetID);
+        v.setProperty ("isa", target.type == XcodeTarget::AggregateTarget ? "PBXAggregateTarget" : "PBXNativeTarget", nullptr);
+        v.setProperty ("buildConfigurationList", createID (String ("__configList") + targetName), nullptr);
+
+        v.setProperty ("buildPhases", indentParenthesisedList (target.buildPhaseIDs), nullptr);
+
+        if (target.type != XcodeTarget::AggregateTarget)
+            v.setProperty ("buildRules", indentParenthesisedList ({}), nullptr);
+
+        StringArray allDependencyIDs { subprojectDependencyIDs };
+        allDependencyIDs.addArray (target.dependencyIDs);
+        v.setProperty ("dependencies", indentParenthesisedList (allDependencyIDs), nullptr);
+
+        v.setProperty (Ids::name, target.getXcodeSchemeName(), nullptr);
+        v.setProperty ("productName", projectName, nullptr);
+
+        if (target.type != XcodeTarget::AggregateTarget)
+        {
+            v.setProperty ("productReference", createID (String ("__productFileID") + targetName), nullptr);
+
+            jassert (target.xcodeProductType.isNotEmpty());
+            v.setProperty ("productType", target.xcodeProductType, nullptr);
+        }
+
+        targetIDs.add (targetID);
+        addObject (v);
+    }
+
+    void createIconFile() const
+    {
+        const auto icons = getIcons();
+
+        if (! build_tools::asArray (icons).isEmpty())
+        {
+            iconFile = getTargetFolder().getChildFile ("Icon.icns");
+            build_tools::writeMacIcon (icons, iconFile);
+        }
+    }
+
+    void writeWorkspaceSettings() const
+    {
+        const auto settingsFile = getProjectBundle().getChildFile ("project.xcworkspace")
+                                                    .getChildFile ("xcshareddata")
+                                                    .getChildFile ("WorkspaceSettings.xcsettings");
+
+        if (shouldUseLegacyBuildSystem())
+        {
+            build_tools::writeStreamToFile (settingsFile, [this] (MemoryOutputStream& mo)
+            {
+                mo.setNewLineString (getNewLineString());
+
+                mo << "<?xml version=\"1.0\" encoding=\"UTF-8\"?>"                 << newLine
+                   << "<!DOCTYPE plist PUBLIC \"-//Apple//DTD PLIST 1.0//EN\" \"http://www.apple.com/DTDs/PropertyList-1.0.dtd\">" << newLine
+                   << "<plist version=\"1.0\">"                                    << newLine
+                   << "<dict>"                                                     << newLine
+                   << "\t" << "<key>BuildSystemType</key>"                         << newLine
+                   << "\t" << "<string>Original</string>"                          << newLine
+                   << "\t" << "<key>DisableBuildSystemDeprecationWarning</key>"    << newLine
+                   << "\t" << "<true/>"                                            << newLine
+                   << "\t" << "<key>DisableBuildSystemDeprecationDiagnostic</key>" << newLine
+                   << "\t" << "<true/>"                                            << newLine
+                   << "</dict>"                                                    << newLine
+                   << "</plist>"                                                   << newLine;
+            });
+        }
+        else
+        {
+            settingsFile.deleteFile();
+        }
+    }
+
+    void writeInfoPlistFiles() const
+    {
+        for (auto& target : targets)
+           target->writeInfoPlistFile();
+    }
+
+    // Delete .rsrc files in folder but don't follow sym-links
+    void deleteRsrcFiles (const File& folder) const
+    {
+        for (const auto& di : RangedDirectoryIterator (folder, false, "*", File::findFilesAndDirectories))
+        {
+            const auto& entry = di.getFile();
+
+            if (! entry.isSymbolicLink())
+            {
+                if (entry.existsAsFile() && entry.getFileExtension().toLowerCase() == ".rsrc")
+                    entry.deleteFile();
+                else if (entry.isDirectory())
+                    deleteRsrcFiles (entry);
+            }
+        }
+    }
+
+    static String getLinkerFlagForLib (String library)
+    {
+        if (library.substring (0, 3) == "lib")
+            library = library.substring (3);
+
+        return "-l" + library.replace (" ", "\\\\ ").replace ("\"", "\\\\\"").replace ("\'", "\\\\\'").upToLastOccurrenceOf (".", false, false);
+    }
+
+    String getSearchPathForStaticLibrary (const build_tools::RelativePath& library) const
+    {
+        auto searchPath = library.toUnixStyle().upToLastOccurrenceOf ("/", false, false);
+
+        if (! library.isAbsolute())
+        {
+            auto srcRoot = rebaseFromProjectFolderToBuildTarget (build_tools::RelativePath (".", build_tools::RelativePath::projectFolder)).toUnixStyle();
+
+            if (srcRoot.endsWith ("/."))      srcRoot = srcRoot.dropLastCharacters (2);
+            if (! srcRoot.endsWithChar ('/')) srcRoot << '/';
+
+            searchPath = srcRoot + searchPath;
+        }
+
+        return expandPath (searchPath);
+    }
+
+    bool isUsingDefaultSigningIdentity (const XcodeBuildConfiguration& config) const
+    {
+        return config.getCodeSignIdentityString().isEmpty() && getDevelopmentTeamIDString().isNotEmpty();
+    }
+
+    String getCodeSigningIdentity (const XcodeBuildConfiguration& config) const
+    {
+        if (isUsingDefaultSigningIdentity (config))
+            return iOS ? "iPhone Developer" : "Mac Developer";
+
+        const auto identity = config.getCodeSignIdentityString();
+        return identity.isNotEmpty() ? identity : "-";
+    }
+
+    StringPairArray getProjectSettings (const XcodeBuildConfiguration& config) const
+    {
+        StringPairArray s;
+
+        s.set ("ALWAYS_SEARCH_USER_PATHS", "NO");
+        s.set ("ENABLE_STRICT_OBJC_MSGSEND", "YES");
+        s.set ("GCC_C_LANGUAGE_STANDARD", "c11");
+        s.set ("GCC_NO_COMMON_BLOCKS", "YES");
+        s.set ("GCC_MODEL_TUNING", "G5");
+        s.set ("GCC_WARN_ABOUT_RETURN_TYPE", "YES");
+        s.set ("GCC_WARN_CHECK_SWITCH_STATEMENTS", "YES");
+        s.set ("GCC_WARN_UNUSED_VARIABLE", "YES");
+        s.set ("GCC_WARN_MISSING_PARENTHESES", "YES");
+        s.set ("GCC_WARN_NON_VIRTUAL_DESTRUCTOR", "YES");
+        s.set ("GCC_WARN_TYPECHECK_CALLS_TO_PRINTF", "YES");
+        s.set ("GCC_WARN_64_TO_32_BIT_CONVERSION", "YES");
+        s.set ("GCC_WARN_UNDECLARED_SELECTOR", "YES");
+        s.set ("GCC_WARN_UNINITIALIZED_AUTOS", "YES");
+        s.set ("GCC_WARN_UNUSED_FUNCTION", "YES");
+        s.set ("CLANG_ENABLE_OBJC_WEAK", "YES");
+        s.set ("CLANG_WARN_BLOCK_CAPTURE_AUTORELEASING", "YES");
+        s.set ("CLANG_WARN_BOOL_CONVERSION", "YES");
+        s.set ("CLANG_WARN_COMMA", "YES");
+        s.set ("CLANG_WARN_CONSTANT_CONVERSION", "YES");
+        s.set ("CLANG_WARN_DEPRECATED_OBJC_IMPLEMENTATIONS", "YES");
+        s.set ("CLANG_WARN_EMPTY_BODY", "YES");
+        s.set ("CLANG_WARN_ENUM_CONVERSION", "YES");
+        s.set ("CLANG_WARN_INFINITE_RECURSION", "YES");
+        s.set ("CLANG_WARN_INT_CONVERSION", "YES");
+        s.set ("CLANG_WARN_NON_LITERAL_NULL_CONVERSION", "YES");
+        s.set ("CLANG_WARN_OBJC_IMPLICIT_RETAIN_SELF", "YES");
+        s.set ("CLANG_WARN_OBJC_LITERAL_CONVERSION", "YES");
+        s.set ("CLANG_WARN_RANGE_LOOP_ANALYSIS", "YES");
+        s.set ("CLANG_WARN_STRICT_PROTOTYPES", "YES");
+        s.set ("CLANG_WARN_SUSPICIOUS_MOVE", "YES");
+        s.set ("CLANG_WARN_UNREACHABLE_CODE", "YES");
+        s.set ("CLANG_WARN__DUPLICATE_METHOD_MATCH", "YES");
+        s.set ("WARNING_CFLAGS", "\"-Wreorder\"");
+        s.set ("GCC_INLINES_ARE_PRIVATE_EXTERN", projectType.isStaticLibrary() ? "NO" : "YES");
+
+        // GCC_SYMBOLS_PRIVATE_EXTERN only takes effect if ENABLE_TESTABILITY is off
+        s.set ("ENABLE_TESTABILITY", "NO");
+        s.set ("GCC_SYMBOLS_PRIVATE_EXTERN", "YES");
+
+        if (config.isDebug())
+        {
+            if (config.getMacOSArchitectureString() == macOSArch_Default)
+                s.set ("ONLY_ACTIVE_ARCH", "YES");
+        }
+
+        s.set (iOS ? "\"CODE_SIGN_IDENTITY[sdk=iphoneos*]\"" : "CODE_SIGN_IDENTITY",
+               getCodeSigningIdentity (config).quoted());
+
+        if (iOS)
+        {
+            s.set ("SDKROOT", "iphoneos" + config.getiOSBaseSDKString());
+            s.set ("TARGETED_DEVICE_FAMILY", getDeviceFamilyString().quoted());
+            s.set ("IPHONEOS_DEPLOYMENT_TARGET", config.getiOSDeploymentTargetString());
+        }
+        else
+        {
+            s.set ("SDKROOT", "macosx" + config.getMacOSBaseSDKString());
+        }
+
+        s.set ("ZERO_LINK", "NO");
+
+        if (xcodeCanUseDwarf)
+            s.set ("DEBUG_INFORMATION_FORMAT", "dwarf");
+
+        s.set ("PRODUCT_NAME", replacePreprocessorTokens (config, config.getTargetBinaryNameString()).quoted());
+
+        return s;
+    }
+
+    template<typename AddFrameworkFn>
+    void addFrameworkList (const String& frameworksString, AddFrameworkFn&& addFrameworkFn) const
+    {
+        auto frameworks = StringArray::fromTokens (frameworksString, "\n\r", "\"'");
+        frameworks.trim();
+
+        for (auto& framework : frameworks)
+        {
+            auto frameworkID = addFrameworkFn (framework);
+
+            for (auto& target : targets)
+            {
+                target->frameworkIDs.add (frameworkID);
+                target->frameworkNames.add (framework);
+            }
+        }
+    }
+
+    void addFrameworks() const
+    {
+        if (! projectType.isStaticLibrary())
+        {
+            if (isInAppPurchasesEnabled())
+                xcodeFrameworks.addIfNotAlreadyThere ("StoreKit");
+
+            if (iOS)
+            {
+                if (isPushNotificationsEnabled())
+                    xcodeFrameworks.addIfNotAlreadyThere ("UserNotifications");
+
+                if (project.getEnabledModules().isModuleEnabled ("juce_video")
+                    && project.isConfigFlagEnabled ("JUCE_USE_CAMERA", false))
+                {
+                    xcodeFrameworks.addIfNotAlreadyThere ("ImageIO");
+                }
+            }
+
+            xcodeFrameworks.addTokens (getExtraFrameworksString(), ",;", "\"'");
+            xcodeFrameworks.trim();
+
+            auto s = xcodeFrameworks;
+
+            for (auto& target : targets)
+                s.addArray (target->xcodeFrameworks);
+
+            if (! project.getConfigFlag ("JUCE_QUICKTIME").get())
+                s.removeString ("QuickTime");
+
+            s.trim();
+            s.removeDuplicates (true);
+            s.sort (true);
+
+            // When building against the 10.15 SDK we need to make sure the
+            // AudioUnit framework is linked before the AudioToolbox framework.
+            auto audioUnitIndex = s.indexOf ("AudioUnit", false, 1);
+
+            if (audioUnitIndex != -1)
+            {
+                s.remove (audioUnitIndex);
+                s.insert (0, "AudioUnit");
+            }
+
+            for (auto& framework : s)
+            {
+                auto frameworkID = addFramework (framework);
+
+                // find all the targets that are referring to this object
+                for (auto& target : targets)
+                {
+                    if (xcodeFrameworks.contains (framework) || target->xcodeFrameworks.contains (framework))
+                    {
+                        target->frameworkIDs.add (frameworkID);
+                        target->frameworkNames.add (framework);
+                    }
+                }
+            }
+        }
+
+        addFrameworkList (getExtraCustomFrameworksString(),
+                          [this] (const String& framework) { return addCustomFramework (framework); });
+
+        addFrameworkList (getEmbeddedFrameworksString(),
+                          [this] (const String& framework)
+                          {
+                              auto frameworkId = addEmbeddedFramework (framework);
+                              embeddedFrameworkIDs.add (frameworkId);
+
+                              return frameworkId;
+                          });
+
+        if (! embeddedFrameworkIDs.isEmpty())
+            for (auto& target : targets)
+                target->addCopyFilesPhase ("Embed Frameworks", embeddedFrameworkIDs, kFrameworksFolder);
+    }
+
+    void addCustomResourceFolders() const
+    {
+        StringArray folders;
+
+        folders.addTokens (getCustomResourceFoldersString(), ":", "");
+        folders.trim();
+        folders.removeEmptyStrings();
+
+        for (auto& crf : folders)
+            addCustomResourceFolder (crf);
+    }
+
+    void addSubprojects() const
+    {
+        auto subprojectLines = StringArray::fromLines (getSubprojectsString());
+        subprojectLines.removeEmptyStrings (true);
+
+        struct SubprojectInfo
+        {
+            String path;
+            StringArray buildProducts;
+        };
+
+        std::vector<SubprojectInfo> subprojects;
+
+        for (auto& line : subprojectLines)
+        {
+            String subprojectPath (line.upToFirstOccurrenceOf (":", false, false));
+
+            if (! subprojectPath.endsWith (".xcodeproj"))
+                subprojectPath << ".xcodeproj";
+
+            StringArray requestedBuildProducts (StringArray::fromTokens (line.fromFirstOccurrenceOf (":", false, false), ",;|", "\"'"));
+            requestedBuildProducts.trim();
+            subprojects.push_back ({ subprojectPath, requestedBuildProducts });
+        }
+
+        for (const auto& subprojectInfo : subprojects)
+        {
+            auto subprojectFile = getTargetFolder().getChildFile (subprojectInfo.path);
+
+            if (! subprojectFile.isDirectory())
+                continue;
+
+            auto availableBuildProducts = XcodeProjectParser::parseBuildProducts (subprojectFile);
+
+            if (! subprojectInfo.buildProducts.isEmpty())
+            {
+                auto newEnd = std::remove_if (availableBuildProducts.begin(), availableBuildProducts.end(),
+                                              [&subprojectInfo] (const XcodeProjectParser::BuildProduct& item)
+                                              {
+                                                  return ! subprojectInfo.buildProducts.contains (item.name);
+                                              });
+                availableBuildProducts.erase (newEnd, availableBuildProducts.end());
+            }
+
+            if (availableBuildProducts.empty())
+                continue;
+
+            auto subprojectPath = build_tools::RelativePath (subprojectFile,
+                                                             getTargetFolder(),
+                                                             build_tools::RelativePath::buildTargetFolder).toUnixStyle();
+
+            auto subprojectFileType = getFileType (subprojectPath);
+            auto subprojectFileID = addFileOrFolderReference (subprojectPath, "<group>", subprojectFileType);
+            subprojectFileIDs.add (subprojectFileID);
+
+            StringArray productIDs;
+
+            for (auto& buildProduct : availableBuildProducts)
+            {
+                auto buildProductFileType = getFileType (buildProduct.path);
+
+                auto dependencyProxyID = addContainerItemProxy (subprojectFileID, buildProduct.name, "1");
+                auto dependencyID = addTargetDependency (dependencyProxyID, buildProduct.name);
+                subprojectDependencyIDs.add (dependencyID);
+
+                auto containerItemProxyReferenceID = addContainerItemProxy (subprojectFileID, buildProduct.name, "2");
+                auto proxyID = addReferenceProxy (containerItemProxyReferenceID, buildProduct.path, buildProductFileType);
+                productIDs.add (proxyID);
+
+                if (StringArray { "archive.ar", "compiled.mach-o.dylib", "wrapper.framework" }.contains (buildProductFileType))
+                {
+                    auto buildFileID = addBuildFile (FileOptions().withPath (buildProduct.path)
+                                                                  .withFileRefID (proxyID)
+                                                                  .withInhibitWarningsEnabled (true));
+
+                    for (auto& target : targets)
+                        target->frameworkIDs.add (buildFileID);
+
+                    if (buildProductFileType == "wrapper.framework")
+                    {
+                        auto fileID = createID (subprojectPath + "_" + buildProduct.path + "_framework_buildref");
+
+                        ValueTree v (fileID + " /* " + buildProduct.path + " */");
+                        v.setProperty ("isa", "PBXBuildFile", nullptr);
+                        v.setProperty ("fileRef", proxyID, nullptr);
+                        v.setProperty ("settings", "{ATTRIBUTES = (CodeSignOnCopy, RemoveHeadersOnCopy, ); }", nullptr);
+
+                        addObject (v);
+
+                        embeddedFrameworkIDs.add (fileID);
+                    }
+                }
+            }
+
+            auto productGroupID = createFileRefID (subprojectFile.getFullPathName() + "_products");
+            addGroup (productGroupID, "Products", productIDs);
+
+            subprojectReferences.add ({ productGroupID, subprojectFileID });
+        }
+    }
+
+    void addXcassets() const
+    {
+        auto customXcassetsPath = getCustomXcassetsFolderString();
+
+        if (customXcassetsPath.isEmpty())
+            addDefaultXcassetsFolders();
+        else
+            addCustomResourceFolder (customXcassetsPath, "folder.assetcatalog");
+    }
+
+    void addCustomResourceFolder (String folderPathRelativeToProjectFolder, const String fileType = "folder") const
+    {
+        auto folderPath = build_tools::RelativePath (folderPathRelativeToProjectFolder, build_tools::RelativePath::projectFolder)
+                                       .rebased (projectFolder, getTargetFolder(), build_tools::RelativePath::buildTargetFolder)
+                                       .toUnixStyle();
+
+        auto fileRefID = createFileRefID (folderPath);
+
+        addFileOrFolderReference (folderPath, "<group>", fileType);
+
+        resourceIDs.add (addBuildFile (FileOptions().withPath (folderPath)
+                                                    .withFileRefID (fileRefID)));
+
+        resourceFileRefs.add (createFileRefID (folderPath));
+    }
+
+    //==============================================================================
+    void writeProjectFile (OutputStream& output) const
+    {
+        output << "// !$*UTF8*$!\n{\n"
+                  "\tarchiveVersion = 1;\n"
+                  "\tclasses = {\n\t};\n"
+                  "\tobjectVersion = 46;\n"
+                  "\tobjects = {\n";
+
+        StringArray objectTypes;
+
+        for (auto it : objects)
+            objectTypes.add (it.getType().toString());
+
+        objectTypes.sort (false);
+
+        for (const auto& objectType : objectTypes)
+        {
+            auto objectsWithType = objects.getChildWithName (objectType);
+            auto requiresSingleLine = objectType == "PBXBuildFile" || objectType == "PBXFileReference";
+
+            output << "\n/* Begin " << objectType << " section */\n";
+
+            for (const auto& o : objectsWithType)
+            {
+                auto label = [&o]() -> String
+                {
+                    if (auto* objName = o.getPropertyPointer ("name"))
+                        return " /* " + objName->toString() + " */";
+
+                    return {};
+                }();
+
+                output << "\t\t" << o.getType().toString() << label << " = {";
+
+                if (! requiresSingleLine)
+                    output << "\n";
+
+                for (int j = 0; j < o.getNumProperties(); ++j)
+                {
+                    auto propertyName = o.getPropertyName (j);
+                    auto val = o.getProperty (propertyName).toString();
+
+                    if (val.isEmpty() || (val.containsAnyOf (" \t;<>()=,&+-@~\r\n\\#%^`*")
+                                            && ! (val.trimStart().startsWithChar ('(')
+                                                    || val.trimStart().startsWithChar ('{'))))
+                        val = "\"" + val + "\"";
+
+                    auto content = propertyName.toString() + " = " + val + ";";
+
+                    if (requiresSingleLine)
+                        content = content + " ";
+                    else
+                        content = "\t\t\t" + content + "\n";
+
+                    output << content;
+                }
+
+                if (! requiresSingleLine)
+                    output << "\t\t";
+
+                output << "};\n";
+            }
+
+            output << "/* End " << objectType << " section */\n";
+        }
+
+        output << "\t};\n\trootObject = " << createID ("__root") << " /* Project object */;\n}\n";
+    }
+
+    String addFileReference (String pathString, String fileType = {}) const
+    {
+        String sourceTree ("SOURCE_ROOT");
+        build_tools::RelativePath path (pathString, build_tools::RelativePath::unknown);
+
+        if (pathString.startsWith ("${"))
+        {
+            sourceTree = pathString.substring (2).upToFirstOccurrenceOf ("}", false, false);
+            pathString = pathString.fromFirstOccurrenceOf ("}/", false, false);
+        }
+        else if (path.isAbsolute())
+        {
+            sourceTree = "<absolute>";
+        }
+
+        return addFileOrFolderReference (pathString, sourceTree, fileType.isEmpty() ? getFileType (pathString) : fileType);
+    }
+
+    String addFileOrFolderReference (const String& pathString, String sourceTree, String fileType) const
+    {
+        auto fileRefID = createFileRefID (pathString);
+        auto filename = build_tools::RelativePath (pathString, build_tools::RelativePath::unknown).getFileName();
+
+        ValueTree v (fileRefID + " /* " + filename + " */");
+        v.setProperty ("isa", "PBXFileReference", nullptr);
+        v.setProperty ("lastKnownFileType", fileType, nullptr);
+        v.setProperty (Ids::name, pathString.fromLastOccurrenceOf ("/", false, false), nullptr);
+        v.setProperty ("path", pathString, nullptr);
+        v.setProperty ("sourceTree", sourceTree, nullptr);
+
+        addObject (v);
+
+        return fileRefID;
+    }
+
+    String addContainerItemProxy (const String& subprojectID, const String& itemName, const String& proxyType) const
+    {
+        auto uniqueString = subprojectID + "_" + itemName + "_" + proxyType;
+        auto objectID = createFileRefID (uniqueString);
+
+        ValueTree v (objectID + " /* PBXContainerItemProxy */");
+        v.setProperty ("isa", "PBXContainerItemProxy", nullptr);
+        v.setProperty ("containerPortal", subprojectID, nullptr);
+        v.setProperty ("proxyType", proxyType, nullptr);
+        v.setProperty ("remoteGlobalIDString", createFileRefID (uniqueString + "_global"), nullptr);
+        v.setProperty ("remoteInfo", itemName, nullptr);
+
+        addObject (v);
+
+        return objectID;
+    }
+
+    String addTargetDependency (const String& proxyID, const String& itemName) const
+    {
+        auto objectID = createFileRefID (proxyID + "_" + itemName + "_PBXTargetDependency");
+
+        ValueTree v (objectID);
+        v.setProperty ("isa", "PBXTargetDependency", nullptr);
+        v.setProperty ("name", itemName, nullptr);
+        v.setProperty ("targetProxy", proxyID, nullptr);
+
+        addObject (v);
+
+        return objectID;
+    }
+
+    String addReferenceProxy (const String& remoteRef, const String& path, const String& fileType) const
+    {
+        auto objectID = createFileRefID (remoteRef + "_" + path);
+
+        ValueTree v (objectID + " /* " + path + " */");
+        v.setProperty ("isa", "PBXReferenceProxy", nullptr);
+        v.setProperty ("fileType", fileType, nullptr);
+        v.setProperty ("path", path, nullptr);
+        v.setProperty ("remoteRef", remoteRef, nullptr);
+        v.setProperty ("sourceTree", "BUILT_PRODUCTS_DIR", nullptr);
+
+        addObject (v);
+
+        return objectID;
+    }
+
+private:
+    struct FileOptions
+    {
+        FileOptions& withPath (const String& p)                             { path = p;                  return *this; }
+        FileOptions& withRelativePath (const build_tools::RelativePath& p)  { path = p.toUnixStyle();    return *this; }
+        FileOptions& withFileRefID (const String& fid)                      { fileRefID = fid;           return *this; }
+        FileOptions& withCompilerFlags (const String& f)                    { compilerFlags = f;         return *this; }
+        FileOptions& withCompilationEnabled (bool e)                        { compile = e;               return *this; }
+        FileOptions& withAddToBinaryResourcesEnabled (bool e)               { addToBinaryResources = e;  return *this; }
+        FileOptions& withAddToXcodeResourcesEnabled (bool e)                { addToXcodeResources = e;   return *this; }
+        FileOptions& withInhibitWarningsEnabled (bool e)                    { inhibitWarnings = e;       return *this; }
+        FileOptions& withSkipPCHEnabled (bool e)                            { skipPCH = e;               return *this; }
+        FileOptions& withXcodeTarget (XcodeTarget* t)                       { xcodeTarget = t;           return *this; }
+
+        String path;
+        String fileRefID;
+        String compilerFlags;
+        bool compile = false;
+        bool addToBinaryResources = false;
+        bool addToXcodeResources = false;
+        bool inhibitWarnings = false;
+        bool skipPCH = false;
+        XcodeTarget* xcodeTarget = nullptr;
+    };
+
+    static String getFileType (const String& filePath)
+    {
+        build_tools::RelativePath file (filePath, build_tools::RelativePath::unknown);
+
+        if (file.hasFileExtension (cppFileExtensions))      return "sourcecode.cpp.cpp";
+        if (file.hasFileExtension (".mm"))                  return "sourcecode.cpp.objcpp";
+        if (file.hasFileExtension (".m"))                   return "sourcecode.c.objc";
+        if (file.hasFileExtension (".c"))                   return "sourcecode.c.c";
+        if (file.hasFileExtension (headerFileExtensions))   return "sourcecode.c.h";
+        if (file.hasFileExtension (asmFileExtensions))      return "sourcecode.c.asm";
+        if (file.hasFileExtension (".framework"))           return "wrapper.framework";
+        if (file.hasFileExtension (".jpeg;.jpg"))           return "image.jpeg";
+        if (file.hasFileExtension ("png;gif"))              return "image" + file.getFileExtension();
+        if (file.hasFileExtension ("html;htm"))             return "text.html";
+        if (file.hasFileExtension ("xml;zip;wav"))          return "file" + file.getFileExtension();
+        if (file.hasFileExtension ("txt;rtf"))              return "text" + file.getFileExtension();
+        if (file.hasFileExtension ("plist"))                return "text.plist.xml";
+        if (file.hasFileExtension ("entitlements"))         return "text.plist.xml";
+        if (file.hasFileExtension ("app"))                  return "wrapper.application";
+        if (file.hasFileExtension ("component;vst;plugin")) return "wrapper.cfbundle";
+        if (file.hasFileExtension ("xcodeproj"))            return "wrapper.pb-project";
+        if (file.hasFileExtension ("a"))                    return "archive.ar";
+        if (file.hasFileExtension ("dylib"))                return "compiled.mach-o.dylib";
+        if (file.hasFileExtension ("xcassets"))             return "folder.assetcatalog";
+
+        return "file" + file.getFileExtension();
+    }
+
+    String addFile (const FileOptions& opts) const
+    {
+        auto refID = addFileReference (opts.path);
+
+        if (opts.compile || opts.addToXcodeResources)
+        {
+            auto fileID = addBuildFile (FileOptions (opts).withFileRefID (refID));
+
+            if (opts.addToXcodeResources)
+            {
+                resourceIDs.add (fileID);
+                resourceFileRefs.add (refID);
+            }
+        }
+
+        return refID;
+    }
+
+    String addBuildFile (const FileOptions& opts) const
+    {
+        auto fileID = createID (opts.path + "buildref");
+        auto filename = build_tools::RelativePath (opts.path, build_tools::RelativePath::unknown).getFileName();
+
+        if (opts.compile)
+        {
+            if (opts.xcodeTarget != nullptr)
+                opts.xcodeTarget->sourceIDs.add (fileID);
+            else
+                sourceIDs.add (fileID);
+        }
+
+        ValueTree v (fileID + " /* " + filename + " */");
+        v.setProperty ("isa", "PBXBuildFile", nullptr);
+        auto fileRefID = opts.fileRefID.isEmpty() ? createFileRefID (opts.path)
+                                                  : opts.fileRefID;
+        v.setProperty ("fileRef", fileRefID, nullptr);
+
+        auto compilerFlags = [&opts]
+        {
+            return (opts.compilerFlags
+                    + (opts.inhibitWarnings ? " -w" : String())
+                    + (opts.skipPCH ? " -D" + BuildConfiguration::getSkipPrecompiledHeaderDefine() : String())).trim();
+        }();
+
+        if (compilerFlags.isNotEmpty())
+            v.setProperty ("settings", "{ COMPILER_FLAGS = \"" + compilerFlags + "\"; }", nullptr);
+
+        addObject (v);
+
+        return fileID;
+    }
+
+    String addRezFile (const Project::Item& projectItem, const build_tools::RelativePath& path) const
+    {
+        auto refID = addFileReference (path.toUnixStyle());
+
+        if (projectItem.isModuleCode())
+        {
+            if (auto* xcodeTarget = getTargetOfType (getProject().getTargetTypeFromFilePath (projectItem.getFile(), false)))
+            {
+                auto rezFileID = addBuildFile (FileOptions().withRelativePath (path)
+                                                            .withFileRefID (refID)
+                                                            .withXcodeTarget (xcodeTarget));
+
+                xcodeTarget->rezFileIDs.add (rezFileID);
+
+                return refID;
+            }
+        }
+
+        return {};
+    }
+
+    void addEntitlementsFile (XcodeTarget& target) const
+    {
+        build_tools::EntitlementOptions options;
+
+        options.type                            = target.type;
+        options.isiOS                           = isiOS();
+        options.isAudioPluginProject            = project.isAudioPluginProject();
+        options.shouldEnableIAA                 = project.shouldEnableIAA();
+        options.isiCloudPermissionsEnabled      = isiCloudPermissionsEnabled();
+        options.isPushNotificationsEnabled      = isPushNotificationsEnabled();
+        options.isAppGroupsEnabled              = isAppGroupsEnabled();
+        options.isHardenedRuntimeEnabled        = isHardenedRuntimeEnabled();
+        options.isAppSandboxEnabled             = isAppSandboxEnabled();
+        options.isAppSandboxInhertianceEnabled  = isAppSandboxInhertianceEnabled();
+        options.isNetworkingMulticastEnabled    = isNetworkingMulticastEnabled();
+        options.appGroupIdString                = getAppGroupIdString();
+        options.hardenedRuntimeOptions          = getHardenedRuntimeOptions();
+        options.appSandboxOptions               = getAppSandboxOptions();
+
+        const auto entitlementsFile = getTargetFolder().getChildFile (target.getEntitlementsFilename());
+        build_tools::overwriteFileIfDifferentOrThrow (entitlementsFile, options.getEntitlementsFileContent());
+
+        build_tools::RelativePath entitlementsPath (entitlementsFile, getTargetFolder(), build_tools::RelativePath::buildTargetFolder);
+        addFile (FileOptions().withRelativePath (entitlementsPath));
+    }
+
+    String addProjectItem (const Project::Item& projectItem) const
+    {
+        if (modulesGroup != nullptr && projectItem.getParent() == *modulesGroup)
+            return addFileReference (rebaseFromProjectFolderToBuildTarget (getModuleFolderRelativeToProject (projectItem.getName())).toUnixStyle(),
+                                     "folder");
+
+        if (projectItem.isGroup())
+        {
+            StringArray childIDs;
+            for (int i = 0; i < projectItem.getNumChildren(); ++i)
+            {
+                auto child = projectItem.getChild (i);
+
+                auto childID = addProjectItem (child);
+
+                if (childID.isNotEmpty() && ! child.shouldBeAddedToXcodeResources())
+                    childIDs.add (childID);
+            }
+
+            if (childIDs.isEmpty())
+                return {};
+
+            return addGroup (projectItem, childIDs);
+        }
+
+        if (projectItem.shouldBeAddedToTargetProject() && projectItem.shouldBeAddedToTargetExporter (*this))
+        {
+            auto itemPath = projectItem.getFilePath();
+            build_tools::RelativePath path;
+
+            if (itemPath.startsWith ("${") || build_tools::isAbsolutePath (itemPath))
+                path = build_tools::RelativePath (itemPath, build_tools::RelativePath::unknown);
+            else
+                path = build_tools::RelativePath (projectItem.getFile(), getTargetFolder(), build_tools::RelativePath::buildTargetFolder);
+
+            if (path.hasFileExtension (".r"))
+                return addRezFile (projectItem, path);
+
+            XcodeTarget* xcodeTarget = nullptr;
+            if (projectItem.isModuleCode() && projectItem.shouldBeCompiled())
+                xcodeTarget = getTargetOfType (project.getTargetTypeFromFilePath (projectItem.getFile(), false));
+
+            return addFile (FileOptions().withRelativePath (path)
+                                         .withCompilerFlags (compilerFlagSchemesMap[projectItem.getCompilerFlagSchemeString()].get())
+                                         .withCompilationEnabled (projectItem.shouldBeCompiled())
+                                         .withAddToBinaryResourcesEnabled (projectItem.shouldBeAddedToBinaryResources())
+                                         .withAddToXcodeResourcesEnabled (projectItem.shouldBeAddedToXcodeResources())
+                                         .withInhibitWarningsEnabled (projectItem.shouldInhibitWarnings())
+                                         .withSkipPCHEnabled (isPCHEnabledForAnyConfigurations() && projectItem.shouldSkipPCH())
+                                         .withXcodeTarget (xcodeTarget));
+        }
+
+        return {};
+    }
+
+    String addFramework (const String& frameworkName) const
+    {
+        auto path = frameworkName;
+        auto isRelativePath = path.startsWith ("../");
+
+        if (! build_tools::isAbsolutePath (path) && ! isRelativePath)
+            path = "System/Library/Frameworks/" + path;
+
+        if (! path.endsWithIgnoreCase (".framework"))
+            path << ".framework";
+
+        auto fileRefID = createFileRefID (path);
+
+        addFileReference (((build_tools::isAbsolutePath (frameworkName) || isRelativePath) ? "" : "${SDKROOT}/") + path);
+        frameworkFileIDs.add (fileRefID);
+
+        return addBuildFile (FileOptions().withPath (path)
+                                          .withFileRefID (fileRefID));
+    }
+
+    String addCustomFramework (String frameworkPath) const
+    {
+        if (! frameworkPath.endsWithIgnoreCase (".framework"))
+            frameworkPath << ".framework";
+
+        auto fileRefID = createFileRefID (frameworkPath);
+
+        auto fileType = getFileType (frameworkPath);
+        addFileOrFolderReference (frameworkPath, "<group>", fileType);
+
+        frameworkFileIDs.add (fileRefID);
+
+        return addBuildFile (FileOptions().withPath (frameworkPath)
+                                          .withFileRefID (fileRefID));
+    }
+
+    String addEmbeddedFramework (const String& path) const
+    {
+        auto fileRefID = createFileRefID (path);
+        auto filename = build_tools::RelativePath (path, build_tools::RelativePath::unknown).getFileName();
+
+        auto fileType = getFileType (path);
+        addFileOrFolderReference (path, "<group>", fileType);
+
+        auto fileID = createID (path + "buildref");
+
+        ValueTree v (fileID + " /* " + filename + " */");
+        v.setProperty ("isa", "PBXBuildFile", nullptr);
+        v.setProperty ("fileRef", fileRefID, nullptr);
+        v.setProperty ("settings", "{ ATTRIBUTES = (CodeSignOnCopy, RemoveHeadersOnCopy, ); }", nullptr);
+
+        addObject (v);
+
+        frameworkFileIDs.add (fileRefID);
+
+        return fileID;
+    }
+
+    void addGroup (const String& groupID, const String& groupName, const StringArray& childIDs) const
+    {
+        ValueTree v (groupID);
+        v.setProperty ("isa", "PBXGroup", nullptr);
+        v.setProperty ("children", indentParenthesisedList (childIDs), nullptr);
+        v.setProperty (Ids::name, groupName, nullptr);
+        v.setProperty ("sourceTree", "<group>", nullptr);
+
+        addObject (v);
+    }
+
+    String addGroup (const Project::Item& item, StringArray& childIDs) const
+    {
+        auto groupName = item.getName();
+        auto groupID = getIDForGroup (item);
+        addGroup (groupID, groupName, childIDs);
+        return groupID;
+    }
+
+    void addProjectConfig (const String& configName, const StringArray& buildSettings) const
+    {
+        ValueTree v (createID ("projectconfigid_" + configName));
+        v.setProperty ("isa", "XCBuildConfiguration", nullptr);
+        v.setProperty ("buildSettings", indentBracedList (buildSettings), nullptr);
+        v.setProperty (Ids::name, configName, nullptr);
+
+        addObject (v);
+    }
+
+    void addConfigList (XcodeTarget& target, const String& listID) const
+    {
+        ValueTree v (listID);
+        v.setProperty ("isa", "XCConfigurationList", nullptr);
+        v.setProperty ("buildConfigurations", indentParenthesisedList (target.configIDs), nullptr);
+        v.setProperty ("defaultConfigurationIsVisible", (int) 0, nullptr);
+        v.setProperty ("defaultConfigurationName", getConfiguration (0)->getName(), nullptr);
+
+        addObject (v);
+    }
+
+    void addProjectConfigList (const String& listID) const
+    {
+        auto buildConfigs = objects.getChildWithName ("XCBuildConfiguration");
+        jassert (buildConfigs.isValid());
+
+        StringArray configIDs;
+
+        for (const auto& child : buildConfigs)
+            configIDs.add (child.getType().toString());
+
+        ValueTree v (listID);
+        v.setProperty ("isa", "XCConfigurationList", nullptr);
+        v.setProperty ("buildConfigurations", indentParenthesisedList (configIDs), nullptr);
+        v.setProperty ("defaultConfigurationIsVisible", (int) 0, nullptr);
+        v.setProperty ("defaultConfigurationName", getConfiguration (0)->getName(), nullptr);
+
+        addObject (v);
+    }
+
+    void addProjectObject() const
+    {
+        ValueTree v (createID ("__root"));
+        v.setProperty ("isa", "PBXProject", nullptr);
+        v.setProperty ("attributes", indentBracedList (getProjectObjectAttributes()), nullptr);
+        v.setProperty ("buildConfigurationList", createID ("__projList"), nullptr);
+        v.setProperty ("compatibilityVersion", "Xcode 3.2", nullptr);
+        v.setProperty ("hasScannedForEncodings", (int) 0, nullptr);
+        v.setProperty ("knownRegions", indentParenthesisedList ({ "en", "Base" }), nullptr);
+        v.setProperty ("mainGroup", createID ("__mainsourcegroup"), nullptr);
+        v.setProperty ("projectDirPath", "\"\"", nullptr);
+
+        if (! subprojectReferences.isEmpty())
+        {
+            StringArray projectReferences;
+
+            for (auto& reference : subprojectReferences)
+                projectReferences.add (indentBracedList ({ "ProductGroup = " + reference.productGroup, "ProjectRef = " + reference.projectRef }, 1));
+
+            v.setProperty ("projectReferences", indentParenthesisedList (projectReferences), nullptr);
+        }
+
+        v.setProperty ("projectRoot", "\"\"", nullptr);
+
+        v.setProperty ("targets", indentParenthesisedList (targetIDs), nullptr);
+
+        addObject (v);
+    }
+
+    //==============================================================================
+    void removeMismatchedXcuserdata() const
+    {
+        if (shouldKeepCustomXcodeSchemes())
+            return;
+
+        auto xcuserdata = getProjectBundle().getChildFile ("xcuserdata");
+
+        if (! xcuserdata.exists())
+            return;
+
+        if (! xcuserdataMatchesTargets (xcuserdata))
+        {
+            xcuserdata.deleteRecursively();
+            getProjectBundle().getChildFile ("xcshareddata").getChildFile ("xcschemes").deleteRecursively();
+            getProjectBundle().getChildFile ("project.xcworkspace").deleteRecursively();
+        }
+    }
+
+    bool xcuserdataMatchesTargets (const File& xcuserdata) const
+    {
+        for (auto& plist : xcuserdata.findChildFiles (File::findFiles, true, "xcschememanagement.plist"))
+            if (! xcschemeManagementPlistMatchesTargets (plist))
+                return false;
+
+        return true;
+    }
+
+    static StringArray parseNamesOfTargetsFromPlist (const XmlElement& dictXML)
+    {
+        for (auto* schemesKey : dictXML.getChildWithTagNameIterator ("key"))
+        {
+            if (schemesKey->getAllSubText().trim().equalsIgnoreCase ("SchemeUserState"))
+            {
+                if (auto* dict = schemesKey->getNextElement())
+                {
+                    if (dict->hasTagName ("dict"))
+                    {
+                        StringArray names;
+
+                        for (auto* key : dict->getChildWithTagNameIterator ("key"))
+                            names.add (key->getAllSubText().upToLastOccurrenceOf (".xcscheme", false, false).trim());
+
+                        names.sort (false);
+                        return names;
+                    }
+                }
+            }
+        }
+
+        return {};
+    }
+
+    StringArray getNamesOfTargets() const
+    {
+        StringArray names;
+
+        for (auto& target : targets)
+            names.add (target->getXcodeSchemeName());
+
+        names.sort (false);
+        return names;
+    }
+
+    bool xcschemeManagementPlistMatchesTargets (const File& plist) const
+    {
+        if (auto xml = parseXML (plist))
+            if (auto* dict = xml->getChildByName ("dict"))
+                return parseNamesOfTargetsFromPlist (*dict) == getNamesOfTargets();
+
+        return false;
+    }
+
+    StringArray getProjectObjectAttributes() const
+    {
+        std::map<String, String> attributes;
+
+        attributes["LastUpgradeCheck"] = "1300";
+        attributes["ORGANIZATIONNAME"] = getProject().getCompanyNameString().quoted();
+
+        if (projectType.isGUIApplication() || projectType.isAudioPlugin())
+        {
+            StringArray targetAttributes;
+
+            for (auto& target : targets)
+                targetAttributes.add (target->getTargetAttributes());
+
+            attributes["TargetAttributes"] = indentBracedList (targetAttributes, 1);
+        }
+
+        StringArray result;
+
+        for (const auto& attrib : attributes)
+            result.add (attrib.first + " = " + attrib.second);
+
+        return result;
+    }
+
+    //==============================================================================
+    void writeDefaultLaunchStoryboardFile() const
+    {
+        const auto storyboardFile = getTargetFolder().getChildFile (getDefaultLaunchStoryboardName() + ".storyboard");
+
+        build_tools::writeStreamToFile (storyboardFile, [&] (MemoryOutputStream& mo)
+        {
+            mo << String (BinaryData::LaunchScreen_storyboard);
+        });
+
+        addLaunchStoryboardFileReference (build_tools::RelativePath (storyboardFile,
+                                                                     getTargetFolder(),
+                                                                     build_tools::RelativePath::buildTargetFolder));
+    }
+
+    void addLaunchStoryboardFileReference (const build_tools::RelativePath& relativePath) const
+    {
+        auto path = relativePath.toUnixStyle();
+
+        auto refID  = addFileReference (path);
+        auto fileID = addBuildFile (FileOptions().withPath (path)
+                                                 .withFileRefID (refID));
+
+        resourceIDs.add (fileID);
+        resourceFileRefs.add (refID);
+    }
+
+    void addDefaultXcassetsFolders() const
+    {
+        const auto assetsPath = build_tools::createXcassetsFolderFromIcons (getIcons(),
+                                                                            getTargetFolder(),
+                                                                            project.getProjectFilenameRootString());
+        addFileReference (assetsPath.toUnixStyle());
+        resourceIDs.add (addBuildFile (FileOptions().withRelativePath (assetsPath)));
+        resourceFileRefs.add (createFileRefID (assetsPath));
+    }
+
+    //==============================================================================
+    static String indentBracedList        (const StringArray& list, int depth = 0) { return indentList (list, '{', '}', ";", depth, true); }
+    static String indentParenthesisedList (const StringArray& list, int depth = 0) { return indentList (list, '(', ')', ",", depth, false); }
+
+    static String indentList (StringArray list, char openBracket, char closeBracket, const String& separator, int extraTabs, bool shouldSort)
+    {
+        auto content = [extraTabs, shouldSort, &list, &separator]() -> String
+        {
+            if (list.isEmpty())
+                return "";
+
+            if (shouldSort)
+                list.sort (true);
+
+            auto tabs = String::repeatedString ("\t", extraTabs + 4);
+            return tabs + list.joinIntoString (separator + "\n" + tabs) + separator + "\n";
+        }();
+
+        return openBracket + String ("\n")
+            + content
+            + String::repeatedString ("\t", extraTabs + 3) + closeBracket;
+    }
+
+    String createID (String rootString) const
+    {
+        if (rootString.startsWith ("${"))
+            rootString = rootString.fromFirstOccurrenceOf ("}/", false, false);
+
+        rootString += project.getProjectUIDString();
+
+        return MD5 (rootString.toUTF8()).toHexString().substring (0, 24).toUpperCase();
+    }
+
+    String createFileRefID (const build_tools::RelativePath& path) const { return createFileRefID (path.toUnixStyle()); }
+    String createFileRefID (const String& path) const                    { return createID ("__fileref_" + path); }
+    String getIDForGroup (const Project::Item& item) const               { return createID (item.getID()); }
+
+    bool shouldFileBeCompiledByDefault (const File& file) const override
+    {
+        return file.hasFileExtension (sourceFileExtensions);
+    }
+
+    //==============================================================================
+    void updateOldOrientationSettings()
+    {
+        jassert (iOS);
+
+        StringArray orientationSettingStrings { getSetting (Ids::iPhoneScreenOrientation).getValue().toString(),
+                                                getSetting (Ids::iPadScreenOrientation).getValue().toString() };
+
+        for (int i = 0; i < 2; ++i)
+        {
+            auto& settingsString = orientationSettingStrings[i];
+
+            if (settingsString.isNotEmpty())
+            {
+                Array<var> orientations;
+
+                if (settingsString.contains ("portrait"))   orientations.add ("UIInterfaceOrientationPortrait");
+                if (settingsString.contains ("landscape"))  orientations.addArray ({ "UIInterfaceOrientationLandscapeLeft",
+                                                                                     "UIInterfaceOrientationLandscapeRight" });
+
+                if (! orientations.isEmpty())
+                {
+                    if (i == 0)
+                        iPhoneScreenOrientationValue = orientations;
+                    else
+                        iPadScreenOrientationValue = orientations;
+                }
+            }
+        }
+    }
+
+    void addObject (ValueTree data) const
+    {
+        if (auto* type = data.getPropertyPointer ("isa"))
+        {
+            auto objs = objects.getOrCreateChildWithName (type->toString(), nullptr);
+            auto objectID = data.getType();
+            auto numChildren = objs.getNumChildren();
+
+            for (int i = 0; i < numChildren; ++i)
+            {
+                auto obj = objs.getChild (i);
+                auto childID = obj.getType();
+
+                if (objectID < childID)
+                {
+                    objs.addChild (data, i, nullptr);
+                    return;
+                }
+
+                if (objectID == childID)
+                {
+                    jassert (obj.isEquivalentTo (data));
+                    return;
+                }
+            }
+
+            objs.appendChild (data, nullptr);
+            return;
+        }
+
+        jassertfalse;
+    }
+
+    //==============================================================================
+    friend class CLionProjectExporter;
+
+    bool xcodeCanUseDwarf;
+    OwnedArray<XcodeTarget> targets;
+
+    mutable ValueTree objects { "objects" };
+
+    mutable StringArray resourceIDs, sourceIDs, targetIDs, frameworkFileIDs, embeddedFrameworkIDs,
+                        rezFileIDs, resourceFileRefs, subprojectFileIDs, subprojectDependencyIDs;
+
+    struct SubprojectReferenceInfo
+    {
+        String productGroup, projectRef;
+    };
+
+    mutable Array<SubprojectReferenceInfo> subprojectReferences;
+    mutable File menuNibFile, iconFile;
+    mutable StringArray buildProducts;
+
+    const bool iOS;
+
+    ValueWithDefault applicationCategoryValue,
+                     customPListValue, pListPrefixHeaderValue, pListPreprocessValue,
+                     subprojectsValue,
+                     validArchsValue,
+                     extraFrameworksValue, frameworkSearchPathsValue, extraCustomFrameworksValue, embeddedFrameworksValue,
+                     postbuildCommandValue, prebuildCommandValue,
+                     duplicateAppExResourcesFolderValue, iosDeviceFamilyValue, iPhoneScreenOrientationValue,
+                     iPadScreenOrientationValue, customXcodeResourceFoldersValue, customXcassetsFolderValue,
+                     appSandboxValue, appSandboxInheritanceValue, appSandboxOptionsValue,
+                     hardenedRuntimeValue, hardenedRuntimeOptionsValue,
+                     microphonePermissionNeededValue, microphonePermissionsTextValue,
+                     cameraPermissionNeededValue, cameraPermissionTextValue,
+                     bluetoothPermissionNeededValue, bluetoothPermissionTextValue,
+                     sendAppleEventsPermissionNeededValue, sendAppleEventsPermissionTextValue,
+                     uiFileSharingEnabledValue, uiSupportsDocumentBrowserValue, uiStatusBarHiddenValue, uiRequiresFullScreenValue, documentExtensionsValue, iosInAppPurchasesValue,
+                     iosContentSharingValue, iosBackgroundAudioValue, iosBackgroundBleValue, iosPushNotificationsValue, iosAppGroupsValue, iCloudPermissionsValue,
+                     networkingMulticastValue, iosDevelopmentTeamIDValue, iosAppGroupsIDValue, keepCustomXcodeSchemesValue, useHeaderMapValue, customLaunchStoryboardValue,
+                     exporterBundleIdentifierValue, suppressPlistResourceUsageValue, useLegacyBuildSystemValue, buildNumber;
+
+    JUCE_DECLARE_NON_COPYABLE (XcodeProjectExporter)
+};