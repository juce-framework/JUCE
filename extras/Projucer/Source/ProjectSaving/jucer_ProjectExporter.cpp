--- conflicted
+++ resolved
@@ -1,1055 +1,1025 @@
-/*
-  ==============================================================================
-
-   This file is part of the JUCE library.
-   Copyright (c) 2017 - ROLI Ltd.
-
-   JUCE is an open source library subject to commercial or open-source
-   licensing.
-
-   By using JUCE, you agree to the terms of both the JUCE 5 End-User License
-   Agreement and JUCE 5 Privacy Policy (both updated and effective as of the
-   27th April 2017).
-
-   End User License Agreement: www.juce.com/juce-5-licence
-   Privacy Policy: www.juce.com/juce-5-privacy-policy
-
-   Or: You may also use this code under the terms of the GPL v3 (see
-   www.gnu.org/licenses).
-
-   JUCE IS PROVIDED "AS IS" WITHOUT ANY WARRANTY, AND ALL WARRANTIES, WHETHER
-   EXPRESSED OR IMPLIED, INCLUDING MERCHANTABILITY AND FITNESS FOR PURPOSE, ARE
-   DISCLAIMED.
-
-  ==============================================================================
-*/
-
-#include "../Application/jucer_Headers.h"
-#include "jucer_ProjectExporter.h"
-#include "jucer_ProjectSaver.h"
-
-#include "jucer_ProjectExport_Make.h"
-#include "jucer_ProjectExport_MSVC.h"
-#include "jucer_ProjectExport_Xcode.h"
-#include "jucer_ProjectExport_Android.h"
-#include "jucer_ProjectExport_CodeBlocks.h"
-
-#include "jucer_ProjectExport_CLion.h"
-
-#include "../Utility/UI/PropertyComponents/jucer_FilePathPropertyComponent.h"
-
-//==============================================================================
-static void addType (Array<ProjectExporter::ExporterTypeInfo>& list,
-                     const char* name, const void* iconData, int iconDataSize)
-{
-    ProjectExporter::ExporterTypeInfo type = { name, iconData, iconDataSize };
-    list.add (type);
-}
-
-Array<ProjectExporter::ExporterTypeInfo> ProjectExporter::getExporterTypes()
-{
-    Array<ProjectExporter::ExporterTypeInfo> types;
-
-    addType (types, XcodeProjectExporter::getNameMac(),          BinaryData::export_xcode_svg,          BinaryData::export_xcode_svgSize);
-    addType (types, XcodeProjectExporter::getNameiOS(),          BinaryData::export_xcode_svg,          BinaryData::export_xcode_svgSize);
-    addType (types, MSVCProjectExporterVC2017::getName(),        BinaryData::export_visualStudio_svg,   BinaryData::export_visualStudio_svgSize);
-    addType (types, MSVCProjectExporterVC2015::getName(),        BinaryData::export_visualStudio_svg,   BinaryData::export_visualStudio_svgSize);
-    addType (types, MSVCProjectExporterVC2013::getName(),        BinaryData::export_visualStudio_svg,   BinaryData::export_visualStudio_svgSize);
-    addType (types, MakefileProjectExporter::getNameLinux(),     BinaryData::export_linux_svg,          BinaryData::export_linux_svgSize);
-    addType (types, AndroidProjectExporter::getName(),           BinaryData::export_android_svg,        BinaryData::export_android_svgSize);
-    addType (types, CodeBlocksProjectExporter::getNameWindows(), BinaryData::export_codeBlocks_svg,     BinaryData::export_codeBlocks_svgSize);
-    addType (types, CodeBlocksProjectExporter::getNameLinux(),   BinaryData::export_codeBlocks_svg,     BinaryData::export_codeBlocks_svgSize);
-    addType (types, CLionProjectExporter::getName(),             BinaryData::export_clion_svg,          BinaryData::export_clion_svgSize);
-
-    return types;
-}
-
-ProjectExporter* ProjectExporter::createNewExporter (Project& project, const int index)
-{
-    ProjectExporter* exp = nullptr;
-
-    switch (index)
-    {
-        case 0:     exp = new XcodeProjectExporter         (project, ValueTree (XcodeProjectExporter         ::getValueTreeTypeName (false)), false); break;
-        case 1:     exp = new XcodeProjectExporter         (project, ValueTree (XcodeProjectExporter         ::getValueTreeTypeName (true)), true); break;
-        case 2:     exp = new MSVCProjectExporterVC2017    (project, ValueTree (MSVCProjectExporterVC2017    ::getValueTreeTypeName())); break;
-        case 3:     exp = new MSVCProjectExporterVC2015    (project, ValueTree (MSVCProjectExporterVC2015    ::getValueTreeTypeName())); break;
-        case 4:     exp = new MSVCProjectExporterVC2013    (project, ValueTree (MSVCProjectExporterVC2013    ::getValueTreeTypeName())); break;
-        case 5:     exp = new MakefileProjectExporter      (project, ValueTree (MakefileProjectExporter      ::getValueTreeTypeName())); break;
-        case 6:     exp = new AndroidProjectExporter       (project, ValueTree (AndroidProjectExporter       ::getValueTreeTypeName())); break;
-        case 7:     exp = new CodeBlocksProjectExporter    (project, ValueTree (CodeBlocksProjectExporter    ::getValueTreeTypeName (CodeBlocksProjectExporter::windowsTarget)), CodeBlocksProjectExporter::windowsTarget); break;
-        case 8:     exp = new CodeBlocksProjectExporter    (project, ValueTree (CodeBlocksProjectExporter    ::getValueTreeTypeName (CodeBlocksProjectExporter::linuxTarget)),   CodeBlocksProjectExporter::linuxTarget); break;
-        case 9:     exp = new CLionProjectExporter         (project, ValueTree (CLionProjectExporter         ::getValueTreeTypeName())); break;
-    }
-
-    exp->createDefaultConfigs();
-    exp->createDefaultModulePaths();
-
-    return exp;
-}
-
-StringArray ProjectExporter::getExporterNames()
-{
-    StringArray s;
-
-    for (auto& e : getExporterTypes())
-        s.add (e.name);
-
-    return s;
-}
-
-StringArray ProjectExporter::getExporterValueTreeNames()
-{
-    StringArray s;
-
-    for (auto& n : getExporterNames())
-        s.add (getValueTreeNameForExporter (n));
-
-    return s;
-}
-
-String ProjectExporter::getValueTreeNameForExporter (const String& exporterName)
-{
-    if (exporterName == XcodeProjectExporter::getNameMac())
-        return XcodeProjectExporter::getValueTreeTypeName (false);
-
-    if (exporterName == XcodeProjectExporter::getNameiOS())
-        return XcodeProjectExporter::getValueTreeTypeName (true);
-
-    if (exporterName == MSVCProjectExporterVC2013::getName())
-        return MSVCProjectExporterVC2013::getValueTreeTypeName();
-
-    if (exporterName == MSVCProjectExporterVC2015::getName())
-        return MSVCProjectExporterVC2015::getValueTreeTypeName();
-
-    if (exporterName == MSVCProjectExporterVC2017::getName())
-        return MSVCProjectExporterVC2017::getValueTreeTypeName();
-
-    if (exporterName == MakefileProjectExporter::getNameLinux())
-        return MakefileProjectExporter::getValueTreeTypeName();
-
-    if (exporterName == AndroidProjectExporter::getName())
-        return AndroidProjectExporter::getValueTreeTypeName();
-
-    if (exporterName == CodeBlocksProjectExporter::getNameLinux())
-        return CodeBlocksProjectExporter::getValueTreeTypeName (CodeBlocksProjectExporter::CodeBlocksOS::linuxTarget);
-
-    if (exporterName == CodeBlocksProjectExporter::getNameWindows())
-        return CodeBlocksProjectExporter::getValueTreeTypeName (CodeBlocksProjectExporter::CodeBlocksOS::windowsTarget);
-
-    if (exporterName == CLionProjectExporter::getName())
-        return CLionProjectExporter::getValueTreeTypeName();
-
-    return {};
-}
-
-String ProjectExporter::getTargetFolderForExporter (const String& exporterValueTreeName)
-{
-    if (exporterValueTreeName == "XCODE_MAC")             return "MacOSX";
-    if (exporterValueTreeName == "XCODE_IPHONE")          return "iOS";
-    if (exporterValueTreeName == "VS2017")                return "VisualStudio2017";
-    if (exporterValueTreeName == "VS2015")                return "VisualStudio2015";
-    if (exporterValueTreeName == "VS2013")                return "VisualStudio2013";
-    if (exporterValueTreeName == "LINUX_MAKE")            return "LinuxMakefile";
-    if (exporterValueTreeName == "ANDROIDSTUDIO")         return "Android";
-    if (exporterValueTreeName == "CODEBLOCKS_WINDOWS")    return "CodeBlocksWindows";
-    if (exporterValueTreeName == "CODEBLOCKS_LINUX")      return "CodeBlocksLinux";
-    if (exporterValueTreeName == "CLION")                 return "CLion";
-
-    return {};
-}
-
-StringArray ProjectExporter::getAllDefaultBuildsFolders()
-{
-    StringArray folders;
-
-    folders.add (getDefaultBuildsRootFolder() + "iOS");
-    folders.add (getDefaultBuildsRootFolder() + "MacOSX");
-    folders.add (getDefaultBuildsRootFolder() + "VisualStudio2013");
-    folders.add (getDefaultBuildsRootFolder() + "VisualStudio2015");
-    folders.add (getDefaultBuildsRootFolder() + "VisualStudio2017");
-    folders.add (getDefaultBuildsRootFolder() + "LinuxMakefile");
-    folders.add (getDefaultBuildsRootFolder() + "CodeBlocksWindows");
-    folders.add (getDefaultBuildsRootFolder() + "CodeBlocksLinux");
-    folders.add (getDefaultBuildsRootFolder() + "Android");
-    folders.add (getDefaultBuildsRootFolder() + "CLion");
-
-    return folders;
-}
-
-String ProjectExporter::getCurrentPlatformExporterName()
-{
-   #if JUCE_MAC
-    return XcodeProjectExporter::getNameMac();
-   #elif JUCE_WINDOWS
-    return MSVCProjectExporterVC2017::getName();
-   #elif JUCE_LINUX
-    return MakefileProjectExporter::getNameLinux();
-   #else
-    #error // huh?
-   #endif
-}
-
-ProjectExporter* ProjectExporter::createNewExporter (Project& project, const String& name)
-{
-    return createNewExporter (project, getExporterNames().indexOf (name));
-}
-
-ProjectExporter* ProjectExporter::createExporter (Project& project, const ValueTree& settings)
-{
-    ProjectExporter*       exp = MSVCProjectExporterVC2013    ::createForSettings (project, settings);
-    if (exp == nullptr)    exp = MSVCProjectExporterVC2015    ::createForSettings (project, settings);
-    if (exp == nullptr)    exp = MSVCProjectExporterVC2017    ::createForSettings (project, settings);
-    if (exp == nullptr)    exp = XcodeProjectExporter         ::createForSettings (project, settings);
-    if (exp == nullptr)    exp = MakefileProjectExporter      ::createForSettings (project, settings);
-    if (exp == nullptr)    exp = AndroidProjectExporter       ::createForSettings (project, settings);
-    if (exp == nullptr)    exp = CodeBlocksProjectExporter    ::createForSettings (project, settings);
-    if (exp == nullptr)    exp = CLionProjectExporter         ::createForSettings (project, settings);
-
-    jassert (exp != nullptr);
-    return exp;
-}
-
-bool ProjectExporter::canProjectBeLaunched (Project* project)
-{
-    if (project != nullptr)
-    {
-        const char* types[] =
-        {
-           #if JUCE_MAC
-            XcodeProjectExporter::getValueTreeTypeName (false),
-            XcodeProjectExporter::getValueTreeTypeName (true),
-           #elif JUCE_WINDOWS
-            MSVCProjectExporterVC2013::getValueTreeTypeName(),
-            MSVCProjectExporterVC2015::getValueTreeTypeName(),
-            MSVCProjectExporterVC2017::getValueTreeTypeName(),
-           #elif JUCE_LINUX
-            // (this doesn't currently launch.. not really sure what it would do on linux)
-            //MakefileProjectExporter::getValueTreeTypeName(),
-           #endif
-            AndroidProjectExporter::getValueTreeTypeName(),
-
-            nullptr
-        };
-
-        for (const char** type = types; *type != nullptr; ++type)
-            if (project->getExporters().getChildWithName (*type).isValid())
-                return true;
-    }
-
-    return false;
-}
-
-//==============================================================================
-ProjectExporter::ProjectExporter (Project& p, const ValueTree& state)
-    : settings (state),
-      project (p),
-      projectType (p.getProjectType()),
-      projectName (p.getProjectNameString()),
-      projectFolder (p.getProjectFolder()),
-      targetLocationValue     (settings, Ids::targetFolder,        getUndoManager()),
-      extraCompilerFlagsValue (settings, Ids::extraCompilerFlags,  getUndoManager()),
-      extraLinkerFlagsValue   (settings, Ids::extraLinkerFlags,    getUndoManager()),
-      externalLibrariesValue  (settings, Ids::externalLibraries,   getUndoManager()),
-      userNotesValue          (settings, Ids::userNotes,           getUndoManager()),
-      gnuExtensionsValue      (settings, Ids::enableGNUExtensions, getUndoManager()),
-      bigIconValue            (settings, Ids::bigIcon,             getUndoManager()),
-      smallIconValue          (settings, Ids::smallIcon,           getUndoManager()),
-      extraPPDefsValue        (settings, Ids::extraDefs,           getUndoManager())
-{
-}
-
-ProjectExporter::~ProjectExporter()
-{
-}
-
-void ProjectExporter::updateDeprecatedProjectSettingsInteractively() {}
-
-String ProjectExporter::getName() const
-{
-    if (! getAllDefaultBuildsFolders().contains (getTargetLocationString()))
-        return name + " - " + getTargetLocationString();
-
-    return name;
-}
-
-File ProjectExporter::getTargetFolder() const
-{
-    return project.resolveFilename (getTargetLocationString());
-}
-
-RelativePath ProjectExporter::rebaseFromProjectFolderToBuildTarget (const RelativePath& path) const
-{
-    return path.rebased (project.getProjectFolder(), getTargetFolder(), RelativePath::buildTargetFolder);
-}
-
-bool ProjectExporter::shouldFileBeCompiledByDefault (const RelativePath& file) const
-{
-    return file.hasFileExtension (cOrCppFileExtensions)
-        || file.hasFileExtension (asmFileExtensions);
-}
-
-//==============================================================================
-void ProjectExporter::createPropertyEditors (PropertyListBuilder& props)
-{
-    if (! isCLion())
-    {
-        props.add (new TextPropertyComponent (targetLocationValue, "Target Project Folder", 2048, false),
-                   "The location of the folder in which the " + name + " project will be created. "
-                   "This path can be absolute, but it's much more sensible to make it relative to the jucer project directory.");
-
-        if (shouldBuildTargetType (ProjectType::Target::VST3PlugIn) && project.shouldBuildVST3())
-        {
-            props.add (new FilePathPropertyComponent (vst3PathValueWrapper.wrappedValue, "VST3 SDK Folder", true, getTargetOSForExporter() == TargetOS::getThisOS()),
-                       "If you're building a VST3 plug-in, you can use this field to override the global VST3 SDK path with a project-specific path. "
-                       "This can be an absolute path, or a path relative to the Projucer project file.");
-        }
-
-        if (shouldBuildTargetType (ProjectType::Target::AAXPlugIn) && project.shouldBuildAAX())
-        {
-            props.add (new FilePathPropertyComponent (aaxPathValueWrapper.wrappedValue, "AAX SDK Folder", true, getTargetOSForExporter() == TargetOS::getThisOS()),
-                       "If you're building an AAX plug-in, this must be the folder containing the AAX SDK. This can be an absolute path, or a path relative to the Projucer project file.");
-        }
-
-        if (shouldBuildTargetType (ProjectType::Target::RTASPlugIn) && project.shouldBuildRTAS())
-        {
-            props.add (new FilePathPropertyComponent (rtasPathValueWrapper.wrappedValue, "RTAS SDK Folder", true, getTargetOSForExporter() == TargetOS::getThisOS()),
-                       "If you're building an RTAS plug-in, this must be the folder containing the RTAS SDK. This can be an absolute path, or a path relative to the Projucer project file.");
-        }
-
-        props.add (new TextPropertyComponent (extraPPDefsValue, "Extra Preprocessor Definitions", 32768, true),
-                   "Extra preprocessor definitions. Use the form \"NAME1=value NAME2=value\", using whitespace, commas, "
-                   "or new-lines to separate the items - to include a space or comma in a definition, precede it with a backslash.");
-
-        props.add (new TextPropertyComponent (extraCompilerFlagsValue, "Extra Compiler Flags", 8192, true),
-                   "Extra command-line flags to be passed to the compiler. This string can contain references to preprocessor definitions in the "
-                   "form ${NAME_OF_DEFINITION}, which will be replaced with their values.");
-
-        props.add (new TextPropertyComponent (extraLinkerFlagsValue, "Extra Linker Flags", 8192, true),
-                   "Extra command-line flags to be passed to the linker. You might want to use this for adding additional libraries. "
-                   "This string can contain references to preprocessor definitions in the form ${NAME_OF_VALUE}, which will be replaced with their values.");
-
-        props.add (new TextPropertyComponent (externalLibrariesValue, "External Libraries to Link", 8192, true),
-                   "Additional libraries to link (one per line). You should not add any platform specific decoration to these names. "
-                   "This string can contain references to preprocessor definitions in the form ${NAME_OF_VALUE}, which will be replaced with their values.");
-
-        if (! isVisualStudio())
-            props.add (new ChoicePropertyComponent (gnuExtensionsValue, "GNU Compiler Extensions"),
-                       "Enabling this will use the GNU C++ language standard variant for compilation.");
-
-        createIconProperties (props);
-    }
-
-    createExporterProperties (props);
-
-    props.add (new TextPropertyComponent (userNotesValue, "Notes", 32768, true),
-               "Extra comments: This field is not used for code or project generation, it's just a space where you can express your thoughts.");
-}
-
-<<<<<<< HEAD
-void ProjectExporter::createDependencyPathProperties (PropertyListBuilder& props)
-{
-    if (shouldBuildTargetType (ProjectType::Target::VST3PlugIn) && project.shouldBuildVST3())
-    {
-        if (dynamic_cast<DependencyPathValueSource*> (&getAAXPathValue().getValueSource()) != nullptr)
-            props.add (new DependencyPathPropertyComponent (project.getFile().getParentDirectory(), getVST3PathValue(), "VST3 SDK Folder"),
-                       "If you're building a VST3 plug-in, you can use this field to override the global VST3 SDK path with a project-specific path. "
-                       "This can be an absolute path, or a path relative to the Projucer project file.");
-    }
-
-    if (shouldBuildTargetType (ProjectType::Target::AAXPlugIn) && project.shouldBuildAAX())
-    {
-        if (dynamic_cast<DependencyPathValueSource*> (&getAAXPathValue().getValueSource()) != nullptr)
-            props.add (new DependencyPathPropertyComponent (project.getFile().getParentDirectory(), getAAXPathValue(), "AAX SDK Folder"),
-                       "If you're building an AAX plug-in, this must be the folder containing the AAX SDK. This can be an absolute path, or a path relative to the Projucer project file.");
-    }
-
-    if (shouldBuildTargetType (ProjectType::Target::RTASPlugIn) && project.shouldBuildRTAS())
-    {
-        if (dynamic_cast<DependencyPathValueSource*> (&getRTASPathValue().getValueSource()) != nullptr)
-            props.add (new DependencyPathPropertyComponent (project.getFile().getParentDirectory(), getRTASPathValue(), "RTAS SDK Folder"),
-                       "If you're building an RTAS plug-in, this must be the folder containing the RTAS SDK. This can be an absolute path, or a path relative to the Projucer project file.");
-    }
-
-    if (project.shouldEnableARA())
-    {
-        if (dynamic_cast<DependencyPathValueSource*> (&getARAPathValue().getValueSource()) != nullptr)
-            props.add (new DependencyPathPropertyComponent (project.getFile().getParentDirectory(), getARAPathValue(), "ARA SDK Folder"),
-                       "If you're building an ARA plugin, this must be the folder containing the ARA SDK. This can be an absolute path, or a path relative to the Projucer project file.");
-    }
-}
-
-=======
->>>>>>> 1a25a061
-void ProjectExporter::createIconProperties (PropertyListBuilder& props)
-{
-    OwnedArray<Project::Item> images;
-    project.findAllImageItems (images);
-
-    StringArray choices;
-    Array<var> ids;
-
-    choices.add ("<None>");
-    ids.add (var());
-
-    for (int i = 0; i < images.size(); ++i)
-    {
-        choices.add (images.getUnchecked(i)->getName());
-        ids.add (images.getUnchecked(i)->getID());
-    }
-
-    props.add (new ChoicePropertyComponent (smallIconValue, "Icon (Small)", choices, ids),
-               "Sets an icon to use for the executable.");
-
-    props.add (new ChoicePropertyComponent (bigIconValue, "Icon (Large)", choices, ids),
-               "Sets an icon to use for the executable.");
-}
-
-//==============================================================================
-void ProjectExporter::addSettingsForProjectType (const ProjectType& type)
-{
-    addVSTPathsIfPluginOrHost();
-
-    if (type.isAudioPlugin())
-        addCommonAudioPluginSettings();
-
-    addPlatformSpecificSettingsForProjectType (type);
-}
-
-void ProjectExporter::addVSTPathsIfPluginOrHost()
-{
-    if (shouldBuildTargetType (ProjectType::Target::VST3PlugIn) || project.isVST3PluginHost()
-         || shouldBuildTargetType (ProjectType::Target::VSTPlugIn) || project.isVSTPluginHost())
-        addVST3FolderToPath();
-}
-
-void ProjectExporter::addCommonAudioPluginSettings()
-{
-    if (shouldBuildTargetType (ProjectType::Target::AAXPlugIn))
-        addAAXFoldersToPath();
-
-    if (project.shouldEnableARA())
-        addARAFoldersToPath();
-
-    // Note: RTAS paths are platform-dependent, impl -> addPlatformSpecificSettingsForProjectType
- }
-
-RelativePath ProjectExporter::getInternalVST3SDKPath()
-{
-    return getModuleFolderRelativeToProject ("juce_audio_processors")
-                           .getChildFile ("format_types")
-                           .getChildFile ("VST3_SDK");
-}
-
-void ProjectExporter::addVST3FolderToPath()
-{
-    auto vst3Folder = getVST3PathString();
-
-    if (vst3Folder.isNotEmpty())
-        addToExtraSearchPaths (RelativePath (vst3Folder, RelativePath::projectFolder), 0);
-    else
-        addToExtraSearchPaths (getInternalVST3SDKPath(), 0);
-}
-
-void ProjectExporter::addAAXFoldersToPath()
-{
-    auto aaxFolder = getAAXPathString();
-
-    if (aaxFolder.isNotEmpty())
-    {
-        RelativePath aaxFolderPath (aaxFolder, RelativePath::projectFolder);
-
-        addToExtraSearchPaths (aaxFolderPath);
-        addToExtraSearchPaths (aaxFolderPath.getChildFile ("Interfaces"));
-        addToExtraSearchPaths (aaxFolderPath.getChildFile ("Interfaces").getChildFile ("ACF"));
-    }
-}
-
-void ProjectExporter::addARAFoldersToPath()
-{
-    auto araFolder = getARAPathValue().toString();
-
-    if (araFolder.isNotEmpty())
-        addToExtraSearchPaths (RelativePath (araFolder, RelativePath::projectFolder));
-}
-
-//==============================================================================
-StringPairArray ProjectExporter::getAllPreprocessorDefs (const BuildConfiguration& config, const ProjectType::Target::Type targetType) const
-{
-    auto defs = mergePreprocessorDefs (config.getAllPreprocessorDefs(),
-                                       parsePreprocessorDefs (getExporterPreprocessorDefsString()));
-    addDefaultPreprocessorDefs (defs);
-    addTargetSpecificPreprocessorDefs (defs, targetType);
-
-    return defs;
-}
-
-StringPairArray ProjectExporter::getAllPreprocessorDefs() const
-{
-    auto defs = mergePreprocessorDefs (project.getPreprocessorDefs(),
-                                       parsePreprocessorDefs (getExporterPreprocessorDefsString()));
-    addDefaultPreprocessorDefs (defs);
-    return defs;
-}
-
-void ProjectExporter::addTargetSpecificPreprocessorDefs (StringPairArray& defs, const ProjectType::Target::Type targetType) const
-{
-    std::pair<String, ProjectType::Target::Type> targetFlags[] = {
-        {"JucePlugin_Build_VST",        ProjectType::Target::VSTPlugIn},
-        {"JucePlugin_Build_VST3",       ProjectType::Target::VST3PlugIn},
-        {"JucePlugin_Build_AU",         ProjectType::Target::AudioUnitPlugIn},
-        {"JucePlugin_Build_AUv3",       ProjectType::Target::AudioUnitv3PlugIn},
-        {"JucePlugin_Build_RTAS",       ProjectType::Target::RTASPlugIn},
-        {"JucePlugin_Build_AAX",        ProjectType::Target::AAXPlugIn},
-        {"JucePlugin_Build_Standalone", ProjectType::Target::StandalonePlugIn},
-        {"JucePlugin_Build_Unity",      ProjectType::Target::UnityPlugIn}
-    };
-
-    if (targetType == ProjectType::Target::SharedCodeTarget)
-    {
-        for (auto& flag : targetFlags)
-            defs.set (flag.first, (shouldBuildTargetType (flag.second) ? "1" : "0"));
-
-        defs.set ("JUCE_SHARED_CODE", "1");
-    }
-    else if (targetType != ProjectType::Target::unspecified)
-    {
-        for (auto& flag : targetFlags)
-            defs.set (flag.first, (targetType == flag.second ? "1" : "0"));
-    }
-
-    if (project.shouldEnableARA())
-    {
-        defs.set("JucePlugin_Enable_ARA", "1");
-    }
-}
-
-void ProjectExporter::addDefaultPreprocessorDefs (StringPairArray& defs) const
-{
-    defs.set (getExporterIdentifierMacro(), "1");
-    defs.set ("JUCE_APP_VERSION", project.getVersionString());
-    defs.set ("JUCE_APP_VERSION_HEX", project.getVersionAsHex());
-}
-
-String ProjectExporter::replacePreprocessorTokens (const ProjectExporter::BuildConfiguration& config,
-                                                   const String& sourceString) const
-{
-    return replacePreprocessorDefs (getAllPreprocessorDefs (config, ProjectType::Target::unspecified), sourceString);
-}
-
-void ProjectExporter::copyMainGroupFromProject()
-{
-    jassert (itemGroups.size() == 0);
-    itemGroups.add (project.getMainGroup().createCopy());
-}
-
-Project::Item& ProjectExporter::getModulesGroup()
-{
-    if (modulesGroup == nullptr)
-    {
-        jassert (itemGroups.size() > 0); // must call copyMainGroupFromProject before this.
-        itemGroups.add (Project::Item::createGroup (project, "JUCE Modules", "__modulesgroup__", true));
-        modulesGroup = &(itemGroups.getReference (itemGroups.size() - 1));
-    }
-
-    return *modulesGroup;
-}
-
-void ProjectExporter::addProjectPathToBuildPathList (StringArray& pathList, const RelativePath& pathFromProjectFolder, int index) const
-{
-    auto localPath = RelativePath (rebaseFromProjectFolderToBuildTarget (pathFromProjectFolder));
-
-    auto path = isVisualStudio() ? localPath.toWindowsStyle() : localPath.toUnixStyle();
-
-    if (! pathList.contains (path))
-        pathList.insert (index, path);
-}
-
-void ProjectExporter::addToModuleLibPaths (const RelativePath& pathFromProjectFolder)
-{
-    addProjectPathToBuildPathList (moduleLibSearchPaths, pathFromProjectFolder);
-}
-
-void ProjectExporter::addToExtraSearchPaths (const RelativePath& pathFromProjectFolder, int index)
-{
-    addProjectPathToBuildPathList (extraSearchPaths, pathFromProjectFolder, index);
-}
-
-static var getStoredPathForModule (const String& id, const ProjectExporter& exp)
-{
-    return getAppSettings().getStoredPath (isJUCEModule (id) ? Ids::defaultJuceModulePath : Ids::defaultUserModulePath,
-                                           exp.getTargetOSForExporter()).get();
-}
-
-ValueWithDefault ProjectExporter::getPathForModuleValue (const String& moduleID)
-{
-    auto* um = getUndoManager();
-
-    auto paths = settings.getOrCreateChildWithName (Ids::MODULEPATHS, um);
-    auto m = paths.getChildWithProperty (Ids::ID, moduleID);
-
-    if (! m.isValid())
-    {
-        m = ValueTree (Ids::MODULEPATH);
-        m.setProperty (Ids::ID, moduleID, um);
-        paths.appendChild (m, um);
-    }
-
-    return { m, Ids::path, um, getStoredPathForModule (moduleID, *this) };
-}
-
-String ProjectExporter::getPathForModuleString (const String& moduleID) const
-{
-    auto exporterPath = settings.getChildWithName (Ids::MODULEPATHS)
-                                .getChildWithProperty (Ids::ID, moduleID) [Ids::path].toString();
-
-    if (exporterPath.isEmpty() || project.getEnabledModules().shouldUseGlobalPath (moduleID))
-        return getStoredPathForModule (moduleID, *this);
-
-    return exporterPath;
-}
-
-void ProjectExporter::removePathForModule (const String& moduleID)
-{
-    auto paths = settings.getChildWithName (Ids::MODULEPATHS);
-    auto m = paths.getChildWithProperty (Ids::ID, moduleID);
-
-    paths.removeChild (m, project.getUndoManagerFor (settings));
-}
-
-TargetOS::OS ProjectExporter::getTargetOSForExporter() const
-{
-    auto targetOS = TargetOS::unknown;
-
-    if      (isWindows())                 targetOS = TargetOS::windows;
-    else if (isOSX() || isiOS())          targetOS = TargetOS::osx;
-    else if (isLinux())                   targetOS = TargetOS::linux;
-    else if (isAndroid() || isCLion())    targetOS = TargetOS::getThisOS();
-
-    return targetOS;
-}
-
-RelativePath ProjectExporter::getModuleFolderRelativeToProject (const String& moduleID) const
-{
-    if (project.getEnabledModules().shouldCopyModuleFilesLocally (moduleID).getValue())
-        return RelativePath (project.getRelativePathForFile (project.getLocalModuleFolder (moduleID)),
-                             RelativePath::projectFolder);
-
-    auto path = getPathForModuleString (moduleID);
-
-    if (path.isEmpty())
-        return getLegacyModulePath (moduleID).getChildFile (moduleID);
-
-    return RelativePath (path, RelativePath::projectFolder).getChildFile (moduleID);
-}
-
-String ProjectExporter::getLegacyModulePath() const
-{
-    return getSettingString ("juceFolder");
-}
-
-RelativePath ProjectExporter::getLegacyModulePath (const String& moduleID) const
-{
-    if (project.getEnabledModules().state.getChildWithProperty (Ids::ID, moduleID) ["useLocalCopy"])
-        return RelativePath (project.getRelativePathForFile (project.getGeneratedCodeFolder()
-                                                                .getChildFile ("modules")
-                                                                .getChildFile (moduleID)), RelativePath::projectFolder);
-
-    auto oldJucePath = getLegacyModulePath();
-
-    if (oldJucePath.isEmpty())
-        return RelativePath();
-
-    RelativePath p (oldJucePath, RelativePath::projectFolder);
-    if (p.getFileName() != "modules")
-        p = p.getChildFile ("modules");
-
-    return p.getChildFile (moduleID);
-}
-
-void ProjectExporter::updateOldModulePaths()
-{
-    auto oldPath = getLegacyModulePath();
-
-    if (oldPath.isNotEmpty())
-    {
-        for (int i = project.getEnabledModules().getNumModules(); --i >= 0;)
-        {
-            auto modID = project.getEnabledModules().getModuleID (i);
-            getPathForModuleValue (modID) = getLegacyModulePath (modID).getParentDirectory().toUnixStyle();
-        }
-
-        settings.removeProperty ("juceFolder", nullptr);
-    }
-}
-
-static bool areCompatibleExporters (const ProjectExporter& p1, const ProjectExporter& p2)
-{
-    return (p1.isVisualStudio() && p2.isVisualStudio())
-        || (p1.isXcode() && p2.isXcode())
-        || (p1.isMakefile() && p2.isMakefile())
-        || (p1.isAndroidStudio() && p2.isAndroidStudio())
-        || (p1.isCodeBlocks() && p2.isCodeBlocks() && p1.isWindows() != p2.isLinux());
-}
-
-void ProjectExporter::createDefaultModulePaths()
-{
-    for (Project::ExporterIterator exporter (project); exporter.next();)
-    {
-        if (areCompatibleExporters (*this, *exporter))
-        {
-            for (int i = project.getEnabledModules().getNumModules(); --i >= 0;)
-            {
-                auto modID = project.getEnabledModules().getModuleID (i);
-                getPathForModuleValue (modID) = exporter->getPathForModuleValue (modID);
-            }
-
-            return;
-        }
-    }
-
-    for (Project::ExporterIterator exporter (project); exporter.next();)
-    {
-        if (exporter->canLaunchProject())
-        {
-            for (int i = project.getEnabledModules().getNumModules(); --i >= 0;)
-            {
-                auto modID = project.getEnabledModules().getModuleID (i);
-                getPathForModuleValue (modID) = exporter->getPathForModuleValue (modID);
-            }
-
-            return;
-        }
-    }
-
-    for (int i = project.getEnabledModules().getNumModules(); --i >= 0;)
-    {
-        auto modID = project.getEnabledModules().getModuleID (i);
-        getPathForModuleValue (modID) = "../../juce";
-    }
-}
-
-//==============================================================================
-ValueTree ProjectExporter::getConfigurations() const
-{
-    return settings.getChildWithName (Ids::CONFIGURATIONS);
-}
-
-int ProjectExporter::getNumConfigurations() const
-{
-    return getConfigurations().getNumChildren();
-}
-
-ProjectExporter::BuildConfiguration::Ptr ProjectExporter::getConfiguration (int index) const
-{
-    return createBuildConfig (getConfigurations().getChild (index));
-}
-
-bool ProjectExporter::hasConfigurationNamed (const String& nameToFind) const
-{
-    auto configs = getConfigurations();
-    for (int i = configs.getNumChildren(); --i >= 0;)
-        if (configs.getChild(i) [Ids::name].toString() == nameToFind)
-            return true;
-
-    return false;
-}
-
-String ProjectExporter::getUniqueConfigName (String nm) const
-{
-    auto nameRoot = nm;
-    while (CharacterFunctions::isDigit (nameRoot.getLastCharacter()))
-        nameRoot = nameRoot.dropLastCharacters (1);
-
-    nameRoot = nameRoot.trim();
-
-    int suffix = 2;
-    while (hasConfigurationNamed (name))
-        nm = nameRoot + " " + String (suffix++);
-
-    return nm;
-}
-
-void ProjectExporter::addNewConfigurationFromExisting (const BuildConfiguration& configToCopy)
-{
-    auto configs = getConfigurations();
-
-    if (! configs.isValid())
-    {
-        settings.addChild (ValueTree (Ids::CONFIGURATIONS), 0, project.getUndoManagerFor (settings));
-        configs = getConfigurations();
-    }
-
-    ValueTree newConfig (Ids::CONFIGURATION);
-    newConfig = configToCopy.config.createCopy();
-
-    newConfig.setProperty (Ids::name, configToCopy.getName(), nullptr);
-
-    configs.appendChild (newConfig, project.getUndoManagerFor (configs));
-}
-
-void ProjectExporter::addNewConfiguration (bool isDebugConfig)
-{
-    auto configs = getConfigurations();
-
-    if (! configs.isValid())
-    {
-        settings.addChild (ValueTree (Ids::CONFIGURATIONS), 0, project.getUndoManagerFor (settings));
-        configs = getConfigurations();
-    }
-
-    ValueTree newConfig (Ids::CONFIGURATION);
-    newConfig.setProperty (Ids::isDebug, isDebugConfig, project.getUndoManagerFor (settings));
-
-    configs.appendChild (newConfig, project.getUndoManagerFor (settings));
-}
-
-void ProjectExporter::BuildConfiguration::removeFromExporter()
-{
-    ValueTree configs (config.getParent());
-    configs.removeChild (config, project.getUndoManagerFor (configs));
-}
-
-void ProjectExporter::createDefaultConfigs()
-{
-    settings.getOrCreateChildWithName (Ids::CONFIGURATIONS, nullptr);
-
-    for (int i = 0; i < 2; ++i)
-    {
-        auto isDebug = i == 0;
-
-        addNewConfiguration (isDebug);
-        BuildConfiguration::Ptr config (getConfiguration (i));
-        config->getValue (Ids::name) = (isDebug ? "Debug" : "Release");
-    }
-}
-
-Drawable* ProjectExporter::getBigIcon() const
-{
-    return project.getMainGroup().findItemWithID (settings [Ids::bigIcon]).loadAsImageFile();
-}
-
-Drawable* ProjectExporter::getSmallIcon() const
-{
-    return project.getMainGroup().findItemWithID (settings [Ids::smallIcon]).loadAsImageFile();
-}
-
-Image ProjectExporter::getBestIconForSize (int size, bool returnNullIfNothingBigEnough) const
-{
-    Drawable* im = nullptr;
-
-    std::unique_ptr<Drawable> im1 (getSmallIcon());
-    std::unique_ptr<Drawable> im2 (getBigIcon());
-
-    if (im1 != nullptr && im2 != nullptr)
-    {
-        if (im1->getWidth() >= size && im2->getWidth() >= size)
-            im = im1->getWidth() < im2->getWidth() ? im1.get() : im2.get();
-        else if (im1->getWidth() >= size)
-            im = im1.get();
-        else if (im2->getWidth() >= size)
-            im = im2.get();
-    }
-    else
-    {
-        im = im1 != nullptr ? im1.get() : im2.get();
-    }
-
-    if (im == nullptr)
-        return {};
-
-    if (returnNullIfNothingBigEnough && im->getWidth() < size && im->getHeight() < size)
-        return {};
-
-    return rescaleImageForIcon (*im, size);
-}
-
-Image ProjectExporter::rescaleImageForIcon (Drawable& d, const int size)
-{
-    if (auto* drawableImage = dynamic_cast<DrawableImage*> (&d))
-    {
-        auto im = SoftwareImageType().convert (drawableImage->getImage());
-
-        if (im.getWidth() == size && im.getHeight() == size)
-            return im;
-
-        // (scale it down in stages for better resampling)
-        while (im.getWidth() > 2 * size && im.getHeight() > 2 * size)
-            im = im.rescaled (im.getWidth() / 2,
-                              im.getHeight() / 2);
-
-        Image newIm (Image::ARGB, size, size, true, SoftwareImageType());
-        Graphics g (newIm);
-        g.drawImageWithin (im, 0, 0, size, size,
-                           RectanglePlacement::centred | RectanglePlacement::onlyReduceInSize, false);
-        return newIm;
-    }
-
-    Image im (Image::ARGB, size, size, true, SoftwareImageType());
-    Graphics g (im);
-    d.drawWithin (g, im.getBounds().toFloat(), RectanglePlacement::centred, 1.0f);
-    return im;
-}
-
-
-//==============================================================================
-ProjectExporter::ConfigIterator::ConfigIterator (ProjectExporter& e)
-    : index (-1), exporter (e)
-{
-}
-
-bool ProjectExporter::ConfigIterator::next()
-{
-    if (++index >= exporter.getNumConfigurations())
-        return false;
-
-    config = exporter.getConfiguration (index);
-    return true;
-}
-
-ProjectExporter::ConstConfigIterator::ConstConfigIterator (const ProjectExporter& exporter_)
-    : index (-1), exporter (exporter_)
-{
-}
-
-bool ProjectExporter::ConstConfigIterator::next()
-{
-    if (++index >= exporter.getNumConfigurations())
-        return false;
-
-    config = exporter.getConfiguration (index);
-    return true;
-}
-
-//==============================================================================
-ProjectExporter::BuildConfiguration::BuildConfiguration (Project& p, const ValueTree& configNode, const ProjectExporter& e)
-   : config (configNode), project (p), exporter (e),
-     isDebugValue              (config, Ids::isDebug,              getUndoManager(), getValue (Ids::isDebug)),
-     configNameValue           (config, Ids::name,                 getUndoManager(), "Build Configuration"),
-     targetNameValue           (config, Ids::targetName,           getUndoManager(), project.getProjectFilenameRootString()),
-     targetBinaryPathValue     (config, Ids::binaryPath,           getUndoManager()),
-     optimisationLevelValue    (config, Ids::optimisation,         getUndoManager()),
-     linkTimeOptimisationValue (config, Ids::linkTimeOptimisation, getUndoManager(), ! isDebug()),
-     ppDefinesValue            (config, Ids::defines,              getUndoManager()),
-     headerSearchPathValue     (config, Ids::headerPath,           getUndoManager()),
-     librarySearchPathValue    (config, Ids::libraryPath,          getUndoManager()),
-     userNotesValue            (config, Ids::userNotes,            getUndoManager())
-{
-}
-
-ProjectExporter::BuildConfiguration::~BuildConfiguration()
-{
-}
-
-String ProjectExporter::BuildConfiguration::getGCCOptimisationFlag() const
-{
-    switch (getOptimisationLevelInt())
-    {
-        case gccO0:     return "0";
-        case gccO1:     return "1";
-        case gccO2:     return "2";
-        case gccO3:     return "3";
-        case gccOs:     return "s";
-        case gccOfast:  return "fast";
-        default:        break;
-    }
-
-    return "0";
-}
-
-void ProjectExporter::BuildConfiguration::addGCCOptimisationProperty (PropertyListBuilder& props)
-{
-    props.add (new ChoicePropertyComponent (optimisationLevelValue, "Optimisation",
-                                            { "-O0 (no optimisation)", "-Os (minimise code size)", "-O1 (fast)", "-O2 (faster)",
-                                              "-O3 (fastest with safe optimisations)", "-Ofast (uses aggressive optimisations)" },
-                                            { gccO0, gccOs, gccO1, gccO2, gccO3, gccOfast }),
-               "The optimisation level for this configuration");
-}
-
-void ProjectExporter::BuildConfiguration::createPropertyEditors (PropertyListBuilder& props)
-{
-    if (exporter.supportsUserDefinedConfigurations())
-        props.add (new TextPropertyComponent (configNameValue, "Name", 96, false),
-                   "The name of this configuration.");
-
-    props.add (new ChoicePropertyComponent (isDebugValue, "Debug Mode"),
-               "If enabled, this means that the configuration should be built with debug symbols.");
-
-    props.add (new TextPropertyComponent (targetNameValue, "Binary Name", 256, false),
-               "The filename to use for the destination binary executable file. If you don't add a suffix to this name, "
-               "a suitable platform-specific suffix will be added automatically.");
-
-    props.add (new TextPropertyComponent (targetBinaryPathValue, "Binary Location", 1024, false),
-               "The folder in which the finished binary should be placed. Leave this blank to cause the binary to be placed "
-               "in its default location in the build folder.");
-
-    props.addSearchPathProperty (headerSearchPathValue, "Header Search Paths", "Extra header search paths.");
-    props.addSearchPathProperty (librarySearchPathValue, "Extra Library Search Paths", "Extra library search paths.");
-
-    props.add (new TextPropertyComponent (ppDefinesValue, "Preprocessor Definitions", 32768, true),
-               "Extra preprocessor definitions. Use the form \"NAME1=value NAME2=value\", using whitespace, commas, or "
-               "new-lines to separate the items - to include a space or comma in a definition, precede it with a backslash.");
-
-    props.add (new ChoicePropertyComponent (linkTimeOptimisationValue, "Link-Time Optimisation"),
-               "Enable this to perform link-time code optimisation. This is recommended for release builds.");
-
-    createConfigProperties (props);
-
-    props.add (new TextPropertyComponent (userNotesValue, "Notes", 32768, true),
-               "Extra comments: This field is not used for code or project generation, it's just a space where you can express your thoughts.");
-}
-
-StringPairArray ProjectExporter::BuildConfiguration::getAllPreprocessorDefs() const
-{
-    return mergePreprocessorDefs (project.getPreprocessorDefs(),
-                                  parsePreprocessorDefs (getBuildConfigPreprocessorDefsString()));
-}
-
-StringPairArray ProjectExporter::BuildConfiguration::getUniquePreprocessorDefs() const
-{
-    auto perConfigurationDefs = parsePreprocessorDefs (getBuildConfigPreprocessorDefsString());
-    auto globalDefs = project.getPreprocessorDefs();
-
-    for (int i = 0; i < globalDefs.size(); ++i)
-    {
-        auto globalKey = globalDefs.getAllKeys()[i];
-
-        int idx = perConfigurationDefs.getAllKeys().indexOf (globalKey);
-        if (idx >= 0)
-        {
-            auto globalValue = globalDefs.getAllValues()[i];
-
-            if (globalValue == perConfigurationDefs.getAllValues()[idx])
-                perConfigurationDefs.remove (idx);
-        }
-    }
-
-    return perConfigurationDefs;
-}
-
-StringArray ProjectExporter::BuildConfiguration::getHeaderSearchPaths() const
-{
-    return getSearchPathsFromString (getHeaderSearchPathString() + ';' + project.getHeaderSearchPathsString());
-}
-
-StringArray ProjectExporter::BuildConfiguration::getLibrarySearchPaths() const
-{
-    auto separator = exporter.isVisualStudio() ? "\\" : "/";
-    auto s = getSearchPathsFromString (getLibrarySearchPathString());
-
-    for (auto path : exporter.moduleLibSearchPaths)
-        s.add (path + separator + getModuleLibraryArchName());
-
-    return s;
-}
-
-String ProjectExporter::getExternalLibraryFlags (const BuildConfiguration& config) const
-{
-    auto libraries = StringArray::fromTokens (getExternalLibrariesString(), ";\n", "\"'");
-    libraries.removeEmptyStrings (true);
-
-    if (libraries.size() != 0)
-        return replacePreprocessorTokens (config, "-l" + libraries.joinIntoString (" -l")).trim();
-
-    return {};
-}
+/*
+  ==============================================================================
+
+   This file is part of the JUCE library.
+   Copyright (c) 2017 - ROLI Ltd.
+
+   JUCE is an open source library subject to commercial or open-source
+   licensing.
+
+   By using JUCE, you agree to the terms of both the JUCE 5 End-User License
+   Agreement and JUCE 5 Privacy Policy (both updated and effective as of the
+   27th April 2017).
+
+   End User License Agreement: www.juce.com/juce-5-licence
+   Privacy Policy: www.juce.com/juce-5-privacy-policy
+
+   Or: You may also use this code under the terms of the GPL v3 (see
+   www.gnu.org/licenses).
+
+   JUCE IS PROVIDED "AS IS" WITHOUT ANY WARRANTY, AND ALL WARRANTIES, WHETHER
+   EXPRESSED OR IMPLIED, INCLUDING MERCHANTABILITY AND FITNESS FOR PURPOSE, ARE
+   DISCLAIMED.
+
+  ==============================================================================
+*/
+
+#include "../Application/jucer_Headers.h"
+#include "jucer_ProjectExporter.h"
+#include "jucer_ProjectSaver.h"
+
+#include "jucer_ProjectExport_Make.h"
+#include "jucer_ProjectExport_MSVC.h"
+#include "jucer_ProjectExport_Xcode.h"
+#include "jucer_ProjectExport_Android.h"
+#include "jucer_ProjectExport_CodeBlocks.h"
+
+#include "jucer_ProjectExport_CLion.h"
+
+#include "../Utility/UI/PropertyComponents/jucer_FilePathPropertyComponent.h"
+
+//==============================================================================
+static void addType (Array<ProjectExporter::ExporterTypeInfo>& list,
+                     const char* name, const void* iconData, int iconDataSize)
+{
+    ProjectExporter::ExporterTypeInfo type = { name, iconData, iconDataSize };
+    list.add (type);
+}
+
+Array<ProjectExporter::ExporterTypeInfo> ProjectExporter::getExporterTypes()
+{
+    Array<ProjectExporter::ExporterTypeInfo> types;
+
+    addType (types, XcodeProjectExporter::getNameMac(),          BinaryData::export_xcode_svg,          BinaryData::export_xcode_svgSize);
+    addType (types, XcodeProjectExporter::getNameiOS(),          BinaryData::export_xcode_svg,          BinaryData::export_xcode_svgSize);
+    addType (types, MSVCProjectExporterVC2017::getName(),        BinaryData::export_visualStudio_svg,   BinaryData::export_visualStudio_svgSize);
+    addType (types, MSVCProjectExporterVC2015::getName(),        BinaryData::export_visualStudio_svg,   BinaryData::export_visualStudio_svgSize);
+    addType (types, MSVCProjectExporterVC2013::getName(),        BinaryData::export_visualStudio_svg,   BinaryData::export_visualStudio_svgSize);
+    addType (types, MakefileProjectExporter::getNameLinux(),     BinaryData::export_linux_svg,          BinaryData::export_linux_svgSize);
+    addType (types, AndroidProjectExporter::getName(),           BinaryData::export_android_svg,        BinaryData::export_android_svgSize);
+    addType (types, CodeBlocksProjectExporter::getNameWindows(), BinaryData::export_codeBlocks_svg,     BinaryData::export_codeBlocks_svgSize);
+    addType (types, CodeBlocksProjectExporter::getNameLinux(),   BinaryData::export_codeBlocks_svg,     BinaryData::export_codeBlocks_svgSize);
+    addType (types, CLionProjectExporter::getName(),             BinaryData::export_clion_svg,          BinaryData::export_clion_svgSize);
+
+    return types;
+}
+
+ProjectExporter* ProjectExporter::createNewExporter (Project& project, const int index)
+{
+    ProjectExporter* exp = nullptr;
+
+    switch (index)
+    {
+        case 0:     exp = new XcodeProjectExporter         (project, ValueTree (XcodeProjectExporter         ::getValueTreeTypeName (false)), false); break;
+        case 1:     exp = new XcodeProjectExporter         (project, ValueTree (XcodeProjectExporter         ::getValueTreeTypeName (true)), true); break;
+        case 2:     exp = new MSVCProjectExporterVC2017    (project, ValueTree (MSVCProjectExporterVC2017    ::getValueTreeTypeName())); break;
+        case 3:     exp = new MSVCProjectExporterVC2015    (project, ValueTree (MSVCProjectExporterVC2015    ::getValueTreeTypeName())); break;
+        case 4:     exp = new MSVCProjectExporterVC2013    (project, ValueTree (MSVCProjectExporterVC2013    ::getValueTreeTypeName())); break;
+        case 5:     exp = new MakefileProjectExporter      (project, ValueTree (MakefileProjectExporter      ::getValueTreeTypeName())); break;
+        case 6:     exp = new AndroidProjectExporter       (project, ValueTree (AndroidProjectExporter       ::getValueTreeTypeName())); break;
+        case 7:     exp = new CodeBlocksProjectExporter    (project, ValueTree (CodeBlocksProjectExporter    ::getValueTreeTypeName (CodeBlocksProjectExporter::windowsTarget)), CodeBlocksProjectExporter::windowsTarget); break;
+        case 8:     exp = new CodeBlocksProjectExporter    (project, ValueTree (CodeBlocksProjectExporter    ::getValueTreeTypeName (CodeBlocksProjectExporter::linuxTarget)),   CodeBlocksProjectExporter::linuxTarget); break;
+        case 9:     exp = new CLionProjectExporter         (project, ValueTree (CLionProjectExporter         ::getValueTreeTypeName())); break;
+    }
+
+    exp->createDefaultConfigs();
+    exp->createDefaultModulePaths();
+
+    return exp;
+}
+
+StringArray ProjectExporter::getExporterNames()
+{
+    StringArray s;
+
+    for (auto& e : getExporterTypes())
+        s.add (e.name);
+
+    return s;
+}
+
+StringArray ProjectExporter::getExporterValueTreeNames()
+{
+    StringArray s;
+
+    for (auto& n : getExporterNames())
+        s.add (getValueTreeNameForExporter (n));
+
+    return s;
+}
+
+String ProjectExporter::getValueTreeNameForExporter (const String& exporterName)
+{
+    if (exporterName == XcodeProjectExporter::getNameMac())
+        return XcodeProjectExporter::getValueTreeTypeName (false);
+
+    if (exporterName == XcodeProjectExporter::getNameiOS())
+        return XcodeProjectExporter::getValueTreeTypeName (true);
+
+    if (exporterName == MSVCProjectExporterVC2013::getName())
+        return MSVCProjectExporterVC2013::getValueTreeTypeName();
+
+    if (exporterName == MSVCProjectExporterVC2015::getName())
+        return MSVCProjectExporterVC2015::getValueTreeTypeName();
+
+    if (exporterName == MSVCProjectExporterVC2017::getName())
+        return MSVCProjectExporterVC2017::getValueTreeTypeName();
+
+    if (exporterName == MakefileProjectExporter::getNameLinux())
+        return MakefileProjectExporter::getValueTreeTypeName();
+
+    if (exporterName == AndroidProjectExporter::getName())
+        return AndroidProjectExporter::getValueTreeTypeName();
+
+    if (exporterName == CodeBlocksProjectExporter::getNameLinux())
+        return CodeBlocksProjectExporter::getValueTreeTypeName (CodeBlocksProjectExporter::CodeBlocksOS::linuxTarget);
+
+    if (exporterName == CodeBlocksProjectExporter::getNameWindows())
+        return CodeBlocksProjectExporter::getValueTreeTypeName (CodeBlocksProjectExporter::CodeBlocksOS::windowsTarget);
+
+    if (exporterName == CLionProjectExporter::getName())
+        return CLionProjectExporter::getValueTreeTypeName();
+
+    return {};
+}
+
+String ProjectExporter::getTargetFolderForExporter (const String& exporterValueTreeName)
+{
+    if (exporterValueTreeName == "XCODE_MAC")             return "MacOSX";
+    if (exporterValueTreeName == "XCODE_IPHONE")          return "iOS";
+    if (exporterValueTreeName == "VS2017")                return "VisualStudio2017";
+    if (exporterValueTreeName == "VS2015")                return "VisualStudio2015";
+    if (exporterValueTreeName == "VS2013")                return "VisualStudio2013";
+    if (exporterValueTreeName == "LINUX_MAKE")            return "LinuxMakefile";
+    if (exporterValueTreeName == "ANDROIDSTUDIO")         return "Android";
+    if (exporterValueTreeName == "CODEBLOCKS_WINDOWS")    return "CodeBlocksWindows";
+    if (exporterValueTreeName == "CODEBLOCKS_LINUX")      return "CodeBlocksLinux";
+    if (exporterValueTreeName == "CLION")                 return "CLion";
+
+    return {};
+}
+
+StringArray ProjectExporter::getAllDefaultBuildsFolders()
+{
+    StringArray folders;
+
+    folders.add (getDefaultBuildsRootFolder() + "iOS");
+    folders.add (getDefaultBuildsRootFolder() + "MacOSX");
+    folders.add (getDefaultBuildsRootFolder() + "VisualStudio2013");
+    folders.add (getDefaultBuildsRootFolder() + "VisualStudio2015");
+    folders.add (getDefaultBuildsRootFolder() + "VisualStudio2017");
+    folders.add (getDefaultBuildsRootFolder() + "LinuxMakefile");
+    folders.add (getDefaultBuildsRootFolder() + "CodeBlocksWindows");
+    folders.add (getDefaultBuildsRootFolder() + "CodeBlocksLinux");
+    folders.add (getDefaultBuildsRootFolder() + "Android");
+    folders.add (getDefaultBuildsRootFolder() + "CLion");
+
+    return folders;
+}
+
+String ProjectExporter::getCurrentPlatformExporterName()
+{
+   #if JUCE_MAC
+    return XcodeProjectExporter::getNameMac();
+   #elif JUCE_WINDOWS
+    return MSVCProjectExporterVC2017::getName();
+   #elif JUCE_LINUX
+    return MakefileProjectExporter::getNameLinux();
+   #else
+    #error // huh?
+   #endif
+}
+
+ProjectExporter* ProjectExporter::createNewExporter (Project& project, const String& name)
+{
+    return createNewExporter (project, getExporterNames().indexOf (name));
+}
+
+ProjectExporter* ProjectExporter::createExporter (Project& project, const ValueTree& settings)
+{
+    ProjectExporter*       exp = MSVCProjectExporterVC2013    ::createForSettings (project, settings);
+    if (exp == nullptr)    exp = MSVCProjectExporterVC2015    ::createForSettings (project, settings);
+    if (exp == nullptr)    exp = MSVCProjectExporterVC2017    ::createForSettings (project, settings);
+    if (exp == nullptr)    exp = XcodeProjectExporter         ::createForSettings (project, settings);
+    if (exp == nullptr)    exp = MakefileProjectExporter      ::createForSettings (project, settings);
+    if (exp == nullptr)    exp = AndroidProjectExporter       ::createForSettings (project, settings);
+    if (exp == nullptr)    exp = CodeBlocksProjectExporter    ::createForSettings (project, settings);
+    if (exp == nullptr)    exp = CLionProjectExporter         ::createForSettings (project, settings);
+
+    jassert (exp != nullptr);
+    return exp;
+}
+
+bool ProjectExporter::canProjectBeLaunched (Project* project)
+{
+    if (project != nullptr)
+    {
+        const char* types[] =
+        {
+           #if JUCE_MAC
+            XcodeProjectExporter::getValueTreeTypeName (false),
+            XcodeProjectExporter::getValueTreeTypeName (true),
+           #elif JUCE_WINDOWS
+            MSVCProjectExporterVC2013::getValueTreeTypeName(),
+            MSVCProjectExporterVC2015::getValueTreeTypeName(),
+            MSVCProjectExporterVC2017::getValueTreeTypeName(),
+           #elif JUCE_LINUX
+            // (this doesn't currently launch.. not really sure what it would do on linux)
+            //MakefileProjectExporter::getValueTreeTypeName(),
+           #endif
+            AndroidProjectExporter::getValueTreeTypeName(),
+
+            nullptr
+        };
+
+        for (const char** type = types; *type != nullptr; ++type)
+            if (project->getExporters().getChildWithName (*type).isValid())
+                return true;
+    }
+
+    return false;
+}
+
+//==============================================================================
+ProjectExporter::ProjectExporter (Project& p, const ValueTree& state)
+    : settings (state),
+      project (p),
+      projectType (p.getProjectType()),
+      projectName (p.getProjectNameString()),
+      projectFolder (p.getProjectFolder()),
+      targetLocationValue     (settings, Ids::targetFolder,        getUndoManager()),
+      extraCompilerFlagsValue (settings, Ids::extraCompilerFlags,  getUndoManager()),
+      extraLinkerFlagsValue   (settings, Ids::extraLinkerFlags,    getUndoManager()),
+      externalLibrariesValue  (settings, Ids::externalLibraries,   getUndoManager()),
+      userNotesValue          (settings, Ids::userNotes,           getUndoManager()),
+      gnuExtensionsValue      (settings, Ids::enableGNUExtensions, getUndoManager()),
+      bigIconValue            (settings, Ids::bigIcon,             getUndoManager()),
+      smallIconValue          (settings, Ids::smallIcon,           getUndoManager()),
+      extraPPDefsValue        (settings, Ids::extraDefs,           getUndoManager())
+{
+}
+
+ProjectExporter::~ProjectExporter()
+{
+}
+
+void ProjectExporter::updateDeprecatedProjectSettingsInteractively() {}
+
+String ProjectExporter::getName() const
+{
+    if (! getAllDefaultBuildsFolders().contains (getTargetLocationString()))
+        return name + " - " + getTargetLocationString();
+
+    return name;
+}
+
+File ProjectExporter::getTargetFolder() const
+{
+    return project.resolveFilename (getTargetLocationString());
+}
+
+RelativePath ProjectExporter::rebaseFromProjectFolderToBuildTarget (const RelativePath& path) const
+{
+    return path.rebased (project.getProjectFolder(), getTargetFolder(), RelativePath::buildTargetFolder);
+}
+
+bool ProjectExporter::shouldFileBeCompiledByDefault (const RelativePath& file) const
+{
+    return file.hasFileExtension (cOrCppFileExtensions)
+        || file.hasFileExtension (asmFileExtensions);
+}
+
+//==============================================================================
+void ProjectExporter::createPropertyEditors (PropertyListBuilder& props)
+{
+    if (! isCLion())
+    {
+        props.add (new TextPropertyComponent (targetLocationValue, "Target Project Folder", 2048, false),
+                   "The location of the folder in which the " + name + " project will be created. "
+                   "This path can be absolute, but it's much more sensible to make it relative to the jucer project directory.");
+
+        if (shouldBuildTargetType (ProjectType::Target::VST3PlugIn) && project.shouldBuildVST3())
+        {
+            props.add (new FilePathPropertyComponent (vst3PathValueWrapper.wrappedValue, "VST3 SDK Folder", true, getTargetOSForExporter() == TargetOS::getThisOS()),
+                       "If you're building a VST3 plug-in, you can use this field to override the global VST3 SDK path with a project-specific path. "
+                       "This can be an absolute path, or a path relative to the Projucer project file.");
+        }
+
+        if (shouldBuildTargetType (ProjectType::Target::AAXPlugIn) && project.shouldBuildAAX())
+        {
+            props.add (new FilePathPropertyComponent (aaxPathValueWrapper.wrappedValue, "AAX SDK Folder", true, getTargetOSForExporter() == TargetOS::getThisOS()),
+                       "If you're building an AAX plug-in, this must be the folder containing the AAX SDK. This can be an absolute path, or a path relative to the Projucer project file.");
+        }
+
+        if (shouldBuildTargetType (ProjectType::Target::RTASPlugIn) && project.shouldBuildRTAS())
+        {
+            props.add (new FilePathPropertyComponent (rtasPathValueWrapper.wrappedValue, "RTAS SDK Folder", true, getTargetOSForExporter() == TargetOS::getThisOS()),
+                       "If you're building an RTAS plug-in, this must be the folder containing the RTAS SDK. This can be an absolute path, or a path relative to the Projucer project file.");
+        }
+        if (project.shouldEnableARA())
+        {
+            props.add (new FilePathPropertyComponent (araPathValueWrapper.wrappedValue, "ARA SDK Folder", true, getTargetOSForExporter() == TargetOS::getThisOS()),
+                       "If you're building an ARA enabled plug-in, this must be the folder containing the ARA SDK. This can be an absolute path, or a path relative to the Projucer project file.");
+        }
+
+        props.add (new TextPropertyComponent (extraPPDefsValue, "Extra Preprocessor Definitions", 32768, true),
+                   "Extra preprocessor definitions. Use the form \"NAME1=value NAME2=value\", using whitespace, commas, "
+                   "or new-lines to separate the items - to include a space or comma in a definition, precede it with a backslash.");
+
+        props.add (new TextPropertyComponent (extraCompilerFlagsValue, "Extra Compiler Flags", 8192, true),
+                   "Extra command-line flags to be passed to the compiler. This string can contain references to preprocessor definitions in the "
+                   "form ${NAME_OF_DEFINITION}, which will be replaced with their values.");
+
+        props.add (new TextPropertyComponent (extraLinkerFlagsValue, "Extra Linker Flags", 8192, true),
+                   "Extra command-line flags to be passed to the linker. You might want to use this for adding additional libraries. "
+                   "This string can contain references to preprocessor definitions in the form ${NAME_OF_VALUE}, which will be replaced with their values.");
+
+        props.add (new TextPropertyComponent (externalLibrariesValue, "External Libraries to Link", 8192, true),
+                   "Additional libraries to link (one per line). You should not add any platform specific decoration to these names. "
+                   "This string can contain references to preprocessor definitions in the form ${NAME_OF_VALUE}, which will be replaced with their values.");
+
+        if (! isVisualStudio())
+            props.add (new ChoicePropertyComponent (gnuExtensionsValue, "GNU Compiler Extensions"),
+                       "Enabling this will use the GNU C++ language standard variant for compilation.");
+
+        createIconProperties (props);
+    }
+
+    createExporterProperties (props);
+
+    props.add (new TextPropertyComponent (userNotesValue, "Notes", 32768, true),
+               "Extra comments: This field is not used for code or project generation, it's just a space where you can express your thoughts.");
+}
+
+void ProjectExporter::createIconProperties (PropertyListBuilder& props)
+{
+    OwnedArray<Project::Item> images;
+    project.findAllImageItems (images);
+
+    StringArray choices;
+    Array<var> ids;
+
+    choices.add ("<None>");
+    ids.add (var());
+
+    for (int i = 0; i < images.size(); ++i)
+    {
+        choices.add (images.getUnchecked(i)->getName());
+        ids.add (images.getUnchecked(i)->getID());
+    }
+
+    props.add (new ChoicePropertyComponent (smallIconValue, "Icon (Small)", choices, ids),
+               "Sets an icon to use for the executable.");
+
+    props.add (new ChoicePropertyComponent (bigIconValue, "Icon (Large)", choices, ids),
+               "Sets an icon to use for the executable.");
+}
+
+//==============================================================================
+void ProjectExporter::addSettingsForProjectType (const ProjectType& type)
+{
+    addVSTPathsIfPluginOrHost();
+
+    if (type.isAudioPlugin())
+        addCommonAudioPluginSettings();
+
+    addPlatformSpecificSettingsForProjectType (type);
+}
+
+void ProjectExporter::addVSTPathsIfPluginOrHost()
+{
+    if (shouldBuildTargetType (ProjectType::Target::VST3PlugIn) || project.isVST3PluginHost()
+         || shouldBuildTargetType (ProjectType::Target::VSTPlugIn) || project.isVSTPluginHost())
+        addVST3FolderToPath();
+}
+
+void ProjectExporter::addCommonAudioPluginSettings()
+{
+    if (shouldBuildTargetType (ProjectType::Target::AAXPlugIn))
+        addAAXFoldersToPath();
+
+    if (project.shouldEnableARA())
+        addARAFoldersToPath();
+
+    // Note: RTAS paths are platform-dependent, impl -> addPlatformSpecificSettingsForProjectType
+ }
+
+RelativePath ProjectExporter::getInternalVST3SDKPath()
+{
+    return getModuleFolderRelativeToProject ("juce_audio_processors")
+                           .getChildFile ("format_types")
+                           .getChildFile ("VST3_SDK");
+}
+
+void ProjectExporter::addVST3FolderToPath()
+{
+    auto vst3Folder = getVST3PathString();
+
+    if (vst3Folder.isNotEmpty())
+        addToExtraSearchPaths (RelativePath (vst3Folder, RelativePath::projectFolder), 0);
+    else
+        addToExtraSearchPaths (getInternalVST3SDKPath(), 0);
+}
+
+void ProjectExporter::addAAXFoldersToPath()
+{
+    auto aaxFolder = getAAXPathString();
+
+    if (aaxFolder.isNotEmpty())
+    {
+        RelativePath aaxFolderPath (aaxFolder, RelativePath::projectFolder);
+
+        addToExtraSearchPaths (aaxFolderPath);
+        addToExtraSearchPaths (aaxFolderPath.getChildFile ("Interfaces"));
+        addToExtraSearchPaths (aaxFolderPath.getChildFile ("Interfaces").getChildFile ("ACF"));
+    }
+}
+
+void ProjectExporter::addARAFoldersToPath()
+{
+    auto araFolder = getARAPathString();
+
+    if (araFolder.isNotEmpty())
+        addToExtraSearchPaths (RelativePath (araFolder, RelativePath::projectFolder));
+}
+
+//==============================================================================
+StringPairArray ProjectExporter::getAllPreprocessorDefs (const BuildConfiguration& config, const ProjectType::Target::Type targetType) const
+{
+    auto defs = mergePreprocessorDefs (config.getAllPreprocessorDefs(),
+                                       parsePreprocessorDefs (getExporterPreprocessorDefsString()));
+    addDefaultPreprocessorDefs (defs);
+    addTargetSpecificPreprocessorDefs (defs, targetType);
+
+    return defs;
+}
+
+StringPairArray ProjectExporter::getAllPreprocessorDefs() const
+{
+    auto defs = mergePreprocessorDefs (project.getPreprocessorDefs(),
+                                       parsePreprocessorDefs (getExporterPreprocessorDefsString()));
+    addDefaultPreprocessorDefs (defs);
+    return defs;
+}
+
+void ProjectExporter::addTargetSpecificPreprocessorDefs (StringPairArray& defs, const ProjectType::Target::Type targetType) const
+{
+    std::pair<String, ProjectType::Target::Type> targetFlags[] = {
+        {"JucePlugin_Build_VST",        ProjectType::Target::VSTPlugIn},
+        {"JucePlugin_Build_VST3",       ProjectType::Target::VST3PlugIn},
+        {"JucePlugin_Build_AU",         ProjectType::Target::AudioUnitPlugIn},
+        {"JucePlugin_Build_AUv3",       ProjectType::Target::AudioUnitv3PlugIn},
+        {"JucePlugin_Build_RTAS",       ProjectType::Target::RTASPlugIn},
+        {"JucePlugin_Build_AAX",        ProjectType::Target::AAXPlugIn},
+        {"JucePlugin_Build_Standalone", ProjectType::Target::StandalonePlugIn},
+        {"JucePlugin_Build_Unity",      ProjectType::Target::UnityPlugIn}
+    };
+
+    if (targetType == ProjectType::Target::SharedCodeTarget)
+    {
+        for (auto& flag : targetFlags)
+            defs.set (flag.first, (shouldBuildTargetType (flag.second) ? "1" : "0"));
+
+        defs.set ("JUCE_SHARED_CODE", "1");
+    }
+    else if (targetType != ProjectType::Target::unspecified)
+    {
+        for (auto& flag : targetFlags)
+            defs.set (flag.first, (targetType == flag.second ? "1" : "0"));
+    }
+
+    if (project.shouldEnableARA())
+    {
+        defs.set("JucePlugin_Enable_ARA", "1");
+    }
+}
+
+void ProjectExporter::addDefaultPreprocessorDefs (StringPairArray& defs) const
+{
+    defs.set (getExporterIdentifierMacro(), "1");
+    defs.set ("JUCE_APP_VERSION", project.getVersionString());
+    defs.set ("JUCE_APP_VERSION_HEX", project.getVersionAsHex());
+}
+
+String ProjectExporter::replacePreprocessorTokens (const ProjectExporter::BuildConfiguration& config,
+                                                   const String& sourceString) const
+{
+    return replacePreprocessorDefs (getAllPreprocessorDefs (config, ProjectType::Target::unspecified), sourceString);
+}
+
+void ProjectExporter::copyMainGroupFromProject()
+{
+    jassert (itemGroups.size() == 0);
+    itemGroups.add (project.getMainGroup().createCopy());
+}
+
+Project::Item& ProjectExporter::getModulesGroup()
+{
+    if (modulesGroup == nullptr)
+    {
+        jassert (itemGroups.size() > 0); // must call copyMainGroupFromProject before this.
+        itemGroups.add (Project::Item::createGroup (project, "JUCE Modules", "__modulesgroup__", true));
+        modulesGroup = &(itemGroups.getReference (itemGroups.size() - 1));
+    }
+
+    return *modulesGroup;
+}
+
+void ProjectExporter::addProjectPathToBuildPathList (StringArray& pathList, const RelativePath& pathFromProjectFolder, int index) const
+{
+    auto localPath = RelativePath (rebaseFromProjectFolderToBuildTarget (pathFromProjectFolder));
+
+    auto path = isVisualStudio() ? localPath.toWindowsStyle() : localPath.toUnixStyle();
+
+    if (! pathList.contains (path))
+        pathList.insert (index, path);
+}
+
+void ProjectExporter::addToModuleLibPaths (const RelativePath& pathFromProjectFolder)
+{
+    addProjectPathToBuildPathList (moduleLibSearchPaths, pathFromProjectFolder);
+}
+
+void ProjectExporter::addToExtraSearchPaths (const RelativePath& pathFromProjectFolder, int index)
+{
+    addProjectPathToBuildPathList (extraSearchPaths, pathFromProjectFolder, index);
+}
+
+static var getStoredPathForModule (const String& id, const ProjectExporter& exp)
+{
+    return getAppSettings().getStoredPath (isJUCEModule (id) ? Ids::defaultJuceModulePath : Ids::defaultUserModulePath,
+                                           exp.getTargetOSForExporter()).get();
+}
+
+ValueWithDefault ProjectExporter::getPathForModuleValue (const String& moduleID)
+{
+    auto* um = getUndoManager();
+
+    auto paths = settings.getOrCreateChildWithName (Ids::MODULEPATHS, um);
+    auto m = paths.getChildWithProperty (Ids::ID, moduleID);
+
+    if (! m.isValid())
+    {
+        m = ValueTree (Ids::MODULEPATH);
+        m.setProperty (Ids::ID, moduleID, um);
+        paths.appendChild (m, um);
+    }
+
+    return { m, Ids::path, um, getStoredPathForModule (moduleID, *this) };
+}
+
+String ProjectExporter::getPathForModuleString (const String& moduleID) const
+{
+    auto exporterPath = settings.getChildWithName (Ids::MODULEPATHS)
+                                .getChildWithProperty (Ids::ID, moduleID) [Ids::path].toString();
+
+    if (exporterPath.isEmpty() || project.getEnabledModules().shouldUseGlobalPath (moduleID))
+        return getStoredPathForModule (moduleID, *this);
+
+    return exporterPath;
+}
+
+void ProjectExporter::removePathForModule (const String& moduleID)
+{
+    auto paths = settings.getChildWithName (Ids::MODULEPATHS);
+    auto m = paths.getChildWithProperty (Ids::ID, moduleID);
+
+    paths.removeChild (m, project.getUndoManagerFor (settings));
+}
+
+TargetOS::OS ProjectExporter::getTargetOSForExporter() const
+{
+    auto targetOS = TargetOS::unknown;
+
+    if      (isWindows())                 targetOS = TargetOS::windows;
+    else if (isOSX() || isiOS())          targetOS = TargetOS::osx;
+    else if (isLinux())                   targetOS = TargetOS::linux;
+    else if (isAndroid() || isCLion())    targetOS = TargetOS::getThisOS();
+
+    return targetOS;
+}
+
+RelativePath ProjectExporter::getModuleFolderRelativeToProject (const String& moduleID) const
+{
+    if (project.getEnabledModules().shouldCopyModuleFilesLocally (moduleID).getValue())
+        return RelativePath (project.getRelativePathForFile (project.getLocalModuleFolder (moduleID)),
+                             RelativePath::projectFolder);
+
+    auto path = getPathForModuleString (moduleID);
+
+    if (path.isEmpty())
+        return getLegacyModulePath (moduleID).getChildFile (moduleID);
+
+    return RelativePath (path, RelativePath::projectFolder).getChildFile (moduleID);
+}
+
+String ProjectExporter::getLegacyModulePath() const
+{
+    return getSettingString ("juceFolder");
+}
+
+RelativePath ProjectExporter::getLegacyModulePath (const String& moduleID) const
+{
+    if (project.getEnabledModules().state.getChildWithProperty (Ids::ID, moduleID) ["useLocalCopy"])
+        return RelativePath (project.getRelativePathForFile (project.getGeneratedCodeFolder()
+                                                                .getChildFile ("modules")
+                                                                .getChildFile (moduleID)), RelativePath::projectFolder);
+
+    auto oldJucePath = getLegacyModulePath();
+
+    if (oldJucePath.isEmpty())
+        return RelativePath();
+
+    RelativePath p (oldJucePath, RelativePath::projectFolder);
+    if (p.getFileName() != "modules")
+        p = p.getChildFile ("modules");
+
+    return p.getChildFile (moduleID);
+}
+
+void ProjectExporter::updateOldModulePaths()
+{
+    auto oldPath = getLegacyModulePath();
+
+    if (oldPath.isNotEmpty())
+    {
+        for (int i = project.getEnabledModules().getNumModules(); --i >= 0;)
+        {
+            auto modID = project.getEnabledModules().getModuleID (i);
+            getPathForModuleValue (modID) = getLegacyModulePath (modID).getParentDirectory().toUnixStyle();
+        }
+
+        settings.removeProperty ("juceFolder", nullptr);
+    }
+}
+
+static bool areCompatibleExporters (const ProjectExporter& p1, const ProjectExporter& p2)
+{
+    return (p1.isVisualStudio() && p2.isVisualStudio())
+        || (p1.isXcode() && p2.isXcode())
+        || (p1.isMakefile() && p2.isMakefile())
+        || (p1.isAndroidStudio() && p2.isAndroidStudio())
+        || (p1.isCodeBlocks() && p2.isCodeBlocks() && p1.isWindows() != p2.isLinux());
+}
+
+void ProjectExporter::createDefaultModulePaths()
+{
+    for (Project::ExporterIterator exporter (project); exporter.next();)
+    {
+        if (areCompatibleExporters (*this, *exporter))
+        {
+            for (int i = project.getEnabledModules().getNumModules(); --i >= 0;)
+            {
+                auto modID = project.getEnabledModules().getModuleID (i);
+                getPathForModuleValue (modID) = exporter->getPathForModuleValue (modID);
+            }
+
+            return;
+        }
+    }
+
+    for (Project::ExporterIterator exporter (project); exporter.next();)
+    {
+        if (exporter->canLaunchProject())
+        {
+            for (int i = project.getEnabledModules().getNumModules(); --i >= 0;)
+            {
+                auto modID = project.getEnabledModules().getModuleID (i);
+                getPathForModuleValue (modID) = exporter->getPathForModuleValue (modID);
+            }
+
+            return;
+        }
+    }
+
+    for (int i = project.getEnabledModules().getNumModules(); --i >= 0;)
+    {
+        auto modID = project.getEnabledModules().getModuleID (i);
+        getPathForModuleValue (modID) = "../../juce";
+    }
+}
+
+//==============================================================================
+ValueTree ProjectExporter::getConfigurations() const
+{
+    return settings.getChildWithName (Ids::CONFIGURATIONS);
+}
+
+int ProjectExporter::getNumConfigurations() const
+{
+    return getConfigurations().getNumChildren();
+}
+
+ProjectExporter::BuildConfiguration::Ptr ProjectExporter::getConfiguration (int index) const
+{
+    return createBuildConfig (getConfigurations().getChild (index));
+}
+
+bool ProjectExporter::hasConfigurationNamed (const String& nameToFind) const
+{
+    auto configs = getConfigurations();
+    for (int i = configs.getNumChildren(); --i >= 0;)
+        if (configs.getChild(i) [Ids::name].toString() == nameToFind)
+            return true;
+
+    return false;
+}
+
+String ProjectExporter::getUniqueConfigName (String nm) const
+{
+    auto nameRoot = nm;
+    while (CharacterFunctions::isDigit (nameRoot.getLastCharacter()))
+        nameRoot = nameRoot.dropLastCharacters (1);
+
+    nameRoot = nameRoot.trim();
+
+    int suffix = 2;
+    while (hasConfigurationNamed (name))
+        nm = nameRoot + " " + String (suffix++);
+
+    return nm;
+}
+
+void ProjectExporter::addNewConfigurationFromExisting (const BuildConfiguration& configToCopy)
+{
+    auto configs = getConfigurations();
+
+    if (! configs.isValid())
+    {
+        settings.addChild (ValueTree (Ids::CONFIGURATIONS), 0, project.getUndoManagerFor (settings));
+        configs = getConfigurations();
+    }
+
+    ValueTree newConfig (Ids::CONFIGURATION);
+    newConfig = configToCopy.config.createCopy();
+
+    newConfig.setProperty (Ids::name, configToCopy.getName(), nullptr);
+
+    configs.appendChild (newConfig, project.getUndoManagerFor (configs));
+}
+
+void ProjectExporter::addNewConfiguration (bool isDebugConfig)
+{
+    auto configs = getConfigurations();
+
+    if (! configs.isValid())
+    {
+        settings.addChild (ValueTree (Ids::CONFIGURATIONS), 0, project.getUndoManagerFor (settings));
+        configs = getConfigurations();
+    }
+
+    ValueTree newConfig (Ids::CONFIGURATION);
+    newConfig.setProperty (Ids::isDebug, isDebugConfig, project.getUndoManagerFor (settings));
+
+    configs.appendChild (newConfig, project.getUndoManagerFor (settings));
+}
+
+void ProjectExporter::BuildConfiguration::removeFromExporter()
+{
+    ValueTree configs (config.getParent());
+    configs.removeChild (config, project.getUndoManagerFor (configs));
+}
+
+void ProjectExporter::createDefaultConfigs()
+{
+    settings.getOrCreateChildWithName (Ids::CONFIGURATIONS, nullptr);
+
+    for (int i = 0; i < 2; ++i)
+    {
+        auto isDebug = i == 0;
+
+        addNewConfiguration (isDebug);
+        BuildConfiguration::Ptr config (getConfiguration (i));
+        config->getValue (Ids::name) = (isDebug ? "Debug" : "Release");
+    }
+}
+
+Drawable* ProjectExporter::getBigIcon() const
+{
+    return project.getMainGroup().findItemWithID (settings [Ids::bigIcon]).loadAsImageFile();
+}
+
+Drawable* ProjectExporter::getSmallIcon() const
+{
+    return project.getMainGroup().findItemWithID (settings [Ids::smallIcon]).loadAsImageFile();
+}
+
+Image ProjectExporter::getBestIconForSize (int size, bool returnNullIfNothingBigEnough) const
+{
+    Drawable* im = nullptr;
+
+    std::unique_ptr<Drawable> im1 (getSmallIcon());
+    std::unique_ptr<Drawable> im2 (getBigIcon());
+
+    if (im1 != nullptr && im2 != nullptr)
+    {
+        if (im1->getWidth() >= size && im2->getWidth() >= size)
+            im = im1->getWidth() < im2->getWidth() ? im1.get() : im2.get();
+        else if (im1->getWidth() >= size)
+            im = im1.get();
+        else if (im2->getWidth() >= size)
+            im = im2.get();
+    }
+    else
+    {
+        im = im1 != nullptr ? im1.get() : im2.get();
+    }
+
+    if (im == nullptr)
+        return {};
+
+    if (returnNullIfNothingBigEnough && im->getWidth() < size && im->getHeight() < size)
+        return {};
+
+    return rescaleImageForIcon (*im, size);
+}
+
+Image ProjectExporter::rescaleImageForIcon (Drawable& d, const int size)
+{
+    if (auto* drawableImage = dynamic_cast<DrawableImage*> (&d))
+    {
+        auto im = SoftwareImageType().convert (drawableImage->getImage());
+
+        if (im.getWidth() == size && im.getHeight() == size)
+            return im;
+
+        // (scale it down in stages for better resampling)
+        while (im.getWidth() > 2 * size && im.getHeight() > 2 * size)
+            im = im.rescaled (im.getWidth() / 2,
+                              im.getHeight() / 2);
+
+        Image newIm (Image::ARGB, size, size, true, SoftwareImageType());
+        Graphics g (newIm);
+        g.drawImageWithin (im, 0, 0, size, size,
+                           RectanglePlacement::centred | RectanglePlacement::onlyReduceInSize, false);
+        return newIm;
+    }
+
+    Image im (Image::ARGB, size, size, true, SoftwareImageType());
+    Graphics g (im);
+    d.drawWithin (g, im.getBounds().toFloat(), RectanglePlacement::centred, 1.0f);
+    return im;
+}
+
+
+//==============================================================================
+ProjectExporter::ConfigIterator::ConfigIterator (ProjectExporter& e)
+    : index (-1), exporter (e)
+{
+}
+
+bool ProjectExporter::ConfigIterator::next()
+{
+    if (++index >= exporter.getNumConfigurations())
+        return false;
+
+    config = exporter.getConfiguration (index);
+    return true;
+}
+
+ProjectExporter::ConstConfigIterator::ConstConfigIterator (const ProjectExporter& exporter_)
+    : index (-1), exporter (exporter_)
+{
+}
+
+bool ProjectExporter::ConstConfigIterator::next()
+{
+    if (++index >= exporter.getNumConfigurations())
+        return false;
+
+    config = exporter.getConfiguration (index);
+    return true;
+}
+
+//==============================================================================
+ProjectExporter::BuildConfiguration::BuildConfiguration (Project& p, const ValueTree& configNode, const ProjectExporter& e)
+   : config (configNode), project (p), exporter (e),
+     isDebugValue              (config, Ids::isDebug,              getUndoManager(), getValue (Ids::isDebug)),
+     configNameValue           (config, Ids::name,                 getUndoManager(), "Build Configuration"),
+     targetNameValue           (config, Ids::targetName,           getUndoManager(), project.getProjectFilenameRootString()),
+     targetBinaryPathValue     (config, Ids::binaryPath,           getUndoManager()),
+     optimisationLevelValue    (config, Ids::optimisation,         getUndoManager()),
+     linkTimeOptimisationValue (config, Ids::linkTimeOptimisation, getUndoManager(), ! isDebug()),
+     ppDefinesValue            (config, Ids::defines,              getUndoManager()),
+     headerSearchPathValue     (config, Ids::headerPath,           getUndoManager()),
+     librarySearchPathValue    (config, Ids::libraryPath,          getUndoManager()),
+     userNotesValue            (config, Ids::userNotes,            getUndoManager())
+{
+}
+
+ProjectExporter::BuildConfiguration::~BuildConfiguration()
+{
+}
+
+String ProjectExporter::BuildConfiguration::getGCCOptimisationFlag() const
+{
+    switch (getOptimisationLevelInt())
+    {
+        case gccO0:     return "0";
+        case gccO1:     return "1";
+        case gccO2:     return "2";
+        case gccO3:     return "3";
+        case gccOs:     return "s";
+        case gccOfast:  return "fast";
+        default:        break;
+    }
+
+    return "0";
+}
+
+void ProjectExporter::BuildConfiguration::addGCCOptimisationProperty (PropertyListBuilder& props)
+{
+    props.add (new ChoicePropertyComponent (optimisationLevelValue, "Optimisation",
+                                            { "-O0 (no optimisation)", "-Os (minimise code size)", "-O1 (fast)", "-O2 (faster)",
+                                              "-O3 (fastest with safe optimisations)", "-Ofast (uses aggressive optimisations)" },
+                                            { gccO0, gccOs, gccO1, gccO2, gccO3, gccOfast }),
+               "The optimisation level for this configuration");
+}
+
+void ProjectExporter::BuildConfiguration::createPropertyEditors (PropertyListBuilder& props)
+{
+    if (exporter.supportsUserDefinedConfigurations())
+        props.add (new TextPropertyComponent (configNameValue, "Name", 96, false),
+                   "The name of this configuration.");
+
+    props.add (new ChoicePropertyComponent (isDebugValue, "Debug Mode"),
+               "If enabled, this means that the configuration should be built with debug symbols.");
+
+    props.add (new TextPropertyComponent (targetNameValue, "Binary Name", 256, false),
+               "The filename to use for the destination binary executable file. If you don't add a suffix to this name, "
+               "a suitable platform-specific suffix will be added automatically.");
+
+    props.add (new TextPropertyComponent (targetBinaryPathValue, "Binary Location", 1024, false),
+               "The folder in which the finished binary should be placed. Leave this blank to cause the binary to be placed "
+               "in its default location in the build folder.");
+
+    props.addSearchPathProperty (headerSearchPathValue, "Header Search Paths", "Extra header search paths.");
+    props.addSearchPathProperty (librarySearchPathValue, "Extra Library Search Paths", "Extra library search paths.");
+
+    props.add (new TextPropertyComponent (ppDefinesValue, "Preprocessor Definitions", 32768, true),
+               "Extra preprocessor definitions. Use the form \"NAME1=value NAME2=value\", using whitespace, commas, or "
+               "new-lines to separate the items - to include a space or comma in a definition, precede it with a backslash.");
+
+    props.add (new ChoicePropertyComponent (linkTimeOptimisationValue, "Link-Time Optimisation"),
+               "Enable this to perform link-time code optimisation. This is recommended for release builds.");
+
+    createConfigProperties (props);
+
+    props.add (new TextPropertyComponent (userNotesValue, "Notes", 32768, true),
+               "Extra comments: This field is not used for code or project generation, it's just a space where you can express your thoughts.");
+}
+
+StringPairArray ProjectExporter::BuildConfiguration::getAllPreprocessorDefs() const
+{
+    return mergePreprocessorDefs (project.getPreprocessorDefs(),
+                                  parsePreprocessorDefs (getBuildConfigPreprocessorDefsString()));
+}
+
+StringPairArray ProjectExporter::BuildConfiguration::getUniquePreprocessorDefs() const
+{
+    auto perConfigurationDefs = parsePreprocessorDefs (getBuildConfigPreprocessorDefsString());
+    auto globalDefs = project.getPreprocessorDefs();
+
+    for (int i = 0; i < globalDefs.size(); ++i)
+    {
+        auto globalKey = globalDefs.getAllKeys()[i];
+
+        int idx = perConfigurationDefs.getAllKeys().indexOf (globalKey);
+        if (idx >= 0)
+        {
+            auto globalValue = globalDefs.getAllValues()[i];
+
+            if (globalValue == perConfigurationDefs.getAllValues()[idx])
+                perConfigurationDefs.remove (idx);
+        }
+    }
+
+    return perConfigurationDefs;
+}
+
+StringArray ProjectExporter::BuildConfiguration::getHeaderSearchPaths() const
+{
+    return getSearchPathsFromString (getHeaderSearchPathString() + ';' + project.getHeaderSearchPathsString());
+}
+
+StringArray ProjectExporter::BuildConfiguration::getLibrarySearchPaths() const
+{
+    auto separator = exporter.isVisualStudio() ? "\\" : "/";
+    auto s = getSearchPathsFromString (getLibrarySearchPathString());
+
+    for (auto path : exporter.moduleLibSearchPaths)
+        s.add (path + separator + getModuleLibraryArchName());
+
+    return s;
+}
+
+String ProjectExporter::getExternalLibraryFlags (const BuildConfiguration& config) const
+{
+    auto libraries = StringArray::fromTokens (getExternalLibrariesString(), ";\n", "\"'");
+    libraries.removeEmptyStrings (true);
+
+    if (libraries.size() != 0)
+        return replacePreprocessorTokens (config, "-l" + libraries.joinIntoString (" -l")).trim();
+
+    return {};
+}