--- conflicted
+++ resolved
@@ -1,52 +1,48 @@
-/*
-  ==============================================================================
-
-    This file contains the basic framework code for a JUCE plugin editor.
-
-  ==============================================================================
-*/
-
-%%editor_cpp_headers%%
-
-//==============================================================================
-%%editor_class_name%%::%%editor_class_name%% (%%filter_class_name%%& p)
-<<<<<<< HEAD
-    : AudioProcessorEditor (&p), processor (p)
-#if JucePlugin_Enable_ARA
-    , AudioProcessorEditorARAExtension (&p)
-#endif
-=======
-    : AudioProcessorEditor (&p), audioProcessor (p)
->>>>>>> a30f7357
-{
-    // Make sure that before the constructor has finished, you've set the
-    // editor's size to whatever you need it to be.
-    setSize (400, 300);
-
-#if JucePlugin_Enable_ARA
-    // for proper view embedding, ARA plug-ins must be resizable
-    setResizeLimits (getWidth(), getHeight(), 32768, 32768);
-    setResizable (true, false);
-#endif
-}
-
-%%editor_class_name%%::~%%editor_class_name%%()
-{
-}
-
-//==============================================================================
-void %%editor_class_name%%::paint (juce::Graphics& g)
-{
-    // (Our component is opaque, so we must completely fill the background with a solid colour)
-    g.fillAll (getLookAndFeel().findColour (juce::ResizableWindow::backgroundColourId));
-
-    g.setColour (juce::Colours::white);
-    g.setFont (15.0f);
-    g.drawFittedText ("Hello World!", getLocalBounds(), juce::Justification::centred, 1);
-}
-
-void %%editor_class_name%%::resized()
-{
-    // This is generally where you'll want to lay out the positions of any
-    // subcomponents in your editor..
-}
+/*
+  ==============================================================================
+
+    This file contains the basic framework code for a JUCE plugin editor.
+
+  ==============================================================================
+*/
+
+%%editor_cpp_headers%%
+
+//==============================================================================
+%%editor_class_name%%::%%editor_class_name%% (%%filter_class_name%%& p)
+    : AudioProcessorEditor (&p), audioProcessor (p)
+#if JucePlugin_Enable_ARA
+    , juce::AudioProcessorEditorARAExtension (&p)
+#endif
+{
+    // Make sure that before the constructor has finished, you've set the
+    // editor's size to whatever you need it to be.
+    setSize (400, 300);
+
+#if JucePlugin_Enable_ARA
+    // for proper view embedding, ARA plug-ins must be resizable
+    setResizeLimits (getWidth(), getHeight(), 32768, 32768);
+    setResizable (true, false);
+#endif
+}
+
+%%editor_class_name%%::~%%editor_class_name%%()
+{
+}
+
+//==============================================================================
+void %%editor_class_name%%::paint (juce::Graphics& g)
+{
+    // (Our component is opaque, so we must completely fill the background with a solid colour)
+    g.fillAll (getLookAndFeel().findColour (juce::ResizableWindow::backgroundColourId));
+
+    g.setColour (juce::Colours::white);
+    g.setFont (15.0f);
+    g.drawFittedText ("Hello World!", getLocalBounds(), juce::Justification::centred, 1);
+}
+
+void %%editor_class_name%%::resized()
+{
+    // This is generally where you'll want to lay out the positions of any
+    // subcomponents in your editor..
+}