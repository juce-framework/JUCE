--- conflicted
+++ resolved
@@ -1,195 +1,187 @@
-/*
-  ==============================================================================
-
-    This file was auto-generated!
-
-    It contains the basic framework code for a JUCE plugin processor.
-
-  ==============================================================================
-*/
-
-FILTERHEADERS
-
-
-//==============================================================================
-FILTERCLASSNAME::FILTERCLASSNAME()
-#ifndef JucePlugin_PreferredChannelConfigurations
-     : AudioProcessor (BusesProperties()
-                     #if ! JucePlugin_IsMidiEffect
-                      #if ! JucePlugin_IsSynth
-                       .withInput  ("Input",  AudioChannelSet::stereo(), true)
-                      #endif
-                       .withOutput ("Output", AudioChannelSet::stereo(), true)
-                     #endif
-                       )
-#endif
-{
-}
-
-FILTERCLASSNAME::~FILTERCLASSNAME()
-{
-}
-
-//==============================================================================
-const String FILTERCLASSNAME::getName() const
-{
-    return JucePlugin_Name;
-}
-
-bool FILTERCLASSNAME::acceptsMidi() const
-{
-   #if JucePlugin_WantsMidiInput
-    return true;
-   #else
-    return false;
-   #endif
-}
-
-bool FILTERCLASSNAME::producesMidi() const
-{
-   #if JucePlugin_ProducesMidiOutput
-    return true;
-   #else
-    return false;
-   #endif
-}
-
-bool FILTERCLASSNAME::isMidiEffect() const
-{
-   #if JucePlugin_IsMidiEffect
-    return true;
-   #else
-    return false;
-   #endif
-}
-
-double FILTERCLASSNAME::getTailLengthSeconds() const
-{
-    return 0.0;
-}
-
-int FILTERCLASSNAME::getNumPrograms()
-{
-    return 1;   // NB: some hosts don't cope very well if you tell them there are 0 programs,
-                // so this should be at least 1, even if you're not really implementing programs.
-}
-
-int FILTERCLASSNAME::getCurrentProgram()
-{
-    return 0;
-}
-
-void FILTERCLASSNAME::setCurrentProgram (int index)
-{
-}
-
-const String FILTERCLASSNAME::getProgramName (int index)
-{
-    return {};
-}
-
-void FILTERCLASSNAME::changeProgramName (int index, const String& newName)
-{
-}
-
-//==============================================================================
-void FILTERCLASSNAME::prepareToPlay (double sampleRate, int samplesPerBlock)
-{
-    // Use this method as the place to do any pre-playback
-    // initialisation that you need..
-}
-
-void FILTERCLASSNAME::releaseResources()
-{
-    // When playback stops, you can use this as an opportunity to free up any
-    // spare memory, etc.
-}
-
-#ifndef JucePlugin_PreferredChannelConfigurations
-bool FILTERCLASSNAME::isBusesLayoutSupported (const BusesLayout& layouts) const
-{
-  #if JucePlugin_IsMidiEffect
-    ignoreUnused (layouts);
-    return true;
-  #else
-    // This is the place where you check if the layout is supported.
-    // In this template code we only support mono or stereo.
-    if (layouts.getMainOutputChannelSet() != AudioChannelSet::mono()
-     && layouts.getMainOutputChannelSet() != AudioChannelSet::stereo())
-        return false;
-
-    // This checks if the input layout matches the output layout
-   #if ! JucePlugin_IsSynth
-    if (layouts.getMainOutputChannelSet() != layouts.getMainInputChannelSet())
-        return false;
-   #endif
-
-    return true;
-  #endif
-}
-#endif
-
-void FILTERCLASSNAME::processBlock (AudioSampleBuffer& buffer, MidiBuffer& midiMessages)
-{
-<<<<<<< HEAD
-    // Disable denormal numbers support for the duration of processBlock.
-    // You probably do not want to remove this.
-    // See: https://en.wikipedia.org/wiki/Denormal_number
-    FloatVectorOperations::ScopedNoDenormals noDenormals;
-
-=======
-    ScopedNoDenormals noDenormals;
->>>>>>> f08aa821
-    const int totalNumInputChannels  = getTotalNumInputChannels();
-    const int totalNumOutputChannels = getTotalNumOutputChannels();
-
-    // In case we have more outputs than inputs, this code clears any output
-    // channels that didn't contain input data, (because these aren't
-    // guaranteed to be empty - they may contain garbage).
-    // This is here to avoid people getting screaming feedback
-    // when they first compile a plugin, but obviously you don't need to keep
-    // this code if your algorithm always overwrites all the output channels.
-    for (int i = totalNumInputChannels; i < totalNumOutputChannels; ++i)
-        buffer.clear (i, 0, buffer.getNumSamples());
-
-    // This is the place where you'd normally do the guts of your plugin's
-    // audio processing...
-    for (int channel = 0; channel < totalNumInputChannels; ++channel)
-    {
-        float* channelData = buffer.getWritePointer (channel);
-
-        // ..do something to the data...
-    }
-}
-
-//==============================================================================
-bool FILTERCLASSNAME::hasEditor() const
-{
-    return true; // (change this to false if you choose to not supply an editor)
-}
-
-AudioProcessorEditor* FILTERCLASSNAME::createEditor()
-{
-    return new EDITORCLASSNAME (*this);
-}
-
-//==============================================================================
-void FILTERCLASSNAME::getStateInformation (MemoryBlock& destData)
-{
-    // You should use this method to store your parameters in the memory block.
-    // You could do that either as raw data, or use the XML or ValueTree classes
-    // as intermediaries to make it easy to save and load complex data.
-}
-
-void FILTERCLASSNAME::setStateInformation (const void* data, int sizeInBytes)
-{
-    // You should use this method to restore your parameters from this memory block,
-    // whose contents will have been created by the getStateInformation() call.
-}
-
-//==============================================================================
-// This creates new instances of the plugin..
-AudioProcessor* JUCE_CALLTYPE createPluginFilter()
-{
-    return new FILTERCLASSNAME();
-}
+/*
+  ==============================================================================
+
+    This file was auto-generated!
+
+    It contains the basic framework code for a JUCE plugin processor.
+
+  ==============================================================================
+*/
+
+FILTERHEADERS
+
+
+//==============================================================================
+FILTERCLASSNAME::FILTERCLASSNAME()
+#ifndef JucePlugin_PreferredChannelConfigurations
+     : AudioProcessor (BusesProperties()
+                     #if ! JucePlugin_IsMidiEffect
+                      #if ! JucePlugin_IsSynth
+                       .withInput  ("Input",  AudioChannelSet::stereo(), true)
+                      #endif
+                       .withOutput ("Output", AudioChannelSet::stereo(), true)
+                     #endif
+                       )
+#endif
+{
+}
+
+FILTERCLASSNAME::~FILTERCLASSNAME()
+{
+}
+
+//==============================================================================
+const String FILTERCLASSNAME::getName() const
+{
+    return JucePlugin_Name;
+}
+
+bool FILTERCLASSNAME::acceptsMidi() const
+{
+   #if JucePlugin_WantsMidiInput
+    return true;
+   #else
+    return false;
+   #endif
+}
+
+bool FILTERCLASSNAME::producesMidi() const
+{
+   #if JucePlugin_ProducesMidiOutput
+    return true;
+   #else
+    return false;
+   #endif
+}
+
+bool FILTERCLASSNAME::isMidiEffect() const
+{
+   #if JucePlugin_IsMidiEffect
+    return true;
+   #else
+    return false;
+   #endif
+}
+
+double FILTERCLASSNAME::getTailLengthSeconds() const
+{
+    return 0.0;
+}
+
+int FILTERCLASSNAME::getNumPrograms()
+{
+    return 1;   // NB: some hosts don't cope very well if you tell them there are 0 programs,
+                // so this should be at least 1, even if you're not really implementing programs.
+}
+
+int FILTERCLASSNAME::getCurrentProgram()
+{
+    return 0;
+}
+
+void FILTERCLASSNAME::setCurrentProgram (int index)
+{
+}
+
+const String FILTERCLASSNAME::getProgramName (int index)
+{
+    return {};
+}
+
+void FILTERCLASSNAME::changeProgramName (int index, const String& newName)
+{
+}
+
+//==============================================================================
+void FILTERCLASSNAME::prepareToPlay (double sampleRate, int samplesPerBlock)
+{
+    // Use this method as the place to do any pre-playback
+    // initialisation that you need..
+}
+
+void FILTERCLASSNAME::releaseResources()
+{
+    // When playback stops, you can use this as an opportunity to free up any
+    // spare memory, etc.
+}
+
+#ifndef JucePlugin_PreferredChannelConfigurations
+bool FILTERCLASSNAME::isBusesLayoutSupported (const BusesLayout& layouts) const
+{
+  #if JucePlugin_IsMidiEffect
+    ignoreUnused (layouts);
+    return true;
+  #else
+    // This is the place where you check if the layout is supported.
+    // In this template code we only support mono or stereo.
+    if (layouts.getMainOutputChannelSet() != AudioChannelSet::mono()
+     && layouts.getMainOutputChannelSet() != AudioChannelSet::stereo())
+        return false;
+
+    // This checks if the input layout matches the output layout
+   #if ! JucePlugin_IsSynth
+    if (layouts.getMainOutputChannelSet() != layouts.getMainInputChannelSet())
+        return false;
+   #endif
+
+    return true;
+  #endif
+}
+#endif
+
+void FILTERCLASSNAME::processBlock (AudioSampleBuffer& buffer, MidiBuffer& midiMessages)
+{
+    ScopedNoDenormals noDenormals;
+    const int totalNumInputChannels  = getTotalNumInputChannels();
+    const int totalNumOutputChannels = getTotalNumOutputChannels();
+
+    // In case we have more outputs than inputs, this code clears any output
+    // channels that didn't contain input data, (because these aren't
+    // guaranteed to be empty - they may contain garbage).
+    // This is here to avoid people getting screaming feedback
+    // when they first compile a plugin, but obviously you don't need to keep
+    // this code if your algorithm always overwrites all the output channels.
+    for (int i = totalNumInputChannels; i < totalNumOutputChannels; ++i)
+        buffer.clear (i, 0, buffer.getNumSamples());
+
+    // This is the place where you'd normally do the guts of your plugin's
+    // audio processing...
+    for (int channel = 0; channel < totalNumInputChannels; ++channel)
+    {
+        float* channelData = buffer.getWritePointer (channel);
+
+        // ..do something to the data...
+    }
+}
+
+//==============================================================================
+bool FILTERCLASSNAME::hasEditor() const
+{
+    return true; // (change this to false if you choose to not supply an editor)
+}
+
+AudioProcessorEditor* FILTERCLASSNAME::createEditor()
+{
+    return new EDITORCLASSNAME (*this);
+}
+
+//==============================================================================
+void FILTERCLASSNAME::getStateInformation (MemoryBlock& destData)
+{
+    // You should use this method to store your parameters in the memory block.
+    // You could do that either as raw data, or use the XML or ValueTree classes
+    // as intermediaries to make it easy to save and load complex data.
+}
+
+void FILTERCLASSNAME::setStateInformation (const void* data, int sizeInBytes)
+{
+    // You should use this method to restore your parameters from this memory block,
+    // whose contents will have been created by the getStateInformation() call.
+}
+
+//==============================================================================
+// This creates new instances of the plugin..
+AudioProcessor* JUCE_CALLTYPE createPluginFilter()
+{
+    return new FILTERCLASSNAME();
+}