/*
  ==============================================================================

   This file is part of the JUCE library.
   Copyright (c) 2017 - ROLI Ltd.

   JUCE is an open source library subject to commercial or open-source
   licensing.

   By using JUCE, you agree to the terms of both the JUCE 5 End-User License
   Agreement and JUCE 5 Privacy Policy (both updated and effective as of the
   27th April 2017).

   End User License Agreement: www.juce.com/juce-5-licence
   Privacy Policy: www.juce.com/juce-5-privacy-policy

   Or: You may also use this code under the terms of the GPL v3 (see
   www.gnu.org/licenses).

   JUCE IS PROVIDED "AS IS" WITHOUT ANY WARRANTY, AND ALL WARRANTIES, WHETHER
   EXPRESSED OR IMPLIED, INCLUDING MERCHANTABILITY AND FITNESS FOR PURPOSE, ARE
   DISCLAIMED.

  ==============================================================================
*/

#pragma once


//==============================================================================
struct AudioPluginAppWizard   : public NewProjectWizard
{
    AudioPluginAppWizard()  {}

    virtual String getName() const override         { return TRANS("Audio Plug-In"); }
    virtual String getDescription() const override  { return TRANS("Creates a VST/AU/RTAS/AAX audio plug-in. This template features a single window GUI and Audio/MIDI IO functions."); }
    const char* getIcon() const override    { return BinaryData::wizard_AudioPlugin_svg; }

    StringArray getDefaultModules() override
    {
        StringArray s (NewProjectWizard::getDefaultModules());
        s.add ("juce_audio_plugin_client");
        s.add ("juce_audio_utils");

        return s;
    }

    virtual bool shouldAddARAFiles() const { return false; }

    virtual String getProjectTypeName() const { return ProjectType_AudioPlugin::getTypeName(); }

    bool initialiseProject (Project& project) override
    {
        createSourceFolder();

        String filterClassName = CodeHelpers::makeValidIdentifier (appTitle, true, true, false) + "AudioProcessor";
        filterClassName = filterClassName.substring (0, 1).toUpperCase() + filterClassName.substring (1);
        String editorClassName = filterClassName + "Editor";

        File filterCppFile = getSourceFilesFolder().getChildFile ("PluginProcessor.cpp");
        File filterHFile   = filterCppFile.withFileExtension (".h");
        File editorCppFile = getSourceFilesFolder().getChildFile ("PluginEditor.cpp");
        File editorHFile   = editorCppFile.withFileExtension (".h");

        project.setProjectType (getProjectTypeName());

        setExecutableNameForAllTargets (project, File::createLegalFileName (appTitle));

        String appHeaders (CodeHelpers::createIncludeStatement (project.getAppIncludeFile(), filterCppFile));

        String filterCpp = project.getFileTemplate ("jucer_AudioPluginFilterTemplate_cpp")
                            .replace ("%%filter_headers%%", CodeHelpers::createIncludeStatement (filterHFile, filterCppFile)
                                                            + newLine + CodeHelpers::createIncludeStatement (editorHFile, filterCppFile), false)
                            .replace ("%%filter_class_name%%", filterClassName, false)
                            .replace ("%%editor_class_name%%", editorClassName, false);

        String filterH = project.getFileTemplate ("jucer_AudioPluginFilterTemplate_h")
                            .replace ("%%app_headers%%", appHeaders, false)
                            .replace ("%%filter_class_name%%", filterClassName, false);

        String editorCpp = project.getFileTemplate ("jucer_AudioPluginEditorTemplate_cpp")
                            .replace ("%%editor_cpp_headers%%", CodeHelpers::createIncludeStatement (filterHFile, filterCppFile)
                                                               + newLine + CodeHelpers::createIncludeStatement (editorHFile, filterCppFile), false)
                            .replace ("%%filter_class_name%%", filterClassName, false)
                            .replace ("%%editor_class_name%%", editorClassName, false);

        String editorH = project.getFileTemplate ("jucer_AudioPluginEditorTemplate_h")
                            .replace ("%%editor_headers%%", appHeaders + newLine + CodeHelpers::createIncludeStatement (filterHFile, filterCppFile), false)
                            .replace ("%%filter_class_name%%", filterClassName, false)
                            .replace ("%%editor_class_name%%", editorClassName, false);

        if (! FileHelpers::overwriteFileWithNewDataIfDifferent (filterCppFile, filterCpp))
            failedFiles.add (filterCppFile.getFullPathName());

        if (! FileHelpers::overwriteFileWithNewDataIfDifferent (filterHFile, filterH))
            failedFiles.add (filterHFile.getFullPathName());

        if (! FileHelpers::overwriteFileWithNewDataIfDifferent (editorCppFile, editorCpp))
            failedFiles.add (editorCppFile.getFullPathName());

        if (! FileHelpers::overwriteFileWithNewDataIfDifferent (editorHFile, editorH))
            failedFiles.add (editorHFile.getFullPathName());

        Project::Item sourceGroup (createSourceGroup (project));

        sourceGroup.addFileAtIndex (filterCppFile, -1, true);
        sourceGroup.addFileAtIndex (filterHFile,   -1, false);
        sourceGroup.addFileAtIndex (editorCppFile, -1, true);
        sourceGroup.addFileAtIndex (editorHFile,   -1, false);

<<<<<<< HEAD
        if (shouldAddARAFiles())
        {
            String documentControllerClassName = CodeHelpers::makeValidIdentifier (appTitle, true, true, false) + "DocumentController";
            documentControllerClassName = documentControllerClassName.substring (0, 1).toUpperCase() + documentControllerClassName.substring (1);

            File documentControllerCppFile = getSourceFilesFolder().getChildFile ("PluginARADocumentController.cpp");
            File documentControllerHFile = documentControllerCppFile.withFileExtension(".h");

            String ARADocControllerCpp = project.getFileTemplate ("jucer_AudioPluginARADocumentControllerTemplate_cpp")
                .replace ("%%aradocumentcontroller_headers%%", CodeHelpers::createIncludeStatement (documentControllerHFile, documentControllerCppFile), false)
                .replace ("%%aradocumentcontroller_class_name%%", documentControllerClassName, false);

            String ARADocControllerH = project.getFileTemplate ("jucer_AudioPluginARADocumentControllerTemplate_h")
                .replace ("%%app_headers%%", appHeaders, false)
                .replace ("%%aradocumentcontroller_class_name%%", documentControllerClassName, false);

            if (!FileHelpers::overwriteFileWithNewDataIfDifferent (documentControllerCppFile, ARADocControllerCpp))
                failedFiles.add (documentControllerCppFile.getFullPathName());

            if (!FileHelpers::overwriteFileWithNewDataIfDifferent (documentControllerHFile, ARADocControllerH))
                failedFiles.add (documentControllerHFile.getFullPathName());

            sourceGroup.addFileAtIndex (documentControllerCppFile, -1, true);
            sourceGroup.addFileAtIndex (documentControllerHFile, -1, false);
        }
=======
        project.getConfigFlag ("JUCE_VST3_CAN_REPLACE_VST2") = 0;
>>>>>>> 2666842f

        return true;
    }

    JUCE_DECLARE_NON_COPYABLE_WITH_LEAK_DETECTOR (AudioPluginAppWizard)
};

// ARA subclass of AudioPluginAppWizard
struct ARAAudioPluginAppWizard : public AudioPluginAppWizard
{
    String getName() const override { return TRANS("ARA Audio Plug-In"); }
    String getDescription() const override { return TRANS("Creates a VST/AU ARA plug-in. "); }

    bool shouldAddARAFiles() const override { return true; }
    virtual String getProjectTypeName() const override { return ProjectType_ARAAudioPlugin::getTypeName(); }
};<|MERGE_RESOLUTION|>--- conflicted
+++ resolved
@@ -1,155 +1,153 @@
-/*
-  ==============================================================================
-
-   This file is part of the JUCE library.
-   Copyright (c) 2017 - ROLI Ltd.
-
-   JUCE is an open source library subject to commercial or open-source
-   licensing.
-
-   By using JUCE, you agree to the terms of both the JUCE 5 End-User License
-   Agreement and JUCE 5 Privacy Policy (both updated and effective as of the
-   27th April 2017).
-
-   End User License Agreement: www.juce.com/juce-5-licence
-   Privacy Policy: www.juce.com/juce-5-privacy-policy
-
-   Or: You may also use this code under the terms of the GPL v3 (see
-   www.gnu.org/licenses).
-
-   JUCE IS PROVIDED "AS IS" WITHOUT ANY WARRANTY, AND ALL WARRANTIES, WHETHER
-   EXPRESSED OR IMPLIED, INCLUDING MERCHANTABILITY AND FITNESS FOR PURPOSE, ARE
-   DISCLAIMED.
-
-  ==============================================================================
-*/
-
-#pragma once
-
-
-//==============================================================================
-struct AudioPluginAppWizard   : public NewProjectWizard
-{
-    AudioPluginAppWizard()  {}
-
-    virtual String getName() const override         { return TRANS("Audio Plug-In"); }
-    virtual String getDescription() const override  { return TRANS("Creates a VST/AU/RTAS/AAX audio plug-in. This template features a single window GUI and Audio/MIDI IO functions."); }
-    const char* getIcon() const override    { return BinaryData::wizard_AudioPlugin_svg; }
-
-    StringArray getDefaultModules() override
-    {
-        StringArray s (NewProjectWizard::getDefaultModules());
-        s.add ("juce_audio_plugin_client");
-        s.add ("juce_audio_utils");
-
-        return s;
-    }
-
-    virtual bool shouldAddARAFiles() const { return false; }
-
-    virtual String getProjectTypeName() const { return ProjectType_AudioPlugin::getTypeName(); }
-
-    bool initialiseProject (Project& project) override
-    {
-        createSourceFolder();
-
-        String filterClassName = CodeHelpers::makeValidIdentifier (appTitle, true, true, false) + "AudioProcessor";
-        filterClassName = filterClassName.substring (0, 1).toUpperCase() + filterClassName.substring (1);
-        String editorClassName = filterClassName + "Editor";
-
-        File filterCppFile = getSourceFilesFolder().getChildFile ("PluginProcessor.cpp");
-        File filterHFile   = filterCppFile.withFileExtension (".h");
-        File editorCppFile = getSourceFilesFolder().getChildFile ("PluginEditor.cpp");
-        File editorHFile   = editorCppFile.withFileExtension (".h");
-
-        project.setProjectType (getProjectTypeName());
-
-        setExecutableNameForAllTargets (project, File::createLegalFileName (appTitle));
-
-        String appHeaders (CodeHelpers::createIncludeStatement (project.getAppIncludeFile(), filterCppFile));
-
-        String filterCpp = project.getFileTemplate ("jucer_AudioPluginFilterTemplate_cpp")
-                            .replace ("%%filter_headers%%", CodeHelpers::createIncludeStatement (filterHFile, filterCppFile)
-                                                            + newLine + CodeHelpers::createIncludeStatement (editorHFile, filterCppFile), false)
-                            .replace ("%%filter_class_name%%", filterClassName, false)
-                            .replace ("%%editor_class_name%%", editorClassName, false);
-
-        String filterH = project.getFileTemplate ("jucer_AudioPluginFilterTemplate_h")
-                            .replace ("%%app_headers%%", appHeaders, false)
-                            .replace ("%%filter_class_name%%", filterClassName, false);
-
-        String editorCpp = project.getFileTemplate ("jucer_AudioPluginEditorTemplate_cpp")
-                            .replace ("%%editor_cpp_headers%%", CodeHelpers::createIncludeStatement (filterHFile, filterCppFile)
-                                                               + newLine + CodeHelpers::createIncludeStatement (editorHFile, filterCppFile), false)
-                            .replace ("%%filter_class_name%%", filterClassName, false)
-                            .replace ("%%editor_class_name%%", editorClassName, false);
-
-        String editorH = project.getFileTemplate ("jucer_AudioPluginEditorTemplate_h")
-                            .replace ("%%editor_headers%%", appHeaders + newLine + CodeHelpers::createIncludeStatement (filterHFile, filterCppFile), false)
-                            .replace ("%%filter_class_name%%", filterClassName, false)
-                            .replace ("%%editor_class_name%%", editorClassName, false);
-
-        if (! FileHelpers::overwriteFileWithNewDataIfDifferent (filterCppFile, filterCpp))
-            failedFiles.add (filterCppFile.getFullPathName());
-
-        if (! FileHelpers::overwriteFileWithNewDataIfDifferent (filterHFile, filterH))
-            failedFiles.add (filterHFile.getFullPathName());
-
-        if (! FileHelpers::overwriteFileWithNewDataIfDifferent (editorCppFile, editorCpp))
-            failedFiles.add (editorCppFile.getFullPathName());
-
-        if (! FileHelpers::overwriteFileWithNewDataIfDifferent (editorHFile, editorH))
-            failedFiles.add (editorHFile.getFullPathName());
-
-        Project::Item sourceGroup (createSourceGroup (project));
-
-        sourceGroup.addFileAtIndex (filterCppFile, -1, true);
-        sourceGroup.addFileAtIndex (filterHFile,   -1, false);
-        sourceGroup.addFileAtIndex (editorCppFile, -1, true);
-        sourceGroup.addFileAtIndex (editorHFile,   -1, false);
-
-<<<<<<< HEAD
-        if (shouldAddARAFiles())
-        {
-            String documentControllerClassName = CodeHelpers::makeValidIdentifier (appTitle, true, true, false) + "DocumentController";
-            documentControllerClassName = documentControllerClassName.substring (0, 1).toUpperCase() + documentControllerClassName.substring (1);
-
-            File documentControllerCppFile = getSourceFilesFolder().getChildFile ("PluginARADocumentController.cpp");
-            File documentControllerHFile = documentControllerCppFile.withFileExtension(".h");
-
-            String ARADocControllerCpp = project.getFileTemplate ("jucer_AudioPluginARADocumentControllerTemplate_cpp")
-                .replace ("%%aradocumentcontroller_headers%%", CodeHelpers::createIncludeStatement (documentControllerHFile, documentControllerCppFile), false)
-                .replace ("%%aradocumentcontroller_class_name%%", documentControllerClassName, false);
-
-            String ARADocControllerH = project.getFileTemplate ("jucer_AudioPluginARADocumentControllerTemplate_h")
-                .replace ("%%app_headers%%", appHeaders, false)
-                .replace ("%%aradocumentcontroller_class_name%%", documentControllerClassName, false);
-
-            if (!FileHelpers::overwriteFileWithNewDataIfDifferent (documentControllerCppFile, ARADocControllerCpp))
-                failedFiles.add (documentControllerCppFile.getFullPathName());
-
-            if (!FileHelpers::overwriteFileWithNewDataIfDifferent (documentControllerHFile, ARADocControllerH))
-                failedFiles.add (documentControllerHFile.getFullPathName());
-
-            sourceGroup.addFileAtIndex (documentControllerCppFile, -1, true);
-            sourceGroup.addFileAtIndex (documentControllerHFile, -1, false);
-        }
-=======
-        project.getConfigFlag ("JUCE_VST3_CAN_REPLACE_VST2") = 0;
->>>>>>> 2666842f
-
-        return true;
-    }
-
-    JUCE_DECLARE_NON_COPYABLE_WITH_LEAK_DETECTOR (AudioPluginAppWizard)
-};
-
-// ARA subclass of AudioPluginAppWizard
-struct ARAAudioPluginAppWizard : public AudioPluginAppWizard
-{
-    String getName() const override { return TRANS("ARA Audio Plug-In"); }
-    String getDescription() const override { return TRANS("Creates a VST/AU ARA plug-in. "); }
-
-    bool shouldAddARAFiles() const override { return true; }
-    virtual String getProjectTypeName() const override { return ProjectType_ARAAudioPlugin::getTypeName(); }
+/*
+  ==============================================================================
+
+   This file is part of the JUCE library.
+   Copyright (c) 2017 - ROLI Ltd.
+
+   JUCE is an open source library subject to commercial or open-source
+   licensing.
+
+   By using JUCE, you agree to the terms of both the JUCE 5 End-User License
+   Agreement and JUCE 5 Privacy Policy (both updated and effective as of the
+   27th April 2017).
+
+   End User License Agreement: www.juce.com/juce-5-licence
+   Privacy Policy: www.juce.com/juce-5-privacy-policy
+
+   Or: You may also use this code under the terms of the GPL v3 (see
+   www.gnu.org/licenses).
+
+   JUCE IS PROVIDED "AS IS" WITHOUT ANY WARRANTY, AND ALL WARRANTIES, WHETHER
+   EXPRESSED OR IMPLIED, INCLUDING MERCHANTABILITY AND FITNESS FOR PURPOSE, ARE
+   DISCLAIMED.
+
+  ==============================================================================
+*/
+
+#pragma once
+
+
+//==============================================================================
+struct AudioPluginAppWizard   : public NewProjectWizard
+{
+    AudioPluginAppWizard()  {}
+
+    virtual String getName() const override         { return TRANS("Audio Plug-In"); }
+    virtual String getDescription() const override  { return TRANS("Creates a VST/AU/RTAS/AAX audio plug-in. This template features a single window GUI and Audio/MIDI IO functions."); }
+    const char* getIcon() const override    { return BinaryData::wizard_AudioPlugin_svg; }
+
+    StringArray getDefaultModules() override
+    {
+        StringArray s (NewProjectWizard::getDefaultModules());
+        s.add ("juce_audio_plugin_client");
+        s.add ("juce_audio_utils");
+
+        return s;
+    }
+
+    virtual bool shouldAddARAFiles() const { return false; }
+
+    virtual String getProjectTypeName() const { return ProjectType_AudioPlugin::getTypeName(); }
+
+    bool initialiseProject (Project& project) override
+    {
+        createSourceFolder();
+
+        String filterClassName = CodeHelpers::makeValidIdentifier (appTitle, true, true, false) + "AudioProcessor";
+        filterClassName = filterClassName.substring (0, 1).toUpperCase() + filterClassName.substring (1);
+        String editorClassName = filterClassName + "Editor";
+
+        File filterCppFile = getSourceFilesFolder().getChildFile ("PluginProcessor.cpp");
+        File filterHFile   = filterCppFile.withFileExtension (".h");
+        File editorCppFile = getSourceFilesFolder().getChildFile ("PluginEditor.cpp");
+        File editorHFile   = editorCppFile.withFileExtension (".h");
+
+        project.setProjectType (getProjectTypeName());
+
+        setExecutableNameForAllTargets (project, File::createLegalFileName (appTitle));
+
+        String appHeaders (CodeHelpers::createIncludeStatement (project.getAppIncludeFile(), filterCppFile));
+
+        String filterCpp = project.getFileTemplate ("jucer_AudioPluginFilterTemplate_cpp")
+                            .replace ("%%filter_headers%%", CodeHelpers::createIncludeStatement (filterHFile, filterCppFile)
+                                                            + newLine + CodeHelpers::createIncludeStatement (editorHFile, filterCppFile), false)
+                            .replace ("%%filter_class_name%%", filterClassName, false)
+                            .replace ("%%editor_class_name%%", editorClassName, false);
+
+        String filterH = project.getFileTemplate ("jucer_AudioPluginFilterTemplate_h")
+                            .replace ("%%app_headers%%", appHeaders, false)
+                            .replace ("%%filter_class_name%%", filterClassName, false);
+
+        String editorCpp = project.getFileTemplate ("jucer_AudioPluginEditorTemplate_cpp")
+                            .replace ("%%editor_cpp_headers%%", CodeHelpers::createIncludeStatement (filterHFile, filterCppFile)
+                                                               + newLine + CodeHelpers::createIncludeStatement (editorHFile, filterCppFile), false)
+                            .replace ("%%filter_class_name%%", filterClassName, false)
+                            .replace ("%%editor_class_name%%", editorClassName, false);
+
+        String editorH = project.getFileTemplate ("jucer_AudioPluginEditorTemplate_h")
+                            .replace ("%%editor_headers%%", appHeaders + newLine + CodeHelpers::createIncludeStatement (filterHFile, filterCppFile), false)
+                            .replace ("%%filter_class_name%%", filterClassName, false)
+                            .replace ("%%editor_class_name%%", editorClassName, false);
+
+        if (! FileHelpers::overwriteFileWithNewDataIfDifferent (filterCppFile, filterCpp))
+            failedFiles.add (filterCppFile.getFullPathName());
+
+        if (! FileHelpers::overwriteFileWithNewDataIfDifferent (filterHFile, filterH))
+            failedFiles.add (filterHFile.getFullPathName());
+
+        if (! FileHelpers::overwriteFileWithNewDataIfDifferent (editorCppFile, editorCpp))
+            failedFiles.add (editorCppFile.getFullPathName());
+
+        if (! FileHelpers::overwriteFileWithNewDataIfDifferent (editorHFile, editorH))
+            failedFiles.add (editorHFile.getFullPathName());
+
+        Project::Item sourceGroup (createSourceGroup (project));
+
+        sourceGroup.addFileAtIndex (filterCppFile, -1, true);
+        sourceGroup.addFileAtIndex (filterHFile,   -1, false);
+        sourceGroup.addFileAtIndex (editorCppFile, -1, true);
+        sourceGroup.addFileAtIndex (editorHFile,   -1, false);
+
+        if (shouldAddARAFiles())
+        {
+            String documentControllerClassName = CodeHelpers::makeValidIdentifier (appTitle, true, true, false) + "DocumentController";
+            documentControllerClassName = documentControllerClassName.substring (0, 1).toUpperCase() + documentControllerClassName.substring (1);
+
+            File documentControllerCppFile = getSourceFilesFolder().getChildFile ("PluginARADocumentController.cpp");
+            File documentControllerHFile = documentControllerCppFile.withFileExtension(".h");
+
+            String ARADocControllerCpp = project.getFileTemplate ("jucer_AudioPluginARADocumentControllerTemplate_cpp")
+                .replace ("%%aradocumentcontroller_headers%%", CodeHelpers::createIncludeStatement (documentControllerHFile, documentControllerCppFile), false)
+                .replace ("%%aradocumentcontroller_class_name%%", documentControllerClassName, false);
+
+            String ARADocControllerH = project.getFileTemplate ("jucer_AudioPluginARADocumentControllerTemplate_h")
+                .replace ("%%app_headers%%", appHeaders, false)
+                .replace ("%%aradocumentcontroller_class_name%%", documentControllerClassName, false);
+
+            if (!FileHelpers::overwriteFileWithNewDataIfDifferent (documentControllerCppFile, ARADocControllerCpp))
+                failedFiles.add (documentControllerCppFile.getFullPathName());
+
+            if (!FileHelpers::overwriteFileWithNewDataIfDifferent (documentControllerHFile, ARADocControllerH))
+                failedFiles.add (documentControllerHFile.getFullPathName());
+
+            sourceGroup.addFileAtIndex (documentControllerCppFile, -1, true);
+            sourceGroup.addFileAtIndex (documentControllerHFile, -1, false);
+        }
+
+        project.getConfigFlag ("JUCE_VST3_CAN_REPLACE_VST2") = 0;
+
+        return true;
+    }
+
+    JUCE_DECLARE_NON_COPYABLE_WITH_LEAK_DETECTOR (AudioPluginAppWizard)
+};
+
+// ARA subclass of AudioPluginAppWizard
+struct ARAAudioPluginAppWizard : public AudioPluginAppWizard
+{
+    String getName() const override { return TRANS("ARA Audio Plug-In"); }
+    String getDescription() const override { return TRANS("Creates a VST/AU ARA plug-in. "); }
+
+    bool shouldAddARAFiles() const override { return true; }
+    virtual String getProjectTypeName() const override { return ProjectType_ARAAudioPlugin::getTypeName(); }
 };