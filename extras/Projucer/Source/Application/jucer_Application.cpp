/*
  ==============================================================================

   This file is part of the JUCE library.
   Copyright (c) 2017 - ROLI Ltd.

   JUCE is an open source library subject to commercial or open-source
   licensing.

   By using JUCE, you agree to the terms of both the JUCE 5 End-User License
   Agreement and JUCE 5 Privacy Policy (both updated and effective as of the
   27th April 2017).

   End User License Agreement: www.juce.com/juce-5-licence
   Privacy Policy: www.juce.com/juce-5-privacy-policy

   Or: You may also use this code under the terms of the GPL v3 (see
   www.gnu.org/licenses).

   JUCE IS PROVIDED "AS IS" WITHOUT ANY WARRANTY, AND ALL WARRANTIES, WHETHER
   EXPRESSED OR IMPLIED, INCLUDING MERCHANTABILITY AND FITNESS FOR PURPOSE, ARE
   DISCLAIMED.

  ==============================================================================
*/

void createGUIEditorMenu (PopupMenu&);
void handleGUIEditorMenuCommand (int);
void registerGUIEditorCommands();


//==============================================================================
struct ProjucerApplication::MainMenuModel  : public MenuBarModel
{
    MainMenuModel()
    {
        setApplicationCommandManagerToWatch (&getCommandManager());
    }

    StringArray getMenuBarNames() override
    {
        return getApp().getMenuNames();
    }

    PopupMenu getMenuForIndex (int /*topLevelMenuIndex*/, const String& menuName) override
    {
        PopupMenu menu;
        getApp().createMenu (menu, menuName);
        return menu;
    }

    void menuItemSelected (int menuItemID, int /*topLevelMenuIndex*/) override
    {
        getApp().handleMainMenuCommand (menuItemID);
    }
};

//==============================================================================
ProjucerApplication::ProjucerApplication() :  isRunningCommandLine (false)
{
}

void ProjucerApplication::initialise (const String& commandLine)
{
    if (commandLine.trimStart().startsWith ("--server"))
    {
        initialiseLogger ("Compiler_Log_");
        LookAndFeel::setDefaultLookAndFeel (&lookAndFeel);

       #if JUCE_MAC
        Process::setDockIconVisible (false);
       #endif

        server = createClangServer (commandLine);
    }
    else
    {
        initialiseLogger ("IDE_Log_");
        Logger::writeToLog (SystemStats::getOperatingSystemName());
        Logger::writeToLog ("CPU: " + String (SystemStats::getCpuSpeedInMegaherz())
                              + "MHz  Cores: " + String (SystemStats::getNumCpus())
                              + "  " + String (SystemStats::getMemorySizeInMegabytes()) + "MB");

        initialiseBasics();

        isRunningCommandLine = commandLine.isNotEmpty();

        licenseController = new LicenseController;
        licenseController->addLicenseStatusChangedCallback (this);

        if (isRunningCommandLine)
        {
            const int appReturnCode = performCommandLine (commandLine);

            if (appReturnCode != commandLineNotPerformed)
            {
                setApplicationReturnValue (appReturnCode);
                quit();
                return;
            }

            isRunningCommandLine = false;
        }

        if (sendCommandLineToPreexistingInstance())
        {
            DBG ("Another instance is running - quitting...");
            quit();
            return;
        }

        openDocumentManager.registerType (new ProjucerAppClasses::LiveBuildCodeEditorDocument::Type(), 2);

        childProcessCache = new ChildProcessCache();

        initCommandManager();
        menuModel = new MainMenuModel();

        settings->appearance.refreshPresetSchemeList();

        setColourScheme (settings->getGlobalProperties().getIntValue ("COLOUR SCHEME"), false);
        setEditorColourScheme (settings->getGlobalProperties().getIntValue ("EDITOR COLOUR SCHEME"), false);
        updateEditorColourSchemeIfNeeded();

        // do further initialisation in a moment when the message loop has started
        triggerAsyncUpdate();
    }
}

void ProjucerApplication::initialiseBasics()
{
    LookAndFeel::setDefaultLookAndFeel (&lookAndFeel);

    settings = new StoredSettings();
    ImageCache::setCacheTimeout (30 * 1000);
    icons = new Icons();
    tooltipWindow.setMillisecondsBeforeTipAppears (1200);
}

bool ProjucerApplication::initialiseLogger (const char* filePrefix)
{
    if (logger == nullptr)
    {
       #if JUCE_LINUX
        String folder = "~/.config/Projucer/Logs";
       #else
        String folder = "com.juce.projucer";
       #endif

        logger = FileLogger::createDateStampedLogger (folder, filePrefix, ".txt",
                                                      getApplicationName() + " " + getApplicationVersion()
                                                        + "  ---  Build date: " __DATE__);
        Logger::setCurrentLogger (logger);
    }

    return logger != nullptr;
}

void ProjucerApplication::handleAsyncUpdate()
{
    if (licenseController != nullptr)
        licenseController->startWebviewIfNeeded();

   #if JUCE_MAC
    PopupMenu extraAppleMenuItems;
    createExtraAppleMenuItems (extraAppleMenuItems);

    // workaround broken "Open Recent" submenu: not passing the
    // submenu's title here avoids the defect in JuceMainMenuHandler::addMenuItem
    MenuBarModel::setMacMainMenu (menuModel, &extraAppleMenuItems); //, "Open Recent");
   #endif
<<<<<<< HEAD
=======

    versionChecker = new LatestVersionChecker();

    if (licenseController != nullptr)
    {
        setAnalyticsEnabled (licenseController->getState().applicationUsageDataState == LicenseState::ApplicationUsageData::enabled);
        Analytics::getInstance()->logEvent ("Startup", {}, ProjucerAnalyticsEvent::appEvent);
    }

    if (! isRunningCommandLine && settings->shouldAskUserToSetJUCEPath())
        showSetJUCEPathAlert();
>>>>>>> c448f8a2
}

void ProjucerApplication::initialiseWindows (const String& commandLine)
{
    const String commandLineWithoutNSDebug (commandLine.replace ("-NSDocumentRevisionsDebugMode YES", StringRef()));

    if (commandLineWithoutNSDebug.trim().isNotEmpty() && ! commandLineWithoutNSDebug.trim().startsWithChar ('-'))
        anotherInstanceStarted (commandLine);
    else
        mainWindowList.reopenLastProjects();

    mainWindowList.createWindowIfNoneAreOpen();

    if (licenseController->getState().applicationUsageDataState == LicenseState::ApplicationUsageData::notChosenYet)
        showApplicationUsageDataAgreementPopup();
}

void ProjucerApplication::shutdown()
{
    if (server != nullptr)
    {
        destroyClangServer (server);
        Logger::writeToLog ("Server shutdown cleanly");
    }

    versionChecker.reset();
    utf8Window.reset();
    svgPathWindow.reset();
    aboutWindow.reset();
    pathsWindow.reset();
    editorColourSchemeWindow.reset();

    if (licenseController != nullptr)
    {
        licenseController->removeLicenseStatusChangedCallback (this);
        licenseController.reset();
    }

    mainWindowList.forceCloseAllWindows();
    openDocumentManager.clear();

    childProcessCache.reset();

   #if JUCE_MAC
    MenuBarModel::setMacMainMenu (nullptr);
   #endif

    menuModel.reset();
    commandManager.reset();
    settings.reset();

    LookAndFeel::setDefaultLookAndFeel (nullptr);

    // clean up after ourselves and delete any temp project files that may have
    // been created from PIPs
    deleteTemporaryFiles();

    if (! isRunningCommandLine)
        Logger::writeToLog ("Shutdown");

    deleteLogger();

    Analytics::getInstance()->logEvent ("Shutdown", {}, ProjucerAnalyticsEvent::appEvent);
}

struct AsyncQuitRetrier  : private Timer
{
    AsyncQuitRetrier()   { startTimer (500); }

    void timerCallback() override
    {
        stopTimer();
        delete this;

        if (auto* app = JUCEApplicationBase::getInstance())
            app->systemRequestedQuit();
    }

    JUCE_DECLARE_NON_COPYABLE (AsyncQuitRetrier)
};

void ProjucerApplication::systemRequestedQuit()
{
    if (server != nullptr)
    {
        sendQuitMessageToIDE (server);
    }
    else if (ModalComponentManager::getInstance()->cancelAllModalComponents())
    {
        new AsyncQuitRetrier();
    }
    else
    {
        if (closeAllMainWindows())
            quit();
    }
}

//==============================================================================
void ProjucerApplication::licenseStateChanged (const LicenseState& state)
{
   #if ! JUCER_ENABLE_GPL_MODE
    if (state.type != LicenseState::Type::notLoggedIn
     && state.type != LicenseState::Type::noLicenseChosenYet)
   #else
    ignoreUnused (state);
   #endif
    {
        initialiseWindows (getCommandLineParameters());
    }
}

void ProjucerApplication::doLogout()
{
    if (licenseController != nullptr)
    {
        const LicenseState& state = licenseController->getState();

        if (state.type != LicenseState::Type::notLoggedIn && closeAllMainWindows())
            licenseController->logout();
    }
}

//==============================================================================
String ProjucerApplication::getVersionDescription() const
{
    String s;

    const Time buildDate (Time::getCompilationDate());

    s << "Projucer " << ProjectInfo::versionString
      << newLine
      << "Build date: " << buildDate.getDayOfMonth()
      << " " << Time::getMonthName (buildDate.getMonth(), true)
      << " " << buildDate.getYear();

    return s;
}

void ProjucerApplication::anotherInstanceStarted (const String& commandLine)
{
    if (server == nullptr && ! commandLine.trim().startsWithChar ('-'))
        openFile (File (commandLine.unquoted()));
}

ProjucerApplication& ProjucerApplication::getApp()
{
    ProjucerApplication* const app = dynamic_cast<ProjucerApplication*> (JUCEApplication::getInstance());
    jassert (app != nullptr);
    return *app;
}

ApplicationCommandManager& ProjucerApplication::getCommandManager()
{
    ApplicationCommandManager* cm = ProjucerApplication::getApp().commandManager;
    jassert (cm != nullptr);
    return *cm;
}


//==============================================================================
enum
{
    recentProjectsBaseID = 100,
    openWindowsBaseID = 300,
    activeDocumentsBaseID = 400,
    colourSchemeBaseID = 1000,
    codeEditorColourSchemeBaseID = 1500,
    showPathsID = 1999,
    examplesBaseID = 2000
};

MenuBarModel* ProjucerApplication::getMenuModel()
{
    return menuModel.get();
}

StringArray ProjucerApplication::getMenuNames()
{
    return { "File", "Edit", "View", "Build", "Window", "Document", "GUI Editor", "Tools", "Help" };
}

void ProjucerApplication::createMenu (PopupMenu& menu, const String& menuName)
{
    if (menuName == "File")             createFileMenu      (menu);
    else if (menuName == "Edit")        createEditMenu      (menu);
    else if (menuName == "View")        createViewMenu      (menu);
    else if (menuName == "Build")       createBuildMenu     (menu);
    else if (menuName == "Window")      createWindowMenu    (menu);
    else if (menuName == "Document")    createDocumentMenu  (menu);
    else if (menuName == "Tools")       createToolsMenu     (menu);
    else if (menuName == "Help")        createHelpMenu      (menu);
    else if (menuName == "GUI Editor")  createGUIEditorMenu (menu);
    else                                jassertfalse; // names have changed?
}

void ProjucerApplication::createFileMenu (PopupMenu& menu)
{
    menu.addCommandItem (commandManager, CommandIDs::newProject);
    menu.addCommandItem (commandManager, CommandIDs::newProjectFromClipboard);
    menu.addSeparator();
    menu.addCommandItem (commandManager, CommandIDs::open);

    {
        PopupMenu recentFiles;

        settings->recentFiles.createPopupMenuItems (recentFiles, recentProjectsBaseID, true, true);

        if (recentFiles.getNumItems() > 0)
        {
            recentFiles.addSeparator();
            recentFiles.addCommandItem (commandManager, CommandIDs::clearRecentFiles);
        }

        menu.addSubMenu ("Open Recent", recentFiles);
    }

    {
        PopupMenu examples;

        createExamplesPopupMenu (examples);
        menu.addSubMenu ("Open Example", examples);
    }

    menu.addSeparator();
    menu.addCommandItem (commandManager, CommandIDs::closeDocument);
    menu.addCommandItem (commandManager, CommandIDs::saveDocument);
    menu.addCommandItem (commandManager, CommandIDs::saveDocumentAs);
    menu.addCommandItem (commandManager, CommandIDs::saveAll);
    menu.addSeparator();
    menu.addCommandItem (commandManager, CommandIDs::closeProject);
    menu.addCommandItem (commandManager, CommandIDs::saveProject);
    menu.addSeparator();
    menu.addCommandItem (commandManager, CommandIDs::openInIDE);
    menu.addCommandItem (commandManager, CommandIDs::saveAndOpenInIDE);
    menu.addSeparator();

   #if ! JUCER_ENABLE_GPL_MODE
    menu.addCommandItem (commandManager, CommandIDs::loginLogout);
   #endif

    #if ! JUCE_MAC
      menu.addCommandItem (commandManager, CommandIDs::showAboutWindow);
      menu.addCommandItem (commandManager, CommandIDs::showAppUsageWindow);
      menu.addCommandItem (commandManager, CommandIDs::showGlobalPathsWindow);
      menu.addSeparator();
      menu.addCommandItem (commandManager, StandardApplicationCommandIDs::quit);
    #endif
}

void ProjucerApplication::createEditMenu (PopupMenu& menu)
{
    menu.addCommandItem (commandManager, StandardApplicationCommandIDs::undo);
    menu.addCommandItem (commandManager, StandardApplicationCommandIDs::redo);
    menu.addSeparator();
    menu.addCommandItem (commandManager, StandardApplicationCommandIDs::cut);
    menu.addCommandItem (commandManager, StandardApplicationCommandIDs::copy);
    menu.addCommandItem (commandManager, StandardApplicationCommandIDs::paste);
    menu.addCommandItem (commandManager, StandardApplicationCommandIDs::del);
    menu.addCommandItem (commandManager, StandardApplicationCommandIDs::selectAll);
    menu.addCommandItem (commandManager, StandardApplicationCommandIDs::deselectAll);
    menu.addSeparator();
    menu.addCommandItem (commandManager, CommandIDs::showFindPanel);
    menu.addCommandItem (commandManager, CommandIDs::findSelection);
    menu.addCommandItem (commandManager, CommandIDs::findNext);
    menu.addCommandItem (commandManager, CommandIDs::findPrevious);
}

void ProjucerApplication::createViewMenu (PopupMenu& menu)
{
    menu.addCommandItem (commandManager, CommandIDs::showProjectSettings);
    menu.addCommandItem (commandManager, CommandIDs::showProjectTab);
    menu.addCommandItem (commandManager, CommandIDs::showBuildTab);
    menu.addCommandItem (commandManager, CommandIDs::showFileExplorerPanel);
    menu.addCommandItem (commandManager, CommandIDs::showModulesPanel);
    menu.addCommandItem (commandManager, CommandIDs::showExportersPanel);
    menu.addCommandItem (commandManager, CommandIDs::showExporterSettings);

    menu.addSeparator();
    createColourSchemeItems (menu);
}

void ProjucerApplication::createBuildMenu (PopupMenu& menu)
{
    menu.addCommandItem (commandManager, CommandIDs::toggleBuildEnabled);
    menu.addCommandItem (commandManager, CommandIDs::buildNow);
    menu.addCommandItem (commandManager, CommandIDs::toggleContinuousBuild);
    menu.addSeparator();
    menu.addCommandItem (commandManager, CommandIDs::launchApp);
    menu.addCommandItem (commandManager, CommandIDs::killApp);
    menu.addCommandItem (commandManager, CommandIDs::cleanAll);
    menu.addSeparator();
    menu.addCommandItem (commandManager, CommandIDs::reinstantiateComp);
    menu.addCommandItem (commandManager, CommandIDs::showWarnings);
    menu.addSeparator();
    menu.addCommandItem (commandManager, CommandIDs::nextError);
    menu.addCommandItem (commandManager, CommandIDs::prevError);
}

void ProjucerApplication::createColourSchemeItems (PopupMenu& menu)
{
    PopupMenu colourSchemes;

    colourSchemes.addItem (colourSchemeBaseID + 0, "Dark", true, selectedColourSchemeIndex == 0);
    colourSchemes.addItem (colourSchemeBaseID + 1, "Grey", true, selectedColourSchemeIndex == 1);
    colourSchemes.addItem (colourSchemeBaseID + 2, "Light", true, selectedColourSchemeIndex == 2);

    menu.addSubMenu ("Colour Scheme", colourSchemes);

    //==========================================================================
    PopupMenu editorColourSchemes;

    auto& appearanceSettings = getAppSettings().appearance;

    appearanceSettings.refreshPresetSchemeList();
    auto schemes = appearanceSettings.getPresetSchemes();

    auto i = 0;
    for (auto s : schemes)
    {
        editorColourSchemes.addItem (codeEditorColourSchemeBaseID + i, s,
                                     editorColourSchemeWindow == nullptr,
                                     selectedEditorColourSchemeIndex == i);
        ++i;
    }

    numEditorColourSchemes = i;

    editorColourSchemes.addSeparator();
    editorColourSchemes.addItem (codeEditorColourSchemeBaseID + numEditorColourSchemes,
                                 "Create...", editorColourSchemeWindow == nullptr);

    menu.addSubMenu ("Editor Colour Scheme", editorColourSchemes);
}

void ProjucerApplication::createWindowMenu (PopupMenu& menu)
{
    menu.addCommandItem (commandManager, CommandIDs::goToPreviousWindow);
    menu.addCommandItem (commandManager, CommandIDs::goToNextWindow);
    menu.addCommandItem (commandManager, CommandIDs::closeWindow);
    menu.addSeparator();

    int counter = 0;
    for (auto* window : mainWindowList.windows)
    {
        if (window != nullptr)
        {
            if (auto* project = window->getProject())
                menu.addItem (openWindowsBaseID + counter++, project->getProjectNameString());
        }
    }

    menu.addSeparator();
    menu.addCommandItem (commandManager, CommandIDs::closeAllWindows);
}

void ProjucerApplication::createDocumentMenu (PopupMenu& menu)
{
    menu.addCommandItem (commandManager, CommandIDs::goToPreviousDoc);
    menu.addCommandItem (commandManager, CommandIDs::goToNextDoc);
    menu.addCommandItem (commandManager, CommandIDs::goToCounterpart);
    menu.addSeparator();

    auto numDocs = jmin (50, openDocumentManager.getNumOpenDocuments());

    for (int i = 0; i < numDocs; ++i)
    {
        OpenDocumentManager::Document* doc = openDocumentManager.getOpenDocument(i);
        menu.addItem (activeDocumentsBaseID + i, doc->getName());
    }

    menu.addSeparator();
    menu.addCommandItem (commandManager, CommandIDs::closeAllDocuments);
}

void ProjucerApplication::createToolsMenu (PopupMenu& menu)
{
    menu.addCommandItem (commandManager, CommandIDs::showUTF8Tool);
    menu.addCommandItem (commandManager, CommandIDs::showSVGPathTool);
    menu.addCommandItem (commandManager, CommandIDs::showTranslationTool);
}

void ProjucerApplication::createHelpMenu (PopupMenu& menu)
{
    menu.addCommandItem (commandManager, CommandIDs::showForum);
    menu.addSeparator();
    menu.addCommandItem (commandManager, CommandIDs::showAPIModules);
    menu.addCommandItem (commandManager, CommandIDs::showAPIClasses);
    menu.addCommandItem (commandManager, CommandIDs::showTutorials);
}

void ProjucerApplication::createExtraAppleMenuItems (PopupMenu& menu)
{
    menu.addCommandItem (commandManager, CommandIDs::showAboutWindow);
    menu.addCommandItem (commandManager, CommandIDs::showAppUsageWindow);
    menu.addSeparator();
    menu.addCommandItem (commandManager, CommandIDs::showGlobalPathsWindow);
}

void ProjucerApplication::createExamplesPopupMenu (PopupMenu& menu) noexcept
{
    numExamples = 0;
    for (auto& dir : getSortedExampleDirectories())
    {
        PopupMenu m;
        for (auto& f : getSortedExampleFilesInDirectory (dir))
        {
            m.addItem (examplesBaseID + numExamples, f.getFileNameWithoutExtension());
            ++numExamples;
        }

        menu.addSubMenu (dir.getFileName(), m);
    }

    if (numExamples == 0)
    {
        menu.addItem (showPathsID, "Set path to JUCE...");
    }
    else
    {
        menu.addSeparator();
        menu.addCommandItem (commandManager, CommandIDs::launchDemoRunner);
    }
}

Array<File> ProjucerApplication::getSortedExampleDirectories() const noexcept
{
    Array<File> exampleDirectories;

    auto examplesPath = getJUCEExamplesDirectoryPathFromGlobal();

    if (! isValidJUCEExamplesDirectory (examplesPath))
        return {};

    DirectoryIterator iter (examplesPath, false, "*", File::findDirectories);
    while (iter.next())
    {
        auto exampleDirectory = iter.getFile();

        if (exampleDirectory.getFileName() != "DemoRunner" && exampleDirectory.getFileName() != "Assets")
            exampleDirectories.add (exampleDirectory);
    }

    exampleDirectories.sort();

    return exampleDirectories;
}

Array<File> ProjucerApplication::getSortedExampleFilesInDirectory (const File& directory) const noexcept
{
    Array<File> exampleFiles;

    DirectoryIterator iter (directory, false, "*.h", File::findFiles);
    while (iter.next())
        exampleFiles.add (iter.getFile());

    exampleFiles.sort();

    return exampleFiles;
}

bool ProjucerApplication::findWindowAndOpenPIP (const File& pip)
{
    auto* window = mainWindowList.getFrontmostWindow();
    bool shouldCloseWindow = false;

    if (window == nullptr)
    {
        window = mainWindowList.getOrCreateEmptyWindow();
        shouldCloseWindow = true;
    }

    if (window->tryToOpenPIP (pip))
        return true;

    if (shouldCloseWindow)
        mainWindowList.closeWindow (window);

    return false;
}

void ProjucerApplication::findAndLaunchExample (int selectedIndex)
{
    File example;
    for (auto& dir : getSortedExampleDirectories())
    {
        auto exampleFiles = getSortedExampleFilesInDirectory (dir);

        if (selectedIndex < exampleFiles.size())
        {
            example = exampleFiles.getUnchecked (selectedIndex);
            break;
        }

        selectedIndex -= exampleFiles.size();
    }

    // example doesn't exist?
    jassert (example != File());

    findWindowAndOpenPIP (example);

    StringPairArray data;
    data.set ("label", example.getFileNameWithoutExtension());

    Analytics::getInstance()->logEvent ("Example Opened", data, ProjucerAnalyticsEvent::exampleEvent);
}

File ProjucerApplication::findDemoRunnerExecutable() const noexcept
{
    auto buildsPath = getJUCEExamplesDirectoryPathFromGlobal().getChildFile ("DemoRunner").getChildFile ("Builds");

    if (! buildsPath.exists())
        return {};

    String extension;

   #if JUCE_MAC
    auto osxBuildFolder = buildsPath.getChildFile ("MacOSX").getChildFile ("build");

    auto demoRunnerExecutable = osxBuildFolder.getChildFile ("Release").getChildFile ("DemoRunner.app");
    if (demoRunnerExecutable.exists())
        return demoRunnerExecutable;

    demoRunnerExecutable = osxBuildFolder.getChildFile ("Debug").getChildFile ("DemoRunner.app");
    if (demoRunnerExecutable.exists())
        return demoRunnerExecutable;

    extension = ".app";
   #elif JUCE_WINDOWS
    auto windowsBuildFolder = buildsPath.getChildFile ("VisualStudio2017").getChildFile ("x64");

    auto demoRunnerExecutable = windowsBuildFolder.getChildFile ("Release").getChildFile ("App").getChildFile ("DemoRunner.exe");
    if (demoRunnerExecutable.existsAsFile())
        return demoRunnerExecutable;

    demoRunnerExecutable = windowsBuildFolder.getChildFile ("Debug").getChildFile ("App").getChildFile ("DemoRunner.exe");
    if (demoRunnerExecutable.existsAsFile())
        return demoRunnerExecutable;

    extension = ".exe";
   #elif JUCE_LINUX
    auto linuxBuildFolder = buildsPath.getChildFile ("LinuxMakefile").getChildFile ("build");

    auto demoRunnerExecutable = linuxBuildFolder.getChildFile ("DemoRunner");

    if (demoRunnerExecutable.existsAsFile())
        return demoRunnerExecutable;

    extension = {};
   #endif

    auto precompiledFile = getJUCEExamplesDirectoryPathFromGlobal().getChildFile ("DemoRunner" + extension);

   #if JUCE_MAC
    if (precompiledFile.exists())
   #else
    if (precompiledFile.existsAsFile())
   #endif
        return precompiledFile;

    return {};
}

File ProjucerApplication::findDemoRunnerProject() const noexcept
{
    auto buildsPath = getJUCEExamplesDirectoryPathFromGlobal().getChildFile ("DemoRunner").getChildFile ("Builds");

    if (! buildsPath.exists())
        return {};

   #if JUCE_MAC
    auto file = buildsPath.getChildFile ("MacOSX").getChildFile ("DemoRunner.xcodeproj");

    if (file.exists())
        return file;
   #elif JUCE_WINDOW
    auto file = buildsPath.getChildFile ("VisualStudio2017").getChildFile ("DemoRunner.sln");

    if (file.existsAsFile())
        return file;
   #elif JUCE_LINUX
    auto file = buildsPath.getChildFile ("LinuxMakeFile").getChildFile ("Makefile");

    if (file.existsAsFile())
        return file;
   #endif

    return {};
}

void ProjucerApplication::launchDemoRunner()
{
    if (findDemoRunnerExecutable() != File())
    {
        bool succeeded = true;

        if (! findDemoRunnerExecutable().startAsProcess())
        {
            AlertWindow::showMessageBoxAsync (AlertWindow::WarningIcon, "Error", "There was an error opening the Demo Runner file.");
            succeeded = false;
        }

        StringPairArray data;
        data.set ("label", succeeded ? "Success" : "Failure");

        Analytics::getInstance()->logEvent ("Launch DemoRunner", data, ProjucerAnalyticsEvent::exampleEvent);
    }
    else if (findDemoRunnerProject() != File())
    {
        auto& lf = Desktop::getInstance().getDefaultLookAndFeel();
        demoRunnerAlert = lf.createAlertWindow ("Open Project",
                                                "Couldn't find a compiled version of the Demo Runner."
                                               #if JUCE_LINUX
                                                " Do you want to build it now?", "Build project", "Cancel",
                                               #else
                                                " Do you want to open the project?", "Open project", "Cancel",
                                               #endif
                                                {},
                                                AlertWindow::QuestionIcon, 2,
                                                mainWindowList.getFrontmostWindow (false));

        demoRunnerAlert->enterModalState (true, ModalCallbackFunction::create ([this] (int retVal)
                                                {
                                                    demoRunnerAlert.reset (nullptr);

                                                    StringPairArray data;
                                                    data.set ("label", retVal == 1 ? "Opened" : "Cancelled");

                                                    Analytics::getInstance()->logEvent ("Open DemoRunner Project", data, ProjucerAnalyticsEvent::exampleEvent);

                                                    if (retVal == 1)
                                                    {
                                                        auto projectFile = findDemoRunnerProject();

                                                       #if JUCE_LINUX
                                                        String command ("make -C " + projectFile.getParentDirectory().getFullPathName() + " CONFIG=Release -j3");

                                                        if (! makeProcess.start (command))
                                                            AlertWindow::showMessageBoxAsync (AlertWindow::WarningIcon, "Error", "Error building Demo Runner.");
                                                       #else
                                                        projectFile.startAsProcess();
                                                       #endif
                                                    }
                                                }), false);
    }
    else
    {
        jassertfalse;
    }
}

void ProjucerApplication::handleMainMenuCommand (int menuItemID)
{
    if (menuItemID >= recentProjectsBaseID && menuItemID < (recentProjectsBaseID + 100))
    {
        // open a file from the "recent files" menu
        openFile (settings->recentFiles.getFile (menuItemID - recentProjectsBaseID));
    }
    else if (menuItemID >= openWindowsBaseID && menuItemID < (openWindowsBaseID + 100))
    {
        if (auto* window = mainWindowList.windows.getUnchecked (menuItemID - openWindowsBaseID))
            window->toFront (true);
    }
    else if (menuItemID >= activeDocumentsBaseID && menuItemID < (activeDocumentsBaseID + 200))
    {
        if (auto* doc = openDocumentManager.getOpenDocument (menuItemID - activeDocumentsBaseID))
            mainWindowList.openDocument (doc, true);
        else
            jassertfalse;
    }
    else if (menuItemID >= colourSchemeBaseID && menuItemID < (colourSchemeBaseID + 3))
    {
        setColourScheme (menuItemID - colourSchemeBaseID, true);
        updateEditorColourSchemeIfNeeded();
    }
    else if (menuItemID >= codeEditorColourSchemeBaseID && menuItemID < (codeEditorColourSchemeBaseID + numEditorColourSchemes))
    {
        setEditorColourScheme (menuItemID - codeEditorColourSchemeBaseID, true);
    }
    else if (menuItemID == (codeEditorColourSchemeBaseID + numEditorColourSchemes))
    {
        showEditorColourSchemeWindow();
    }
    else if (menuItemID == showPathsID)
    {
        showPathsWindow (true);
    }
    else if (menuItemID >= examplesBaseID && menuItemID < (examplesBaseID + numExamples))
    {
        findAndLaunchExample (menuItemID - examplesBaseID);
    }
    else
    {
        handleGUIEditorMenuCommand (menuItemID);
    }
}

//==============================================================================
void ProjucerApplication::getAllCommands (Array <CommandID>& commands)
{
    JUCEApplication::getAllCommands (commands);

    const CommandID ids[] = { CommandIDs::newProject,
                              CommandIDs::newProjectFromClipboard,
                              CommandIDs::open,
                              CommandIDs::launchDemoRunner,
                              CommandIDs::closeAllWindows,
                              CommandIDs::closeAllDocuments,
                              CommandIDs::clearRecentFiles,
                              CommandIDs::saveAll,
                              CommandIDs::showGlobalPathsWindow,
                              CommandIDs::showUTF8Tool,
                              CommandIDs::showSVGPathTool,
                              CommandIDs::showAboutWindow,
                              CommandIDs::showAppUsageWindow,
                              CommandIDs::showForum,
                              CommandIDs::showAPIModules,
                              CommandIDs::showAPIClasses,
                              CommandIDs::showTutorials,
                              CommandIDs::loginLogout };

    commands.addArray (ids, numElementsInArray (ids));
}

void ProjucerApplication::getCommandInfo (CommandID commandID, ApplicationCommandInfo& result)
{
    switch (commandID)
    {
    case CommandIDs::newProject:
        result.setInfo ("New Project...", "Creates a new JUCE project", CommandCategories::general, 0);
        result.defaultKeypresses.add (KeyPress ('n', ModifierKeys::commandModifier, 0));
        break;

    case CommandIDs::newProjectFromClipboard:
        result.setInfo ("New Project From Clipboard...", "Creates a new JUCE project from the clipboard contents", CommandCategories::general, 0);
        result.defaultKeypresses.add (KeyPress ('n', ModifierKeys::commandModifier | ModifierKeys::shiftModifier, 0));
        break;

    case CommandIDs::launchDemoRunner:
       #if JUCE_LINUX
        if (makeProcess.isRunning())
        {
            result.setInfo ("Building Demo Runner...", "The Demo Runner project is currently building", CommandCategories::general, 0);
            result.setActive (false);
        }
        else
       #endif
        {
        result.setInfo ("Launch Demo Runner", "Launches the JUCE demo runner application, or the project if it can't be found", CommandCategories::general, 0);
        result.setActive (findDemoRunnerExecutable() != File() || findDemoRunnerProject() != File());
        }
        break;

    case CommandIDs::open:
        result.setInfo ("Open...", "Opens a JUCE project", CommandCategories::general, 0);
        result.defaultKeypresses.add (KeyPress ('o', ModifierKeys::commandModifier, 0));
        break;

    case CommandIDs::showGlobalPathsWindow:
        result.setInfo ("Global Paths...",
                        "Shows the window to change the stored global paths.",
                        CommandCategories::general, 0);
        break;

    case CommandIDs::closeAllWindows:
        result.setInfo ("Close All Windows", "Closes all open windows", CommandCategories::general, 0);
        result.setActive (mainWindowList.windows.size() > 0);
        break;

    case CommandIDs::closeAllDocuments:
        result.setInfo ("Close All Documents", "Closes all open documents", CommandCategories::general, 0);
        result.setActive (openDocumentManager.getNumOpenDocuments() > 0);
        break;

    case CommandIDs::clearRecentFiles:
        result.setInfo ("Clear Recent Files", "Clears all recent files from the menu", CommandCategories::general, 0);
        result.setActive (settings->recentFiles.getNumFiles() > 0);
        break;

    case CommandIDs::saveAll:
        result.setInfo ("Save All", "Saves all open documents", CommandCategories::general, 0);
        result.defaultKeypresses.add (KeyPress ('s', ModifierKeys::commandModifier | ModifierKeys::altModifier, 0));
        break;

    case CommandIDs::showUTF8Tool:
        result.setInfo ("UTF-8 String-Literal Helper", "Shows the UTF-8 string literal utility", CommandCategories::general, 0);
        break;

    case CommandIDs::showSVGPathTool:
        result.setInfo ("SVG Path Converter", "Shows the SVG->Path data conversion utility", CommandCategories::general, 0);
        break;

    case CommandIDs::showAboutWindow:
        result.setInfo ("About Projucer", "Shows the Projucer's 'About' page.", CommandCategories::general, 0);
        break;

    case CommandIDs::showAppUsageWindow:
        result.setInfo ("Application Usage Data", "Shows the application usage data agreement window", CommandCategories::general, 0);
        break;

    case CommandIDs::showForum:
        result.setInfo ("JUCE Community Forum", "Shows the JUCE community forum in a browser", CommandCategories::general, 0);
        break;

    case CommandIDs::showAPIModules:
        result.setInfo ("API Modules", "Shows the API modules documentation in a browser", CommandCategories::general, 0);
        break;

    case CommandIDs::showAPIClasses:
        result.setInfo ("API Classes", "Shows the API classes documentation in a browser", CommandCategories::general, 0);
        break;

    case CommandIDs::showTutorials:
        result.setInfo ("JUCE Tutorials", "Shows the JUCE tutorials in a browser", CommandCategories::general, 0);
        break;

    case CommandIDs::loginLogout:
        {
            bool isLoggedIn = false;
            String username;

            if (licenseController != nullptr)
            {
                const LicenseState state = licenseController->getState();
                isLoggedIn = (state.type != LicenseState::Type::notLoggedIn && state.type != LicenseState::Type::GPL);
                username = state.username;
            }

            result.setInfo (isLoggedIn
                               ? String ("Sign out ") + username + "..."
                               : String ("Sign in..."),
                            "Log out of your JUCE account", CommandCategories::general, 0);
        }
        break;

    default:
        JUCEApplication::getCommandInfo (commandID, result);
        break;
    }
}

bool ProjucerApplication::perform (const InvocationInfo& info)
{
    switch (info.commandID)
    {
        case CommandIDs::newProject:                createNewProject(); break;
        case CommandIDs::newProjectFromClipboard:   createNewProjectFromClipboard(); break;
        case CommandIDs::open:                      askUserToOpenFile(); break;
        case CommandIDs::launchDemoRunner:          launchDemoRunner(); break;
        case CommandIDs::saveAll:                   openDocumentManager.saveAll(); break;
        case CommandIDs::closeAllWindows:           closeAllMainWindowsAndQuitIfNeeded(); break;
        case CommandIDs::closeAllDocuments:         closeAllDocuments (true); break;
        case CommandIDs::clearRecentFiles:          clearRecentFiles(); break;
        case CommandIDs::showUTF8Tool:              showUTF8ToolWindow(); break;
        case CommandIDs::showSVGPathTool:           showSVGPathDataToolWindow(); break;
        case CommandIDs::showGlobalPathsWindow:     showPathsWindow (false); break;
        case CommandIDs::showAboutWindow:           showAboutWindow(); break;
        case CommandIDs::showAppUsageWindow:        showApplicationUsageDataAgreementPopup(); break;
        case CommandIDs::showForum:                 launchForumBrowser(); break;
        case CommandIDs::showAPIModules:            launchModulesBrowser(); break;
        case CommandIDs::showAPIClasses:            launchClassesBrowser(); break;
        case CommandIDs::showTutorials:             launchTutorialsBrowser(); break;
        case CommandIDs::loginLogout:               doLogout(); break;
        default:                                    return JUCEApplication::perform (info);
    }

    return true;
}

//==============================================================================
void ProjucerApplication::createNewProject()
{
    auto* mw = mainWindowList.getOrCreateEmptyWindow();
    mw->showStartPage();

    mainWindowList.avoidSuperimposedWindows (mw);
}

void ProjucerApplication::createNewProjectFromClipboard()
{
    auto tempFile = File::getSpecialLocation (File::SpecialLocationType::tempDirectory).getChildFile ("PIPs").getChildFile ("Clipboard")
                                                                                       .getChildFile ("PIPFile_" + String (std::abs (Random::getSystemRandom().nextInt())) + ".h");

    if (tempFile.existsAsFile())
        tempFile.deleteFile();

    tempFile.create();
    tempFile.appendText (SystemClipboard::getTextFromClipboard());

    if (! findWindowAndOpenPIP (tempFile))
    {
        AlertWindow::showMessageBoxAsync (AlertWindow::WarningIcon, "Error", "Couldn't create project from clipboard contents.");
        tempFile.deleteFile();
    }
}

void ProjucerApplication::updateNewlyOpenedProject (Project& p)
{
    LiveBuildProjectSettings::updateNewlyOpenedProject (p);
}

void ProjucerApplication::askUserToOpenFile()
{
    FileChooser fc ("Open File");

    if (fc.browseForFileToOpen())
        openFile (fc.getResult());
}

bool ProjucerApplication::openFile (const File& file)
{
    return mainWindowList.openFile (file);
}

bool ProjucerApplication::closeAllDocuments (bool askUserToSave)
{
    return openDocumentManager.closeAll (askUserToSave);
}

bool ProjucerApplication::closeAllMainWindows()
{
    return server != nullptr || mainWindowList.askAllWindowsToClose();
}

void ProjucerApplication::closeAllMainWindowsAndQuitIfNeeded()
{
    if (closeAllMainWindows())
    {
       #if ! JUCE_MAC
        if (mainWindowList.windows.size() == 0)
            systemRequestedQuit();
       #endif
    }
}

void ProjucerApplication::clearRecentFiles()
{
    settings->recentFiles.clear();
    settings->recentFiles.clearRecentFilesNatively();
    settings->flush();
    menuModel->menuItemsChanged();
}

//==============================================================================
void ProjucerApplication::showUTF8ToolWindow()
{
    if (utf8Window != nullptr)
        utf8Window->toFront (true);
    else
        new FloatingToolWindow ("UTF-8 String Literal Converter",
                                "utf8WindowPos",
                                new UTF8Component(), utf8Window, true,
                                500, 500, 300, 300, 1000, 1000);
}

void ProjucerApplication::showSVGPathDataToolWindow()
{
    if (svgPathWindow != nullptr)
        svgPathWindow->toFront (true);
    else
        new FloatingToolWindow ("SVG Path Converter",
                                "svgPathWindowPos",
                                new SVGPathDataComponent(), svgPathWindow, true,
                                500, 500, 300, 300, 1000, 1000);
}

void ProjucerApplication::showAboutWindow()
{
    if (aboutWindow != nullptr)
        aboutWindow->toFront (true);
    else
        new FloatingToolWindow ({}, {}, new AboutWindowComponent(),
                                aboutWindow, false,
                                500, 300, 500, 300, 500, 300);
}

void ProjucerApplication::showApplicationUsageDataAgreementPopup()
{
    if (applicationUsageDataWindow != nullptr)
        applicationUsageDataWindow->toFront (true);
    else
        new FloatingToolWindow ("Application Usage Analytics",
                                {}, new ApplicationUsageDataWindowComponent (isPaidOrGPL()),
                                applicationUsageDataWindow, false,
                                400, 300, 400, 300, 400, 300);
}

void ProjucerApplication::dismissApplicationUsageDataAgreementPopup()
{
    if (applicationUsageDataWindow != nullptr)
        applicationUsageDataWindow.reset();
}

void ProjucerApplication::showPathsWindow (bool highlightJUCEPath)
{
    if (pathsWindow != nullptr)
        pathsWindow->toFront (true);
    else
        new FloatingToolWindow ("Global Paths",
                                "pathsWindowPos",
                                new GlobalPathsWindowComponent(), pathsWindow, false,
                                600, 650, 600, 650, 600, 650);

    if (highlightJUCEPath)
        if (auto* pathsComp = dynamic_cast<GlobalPathsWindowComponent*> (pathsWindow->getChildComponent (0)))
            pathsComp->highlightJUCEPath();
}

void ProjucerApplication::showEditorColourSchemeWindow()
{
    if (editorColourSchemeWindow != nullptr)
        editorColourSchemeWindow->toFront (true);
    else
    {
        new FloatingToolWindow ("Editor Colour Scheme",
                                "editorColourSchemeWindowPos",
                                new EditorColourSchemeWindowComponent(),
                                editorColourSchemeWindow,
                                false,
                                500, 500, 500, 500, 500, 500);
    }
}

void ProjucerApplication::launchForumBrowser()
{
    URL forumLink ("https://forum.juce.com/");

    if (forumLink.isWellFormed())
        forumLink.launchInDefaultBrowser();
}

void ProjucerApplication::launchModulesBrowser()
{
    URL modulesLink ("https://juce.com/doc/modules");

    if (modulesLink.isWellFormed())
        modulesLink.launchInDefaultBrowser();
}

void ProjucerApplication::launchClassesBrowser()
{
    URL classesLink ("https://juce.com/doc/classes");

    if (classesLink.isWellFormed())
        classesLink.launchInDefaultBrowser();
}

void ProjucerApplication::launchTutorialsBrowser()
{
    URL tutorialsLink ("https://juce.com/tutorials");

    if (tutorialsLink.isWellFormed())
        tutorialsLink.launchInDefaultBrowser();
}

//==============================================================================
struct FileWithTime
{
    FileWithTime (const File& f) : file (f), time (f.getLastModificationTime()) {}
    FileWithTime() {}

    bool operator<  (const FileWithTime& other) const    { return time <  other.time; }
    bool operator== (const FileWithTime& other) const    { return time == other.time; }

    File file;
    Time time;
};

void ProjucerApplication::deleteLogger()
{
    const int maxNumLogFilesToKeep = 50;

    Logger::setCurrentLogger (nullptr);

    if (logger != nullptr)
    {
        auto logFiles = logger->getLogFile().getParentDirectory().findChildFiles (File::findFiles, false);

        if (logFiles.size() > maxNumLogFilesToKeep)
        {
            Array<FileWithTime> files;

            for (auto& f : logFiles)
                files.addUsingDefaultSort (f);

            for (int i = 0; i < files.size() - maxNumLogFilesToKeep; ++i)
                files.getReference(i).file.deleteFile();
        }
    }

    logger.reset();
}

PropertiesFile::Options ProjucerApplication::getPropertyFileOptionsFor (const String& filename, bool isProjectSettings)
{
    PropertiesFile::Options options;
    options.applicationName     = filename;
    options.filenameSuffix      = "settings";
    options.osxLibrarySubFolder = "Application Support";
   #if JUCE_LINUX
    options.folderName          = "~/.config/Projucer";
   #else
    options.folderName          = "Projucer";
   #endif

    if (isProjectSettings)
        options.folderName += "/ProjectSettings";

    return options;
}

void ProjucerApplication::updateAllBuildTabs()
{
    for (int i = 0; i < mainWindowList.windows.size(); ++i)
        if (ProjectContentComponent* p = mainWindowList.windows.getUnchecked(i)->getProjectContentComponent())
            p->rebuildProjectTabs();
}

void ProjucerApplication::initCommandManager()
{
    commandManager = new ApplicationCommandManager();
    commandManager->registerAllCommandsForTarget (this);

    {
        CodeDocument doc;
        CppCodeEditorComponent ed (File(), doc);
        commandManager->registerAllCommandsForTarget (&ed);
    }

    registerGUIEditorCommands();
}

void ProjucerApplication::deleteTemporaryFiles() const noexcept
{
    auto tempDirectory = File::getSpecialLocation (File::SpecialLocationType::tempDirectory).getChildFile ("PIPs");

    if (tempDirectory.exists())
        tempDirectory.deleteRecursively();
}

void ProjucerApplication::setAnalyticsEnabled (bool enabled)
{
    resetAnalytics();

    if (enabled)
        setupAnalytics();
}

void ProjucerApplication::resetAnalytics() noexcept
{
    auto analyticsInstance = Analytics::getInstance();

    analyticsInstance->setUserId ({});
    analyticsInstance->setUserProperties ({});
    analyticsInstance->getDestinations().clear();
}

void ProjucerApplication::setupAnalytics()
{
    Analytics::getInstance()->addDestination (new ProjucerAnalyticsDestination());

    auto deviceString = SystemStats::getDeviceIdentifiers().joinIntoString (":");
    auto deviceIdentifier = String::toHexString (deviceString.hashCode64());

    Analytics::getInstance()->setUserId (deviceIdentifier);

    StringPairArray userData;
    userData.set ("cd1", getApplicationName());
    userData.set ("cd2", getApplicationVersion());
    userData.set ("cd3", SystemStats::getDeviceDescription());
    userData.set ("cd4", deviceString);
    userData.set ("cd5", SystemStats::getOperatingSystemName());

    Analytics::getInstance()->setUserProperties (userData);
}

void ProjucerApplication::showSetJUCEPathAlert()
{
    auto& lf = Desktop::getInstance().getDefaultLookAndFeel();
    pathAlert = lf.createAlertWindow ("Set JUCE Path", "Your global JUCE path is invalid. This path is used to access the JUCE examples and demo project - "
                                      "would you like to set it now?",
                                      "Set path", "Cancel", "Don't ask again",
                                      AlertWindow::WarningIcon, 3,
                                      mainWindowList.getFrontmostWindow (false));

    pathAlert->enterModalState (true, ModalCallbackFunction::create ([this] (int retVal)
                                                                    {
                                                                        pathAlert.reset (nullptr);

                                                                        if (retVal == 1)
                                                                            showPathsWindow (true);
                                                                        else if (retVal == 0)
                                                                            settings->setDontAskAboutJUCEPathAgain();
                                                                    }));

}

void ProjucerApplication::selectEditorColourSchemeWithName (const String& schemeName)
{
    auto& appearanceSettings = getAppSettings().appearance;
    auto schemes = appearanceSettings.getPresetSchemes();

    auto schemeIndex = schemes.indexOf (schemeName);

    if (schemeIndex >= 0)
        setEditorColourScheme (schemeIndex, true);
}

void ProjucerApplication::setColourScheme (int index, bool saveSetting)
{
    switch (index)
    {
        case 0: lookAndFeel.setColourScheme (LookAndFeel_V4::getDarkColourScheme());  break;
        case 1: lookAndFeel.setColourScheme (LookAndFeel_V4::getGreyColourScheme());  break;
        case 2: lookAndFeel.setColourScheme (LookAndFeel_V4::getLightColourScheme()); break;
        default: break;
    }

    lookAndFeel.setupColours();
    mainWindowList.sendLookAndFeelChange();

    if (utf8Window != nullptr)                  utf8Window->sendLookAndFeelChange();
    if (svgPathWindow != nullptr)               svgPathWindow->sendLookAndFeelChange();
    if (aboutWindow != nullptr)                 aboutWindow->sendLookAndFeelChange();
    if (applicationUsageDataWindow != nullptr)  applicationUsageDataWindow->sendLookAndFeelChange();
    if (pathsWindow != nullptr)                 pathsWindow->sendLookAndFeelChange();
    if (editorColourSchemeWindow != nullptr)    editorColourSchemeWindow->sendLookAndFeelChange();

    auto* mcm = ModalComponentManager::getInstance();
    for (auto i = 0; i < mcm->getNumModalComponents(); ++i)
        mcm->getModalComponent (i)->sendLookAndFeelChange();

    if (saveSetting)
    {
        auto& properties = settings->getGlobalProperties();
        properties.setValue ("COLOUR SCHEME", index);
    }

    selectedColourSchemeIndex = index;

    getCommandManager().commandStatusChanged();
}

void ProjucerApplication::setEditorColourScheme (int index, bool saveSetting)
{
    auto& appearanceSettings = getAppSettings().appearance;
    auto schemes = appearanceSettings.getPresetSchemes();

    index = jmin (index, schemes.size() - 1);

    appearanceSettings.selectPresetScheme (index);

    if (saveSetting)
    {
        auto& properties = settings->getGlobalProperties();
        properties.setValue ("EDITOR COLOUR SCHEME", index);
    }

    selectedEditorColourSchemeIndex = index;

    getCommandManager().commandStatusChanged();
}

bool ProjucerApplication::isEditorColourSchemeADefaultScheme (const StringArray& schemes, int editorColourSchemeIndex)
{
    auto& schemeName = schemes[editorColourSchemeIndex];
    return (schemeName == "Default (Dark)" || schemeName == "Default (Light)");
}

int ProjucerApplication::getEditorColourSchemeForGUIColourScheme (const StringArray& schemes, int guiColourSchemeIndex)
{
    auto defaultDarkEditorIndex  = schemes.indexOf ("Default (Dark)");
    auto defaultLightEditorIndex = schemes.indexOf ("Default (Light)");

    // Can't find default code editor colour schemes!
    jassert (defaultDarkEditorIndex != -1 && defaultLightEditorIndex != -1);

    return (guiColourSchemeIndex == 2 ? defaultLightEditorIndex : defaultDarkEditorIndex);
}

void ProjucerApplication::updateEditorColourSchemeIfNeeded()
{
    auto& appearanceSettings = getAppSettings().appearance;
    auto schemes = appearanceSettings.getPresetSchemes();

    if (isEditorColourSchemeADefaultScheme (schemes, selectedEditorColourSchemeIndex))
        setEditorColourScheme (getEditorColourSchemeForGUIColourScheme (schemes, selectedColourSchemeIndex), true);
}
<|MERGE_RESOLUTION|>--- conflicted
+++ resolved
@@ -1,1474 +1,1469 @@
-/*
-  ==============================================================================
-
-   This file is part of the JUCE library.
-   Copyright (c) 2017 - ROLI Ltd.
-
-   JUCE is an open source library subject to commercial or open-source
-   licensing.
-
-   By using JUCE, you agree to the terms of both the JUCE 5 End-User License
-   Agreement and JUCE 5 Privacy Policy (both updated and effective as of the
-   27th April 2017).
-
-   End User License Agreement: www.juce.com/juce-5-licence
-   Privacy Policy: www.juce.com/juce-5-privacy-policy
-
-   Or: You may also use this code under the terms of the GPL v3 (see
-   www.gnu.org/licenses).
-
-   JUCE IS PROVIDED "AS IS" WITHOUT ANY WARRANTY, AND ALL WARRANTIES, WHETHER
-   EXPRESSED OR IMPLIED, INCLUDING MERCHANTABILITY AND FITNESS FOR PURPOSE, ARE
-   DISCLAIMED.
-
-  ==============================================================================
-*/
-
-void createGUIEditorMenu (PopupMenu&);
-void handleGUIEditorMenuCommand (int);
-void registerGUIEditorCommands();
-
-
-//==============================================================================
-struct ProjucerApplication::MainMenuModel  : public MenuBarModel
-{
-    MainMenuModel()
-    {
-        setApplicationCommandManagerToWatch (&getCommandManager());
-    }
-
-    StringArray getMenuBarNames() override
-    {
-        return getApp().getMenuNames();
-    }
-
-    PopupMenu getMenuForIndex (int /*topLevelMenuIndex*/, const String& menuName) override
-    {
-        PopupMenu menu;
-        getApp().createMenu (menu, menuName);
-        return menu;
-    }
-
-    void menuItemSelected (int menuItemID, int /*topLevelMenuIndex*/) override
-    {
-        getApp().handleMainMenuCommand (menuItemID);
-    }
-};
-
-//==============================================================================
-ProjucerApplication::ProjucerApplication() :  isRunningCommandLine (false)
-{
-}
-
-void ProjucerApplication::initialise (const String& commandLine)
-{
-    if (commandLine.trimStart().startsWith ("--server"))
-    {
-        initialiseLogger ("Compiler_Log_");
-        LookAndFeel::setDefaultLookAndFeel (&lookAndFeel);
-
-       #if JUCE_MAC
-        Process::setDockIconVisible (false);
-       #endif
-
-        server = createClangServer (commandLine);
-    }
-    else
-    {
-        initialiseLogger ("IDE_Log_");
-        Logger::writeToLog (SystemStats::getOperatingSystemName());
-        Logger::writeToLog ("CPU: " + String (SystemStats::getCpuSpeedInMegaherz())
-                              + "MHz  Cores: " + String (SystemStats::getNumCpus())
-                              + "  " + String (SystemStats::getMemorySizeInMegabytes()) + "MB");
-
-        initialiseBasics();
-
-        isRunningCommandLine = commandLine.isNotEmpty();
-
-        licenseController = new LicenseController;
-        licenseController->addLicenseStatusChangedCallback (this);
-
-        if (isRunningCommandLine)
-        {
-            const int appReturnCode = performCommandLine (commandLine);
-
-            if (appReturnCode != commandLineNotPerformed)
-            {
-                setApplicationReturnValue (appReturnCode);
-                quit();
-                return;
-            }
-
-            isRunningCommandLine = false;
-        }
-
-        if (sendCommandLineToPreexistingInstance())
-        {
-            DBG ("Another instance is running - quitting...");
-            quit();
-            return;
-        }
-
-        openDocumentManager.registerType (new ProjucerAppClasses::LiveBuildCodeEditorDocument::Type(), 2);
-
-        childProcessCache = new ChildProcessCache();
-
-        initCommandManager();
-        menuModel = new MainMenuModel();
-
-        settings->appearance.refreshPresetSchemeList();
-
-        setColourScheme (settings->getGlobalProperties().getIntValue ("COLOUR SCHEME"), false);
-        setEditorColourScheme (settings->getGlobalProperties().getIntValue ("EDITOR COLOUR SCHEME"), false);
-        updateEditorColourSchemeIfNeeded();
-
-        // do further initialisation in a moment when the message loop has started
-        triggerAsyncUpdate();
-    }
-}
-
-void ProjucerApplication::initialiseBasics()
-{
-    LookAndFeel::setDefaultLookAndFeel (&lookAndFeel);
-
-    settings = new StoredSettings();
-    ImageCache::setCacheTimeout (30 * 1000);
-    icons = new Icons();
-    tooltipWindow.setMillisecondsBeforeTipAppears (1200);
-}
-
-bool ProjucerApplication::initialiseLogger (const char* filePrefix)
-{
-    if (logger == nullptr)
-    {
-       #if JUCE_LINUX
-        String folder = "~/.config/Projucer/Logs";
-       #else
-        String folder = "com.juce.projucer";
-       #endif
-
-        logger = FileLogger::createDateStampedLogger (folder, filePrefix, ".txt",
-                                                      getApplicationName() + " " + getApplicationVersion()
-                                                        + "  ---  Build date: " __DATE__);
-        Logger::setCurrentLogger (logger);
-    }
-
-    return logger != nullptr;
-}
-
-void ProjucerApplication::handleAsyncUpdate()
-{
-    if (licenseController != nullptr)
-        licenseController->startWebviewIfNeeded();
-
-   #if JUCE_MAC
-    PopupMenu extraAppleMenuItems;
-    createExtraAppleMenuItems (extraAppleMenuItems);
-
-    // workaround broken "Open Recent" submenu: not passing the
-    // submenu's title here avoids the defect in JuceMainMenuHandler::addMenuItem
-    MenuBarModel::setMacMainMenu (menuModel, &extraAppleMenuItems); //, "Open Recent");
-   #endif
-<<<<<<< HEAD
-=======
-
-    versionChecker = new LatestVersionChecker();
-
-    if (licenseController != nullptr)
-    {
-        setAnalyticsEnabled (licenseController->getState().applicationUsageDataState == LicenseState::ApplicationUsageData::enabled);
-        Analytics::getInstance()->logEvent ("Startup", {}, ProjucerAnalyticsEvent::appEvent);
-    }
-
-    if (! isRunningCommandLine && settings->shouldAskUserToSetJUCEPath())
-        showSetJUCEPathAlert();
->>>>>>> c448f8a2
-}
-
-void ProjucerApplication::initialiseWindows (const String& commandLine)
-{
-    const String commandLineWithoutNSDebug (commandLine.replace ("-NSDocumentRevisionsDebugMode YES", StringRef()));
-
-    if (commandLineWithoutNSDebug.trim().isNotEmpty() && ! commandLineWithoutNSDebug.trim().startsWithChar ('-'))
-        anotherInstanceStarted (commandLine);
-    else
-        mainWindowList.reopenLastProjects();
-
-    mainWindowList.createWindowIfNoneAreOpen();
-
-    if (licenseController->getState().applicationUsageDataState == LicenseState::ApplicationUsageData::notChosenYet)
-        showApplicationUsageDataAgreementPopup();
-}
-
-void ProjucerApplication::shutdown()
-{
-    if (server != nullptr)
-    {
-        destroyClangServer (server);
-        Logger::writeToLog ("Server shutdown cleanly");
-    }
-
-    versionChecker.reset();
-    utf8Window.reset();
-    svgPathWindow.reset();
-    aboutWindow.reset();
-    pathsWindow.reset();
-    editorColourSchemeWindow.reset();
-
-    if (licenseController != nullptr)
-    {
-        licenseController->removeLicenseStatusChangedCallback (this);
-        licenseController.reset();
-    }
-
-    mainWindowList.forceCloseAllWindows();
-    openDocumentManager.clear();
-
-    childProcessCache.reset();
-
-   #if JUCE_MAC
-    MenuBarModel::setMacMainMenu (nullptr);
-   #endif
-
-    menuModel.reset();
-    commandManager.reset();
-    settings.reset();
-
-    LookAndFeel::setDefaultLookAndFeel (nullptr);
-
-    // clean up after ourselves and delete any temp project files that may have
-    // been created from PIPs
-    deleteTemporaryFiles();
-
-    if (! isRunningCommandLine)
-        Logger::writeToLog ("Shutdown");
-
-    deleteLogger();
-
-    Analytics::getInstance()->logEvent ("Shutdown", {}, ProjucerAnalyticsEvent::appEvent);
-}
-
-struct AsyncQuitRetrier  : private Timer
-{
-    AsyncQuitRetrier()   { startTimer (500); }
-
-    void timerCallback() override
-    {
-        stopTimer();
-        delete this;
-
-        if (auto* app = JUCEApplicationBase::getInstance())
-            app->systemRequestedQuit();
-    }
-
-    JUCE_DECLARE_NON_COPYABLE (AsyncQuitRetrier)
-};
-
-void ProjucerApplication::systemRequestedQuit()
-{
-    if (server != nullptr)
-    {
-        sendQuitMessageToIDE (server);
-    }
-    else if (ModalComponentManager::getInstance()->cancelAllModalComponents())
-    {
-        new AsyncQuitRetrier();
-    }
-    else
-    {
-        if (closeAllMainWindows())
-            quit();
-    }
-}
-
-//==============================================================================
-void ProjucerApplication::licenseStateChanged (const LicenseState& state)
-{
-   #if ! JUCER_ENABLE_GPL_MODE
-    if (state.type != LicenseState::Type::notLoggedIn
-     && state.type != LicenseState::Type::noLicenseChosenYet)
-   #else
-    ignoreUnused (state);
-   #endif
-    {
-        initialiseWindows (getCommandLineParameters());
-    }
-}
-
-void ProjucerApplication::doLogout()
-{
-    if (licenseController != nullptr)
-    {
-        const LicenseState& state = licenseController->getState();
-
-        if (state.type != LicenseState::Type::notLoggedIn && closeAllMainWindows())
-            licenseController->logout();
-    }
-}
-
-//==============================================================================
-String ProjucerApplication::getVersionDescription() const
-{
-    String s;
-
-    const Time buildDate (Time::getCompilationDate());
-
-    s << "Projucer " << ProjectInfo::versionString
-      << newLine
-      << "Build date: " << buildDate.getDayOfMonth()
-      << " " << Time::getMonthName (buildDate.getMonth(), true)
-      << " " << buildDate.getYear();
-
-    return s;
-}
-
-void ProjucerApplication::anotherInstanceStarted (const String& commandLine)
-{
-    if (server == nullptr && ! commandLine.trim().startsWithChar ('-'))
-        openFile (File (commandLine.unquoted()));
-}
-
-ProjucerApplication& ProjucerApplication::getApp()
-{
-    ProjucerApplication* const app = dynamic_cast<ProjucerApplication*> (JUCEApplication::getInstance());
-    jassert (app != nullptr);
-    return *app;
-}
-
-ApplicationCommandManager& ProjucerApplication::getCommandManager()
-{
-    ApplicationCommandManager* cm = ProjucerApplication::getApp().commandManager;
-    jassert (cm != nullptr);
-    return *cm;
-}
-
-
-//==============================================================================
-enum
-{
-    recentProjectsBaseID = 100,
-    openWindowsBaseID = 300,
-    activeDocumentsBaseID = 400,
-    colourSchemeBaseID = 1000,
-    codeEditorColourSchemeBaseID = 1500,
-    showPathsID = 1999,
-    examplesBaseID = 2000
-};
-
-MenuBarModel* ProjucerApplication::getMenuModel()
-{
-    return menuModel.get();
-}
-
-StringArray ProjucerApplication::getMenuNames()
-{
-    return { "File", "Edit", "View", "Build", "Window", "Document", "GUI Editor", "Tools", "Help" };
-}
-
-void ProjucerApplication::createMenu (PopupMenu& menu, const String& menuName)
-{
-    if (menuName == "File")             createFileMenu      (menu);
-    else if (menuName == "Edit")        createEditMenu      (menu);
-    else if (menuName == "View")        createViewMenu      (menu);
-    else if (menuName == "Build")       createBuildMenu     (menu);
-    else if (menuName == "Window")      createWindowMenu    (menu);
-    else if (menuName == "Document")    createDocumentMenu  (menu);
-    else if (menuName == "Tools")       createToolsMenu     (menu);
-    else if (menuName == "Help")        createHelpMenu      (menu);
-    else if (menuName == "GUI Editor")  createGUIEditorMenu (menu);
-    else                                jassertfalse; // names have changed?
-}
-
-void ProjucerApplication::createFileMenu (PopupMenu& menu)
-{
-    menu.addCommandItem (commandManager, CommandIDs::newProject);
-    menu.addCommandItem (commandManager, CommandIDs::newProjectFromClipboard);
-    menu.addSeparator();
-    menu.addCommandItem (commandManager, CommandIDs::open);
-
-    {
-        PopupMenu recentFiles;
-
-        settings->recentFiles.createPopupMenuItems (recentFiles, recentProjectsBaseID, true, true);
-
-        if (recentFiles.getNumItems() > 0)
-        {
-            recentFiles.addSeparator();
-            recentFiles.addCommandItem (commandManager, CommandIDs::clearRecentFiles);
-        }
-
-        menu.addSubMenu ("Open Recent", recentFiles);
-    }
-
-    {
-        PopupMenu examples;
-
-        createExamplesPopupMenu (examples);
-        menu.addSubMenu ("Open Example", examples);
-    }
-
-    menu.addSeparator();
-    menu.addCommandItem (commandManager, CommandIDs::closeDocument);
-    menu.addCommandItem (commandManager, CommandIDs::saveDocument);
-    menu.addCommandItem (commandManager, CommandIDs::saveDocumentAs);
-    menu.addCommandItem (commandManager, CommandIDs::saveAll);
-    menu.addSeparator();
-    menu.addCommandItem (commandManager, CommandIDs::closeProject);
-    menu.addCommandItem (commandManager, CommandIDs::saveProject);
-    menu.addSeparator();
-    menu.addCommandItem (commandManager, CommandIDs::openInIDE);
-    menu.addCommandItem (commandManager, CommandIDs::saveAndOpenInIDE);
-    menu.addSeparator();
-
-   #if ! JUCER_ENABLE_GPL_MODE
-    menu.addCommandItem (commandManager, CommandIDs::loginLogout);
-   #endif
-
-    #if ! JUCE_MAC
-      menu.addCommandItem (commandManager, CommandIDs::showAboutWindow);
-      menu.addCommandItem (commandManager, CommandIDs::showAppUsageWindow);
-      menu.addCommandItem (commandManager, CommandIDs::showGlobalPathsWindow);
-      menu.addSeparator();
-      menu.addCommandItem (commandManager, StandardApplicationCommandIDs::quit);
-    #endif
-}
-
-void ProjucerApplication::createEditMenu (PopupMenu& menu)
-{
-    menu.addCommandItem (commandManager, StandardApplicationCommandIDs::undo);
-    menu.addCommandItem (commandManager, StandardApplicationCommandIDs::redo);
-    menu.addSeparator();
-    menu.addCommandItem (commandManager, StandardApplicationCommandIDs::cut);
-    menu.addCommandItem (commandManager, StandardApplicationCommandIDs::copy);
-    menu.addCommandItem (commandManager, StandardApplicationCommandIDs::paste);
-    menu.addCommandItem (commandManager, StandardApplicationCommandIDs::del);
-    menu.addCommandItem (commandManager, StandardApplicationCommandIDs::selectAll);
-    menu.addCommandItem (commandManager, StandardApplicationCommandIDs::deselectAll);
-    menu.addSeparator();
-    menu.addCommandItem (commandManager, CommandIDs::showFindPanel);
-    menu.addCommandItem (commandManager, CommandIDs::findSelection);
-    menu.addCommandItem (commandManager, CommandIDs::findNext);
-    menu.addCommandItem (commandManager, CommandIDs::findPrevious);
-}
-
-void ProjucerApplication::createViewMenu (PopupMenu& menu)
-{
-    menu.addCommandItem (commandManager, CommandIDs::showProjectSettings);
-    menu.addCommandItem (commandManager, CommandIDs::showProjectTab);
-    menu.addCommandItem (commandManager, CommandIDs::showBuildTab);
-    menu.addCommandItem (commandManager, CommandIDs::showFileExplorerPanel);
-    menu.addCommandItem (commandManager, CommandIDs::showModulesPanel);
-    menu.addCommandItem (commandManager, CommandIDs::showExportersPanel);
-    menu.addCommandItem (commandManager, CommandIDs::showExporterSettings);
-
-    menu.addSeparator();
-    createColourSchemeItems (menu);
-}
-
-void ProjucerApplication::createBuildMenu (PopupMenu& menu)
-{
-    menu.addCommandItem (commandManager, CommandIDs::toggleBuildEnabled);
-    menu.addCommandItem (commandManager, CommandIDs::buildNow);
-    menu.addCommandItem (commandManager, CommandIDs::toggleContinuousBuild);
-    menu.addSeparator();
-    menu.addCommandItem (commandManager, CommandIDs::launchApp);
-    menu.addCommandItem (commandManager, CommandIDs::killApp);
-    menu.addCommandItem (commandManager, CommandIDs::cleanAll);
-    menu.addSeparator();
-    menu.addCommandItem (commandManager, CommandIDs::reinstantiateComp);
-    menu.addCommandItem (commandManager, CommandIDs::showWarnings);
-    menu.addSeparator();
-    menu.addCommandItem (commandManager, CommandIDs::nextError);
-    menu.addCommandItem (commandManager, CommandIDs::prevError);
-}
-
-void ProjucerApplication::createColourSchemeItems (PopupMenu& menu)
-{
-    PopupMenu colourSchemes;
-
-    colourSchemes.addItem (colourSchemeBaseID + 0, "Dark", true, selectedColourSchemeIndex == 0);
-    colourSchemes.addItem (colourSchemeBaseID + 1, "Grey", true, selectedColourSchemeIndex == 1);
-    colourSchemes.addItem (colourSchemeBaseID + 2, "Light", true, selectedColourSchemeIndex == 2);
-
-    menu.addSubMenu ("Colour Scheme", colourSchemes);
-
-    //==========================================================================
-    PopupMenu editorColourSchemes;
-
-    auto& appearanceSettings = getAppSettings().appearance;
-
-    appearanceSettings.refreshPresetSchemeList();
-    auto schemes = appearanceSettings.getPresetSchemes();
-
-    auto i = 0;
-    for (auto s : schemes)
-    {
-        editorColourSchemes.addItem (codeEditorColourSchemeBaseID + i, s,
-                                     editorColourSchemeWindow == nullptr,
-                                     selectedEditorColourSchemeIndex == i);
-        ++i;
-    }
-
-    numEditorColourSchemes = i;
-
-    editorColourSchemes.addSeparator();
-    editorColourSchemes.addItem (codeEditorColourSchemeBaseID + numEditorColourSchemes,
-                                 "Create...", editorColourSchemeWindow == nullptr);
-
-    menu.addSubMenu ("Editor Colour Scheme", editorColourSchemes);
-}
-
-void ProjucerApplication::createWindowMenu (PopupMenu& menu)
-{
-    menu.addCommandItem (commandManager, CommandIDs::goToPreviousWindow);
-    menu.addCommandItem (commandManager, CommandIDs::goToNextWindow);
-    menu.addCommandItem (commandManager, CommandIDs::closeWindow);
-    menu.addSeparator();
-
-    int counter = 0;
-    for (auto* window : mainWindowList.windows)
-    {
-        if (window != nullptr)
-        {
-            if (auto* project = window->getProject())
-                menu.addItem (openWindowsBaseID + counter++, project->getProjectNameString());
-        }
-    }
-
-    menu.addSeparator();
-    menu.addCommandItem (commandManager, CommandIDs::closeAllWindows);
-}
-
-void ProjucerApplication::createDocumentMenu (PopupMenu& menu)
-{
-    menu.addCommandItem (commandManager, CommandIDs::goToPreviousDoc);
-    menu.addCommandItem (commandManager, CommandIDs::goToNextDoc);
-    menu.addCommandItem (commandManager, CommandIDs::goToCounterpart);
-    menu.addSeparator();
-
-    auto numDocs = jmin (50, openDocumentManager.getNumOpenDocuments());
-
-    for (int i = 0; i < numDocs; ++i)
-    {
-        OpenDocumentManager::Document* doc = openDocumentManager.getOpenDocument(i);
-        menu.addItem (activeDocumentsBaseID + i, doc->getName());
-    }
-
-    menu.addSeparator();
-    menu.addCommandItem (commandManager, CommandIDs::closeAllDocuments);
-}
-
-void ProjucerApplication::createToolsMenu (PopupMenu& menu)
-{
-    menu.addCommandItem (commandManager, CommandIDs::showUTF8Tool);
-    menu.addCommandItem (commandManager, CommandIDs::showSVGPathTool);
-    menu.addCommandItem (commandManager, CommandIDs::showTranslationTool);
-}
-
-void ProjucerApplication::createHelpMenu (PopupMenu& menu)
-{
-    menu.addCommandItem (commandManager, CommandIDs::showForum);
-    menu.addSeparator();
-    menu.addCommandItem (commandManager, CommandIDs::showAPIModules);
-    menu.addCommandItem (commandManager, CommandIDs::showAPIClasses);
-    menu.addCommandItem (commandManager, CommandIDs::showTutorials);
-}
-
-void ProjucerApplication::createExtraAppleMenuItems (PopupMenu& menu)
-{
-    menu.addCommandItem (commandManager, CommandIDs::showAboutWindow);
-    menu.addCommandItem (commandManager, CommandIDs::showAppUsageWindow);
-    menu.addSeparator();
-    menu.addCommandItem (commandManager, CommandIDs::showGlobalPathsWindow);
-}
-
-void ProjucerApplication::createExamplesPopupMenu (PopupMenu& menu) noexcept
-{
-    numExamples = 0;
-    for (auto& dir : getSortedExampleDirectories())
-    {
-        PopupMenu m;
-        for (auto& f : getSortedExampleFilesInDirectory (dir))
-        {
-            m.addItem (examplesBaseID + numExamples, f.getFileNameWithoutExtension());
-            ++numExamples;
-        }
-
-        menu.addSubMenu (dir.getFileName(), m);
-    }
-
-    if (numExamples == 0)
-    {
-        menu.addItem (showPathsID, "Set path to JUCE...");
-    }
-    else
-    {
-        menu.addSeparator();
-        menu.addCommandItem (commandManager, CommandIDs::launchDemoRunner);
-    }
-}
-
-Array<File> ProjucerApplication::getSortedExampleDirectories() const noexcept
-{
-    Array<File> exampleDirectories;
-
-    auto examplesPath = getJUCEExamplesDirectoryPathFromGlobal();
-
-    if (! isValidJUCEExamplesDirectory (examplesPath))
-        return {};
-
-    DirectoryIterator iter (examplesPath, false, "*", File::findDirectories);
-    while (iter.next())
-    {
-        auto exampleDirectory = iter.getFile();
-
-        if (exampleDirectory.getFileName() != "DemoRunner" && exampleDirectory.getFileName() != "Assets")
-            exampleDirectories.add (exampleDirectory);
-    }
-
-    exampleDirectories.sort();
-
-    return exampleDirectories;
-}
-
-Array<File> ProjucerApplication::getSortedExampleFilesInDirectory (const File& directory) const noexcept
-{
-    Array<File> exampleFiles;
-
-    DirectoryIterator iter (directory, false, "*.h", File::findFiles);
-    while (iter.next())
-        exampleFiles.add (iter.getFile());
-
-    exampleFiles.sort();
-
-    return exampleFiles;
-}
-
-bool ProjucerApplication::findWindowAndOpenPIP (const File& pip)
-{
-    auto* window = mainWindowList.getFrontmostWindow();
-    bool shouldCloseWindow = false;
-
-    if (window == nullptr)
-    {
-        window = mainWindowList.getOrCreateEmptyWindow();
-        shouldCloseWindow = true;
-    }
-
-    if (window->tryToOpenPIP (pip))
-        return true;
-
-    if (shouldCloseWindow)
-        mainWindowList.closeWindow (window);
-
-    return false;
-}
-
-void ProjucerApplication::findAndLaunchExample (int selectedIndex)
-{
-    File example;
-    for (auto& dir : getSortedExampleDirectories())
-    {
-        auto exampleFiles = getSortedExampleFilesInDirectory (dir);
-
-        if (selectedIndex < exampleFiles.size())
-        {
-            example = exampleFiles.getUnchecked (selectedIndex);
-            break;
-        }
-
-        selectedIndex -= exampleFiles.size();
-    }
-
-    // example doesn't exist?
-    jassert (example != File());
-
-    findWindowAndOpenPIP (example);
-
-    StringPairArray data;
-    data.set ("label", example.getFileNameWithoutExtension());
-
-    Analytics::getInstance()->logEvent ("Example Opened", data, ProjucerAnalyticsEvent::exampleEvent);
-}
-
-File ProjucerApplication::findDemoRunnerExecutable() const noexcept
-{
-    auto buildsPath = getJUCEExamplesDirectoryPathFromGlobal().getChildFile ("DemoRunner").getChildFile ("Builds");
-
-    if (! buildsPath.exists())
-        return {};
-
-    String extension;
-
-   #if JUCE_MAC
-    auto osxBuildFolder = buildsPath.getChildFile ("MacOSX").getChildFile ("build");
-
-    auto demoRunnerExecutable = osxBuildFolder.getChildFile ("Release").getChildFile ("DemoRunner.app");
-    if (demoRunnerExecutable.exists())
-        return demoRunnerExecutable;
-
-    demoRunnerExecutable = osxBuildFolder.getChildFile ("Debug").getChildFile ("DemoRunner.app");
-    if (demoRunnerExecutable.exists())
-        return demoRunnerExecutable;
-
-    extension = ".app";
-   #elif JUCE_WINDOWS
-    auto windowsBuildFolder = buildsPath.getChildFile ("VisualStudio2017").getChildFile ("x64");
-
-    auto demoRunnerExecutable = windowsBuildFolder.getChildFile ("Release").getChildFile ("App").getChildFile ("DemoRunner.exe");
-    if (demoRunnerExecutable.existsAsFile())
-        return demoRunnerExecutable;
-
-    demoRunnerExecutable = windowsBuildFolder.getChildFile ("Debug").getChildFile ("App").getChildFile ("DemoRunner.exe");
-    if (demoRunnerExecutable.existsAsFile())
-        return demoRunnerExecutable;
-
-    extension = ".exe";
-   #elif JUCE_LINUX
-    auto linuxBuildFolder = buildsPath.getChildFile ("LinuxMakefile").getChildFile ("build");
-
-    auto demoRunnerExecutable = linuxBuildFolder.getChildFile ("DemoRunner");
-
-    if (demoRunnerExecutable.existsAsFile())
-        return demoRunnerExecutable;
-
-    extension = {};
-   #endif
-
-    auto precompiledFile = getJUCEExamplesDirectoryPathFromGlobal().getChildFile ("DemoRunner" + extension);
-
-   #if JUCE_MAC
-    if (precompiledFile.exists())
-   #else
-    if (precompiledFile.existsAsFile())
-   #endif
-        return precompiledFile;
-
-    return {};
-}
-
-File ProjucerApplication::findDemoRunnerProject() const noexcept
-{
-    auto buildsPath = getJUCEExamplesDirectoryPathFromGlobal().getChildFile ("DemoRunner").getChildFile ("Builds");
-
-    if (! buildsPath.exists())
-        return {};
-
-   #if JUCE_MAC
-    auto file = buildsPath.getChildFile ("MacOSX").getChildFile ("DemoRunner.xcodeproj");
-
-    if (file.exists())
-        return file;
-   #elif JUCE_WINDOW
-    auto file = buildsPath.getChildFile ("VisualStudio2017").getChildFile ("DemoRunner.sln");
-
-    if (file.existsAsFile())
-        return file;
-   #elif JUCE_LINUX
-    auto file = buildsPath.getChildFile ("LinuxMakeFile").getChildFile ("Makefile");
-
-    if (file.existsAsFile())
-        return file;
-   #endif
-
-    return {};
-}
-
-void ProjucerApplication::launchDemoRunner()
-{
-    if (findDemoRunnerExecutable() != File())
-    {
-        bool succeeded = true;
-
-        if (! findDemoRunnerExecutable().startAsProcess())
-        {
-            AlertWindow::showMessageBoxAsync (AlertWindow::WarningIcon, "Error", "There was an error opening the Demo Runner file.");
-            succeeded = false;
-        }
-
-        StringPairArray data;
-        data.set ("label", succeeded ? "Success" : "Failure");
-
-        Analytics::getInstance()->logEvent ("Launch DemoRunner", data, ProjucerAnalyticsEvent::exampleEvent);
-    }
-    else if (findDemoRunnerProject() != File())
-    {
-        auto& lf = Desktop::getInstance().getDefaultLookAndFeel();
-        demoRunnerAlert = lf.createAlertWindow ("Open Project",
-                                                "Couldn't find a compiled version of the Demo Runner."
-                                               #if JUCE_LINUX
-                                                " Do you want to build it now?", "Build project", "Cancel",
-                                               #else
-                                                " Do you want to open the project?", "Open project", "Cancel",
-                                               #endif
-                                                {},
-                                                AlertWindow::QuestionIcon, 2,
-                                                mainWindowList.getFrontmostWindow (false));
-
-        demoRunnerAlert->enterModalState (true, ModalCallbackFunction::create ([this] (int retVal)
-                                                {
-                                                    demoRunnerAlert.reset (nullptr);
-
-                                                    StringPairArray data;
-                                                    data.set ("label", retVal == 1 ? "Opened" : "Cancelled");
-
-                                                    Analytics::getInstance()->logEvent ("Open DemoRunner Project", data, ProjucerAnalyticsEvent::exampleEvent);
-
-                                                    if (retVal == 1)
-                                                    {
-                                                        auto projectFile = findDemoRunnerProject();
-
-                                                       #if JUCE_LINUX
-                                                        String command ("make -C " + projectFile.getParentDirectory().getFullPathName() + " CONFIG=Release -j3");
-
-                                                        if (! makeProcess.start (command))
-                                                            AlertWindow::showMessageBoxAsync (AlertWindow::WarningIcon, "Error", "Error building Demo Runner.");
-                                                       #else
-                                                        projectFile.startAsProcess();
-                                                       #endif
-                                                    }
-                                                }), false);
-    }
-    else
-    {
-        jassertfalse;
-    }
-}
-
-void ProjucerApplication::handleMainMenuCommand (int menuItemID)
-{
-    if (menuItemID >= recentProjectsBaseID && menuItemID < (recentProjectsBaseID + 100))
-    {
-        // open a file from the "recent files" menu
-        openFile (settings->recentFiles.getFile (menuItemID - recentProjectsBaseID));
-    }
-    else if (menuItemID >= openWindowsBaseID && menuItemID < (openWindowsBaseID + 100))
-    {
-        if (auto* window = mainWindowList.windows.getUnchecked (menuItemID - openWindowsBaseID))
-            window->toFront (true);
-    }
-    else if (menuItemID >= activeDocumentsBaseID && menuItemID < (activeDocumentsBaseID + 200))
-    {
-        if (auto* doc = openDocumentManager.getOpenDocument (menuItemID - activeDocumentsBaseID))
-            mainWindowList.openDocument (doc, true);
-        else
-            jassertfalse;
-    }
-    else if (menuItemID >= colourSchemeBaseID && menuItemID < (colourSchemeBaseID + 3))
-    {
-        setColourScheme (menuItemID - colourSchemeBaseID, true);
-        updateEditorColourSchemeIfNeeded();
-    }
-    else if (menuItemID >= codeEditorColourSchemeBaseID && menuItemID < (codeEditorColourSchemeBaseID + numEditorColourSchemes))
-    {
-        setEditorColourScheme (menuItemID - codeEditorColourSchemeBaseID, true);
-    }
-    else if (menuItemID == (codeEditorColourSchemeBaseID + numEditorColourSchemes))
-    {
-        showEditorColourSchemeWindow();
-    }
-    else if (menuItemID == showPathsID)
-    {
-        showPathsWindow (true);
-    }
-    else if (menuItemID >= examplesBaseID && menuItemID < (examplesBaseID + numExamples))
-    {
-        findAndLaunchExample (menuItemID - examplesBaseID);
-    }
-    else
-    {
-        handleGUIEditorMenuCommand (menuItemID);
-    }
-}
-
-//==============================================================================
-void ProjucerApplication::getAllCommands (Array <CommandID>& commands)
-{
-    JUCEApplication::getAllCommands (commands);
-
-    const CommandID ids[] = { CommandIDs::newProject,
-                              CommandIDs::newProjectFromClipboard,
-                              CommandIDs::open,
-                              CommandIDs::launchDemoRunner,
-                              CommandIDs::closeAllWindows,
-                              CommandIDs::closeAllDocuments,
-                              CommandIDs::clearRecentFiles,
-                              CommandIDs::saveAll,
-                              CommandIDs::showGlobalPathsWindow,
-                              CommandIDs::showUTF8Tool,
-                              CommandIDs::showSVGPathTool,
-                              CommandIDs::showAboutWindow,
-                              CommandIDs::showAppUsageWindow,
-                              CommandIDs::showForum,
-                              CommandIDs::showAPIModules,
-                              CommandIDs::showAPIClasses,
-                              CommandIDs::showTutorials,
-                              CommandIDs::loginLogout };
-
-    commands.addArray (ids, numElementsInArray (ids));
-}
-
-void ProjucerApplication::getCommandInfo (CommandID commandID, ApplicationCommandInfo& result)
-{
-    switch (commandID)
-    {
-    case CommandIDs::newProject:
-        result.setInfo ("New Project...", "Creates a new JUCE project", CommandCategories::general, 0);
-        result.defaultKeypresses.add (KeyPress ('n', ModifierKeys::commandModifier, 0));
-        break;
-
-    case CommandIDs::newProjectFromClipboard:
-        result.setInfo ("New Project From Clipboard...", "Creates a new JUCE project from the clipboard contents", CommandCategories::general, 0);
-        result.defaultKeypresses.add (KeyPress ('n', ModifierKeys::commandModifier | ModifierKeys::shiftModifier, 0));
-        break;
-
-    case CommandIDs::launchDemoRunner:
-       #if JUCE_LINUX
-        if (makeProcess.isRunning())
-        {
-            result.setInfo ("Building Demo Runner...", "The Demo Runner project is currently building", CommandCategories::general, 0);
-            result.setActive (false);
-        }
-        else
-       #endif
-        {
-        result.setInfo ("Launch Demo Runner", "Launches the JUCE demo runner application, or the project if it can't be found", CommandCategories::general, 0);
-        result.setActive (findDemoRunnerExecutable() != File() || findDemoRunnerProject() != File());
-        }
-        break;
-
-    case CommandIDs::open:
-        result.setInfo ("Open...", "Opens a JUCE project", CommandCategories::general, 0);
-        result.defaultKeypresses.add (KeyPress ('o', ModifierKeys::commandModifier, 0));
-        break;
-
-    case CommandIDs::showGlobalPathsWindow:
-        result.setInfo ("Global Paths...",
-                        "Shows the window to change the stored global paths.",
-                        CommandCategories::general, 0);
-        break;
-
-    case CommandIDs::closeAllWindows:
-        result.setInfo ("Close All Windows", "Closes all open windows", CommandCategories::general, 0);
-        result.setActive (mainWindowList.windows.size() > 0);
-        break;
-
-    case CommandIDs::closeAllDocuments:
-        result.setInfo ("Close All Documents", "Closes all open documents", CommandCategories::general, 0);
-        result.setActive (openDocumentManager.getNumOpenDocuments() > 0);
-        break;
-
-    case CommandIDs::clearRecentFiles:
-        result.setInfo ("Clear Recent Files", "Clears all recent files from the menu", CommandCategories::general, 0);
-        result.setActive (settings->recentFiles.getNumFiles() > 0);
-        break;
-
-    case CommandIDs::saveAll:
-        result.setInfo ("Save All", "Saves all open documents", CommandCategories::general, 0);
-        result.defaultKeypresses.add (KeyPress ('s', ModifierKeys::commandModifier | ModifierKeys::altModifier, 0));
-        break;
-
-    case CommandIDs::showUTF8Tool:
-        result.setInfo ("UTF-8 String-Literal Helper", "Shows the UTF-8 string literal utility", CommandCategories::general, 0);
-        break;
-
-    case CommandIDs::showSVGPathTool:
-        result.setInfo ("SVG Path Converter", "Shows the SVG->Path data conversion utility", CommandCategories::general, 0);
-        break;
-
-    case CommandIDs::showAboutWindow:
-        result.setInfo ("About Projucer", "Shows the Projucer's 'About' page.", CommandCategories::general, 0);
-        break;
-
-    case CommandIDs::showAppUsageWindow:
-        result.setInfo ("Application Usage Data", "Shows the application usage data agreement window", CommandCategories::general, 0);
-        break;
-
-    case CommandIDs::showForum:
-        result.setInfo ("JUCE Community Forum", "Shows the JUCE community forum in a browser", CommandCategories::general, 0);
-        break;
-
-    case CommandIDs::showAPIModules:
-        result.setInfo ("API Modules", "Shows the API modules documentation in a browser", CommandCategories::general, 0);
-        break;
-
-    case CommandIDs::showAPIClasses:
-        result.setInfo ("API Classes", "Shows the API classes documentation in a browser", CommandCategories::general, 0);
-        break;
-
-    case CommandIDs::showTutorials:
-        result.setInfo ("JUCE Tutorials", "Shows the JUCE tutorials in a browser", CommandCategories::general, 0);
-        break;
-
-    case CommandIDs::loginLogout:
-        {
-            bool isLoggedIn = false;
-            String username;
-
-            if (licenseController != nullptr)
-            {
-                const LicenseState state = licenseController->getState();
-                isLoggedIn = (state.type != LicenseState::Type::notLoggedIn && state.type != LicenseState::Type::GPL);
-                username = state.username;
-            }
-
-            result.setInfo (isLoggedIn
-                               ? String ("Sign out ") + username + "..."
-                               : String ("Sign in..."),
-                            "Log out of your JUCE account", CommandCategories::general, 0);
-        }
-        break;
-
-    default:
-        JUCEApplication::getCommandInfo (commandID, result);
-        break;
-    }
-}
-
-bool ProjucerApplication::perform (const InvocationInfo& info)
-{
-    switch (info.commandID)
-    {
-        case CommandIDs::newProject:                createNewProject(); break;
-        case CommandIDs::newProjectFromClipboard:   createNewProjectFromClipboard(); break;
-        case CommandIDs::open:                      askUserToOpenFile(); break;
-        case CommandIDs::launchDemoRunner:          launchDemoRunner(); break;
-        case CommandIDs::saveAll:                   openDocumentManager.saveAll(); break;
-        case CommandIDs::closeAllWindows:           closeAllMainWindowsAndQuitIfNeeded(); break;
-        case CommandIDs::closeAllDocuments:         closeAllDocuments (true); break;
-        case CommandIDs::clearRecentFiles:          clearRecentFiles(); break;
-        case CommandIDs::showUTF8Tool:              showUTF8ToolWindow(); break;
-        case CommandIDs::showSVGPathTool:           showSVGPathDataToolWindow(); break;
-        case CommandIDs::showGlobalPathsWindow:     showPathsWindow (false); break;
-        case CommandIDs::showAboutWindow:           showAboutWindow(); break;
-        case CommandIDs::showAppUsageWindow:        showApplicationUsageDataAgreementPopup(); break;
-        case CommandIDs::showForum:                 launchForumBrowser(); break;
-        case CommandIDs::showAPIModules:            launchModulesBrowser(); break;
-        case CommandIDs::showAPIClasses:            launchClassesBrowser(); break;
-        case CommandIDs::showTutorials:             launchTutorialsBrowser(); break;
-        case CommandIDs::loginLogout:               doLogout(); break;
-        default:                                    return JUCEApplication::perform (info);
-    }
-
-    return true;
-}
-
-//==============================================================================
-void ProjucerApplication::createNewProject()
-{
-    auto* mw = mainWindowList.getOrCreateEmptyWindow();
-    mw->showStartPage();
-
-    mainWindowList.avoidSuperimposedWindows (mw);
-}
-
-void ProjucerApplication::createNewProjectFromClipboard()
-{
-    auto tempFile = File::getSpecialLocation (File::SpecialLocationType::tempDirectory).getChildFile ("PIPs").getChildFile ("Clipboard")
-                                                                                       .getChildFile ("PIPFile_" + String (std::abs (Random::getSystemRandom().nextInt())) + ".h");
-
-    if (tempFile.existsAsFile())
-        tempFile.deleteFile();
-
-    tempFile.create();
-    tempFile.appendText (SystemClipboard::getTextFromClipboard());
-
-    if (! findWindowAndOpenPIP (tempFile))
-    {
-        AlertWindow::showMessageBoxAsync (AlertWindow::WarningIcon, "Error", "Couldn't create project from clipboard contents.");
-        tempFile.deleteFile();
-    }
-}
-
-void ProjucerApplication::updateNewlyOpenedProject (Project& p)
-{
-    LiveBuildProjectSettings::updateNewlyOpenedProject (p);
-}
-
-void ProjucerApplication::askUserToOpenFile()
-{
-    FileChooser fc ("Open File");
-
-    if (fc.browseForFileToOpen())
-        openFile (fc.getResult());
-}
-
-bool ProjucerApplication::openFile (const File& file)
-{
-    return mainWindowList.openFile (file);
-}
-
-bool ProjucerApplication::closeAllDocuments (bool askUserToSave)
-{
-    return openDocumentManager.closeAll (askUserToSave);
-}
-
-bool ProjucerApplication::closeAllMainWindows()
-{
-    return server != nullptr || mainWindowList.askAllWindowsToClose();
-}
-
-void ProjucerApplication::closeAllMainWindowsAndQuitIfNeeded()
-{
-    if (closeAllMainWindows())
-    {
-       #if ! JUCE_MAC
-        if (mainWindowList.windows.size() == 0)
-            systemRequestedQuit();
-       #endif
-    }
-}
-
-void ProjucerApplication::clearRecentFiles()
-{
-    settings->recentFiles.clear();
-    settings->recentFiles.clearRecentFilesNatively();
-    settings->flush();
-    menuModel->menuItemsChanged();
-}
-
-//==============================================================================
-void ProjucerApplication::showUTF8ToolWindow()
-{
-    if (utf8Window != nullptr)
-        utf8Window->toFront (true);
-    else
-        new FloatingToolWindow ("UTF-8 String Literal Converter",
-                                "utf8WindowPos",
-                                new UTF8Component(), utf8Window, true,
-                                500, 500, 300, 300, 1000, 1000);
-}
-
-void ProjucerApplication::showSVGPathDataToolWindow()
-{
-    if (svgPathWindow != nullptr)
-        svgPathWindow->toFront (true);
-    else
-        new FloatingToolWindow ("SVG Path Converter",
-                                "svgPathWindowPos",
-                                new SVGPathDataComponent(), svgPathWindow, true,
-                                500, 500, 300, 300, 1000, 1000);
-}
-
-void ProjucerApplication::showAboutWindow()
-{
-    if (aboutWindow != nullptr)
-        aboutWindow->toFront (true);
-    else
-        new FloatingToolWindow ({}, {}, new AboutWindowComponent(),
-                                aboutWindow, false,
-                                500, 300, 500, 300, 500, 300);
-}
-
-void ProjucerApplication::showApplicationUsageDataAgreementPopup()
-{
-    if (applicationUsageDataWindow != nullptr)
-        applicationUsageDataWindow->toFront (true);
-    else
-        new FloatingToolWindow ("Application Usage Analytics",
-                                {}, new ApplicationUsageDataWindowComponent (isPaidOrGPL()),
-                                applicationUsageDataWindow, false,
-                                400, 300, 400, 300, 400, 300);
-}
-
-void ProjucerApplication::dismissApplicationUsageDataAgreementPopup()
-{
-    if (applicationUsageDataWindow != nullptr)
-        applicationUsageDataWindow.reset();
-}
-
-void ProjucerApplication::showPathsWindow (bool highlightJUCEPath)
-{
-    if (pathsWindow != nullptr)
-        pathsWindow->toFront (true);
-    else
-        new FloatingToolWindow ("Global Paths",
-                                "pathsWindowPos",
-                                new GlobalPathsWindowComponent(), pathsWindow, false,
-                                600, 650, 600, 650, 600, 650);
-
-    if (highlightJUCEPath)
-        if (auto* pathsComp = dynamic_cast<GlobalPathsWindowComponent*> (pathsWindow->getChildComponent (0)))
-            pathsComp->highlightJUCEPath();
-}
-
-void ProjucerApplication::showEditorColourSchemeWindow()
-{
-    if (editorColourSchemeWindow != nullptr)
-        editorColourSchemeWindow->toFront (true);
-    else
-    {
-        new FloatingToolWindow ("Editor Colour Scheme",
-                                "editorColourSchemeWindowPos",
-                                new EditorColourSchemeWindowComponent(),
-                                editorColourSchemeWindow,
-                                false,
-                                500, 500, 500, 500, 500, 500);
-    }
-}
-
-void ProjucerApplication::launchForumBrowser()
-{
-    URL forumLink ("https://forum.juce.com/");
-
-    if (forumLink.isWellFormed())
-        forumLink.launchInDefaultBrowser();
-}
-
-void ProjucerApplication::launchModulesBrowser()
-{
-    URL modulesLink ("https://juce.com/doc/modules");
-
-    if (modulesLink.isWellFormed())
-        modulesLink.launchInDefaultBrowser();
-}
-
-void ProjucerApplication::launchClassesBrowser()
-{
-    URL classesLink ("https://juce.com/doc/classes");
-
-    if (classesLink.isWellFormed())
-        classesLink.launchInDefaultBrowser();
-}
-
-void ProjucerApplication::launchTutorialsBrowser()
-{
-    URL tutorialsLink ("https://juce.com/tutorials");
-
-    if (tutorialsLink.isWellFormed())
-        tutorialsLink.launchInDefaultBrowser();
-}
-
-//==============================================================================
-struct FileWithTime
-{
-    FileWithTime (const File& f) : file (f), time (f.getLastModificationTime()) {}
-    FileWithTime() {}
-
-    bool operator<  (const FileWithTime& other) const    { return time <  other.time; }
-    bool operator== (const FileWithTime& other) const    { return time == other.time; }
-
-    File file;
-    Time time;
-};
-
-void ProjucerApplication::deleteLogger()
-{
-    const int maxNumLogFilesToKeep = 50;
-
-    Logger::setCurrentLogger (nullptr);
-
-    if (logger != nullptr)
-    {
-        auto logFiles = logger->getLogFile().getParentDirectory().findChildFiles (File::findFiles, false);
-
-        if (logFiles.size() > maxNumLogFilesToKeep)
-        {
-            Array<FileWithTime> files;
-
-            for (auto& f : logFiles)
-                files.addUsingDefaultSort (f);
-
-            for (int i = 0; i < files.size() - maxNumLogFilesToKeep; ++i)
-                files.getReference(i).file.deleteFile();
-        }
-    }
-
-    logger.reset();
-}
-
-PropertiesFile::Options ProjucerApplication::getPropertyFileOptionsFor (const String& filename, bool isProjectSettings)
-{
-    PropertiesFile::Options options;
-    options.applicationName     = filename;
-    options.filenameSuffix      = "settings";
-    options.osxLibrarySubFolder = "Application Support";
-   #if JUCE_LINUX
-    options.folderName          = "~/.config/Projucer";
-   #else
-    options.folderName          = "Projucer";
-   #endif
-
-    if (isProjectSettings)
-        options.folderName += "/ProjectSettings";
-
-    return options;
-}
-
-void ProjucerApplication::updateAllBuildTabs()
-{
-    for (int i = 0; i < mainWindowList.windows.size(); ++i)
-        if (ProjectContentComponent* p = mainWindowList.windows.getUnchecked(i)->getProjectContentComponent())
-            p->rebuildProjectTabs();
-}
-
-void ProjucerApplication::initCommandManager()
-{
-    commandManager = new ApplicationCommandManager();
-    commandManager->registerAllCommandsForTarget (this);
-
-    {
-        CodeDocument doc;
-        CppCodeEditorComponent ed (File(), doc);
-        commandManager->registerAllCommandsForTarget (&ed);
-    }
-
-    registerGUIEditorCommands();
-}
-
-void ProjucerApplication::deleteTemporaryFiles() const noexcept
-{
-    auto tempDirectory = File::getSpecialLocation (File::SpecialLocationType::tempDirectory).getChildFile ("PIPs");
-
-    if (tempDirectory.exists())
-        tempDirectory.deleteRecursively();
-}
-
-void ProjucerApplication::setAnalyticsEnabled (bool enabled)
-{
-    resetAnalytics();
-
-    if (enabled)
-        setupAnalytics();
-}
-
-void ProjucerApplication::resetAnalytics() noexcept
-{
-    auto analyticsInstance = Analytics::getInstance();
-
-    analyticsInstance->setUserId ({});
-    analyticsInstance->setUserProperties ({});
-    analyticsInstance->getDestinations().clear();
-}
-
-void ProjucerApplication::setupAnalytics()
-{
-    Analytics::getInstance()->addDestination (new ProjucerAnalyticsDestination());
-
-    auto deviceString = SystemStats::getDeviceIdentifiers().joinIntoString (":");
-    auto deviceIdentifier = String::toHexString (deviceString.hashCode64());
-
-    Analytics::getInstance()->setUserId (deviceIdentifier);
-
-    StringPairArray userData;
-    userData.set ("cd1", getApplicationName());
-    userData.set ("cd2", getApplicationVersion());
-    userData.set ("cd3", SystemStats::getDeviceDescription());
-    userData.set ("cd4", deviceString);
-    userData.set ("cd5", SystemStats::getOperatingSystemName());
-
-    Analytics::getInstance()->setUserProperties (userData);
-}
-
-void ProjucerApplication::showSetJUCEPathAlert()
-{
-    auto& lf = Desktop::getInstance().getDefaultLookAndFeel();
-    pathAlert = lf.createAlertWindow ("Set JUCE Path", "Your global JUCE path is invalid. This path is used to access the JUCE examples and demo project - "
-                                      "would you like to set it now?",
-                                      "Set path", "Cancel", "Don't ask again",
-                                      AlertWindow::WarningIcon, 3,
-                                      mainWindowList.getFrontmostWindow (false));
-
-    pathAlert->enterModalState (true, ModalCallbackFunction::create ([this] (int retVal)
-                                                                    {
-                                                                        pathAlert.reset (nullptr);
-
-                                                                        if (retVal == 1)
-                                                                            showPathsWindow (true);
-                                                                        else if (retVal == 0)
-                                                                            settings->setDontAskAboutJUCEPathAgain();
-                                                                    }));
-
-}
-
-void ProjucerApplication::selectEditorColourSchemeWithName (const String& schemeName)
-{
-    auto& appearanceSettings = getAppSettings().appearance;
-    auto schemes = appearanceSettings.getPresetSchemes();
-
-    auto schemeIndex = schemes.indexOf (schemeName);
-
-    if (schemeIndex >= 0)
-        setEditorColourScheme (schemeIndex, true);
-}
-
-void ProjucerApplication::setColourScheme (int index, bool saveSetting)
-{
-    switch (index)
-    {
-        case 0: lookAndFeel.setColourScheme (LookAndFeel_V4::getDarkColourScheme());  break;
-        case 1: lookAndFeel.setColourScheme (LookAndFeel_V4::getGreyColourScheme());  break;
-        case 2: lookAndFeel.setColourScheme (LookAndFeel_V4::getLightColourScheme()); break;
-        default: break;
-    }
-
-    lookAndFeel.setupColours();
-    mainWindowList.sendLookAndFeelChange();
-
-    if (utf8Window != nullptr)                  utf8Window->sendLookAndFeelChange();
-    if (svgPathWindow != nullptr)               svgPathWindow->sendLookAndFeelChange();
-    if (aboutWindow != nullptr)                 aboutWindow->sendLookAndFeelChange();
-    if (applicationUsageDataWindow != nullptr)  applicationUsageDataWindow->sendLookAndFeelChange();
-    if (pathsWindow != nullptr)                 pathsWindow->sendLookAndFeelChange();
-    if (editorColourSchemeWindow != nullptr)    editorColourSchemeWindow->sendLookAndFeelChange();
-
-    auto* mcm = ModalComponentManager::getInstance();
-    for (auto i = 0; i < mcm->getNumModalComponents(); ++i)
-        mcm->getModalComponent (i)->sendLookAndFeelChange();
-
-    if (saveSetting)
-    {
-        auto& properties = settings->getGlobalProperties();
-        properties.setValue ("COLOUR SCHEME", index);
-    }
-
-    selectedColourSchemeIndex = index;
-
-    getCommandManager().commandStatusChanged();
-}
-
-void ProjucerApplication::setEditorColourScheme (int index, bool saveSetting)
-{
-    auto& appearanceSettings = getAppSettings().appearance;
-    auto schemes = appearanceSettings.getPresetSchemes();
-
-    index = jmin (index, schemes.size() - 1);
-
-    appearanceSettings.selectPresetScheme (index);
-
-    if (saveSetting)
-    {
-        auto& properties = settings->getGlobalProperties();
-        properties.setValue ("EDITOR COLOUR SCHEME", index);
-    }
-
-    selectedEditorColourSchemeIndex = index;
-
-    getCommandManager().commandStatusChanged();
-}
-
-bool ProjucerApplication::isEditorColourSchemeADefaultScheme (const StringArray& schemes, int editorColourSchemeIndex)
-{
-    auto& schemeName = schemes[editorColourSchemeIndex];
-    return (schemeName == "Default (Dark)" || schemeName == "Default (Light)");
-}
-
-int ProjucerApplication::getEditorColourSchemeForGUIColourScheme (const StringArray& schemes, int guiColourSchemeIndex)
-{
-    auto defaultDarkEditorIndex  = schemes.indexOf ("Default (Dark)");
-    auto defaultLightEditorIndex = schemes.indexOf ("Default (Light)");
-
-    // Can't find default code editor colour schemes!
-    jassert (defaultDarkEditorIndex != -1 && defaultLightEditorIndex != -1);
-
-    return (guiColourSchemeIndex == 2 ? defaultLightEditorIndex : defaultDarkEditorIndex);
-}
-
-void ProjucerApplication::updateEditorColourSchemeIfNeeded()
-{
-    auto& appearanceSettings = getAppSettings().appearance;
-    auto schemes = appearanceSettings.getPresetSchemes();
-
-    if (isEditorColourSchemeADefaultScheme (schemes, selectedEditorColourSchemeIndex))
-        setEditorColourScheme (getEditorColourSchemeForGUIColourScheme (schemes, selectedColourSchemeIndex), true);
-}
+/*
+  ==============================================================================
+
+   This file is part of the JUCE library.
+   Copyright (c) 2017 - ROLI Ltd.
+
+   JUCE is an open source library subject to commercial or open-source
+   licensing.
+
+   By using JUCE, you agree to the terms of both the JUCE 5 End-User License
+   Agreement and JUCE 5 Privacy Policy (both updated and effective as of the
+   27th April 2017).
+
+   End User License Agreement: www.juce.com/juce-5-licence
+   Privacy Policy: www.juce.com/juce-5-privacy-policy
+
+   Or: You may also use this code under the terms of the GPL v3 (see
+   www.gnu.org/licenses).
+
+   JUCE IS PROVIDED "AS IS" WITHOUT ANY WARRANTY, AND ALL WARRANTIES, WHETHER
+   EXPRESSED OR IMPLIED, INCLUDING MERCHANTABILITY AND FITNESS FOR PURPOSE, ARE
+   DISCLAIMED.
+
+  ==============================================================================
+*/
+
+void createGUIEditorMenu (PopupMenu&);
+void handleGUIEditorMenuCommand (int);
+void registerGUIEditorCommands();
+
+
+//==============================================================================
+struct ProjucerApplication::MainMenuModel  : public MenuBarModel
+{
+    MainMenuModel()
+    {
+        setApplicationCommandManagerToWatch (&getCommandManager());
+    }
+
+    StringArray getMenuBarNames() override
+    {
+        return getApp().getMenuNames();
+    }
+
+    PopupMenu getMenuForIndex (int /*topLevelMenuIndex*/, const String& menuName) override
+    {
+        PopupMenu menu;
+        getApp().createMenu (menu, menuName);
+        return menu;
+    }
+
+    void menuItemSelected (int menuItemID, int /*topLevelMenuIndex*/) override
+    {
+        getApp().handleMainMenuCommand (menuItemID);
+    }
+};
+
+//==============================================================================
+ProjucerApplication::ProjucerApplication() :  isRunningCommandLine (false)
+{
+}
+
+void ProjucerApplication::initialise (const String& commandLine)
+{
+    if (commandLine.trimStart().startsWith ("--server"))
+    {
+        initialiseLogger ("Compiler_Log_");
+        LookAndFeel::setDefaultLookAndFeel (&lookAndFeel);
+
+       #if JUCE_MAC
+        Process::setDockIconVisible (false);
+       #endif
+
+        server = createClangServer (commandLine);
+    }
+    else
+    {
+        initialiseLogger ("IDE_Log_");
+        Logger::writeToLog (SystemStats::getOperatingSystemName());
+        Logger::writeToLog ("CPU: " + String (SystemStats::getCpuSpeedInMegaherz())
+                              + "MHz  Cores: " + String (SystemStats::getNumCpus())
+                              + "  " + String (SystemStats::getMemorySizeInMegabytes()) + "MB");
+
+        initialiseBasics();
+
+        isRunningCommandLine = commandLine.isNotEmpty();
+
+        licenseController = new LicenseController;
+        licenseController->addLicenseStatusChangedCallback (this);
+
+        if (isRunningCommandLine)
+        {
+            const int appReturnCode = performCommandLine (commandLine);
+
+            if (appReturnCode != commandLineNotPerformed)
+            {
+                setApplicationReturnValue (appReturnCode);
+                quit();
+                return;
+            }
+
+            isRunningCommandLine = false;
+        }
+
+        if (sendCommandLineToPreexistingInstance())
+        {
+            DBG ("Another instance is running - quitting...");
+            quit();
+            return;
+        }
+
+        openDocumentManager.registerType (new ProjucerAppClasses::LiveBuildCodeEditorDocument::Type(), 2);
+
+        childProcessCache = new ChildProcessCache();
+
+        initCommandManager();
+        menuModel = new MainMenuModel();
+
+        settings->appearance.refreshPresetSchemeList();
+
+        setColourScheme (settings->getGlobalProperties().getIntValue ("COLOUR SCHEME"), false);
+        setEditorColourScheme (settings->getGlobalProperties().getIntValue ("EDITOR COLOUR SCHEME"), false);
+        updateEditorColourSchemeIfNeeded();
+
+        // do further initialisation in a moment when the message loop has started
+        triggerAsyncUpdate();
+    }
+}
+
+void ProjucerApplication::initialiseBasics()
+{
+    LookAndFeel::setDefaultLookAndFeel (&lookAndFeel);
+
+    settings = new StoredSettings();
+    ImageCache::setCacheTimeout (30 * 1000);
+    icons = new Icons();
+    tooltipWindow.setMillisecondsBeforeTipAppears (1200);
+}
+
+bool ProjucerApplication::initialiseLogger (const char* filePrefix)
+{
+    if (logger == nullptr)
+    {
+       #if JUCE_LINUX
+        String folder = "~/.config/Projucer/Logs";
+       #else
+        String folder = "com.juce.projucer";
+       #endif
+
+        logger = FileLogger::createDateStampedLogger (folder, filePrefix, ".txt",
+                                                      getApplicationName() + " " + getApplicationVersion()
+                                                        + "  ---  Build date: " __DATE__);
+        Logger::setCurrentLogger (logger);
+    }
+
+    return logger != nullptr;
+}
+
+void ProjucerApplication::handleAsyncUpdate()
+{
+    if (licenseController != nullptr)
+        licenseController->startWebviewIfNeeded();
+
+   #if JUCE_MAC
+    PopupMenu extraAppleMenuItems;
+    createExtraAppleMenuItems (extraAppleMenuItems);
+
+    // workaround broken "Open Recent" submenu: not passing the
+    // submenu's title here avoids the defect in JuceMainMenuHandler::addMenuItem
+    MenuBarModel::setMacMainMenu (menuModel, &extraAppleMenuItems); //, "Open Recent");
+   #endif
+
+    if (licenseController != nullptr)
+    {
+        setAnalyticsEnabled (licenseController->getState().applicationUsageDataState == LicenseState::ApplicationUsageData::enabled);
+        Analytics::getInstance()->logEvent ("Startup", {}, ProjucerAnalyticsEvent::appEvent);
+    }
+
+    if (! isRunningCommandLine && settings->shouldAskUserToSetJUCEPath())
+        showSetJUCEPathAlert();
+}
+
+void ProjucerApplication::initialiseWindows (const String& commandLine)
+{
+    const String commandLineWithoutNSDebug (commandLine.replace ("-NSDocumentRevisionsDebugMode YES", StringRef()));
+
+    if (commandLineWithoutNSDebug.trim().isNotEmpty() && ! commandLineWithoutNSDebug.trim().startsWithChar ('-'))
+        anotherInstanceStarted (commandLine);
+    else
+        mainWindowList.reopenLastProjects();
+
+    mainWindowList.createWindowIfNoneAreOpen();
+
+    if (licenseController->getState().applicationUsageDataState == LicenseState::ApplicationUsageData::notChosenYet)
+        showApplicationUsageDataAgreementPopup();
+}
+
+void ProjucerApplication::shutdown()
+{
+    if (server != nullptr)
+    {
+        destroyClangServer (server);
+        Logger::writeToLog ("Server shutdown cleanly");
+    }
+
+    versionChecker.reset();
+    utf8Window.reset();
+    svgPathWindow.reset();
+    aboutWindow.reset();
+    pathsWindow.reset();
+    editorColourSchemeWindow.reset();
+
+    if (licenseController != nullptr)
+    {
+        licenseController->removeLicenseStatusChangedCallback (this);
+        licenseController.reset();
+    }
+
+    mainWindowList.forceCloseAllWindows();
+    openDocumentManager.clear();
+
+    childProcessCache.reset();
+
+   #if JUCE_MAC
+    MenuBarModel::setMacMainMenu (nullptr);
+   #endif
+
+    menuModel.reset();
+    commandManager.reset();
+    settings.reset();
+
+    LookAndFeel::setDefaultLookAndFeel (nullptr);
+
+    // clean up after ourselves and delete any temp project files that may have
+    // been created from PIPs
+    deleteTemporaryFiles();
+
+    if (! isRunningCommandLine)
+        Logger::writeToLog ("Shutdown");
+
+    deleteLogger();
+
+    Analytics::getInstance()->logEvent ("Shutdown", {}, ProjucerAnalyticsEvent::appEvent);
+}
+
+struct AsyncQuitRetrier  : private Timer
+{
+    AsyncQuitRetrier()   { startTimer (500); }
+
+    void timerCallback() override
+    {
+        stopTimer();
+        delete this;
+
+        if (auto* app = JUCEApplicationBase::getInstance())
+            app->systemRequestedQuit();
+    }
+
+    JUCE_DECLARE_NON_COPYABLE (AsyncQuitRetrier)
+};
+
+void ProjucerApplication::systemRequestedQuit()
+{
+    if (server != nullptr)
+    {
+        sendQuitMessageToIDE (server);
+    }
+    else if (ModalComponentManager::getInstance()->cancelAllModalComponents())
+    {
+        new AsyncQuitRetrier();
+    }
+    else
+    {
+        if (closeAllMainWindows())
+            quit();
+    }
+}
+
+//==============================================================================
+void ProjucerApplication::licenseStateChanged (const LicenseState& state)
+{
+   #if ! JUCER_ENABLE_GPL_MODE
+    if (state.type != LicenseState::Type::notLoggedIn
+     && state.type != LicenseState::Type::noLicenseChosenYet)
+   #else
+    ignoreUnused (state);
+   #endif
+    {
+        initialiseWindows (getCommandLineParameters());
+    }
+}
+
+void ProjucerApplication::doLogout()
+{
+    if (licenseController != nullptr)
+    {
+        const LicenseState& state = licenseController->getState();
+
+        if (state.type != LicenseState::Type::notLoggedIn && closeAllMainWindows())
+            licenseController->logout();
+    }
+}
+
+//==============================================================================
+String ProjucerApplication::getVersionDescription() const
+{
+    String s;
+
+    const Time buildDate (Time::getCompilationDate());
+
+    s << "Projucer " << ProjectInfo::versionString
+      << newLine
+      << "Build date: " << buildDate.getDayOfMonth()
+      << " " << Time::getMonthName (buildDate.getMonth(), true)
+      << " " << buildDate.getYear();
+
+    return s;
+}
+
+void ProjucerApplication::anotherInstanceStarted (const String& commandLine)
+{
+    if (server == nullptr && ! commandLine.trim().startsWithChar ('-'))
+        openFile (File (commandLine.unquoted()));
+}
+
+ProjucerApplication& ProjucerApplication::getApp()
+{
+    ProjucerApplication* const app = dynamic_cast<ProjucerApplication*> (JUCEApplication::getInstance());
+    jassert (app != nullptr);
+    return *app;
+}
+
+ApplicationCommandManager& ProjucerApplication::getCommandManager()
+{
+    ApplicationCommandManager* cm = ProjucerApplication::getApp().commandManager;
+    jassert (cm != nullptr);
+    return *cm;
+}
+
+
+//==============================================================================
+enum
+{
+    recentProjectsBaseID = 100,
+    openWindowsBaseID = 300,
+    activeDocumentsBaseID = 400,
+    colourSchemeBaseID = 1000,
+    codeEditorColourSchemeBaseID = 1500,
+    showPathsID = 1999,
+    examplesBaseID = 2000
+};
+
+MenuBarModel* ProjucerApplication::getMenuModel()
+{
+    return menuModel.get();
+}
+
+StringArray ProjucerApplication::getMenuNames()
+{
+    return { "File", "Edit", "View", "Build", "Window", "Document", "GUI Editor", "Tools", "Help" };
+}
+
+void ProjucerApplication::createMenu (PopupMenu& menu, const String& menuName)
+{
+    if (menuName == "File")             createFileMenu      (menu);
+    else if (menuName == "Edit")        createEditMenu      (menu);
+    else if (menuName == "View")        createViewMenu      (menu);
+    else if (menuName == "Build")       createBuildMenu     (menu);
+    else if (menuName == "Window")      createWindowMenu    (menu);
+    else if (menuName == "Document")    createDocumentMenu  (menu);
+    else if (menuName == "Tools")       createToolsMenu     (menu);
+    else if (menuName == "Help")        createHelpMenu      (menu);
+    else if (menuName == "GUI Editor")  createGUIEditorMenu (menu);
+    else                                jassertfalse; // names have changed?
+}
+
+void ProjucerApplication::createFileMenu (PopupMenu& menu)
+{
+    menu.addCommandItem (commandManager, CommandIDs::newProject);
+    menu.addCommandItem (commandManager, CommandIDs::newProjectFromClipboard);
+    menu.addSeparator();
+    menu.addCommandItem (commandManager, CommandIDs::open);
+
+    {
+        PopupMenu recentFiles;
+
+        settings->recentFiles.createPopupMenuItems (recentFiles, recentProjectsBaseID, true, true);
+
+        if (recentFiles.getNumItems() > 0)
+        {
+            recentFiles.addSeparator();
+            recentFiles.addCommandItem (commandManager, CommandIDs::clearRecentFiles);
+        }
+
+        menu.addSubMenu ("Open Recent", recentFiles);
+    }
+
+    {
+        PopupMenu examples;
+
+        createExamplesPopupMenu (examples);
+        menu.addSubMenu ("Open Example", examples);
+    }
+
+    menu.addSeparator();
+    menu.addCommandItem (commandManager, CommandIDs::closeDocument);
+    menu.addCommandItem (commandManager, CommandIDs::saveDocument);
+    menu.addCommandItem (commandManager, CommandIDs::saveDocumentAs);
+    menu.addCommandItem (commandManager, CommandIDs::saveAll);
+    menu.addSeparator();
+    menu.addCommandItem (commandManager, CommandIDs::closeProject);
+    menu.addCommandItem (commandManager, CommandIDs::saveProject);
+    menu.addSeparator();
+    menu.addCommandItem (commandManager, CommandIDs::openInIDE);
+    menu.addCommandItem (commandManager, CommandIDs::saveAndOpenInIDE);
+    menu.addSeparator();
+
+   #if ! JUCER_ENABLE_GPL_MODE
+    menu.addCommandItem (commandManager, CommandIDs::loginLogout);
+   #endif
+
+    #if ! JUCE_MAC
+      menu.addCommandItem (commandManager, CommandIDs::showAboutWindow);
+      menu.addCommandItem (commandManager, CommandIDs::showAppUsageWindow);
+      menu.addCommandItem (commandManager, CommandIDs::showGlobalPathsWindow);
+      menu.addSeparator();
+      menu.addCommandItem (commandManager, StandardApplicationCommandIDs::quit);
+    #endif
+}
+
+void ProjucerApplication::createEditMenu (PopupMenu& menu)
+{
+    menu.addCommandItem (commandManager, StandardApplicationCommandIDs::undo);
+    menu.addCommandItem (commandManager, StandardApplicationCommandIDs::redo);
+    menu.addSeparator();
+    menu.addCommandItem (commandManager, StandardApplicationCommandIDs::cut);
+    menu.addCommandItem (commandManager, StandardApplicationCommandIDs::copy);
+    menu.addCommandItem (commandManager, StandardApplicationCommandIDs::paste);
+    menu.addCommandItem (commandManager, StandardApplicationCommandIDs::del);
+    menu.addCommandItem (commandManager, StandardApplicationCommandIDs::selectAll);
+    menu.addCommandItem (commandManager, StandardApplicationCommandIDs::deselectAll);
+    menu.addSeparator();
+    menu.addCommandItem (commandManager, CommandIDs::showFindPanel);
+    menu.addCommandItem (commandManager, CommandIDs::findSelection);
+    menu.addCommandItem (commandManager, CommandIDs::findNext);
+    menu.addCommandItem (commandManager, CommandIDs::findPrevious);
+}
+
+void ProjucerApplication::createViewMenu (PopupMenu& menu)
+{
+    menu.addCommandItem (commandManager, CommandIDs::showProjectSettings);
+    menu.addCommandItem (commandManager, CommandIDs::showProjectTab);
+    menu.addCommandItem (commandManager, CommandIDs::showBuildTab);
+    menu.addCommandItem (commandManager, CommandIDs::showFileExplorerPanel);
+    menu.addCommandItem (commandManager, CommandIDs::showModulesPanel);
+    menu.addCommandItem (commandManager, CommandIDs::showExportersPanel);
+    menu.addCommandItem (commandManager, CommandIDs::showExporterSettings);
+
+    menu.addSeparator();
+    createColourSchemeItems (menu);
+}
+
+void ProjucerApplication::createBuildMenu (PopupMenu& menu)
+{
+    menu.addCommandItem (commandManager, CommandIDs::toggleBuildEnabled);
+    menu.addCommandItem (commandManager, CommandIDs::buildNow);
+    menu.addCommandItem (commandManager, CommandIDs::toggleContinuousBuild);
+    menu.addSeparator();
+    menu.addCommandItem (commandManager, CommandIDs::launchApp);
+    menu.addCommandItem (commandManager, CommandIDs::killApp);
+    menu.addCommandItem (commandManager, CommandIDs::cleanAll);
+    menu.addSeparator();
+    menu.addCommandItem (commandManager, CommandIDs::reinstantiateComp);
+    menu.addCommandItem (commandManager, CommandIDs::showWarnings);
+    menu.addSeparator();
+    menu.addCommandItem (commandManager, CommandIDs::nextError);
+    menu.addCommandItem (commandManager, CommandIDs::prevError);
+}
+
+void ProjucerApplication::createColourSchemeItems (PopupMenu& menu)
+{
+    PopupMenu colourSchemes;
+
+    colourSchemes.addItem (colourSchemeBaseID + 0, "Dark", true, selectedColourSchemeIndex == 0);
+    colourSchemes.addItem (colourSchemeBaseID + 1, "Grey", true, selectedColourSchemeIndex == 1);
+    colourSchemes.addItem (colourSchemeBaseID + 2, "Light", true, selectedColourSchemeIndex == 2);
+
+    menu.addSubMenu ("Colour Scheme", colourSchemes);
+
+    //==========================================================================
+    PopupMenu editorColourSchemes;
+
+    auto& appearanceSettings = getAppSettings().appearance;
+
+    appearanceSettings.refreshPresetSchemeList();
+    auto schemes = appearanceSettings.getPresetSchemes();
+
+    auto i = 0;
+    for (auto s : schemes)
+    {
+        editorColourSchemes.addItem (codeEditorColourSchemeBaseID + i, s,
+                                     editorColourSchemeWindow == nullptr,
+                                     selectedEditorColourSchemeIndex == i);
+        ++i;
+    }
+
+    numEditorColourSchemes = i;
+
+    editorColourSchemes.addSeparator();
+    editorColourSchemes.addItem (codeEditorColourSchemeBaseID + numEditorColourSchemes,
+                                 "Create...", editorColourSchemeWindow == nullptr);
+
+    menu.addSubMenu ("Editor Colour Scheme", editorColourSchemes);
+}
+
+void ProjucerApplication::createWindowMenu (PopupMenu& menu)
+{
+    menu.addCommandItem (commandManager, CommandIDs::goToPreviousWindow);
+    menu.addCommandItem (commandManager, CommandIDs::goToNextWindow);
+    menu.addCommandItem (commandManager, CommandIDs::closeWindow);
+    menu.addSeparator();
+
+    int counter = 0;
+    for (auto* window : mainWindowList.windows)
+    {
+        if (window != nullptr)
+        {
+            if (auto* project = window->getProject())
+                menu.addItem (openWindowsBaseID + counter++, project->getProjectNameString());
+        }
+    }
+
+    menu.addSeparator();
+    menu.addCommandItem (commandManager, CommandIDs::closeAllWindows);
+}
+
+void ProjucerApplication::createDocumentMenu (PopupMenu& menu)
+{
+    menu.addCommandItem (commandManager, CommandIDs::goToPreviousDoc);
+    menu.addCommandItem (commandManager, CommandIDs::goToNextDoc);
+    menu.addCommandItem (commandManager, CommandIDs::goToCounterpart);
+    menu.addSeparator();
+
+    auto numDocs = jmin (50, openDocumentManager.getNumOpenDocuments());
+
+    for (int i = 0; i < numDocs; ++i)
+    {
+        OpenDocumentManager::Document* doc = openDocumentManager.getOpenDocument(i);
+        menu.addItem (activeDocumentsBaseID + i, doc->getName());
+    }
+
+    menu.addSeparator();
+    menu.addCommandItem (commandManager, CommandIDs::closeAllDocuments);
+}
+
+void ProjucerApplication::createToolsMenu (PopupMenu& menu)
+{
+    menu.addCommandItem (commandManager, CommandIDs::showUTF8Tool);
+    menu.addCommandItem (commandManager, CommandIDs::showSVGPathTool);
+    menu.addCommandItem (commandManager, CommandIDs::showTranslationTool);
+}
+
+void ProjucerApplication::createHelpMenu (PopupMenu& menu)
+{
+    menu.addCommandItem (commandManager, CommandIDs::showForum);
+    menu.addSeparator();
+    menu.addCommandItem (commandManager, CommandIDs::showAPIModules);
+    menu.addCommandItem (commandManager, CommandIDs::showAPIClasses);
+    menu.addCommandItem (commandManager, CommandIDs::showTutorials);
+}
+
+void ProjucerApplication::createExtraAppleMenuItems (PopupMenu& menu)
+{
+    menu.addCommandItem (commandManager, CommandIDs::showAboutWindow);
+    menu.addCommandItem (commandManager, CommandIDs::showAppUsageWindow);
+    menu.addSeparator();
+    menu.addCommandItem (commandManager, CommandIDs::showGlobalPathsWindow);
+}
+
+void ProjucerApplication::createExamplesPopupMenu (PopupMenu& menu) noexcept
+{
+    numExamples = 0;
+    for (auto& dir : getSortedExampleDirectories())
+    {
+        PopupMenu m;
+        for (auto& f : getSortedExampleFilesInDirectory (dir))
+        {
+            m.addItem (examplesBaseID + numExamples, f.getFileNameWithoutExtension());
+            ++numExamples;
+        }
+
+        menu.addSubMenu (dir.getFileName(), m);
+    }
+
+    if (numExamples == 0)
+    {
+        menu.addItem (showPathsID, "Set path to JUCE...");
+    }
+    else
+    {
+        menu.addSeparator();
+        menu.addCommandItem (commandManager, CommandIDs::launchDemoRunner);
+    }
+}
+
+Array<File> ProjucerApplication::getSortedExampleDirectories() const noexcept
+{
+    Array<File> exampleDirectories;
+
+    auto examplesPath = getJUCEExamplesDirectoryPathFromGlobal();
+
+    if (! isValidJUCEExamplesDirectory (examplesPath))
+        return {};
+
+    DirectoryIterator iter (examplesPath, false, "*", File::findDirectories);
+    while (iter.next())
+    {
+        auto exampleDirectory = iter.getFile();
+
+        if (exampleDirectory.getFileName() != "DemoRunner" && exampleDirectory.getFileName() != "Assets")
+            exampleDirectories.add (exampleDirectory);
+    }
+
+    exampleDirectories.sort();
+
+    return exampleDirectories;
+}
+
+Array<File> ProjucerApplication::getSortedExampleFilesInDirectory (const File& directory) const noexcept
+{
+    Array<File> exampleFiles;
+
+    DirectoryIterator iter (directory, false, "*.h", File::findFiles);
+    while (iter.next())
+        exampleFiles.add (iter.getFile());
+
+    exampleFiles.sort();
+
+    return exampleFiles;
+}
+
+bool ProjucerApplication::findWindowAndOpenPIP (const File& pip)
+{
+    auto* window = mainWindowList.getFrontmostWindow();
+    bool shouldCloseWindow = false;
+
+    if (window == nullptr)
+    {
+        window = mainWindowList.getOrCreateEmptyWindow();
+        shouldCloseWindow = true;
+    }
+
+    if (window->tryToOpenPIP (pip))
+        return true;
+
+    if (shouldCloseWindow)
+        mainWindowList.closeWindow (window);
+
+    return false;
+}
+
+void ProjucerApplication::findAndLaunchExample (int selectedIndex)
+{
+    File example;
+    for (auto& dir : getSortedExampleDirectories())
+    {
+        auto exampleFiles = getSortedExampleFilesInDirectory (dir);
+
+        if (selectedIndex < exampleFiles.size())
+        {
+            example = exampleFiles.getUnchecked (selectedIndex);
+            break;
+        }
+
+        selectedIndex -= exampleFiles.size();
+    }
+
+    // example doesn't exist?
+    jassert (example != File());
+
+    findWindowAndOpenPIP (example);
+
+    StringPairArray data;
+    data.set ("label", example.getFileNameWithoutExtension());
+
+    Analytics::getInstance()->logEvent ("Example Opened", data, ProjucerAnalyticsEvent::exampleEvent);
+}
+
+File ProjucerApplication::findDemoRunnerExecutable() const noexcept
+{
+    auto buildsPath = getJUCEExamplesDirectoryPathFromGlobal().getChildFile ("DemoRunner").getChildFile ("Builds");
+
+    if (! buildsPath.exists())
+        return {};
+
+    String extension;
+
+   #if JUCE_MAC
+    auto osxBuildFolder = buildsPath.getChildFile ("MacOSX").getChildFile ("build");
+
+    auto demoRunnerExecutable = osxBuildFolder.getChildFile ("Release").getChildFile ("DemoRunner.app");
+    if (demoRunnerExecutable.exists())
+        return demoRunnerExecutable;
+
+    demoRunnerExecutable = osxBuildFolder.getChildFile ("Debug").getChildFile ("DemoRunner.app");
+    if (demoRunnerExecutable.exists())
+        return demoRunnerExecutable;
+
+    extension = ".app";
+   #elif JUCE_WINDOWS
+    auto windowsBuildFolder = buildsPath.getChildFile ("VisualStudio2017").getChildFile ("x64");
+
+    auto demoRunnerExecutable = windowsBuildFolder.getChildFile ("Release").getChildFile ("App").getChildFile ("DemoRunner.exe");
+    if (demoRunnerExecutable.existsAsFile())
+        return demoRunnerExecutable;
+
+    demoRunnerExecutable = windowsBuildFolder.getChildFile ("Debug").getChildFile ("App").getChildFile ("DemoRunner.exe");
+    if (demoRunnerExecutable.existsAsFile())
+        return demoRunnerExecutable;
+
+    extension = ".exe";
+   #elif JUCE_LINUX
+    auto linuxBuildFolder = buildsPath.getChildFile ("LinuxMakefile").getChildFile ("build");
+
+    auto demoRunnerExecutable = linuxBuildFolder.getChildFile ("DemoRunner");
+
+    if (demoRunnerExecutable.existsAsFile())
+        return demoRunnerExecutable;
+
+    extension = {};
+   #endif
+
+    auto precompiledFile = getJUCEExamplesDirectoryPathFromGlobal().getChildFile ("DemoRunner" + extension);
+
+   #if JUCE_MAC
+    if (precompiledFile.exists())
+   #else
+    if (precompiledFile.existsAsFile())
+   #endif
+        return precompiledFile;
+
+    return {};
+}
+
+File ProjucerApplication::findDemoRunnerProject() const noexcept
+{
+    auto buildsPath = getJUCEExamplesDirectoryPathFromGlobal().getChildFile ("DemoRunner").getChildFile ("Builds");
+
+    if (! buildsPath.exists())
+        return {};
+
+   #if JUCE_MAC
+    auto file = buildsPath.getChildFile ("MacOSX").getChildFile ("DemoRunner.xcodeproj");
+
+    if (file.exists())
+        return file;
+   #elif JUCE_WINDOW
+    auto file = buildsPath.getChildFile ("VisualStudio2017").getChildFile ("DemoRunner.sln");
+
+    if (file.existsAsFile())
+        return file;
+   #elif JUCE_LINUX
+    auto file = buildsPath.getChildFile ("LinuxMakeFile").getChildFile ("Makefile");
+
+    if (file.existsAsFile())
+        return file;
+   #endif
+
+    return {};
+}
+
+void ProjucerApplication::launchDemoRunner()
+{
+    if (findDemoRunnerExecutable() != File())
+    {
+        bool succeeded = true;
+
+        if (! findDemoRunnerExecutable().startAsProcess())
+        {
+            AlertWindow::showMessageBoxAsync (AlertWindow::WarningIcon, "Error", "There was an error opening the Demo Runner file.");
+            succeeded = false;
+        }
+
+        StringPairArray data;
+        data.set ("label", succeeded ? "Success" : "Failure");
+
+        Analytics::getInstance()->logEvent ("Launch DemoRunner", data, ProjucerAnalyticsEvent::exampleEvent);
+    }
+    else if (findDemoRunnerProject() != File())
+    {
+        auto& lf = Desktop::getInstance().getDefaultLookAndFeel();
+        demoRunnerAlert = lf.createAlertWindow ("Open Project",
+                                                "Couldn't find a compiled version of the Demo Runner."
+                                               #if JUCE_LINUX
+                                                " Do you want to build it now?", "Build project", "Cancel",
+                                               #else
+                                                " Do you want to open the project?", "Open project", "Cancel",
+                                               #endif
+                                                {},
+                                                AlertWindow::QuestionIcon, 2,
+                                                mainWindowList.getFrontmostWindow (false));
+
+        demoRunnerAlert->enterModalState (true, ModalCallbackFunction::create ([this] (int retVal)
+                                                {
+                                                    demoRunnerAlert.reset (nullptr);
+
+                                                    StringPairArray data;
+                                                    data.set ("label", retVal == 1 ? "Opened" : "Cancelled");
+
+                                                    Analytics::getInstance()->logEvent ("Open DemoRunner Project", data, ProjucerAnalyticsEvent::exampleEvent);
+
+                                                    if (retVal == 1)
+                                                    {
+                                                        auto projectFile = findDemoRunnerProject();
+
+                                                       #if JUCE_LINUX
+                                                        String command ("make -C " + projectFile.getParentDirectory().getFullPathName() + " CONFIG=Release -j3");
+
+                                                        if (! makeProcess.start (command))
+                                                            AlertWindow::showMessageBoxAsync (AlertWindow::WarningIcon, "Error", "Error building Demo Runner.");
+                                                       #else
+                                                        projectFile.startAsProcess();
+                                                       #endif
+                                                    }
+                                                }), false);
+    }
+    else
+    {
+        jassertfalse;
+    }
+}
+
+void ProjucerApplication::handleMainMenuCommand (int menuItemID)
+{
+    if (menuItemID >= recentProjectsBaseID && menuItemID < (recentProjectsBaseID + 100))
+    {
+        // open a file from the "recent files" menu
+        openFile (settings->recentFiles.getFile (menuItemID - recentProjectsBaseID));
+    }
+    else if (menuItemID >= openWindowsBaseID && menuItemID < (openWindowsBaseID + 100))
+    {
+        if (auto* window = mainWindowList.windows.getUnchecked (menuItemID - openWindowsBaseID))
+            window->toFront (true);
+    }
+    else if (menuItemID >= activeDocumentsBaseID && menuItemID < (activeDocumentsBaseID + 200))
+    {
+        if (auto* doc = openDocumentManager.getOpenDocument (menuItemID - activeDocumentsBaseID))
+            mainWindowList.openDocument (doc, true);
+        else
+            jassertfalse;
+    }
+    else if (menuItemID >= colourSchemeBaseID && menuItemID < (colourSchemeBaseID + 3))
+    {
+        setColourScheme (menuItemID - colourSchemeBaseID, true);
+        updateEditorColourSchemeIfNeeded();
+    }
+    else if (menuItemID >= codeEditorColourSchemeBaseID && menuItemID < (codeEditorColourSchemeBaseID + numEditorColourSchemes))
+    {
+        setEditorColourScheme (menuItemID - codeEditorColourSchemeBaseID, true);
+    }
+    else if (menuItemID == (codeEditorColourSchemeBaseID + numEditorColourSchemes))
+    {
+        showEditorColourSchemeWindow();
+    }
+    else if (menuItemID == showPathsID)
+    {
+        showPathsWindow (true);
+    }
+    else if (menuItemID >= examplesBaseID && menuItemID < (examplesBaseID + numExamples))
+    {
+        findAndLaunchExample (menuItemID - examplesBaseID);
+    }
+    else
+    {
+        handleGUIEditorMenuCommand (menuItemID);
+    }
+}
+
+//==============================================================================
+void ProjucerApplication::getAllCommands (Array <CommandID>& commands)
+{
+    JUCEApplication::getAllCommands (commands);
+
+    const CommandID ids[] = { CommandIDs::newProject,
+                              CommandIDs::newProjectFromClipboard,
+                              CommandIDs::open,
+                              CommandIDs::launchDemoRunner,
+                              CommandIDs::closeAllWindows,
+                              CommandIDs::closeAllDocuments,
+                              CommandIDs::clearRecentFiles,
+                              CommandIDs::saveAll,
+                              CommandIDs::showGlobalPathsWindow,
+                              CommandIDs::showUTF8Tool,
+                              CommandIDs::showSVGPathTool,
+                              CommandIDs::showAboutWindow,
+                              CommandIDs::showAppUsageWindow,
+                              CommandIDs::showForum,
+                              CommandIDs::showAPIModules,
+                              CommandIDs::showAPIClasses,
+                              CommandIDs::showTutorials,
+                              CommandIDs::loginLogout };
+
+    commands.addArray (ids, numElementsInArray (ids));
+}
+
+void ProjucerApplication::getCommandInfo (CommandID commandID, ApplicationCommandInfo& result)
+{
+    switch (commandID)
+    {
+    case CommandIDs::newProject:
+        result.setInfo ("New Project...", "Creates a new JUCE project", CommandCategories::general, 0);
+        result.defaultKeypresses.add (KeyPress ('n', ModifierKeys::commandModifier, 0));
+        break;
+
+    case CommandIDs::newProjectFromClipboard:
+        result.setInfo ("New Project From Clipboard...", "Creates a new JUCE project from the clipboard contents", CommandCategories::general, 0);
+        result.defaultKeypresses.add (KeyPress ('n', ModifierKeys::commandModifier | ModifierKeys::shiftModifier, 0));
+        break;
+
+    case CommandIDs::launchDemoRunner:
+       #if JUCE_LINUX
+        if (makeProcess.isRunning())
+        {
+            result.setInfo ("Building Demo Runner...", "The Demo Runner project is currently building", CommandCategories::general, 0);
+            result.setActive (false);
+        }
+        else
+       #endif
+        {
+        result.setInfo ("Launch Demo Runner", "Launches the JUCE demo runner application, or the project if it can't be found", CommandCategories::general, 0);
+        result.setActive (findDemoRunnerExecutable() != File() || findDemoRunnerProject() != File());
+        }
+        break;
+
+    case CommandIDs::open:
+        result.setInfo ("Open...", "Opens a JUCE project", CommandCategories::general, 0);
+        result.defaultKeypresses.add (KeyPress ('o', ModifierKeys::commandModifier, 0));
+        break;
+
+    case CommandIDs::showGlobalPathsWindow:
+        result.setInfo ("Global Paths...",
+                        "Shows the window to change the stored global paths.",
+                        CommandCategories::general, 0);
+        break;
+
+    case CommandIDs::closeAllWindows:
+        result.setInfo ("Close All Windows", "Closes all open windows", CommandCategories::general, 0);
+        result.setActive (mainWindowList.windows.size() > 0);
+        break;
+
+    case CommandIDs::closeAllDocuments:
+        result.setInfo ("Close All Documents", "Closes all open documents", CommandCategories::general, 0);
+        result.setActive (openDocumentManager.getNumOpenDocuments() > 0);
+        break;
+
+    case CommandIDs::clearRecentFiles:
+        result.setInfo ("Clear Recent Files", "Clears all recent files from the menu", CommandCategories::general, 0);
+        result.setActive (settings->recentFiles.getNumFiles() > 0);
+        break;
+
+    case CommandIDs::saveAll:
+        result.setInfo ("Save All", "Saves all open documents", CommandCategories::general, 0);
+        result.defaultKeypresses.add (KeyPress ('s', ModifierKeys::commandModifier | ModifierKeys::altModifier, 0));
+        break;
+
+    case CommandIDs::showUTF8Tool:
+        result.setInfo ("UTF-8 String-Literal Helper", "Shows the UTF-8 string literal utility", CommandCategories::general, 0);
+        break;
+
+    case CommandIDs::showSVGPathTool:
+        result.setInfo ("SVG Path Converter", "Shows the SVG->Path data conversion utility", CommandCategories::general, 0);
+        break;
+
+    case CommandIDs::showAboutWindow:
+        result.setInfo ("About Projucer", "Shows the Projucer's 'About' page.", CommandCategories::general, 0);
+        break;
+
+    case CommandIDs::showAppUsageWindow:
+        result.setInfo ("Application Usage Data", "Shows the application usage data agreement window", CommandCategories::general, 0);
+        break;
+
+    case CommandIDs::showForum:
+        result.setInfo ("JUCE Community Forum", "Shows the JUCE community forum in a browser", CommandCategories::general, 0);
+        break;
+
+    case CommandIDs::showAPIModules:
+        result.setInfo ("API Modules", "Shows the API modules documentation in a browser", CommandCategories::general, 0);
+        break;
+
+    case CommandIDs::showAPIClasses:
+        result.setInfo ("API Classes", "Shows the API classes documentation in a browser", CommandCategories::general, 0);
+        break;
+
+    case CommandIDs::showTutorials:
+        result.setInfo ("JUCE Tutorials", "Shows the JUCE tutorials in a browser", CommandCategories::general, 0);
+        break;
+
+    case CommandIDs::loginLogout:
+        {
+            bool isLoggedIn = false;
+            String username;
+
+            if (licenseController != nullptr)
+            {
+                const LicenseState state = licenseController->getState();
+                isLoggedIn = (state.type != LicenseState::Type::notLoggedIn && state.type != LicenseState::Type::GPL);
+                username = state.username;
+            }
+
+            result.setInfo (isLoggedIn
+                               ? String ("Sign out ") + username + "..."
+                               : String ("Sign in..."),
+                            "Log out of your JUCE account", CommandCategories::general, 0);
+        }
+        break;
+
+    default:
+        JUCEApplication::getCommandInfo (commandID, result);
+        break;
+    }
+}
+
+bool ProjucerApplication::perform (const InvocationInfo& info)
+{
+    switch (info.commandID)
+    {
+        case CommandIDs::newProject:                createNewProject(); break;
+        case CommandIDs::newProjectFromClipboard:   createNewProjectFromClipboard(); break;
+        case CommandIDs::open:                      askUserToOpenFile(); break;
+        case CommandIDs::launchDemoRunner:          launchDemoRunner(); break;
+        case CommandIDs::saveAll:                   openDocumentManager.saveAll(); break;
+        case CommandIDs::closeAllWindows:           closeAllMainWindowsAndQuitIfNeeded(); break;
+        case CommandIDs::closeAllDocuments:         closeAllDocuments (true); break;
+        case CommandIDs::clearRecentFiles:          clearRecentFiles(); break;
+        case CommandIDs::showUTF8Tool:              showUTF8ToolWindow(); break;
+        case CommandIDs::showSVGPathTool:           showSVGPathDataToolWindow(); break;
+        case CommandIDs::showGlobalPathsWindow:     showPathsWindow (false); break;
+        case CommandIDs::showAboutWindow:           showAboutWindow(); break;
+        case CommandIDs::showAppUsageWindow:        showApplicationUsageDataAgreementPopup(); break;
+        case CommandIDs::showForum:                 launchForumBrowser(); break;
+        case CommandIDs::showAPIModules:            launchModulesBrowser(); break;
+        case CommandIDs::showAPIClasses:            launchClassesBrowser(); break;
+        case CommandIDs::showTutorials:             launchTutorialsBrowser(); break;
+        case CommandIDs::loginLogout:               doLogout(); break;
+        default:                                    return JUCEApplication::perform (info);
+    }
+
+    return true;
+}
+
+//==============================================================================
+void ProjucerApplication::createNewProject()
+{
+    auto* mw = mainWindowList.getOrCreateEmptyWindow();
+    mw->showStartPage();
+
+    mainWindowList.avoidSuperimposedWindows (mw);
+}
+
+void ProjucerApplication::createNewProjectFromClipboard()
+{
+    auto tempFile = File::getSpecialLocation (File::SpecialLocationType::tempDirectory).getChildFile ("PIPs").getChildFile ("Clipboard")
+                                                                                       .getChildFile ("PIPFile_" + String (std::abs (Random::getSystemRandom().nextInt())) + ".h");
+
+    if (tempFile.existsAsFile())
+        tempFile.deleteFile();
+
+    tempFile.create();
+    tempFile.appendText (SystemClipboard::getTextFromClipboard());
+
+    if (! findWindowAndOpenPIP (tempFile))
+    {
+        AlertWindow::showMessageBoxAsync (AlertWindow::WarningIcon, "Error", "Couldn't create project from clipboard contents.");
+        tempFile.deleteFile();
+    }
+}
+
+void ProjucerApplication::updateNewlyOpenedProject (Project& p)
+{
+    LiveBuildProjectSettings::updateNewlyOpenedProject (p);
+}
+
+void ProjucerApplication::askUserToOpenFile()
+{
+    FileChooser fc ("Open File");
+
+    if (fc.browseForFileToOpen())
+        openFile (fc.getResult());
+}
+
+bool ProjucerApplication::openFile (const File& file)
+{
+    return mainWindowList.openFile (file);
+}
+
+bool ProjucerApplication::closeAllDocuments (bool askUserToSave)
+{
+    return openDocumentManager.closeAll (askUserToSave);
+}
+
+bool ProjucerApplication::closeAllMainWindows()
+{
+    return server != nullptr || mainWindowList.askAllWindowsToClose();
+}
+
+void ProjucerApplication::closeAllMainWindowsAndQuitIfNeeded()
+{
+    if (closeAllMainWindows())
+    {
+       #if ! JUCE_MAC
+        if (mainWindowList.windows.size() == 0)
+            systemRequestedQuit();
+       #endif
+    }
+}
+
+void ProjucerApplication::clearRecentFiles()
+{
+    settings->recentFiles.clear();
+    settings->recentFiles.clearRecentFilesNatively();
+    settings->flush();
+    menuModel->menuItemsChanged();
+}
+
+//==============================================================================
+void ProjucerApplication::showUTF8ToolWindow()
+{
+    if (utf8Window != nullptr)
+        utf8Window->toFront (true);
+    else
+        new FloatingToolWindow ("UTF-8 String Literal Converter",
+                                "utf8WindowPos",
+                                new UTF8Component(), utf8Window, true,
+                                500, 500, 300, 300, 1000, 1000);
+}
+
+void ProjucerApplication::showSVGPathDataToolWindow()
+{
+    if (svgPathWindow != nullptr)
+        svgPathWindow->toFront (true);
+    else
+        new FloatingToolWindow ("SVG Path Converter",
+                                "svgPathWindowPos",
+                                new SVGPathDataComponent(), svgPathWindow, true,
+                                500, 500, 300, 300, 1000, 1000);
+}
+
+void ProjucerApplication::showAboutWindow()
+{
+    if (aboutWindow != nullptr)
+        aboutWindow->toFront (true);
+    else
+        new FloatingToolWindow ({}, {}, new AboutWindowComponent(),
+                                aboutWindow, false,
+                                500, 300, 500, 300, 500, 300);
+}
+
+void ProjucerApplication::showApplicationUsageDataAgreementPopup()
+{
+    if (applicationUsageDataWindow != nullptr)
+        applicationUsageDataWindow->toFront (true);
+    else
+        new FloatingToolWindow ("Application Usage Analytics",
+                                {}, new ApplicationUsageDataWindowComponent (isPaidOrGPL()),
+                                applicationUsageDataWindow, false,
+                                400, 300, 400, 300, 400, 300);
+}
+
+void ProjucerApplication::dismissApplicationUsageDataAgreementPopup()
+{
+    if (applicationUsageDataWindow != nullptr)
+        applicationUsageDataWindow.reset();
+}
+
+void ProjucerApplication::showPathsWindow (bool highlightJUCEPath)
+{
+    if (pathsWindow != nullptr)
+        pathsWindow->toFront (true);
+    else
+        new FloatingToolWindow ("Global Paths",
+                                "pathsWindowPos",
+                                new GlobalPathsWindowComponent(), pathsWindow, false,
+                                600, 650, 600, 650, 600, 650);
+
+    if (highlightJUCEPath)
+        if (auto* pathsComp = dynamic_cast<GlobalPathsWindowComponent*> (pathsWindow->getChildComponent (0)))
+            pathsComp->highlightJUCEPath();
+}
+
+void ProjucerApplication::showEditorColourSchemeWindow()
+{
+    if (editorColourSchemeWindow != nullptr)
+        editorColourSchemeWindow->toFront (true);
+    else
+    {
+        new FloatingToolWindow ("Editor Colour Scheme",
+                                "editorColourSchemeWindowPos",
+                                new EditorColourSchemeWindowComponent(),
+                                editorColourSchemeWindow,
+                                false,
+                                500, 500, 500, 500, 500, 500);
+    }
+}
+
+void ProjucerApplication::launchForumBrowser()
+{
+    URL forumLink ("https://forum.juce.com/");
+
+    if (forumLink.isWellFormed())
+        forumLink.launchInDefaultBrowser();
+}
+
+void ProjucerApplication::launchModulesBrowser()
+{
+    URL modulesLink ("https://juce.com/doc/modules");
+
+    if (modulesLink.isWellFormed())
+        modulesLink.launchInDefaultBrowser();
+}
+
+void ProjucerApplication::launchClassesBrowser()
+{
+    URL classesLink ("https://juce.com/doc/classes");
+
+    if (classesLink.isWellFormed())
+        classesLink.launchInDefaultBrowser();
+}
+
+void ProjucerApplication::launchTutorialsBrowser()
+{
+    URL tutorialsLink ("https://juce.com/tutorials");
+
+    if (tutorialsLink.isWellFormed())
+        tutorialsLink.launchInDefaultBrowser();
+}
+
+//==============================================================================
+struct FileWithTime
+{
+    FileWithTime (const File& f) : file (f), time (f.getLastModificationTime()) {}
+    FileWithTime() {}
+
+    bool operator<  (const FileWithTime& other) const    { return time <  other.time; }
+    bool operator== (const FileWithTime& other) const    { return time == other.time; }
+
+    File file;
+    Time time;
+};
+
+void ProjucerApplication::deleteLogger()
+{
+    const int maxNumLogFilesToKeep = 50;
+
+    Logger::setCurrentLogger (nullptr);
+
+    if (logger != nullptr)
+    {
+        auto logFiles = logger->getLogFile().getParentDirectory().findChildFiles (File::findFiles, false);
+
+        if (logFiles.size() > maxNumLogFilesToKeep)
+        {
+            Array<FileWithTime> files;
+
+            for (auto& f : logFiles)
+                files.addUsingDefaultSort (f);
+
+            for (int i = 0; i < files.size() - maxNumLogFilesToKeep; ++i)
+                files.getReference(i).file.deleteFile();
+        }
+    }
+
+    logger.reset();
+}
+
+PropertiesFile::Options ProjucerApplication::getPropertyFileOptionsFor (const String& filename, bool isProjectSettings)
+{
+    PropertiesFile::Options options;
+    options.applicationName     = filename;
+    options.filenameSuffix      = "settings";
+    options.osxLibrarySubFolder = "Application Support";
+   #if JUCE_LINUX
+    options.folderName          = "~/.config/Projucer";
+   #else
+    options.folderName          = "Projucer";
+   #endif
+
+    if (isProjectSettings)
+        options.folderName += "/ProjectSettings";
+
+    return options;
+}
+
+void ProjucerApplication::updateAllBuildTabs()
+{
+    for (int i = 0; i < mainWindowList.windows.size(); ++i)
+        if (ProjectContentComponent* p = mainWindowList.windows.getUnchecked(i)->getProjectContentComponent())
+            p->rebuildProjectTabs();
+}
+
+void ProjucerApplication::initCommandManager()
+{
+    commandManager = new ApplicationCommandManager();
+    commandManager->registerAllCommandsForTarget (this);
+
+    {
+        CodeDocument doc;
+        CppCodeEditorComponent ed (File(), doc);
+        commandManager->registerAllCommandsForTarget (&ed);
+    }
+
+    registerGUIEditorCommands();
+}
+
+void ProjucerApplication::deleteTemporaryFiles() const noexcept
+{
+    auto tempDirectory = File::getSpecialLocation (File::SpecialLocationType::tempDirectory).getChildFile ("PIPs");
+
+    if (tempDirectory.exists())
+        tempDirectory.deleteRecursively();
+}
+
+void ProjucerApplication::setAnalyticsEnabled (bool enabled)
+{
+    resetAnalytics();
+
+    if (enabled)
+        setupAnalytics();
+}
+
+void ProjucerApplication::resetAnalytics() noexcept
+{
+    auto analyticsInstance = Analytics::getInstance();
+
+    analyticsInstance->setUserId ({});
+    analyticsInstance->setUserProperties ({});
+    analyticsInstance->getDestinations().clear();
+}
+
+void ProjucerApplication::setupAnalytics()
+{
+    Analytics::getInstance()->addDestination (new ProjucerAnalyticsDestination());
+
+    auto deviceString = SystemStats::getDeviceIdentifiers().joinIntoString (":");
+    auto deviceIdentifier = String::toHexString (deviceString.hashCode64());
+
+    Analytics::getInstance()->setUserId (deviceIdentifier);
+
+    StringPairArray userData;
+    userData.set ("cd1", getApplicationName());
+    userData.set ("cd2", getApplicationVersion());
+    userData.set ("cd3", SystemStats::getDeviceDescription());
+    userData.set ("cd4", deviceString);
+    userData.set ("cd5", SystemStats::getOperatingSystemName());
+
+    Analytics::getInstance()->setUserProperties (userData);
+}
+
+void ProjucerApplication::showSetJUCEPathAlert()
+{
+    auto& lf = Desktop::getInstance().getDefaultLookAndFeel();
+    pathAlert = lf.createAlertWindow ("Set JUCE Path", "Your global JUCE path is invalid. This path is used to access the JUCE examples and demo project - "
+                                      "would you like to set it now?",
+                                      "Set path", "Cancel", "Don't ask again",
+                                      AlertWindow::WarningIcon, 3,
+                                      mainWindowList.getFrontmostWindow (false));
+
+    pathAlert->enterModalState (true, ModalCallbackFunction::create ([this] (int retVal)
+                                                                    {
+                                                                        pathAlert.reset (nullptr);
+
+                                                                        if (retVal == 1)
+                                                                            showPathsWindow (true);
+                                                                        else if (retVal == 0)
+                                                                            settings->setDontAskAboutJUCEPathAgain();
+                                                                    }));
+
+}
+
+void ProjucerApplication::selectEditorColourSchemeWithName (const String& schemeName)
+{
+    auto& appearanceSettings = getAppSettings().appearance;
+    auto schemes = appearanceSettings.getPresetSchemes();
+
+    auto schemeIndex = schemes.indexOf (schemeName);
+
+    if (schemeIndex >= 0)
+        setEditorColourScheme (schemeIndex, true);
+}
+
+void ProjucerApplication::setColourScheme (int index, bool saveSetting)
+{
+    switch (index)
+    {
+        case 0: lookAndFeel.setColourScheme (LookAndFeel_V4::getDarkColourScheme());  break;
+        case 1: lookAndFeel.setColourScheme (LookAndFeel_V4::getGreyColourScheme());  break;
+        case 2: lookAndFeel.setColourScheme (LookAndFeel_V4::getLightColourScheme()); break;
+        default: break;
+    }
+
+    lookAndFeel.setupColours();
+    mainWindowList.sendLookAndFeelChange();
+
+    if (utf8Window != nullptr)                  utf8Window->sendLookAndFeelChange();
+    if (svgPathWindow != nullptr)               svgPathWindow->sendLookAndFeelChange();
+    if (aboutWindow != nullptr)                 aboutWindow->sendLookAndFeelChange();
+    if (applicationUsageDataWindow != nullptr)  applicationUsageDataWindow->sendLookAndFeelChange();
+    if (pathsWindow != nullptr)                 pathsWindow->sendLookAndFeelChange();
+    if (editorColourSchemeWindow != nullptr)    editorColourSchemeWindow->sendLookAndFeelChange();
+
+    auto* mcm = ModalComponentManager::getInstance();
+    for (auto i = 0; i < mcm->getNumModalComponents(); ++i)
+        mcm->getModalComponent (i)->sendLookAndFeelChange();
+
+    if (saveSetting)
+    {
+        auto& properties = settings->getGlobalProperties();
+        properties.setValue ("COLOUR SCHEME", index);
+    }
+
+    selectedColourSchemeIndex = index;
+
+    getCommandManager().commandStatusChanged();
+}
+
+void ProjucerApplication::setEditorColourScheme (int index, bool saveSetting)
+{
+    auto& appearanceSettings = getAppSettings().appearance;
+    auto schemes = appearanceSettings.getPresetSchemes();
+
+    index = jmin (index, schemes.size() - 1);
+
+    appearanceSettings.selectPresetScheme (index);
+
+    if (saveSetting)
+    {
+        auto& properties = settings->getGlobalProperties();
+        properties.setValue ("EDITOR COLOUR SCHEME", index);
+    }
+
+    selectedEditorColourSchemeIndex = index;
+
+    getCommandManager().commandStatusChanged();
+}
+
+bool ProjucerApplication::isEditorColourSchemeADefaultScheme (const StringArray& schemes, int editorColourSchemeIndex)
+{
+    auto& schemeName = schemes[editorColourSchemeIndex];
+    return (schemeName == "Default (Dark)" || schemeName == "Default (Light)");
+}
+
+int ProjucerApplication::getEditorColourSchemeForGUIColourScheme (const StringArray& schemes, int guiColourSchemeIndex)
+{
+    auto defaultDarkEditorIndex  = schemes.indexOf ("Default (Dark)");
+    auto defaultLightEditorIndex = schemes.indexOf ("Default (Light)");
+
+    // Can't find default code editor colour schemes!
+    jassert (defaultDarkEditorIndex != -1 && defaultLightEditorIndex != -1);
+
+    return (guiColourSchemeIndex == 2 ? defaultLightEditorIndex : defaultDarkEditorIndex);
+}
+
+void ProjucerApplication::updateEditorColourSchemeIfNeeded()
+{
+    auto& appearanceSettings = getAppSettings().appearance;
+    auto schemes = appearanceSettings.getPresetSchemes();
+
+    if (isEditorColourSchemeADefaultScheme (schemes, selectedEditorColourSchemeIndex))
+        setEditorColourScheme (getEditorColourSchemeForGUIColourScheme (schemes, selectedColourSchemeIndex), true);
+}