--- conflicted
+++ resolved
@@ -133,25 +133,6 @@
     }
 
 private:
-<<<<<<< HEAD
-    OwnedArray<Label> pathPropertyLabels;
-    OwnedArray<PropertyComponent> pathPropertyComponents;
-    TextButton rescanJUCEPathButton { "Re-scan" },
-               rescanUserPathButton { "Re-scan" };
-
-    ComboBox osSelector;
-    InfoButton info;
-
-    Rectangle<int> boundsToHighlight;
-    float flashAlpha = 0.0f;
-    bool hasFlashed = false;
-
-    ValueWithDefault jucePathValue, juceModulePathValue, userModulePathValue, vst3PathValue, rtasPathValue, aaxPathValue,
-                     androidSDKPathValue, androidNDKPathValue, clionExePathValue, androidStudioExePathValue,
-                     araPathValue;
-
-=======
->>>>>>> f0a4b679
     //==============================================================================
     void timerCallback() override
     {
@@ -229,27 +210,14 @@
         builder.add (new FilePathPropertyComponent (vst3PathValue, "VST3 SDK", true, isThisOS),
                      "This path can be set to use a custom VST3 SDK instead of the one which is embedded in JUCE.");
 
-<<<<<<< HEAD
-            addAndMakeVisible (pathPropertyComponents.add (new FilePathPropertyComponent (Value(), "RTAS SDK", true, isThisOS)));
-            pathPropertyComponents.getLast()->setEnabled (false);
-
-            addAndMakeVisible (pathPropertyComponents.add (new FilePathPropertyComponent (Value(), "ARA SDK", true)));
-            pathPropertyComponents.getLast()->setEnabled (false);
-        }
-        else
-        {
-            addAndMakeVisible (pathPropertyComponents.add (new FilePathPropertyComponent (aaxPathValue,  "AAX SDK", true, isThisOS)));
-            addAndMakeVisible (pathPropertyComponents.add (new FilePathPropertyComponent (rtasPathValue, "RTAS SDK", true, isThisOS)));
-
-            addAndMakeVisible (pathPropertyComponents.add (new FilePathPropertyComponent (araPathValue, "ARA SDK", true)));
-=======
-        if (getSelectedOS() != TargetOS::linux)
+        if (getSelectedOS () != TargetOS::linux)
         {
             builder.add (new FilePathPropertyComponent (aaxPathValue, "AAX SDK", true, isThisOS),
                          "If you are building AAX plug-ins, this should be the path to the AAX SDK folder.");
             builder.add (new FilePathPropertyComponent (rtasPathValue, "RTAS SDK", true, isThisOS),
                          "If you are building RTAS plug-ins, this should be the path to the RTAS SDK folder.");
->>>>>>> f0a4b679
+            builder.add (new FilePathPropertyComponent (araPathValue, "ARA SDK", true, isThisOS),
+                         "If you are building ARA enabled plug-ins, this should be the path to the ARA SDK folder.");
         }
 
         builder.add (new FilePathPropertyComponent (androidSDKPathValue, "Android SDK", true, isThisOS),
@@ -314,6 +282,7 @@
         vst3PathValue            .resetToDefault();
         rtasPathValue            .resetToDefault();
         aaxPathValue             .resetToDefault();
+        araPathValue             .resetToDefault ();
         androidSDKPathValue      .resetToDefault();
         androidNDKPathValue      .resetToDefault();
         clionExePathValue        .resetToDefault();
@@ -328,7 +297,8 @@
     ValueWithDefault jucePathValue, juceModulePathValue, userModulePathValue,
                      vst3PathValue, vstPathValue, rtasPathValue, aaxPathValue,
                      androidSDKPathValue, androidNDKPathValue,
-                     clionExePathValue, androidStudioExePathValue;
+                     clionExePathValue, androidStudioExePathValue,
+                     araPathValue;
 
     Viewport propertyViewport;
     PropertyGroupComponent propertyGroup  { "Global Paths", { getIcons().openFolder, Colours::transparentBlack } };
@@ -345,4 +315,4 @@
 
     //==============================================================================
     JUCE_DECLARE_NON_COPYABLE_WITH_LEAK_DETECTOR (GlobalPathsWindowComponent)
-};
+};