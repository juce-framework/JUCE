--- conflicted
+++ resolved
@@ -1,60 +1,54 @@
-<?xml version="1.0" encoding="UTF-8"?>
-
-<!DOCTYPE plist PUBLIC "-//Apple//DTD PLIST 1.0//EN" "http://www.apple.com/DTDs/PropertyList-1.0.dtd">
-<plist>
-  <dict>
-    <key>NSMicrophoneUsageDescription</key>
-    <string>This app requires audio input. If you do not have an audio interface connected it will use the built-in microphone.</string>
-    <key>NSCameraUsageDescription</key>
-    <string>This app requires access to the camera to function correctly.</string>
-    <key>CFBundleExecutable</key>
-    <string>${EXECUTABLE_NAME}</string>
-    <key>CFBundleIconFile</key>
-    <string>Icon.icns</string>
-    <key>CFBundleIdentifier</key>
-    <string>com.juce.theprojucer</string>
-    <key>CFBundleName</key>
-    <string>Projucer</string>
-    <key>CFBundleDisplayName</key>
-    <string>Projucer</string>
-    <key>CFBundlePackageType</key>
-    <string>APPL</string>
-    <key>CFBundleSignature</key>
-    <string>????</string>
-    <key>CFBundleShortVersionString</key>
-<<<<<<< HEAD
-    <string>6.1.3</string>
-    <key>CFBundleVersion</key>
-    <string>6.1.3</string>
-=======
-    <string>6.1.4</string>
-    <key>CFBundleVersion</key>
-    <string>6.1.4</string>
->>>>>>> 185af339
-    <key>NSHumanReadableCopyright</key>
-    <string>Raw Material Software Limited</string>
-    <key>NSHighResolutionCapable</key>
-    <true/>
-    <key>LSApplicationCategoryType</key>
-    <string>public.app-category.developer-tools</string>
-    <key>CFBundleDocumentTypes</key>
-    <array>
-      <dict>
-        <key>CFBundleTypeExtensions</key>
-        <array>
-          <string>jucer</string>
-        </array>
-        <key>CFBundleTypeName</key>
-        <string>jucer</string>
-        <key>CFBundleTypeRole</key>
-        <string>Editor</string>
-        <key>CFBundleTypeIconFile</key>
-        <string>Icon</string>
-        <key>NSPersistentStoreTypeKey</key>
-        <string>XML</string>
-        <key>LSHandlerRank</key>
-        <string>Default</string>
-      </dict>
-    </array>
-  </dict>
-</plist>
+<?xml version="1.0" encoding="UTF-8"?>
+
+<!DOCTYPE plist PUBLIC "-//Apple//DTD PLIST 1.0//EN" "http://www.apple.com/DTDs/PropertyList-1.0.dtd">
+<plist>
+  <dict>
+    <key>NSMicrophoneUsageDescription</key>
+    <string>This app requires audio input. If you do not have an audio interface connected it will use the built-in microphone.</string>
+    <key>NSCameraUsageDescription</key>
+    <string>This app requires access to the camera to function correctly.</string>
+    <key>CFBundleExecutable</key>
+    <string>${EXECUTABLE_NAME}</string>
+    <key>CFBundleIconFile</key>
+    <string>Icon.icns</string>
+    <key>CFBundleIdentifier</key>
+    <string>com.juce.theprojucer</string>
+    <key>CFBundleName</key>
+    <string>Projucer</string>
+    <key>CFBundleDisplayName</key>
+    <string>Projucer</string>
+    <key>CFBundlePackageType</key>
+    <string>APPL</string>
+    <key>CFBundleSignature</key>
+    <string>????</string>
+    <key>CFBundleShortVersionString</key>
+    <string>6.1.4</string>
+    <key>CFBundleVersion</key>
+    <string>6.1.4</string>
+    <key>NSHumanReadableCopyright</key>
+    <string>Raw Material Software Limited</string>
+    <key>NSHighResolutionCapable</key>
+    <true/>
+    <key>LSApplicationCategoryType</key>
+    <string>public.app-category.developer-tools</string>
+    <key>CFBundleDocumentTypes</key>
+    <array>
+      <dict>
+        <key>CFBundleTypeExtensions</key>
+        <array>
+          <string>jucer</string>
+        </array>
+        <key>CFBundleTypeName</key>
+        <string>jucer</string>
+        <key>CFBundleTypeRole</key>
+        <string>Editor</string>
+        <key>CFBundleTypeIconFile</key>
+        <string>Icon</string>
+        <key>NSPersistentStoreTypeKey</key>
+        <string>XML</string>
+        <key>LSHandlerRank</key>
+        <string>Default</string>
+      </dict>
+    </array>
+  </dict>
+</plist>