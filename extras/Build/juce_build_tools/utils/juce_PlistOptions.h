--- conflicted
+++ resolved
@@ -1,111 +1,108 @@
-/*
-  ==============================================================================
-
-   This file is part of the JUCE library.
-   Copyright (c) 2020 - Raw Material Software Limited
-
-   JUCE is an open source library subject to commercial or open-source
-   licensing.
-
-   By using JUCE, you agree to the terms of both the JUCE 6 End-User License
-   Agreement and JUCE Privacy Policy (both effective as of the 16th June 2020).
-
-   End User License Agreement: www.juce.com/juce-6-licence
-   Privacy Policy: www.juce.com/juce-privacy-policy
-
-   Or: You may also use this code under the terms of the GPL v3 (see
-   www.gnu.org/licenses).
-
-   JUCE IS PROVIDED "AS IS" WITHOUT ANY WARRANTY, AND ALL WARRANTIES, WHETHER
-   EXPRESSED OR IMPLIED, INCLUDING MERCHANTABILITY AND FITNESS FOR PURPOSE, ARE
-   DISCLAIMED.
-
-  ==============================================================================
-*/
-
-namespace juce
-{
-namespace build_tools
-{
-    class PlistOptions final
-    {
-    public:
-        void write (const File& infoPlistFile) const;
-
-        //==============================================================================
-        ProjectType::Target::Type type          = ProjectType::Target::Type::GUIApp;
-
-        String executableName;
-        String bundleIdentifier;
-
-        String plistToMerge;
-
-        bool iOS                                = false;
-
-        bool microphonePermissionEnabled        = false;
-        String microphonePermissionText;
-
-        bool cameraPermissionEnabled            = false;
-        String cameraPermissionText;
-
-        bool bluetoothPermissionEnabled         = false;
-        String bluetoothPermissionText;
-
-        bool sendAppleEventsPermissionEnabled   = false;
-        String sendAppleEventsPermissionText;
-
-        bool shouldAddStoryboardToProject       = false;
-        String storyboardName;
-
-        File iconFile;
-        String projectName;
-        String marketingVersion;
-        String currentProjectVersion;
-        String companyCopyright;
-
-        String applicationCategory;
-
-        StringPairArray allPreprocessorDefs;
-        String documentExtensions;
-
-        bool fileSharingEnabled                 = false;
-        bool documentBrowserEnabled             = false;
-        bool statusBarHidden                    = false;
-        bool requiresFullScreen                 = false;
-        bool backgroundAudioEnabled             = false;
-        bool backgroundBleEnabled               = false;
-        bool pushNotificationsEnabled           = false;
-
-        bool enableIAA                          = false;
-        String IAAPluginName;
-        String pluginManufacturerCode;
-        String IAATypeCode;
-        String pluginCode;
-
-        StringArray iPhoneScreenOrientations;
-        StringArray iPadScreenOrientations;
-
-        String pluginName;
-        String pluginManufacturer;
-        String pluginDescription;
-        String pluginAUExportPrefix;
-        String auMainType;
-        bool isAuSandboxSafe                    = false;
-        bool isPluginSynth                      = false;
-<<<<<<< HEAD
-        bool suppressResourceUsage              = false;
-=======
-        
-        bool isPluginARAEffect                  = false;
->>>>>>> bd2ef7cf
-
-    private:
-        void write (MemoryOutputStream&) const;
-        std::unique_ptr<XmlElement> createXML() const;
-        void addIosScreenOrientations (XmlElement&) const;
-        void addIosBackgroundModes (XmlElement&) const;
-        Array<XmlElement> createExtraAudioUnitTargetPlistOptions() const;
-        Array<XmlElement> createExtraAudioUnitV3TargetPlistOptions() const;
-    };
-}
-}
+/*
+  ==============================================================================
+
+   This file is part of the JUCE library.
+   Copyright (c) 2020 - Raw Material Software Limited
+
+   JUCE is an open source library subject to commercial or open-source
+   licensing.
+
+   By using JUCE, you agree to the terms of both the JUCE 6 End-User License
+   Agreement and JUCE Privacy Policy (both effective as of the 16th June 2020).
+
+   End User License Agreement: www.juce.com/juce-6-licence
+   Privacy Policy: www.juce.com/juce-privacy-policy
+
+   Or: You may also use this code under the terms of the GPL v3 (see
+   www.gnu.org/licenses).
+
+   JUCE IS PROVIDED "AS IS" WITHOUT ANY WARRANTY, AND ALL WARRANTIES, WHETHER
+   EXPRESSED OR IMPLIED, INCLUDING MERCHANTABILITY AND FITNESS FOR PURPOSE, ARE
+   DISCLAIMED.
+
+  ==============================================================================
+*/
+
+namespace juce
+{
+namespace build_tools
+{
+    class PlistOptions final
+    {
+    public:
+        void write (const File& infoPlistFile) const;
+
+        //==============================================================================
+        ProjectType::Target::Type type          = ProjectType::Target::Type::GUIApp;
+
+        String executableName;
+        String bundleIdentifier;
+
+        String plistToMerge;
+
+        bool iOS                                = false;
+
+        bool microphonePermissionEnabled        = false;
+        String microphonePermissionText;
+
+        bool cameraPermissionEnabled            = false;
+        String cameraPermissionText;
+
+        bool bluetoothPermissionEnabled         = false;
+        String bluetoothPermissionText;
+
+        bool sendAppleEventsPermissionEnabled   = false;
+        String sendAppleEventsPermissionText;
+
+        bool shouldAddStoryboardToProject       = false;
+        String storyboardName;
+
+        File iconFile;
+        String projectName;
+        String marketingVersion;
+        String currentProjectVersion;
+        String companyCopyright;
+
+        String applicationCategory;
+
+        StringPairArray allPreprocessorDefs;
+        String documentExtensions;
+
+        bool fileSharingEnabled                 = false;
+        bool documentBrowserEnabled             = false;
+        bool statusBarHidden                    = false;
+        bool requiresFullScreen                 = false;
+        bool backgroundAudioEnabled             = false;
+        bool backgroundBleEnabled               = false;
+        bool pushNotificationsEnabled           = false;
+
+        bool enableIAA                          = false;
+        String IAAPluginName;
+        String pluginManufacturerCode;
+        String IAATypeCode;
+        String pluginCode;
+
+        StringArray iPhoneScreenOrientations;
+        StringArray iPadScreenOrientations;
+
+        String pluginName;
+        String pluginManufacturer;
+        String pluginDescription;
+        String pluginAUExportPrefix;
+        String auMainType;
+        bool isAuSandboxSafe                    = false;
+        bool isPluginSynth                      = false;
+        bool suppressResourceUsage              = false;
+        
+        bool isPluginARAEffect                  = false;
+
+    private:
+        void write (MemoryOutputStream&) const;
+        std::unique_ptr<XmlElement> createXML() const;
+        void addIosScreenOrientations (XmlElement&) const;
+        void addIosBackgroundModes (XmlElement&) const;
+        Array<XmlElement> createExtraAudioUnitTargetPlistOptions() const;
+        Array<XmlElement> createExtraAudioUnitV3TargetPlistOptions() const;
+    };
+}
+}