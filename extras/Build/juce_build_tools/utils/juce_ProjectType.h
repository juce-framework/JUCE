--- conflicted
+++ resolved
@@ -1,322 +1,314 @@
-/*
-  ==============================================================================
-
-   This file is part of the JUCE library.
-   Copyright (c) 2020 - Raw Material Software Limited
-
-   JUCE is an open source library subject to commercial or open-source
-   licensing.
-
-   By using JUCE, you agree to the terms of both the JUCE 6 End-User License
-   Agreement and JUCE Privacy Policy (both effective as of the 16th June 2020).
-
-   End User License Agreement: www.juce.com/juce-6-licence
-   Privacy Policy: www.juce.com/juce-privacy-policy
-
-   Or: You may also use this code under the terms of the GPL v3 (see
-   www.gnu.org/licenses).
-
-   JUCE IS PROVIDED "AS IS" WITHOUT ANY WARRANTY, AND ALL WARRANTIES, WHETHER
-   EXPRESSED OR IMPLIED, INCLUDING MERCHANTABILITY AND FITNESS FOR PURPOSE, ARE
-   DISCLAIMED.
-
-  ==============================================================================
-*/
-
-namespace juce
-{
-namespace build_tools
-{
-    //==============================================================================
-    class ProjectType
-    {
-    public:
-        //==============================================================================
-        virtual ~ProjectType() { getAllTypes().removeFirstMatchingValue (this); }
-
-        const String& getType() const noexcept          { return type; }
-        const String& getDescription() const noexcept   { return desc; }
-
-        //==============================================================================
-        static Array<ProjectType*> getAllTypes();
-        static const ProjectType* findType (const String& typeCode)
-        {
-            const auto& types = getAllTypes();
-
-            for (auto i = types.size(); --i >= 0;)
-                if (types.getUnchecked(i)->getType() == typeCode)
-                    return types.getUnchecked(i);
-
-            jassertfalse;
-            return nullptr;
-        }
-
-        //==============================================================================
-        virtual bool isStaticLibrary() const        { return false; }
-        virtual bool isDynamicLibrary() const       { return false; }
-        virtual bool isGUIApplication() const       { return false; }
-        virtual bool isCommandLineApp() const       { return false; }
-        virtual bool isAudioPlugin() const          { return false; }
-        virtual bool isARAAudioPlugin() const       { return false; }
-
-        //==============================================================================
-        struct Target
-        {
-            enum Type
-            {
-                GUIApp            = 0,
-                ConsoleApp        = 1,
-                StaticLibrary     = 2,
-                DynamicLibrary    = 3,
-
-                VSTPlugIn         = 10,
-                VST3PlugIn        = 11,
-                AAXPlugIn         = 12,
-                RTASPlugIn        = 13,
-                AudioUnitPlugIn   = 14,
-                AudioUnitv3PlugIn = 15,
-                StandalonePlugIn  = 16,
-                UnityPlugIn       = 17,
-
-                SharedCodeTarget  = 20, // internal
-                AggregateTarget   = 21,
-
-                unspecified       = 30
-            };
-
-            enum TargetFileType
-            {
-                executable            = 0,
-                staticLibrary         = 1,
-                sharedLibraryOrDLL    = 2,
-                pluginBundle          = 3,
-                macOSAppex            = 4,
-                unknown               = 5
-            };
-
-            //==============================================================================
-            explicit Target (Type targetType) : type (targetType) {}
-
-            const char* getName() const noexcept
-            {
-                switch (type)
-                {
-                    case GUIApp:            return "App";
-                    case ConsoleApp:        return "ConsoleApp";
-                    case StaticLibrary:     return "Static Library";
-                    case DynamicLibrary:    return "Dynamic Library";
-                    case VSTPlugIn:         return "VST";
-                    case VST3PlugIn:        return "VST3";
-                    case AudioUnitPlugIn:   return "AU";
-                    case StandalonePlugIn:  return "Standalone Plugin";
-                    case AudioUnitv3PlugIn: return "AUv3 AppExtension";
-                    case AAXPlugIn:         return "AAX";
-                    case RTASPlugIn:        return "RTAS";
-                    case UnityPlugIn:       return "Unity Plugin";
-                    case SharedCodeTarget:  return "Shared Code";
-                    case AggregateTarget:   return "All";
-                    case unspecified:
-                    default:                break;
-                }
-
-                return "undefined";
-            }
-
-            static Type typeFromName (const juce::String& name)
-            {
-                if (name == "App") return Type::GUIApp;
-                if (name == "ConsoleApp") return Type::ConsoleApp;
-                if (name == "Static Library") return Type::StaticLibrary;
-                if (name == "Dynamic Library") return Type::DynamicLibrary;
-                if (name == "VST") return Type::VSTPlugIn;
-                if (name == "VST3") return Type::VST3PlugIn;
-                if (name == "AU") return Type::AudioUnitPlugIn;
-                if (name == "Standalone Plugin") return Type::StandalonePlugIn;
-                if (name == "AUv3 AppExtension") return Type::AudioUnitv3PlugIn;
-                if (name == "AAX") return Type::AAXPlugIn;
-                if (name == "RTAS") return Type::RTASPlugIn;
-                if (name == "Unity Plugin") return Type::UnityPlugIn;
-                if (name == "Shared Code") return Type::SharedCodeTarget;
-                if (name == "All") return Type::AggregateTarget;
-
-                jassertfalse;
-                return Type::ConsoleApp;
-            }
-
-            TargetFileType getTargetFileType() const noexcept
-            {
-                switch (type)
-                {
-                    case GUIApp:            return executable;
-                    case ConsoleApp:        return executable;
-                    case StaticLibrary:     return staticLibrary;
-                    case DynamicLibrary:    return sharedLibraryOrDLL;
-                    case VSTPlugIn:         return pluginBundle;
-                    case VST3PlugIn:        return pluginBundle;
-                    case AudioUnitPlugIn:   return pluginBundle;
-                    case StandalonePlugIn:  return executable;
-                    case AudioUnitv3PlugIn: return macOSAppex;
-                    case AAXPlugIn:         return pluginBundle;
-                    case RTASPlugIn:        return pluginBundle;
-                    case UnityPlugIn:       return pluginBundle;
-                    case SharedCodeTarget:  return staticLibrary;
-                    case AggregateTarget:
-                    case unspecified:
-                    default:                break;
-                }
-
-                return unknown;
-            }
-
-            const Type type;
-
-        private:
-            //==============================================================================
-            Target& operator= (const Target&) = delete;
-        };
-
-        virtual bool supportsTargetType (Target::Type /*targetType*/) const     { return false; }
-
-    protected:
-        ProjectType (const String& t, const String& d)
-            : type (t), desc (d)
-        {}
-
-    private:
-        const String type, desc;
-
-        JUCE_DECLARE_NON_COPYABLE_WITH_LEAK_DETECTOR (ProjectType)
-    };
-
-    //==============================================================================
-    struct ProjectType_GUIApp  : public ProjectType
-    {
-        ProjectType_GUIApp()  : ProjectType (getTypeName(), "GUI Application") {}
-
-        static const char* getTypeName() noexcept                          { return "guiapp"; }
-        bool isGUIApplication() const  override                            { return true; }
-        bool supportsTargetType (Target::Type targetType) const override   { return (targetType == Target::GUIApp); }
-    };
-
-    struct ProjectType_ConsoleApp  : public ProjectType
-    {
-        ProjectType_ConsoleApp()  : ProjectType (getTypeName(), "Console Application") {}
-
-        static const char* getTypeName() noexcept                          { return "consoleapp"; }
-        bool isCommandLineApp() const  override                            { return true; }
-        bool supportsTargetType (Target::Type targetType) const override   { return (targetType == Target::ConsoleApp); }
-    };
-
-    struct ProjectType_StaticLibrary  : public ProjectType
-    {
-        ProjectType_StaticLibrary()  : ProjectType (getTypeName(), "Static Library") {}
-
-        static const char* getTypeName() noexcept                          { return "library"; }
-        bool isStaticLibrary() const  override                             { return true; }
-        bool supportsTargetType (Target::Type targetType) const override   { return (targetType == Target::StaticLibrary); }
-    };
-
-    struct ProjectType_DLL  : public ProjectType
-    {
-        ProjectType_DLL()  : ProjectType (getTypeName(), "Dynamic Library") {}
-
-        static const char* getTypeName() noexcept                          { return "dll"; }
-        bool isDynamicLibrary() const override                             { return true; }
-        bool supportsTargetType (Target::Type targetType) const override   { return (targetType == Target::DynamicLibrary); }
-    };
-
-    struct ProjectType_AudioPlugin  : public ProjectType
-    {
-        ProjectType_AudioPlugin()  : ProjectType (getTypeName(), "Audio Plug-in") {}
-
-        static const char* getTypeName() noexcept   { return "audioplug"; }
-        bool isAudioPlugin() const override         { return true; }
-
-        bool supportsTargetType (Target::Type targetType) const override
-        {
-            switch (targetType)
-            {
-                case Target::VSTPlugIn:
-                case Target::VST3PlugIn:
-                case Target::AAXPlugIn:
-                case Target::RTASPlugIn:
-                case Target::AudioUnitPlugIn:
-                case Target::AudioUnitv3PlugIn:
-                case Target::StandalonePlugIn:
-                case Target::UnityPlugIn:
-                case Target::SharedCodeTarget:
-                case Target::AggregateTarget:
-                    return true;
-
-                case Target::GUIApp:
-                case Target::ConsoleApp:
-                case Target::StaticLibrary:
-                case Target::DynamicLibrary:
-                case Target::unspecified:
-                default:
-                    break;
-            }
-
-            return false;
-        }
-    };
-
-    struct ProjectType_ARAAudioPlugin : public ProjectType
-    {
-        ProjectType_ARAAudioPlugin() : ProjectType (getTypeName(), "ARA Audio Plug-in") {}
-
-        static const char* getTypeName() noexcept { return "araaudioplug"; }
-        bool isAudioPlugin() const override { return true; }
-        bool isARAAudioPlugin() const override { return true; }
-
-        bool supportsTargetType (Target::Type targetType) const override
-        {
-            switch (targetType)
-            {
-<<<<<<< HEAD
-                case Target::VST3PlugIn:
-                case Target::AudioUnitPlugIn:
-                case Target::SharedCodeTarget:
-                case Target::AggregateTarget:
-                    return true;
-=======
-                case Target::VSTPlugIn:
-                case Target::VST3PlugIn:
-                case Target::AAXPlugIn:
-                case Target::RTASPlugIn:
-                case Target::AudioUnitPlugIn:
-                case Target::AudioUnitv3PlugIn:
-                case Target::StandalonePlugIn:
-                case Target::UnityPlugIn:
-                case Target::SharedCodeTarget:
-                case Target::AggregateTarget:
-                    return true;
-
->>>>>>> 9de94cce
-                case Target::GUIApp:
-                case Target::ConsoleApp:
-                case Target::StaticLibrary:
-                case Target::DynamicLibrary:
-                case Target::unspecified:
-                default:
-                    break;
-            }
-
-            return false;
-        }
-    };
-
-    //==============================================================================
-    inline Array<ProjectType*> ProjectType::getAllTypes()
-    {
-        static ProjectType_GUIApp guiApp;
-        static ProjectType_ConsoleApp consoleApp;
-        static ProjectType_StaticLibrary staticLib;
-        static ProjectType_DLL dll;
-        static ProjectType_AudioPlugin plugin;
-        static ProjectType_ARAAudioPlugin araplugin;
-
-        return Array<ProjectType*>(&guiApp, &consoleApp, &staticLib, &dll, &plugin, &araplugin);
-    }
-}
-}
+/*
+  ==============================================================================
+
+   This file is part of the JUCE library.
+   Copyright (c) 2020 - Raw Material Software Limited
+
+   JUCE is an open source library subject to commercial or open-source
+   licensing.
+
+   By using JUCE, you agree to the terms of both the JUCE 6 End-User License
+   Agreement and JUCE Privacy Policy (both effective as of the 16th June 2020).
+
+   End User License Agreement: www.juce.com/juce-6-licence
+   Privacy Policy: www.juce.com/juce-privacy-policy
+
+   Or: You may also use this code under the terms of the GPL v3 (see
+   www.gnu.org/licenses).
+
+   JUCE IS PROVIDED "AS IS" WITHOUT ANY WARRANTY, AND ALL WARRANTIES, WHETHER
+   EXPRESSED OR IMPLIED, INCLUDING MERCHANTABILITY AND FITNESS FOR PURPOSE, ARE
+   DISCLAIMED.
+
+  ==============================================================================
+*/
+
+namespace juce
+{
+namespace build_tools
+{
+    //==============================================================================
+    class ProjectType
+    {
+    public:
+        //==============================================================================
+        virtual ~ProjectType() { getAllTypes().removeFirstMatchingValue (this); }
+
+        const String& getType() const noexcept          { return type; }
+        const String& getDescription() const noexcept   { return desc; }
+
+        //==============================================================================
+        static Array<ProjectType*> getAllTypes();
+        static const ProjectType* findType (const String& typeCode)
+        {
+            const auto& types = getAllTypes();
+
+            for (auto i = types.size(); --i >= 0;)
+                if (types.getUnchecked(i)->getType() == typeCode)
+                    return types.getUnchecked(i);
+
+            jassertfalse;
+            return nullptr;
+        }
+
+        //==============================================================================
+        virtual bool isStaticLibrary() const        { return false; }
+        virtual bool isDynamicLibrary() const       { return false; }
+        virtual bool isGUIApplication() const       { return false; }
+        virtual bool isCommandLineApp() const       { return false; }
+        virtual bool isAudioPlugin() const          { return false; }
+        virtual bool isARAAudioPlugin() const       { return false; }
+
+        //==============================================================================
+        struct Target
+        {
+            enum Type
+            {
+                GUIApp            = 0,
+                ConsoleApp        = 1,
+                StaticLibrary     = 2,
+                DynamicLibrary    = 3,
+
+                VSTPlugIn         = 10,
+                VST3PlugIn        = 11,
+                AAXPlugIn         = 12,
+                RTASPlugIn        = 13,
+                AudioUnitPlugIn   = 14,
+                AudioUnitv3PlugIn = 15,
+                StandalonePlugIn  = 16,
+                UnityPlugIn       = 17,
+
+                SharedCodeTarget  = 20, // internal
+                AggregateTarget   = 21,
+
+                unspecified       = 30
+            };
+
+            enum TargetFileType
+            {
+                executable            = 0,
+                staticLibrary         = 1,
+                sharedLibraryOrDLL    = 2,
+                pluginBundle          = 3,
+                macOSAppex            = 4,
+                unknown               = 5
+            };
+
+            //==============================================================================
+            explicit Target (Type targetType) : type (targetType) {}
+
+            const char* getName() const noexcept
+            {
+                switch (type)
+                {
+                    case GUIApp:            return "App";
+                    case ConsoleApp:        return "ConsoleApp";
+                    case StaticLibrary:     return "Static Library";
+                    case DynamicLibrary:    return "Dynamic Library";
+                    case VSTPlugIn:         return "VST";
+                    case VST3PlugIn:        return "VST3";
+                    case AudioUnitPlugIn:   return "AU";
+                    case StandalonePlugIn:  return "Standalone Plugin";
+                    case AudioUnitv3PlugIn: return "AUv3 AppExtension";
+                    case AAXPlugIn:         return "AAX";
+                    case RTASPlugIn:        return "RTAS";
+                    case UnityPlugIn:       return "Unity Plugin";
+                    case SharedCodeTarget:  return "Shared Code";
+                    case AggregateTarget:   return "All";
+                    case unspecified:
+                    default:                break;
+                }
+
+                return "undefined";
+            }
+
+            static Type typeFromName (const juce::String& name)
+            {
+                if (name == "App") return Type::GUIApp;
+                if (name == "ConsoleApp") return Type::ConsoleApp;
+                if (name == "Static Library") return Type::StaticLibrary;
+                if (name == "Dynamic Library") return Type::DynamicLibrary;
+                if (name == "VST") return Type::VSTPlugIn;
+                if (name == "VST3") return Type::VST3PlugIn;
+                if (name == "AU") return Type::AudioUnitPlugIn;
+                if (name == "Standalone Plugin") return Type::StandalonePlugIn;
+                if (name == "AUv3 AppExtension") return Type::AudioUnitv3PlugIn;
+                if (name == "AAX") return Type::AAXPlugIn;
+                if (name == "RTAS") return Type::RTASPlugIn;
+                if (name == "Unity Plugin") return Type::UnityPlugIn;
+                if (name == "Shared Code") return Type::SharedCodeTarget;
+                if (name == "All") return Type::AggregateTarget;
+
+                jassertfalse;
+                return Type::ConsoleApp;
+            }
+
+            TargetFileType getTargetFileType() const noexcept
+            {
+                switch (type)
+                {
+                    case GUIApp:            return executable;
+                    case ConsoleApp:        return executable;
+                    case StaticLibrary:     return staticLibrary;
+                    case DynamicLibrary:    return sharedLibraryOrDLL;
+                    case VSTPlugIn:         return pluginBundle;
+                    case VST3PlugIn:        return pluginBundle;
+                    case AudioUnitPlugIn:   return pluginBundle;
+                    case StandalonePlugIn:  return executable;
+                    case AudioUnitv3PlugIn: return macOSAppex;
+                    case AAXPlugIn:         return pluginBundle;
+                    case RTASPlugIn:        return pluginBundle;
+                    case UnityPlugIn:       return pluginBundle;
+                    case SharedCodeTarget:  return staticLibrary;
+                    case AggregateTarget:
+                    case unspecified:
+                    default:                break;
+                }
+
+                return unknown;
+            }
+
+            const Type type;
+
+        private:
+            //==============================================================================
+            Target& operator= (const Target&) = delete;
+        };
+
+        virtual bool supportsTargetType (Target::Type /*targetType*/) const     { return false; }
+
+    protected:
+        ProjectType (const String& t, const String& d)
+            : type (t), desc (d)
+        {}
+
+    private:
+        const String type, desc;
+
+        JUCE_DECLARE_NON_COPYABLE_WITH_LEAK_DETECTOR (ProjectType)
+    };
+
+    //==============================================================================
+    struct ProjectType_GUIApp  : public ProjectType
+    {
+        ProjectType_GUIApp()  : ProjectType (getTypeName(), "GUI Application") {}
+
+        static const char* getTypeName() noexcept                          { return "guiapp"; }
+        bool isGUIApplication() const  override                            { return true; }
+        bool supportsTargetType (Target::Type targetType) const override   { return (targetType == Target::GUIApp); }
+    };
+
+    struct ProjectType_ConsoleApp  : public ProjectType
+    {
+        ProjectType_ConsoleApp()  : ProjectType (getTypeName(), "Console Application") {}
+
+        static const char* getTypeName() noexcept                          { return "consoleapp"; }
+        bool isCommandLineApp() const  override                            { return true; }
+        bool supportsTargetType (Target::Type targetType) const override   { return (targetType == Target::ConsoleApp); }
+    };
+
+    struct ProjectType_StaticLibrary  : public ProjectType
+    {
+        ProjectType_StaticLibrary()  : ProjectType (getTypeName(), "Static Library") {}
+
+        static const char* getTypeName() noexcept                          { return "library"; }
+        bool isStaticLibrary() const  override                             { return true; }
+        bool supportsTargetType (Target::Type targetType) const override   { return (targetType == Target::StaticLibrary); }
+    };
+
+    struct ProjectType_DLL  : public ProjectType
+    {
+        ProjectType_DLL()  : ProjectType (getTypeName(), "Dynamic Library") {}
+
+        static const char* getTypeName() noexcept                          { return "dll"; }
+        bool isDynamicLibrary() const override                             { return true; }
+        bool supportsTargetType (Target::Type targetType) const override   { return (targetType == Target::DynamicLibrary); }
+    };
+
+    struct ProjectType_AudioPlugin  : public ProjectType
+    {
+        ProjectType_AudioPlugin()  : ProjectType (getTypeName(), "Audio Plug-in") {}
+
+        static const char* getTypeName() noexcept   { return "audioplug"; }
+        bool isAudioPlugin() const override         { return true; }
+
+        bool supportsTargetType (Target::Type targetType) const override
+        {
+            switch (targetType)
+            {
+                case Target::VSTPlugIn:
+                case Target::VST3PlugIn:
+                case Target::AAXPlugIn:
+                case Target::RTASPlugIn:
+                case Target::AudioUnitPlugIn:
+                case Target::AudioUnitv3PlugIn:
+                case Target::StandalonePlugIn:
+                case Target::UnityPlugIn:
+                case Target::SharedCodeTarget:
+                case Target::AggregateTarget:
+                    return true;
+
+                case Target::GUIApp:
+                case Target::ConsoleApp:
+                case Target::StaticLibrary:
+                case Target::DynamicLibrary:
+                case Target::unspecified:
+                default:
+                    break;
+            }
+
+            return false;
+        }
+    };
+
+    struct ProjectType_ARAAudioPlugin : public ProjectType
+    {
+        ProjectType_ARAAudioPlugin() : ProjectType (getTypeName(), "ARA Audio Plug-in") {}
+
+        static const char* getTypeName() noexcept { return "araaudioplug"; }
+        bool isAudioPlugin() const override { return true; }
+        bool isARAAudioPlugin() const override { return true; }
+
+        bool supportsTargetType (Target::Type targetType) const override
+        {
+            switch (targetType)
+            {
+                case Target::VSTPlugIn:
+                case Target::VST3PlugIn:
+                case Target::AAXPlugIn:
+                case Target::RTASPlugIn:
+                case Target::AudioUnitPlugIn:
+                case Target::AudioUnitv3PlugIn:
+                case Target::StandalonePlugIn:
+                case Target::UnityPlugIn:
+                case Target::SharedCodeTarget:
+                case Target::AggregateTarget:
+                    return true;
+
+                case Target::GUIApp:
+                case Target::ConsoleApp:
+                case Target::StaticLibrary:
+                case Target::DynamicLibrary:
+                case Target::unspecified:
+                default:
+                    break;
+            }
+
+            return false;
+        }
+    };
+
+    //==============================================================================
+    inline Array<ProjectType*> ProjectType::getAllTypes()
+    {
+        static ProjectType_GUIApp guiApp;
+        static ProjectType_ConsoleApp consoleApp;
+        static ProjectType_StaticLibrary staticLib;
+        static ProjectType_DLL dll;
+        static ProjectType_AudioPlugin plugin;
+        static ProjectType_ARAAudioPlugin araplugin;
+
+        return Array<ProjectType*>(&guiApp, &consoleApp, &staticLib, &dll, &plugin, &araplugin);
+    }
+}
+}