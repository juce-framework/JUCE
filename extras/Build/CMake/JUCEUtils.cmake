# ==============================================================================
#
#  This file is part of the JUCE library.
#  Copyright (c) 2020 - Raw Material Software Limited
#
#  JUCE is an open source library subject to commercial or open-source
#  licensing.
#
#  By using JUCE, you agree to the terms of both the JUCE 6 End-User License
#  Agreement and JUCE Privacy Policy (both effective as of the 16th June 2020).
#
#  End User License Agreement: www.juce.com/juce-6-licence
#  Privacy Policy: www.juce.com/juce-privacy-policy
#
#  Or: You may also use this code under the terms of the GPL v3 (see
#  www.gnu.org/licenses).
#
#  JUCE IS PROVIDED "AS IS" WITHOUT ANY WARRANTY, AND ALL WARRANTIES, WHETHER
#  EXPRESSED OR IMPLIED, INCLUDING MERCHANTABILITY AND FITNESS FOR PURPOSE, ARE
#  DISCLAIMED.
#
# ==============================================================================

# ==================================================================================================
# JUCE Target Support Helper Functions
#
# In this file, functions intended for use by end-users have the prefix `juce_`.
# Functions beginning with an underscore should be considered private and susceptible to
# change, so don't call them directly.
#
# See the readme at `docs/CMake API.md` for more information about CMake usage,
# including documentation of the public functions in this file.
# ==================================================================================================

include_guard(GLOBAL)
cmake_minimum_required(VERSION 3.15)

define_property(TARGET PROPERTY JUCE_COMPANY_NAME INHERITED
    BRIEF_DOCS "The company name for a particular target"
    FULL_DOCS "This can be found in ProjectInfo::companyName in a generated JuceHeader.h")
set_property(GLOBAL PROPERTY JUCE_COMPANY_NAME "yourcompany")

define_property(TARGET PROPERTY JUCE_COMPANY_WEBSITE INHERITED
    BRIEF_DOCS "The company website for a particular target"
    FULL_DOCS "This will be placed in the Info.plist for the target")
set_property(GLOBAL PROPERTY JUCE_COMPANY_WEBSITE "")

define_property(TARGET PROPERTY JUCE_COMPANY_EMAIL INHERITED
    BRIEF_DOCS "The company email address for a particular target"
    FULL_DOCS "This will be placed in the Info.plist for the target")
set_property(GLOBAL PROPERTY JUCE_COMPANY_EMAIL "")

define_property(TARGET PROPERTY JUCE_COMPANY_COPYRIGHT INHERITED
    BRIEF_DOCS "The company copyright for a particular target"
    FULL_DOCS "This will be placed in the Info.plist for the target")
set_property(GLOBAL PROPERTY JUCE_COMPANY_COPYRIGHT "")

define_property(TARGET PROPERTY JUCE_VST_COPY_DIR INHERITED
    BRIEF_DOCS "Install location for VST2 plugins"
    FULL_DOCS "This is where the plugin will be copied if plugin copying is enabled")

define_property(TARGET PROPERTY JUCE_VST3_COPY_DIR INHERITED
    BRIEF_DOCS "Install location for VST3 plugins"
    FULL_DOCS "This is where the plugin will be copied if plugin copying is enabled")

define_property(TARGET PROPERTY JUCE_AU_COPY_DIR INHERITED
    BRIEF_DOCS "Install location for AU plugins"
    FULL_DOCS "This is where the plugin will be copied if plugin copying is enabled")

define_property(TARGET PROPERTY JUCE_AAX_COPY_DIR INHERITED
    BRIEF_DOCS "Install location for AAX plugins"
    FULL_DOCS "This is where the plugin will be copied if plugin copying is enabled")

define_property(TARGET PROPERTY JUCE_UNITY_COPY_DIR INHERITED
    BRIEF_DOCS "Install location for Unity plugins"
    FULL_DOCS "This is where the plugin will be copied if plugin copying is enabled")

define_property(TARGET PROPERTY JUCE_COPY_PLUGIN_AFTER_BUILD INHERITED
    BRIEF_DOCS "Whether or not plugins should be copied after building"
    FULL_DOCS "Whether or not plugins should be copied after building")
set_property(GLOBAL PROPERTY JUCE_COPY_PLUGIN_AFTER_BUILD FALSE)

if((CMAKE_SYSTEM_NAME STREQUAL "Linux") OR (CMAKE_SYSTEM_NAME MATCHES ".*BSD"))
    _juce_create_pkgconfig_target(JUCE_CURL_LINUX_DEPS libcurl)
    _juce_create_pkgconfig_target(JUCE_BROWSER_LINUX_DEPS webkit2gtk-4.0 gtk+-x11-3.0)
<<<<<<< HEAD
elseif(CMAKE_SYSTEM_NAME STREQUAL "Darwin")
    find_program(JUCE_XCRUN xcrun)

    if(NOT JUCE_XCRUN)
        message(WARNING "failed to find xcrun; older resource-based AU plug-ins may not work correctly")
    endif()
=======
>>>>>>> 8eb74fd4
endif()

# We set up default/fallback copy dirs here. If you need different copy dirs, use
# set_directory_properties or set_target_properties to adjust the values of `JUCE_*_COPY_DIR` at
# the appropriate scope.

function(_juce_set_default_properties)
    if(CMAKE_SYSTEM_NAME STREQUAL "Darwin")
        set_property(GLOBAL PROPERTY JUCE_VST_COPY_DIR  "$ENV{HOME}/Library/Audio/Plug-Ins/VST")
        set_property(GLOBAL PROPERTY JUCE_VST3_COPY_DIR "$ENV{HOME}/Library/Audio/Plug-Ins/VST3")
        set_property(GLOBAL PROPERTY JUCE_AU_COPY_DIR   "$ENV{HOME}/Library/Audio/Plug-Ins/Components")
        set_property(GLOBAL PROPERTY JUCE_AAX_COPY_DIR  "/Library/Application Support/Avid/Audio/Plug-Ins")
    elseif(CMAKE_SYSTEM_NAME STREQUAL "Windows")
        if(CMAKE_SIZEOF_VOID_P EQUAL 8)
            set_property(GLOBAL PROPERTY JUCE_VST_COPY_DIR "$ENV{ProgramW6432}/Steinberg/Vstplugins")
            set(prefix "$ENV{CommonProgramW6432}")
        else()
            set_property(GLOBAL PROPERTY JUCE_VST_COPY_DIR "$ENV{programfiles\(x86\)}/Steinberg/Vstplugins")
            set(prefix "$ENV{CommonProgramFiles\(x86\)}")
        endif()

        set_property(GLOBAL PROPERTY JUCE_VST3_COPY_DIR "${prefix}/VST3")
        set_property(GLOBAL PROPERTY JUCE_AAX_COPY_DIR  "${prefix}/Avid/Audio/Plug-Ins")
    elseif((CMAKE_SYSTEM_NAME STREQUAL "Linux") OR (CMAKE_SYSTEM_NAME MATCHES ".*BSD"))
        set_property(GLOBAL PROPERTY JUCE_VST_COPY_DIR  "$ENV{HOME}/.vst")
        set_property(GLOBAL PROPERTY JUCE_VST3_COPY_DIR "$ENV{HOME}/.vst3")
    endif()
endfunction()

_juce_set_default_properties()

# ==================================================================================================

function(juce_add_bundle_resources_directory target folder)
    _juce_make_absolute(folder)

    if(NOT EXISTS "${folder}")
        message(FATAL_ERROR "Could not find resource folder ${folder}")
    endif()

    get_filename_component(folder_parent_path "${folder}" DIRECTORY)
    file(GLOB_RECURSE resources RELATIVE "${folder_parent_path}" "${folder}/*")

    foreach(file IN LISTS resources)
        target_sources(${target} PRIVATE "${folder_parent_path}/${file}")
        get_filename_component(resource_parent_path "${file}" DIRECTORY)
        set_source_files_properties("${folder_parent_path}/${file}" PROPERTIES
            HEADER_FILE_ONLY TRUE
            MACOSX_PACKAGE_LOCATION "Resources/${resource_parent_path}")
    endforeach()
endfunction()

# ==================================================================================================

<<<<<<< HEAD
function(_juce_add_au_resource_fork shared_code_target au_target)
    if(NOT JUCE_XCRUN)
        return()
    endif()

    get_target_property(product_name ${shared_code_target} JUCE_PRODUCT_NAME)
    get_target_property(module_sources juce::juce_audio_plugin_client_AU INTERFACE_SOURCES)

    list(FILTER module_sources INCLUDE REGEX "/juce_audio_plugin_client_AU.r$")

    if(NOT module_sources)
        message(FATAL_ERROR "Failed to find AU resource file input")
    endif()

    list(GET module_sources 0 au_rez_sources)

    get_target_property(juce_library_code ${shared_code_target} JUCE_GENERATED_SOURCES_DIRECTORY)
    # We don't want our AU AppConfig.h to end up on peoples' include paths if we can help it
    set(secret_au_resource_dir "${juce_library_code}/${au_target}/secret")
    set(secret_au_plugindefines "${secret_au_resource_dir}/JucePluginDefines.h")

    set(au_rez_output "${secret_au_resource_dir}/${product_name}.rsrc")

    target_sources(${au_target} PRIVATE "${au_rez_output}")
    set_source_files_properties("${au_rez_output}" PROPERTIES
        GENERATED TRUE
        MACOSX_PACKAGE_LOCATION Resources)

    set(defs_file $<GENEX_EVAL:$<TARGET_PROPERTY:${shared_code_target},JUCE_DEFS_FILE>>)

    # Passing all our compile definitions using generator expressions is really painful
    # because some of the definitions have pipes and quotes and dollars and goodness-knows
    # what else that the shell would very much like to claim for itself, thank you very much.
    # CMake definitely knows how to escape all these things, because it's perfectly happy to pass
    # them to compiler invocations, but I have no idea how to get it to escape them
    # in a custom command.
    # In the end, it's simplest to generate a special single-purpose appconfig just for the
    # resource compiler.
    add_custom_command(OUTPUT "${secret_au_plugindefines}"
        COMMAND juce::juceaide auplugindefines "${defs_file}" "${secret_au_plugindefines}"
        DEPENDS "${defs_file}"
        VERBATIM)

    add_custom_command(OUTPUT "${au_rez_output}"
        COMMAND "${JUCE_XCRUN}" Rez
            -d "ppc_$ppc" -d "i386_$i386" -d "ppc64_$ppc64" -d "x86_64_$x86_64" -d "arm64_$arm64"
            -I "${secret_au_resource_dir}"
            -I "/System/Library/Frameworks/CoreServices.framework/Frameworks/CarbonCore.framework/Versions/A/Headers"
            -I "${CMAKE_OSX_SYSROOT}/System/Library/Frameworks/AudioUnit.framework/Headers"
            -isysroot "${CMAKE_OSX_SYSROOT}"
            "${au_rez_sources}"
            -useDF
            -o "${au_rez_output}"
        DEPENDS "${secret_au_plugindefines}"
        VERBATIM)
=======
# This creates an imported interface library with a random name, and then adds
# the fields from a JUCE module header to the target as INTERFACE_ properties.
# We can extract properties later using `_juce_get_metadata`.
# This way, the interface library ends up behaving a bit like a dictionary,
# and we don't have to parse the module header from scratch every time we
# want to find a specific key.
function(_juce_extract_metadata_block delim_str file_with_block out_dict)
    string(RANDOM LENGTH 16 random_string)
    set(target_name "${random_string}_dict")
    set(${out_dict} "${target_name}" PARENT_SCOPE)
    add_library(${target_name} INTERFACE IMPORTED)

    if(NOT EXISTS ${file_with_block})
        message(FATAL_ERROR "Unable to find file ${file_with_block}")
    endif()

    file(STRINGS ${file_with_block} module_header_contents)

    set(last_written_key)
    set(append NO)

    foreach(line IN LISTS module_header_contents)
        if(NOT append)
            if(line MATCHES " *BEGIN_${delim_str} *")
                set(append YES)
            endif()

            continue()
        endif()

        if(append AND (line MATCHES " *END_${delim_str} *"))
            break()
        endif()

        if(line MATCHES "^ *([a-zA-Z]+):")
            set(last_written_key "${CMAKE_MATCH_1}")
        endif()

        string(REGEX REPLACE "^ *${last_written_key}: *" "" line "${line}")
        string(REGEX REPLACE "[ ,]+" ";" line "${line}")

        set_property(TARGET ${target_name} APPEND PROPERTY
            "INTERFACE_JUCE_${last_written_key}" "${line}")
    endforeach()
endfunction()

# Fetches properties attached to a metadata target.
function(_juce_get_metadata target key out_var)
    get_target_property(content "${target}" "INTERFACE_JUCE_${key}")

    if(NOT "${content}" STREQUAL "content-NOTFOUND")
        set(${out_var} "${content}" PARENT_SCOPE)
    endif()
endfunction()

# ==================================================================================================

function(_juce_module_sources module_path output_path out_var)
    get_filename_component(module_parent_path ${module_path} DIRECTORY)
    get_filename_component(module_glob ${module_path} NAME)

    file(GLOB module_cpp
        CONFIGURE_DEPENDS LIST_DIRECTORIES false
        RELATIVE "${module_parent_path}"
        "${module_path}/${module_glob}*.cpp")

    if(APPLE)
        file(GLOB module_mm
            CONFIGURE_DEPENDS LIST_DIRECTORIES false
            RELATIVE "${module_parent_path}"
            "${module_path}/${module_glob}*.mm"
            "${module_path}/${module_glob}*.r")

        if(module_mm)
            set(module_mm_replaced ${module_mm})
            list(TRANSFORM module_mm_replaced REPLACE "\\.mm$" ".cpp")
            list(REMOVE_ITEM module_cpp ${module_mm_replaced})
            list(APPEND module_cpp ${module_mm})
        endif()
    endif()

    list(TRANSFORM module_cpp PREPEND "${output_path}/")

    set(${out_var} ${module_cpp} PARENT_SCOPE)
endfunction()

# ==================================================================================================

function(_juce_get_all_plugin_kinds out)
    set(${out} AU AUv3 AAX Standalone Unity VST VST3 PARENT_SCOPE)
endfunction()

function(_juce_get_platform_plugin_kinds out)
    set(result Standalone)

    if(APPLE)
        list(APPEND result AUv3)
    endif()

    if(CMAKE_SYSTEM_NAME STREQUAL "Darwin")
        list(APPEND result AU)
    endif()

    if(NOT CMAKE_SYSTEM_NAME STREQUAL "iOS" AND NOT CMAKE_SYSTEM_NAME STREQUAL "Android")
        list(APPEND result AAX Unity VST)

        if(NOT MINGW AND NOT MSYS)
            list(APPEND result VST3)
        endif()
    endif()

    set(${out} ${result} PARENT_SCOPE)
endfunction()

function(_juce_add_plugin_definitions target visibility)
    _juce_get_all_plugin_kinds(options)
    cmake_parse_arguments(JUCE_ARG "${options}" "" "" ${ARGN})

    foreach(opt IN LISTS options)
        set(flag_value 0)

        if(JUCE_ARG_${opt})
            set(flag_value 1)
        endif()

        target_compile_definitions(${target} ${visibility} "JucePlugin_Build_${opt}=${flag_value}")
    endforeach()
endfunction()

# ==================================================================================================

function(_juce_add_plugin_wrapper_target)
    set(one_value_args FORMAT PATH OUT_PATH INSTALL_EXPORT)
    cmake_parse_arguments(JUCE_ARG "" "${one_value_args}" "" ${ARGN})

    _juce_module_sources("${JUCE_ARG_PATH}" "${JUCE_ARG_OUT_PATH}" out_var)
    list(FILTER out_var EXCLUDE REGEX "/juce_audio_plugin_client_utils.cpp$")
    set(target_name juce_audio_plugin_client_${JUCE_ARG_FORMAT})

    _juce_add_interface_library("${target_name}" ${out_var})
    _juce_add_plugin_definitions("${target_name}" INTERFACE ${JUCE_ARG_FORMAT})
    _juce_add_standard_defs("${target_name}")

    target_compile_features("${target_name}" INTERFACE cxx_std_11)
    add_library("juce::${target_name}" ALIAS "${target_name}")

    install(TARGETS "${target_name}" EXPORT "${JUCE_ARG_INSTALL_EXPORT}")

    if(JUCE_ARG_FORMAT STREQUAL "AUv3")
        find_library(AUv3_AVFoundation AVFoundation REQUIRED)
        target_link_libraries("${target_name}" INTERFACE ${AUv3_AVFoundation})

        if(CMAKE_SYSTEM_NAME STREQUAL "Darwin")
            find_library(AUv3_AudioUnit AudioUnit REQUIRED)
            target_link_libraries("${target_name}" INTERFACE ${AUv3_AudioUnit})
        endif()
    elseif(JUCE_ARG_FORMAT STREQUAL "AU")
        find_library(AU_AudioUnit AudioUnit REQUIRED)
        find_library(AU_CoreAudioKit CoreAudioKit REQUIRED)
        target_link_libraries("${target_name}" INTERFACE ${AU_AudioUnit} ${AU_CoreAudioKit})
    endif()
endfunction()

# ==================================================================================================

function(_juce_link_libs_from_metadata module_name dict key)
    _juce_get_metadata("${dict}" "${key}" libs)

    if(libs)
        target_link_libraries(${module_name} INTERFACE ${libs})
    endif()
endfunction()

# ==================================================================================================

function(juce_add_module module_path)
    set(one_value_args INSTALL_PATH ALIAS_NAMESPACE)
    cmake_parse_arguments(JUCE_ARG "" "${one_value_args}" "" ${ARGN})

    _juce_make_absolute(module_path)

    get_filename_component(module_name ${module_path} NAME)
    get_filename_component(module_parent_path ${module_path} DIRECTORY)

    set(installed_module_path "${JUCE_ARG_INSTALL_PATH}")

    set(module_header_name "${module_name}.h")

    if(NOT EXISTS "${module_path}/${module_header_name}")
        set(module_header_name "${module_header_name}pp")
    endif()

    if(NOT EXISTS "${module_path}/${module_header_name}")
        message(FATAL_ERROR "Could not locate module header for module '${module_path}'")
    endif()

    set(base_path "$<BUILD_INTERFACE:${module_parent_path}>$<INSTALL_INTERFACE:${installed_module_path}>")

    list(APPEND all_module_sources "${base_path}/${module_name}/${module_header_name}")

    if(${module_name} STREQUAL "juce_audio_plugin_client")
        _juce_get_platform_plugin_kinds(plugin_kinds)

        foreach(kind IN LISTS plugin_kinds)
            _juce_add_plugin_wrapper_target(FORMAT ${kind}
                PATH "${module_path}"
                OUT_PATH "${base_path}")
        endforeach()

        set(utils_source
            "${base_path}/${module_name}/juce_audio_plugin_client_utils.cpp")
        add_library(juce_audio_plugin_client_utils INTERFACE)
        target_sources(juce_audio_plugin_client_utils INTERFACE "${utils_source}")

        if(JUCE_ARG_ALIAS_NAMESPACE)
            add_library(${JUCE_ARG_ALIAS_NAMESPACE}::juce_audio_plugin_client_utils
                ALIAS juce_audio_plugin_client_utils)
        endif()
    else()
        _juce_module_sources("${module_path}" "${base_path}" globbed_sources)
        list(APPEND all_module_sources ${globbed_sources})
    endif()

    _juce_add_interface_library(${module_name} ${all_module_sources})

    if(${module_name} STREQUAL "juce_core")
        _juce_add_standard_defs(${module_name})

        if(CMAKE_SYSTEM_NAME STREQUAL "Android")
            target_sources(juce_core INTERFACE "${ANDROID_NDK}/sources/android/cpufeatures/cpu-features.c")
            target_include_directories(juce_core INTERFACE "${ANDROID_NDK}/sources/android/cpufeatures")
            target_link_libraries(juce_core INTERFACE android log)
        endif()
    endif()

    if(${module_name} STREQUAL "juce_audio_processors")
        add_library(juce_vst3_headers INTERFACE)
        target_include_directories(juce_vst3_headers INTERFACE
            "${base_path}/juce_audio_processors/format_types/VST3_SDK")
        target_link_libraries(juce_audio_processors INTERFACE juce_vst3_headers)

        if(JUCE_ARG_ALIAS_NAMESPACE)
            add_library(${JUCE_ARG_ALIAS_NAMESPACE}::juce_vst3_headers ALIAS juce_vst3_headers)
        endif()
    endif()

    target_include_directories(${module_name} INTERFACE ${base_path})

    target_compile_definitions(${module_name} INTERFACE JUCE_MODULE_AVAILABLE_${module_name}=1)

    if(CMAKE_SYSTEM_NAME STREQUAL "Linux")
        target_compile_definitions(${module_name} INTERFACE LINUX=1)
    endif()

    _juce_extract_metadata_block(JUCE_MODULE_DECLARATION "${module_path}/${module_header_name}" metadata_dict)

    _juce_get_metadata("${metadata_dict}" minimumCppStandard module_cpp_standard)

    if(module_cpp_standard)
        target_compile_features(${module_name} INTERFACE cxx_std_${module_cpp_standard})
    else()
        target_compile_features(${module_name} INTERFACE cxx_std_11)
    endif()

    if(CMAKE_SYSTEM_NAME STREQUAL "Darwin")
        _juce_get_metadata("${metadata_dict}" OSXFrameworks module_osxframeworks)

        foreach(module_framework IN LISTS module_osxframeworks)
            if(module_framework STREQUAL "")
                continue()
            endif()

            find_library("${module_name}_${module_framework}" ${module_framework} REQUIRED)
            target_link_libraries(${module_name} INTERFACE "${${module_name}_${module_framework}}")
        endforeach()
>>>>>>> 8eb74fd4

    set(au_resource_directory "$<TARGET_BUNDLE_DIR:${au_target}>/Contents/Resources")
endfunction()

# ==================================================================================================

# Ideally, we'd check the preprocessor defs on the target to see whether
# JUCE_USE_CURL, JUCE_WEB_BROWSER, or JUCE_IN_APP_PURCHASES have been explicitly turned off,
# and then link libraries as appropriate.
# Unfortunately, this doesn't work, because linking a new library (curl/webkit/StoreKit)
# updates the target's compile defs, which results in a recursion/circular-dependency.
# Instead, we ask the user to explicitly request curl/webkit/StoreKit linking if they
# know they need it. Otherwise, we won't link anything.
# See the NEEDS_CURL, NEEDS_WEB_BROWSER, and NEEDS_STORE_KIT options in the CMake/readme.md.
function(_juce_link_optional_libraries target)
    if((CMAKE_SYSTEM_NAME STREQUAL "Linux") OR (CMAKE_SYSTEM_NAME MATCHES ".*BSD"))
        get_target_property(needs_curl ${target} JUCE_NEEDS_CURL)

        if(needs_curl)
            target_link_libraries(${target} PRIVATE juce::pkgconfig_JUCE_CURL_LINUX_DEPS)
        endif()

        get_target_property(needs_browser ${target} JUCE_NEEDS_WEB_BROWSER)

        if(needs_browser)
            target_link_libraries(${target} PRIVATE juce::pkgconfig_JUCE_BROWSER_LINUX_DEPS)
        endif()
    elseif(APPLE)
        get_target_property(needs_storekit ${target} JUCE_NEEDS_STORE_KIT)

        if(needs_storekit)
            _juce_link_frameworks("${target}" PRIVATE StoreKit)
        endif()

        get_target_property(needs_camera ${target} JUCE_CAMERA_PERMISSION_ENABLED)

        if(CMAKE_SYSTEM_NAME STREQUAL "iOS" AND needs_camera)
            _juce_link_frameworks("${target}" PRIVATE ImageIO)
        endif()
    endif()
endfunction()

# ==================================================================================================

function(_juce_get_module_definitions target filter out_var)
    set(compile_defs $<TARGET_GENEX_EVAL:${target},$<TARGET_PROPERTY:${target},COMPILE_DEFINITIONS>>)

    if(filter)
        set(${out_var} $<FILTER:${compile_defs},EXCLUDE,JucePlugin_Build_|JUCE_SHARED_CODE> PARENT_SCOPE)
    else()
        set(${out_var} ${compile_defs} PARENT_SCOPE)
    endif()
endfunction()

function(_juce_append_record output key)
    string(ASCII 30 RS)
    string(ASCII 31 US)
    set(${output} "${${output}}${key}${US}${ARGN}${RS}" PARENT_SCOPE)
endfunction()

function(_juce_append_target_property output key target property)
    get_target_property(prop ${target} ${property})

    if(prop STREQUAL "prop-NOTFOUND")
        set(prop)
    endif()

    _juce_append_record(${output} ${key} ${prop})
    set(${output} "${${output}}" PARENT_SCOPE)
endfunction()

# This is all info that should be known at configure time (i.e. no generator expressions here!)
# We use this info to generate plists and entitlements files, also at configure time.
function(_juce_write_configure_time_info target)
    _juce_append_target_property(file_content EXECUTABLE_NAME                      ${target} JUCE_PRODUCT_NAME)
    _juce_append_target_property(file_content VERSION                              ${target} JUCE_VERSION)
    _juce_append_target_property(file_content BUILD_VERSION                        ${target} JUCE_BUILD_VERSION)
    _juce_append_target_property(file_content PLIST_TO_MERGE                       ${target} JUCE_PLIST_TO_MERGE)
    _juce_append_target_property(file_content BUNDLE_ID                            ${target} JUCE_BUNDLE_ID)
    _juce_append_target_property(file_content XCODE_EXTRA_PLIST_ENTRIES            ${target} JUCE_XCODE_EXTRA_PLIST_ENTRIES)
    _juce_append_target_property(file_content MICROPHONE_PERMISSION_ENABLED        ${target} JUCE_MICROPHONE_PERMISSION_ENABLED)
    _juce_append_target_property(file_content MICROPHONE_PERMISSION_TEXT           ${target} JUCE_MICROPHONE_PERMISSION_TEXT)
    _juce_append_target_property(file_content CAMERA_PERMISSION_ENABLED            ${target} JUCE_CAMERA_PERMISSION_ENABLED)
    _juce_append_target_property(file_content CAMERA_PERMISSION_TEXT               ${target} JUCE_CAMERA_PERMISSION_TEXT)
    _juce_append_target_property(file_content BLUETOOTH_PERMISSION_ENABLED         ${target} JUCE_BLUETOOTH_PERMISSION_ENABLED)
    _juce_append_target_property(file_content BLUETOOTH_PERMISSION_TEXT            ${target} JUCE_BLUETOOTH_PERMISSION_TEXT)
    _juce_append_target_property(file_content SEND_APPLE_EVENTS_PERMISSION_ENABLED ${target} JUCE_SEND_APPLE_EVENTS_PERMISSION_ENABLED)
    _juce_append_target_property(file_content SEND_APPLE_EVENTS_PERMISSION_TEXT    ${target} JUCE_SEND_APPLE_EVENTS_PERMISSION_TEXT)
    _juce_append_target_property(file_content SHOULD_ADD_STORYBOARD                ${target} JUCE_SHOULD_ADD_STORYBOARD)
    _juce_append_target_property(file_content LAUNCH_STORYBOARD_FILE               ${target} JUCE_LAUNCH_STORYBOARD_FILE)
    _juce_append_target_property(file_content ICON_FILE                            ${target} JUCE_ICON_FILE)
    _juce_append_target_property(file_content PROJECT_NAME                         ${target} JUCE_PRODUCT_NAME)
    _juce_append_target_property(file_content COMPANY_COPYRIGHT                    ${target} JUCE_COMPANY_COPYRIGHT)
    _juce_append_target_property(file_content COMPANY_NAME                         ${target} JUCE_COMPANY_NAME)
    _juce_append_target_property(file_content DOCUMENT_EXTENSIONS                  ${target} JUCE_DOCUMENT_EXTENSIONS)
    _juce_append_target_property(file_content FILE_SHARING_ENABLED                 ${target} JUCE_FILE_SHARING_ENABLED)
    _juce_append_target_property(file_content DOCUMENT_BROWSER_ENABLED             ${target} JUCE_DOCUMENT_BROWSER_ENABLED)
    _juce_append_target_property(file_content STATUS_BAR_HIDDEN                    ${target} JUCE_STATUS_BAR_HIDDEN)
    _juce_append_target_property(file_content REQUIRES_FULL_SCREEN                 ${target} JUCE_REQUIRES_FULL_SCREEN)
    _juce_append_target_property(file_content BACKGROUND_AUDIO_ENABLED             ${target} JUCE_BACKGROUND_AUDIO_ENABLED)
    _juce_append_target_property(file_content BACKGROUND_BLE_ENABLED               ${target} JUCE_BACKGROUND_BLE_ENABLED)
    _juce_append_target_property(file_content PUSH_NOTIFICATIONS_ENABLED           ${target} JUCE_PUSH_NOTIFICATIONS_ENABLED)
    _juce_append_target_property(file_content NETWORK_MULTICAST_ENABLED            ${target} JUCE_NETWORK_MULTICAST_ENABLED)
    _juce_append_target_property(file_content PLUGIN_MANUFACTURER_CODE             ${target} JUCE_PLUGIN_MANUFACTURER_CODE)
    _juce_append_target_property(file_content PLUGIN_CODE                          ${target} JUCE_PLUGIN_CODE)
    _juce_append_target_property(file_content IPHONE_SCREEN_ORIENTATIONS           ${target} JUCE_IPHONE_SCREEN_ORIENTATIONS)
    _juce_append_target_property(file_content IPAD_SCREEN_ORIENTATIONS             ${target} JUCE_IPAD_SCREEN_ORIENTATIONS)
    _juce_append_target_property(file_content PLUGIN_NAME                          ${target} JUCE_PLUGIN_NAME)
    _juce_append_target_property(file_content PLUGIN_MANUFACTURER                  ${target} JUCE_COMPANY_NAME)
    _juce_append_target_property(file_content PLUGIN_DESCRIPTION                   ${target} JUCE_DESCRIPTION)
    _juce_append_target_property(file_content PLUGIN_AU_EXPORT_PREFIX              ${target} JUCE_AU_EXPORT_PREFIX)
    _juce_append_target_property(file_content PLUGIN_AU_MAIN_TYPE                  ${target} JUCE_AU_MAIN_TYPE_CODE)
    _juce_append_target_property(file_content IS_AU_SANDBOX_SAFE                   ${target} JUCE_AU_SANDBOX_SAFE)
    _juce_append_target_property(file_content IS_PLUGIN_SYNTH                      ${target} JUCE_IS_SYNTH)
    _juce_append_target_property(file_content SUPPRESS_AU_PLIST_RESOURCE_USAGE     ${target} JUCE_SUPPRESS_AU_PLIST_RESOURCE_USAGE)
    _juce_append_target_property(file_content HARDENED_RUNTIME_ENABLED             ${target} JUCE_HARDENED_RUNTIME_ENABLED)
    _juce_append_target_property(file_content APP_SANDBOX_ENABLED                  ${target} JUCE_APP_SANDBOX_ENABLED)
    _juce_append_target_property(file_content APP_SANDBOX_INHERIT                  ${target} JUCE_APP_SANDBOX_INHERIT)
    _juce_append_target_property(file_content HARDENED_RUNTIME_OPTIONS             ${target} JUCE_HARDENED_RUNTIME_OPTIONS)
    _juce_append_target_property(file_content APP_SANDBOX_OPTIONS                  ${target} JUCE_APP_SANDBOX_OPTIONS)
    _juce_append_target_property(file_content APP_GROUPS_ENABLED                   ${target} JUCE_APP_GROUPS_ENABLED)
    _juce_append_target_property(file_content APP_GROUP_IDS                        ${target} JUCE_APP_GROUP_IDS)
    _juce_append_target_property(file_content IS_PLUGIN                            ${target} JUCE_IS_PLUGIN)
    _juce_append_target_property(file_content ICLOUD_PERMISSIONS_ENABLED           ${target} JUCE_ICLOUD_PERMISSIONS_ENABLED)

    if(CMAKE_SYSTEM_NAME STREQUAL "iOS")
        _juce_append_record(file_content IS_IOS 1)
    else()
        _juce_append_record(file_content IS_IOS 0)
    endif()

    get_target_property(juce_library_code ${target} JUCE_GENERATED_SOURCES_DIRECTORY)

    set(info_file "${juce_library_code}/Info.txt")
    file(WRITE "${info_file}" "${file_content}")
    set_target_properties(${target} PROPERTIES JUCE_INFO_FILE "${info_file}")
endfunction()

# In this file, we put things that CMake is only able to divine at generate time, like preprocessor definitions.
# We use the target preprocessor definitions to work out which JUCE modules should go in the JuceHeader.h.
function(_juce_write_generate_time_info target)
    _juce_get_module_definitions(${target} OFF module_defs)
    _juce_append_record(defs MODULE_DEFINITIONS ${module_defs})

    _juce_append_target_property(defs EXECUTABLE_NAME                     ${target} JUCE_PRODUCT_NAME)
    _juce_append_target_property(defs PROJECT_NAME                        ${target} JUCE_PRODUCT_NAME)
    _juce_append_target_property(defs VERSION                             ${target} JUCE_VERSION)
    _juce_append_target_property(defs COMPANY_NAME                        ${target} JUCE_COMPANY_NAME)

    get_target_property(juce_library_code ${target} JUCE_GENERATED_SOURCES_DIRECTORY)

    set(defs_file "${juce_library_code}/$<CONFIG>/Defs.txt")
    file(GENERATE OUTPUT "${defs_file}" CONTENT "${defs}")
    set_target_properties(${target} PROPERTIES JUCE_DEFS_FILE "${defs_file}")
endfunction()

# ==================================================================================================

function(juce_add_binary_data target)
    set(one_value_args NAMESPACE HEADER_NAME)
    set(multi_value_args SOURCES)
    cmake_parse_arguments(JUCE_ARG "" "${one_value_args}" "${multi_value_args}" ${ARGN})

    list(LENGTH JUCE_ARG_SOURCES num_binary_files)

    if(${num_binary_files} LESS 1)
        message(FATAL_ERROR "juce_add_binary_data must be passed at least one file to encode")
    endif()

    add_library(${target} STATIC)

    set(juce_binary_data_folder "${CMAKE_CURRENT_BINARY_DIR}/juce_binarydata_${target}/JuceLibraryCode")

    set(binary_file_names)

    foreach(index RANGE 1 ${num_binary_files})
        list(APPEND binary_file_names "${juce_binary_data_folder}/BinaryData${index}.cpp")
    endforeach()

    file(MAKE_DIRECTORY ${juce_binary_data_folder})

    if(NOT JUCE_ARG_NAMESPACE)
        set(JUCE_ARG_NAMESPACE BinaryData)
    endif()

    if(NOT JUCE_ARG_HEADER_NAME)
        set(JUCE_ARG_HEADER_NAME BinaryData.h)
    endif()

    list(APPEND binary_file_names "${juce_binary_data_folder}/${JUCE_ARG_HEADER_NAME}")

    set(newline_delimited_input)

    foreach(name IN LISTS JUCE_ARG_SOURCES)
        _juce_make_absolute_and_check(name)
        set(newline_delimited_input "${newline_delimited_input}${name}\n")
    endforeach()

    set(input_file_list "${juce_binary_data_folder}/input_file_list")
    file(WRITE "${input_file_list}" "${newline_delimited_input}")

    add_custom_command(OUTPUT ${binary_file_names}
        COMMAND juce::juceaide binarydata "${JUCE_ARG_NAMESPACE}" "${JUCE_ARG_HEADER_NAME}"
            ${juce_binary_data_folder} "${input_file_list}"
        WORKING_DIRECTORY ${CMAKE_CURRENT_LIST_DIR}
        DEPENDS "${input_file_list}"
        VERBATIM)

    target_sources(${target} PRIVATE "${binary_file_names}")
    target_include_directories(${target} INTERFACE ${juce_binary_data_folder})
    target_compile_features(${target} PRIVATE cxx_std_14)

    # This fixes an issue where Xcode is unable to find binary data during archive.
    if(CMAKE_GENERATOR STREQUAL "Xcode")
        set_target_properties(${target} PROPERTIES ARCHIVE_OUTPUT_DIRECTORY "./")
    endif()

    if(JUCE_ARG_HEADER_NAME STREQUAL "BinaryData.h")
        target_compile_definitions(${target} INTERFACE JUCE_TARGET_HAS_BINARY_DATA=1)
    endif()
endfunction()

# ==================================================================================================

function(_juce_version_code version_in out_var)
    string(REGEX REPLACE "\\." ";" version_list ${version_in})
    list(LENGTH version_list num_version_components)

    set(version_major 0)
    set(version_minor 0)
    set(version_patch 0)

    if(num_version_components GREATER 0)
        list(GET version_list 0 version_major)
    endif()

    if(num_version_components GREATER 1)
        list(GET version_list 1 version_minor)
    endif()

    if(num_version_components GREATER 2)
        list(GET version_list 2 version_patch)
    endif()

    math(EXPR hex "(${version_major} << 16) + (${version_minor} << 8) + ${version_patch}"
        OUTPUT_FORMAT HEXADECIMAL)
    set(${out_var} "${hex}" PARENT_SCOPE)
endfunction()

function(_juce_to_char_literal str out_var help_text)
    string(LENGTH "${str}" string_length)

    if(NOT "${string_length}" EQUAL "4")
        message(FATAL_ERROR "The ${help_text} code must contain exactly four characters, but it was set to '${str}'")
    endif()

    # Round-tripping through a file is the simplest way to convert a string to hex...
    string(SUBSTRING "${str}" 0 4 four_chars)
    string(RANDOM LENGTH 16 random_string)
    set(scratch_file "${CMAKE_CURRENT_BINARY_DIR}/${random_string}_ascii_conversion.txt")

    file(WRITE "${scratch_file}" "${four_chars}")
    file(READ "${scratch_file}" four_chars_hex HEX)
    file(REMOVE "${scratch_file}")

    set(${out_var} ${four_chars_hex} PARENT_SCOPE)
endfunction()

# ==================================================================================================

function(juce_generate_juce_header target)
    get_target_property(juce_library_code ${target} JUCE_GENERATED_SOURCES_DIRECTORY)

    if(NOT juce_library_code)
        message(FATAL_ERROR "Target ${target} does not have a generated sources directory. Ensure it was created with a juce_add_* function")
    endif()

    set(juce_header ${juce_library_code}/JuceHeader.h)
    target_sources(${target} PRIVATE ${juce_header})

    set(defs_file $<GENEX_EVAL:$<TARGET_PROPERTY:${target},JUCE_DEFS_FILE>>)

    set(extra_args)

    add_custom_command(OUTPUT "${juce_header}"
        COMMAND juce::juceaide header "${defs_file}" "${juce_header}" ${extra_args}
        DEPENDS "${defs_file}"
        VERBATIM)
endfunction()

# ==================================================================================================

function(_juce_execute_juceaide)
    if(NOT TARGET juce::juceaide)
        message(FATAL_ERROR "The juceaide target does not exist")
    endif()

    get_target_property(juceaide_location juce::juceaide IMPORTED_LOCATION)

    if(NOT EXISTS "${juceaide_location}")
        message(FATAL_ERROR "juceaide was imported, but it doesn't exist!")
    endif()

    execute_process(COMMAND "${juceaide_location}" ${ARGN} RESULT_VARIABLE result_variable)

    if(result_variable)
        message(FATAL_ERROR "Running juceaide failed")
    endif()
endfunction()

function(_juce_set_output_name target name)
    if(NOT CMAKE_SYSTEM_NAME STREQUAL "Android")
        set_target_properties(${target} PROPERTIES
            OUTPUT_NAME ${name}
            XCODE_ATTRIBUTE_PRODUCT_NAME ${name})
    endif()
endfunction()

function(_juce_check_icon_files_exist icon_files)
    foreach(file IN LISTS icon_files)
        if(NOT EXISTS "${file}")
            message(FATAL_ERROR "Could not find icon file: ${file}")
        endif()
    endforeach()
endfunction()

function(_juce_generate_icon source_target dest_target)
    get_target_property(juce_library_code ${source_target} JUCE_GENERATED_SOURCES_DIRECTORY)
    get_target_property(juce_property_icon_big ${source_target} JUCE_ICON_BIG)
    get_target_property(juce_property_icon_small ${source_target} JUCE_ICON_SMALL)

    set(icon_args)

    if(juce_property_icon_big)
        list(APPEND icon_args "${juce_property_icon_big}")
    endif()

    if(juce_property_icon_small)
        list(APPEND icon_args "${juce_property_icon_small}")
    endif()

    set(generated_icon)

    if(CMAKE_SYSTEM_NAME STREQUAL "Darwin")
        if(NOT icon_args)
            return()
        endif()

        _juce_check_icon_files_exist("${icon_args}")

        set(generated_icon "${juce_library_code}/Icon.icns")
        # To get compiled properly, we need the icon before the plist is generated!
        _juce_execute_juceaide(macicon "${generated_icon}" ${icon_args})
        set_source_files_properties(${generated_icon} PROPERTIES MACOSX_PACKAGE_LOCATION Resources)
    elseif(CMAKE_SYSTEM_NAME STREQUAL "Windows")
        if(NOT icon_args)
            return()
        endif()

        _juce_check_icon_files_exist("${icon_args}")

        set(generated_icon "${juce_library_code}/icon.ico")
        _juce_execute_juceaide(winicon "${generated_icon}" ${icon_args})
    elseif(CMAKE_SYSTEM_NAME STREQUAL "iOS")
        get_target_property(generated_icon ${source_target} JUCE_CUSTOM_XCASSETS_FOLDER)

        if(icon_args AND (NOT generated_icon))
            _juce_check_icon_files_exist("${icon_args}")

            set(out_path "${juce_library_code}/${dest_target}")
            set(generated_icon "${out_path}/Images.xcassets")

            # To get compiled properly, we need iOS assets at configure time!
            _juce_execute_juceaide(iosassets "${out_path}" ${icon_args})
        endif()

        if(NOT generated_icon)
            return()
        endif()

        set_target_properties(${dest_target} PROPERTIES
            XCODE_ATTRIBUTE_ASSETCATALOG_COMPILER_APPICON_NAME "AppIcon")

        get_target_property(add_storyboard ${source_target} JUCE_SHOULD_ADD_STORYBOARD)

        if(NOT add_storyboard)
            set_target_properties(${dest_target} PROPERTIES
                XCODE_ATTRIBUTE_ASSETCATALOG_COMPILER_LAUNCHIMAGE_NAME "LaunchImage")
        endif()
    endif()

    if(generated_icon)
        _juce_check_icon_files_exist("${generated_icon}")

        target_sources(${dest_target} PRIVATE ${generated_icon})
        set_target_properties(${source_target} ${dest_target} PROPERTIES
            JUCE_ICON_FILE "${generated_icon}"
            RESOURCE "${generated_icon}")
    endif()
endfunction()

function(_juce_add_xcode_entitlements source_target dest_target)
    get_target_property(juce_kind_string ${dest_target} JUCE_TARGET_KIND_STRING)
    get_target_property(input_info_file ${source_target} JUCE_INFO_FILE)

    get_target_property(juce_library_code ${source_target} JUCE_GENERATED_SOURCES_DIRECTORY)
    set(entitlements_file "${juce_library_code}/${dest_target}.entitlements")

    _juce_execute_juceaide(entitlements "${juce_kind_string}" "${input_info_file}" "${entitlements_file}")
    set_target_properties(${dest_target} PROPERTIES
        XCODE_ATTRIBUTE_CODE_SIGN_ENTITLEMENTS "${entitlements_file}")
endfunction()

function(_juce_configure_bundle source_target dest_target)
    _juce_generate_icon(${source_target} ${dest_target})
    _juce_write_configure_time_info(${source_target})

    if(NOT APPLE)
        return()
    endif()

    get_target_property(generated_icon ${source_target} JUCE_ICON_FILE)
    set(icon_dependency)

    if(generated_icon)
        set(icon_dependency "${generated_icon}")
    endif()

    get_target_property(juce_library_code ${source_target} JUCE_GENERATED_SOURCES_DIRECTORY)
    get_target_property(input_info_file ${source_target} JUCE_INFO_FILE)

    set(this_output_info_dir "${juce_library_code}/${dest_target}")
    set(this_output_pkginfo "${this_output_info_dir}/PkgInfo")
    set(this_output_plist "${this_output_info_dir}/Info.plist")

    get_target_property(juce_kind_string ${dest_target} JUCE_TARGET_KIND_STRING)

    _juce_execute_juceaide(plist "${juce_kind_string}" "${input_info_file}" "${this_output_plist}")
    set_target_properties(${dest_target} PROPERTIES
        BUNDLE TRUE
        MACOSX_BUNDLE_INFO_PLIST "${this_output_plist}")

    add_custom_command(OUTPUT "${this_output_pkginfo}"
        COMMAND juce::juceaide pkginfo "${juce_kind_string}" "${this_output_pkginfo}"
        VERBATIM)

    set(output_folder "$<TARGET_BUNDLE_CONTENT_DIR:${dest_target}>")

    target_sources(${dest_target} PRIVATE "${this_output_pkginfo}")
    set_source_files_properties("${this_output_pkginfo}" PROPERTIES
        HEADER_FILE_ONLY TRUE
        GENERATED TRUE)
    add_custom_command(TARGET ${dest_target} POST_BUILD
        COMMAND "${CMAKE_COMMAND}" -E copy "${this_output_pkginfo}" "${output_folder}"
        DEPENDS "${this_output_pkginfo}"
        VERBATIM)

    _juce_add_xcode_entitlements(${source_target} ${dest_target})

    if(CMAKE_SYSTEM_NAME STREQUAL "iOS")
        get_target_property(add_storyboard ${source_target} JUCE_SHOULD_ADD_STORYBOARD)

        if(add_storyboard)
            get_target_property(storyboard_file ${source_target} JUCE_LAUNCH_STORYBOARD_FILE)

            if(NOT EXISTS "${storyboard_file}")
                message(FATAL_ERROR "Could not find storyboard file: ${storyboard_file}")
            endif()

            target_sources(${dest_target} PRIVATE "${storyboard_file}")
            set_property(TARGET ${dest_target} APPEND PROPERTY RESOURCE "${storyboard_file}")
        endif()
    endif()

    set_target_properties(${dest_target} PROPERTIES
        XCODE_ATTRIBUTE_ENABLE_HARDENED_RUNTIME
            "$<TARGET_PROPERTY:${source_target},JUCE_HARDENED_RUNTIME_ENABLED>"
        XCODE_ATTRIBUTE_TARGETED_DEVICE_FAMILY
            "$<TARGET_PROPERTY:${source_target},JUCE_TARGETED_DEVICE_FAMILY>")

    if(juce_kind_string STREQUAL "AUv3 AppExtension")
        get_target_property(source_bundle_id ${source_target} JUCE_BUNDLE_ID)

        if(source_bundle_id MATCHES "\\.([^.]+)$")
            set_target_properties(${dest_target} PROPERTIES
                XCODE_ATTRIBUTE_PRODUCT_BUNDLE_IDENTIFIER
                    "${source_bundle_id}.${CMAKE_MATCH_1}AUv3")
        else()
            message(FATAL_ERROR "Bundle ID should contain at least one `.`!")
        endif()
    else()
        set_target_properties(${dest_target} PROPERTIES
            XCODE_ATTRIBUTE_PRODUCT_BUNDLE_IDENTIFIER
                $<TARGET_PROPERTY:${source_target},JUCE_BUNDLE_ID>)
    endif()

    if(CMAKE_GENERATOR STREQUAL "Xcode")
        get_target_property(product_name ${source_target} JUCE_PRODUCT_NAME)

        set(install_path "$(LOCAL_APPS_DIR)")

        if(juce_kind_string STREQUAL "AUv3 AppExtension")
            set(install_path "${install_path}/${product_name}.app")

            if(CMAKE_SYSTEM_NAME STREQUAL "iOS")
                set(install_path "${install_path}/PlugIns")
            else()
                set(install_path "${install_path}/Contents/PlugIns")
            endif()
        endif()

        set_target_properties(${dest_target} PROPERTIES
            XCODE_ATTRIBUTE_INSTALL_PATH "${install_path}"
            XCODE_ATTRIBUTE_SKIP_INSTALL "NO")
    endif()
endfunction()

function(_juce_add_resources_rc source_target dest_target)
    if(NOT CMAKE_SYSTEM_NAME STREQUAL "Windows")
        return()
    endif()

    get_target_property(juce_library_code ${source_target} JUCE_GENERATED_SOURCES_DIRECTORY)
    set(input_info_file "$<TARGET_PROPERTY:${source_target},JUCE_INFO_FILE>")

    get_target_property(generated_icon ${source_target} JUCE_ICON_FILE)
    set(dependency)

    if(generated_icon)
        set(dependency DEPENDS "${generated_icon}")
    endif()

    set(resource_rc_file "${juce_library_code}/resources.rc")

    add_custom_command(OUTPUT "${resource_rc_file}"
        COMMAND juce::juceaide rcfile "${input_info_file}" "${resource_rc_file}"
        ${dependency}
        VERBATIM)

    target_sources(${dest_target} PRIVATE "${resource_rc_file}")
endfunction()

function(_juce_configure_app_bundle source_target dest_target)
    set_target_properties(${dest_target} PROPERTIES
        JUCE_TARGET_KIND_STRING "App"
        MACOSX_BUNDLE TRUE
        WIN32_EXECUTABLE TRUE)

    _juce_add_resources_rc(${source_target} ${dest_target})

    if(CMAKE_SYSTEM_NAME STREQUAL "Darwin")
        set(nib_path "${JUCE_CMAKE_UTILS_DIR}/RecentFilesMenuTemplate.nib")
        target_sources("${dest_target}" PRIVATE "${nib_path}")
        set_source_files_properties("${nib_path}" PROPERTIES MACOSX_PACKAGE_LOCATION Resources)
    endif()
endfunction()

# ==================================================================================================

function(_juce_create_windows_package source_target dest_target extension default_icon x32folder x64folder)
    if(NOT CMAKE_SYSTEM_NAME STREQUAL "Windows")
        return()
    endif()

    get_target_property(products_folder ${dest_target} LIBRARY_OUTPUT_DIRECTORY)

    set(product_name $<TARGET_PROPERTY:${source_target},JUCE_PRODUCT_NAME>)
    set(output_folder "${products_folder}/${product_name}.${extension}")

    set(is_x64 $<EQUAL:${CMAKE_SIZEOF_VOID_P},8>)
    set(arch_string $<IF:${is_x64},${x64folder},${x32folder}>)

    set_target_properties(${dest_target}
        PROPERTIES
        PDB_OUTPUT_DIRECTORY "${products_folder}"
        LIBRARY_OUTPUT_DIRECTORY "${output_folder}/Contents/${arch_string}")

    get_target_property(icon_file ${source_target} JUCE_ICON_FILE)

    if(NOT icon_file)
        set(icon_file "${default_icon}")
    endif()

    if(icon_file)
        set(desktop_ini "${output_folder}/desktop.ini")
        set(plugin_ico "${output_folder}/Plugin.ico")

        file(GENERATE OUTPUT "${desktop_ini}"
            CONTENT
            "[.ShellClassInfo]\nIconResource=Plugin.ico,0\nIconFile=Plugin.ico\nIconIndex=0\n")
        add_custom_command(TARGET ${dest_target} POST_BUILD
            COMMAND "${CMAKE_COMMAND}" -E copy "${icon_file}" "${plugin_ico}"
            COMMAND attrib +s "${desktop_ini}"
            COMMAND attrib +s "${output_folder}"
            DEPENDS "${icon_file}" "${desktop_ini}"
            VERBATIM)
    endif()
endfunction()

# ==================================================================================================

function(_juce_add_unity_plugin_prefix_if_necessary name out_var)
    string(TOLOWER "${name}" lower)

    if(NOT lower MATCHES "^audioplugin")
        set(${out_var} "audioplugin_${name}" PARENT_SCOPE)
    else()
        set(${out_var} "${name}" PARENT_SCOPE)
    endif()
endfunction()

function(_juce_add_unity_script_file shared_target out_var)
    set(script_in "${JUCE_CMAKE_UTILS_DIR}/UnityPluginGUIScript.cs.in")

    get_target_property(plugin_name ${shared_target} JUCE_PLUGIN_NAME)
    get_target_property(plugin_vendor ${shared_target} JUCE_COMPANY_NAME)
    get_target_property(plugin_description ${shared_target} JUCE_DESCRIPTION)

    string(REGEX REPLACE " +" "_" plugin_class_name "${plugin_name}")

    get_target_property(juce_library_code ${shared_target} JUCE_GENERATED_SOURCES_DIRECTORY)
    _juce_add_unity_plugin_prefix_if_necessary("${plugin_name}" script_prefix)
    set(script_out "${juce_library_code}/${script_prefix}_UnityScript.cs")
    configure_file(${script_in} ${script_out})
    set(${out_var} "${script_out}" PARENT_SCOPE)
endfunction()

# ==================================================================================================

function(_juce_copy_dir target from to)
    # This is a shim to make CMake copy a whole directory, rather than just
    # the contents of a directory
    add_custom_command(TARGET ${target} POST_BUILD
        COMMAND "${CMAKE_COMMAND}"
            "-Dsrc=${from}"
            "-Ddest=${to}"
            "-P" "${JUCE_CMAKE_UTILS_DIR}/copyDir.cmake"
        VERBATIM)
endfunction()

function(_juce_set_copy_properties shared_code target from to_property)
    get_target_property(destination "${shared_code}" "${to_property}")

    if(destination)
        set_target_properties("${target}" PROPERTIES JUCE_PLUGIN_COPY_DIR "${destination}")
    endif()

    set_target_properties("${target}" PROPERTIES JUCE_PLUGIN_ARTEFACT_FILE "${from}")
endfunction()

function(juce_enable_copy_plugin_step shared_code_target)
    get_target_property(active_targets "${shared_code_target}" JUCE_ACTIVE_PLUGIN_TARGETS)

    foreach(target IN LISTS active_targets)
        get_target_property(source "${target}" JUCE_PLUGIN_ARTEFACT_FILE)

        if(source)
            get_target_property(dest   "${target}" JUCE_PLUGIN_COPY_DIR)

            if(dest)
                _juce_copy_dir("${target}" "${source}" "$<GENEX_EVAL:${dest}>")
            else()
                message(WARNING "Target '${target}' requested copy but no destination is set")
            endif()
        endif()
    endforeach()
endfunction()

# ==================================================================================================

function(_juce_set_plugin_target_properties shared_code_target kind)
    set(target_name ${shared_code_target}_${kind})

    set_target_properties(${target_name} PROPERTIES
        ARCHIVE_OUTPUT_DIRECTORY "$<GENEX_EVAL:$<TARGET_PROPERTY:${shared_code_target},ARCHIVE_OUTPUT_DIRECTORY>>/${kind}"
        LIBRARY_OUTPUT_DIRECTORY "$<GENEX_EVAL:$<TARGET_PROPERTY:${shared_code_target},LIBRARY_OUTPUT_DIRECTORY>>/${kind}"
        RUNTIME_OUTPUT_DIRECTORY "$<GENEX_EVAL:$<TARGET_PROPERTY:${shared_code_target},RUNTIME_OUTPUT_DIRECTORY>>/${kind}")

    get_target_property(products_folder ${target_name} LIBRARY_OUTPUT_DIRECTORY)
    set(product_name $<TARGET_PROPERTY:${shared_code_target},JUCE_PRODUCT_NAME>)

    if(kind STREQUAL "VST3")
        set_target_properties(${target_name} PROPERTIES
            BUNDLE_EXTENSION vst3
            PREFIX ""
            SUFFIX .vst3
            BUNDLE TRUE
            XCODE_ATTRIBUTE_WRAPPER_EXTENSION vst3
            XCODE_ATTRIBUTE_LIBRARY_STYLE Bundle
            XCODE_ATTRIBUTE_GENERATE_PKGINFO_FILE YES)

        _juce_create_windows_package(${shared_code_target} ${target_name} vst3 "" x86-win x86_64-win)

        set(output_path "${products_folder}/${product_name}.vst3")

        if((CMAKE_SYSTEM_NAME STREQUAL "Linux") OR (CMAKE_SYSTEM_NAME MATCHES ".*BSD"))
            set_target_properties(${target_name} PROPERTIES
                SUFFIX .so
                LIBRARY_OUTPUT_DIRECTORY "${output_path}/Contents/${JUCE_TARGET_ARCHITECTURE}-linux")
        endif()

        _juce_set_copy_properties(${shared_code_target} ${target_name} "${output_path}" JUCE_VST3_COPY_DIR)
    elseif(kind STREQUAL "VST")
        set_target_properties(${target_name} PROPERTIES
            BUNDLE_EXTENSION vst
            BUNDLE TRUE
            XCODE_ATTRIBUTE_WRAPPER_EXTENSION vst
            XCODE_ATTRIBUTE_LIBRARY_STYLE Bundle
            XCODE_ATTRIBUTE_GENERATE_PKGINFO_FILE YES)

        set(output_path "$<TARGET_FILE:${target_name}>")

        if(CMAKE_SYSTEM_NAME STREQUAL "Darwin")
            set(output_path "$<TARGET_BUNDLE_DIR:${target_name}>")
        endif()

        _juce_set_copy_properties(${shared_code_target} ${target_name} "${output_path}" JUCE_VST_COPY_DIR)
    elseif(kind STREQUAL "AU")
        set_target_properties(${target_name} PROPERTIES
            BUNDLE_EXTENSION component
            XCODE_ATTRIBUTE_WRAPPER_EXTENSION component
            BUNDLE TRUE
            XCODE_ATTRIBUTE_LIBRARY_STYLE Bundle
            XCODE_ATTRIBUTE_GENERATE_PKGINFO_FILE YES)

        set(output_path "$<TARGET_BUNDLE_DIR:${target_name}>")
        _juce_set_copy_properties(${shared_code_target} ${target_name} "${output_path}" JUCE_AU_COPY_DIR)
    elseif(kind STREQUAL "AUv3")
        set_target_properties(${target_name} PROPERTIES
            XCODE_PRODUCT_TYPE "com.apple.product-type.app-extension"
            BUNDLE_EXTENSION appex
            XCODE_ATTRIBUTE_WRAPPER_EXTENSION appex
            XCODE_ATTRIBUTE_GENERATE_PKGINFO_FILE YES)
    elseif(kind STREQUAL "AAX")
        set_target_properties(${target_name} PROPERTIES
            BUNDLE_EXTENSION aaxplugin
            PREFIX ""
            SUFFIX .aaxplugin
            XCODE_ATTRIBUTE_WRAPPER_EXTENSION aaxplugin
            BUNDLE TRUE
            XCODE_ATTRIBUTE_LIBRARY_STYLE Bundle
            XCODE_ATTRIBUTE_GENERATE_PKGINFO_FILE YES)

        get_target_property(default_icon juce_aax_sdk INTERFACE_JUCE_AAX_DEFAULT_ICON)
        _juce_create_windows_package(${shared_code_target} ${target_name} aaxplugin "${default_icon}" Win32 x64)

        set(output_path "${products_folder}/${product_name}.aaxplugin")
        _juce_set_copy_properties(${shared_code_target} ${target_name} "${output_path}" JUCE_AAX_COPY_DIR)
    elseif(kind STREQUAL "Unity")
        set_target_properties(${target_name} PROPERTIES
            BUNDLE_EXTENSION bundle
            XCODE_ATTRIBUTE_WRAPPER_EXTENSION bundle
            BUNDLE TRUE
            XCODE_ATTRIBUTE_LIBRARY_STYLE Bundle
            XCODE_ATTRIBUTE_GENERATE_PKGINFO_FILE YES)

        _juce_add_unity_script_file(${shared_code_target} script_file)
        target_sources(${target_name} PRIVATE "${script_file}")
        set_source_files_properties("${script_file}" PROPERTIES
            GENERATED TRUE
            MACOSX_PACKAGE_LOCATION Resources)

        if(CMAKE_SYSTEM_NAME STREQUAL "Darwin")
            set(output_path "$<TARGET_BUNDLE_DIR:${target_name}>")
            _juce_set_copy_properties(${shared_code_target} ${target_name} "${output_path}" JUCE_UNITY_COPY_DIR)
        else()
            # On windows and linux, the gui script needs to be copied next to the unity output
            add_custom_command(TARGET ${target_name} POST_BUILD
                COMMAND "${CMAKE_COMMAND}" -E copy "${script_file}" "${products_folder}"
                DEPENDS "${script_file}"
                VERBATIM)

            _juce_set_copy_properties(${shared_code_target}
                ${target_name}
                "$<TARGET_FILE:${target_name}>"
                JUCE_UNITY_COPY_DIR)
            _juce_set_copy_properties(${shared_code_target}
                ${target_name}
                "${script_file}"
                JUCE_UNITY_COPY_DIR)
        endif()
    endif()
endfunction()

# Place plugin wrapper targets alongside the shared code target in IDEs
function(_juce_set_plugin_folder_property shared_target wrapper_target)
    get_target_property(folder_to_use "${shared_target}" FOLDER)

    if(folder_to_use STREQUAL "folder_to_use-NOTFOUND")
        set_target_properties("${shared_target}" PROPERTIES FOLDER "${shared_target}")
    elseif(NOT folder_to_use MATCHES ".*${shared_target}$")
        set_target_properties("${shared_target}" PROPERTIES FOLDER "${folder_to_use}/${shared_target}")
    endif()

    get_target_property(folder_to_use "${shared_target}" FOLDER)
    set_target_properties("${wrapper_target}" PROPERTIES FOLDER "${folder_to_use}")
endfunction()

# Convert the cmake plugin kind ids to strings understood by ProjectType::Target::typeFromName
function(_juce_get_plugin_kind_name kind out_var)
    if(kind STREQUAL "AU")
        set(${out_var} "AU" PARENT_SCOPE)
    elseif(kind STREQUAL "AUv3")
        set(${out_var} "AUv3 AppExtension" PARENT_SCOPE)
    elseif(kind STREQUAL "AAX")
        set(${out_var} "AAX" PARENT_SCOPE)
    elseif(kind STREQUAL "Standalone")
        set(${out_var} "Standalone Plugin" PARENT_SCOPE)
    elseif(kind STREQUAL "Unity")
        set(${out_var} "Unity Plugin" PARENT_SCOPE)
    elseif(kind STREQUAL "VST")
        set(${out_var} "VST" PARENT_SCOPE)
    elseif(kind STREQUAL "VST3")
        set(${out_var} "VST3" PARENT_SCOPE)
    endif()
endfunction()

function(_juce_link_plugin_wrapper shared_code_target kind)
    set(target_name ${shared_code_target}_${kind})

    if(CMAKE_SYSTEM_NAME STREQUAL "Android")
        add_library(${target_name} SHARED)
    elseif((kind STREQUAL "Standalone") OR (kind STREQUAL "AUv3"))
        add_executable(${target_name} WIN32 MACOSX_BUNDLE)
    else()
        add_library(${target_name} MODULE)
    endif()

    if((CMAKE_SYSTEM_NAME STREQUAL "Linux") OR (CMAKE_SYSTEM_NAME MATCHES ".*BSD"))
        target_link_options(${target_name} PRIVATE "-Wl,--no-undefined")
    endif()

    # We re-export the shared code's private include dirs, because the wrapper targets need to
    # see the module headers. We don't just link publicly, because that would introduce
    # conflicting macro definitions.
    target_include_directories(${target_name} PRIVATE
        $<TARGET_PROPERTY:${shared_code_target},INCLUDE_DIRECTORIES>)

    target_link_libraries(${target_name} PRIVATE
        ${shared_code_target}
        juce::juce_audio_plugin_client_${kind})

    _juce_set_output_name(${target_name} $<TARGET_PROPERTY:${shared_code_target},JUCE_PRODUCT_NAME>)

    _juce_set_plugin_folder_property("${shared_code_target}" "${target_name}")

    _juce_get_plugin_kind_name(${kind} juce_kind_string)
    set_target_properties(${target_name} PROPERTIES
        XCODE_ATTRIBUTE_CLANG_LINK_OBJC_RUNTIME NO
        XCODE_ATTRIBUTE_COMBINE_HIDPI_IMAGES YES
        POSITION_INDEPENDENT_CODE TRUE
        VISIBILITY_INLINES_HIDDEN TRUE
        C_VISIBILITY_PRESET hidden
        CXX_VISIBILITY_PRESET hidden
        JUCE_TARGET_KIND_STRING "${juce_kind_string}")

    # Under the Xcode generator, POST_BUILD commands (including the plugin copy step) run before
    # signing, but M1 macs will only load signed binaries. Setting "adhoc_codesign" forces the
    # linker to sign bundles, so that they can be loaded even if they are copied before the "real"
    # signing step. See issue 21854 on the CMake Gitlab repo.
    if("${CMAKE_GENERATOR};${CMAKE_SYSTEM_NAME};${CMAKE_SYSTEM_PROCESSOR}" STREQUAL "Xcode;Darwin;arm64")
        target_link_options(${target_name} PRIVATE LINKER:-adhoc_codesign)
    endif()

    add_dependencies(${shared_code_target}_All ${target_name})

    _juce_configure_bundle(${shared_code_target} ${target_name})
    _juce_set_plugin_target_properties(${shared_code_target} ${kind})
endfunction()

# ==================================================================================================

function(_juce_get_vst3_category_string target out_var)
    get_target_property(vst3_categories ${target} JUCE_VST3_CATEGORIES)

    if((NOT Fx IN_LIST vst3_categories) AND (NOT Instrument IN_LIST vst3_categories))
        get_target_property(is_synth ${target} JUCE_IS_SYNTH)

        if(is_synth)
            set(first_type Instrument)
        else()
            set(first_type Fx)
        endif()

        list(INSERT vst3_categories 0 ${first_type})
    else()
        if(Instrument IN_LIST vst3_categories)
            list(REMOVE_ITEM vst3_categories Instrument)
            list(INSERT vst3_categories 0 Instrument)
        endif()

        if(Fx IN_LIST vst3_categories)
            list(REMOVE_ITEM vst3_categories Fx)
            list(INSERT vst3_categories 0 Fx)
        endif()
    endif()

    string(REGEX REPLACE ";" "|" result "${vst3_categories}")
    set(${out_var} ${result} PARENT_SCOPE)
endfunction()

function(_juce_configure_plugin_targets target)
    _juce_set_output_name(${target} $<TARGET_PROPERTY:${target},JUCE_PRODUCT_NAME>_SharedCode)

    target_link_libraries(${target} PRIVATE juce::juce_audio_plugin_client_utils)

    get_target_property(enabled_formats ${target} JUCE_FORMATS)

    set(active_formats)
    _juce_get_platform_plugin_kinds(plugin_kinds)

    foreach(kind IN LISTS plugin_kinds)
        if(kind IN_LIST enabled_formats)
            list(APPEND active_formats "${kind}")
        endif()
    endforeach()

    if((VST IN_LIST active_formats) AND (NOT TARGET juce_vst2_sdk))
        message(FATAL_ERROR "Use juce_set_vst2_sdk_path to set up the VST sdk before adding VST targets")
    elseif((AAX IN_LIST active_formats) AND (NOT TARGET juce_aax_sdk))
        message(FATAL_ERROR "Use juce_set_aax_sdk_path to set up the AAX sdk before adding AAX targets")
    endif()

    _juce_add_standard_defs(${target})
    _juce_add_plugin_definitions(${target} PRIVATE ${active_formats})

    # The plugin wrappers need to know what other modules are available, especially
    # juce_audio_utils and juce_gui_basics. We achieve this by searching for
    # JUCE_MODULE_AVAILABLE_ private compile definitions, and reexporting them in
    # the interface compile definitions.
    _juce_get_module_definitions(${target} ON enabled_modules)
    target_compile_definitions(${target} INTERFACE ${enabled_modules})

    target_compile_definitions(${target} PRIVATE JUCE_SHARED_CODE=1)

    get_target_property(project_version_string ${target} JUCE_VERSION)
    _juce_version_code(${project_version_string} project_version_hex)

    get_target_property(project_manufacturer_code ${target} JUCE_PLUGIN_MANUFACTURER_CODE)
    get_target_property(project_plugin_code ${target} JUCE_PLUGIN_CODE)

    get_target_property(use_legacy_compatibility_plugin_code ${target} JUCE_USE_LEGACY_COMPATIBILITY_PLUGIN_CODE)

    if(use_legacy_compatibility_plugin_code)
        set(project_manufacturer_code "proj")
    endif()

    _juce_to_char_literal(${project_manufacturer_code} project_manufacturer_code "plugin manufacturer")
    _juce_to_char_literal(${project_plugin_code} project_plugin_code "plugin")

    _juce_get_vst3_category_string(${target} vst3_category_string)

    target_compile_definitions(${target} PUBLIC
        JUCE_STANDALONE_APPLICATION=JucePlugin_Build_Standalone
        JucePlugin_IsSynth=$<BOOL:$<TARGET_PROPERTY:${target},JUCE_IS_SYNTH>>
        JucePlugin_ManufacturerCode=0x${project_manufacturer_code}
        JucePlugin_Manufacturer="$<TARGET_PROPERTY:${target},JUCE_COMPANY_NAME>"
        JucePlugin_ManufacturerWebsite="$<TARGET_PROPERTY:${target},JUCE_COMPANY_WEBSITE>"
        JucePlugin_ManufacturerEmail="$<TARGET_PROPERTY:${target},JUCE_COMPANY_EMAIL>"
        JucePlugin_PluginCode=0x${project_plugin_code}
        JucePlugin_ProducesMidiOutput=$<BOOL:$<TARGET_PROPERTY:${target},JUCE_NEEDS_MIDI_OUTPUT>>
        JucePlugin_IsMidiEffect=$<BOOL:$<TARGET_PROPERTY:${target},JUCE_IS_MIDI_EFFECT>>
        JucePlugin_WantsMidiInput=$<BOOL:$<TARGET_PROPERTY:${target},JUCE_NEEDS_MIDI_INPUT>>
        JucePlugin_EditorRequiresKeyboardFocus=$<BOOL:$<TARGET_PROPERTY:${target},JUCE_EDITOR_WANTS_KEYBOARD_FOCUS>>
        JucePlugin_Name="$<TARGET_PROPERTY:${target},JUCE_PLUGIN_NAME>"
        JucePlugin_Desc="$<TARGET_PROPERTY:${target},JUCE_DESCRIPTION>"
        JucePlugin_Version=${project_version_string}
        JucePlugin_VersionString="${project_version_string}"
        JucePlugin_VersionCode=${project_version_hex}
        JucePlugin_VSTUniqueID=JucePlugin_PluginCode
        JucePlugin_VSTCategory=$<TARGET_PROPERTY:${target},JUCE_VST2_CATEGORY>
        JucePlugin_Vst3Category="${vst3_category_string}"
        JucePlugin_AUMainType=$<TARGET_PROPERTY:${target},JUCE_AU_MAIN_TYPE_CODE>
        JucePlugin_AUSubType=JucePlugin_PluginCode
        JucePlugin_AUExportPrefix=$<TARGET_PROPERTY:${target},JUCE_AU_EXPORT_PREFIX>
        JucePlugin_AUExportPrefixQuoted="$<TARGET_PROPERTY:${target},JUCE_AU_EXPORT_PREFIX>"
        JucePlugin_AUManufacturerCode=JucePlugin_ManufacturerCode
        JucePlugin_CFBundleIdentifier=$<TARGET_PROPERTY:${target},JUCE_BUNDLE_ID>
        JucePlugin_AAXIdentifier=$<TARGET_PROPERTY:${target},JUCE_AAX_IDENTIFIER>
        JucePlugin_AAXManufacturerCode=JucePlugin_ManufacturerCode
        JucePlugin_AAXProductId=JucePlugin_PluginCode
        JucePlugin_AAXCategory=$<TARGET_PROPERTY:${target},JUCE_AAX_CATEGORY>
        JucePlugin_AAXDisableBypass=$<BOOL:$<TARGET_PROPERTY:${target},JUCE_DISABLE_AAX_BYPASS>>
        JucePlugin_AAXDisableMultiMono=$<BOOL:$<TARGET_PROPERTY:${target},JUCE_DISABLE_AAX_MULTI_MONO>>
        JucePlugin_VSTNumMidiInputs=$<TARGET_PROPERTY:${target},JUCE_VST_NUM_MIDI_INS>
        JucePlugin_VSTNumMidiOutputs=$<TARGET_PROPERTY:${target},JUCE_VST_NUM_MIDI_OUTS>)

    set_target_properties(${target} PROPERTIES
        POSITION_INDEPENDENT_CODE TRUE
        INTERFACE_POSITION_INDEPENDENT_CODE TRUE
        VISIBILITY_INLINES_HIDDEN TRUE
        C_VISIBILITY_PRESET hidden
        CXX_VISIBILITY_PRESET hidden)

    # A convenience target for building all plugin variations at once
    add_custom_target(${target}_All)
    _juce_set_plugin_folder_property("${target}" "${target}_All")

    foreach(kind IN LISTS active_formats)
        _juce_link_plugin_wrapper(${target} ${kind})

        if(TARGET ${target}_${kind})
            list(APPEND active_plugin_targets ${target}_${kind})
        endif()
    endforeach()

    set_target_properties(${target} PROPERTIES JUCE_ACTIVE_PLUGIN_TARGETS "${active_plugin_targets}")

    if(TARGET ${target}_Standalone)
        _juce_configure_app_bundle(${target} ${target}_Standalone)
    endif()

    if(TARGET ${target}_AAX)
        target_link_libraries(${target}_AAX PRIVATE juce_aax_sdk)
    endif()

    if((TARGET ${target}_AUv3) AND (TARGET ${target}_Standalone))
        add_dependencies(${target}_Standalone ${target}_AUv3)
        # Copy the AUv3 into the Standalone app bundle
        _juce_copy_dir(${target}_Standalone
            "$<TARGET_BUNDLE_DIR:${target}_AUv3>"
            "$<TARGET_BUNDLE_CONTENT_DIR:${target}_Standalone>/PlugIns")
    endif()

    get_target_property(wants_copy "${target}" JUCE_COPY_PLUGIN_AFTER_BUILD)

    if(wants_copy)
        juce_enable_copy_plugin_step("${target}")
    endif()
endfunction()

# ==================================================================================================

function(_juce_set_generic_property_if_not_set target property)
    list(LENGTH ARGN num_extra_args)

    if(num_extra_args EQUAL 0)
        return()
    endif()

    set(existing_property)
    get_target_property(existing_property ${target} ${property})

    if(existing_property STREQUAL "existing_property-NOTFOUND")
        set_target_properties(${target} PROPERTIES ${property} "${ARGN}")
    endif()
endfunction()

function(_juce_set_property_if_not_set target property)
    _juce_set_generic_property_if_not_set(${target} JUCE_${property} ${ARGN})
endfunction()

function(_juce_make_valid_4cc out_var)
    string(RANDOM LENGTH 1 ALPHABET "ABCDEFGHIJKLMNOPQRSTUVWXYZ" head)
    string(RANDOM LENGTH 3 ALPHABET "abcdefghijklmnopqrstuvwxyz" tail)
    set(${out_var} "${head}${tail}" PARENT_SCOPE)
endfunction()

# This function adds some default properties that plugin targets expect to be
# set, in order to generate the correct compile definitions.
function(_juce_set_fallback_properties target)
    _juce_set_property_if_not_set(${target} PRODUCT_NAME ${target})

    get_target_property(output_name ${target} JUCE_PRODUCT_NAME)
    _juce_set_property_if_not_set(${target} DESCRIPTION "${output_name}")
    _juce_set_property_if_not_set(${target} PLUGIN_NAME "${output_name}")

    get_target_property(real_company_name ${target} JUCE_COMPANY_NAME)
    _juce_set_property_if_not_set(${target} BUNDLE_ID "com.${real_company_name}.${target}")

    _juce_set_property_if_not_set(${target} VERSION ${PROJECT_VERSION})

    get_target_property(final_version ${target} JUCE_VERSION)

    if(NOT final_version)
        message(FATAL_ERROR "Target ${target} must have its VERSION argument set, or must be part of a project with a PROJECT_VERSION")
    endif()

    _juce_set_property_if_not_set(${target} BUILD_VERSION "${final_version}")

    get_target_property(custom_xcassets ${target} JUCE_CUSTOM_XCASSETS_FOLDER)

    set(needs_storyboard TRUE)

    if(custom_xcassets)
        set(needs_storyboard FALSE)
    endif()

    set_target_properties(${target} PROPERTIES JUCE_SHOULD_ADD_STORYBOARD ${needs_storyboard})

    _juce_set_property_if_not_set(${target} IPHONE_SCREEN_ORIENTATIONS
        UIInterfaceOrientationPortrait UIInterfaceOrientationLandscapeLeft
        UIInterfaceOrientationLandscapeRight)

    _juce_set_property_if_not_set(${target} IPAD_SCREEN_ORIENTATIONS
        UIInterfaceOrientationPortrait UIInterfaceOrientationLandscapeLeft
        UIInterfaceOrientationLandscapeRight)

    _juce_set_property_if_not_set(${target}
        LAUNCH_STORYBOARD_FILE "${JUCE_CMAKE_UTILS_DIR}/LaunchScreen.storyboard")

    _juce_set_property_if_not_set(${target} PLUGIN_MANUFACTURER_CODE "Manu")

    # The plugin code will change on each run, unless you specify one manually!
    _juce_make_valid_4cc(random_code)
    _juce_set_property_if_not_set(${target} PLUGIN_CODE ${random_code})

    _juce_set_property_if_not_set(${target} IS_SYNTH FALSE)
    _juce_set_property_if_not_set(${target} NEEDS_MIDI_INPUT FALSE)
    _juce_set_property_if_not_set(${target} NEEDS_MIDI_OUTPUT FALSE)
    _juce_set_property_if_not_set(${target} IS_MIDI_EFFECT FALSE)
    _juce_set_property_if_not_set(${target} EDITOR_WANTS_KEYBOARD_FOCUS FALSE)
    _juce_set_property_if_not_set(${target} DISABLE_AAX_BYPASS FALSE)
    _juce_set_property_if_not_set(${target} DISABLE_AAX_MULTI_MONO FALSE)

    _juce_set_property_if_not_set(${target} PLUGINHOST_AU FALSE)

    get_target_property(bundle_id ${target} JUCE_BUNDLE_ID)
    _juce_set_property_if_not_set(${target} AAX_IDENTIFIER ${bundle_id})

    _juce_set_property_if_not_set(${target} VST_NUM_MIDI_INS 16)
    _juce_set_property_if_not_set(${target} VST_NUM_MIDI_OUTS 16)

    _juce_set_property_if_not_set(${target} AU_SANDBOX_SAFE FALSE)

    _juce_set_property_if_not_set(${target} SUPPRESS_AU_PLIST_RESOURCE_USAGE FALSE)

    _juce_set_property_if_not_set(${target} HARDENED_RUNTIME_ENABLED NO)
    _juce_set_property_if_not_set(${target} APP_SANDBOX_ENABLED NO)
    _juce_set_property_if_not_set(${target} APP_SANDBOX_INHERIT NO)

    get_target_property(is_synth ${target} JUCE_IS_SYNTH)

    # VST3_CATEGORIES
    if(is_synth)
        _juce_set_property_if_not_set(${target} VST3_CATEGORIES Instrument Synth)
    else()
        _juce_set_property_if_not_set(${target} VST3_CATEGORIES Fx)
    endif()

    # VST2_CATEGORY
    if(is_synth)
        _juce_set_property_if_not_set(${target} VST2_CATEGORY kPlugCategSynth)
    else()
        _juce_set_property_if_not_set(${target} VST2_CATEGORY kPlugCategEffect)
    endif()

    get_target_property(is_midi_effect ${target} JUCE_IS_MIDI_EFFECT)
    get_target_property(needs_midi_input ${target} JUCE_NEEDS_MIDI_INPUT)

    # AU MAIN TYPE
    if(is_midi_effect)
        _juce_set_property_if_not_set(${target} AU_MAIN_TYPE kAudioUnitType_MIDIProcessor)
    elseif(is_synth)
        _juce_set_property_if_not_set(${target} AU_MAIN_TYPE kAudioUnitType_MusicDevice)
    elseif(needs_midi_input)
        _juce_set_property_if_not_set(${target} AU_MAIN_TYPE kAudioUnitType_MusicEffect)
    else()
        _juce_set_property_if_not_set(${target} AU_MAIN_TYPE kAudioUnitType_Effect)
    endif()

    _juce_set_property_if_not_set(${target} TARGETED_DEVICE_FAMILY "1,2")

    set(au_category_codes
        'aufx'
        'aufc'
        'augn'
        'aumi'
        'aumx'
        'aumu'
        'aumf'
        'auol'
        'auou'
        'aupn')

    set(au_category_strings
        kAudioUnitType_Effect
        kAudioUnitType_FormatConverter
        kAudioUnitType_Generator
        kAudioUnitType_MIDIProcessor
        kAudioUnitType_Mixer
        kAudioUnitType_MusicDevice
        kAudioUnitType_MusicEffect
        kAudioUnitType_OfflineEffect
        kAudioUnitType_Output
        kAudioUnitType_Panner)

    # AU export prefix
    string(MAKE_C_IDENTIFIER ${output_name} au_prefix)
    set(au_prefix "${au_prefix}AU")
    _juce_set_property_if_not_set(${target} AU_EXPORT_PREFIX ${au_prefix})

    # Find appropriate AU category code
    get_target_property(actual_au_category ${target} JUCE_AU_MAIN_TYPE)
    list(FIND au_category_strings ${actual_au_category} au_index)

    if(au_index GREATER_EQUAL 0)
        list(GET au_category_codes ${au_index} au_code_representation)
        set_target_properties(${target} PROPERTIES JUCE_AU_MAIN_TYPE_CODE ${au_code_representation})
    endif()

    # AAX category

    # The order of these strings is important, as the index of each string
    # will be used to set an appropriate bit in the category bitfield.
    set(aax_category_strings
        ePlugInCategory_None
        ePlugInCategory_EQ
        ePlugInCategory_Dynamics
        ePlugInCategory_PitchShift
        ePlugInCategory_Reverb
        ePlugInCategory_Delay
        ePlugInCategory_Modulation
        ePlugInCategory_Harmonic
        ePlugInCategory_NoiseReduction
        ePlugInCategory_Dither
        ePlugInCategory_SoundField
        ePlugInCategory_HWGenerators
        ePlugInCategory_SWGenerators
        ePlugInCategory_WrappedPlugin
        ePlugInCategory_Effect)

    if(is_synth)
        set(default_aax_category ePlugInCategory_SWGenerators)
    else()
        set(default_aax_category ePlugInCategory_None)
    endif()

    _juce_set_property_if_not_set(${target} AAX_CATEGORY ${default_aax_category})

    # Replace AAX category string with its integral representation
    get_target_property(actual_aax_category ${target} JUCE_AAX_CATEGORY)

    set(aax_category_int "")

    foreach(category_string IN LISTS actual_aax_category)
        list(FIND aax_category_strings ${category_string} aax_index)

        if(aax_index GREATER_EQUAL 0)
            if(aax_index EQUAL 0)
                set(aax_category_bit 0)
            else()
                set(aax_category_bit "1 << (${aax_index} - 1)")
            endif()

            if(aax_category_int STREQUAL "")
                set(aax_category_int 0)
            endif()

            math(EXPR aax_category_int "${aax_category_int} | (${aax_category_bit})")
        endif()
    endforeach()

    if(NOT aax_category_int STREQUAL "")
        set_target_properties(${target} PROPERTIES JUCE_AAX_CATEGORY ${aax_category_int})
    endif()
endfunction()

# ==================================================================================================

function(_juce_initialise_target target)
    set(one_value_args
        VERSION
        BUILD_VERSION
        PRODUCT_NAME
        PLIST_TO_MERGE
        BUNDLE_ID
        MICROPHONE_PERMISSION_ENABLED
        MICROPHONE_PERMISSION_TEXT
        CAMERA_PERMISSION_ENABLED
        CAMERA_PERMISSION_TEXT
        SEND_APPLE_EVENTS_PERMISSION_ENABLED
        SEND_APPLE_EVENTS_PERMISSION_TEXT
        BLUETOOTH_PERMISSION_ENABLED
        BLUETOOTH_PERMISSION_TEXT
        FILE_SHARING_ENABLED            # iOS only
        DOCUMENT_BROWSER_ENABLED        # iOS only
        LAUNCH_STORYBOARD_FILE          # iOS only
        APP_GROUPS_ENABLED              # iOS only
        ICLOUD_PERMISSIONS_ENABLED      # iOS only
        STATUS_BAR_HIDDEN               # iOS only
        BACKGROUND_AUDIO_ENABLED        # iOS only
        BACKGROUND_BLE_ENABLED          # iOS only
        CUSTOM_XCASSETS_FOLDER          # iOS only
        TARGETED_DEVICE_FAMILY          # iOS only
        REQUIRES_FULL_SCREEN            # iOS only
        ICON_BIG
        ICON_SMALL
        COMPANY_COPYRIGHT
        COMPANY_NAME
        COMPANY_WEBSITE
        COMPANY_EMAIL
        NEEDS_CURL                      # Set this true if you want to link curl on Linux
        NEEDS_WEB_BROWSER               # Set this true if you want to link webkit on Linux
        NEEDS_STORE_KIT                 # Set this true if you want in-app-purchases on Mac
        PUSH_NOTIFICATIONS_ENABLED
        NETWORK_MULTICAST_ENABLED
        HARDENED_RUNTIME_ENABLED
        APP_SANDBOX_ENABLED
        APP_SANDBOX_INHERIT

        PLUGIN_NAME
        PLUGIN_MANUFACTURER_CODE
        PLUGIN_CODE
        DESCRIPTION
        IS_SYNTH
        NEEDS_MIDI_INPUT
        NEEDS_MIDI_OUTPUT
        IS_MIDI_EFFECT
        EDITOR_WANTS_KEYBOARD_FOCUS
        DISABLE_AAX_BYPASS
        DISABLE_AAX_MULTI_MONO
        AAX_IDENTIFIER
        VST_NUM_MIDI_INS
        VST_NUM_MIDI_OUTS
        VST2_CATEGORY
        AU_MAIN_TYPE
        AU_EXPORT_PREFIX
        AU_SANDBOX_SAFE
        SUPPRESS_AU_PLIST_RESOURCE_USAGE
        PLUGINHOST_AU                   # Set this true if you want to host AU plugins
        USE_LEGACY_COMPATIBILITY_PLUGIN_CODE

        VST_COPY_DIR
        VST3_COPY_DIR
        AAX_COPY_DIR
        AU_COPY_DIR
        UNITY_COPY_DIR
        COPY_PLUGIN_AFTER_BUILD)

    set(multi_value_args
        FORMATS
        VST3_CATEGORIES
        HARDENED_RUNTIME_OPTIONS
        APP_SANDBOX_OPTIONS
        DOCUMENT_EXTENSIONS
        AAX_CATEGORY
        IPHONE_SCREEN_ORIENTATIONS      # iOS only
        IPAD_SCREEN_ORIENTATIONS        # iOS only
        APP_GROUP_IDS)                  # iOS only

    cmake_parse_arguments(JUCE_ARG "" "${one_value_args}" "${multi_value_args}" ${ARGN})

    set(base_folder "${CMAKE_CURRENT_BINARY_DIR}/${target}_artefacts")
    set(products_folder "${base_folder}/$<CONFIG>")
    set(juce_library_code "${base_folder}/JuceLibraryCode")

    set_target_properties(${target} PROPERTIES JUCE_GENERATED_SOURCES_DIRECTORY "${juce_library_code}")

    set_target_properties(${target} PROPERTIES
        ARCHIVE_OUTPUT_DIRECTORY "${products_folder}"
        LIBRARY_OUTPUT_DIRECTORY "${products_folder}"
        RUNTIME_OUTPUT_DIRECTORY "${products_folder}")

    if(JUCE_ARG_ICON_BIG)
        _juce_make_absolute_and_check(JUCE_ARG_ICON_BIG)
    endif()

    if(JUCE_ARG_ICON_SMALL)
        _juce_make_absolute_and_check(JUCE_ARG_ICON_SMALL)
    endif()

    set(inherited_properties
        COMPANY_NAME
        COMPANY_WEBSITE
        COMPANY_EMAIL
        COMPANY_COPYRIGHT
        VST_COPY_DIR
        VST3_COPY_DIR
        AU_COPY_DIR
        AAX_COPY_DIR
        UNITY_COPY_DIR
        COPY_PLUGIN_AFTER_BUILD)

    # Overwrite any properties that might be inherited
    foreach(prop_string IN LISTS inherited_properties)
        if(NOT ${JUCE_ARG_${prop_string}} STREQUAL "")
            set_target_properties(${target} PROPERTIES JUCE_${prop_string} "${JUCE_ARG_${prop_string}}")
        endif()
    endforeach()

    # Add each of the function arguments as target properties, so that it's easier to
    # extract them in other functions
    foreach(arg_string IN LISTS one_value_args multi_value_args)
        _juce_set_property_if_not_set(${target} ${arg_string} "${JUCE_ARG_${arg_string}}")
    endforeach()

    _juce_set_fallback_properties(${target})

    target_include_directories(${target} PRIVATE
        $<TARGET_PROPERTY:${target},JUCE_GENERATED_SOURCES_DIRECTORY>)
    target_link_libraries(${target} PUBLIC $<$<TARGET_EXISTS:juce_vst2_sdk>:juce_vst2_sdk>)

    get_target_property(is_pluginhost_au ${target} JUCE_PLUGINHOST_AU)

    if(is_pluginhost_au)
        target_compile_definitions(${target} PUBLIC JUCE_PLUGINHOST_AU=1)

        if(CMAKE_SYSTEM_NAME STREQUAL "Darwin" OR CMAKE_SYSTEM_NAME STREQUAL "iOS")
            _juce_link_frameworks("${target}" PRIVATE CoreAudioKit)
        endif()

        if(CMAKE_SYSTEM_NAME STREQUAL "Darwin")
            _juce_link_frameworks("${target}" PRIVATE AudioUnit)
        endif()
    endif()

    _juce_write_generate_time_info(${target})
    _juce_link_optional_libraries(${target})
    _juce_fixup_module_source_groups()
endfunction()

# ==================================================================================================

function(juce_add_console_app target)
    add_executable(${target})
    target_compile_definitions(${target} PRIVATE JUCE_STANDALONE_APPLICATION=1)

    if(CMAKE_SYSTEM_NAME STREQUAL "Windows")
        target_compile_definitions(${target} PRIVATE _CONSOLE=1)
    endif()

    _juce_initialise_target(${target} ${ARGN})
endfunction()

function(juce_add_gui_app target)
    if(CMAKE_SYSTEM_NAME STREQUAL "Android")
        add_library(${target} SHARED)
    else()
        add_executable(${target})
    endif()

    target_compile_definitions(${target} PRIVATE JUCE_STANDALONE_APPLICATION=1)
    _juce_initialise_target(${target} ${ARGN})
    _juce_set_output_name(${target} $<TARGET_PROPERTY:${target},JUCE_PRODUCT_NAME>)
    set_target_properties(${target} PROPERTIES JUCE_TARGET_KIND_STRING "App")
    _juce_configure_bundle(${target} ${target})
    _juce_configure_app_bundle(${target} ${target})
endfunction()

function(juce_add_plugin target)
    add_library(${target} STATIC)
    set_target_properties(${target} PROPERTIES JUCE_IS_PLUGIN TRUE)
    _juce_initialise_target(${target} ${ARGN})
    _juce_configure_plugin_targets(${target})
endfunction()

# ==================================================================================================

function(_juce_target_args_from_plugin_characteristics out_var)
    set(pairs
        "pluginIsSynth\;IS_SYNTH"
        "pluginWantsMidiIn\;NEEDS_MIDI_INPUT"
        "pluginProducesMidiOut\;NEEDS_MIDI_OUTPUT"
        "pluginIsMidiEffectPlugin\;IS_MIDI_EFFECT"
        "pluginEditorRequiresKeys\;EDITOR_WANTS_KEYBOARD_FOCUS")

    set(result)

    foreach(pair IN LISTS pairs)
        list(GET pair 0 old_key)

        if("${old_key}" IN_LIST ARGN)
            list(GET pair 1 new_key)
            list(APPEND result ${new_key} TRUE)
        endif()
    endforeach()

    set(${out_var} ${result} PARENT_SCOPE)
endfunction()

# ==================================================================================================

function(_juce_get_pip_targets pip out_var)
    set(test_targets "${pip}")

    _juce_get_all_plugin_kinds(plugin_kinds)

    foreach(plugin_kind IN LISTS plugin_kinds)
        list(APPEND test_targets "${JUCE_PIP_NAME}_${plugin_kind}")
    endforeach()

    set(${out_var} ${test_targets} PARENT_SCOPE)
endfunction()

function(juce_add_pip header)
    _juce_make_absolute(header)

    _juce_extract_metadata_block(JUCE_PIP_METADATA "${header}" metadata_dict)

    _juce_get_metadata("${metadata_dict}" name JUCE_PIP_NAME)

    if(NOT JUCE_PIP_NAME)
        message(FATAL_ERROR "Error in '${header}': PIP headers must declare a `name` field")
    endif()

    string(MAKE_C_IDENTIFIER "${JUCE_PIP_NAME}" pip_name_sanitised)

    if(NOT JUCE_PIP_NAME STREQUAL pip_name_sanitised)
        message(FATAL_ERROR "Error in '${header}': PIP `name` value '${JUCE_PIP_NAME}' must be a valid C identifier")
    endif()

    if(TARGET "${JUCE_PIP_NAME}")
        # We already added a target with this name, let's try using the filename instead
        get_filename_component(JUCE_PIP_NAME "${header}" NAME_WE)
    endif()

    if(TARGET "${JUCE_PIP_NAME}")
        message(FATAL_ERROR "Error in '${header}': Could not create a unique target name for PIP ${header}")
    endif()

    _juce_get_metadata("${metadata_dict}" type pip_kind)

    if(NOT pip_kind)
        message(FATAL_ERROR "Error in '${header}': PIP headers must declare a `type` field")
    endif()

    _juce_get_metadata("${metadata_dict}" pluginCharacteristics pip_charateristics)

    _juce_target_args_from_plugin_characteristics(extra_target_args ${pip_charateristics})

    list(APPEND extra_target_args
        NEEDS_CURL TRUE
        NEEDS_WEB_BROWSER TRUE)

    _juce_get_metadata("${metadata_dict}" moduleFlags pip_moduleflags)

    if("JUCE_IN_APP_PURCHASES=1" IN_LIST pip_moduleflags)
        list(APPEND extra_target_args
            BUNDLE_ID "com.rmsl.juceInAppPurchaseSample"
            NEEDS_STORE_KIT TRUE)
    endif()

    if(pip_kind STREQUAL "AudioProcessor")
        set(source_main "${JUCE_CMAKE_UTILS_DIR}/PIPAudioProcessor.cpp.in")

        # We add AAX/VST2 targets too, if the user has set up those SDKs

        set(extra_formats)

        if(TARGET juce_aax_sdk)
            list(APPEND extra_formats AAX)
        endif()

        if(TARGET juce_vst2_sdk)
            list(APPEND extra_formats VST)
        endif()

        # Standalone plugins might want to access the mic
        list(APPEND extra_target_args MICROPHONE_PERMISSION_ENABLED TRUE)

        juce_add_plugin(${JUCE_PIP_NAME}
            FORMATS AU AUv3 VST3 Unity Standalone ${extra_formats}
            ${extra_target_args})
    elseif(pip_kind STREQUAL "Component")
        set(source_main "${JUCE_CMAKE_UTILS_DIR}/PIPComponent.cpp.in")
        juce_add_gui_app(${JUCE_PIP_NAME} ${extra_target_args})
    elseif(pip_kind STREQUAL "Console")
        set(source_main "${JUCE_CMAKE_UTILS_DIR}/PIPConsole.cpp.in")
        juce_add_console_app(${JUCE_PIP_NAME} ${extra_target_args})
    else()
        message(FATAL_ERROR "Error in '${header}': PIP kind must be either AudioProcessor, Component, or Console")
    endif()

    if(NOT ARGV1 STREQUAL "")
        set("${ARGV1}" "${JUCE_PIP_NAME}" PARENT_SCOPE)
    endif()

    # Generate Main.cpp
    _juce_get_metadata("${metadata_dict}" mainClass JUCE_PIP_MAIN_CLASS)
    get_target_property(juce_library_code ${JUCE_PIP_NAME} JUCE_GENERATED_SOURCES_DIRECTORY)
    set(pip_main "${juce_library_code}/Main.cpp")

    set(JUCE_PIP_HEADER "${header}")
    configure_file(${source_main} ${pip_main})
    target_sources(${JUCE_PIP_NAME} PRIVATE ${pip_main})

    _juce_get_metadata("${metadata_dict}" dependencies pip_dependencies)

    juce_generate_juce_header(${JUCE_PIP_NAME})

    foreach(module IN LISTS pip_dependencies)
        if(module STREQUAL "")
            continue()
        endif()

        set(discovered_module)

        if(TARGET "${module}")
            set(discovered_module "${module}")
        else()
            message(FATAL_ERROR "Error in '${header}': No such module: ${module}")
        endif()

        target_link_libraries(${JUCE_PIP_NAME} PRIVATE ${discovered_module})
    endforeach()

    target_compile_definitions(${JUCE_PIP_NAME}
        PRIVATE ${pip_moduleflags}
        PUBLIC
            JUCE_VST3_CAN_REPLACE_VST2=0)

    _juce_get_pip_targets(${JUCE_PIP_NAME} pip_targets)

    # This keeps the PIPs slightly better organised in the JUCE megaproject
    if((DEFINED JUCE_SOURCE_DIR) AND (header MATCHES "^${JUCE_SOURCE_DIR}"))
        file(RELATIVE_PATH folder "${JUCE_SOURCE_DIR}" "${header}")
        get_filename_component(folder_parent "${folder}" DIRECTORY)

        foreach(target_name IN ITEMS ${pip_targets} ${JUCE_PIP_NAME}_All)
            if(TARGET "${target_name}")
                set_target_properties("${target_name}" PROPERTIES
                    FOLDER "${folder_parent}/${JUCE_PIP_NAME}")
            endif()
        endforeach()
    endif()

    # We're building JUCE itself
    if(DEFINED JUCE_SOURCE_DIR)
        # PIPs need to know about the resources folder
        target_compile_definitions(${JUCE_PIP_NAME} PRIVATE
            PIP_JUCE_EXAMPLES_DIRECTORY_STRING="${JUCE_SOURCE_DIR}/examples")

        get_filename_component(pip_parent_path "${header}" DIRECTORY)
        target_include_directories(${JUCE_PIP_NAME} PRIVATE "${pip_parent_path}")

        if((CMAKE_SYSTEM_NAME STREQUAL "iOS") AND (header MATCHES "^${JUCE_SOURCE_DIR}"))
            foreach(target_name IN LISTS pip_targets)
                if(TARGET "${target_name}")
                    juce_add_bundle_resources_directory("${target_name}" "${JUCE_SOURCE_DIR}/examples/Assets")
                endif()
            endforeach()
        endif()
    endif()
endfunction()

# ==================================================================================================

function(juce_set_aax_sdk_path path)
    if(TARGET juce_aax_sdk)
        message(FATAL_ERROR "juce_set_aax_sdk_path should only be called once")
    endif()

    _juce_make_absolute(path)

    if((NOT EXISTS "${path}")
       OR (NOT EXISTS "${path}/Interfaces")
       OR (NOT EXISTS "${path}/Interfaces/ACF"))
        message(FATAL_ERROR "Could not find AAX SDK at the specified path: ${path}")
    endif()

    if(CMAKE_SYSTEM_NAME STREQUAL "Darwin")
        add_library(juce_aax_sdk STATIC IMPORTED GLOBAL)
        set_target_properties(juce_aax_sdk PROPERTIES
            IMPORTED_LOCATION_DEBUG "${path}/Libs/Debug/libAAXLibrary_libcpp.a"
            IMPORTED_LOCATION "${path}/Libs/Release/libAAXLibrary_libcpp.a")
    elseif(CMAKE_SYSTEM_NAME STREQUAL "Windows")
        add_library(juce_aax_sdk INTERFACE IMPORTED GLOBAL)
    else()
        return()
    endif()

    target_include_directories(juce_aax_sdk INTERFACE
        "${path}"
        "${path}/Interfaces"
        "${path}/Interfaces/ACF")
    target_compile_definitions(juce_aax_sdk INTERFACE JucePlugin_AAXLibs_path="${path}/Libs")
    set_target_properties(juce_aax_sdk PROPERTIES INTERFACE_JUCE_AAX_DEFAULT_ICON "${path}/Utilities/PlugIn.ico")
endfunction()

function(juce_set_vst2_sdk_path path)
    if(TARGET juce_vst2_sdk)
        message(FATAL_ERROR "juce_set_vst2_sdk_path should only be called once")
    endif()

    _juce_make_absolute(path)

    if(NOT EXISTS "${path}")
        message(FATAL_ERROR "Could not find VST2 SDK at the specified path: ${path}")
    endif()

    add_library(juce_vst2_sdk INTERFACE IMPORTED GLOBAL)

    # This is a bit of a hack, but we really need the VST2 paths to always follow the VST3 paths.
    target_include_directories(juce_vst2_sdk INTERFACE
        $<TARGET_PROPERTY:juce::juce_vst3_headers,INTERFACE_INCLUDE_DIRECTORIES>
        "${path}")
endfunction()

function(juce_set_vst3_sdk_path path)
    if(TARGET juce_vst3_sdk)
        message(FATAL_ERROR "juce_set_vst3_sdk_path should only be called once")
    endif()

    _juce_make_absolute(path)

    if(NOT EXISTS "${path}")
        message(FATAL_ERROR "Could not find VST3 SDK at the specified path: ${path}")
    endif()

    add_library(juce_vst3_sdk INTERFACE IMPORTED GLOBAL)

    target_include_directories(juce_vst3_sdk INTERFACE "${path}")
endfunction()

# ==================================================================================================

function(juce_disable_default_flags)
    set(langs C CXX)
    set(modes DEBUG RELEASE RELWITHDEBINFO MINSIZEREL)

    foreach(lang IN LISTS langs)
        foreach(mode IN LISTS modes)
            list(FILTER CMAKE_${lang}_FLAGS_${mode} INCLUDE REGEX "[/-]M[TD]d?")
            set(CMAKE_${lang}_FLAGS_${mode} "${CMAKE_${lang}_FLAGS_${mode}}" PARENT_SCOPE)
        endforeach()
    endforeach()
endfunction()<|MERGE_RESOLUTION|>--- conflicted
+++ resolved
@@ -83,15 +83,6 @@
 if((CMAKE_SYSTEM_NAME STREQUAL "Linux") OR (CMAKE_SYSTEM_NAME MATCHES ".*BSD"))
     _juce_create_pkgconfig_target(JUCE_CURL_LINUX_DEPS libcurl)
     _juce_create_pkgconfig_target(JUCE_BROWSER_LINUX_DEPS webkit2gtk-4.0 gtk+-x11-3.0)
-<<<<<<< HEAD
-elseif(CMAKE_SYSTEM_NAME STREQUAL "Darwin")
-    find_program(JUCE_XCRUN xcrun)
-
-    if(NOT JUCE_XCRUN)
-        message(WARNING "failed to find xcrun; older resource-based AU plug-ins may not work correctly")
-    endif()
-=======
->>>>>>> 8eb74fd4
 endif()
 
 # We set up default/fallback copy dirs here. If you need different copy dirs, use
@@ -146,342 +137,6 @@
 
 # ==================================================================================================
 
-<<<<<<< HEAD
-function(_juce_add_au_resource_fork shared_code_target au_target)
-    if(NOT JUCE_XCRUN)
-        return()
-    endif()
-
-    get_target_property(product_name ${shared_code_target} JUCE_PRODUCT_NAME)
-    get_target_property(module_sources juce::juce_audio_plugin_client_AU INTERFACE_SOURCES)
-
-    list(FILTER module_sources INCLUDE REGEX "/juce_audio_plugin_client_AU.r$")
-
-    if(NOT module_sources)
-        message(FATAL_ERROR "Failed to find AU resource file input")
-    endif()
-
-    list(GET module_sources 0 au_rez_sources)
-
-    get_target_property(juce_library_code ${shared_code_target} JUCE_GENERATED_SOURCES_DIRECTORY)
-    # We don't want our AU AppConfig.h to end up on peoples' include paths if we can help it
-    set(secret_au_resource_dir "${juce_library_code}/${au_target}/secret")
-    set(secret_au_plugindefines "${secret_au_resource_dir}/JucePluginDefines.h")
-
-    set(au_rez_output "${secret_au_resource_dir}/${product_name}.rsrc")
-
-    target_sources(${au_target} PRIVATE "${au_rez_output}")
-    set_source_files_properties("${au_rez_output}" PROPERTIES
-        GENERATED TRUE
-        MACOSX_PACKAGE_LOCATION Resources)
-
-    set(defs_file $<GENEX_EVAL:$<TARGET_PROPERTY:${shared_code_target},JUCE_DEFS_FILE>>)
-
-    # Passing all our compile definitions using generator expressions is really painful
-    # because some of the definitions have pipes and quotes and dollars and goodness-knows
-    # what else that the shell would very much like to claim for itself, thank you very much.
-    # CMake definitely knows how to escape all these things, because it's perfectly happy to pass
-    # them to compiler invocations, but I have no idea how to get it to escape them
-    # in a custom command.
-    # In the end, it's simplest to generate a special single-purpose appconfig just for the
-    # resource compiler.
-    add_custom_command(OUTPUT "${secret_au_plugindefines}"
-        COMMAND juce::juceaide auplugindefines "${defs_file}" "${secret_au_plugindefines}"
-        DEPENDS "${defs_file}"
-        VERBATIM)
-
-    add_custom_command(OUTPUT "${au_rez_output}"
-        COMMAND "${JUCE_XCRUN}" Rez
-            -d "ppc_$ppc" -d "i386_$i386" -d "ppc64_$ppc64" -d "x86_64_$x86_64" -d "arm64_$arm64"
-            -I "${secret_au_resource_dir}"
-            -I "/System/Library/Frameworks/CoreServices.framework/Frameworks/CarbonCore.framework/Versions/A/Headers"
-            -I "${CMAKE_OSX_SYSROOT}/System/Library/Frameworks/AudioUnit.framework/Headers"
-            -isysroot "${CMAKE_OSX_SYSROOT}"
-            "${au_rez_sources}"
-            -useDF
-            -o "${au_rez_output}"
-        DEPENDS "${secret_au_plugindefines}"
-        VERBATIM)
-=======
-# This creates an imported interface library with a random name, and then adds
-# the fields from a JUCE module header to the target as INTERFACE_ properties.
-# We can extract properties later using `_juce_get_metadata`.
-# This way, the interface library ends up behaving a bit like a dictionary,
-# and we don't have to parse the module header from scratch every time we
-# want to find a specific key.
-function(_juce_extract_metadata_block delim_str file_with_block out_dict)
-    string(RANDOM LENGTH 16 random_string)
-    set(target_name "${random_string}_dict")
-    set(${out_dict} "${target_name}" PARENT_SCOPE)
-    add_library(${target_name} INTERFACE IMPORTED)
-
-    if(NOT EXISTS ${file_with_block})
-        message(FATAL_ERROR "Unable to find file ${file_with_block}")
-    endif()
-
-    file(STRINGS ${file_with_block} module_header_contents)
-
-    set(last_written_key)
-    set(append NO)
-
-    foreach(line IN LISTS module_header_contents)
-        if(NOT append)
-            if(line MATCHES " *BEGIN_${delim_str} *")
-                set(append YES)
-            endif()
-
-            continue()
-        endif()
-
-        if(append AND (line MATCHES " *END_${delim_str} *"))
-            break()
-        endif()
-
-        if(line MATCHES "^ *([a-zA-Z]+):")
-            set(last_written_key "${CMAKE_MATCH_1}")
-        endif()
-
-        string(REGEX REPLACE "^ *${last_written_key}: *" "" line "${line}")
-        string(REGEX REPLACE "[ ,]+" ";" line "${line}")
-
-        set_property(TARGET ${target_name} APPEND PROPERTY
-            "INTERFACE_JUCE_${last_written_key}" "${line}")
-    endforeach()
-endfunction()
-
-# Fetches properties attached to a metadata target.
-function(_juce_get_metadata target key out_var)
-    get_target_property(content "${target}" "INTERFACE_JUCE_${key}")
-
-    if(NOT "${content}" STREQUAL "content-NOTFOUND")
-        set(${out_var} "${content}" PARENT_SCOPE)
-    endif()
-endfunction()
-
-# ==================================================================================================
-
-function(_juce_module_sources module_path output_path out_var)
-    get_filename_component(module_parent_path ${module_path} DIRECTORY)
-    get_filename_component(module_glob ${module_path} NAME)
-
-    file(GLOB module_cpp
-        CONFIGURE_DEPENDS LIST_DIRECTORIES false
-        RELATIVE "${module_parent_path}"
-        "${module_path}/${module_glob}*.cpp")
-
-    if(APPLE)
-        file(GLOB module_mm
-            CONFIGURE_DEPENDS LIST_DIRECTORIES false
-            RELATIVE "${module_parent_path}"
-            "${module_path}/${module_glob}*.mm"
-            "${module_path}/${module_glob}*.r")
-
-        if(module_mm)
-            set(module_mm_replaced ${module_mm})
-            list(TRANSFORM module_mm_replaced REPLACE "\\.mm$" ".cpp")
-            list(REMOVE_ITEM module_cpp ${module_mm_replaced})
-            list(APPEND module_cpp ${module_mm})
-        endif()
-    endif()
-
-    list(TRANSFORM module_cpp PREPEND "${output_path}/")
-
-    set(${out_var} ${module_cpp} PARENT_SCOPE)
-endfunction()
-
-# ==================================================================================================
-
-function(_juce_get_all_plugin_kinds out)
-    set(${out} AU AUv3 AAX Standalone Unity VST VST3 PARENT_SCOPE)
-endfunction()
-
-function(_juce_get_platform_plugin_kinds out)
-    set(result Standalone)
-
-    if(APPLE)
-        list(APPEND result AUv3)
-    endif()
-
-    if(CMAKE_SYSTEM_NAME STREQUAL "Darwin")
-        list(APPEND result AU)
-    endif()
-
-    if(NOT CMAKE_SYSTEM_NAME STREQUAL "iOS" AND NOT CMAKE_SYSTEM_NAME STREQUAL "Android")
-        list(APPEND result AAX Unity VST)
-
-        if(NOT MINGW AND NOT MSYS)
-            list(APPEND result VST3)
-        endif()
-    endif()
-
-    set(${out} ${result} PARENT_SCOPE)
-endfunction()
-
-function(_juce_add_plugin_definitions target visibility)
-    _juce_get_all_plugin_kinds(options)
-    cmake_parse_arguments(JUCE_ARG "${options}" "" "" ${ARGN})
-
-    foreach(opt IN LISTS options)
-        set(flag_value 0)
-
-        if(JUCE_ARG_${opt})
-            set(flag_value 1)
-        endif()
-
-        target_compile_definitions(${target} ${visibility} "JucePlugin_Build_${opt}=${flag_value}")
-    endforeach()
-endfunction()
-
-# ==================================================================================================
-
-function(_juce_add_plugin_wrapper_target)
-    set(one_value_args FORMAT PATH OUT_PATH INSTALL_EXPORT)
-    cmake_parse_arguments(JUCE_ARG "" "${one_value_args}" "" ${ARGN})
-
-    _juce_module_sources("${JUCE_ARG_PATH}" "${JUCE_ARG_OUT_PATH}" out_var)
-    list(FILTER out_var EXCLUDE REGEX "/juce_audio_plugin_client_utils.cpp$")
-    set(target_name juce_audio_plugin_client_${JUCE_ARG_FORMAT})
-
-    _juce_add_interface_library("${target_name}" ${out_var})
-    _juce_add_plugin_definitions("${target_name}" INTERFACE ${JUCE_ARG_FORMAT})
-    _juce_add_standard_defs("${target_name}")
-
-    target_compile_features("${target_name}" INTERFACE cxx_std_11)
-    add_library("juce::${target_name}" ALIAS "${target_name}")
-
-    install(TARGETS "${target_name}" EXPORT "${JUCE_ARG_INSTALL_EXPORT}")
-
-    if(JUCE_ARG_FORMAT STREQUAL "AUv3")
-        find_library(AUv3_AVFoundation AVFoundation REQUIRED)
-        target_link_libraries("${target_name}" INTERFACE ${AUv3_AVFoundation})
-
-        if(CMAKE_SYSTEM_NAME STREQUAL "Darwin")
-            find_library(AUv3_AudioUnit AudioUnit REQUIRED)
-            target_link_libraries("${target_name}" INTERFACE ${AUv3_AudioUnit})
-        endif()
-    elseif(JUCE_ARG_FORMAT STREQUAL "AU")
-        find_library(AU_AudioUnit AudioUnit REQUIRED)
-        find_library(AU_CoreAudioKit CoreAudioKit REQUIRED)
-        target_link_libraries("${target_name}" INTERFACE ${AU_AudioUnit} ${AU_CoreAudioKit})
-    endif()
-endfunction()
-
-# ==================================================================================================
-
-function(_juce_link_libs_from_metadata module_name dict key)
-    _juce_get_metadata("${dict}" "${key}" libs)
-
-    if(libs)
-        target_link_libraries(${module_name} INTERFACE ${libs})
-    endif()
-endfunction()
-
-# ==================================================================================================
-
-function(juce_add_module module_path)
-    set(one_value_args INSTALL_PATH ALIAS_NAMESPACE)
-    cmake_parse_arguments(JUCE_ARG "" "${one_value_args}" "" ${ARGN})
-
-    _juce_make_absolute(module_path)
-
-    get_filename_component(module_name ${module_path} NAME)
-    get_filename_component(module_parent_path ${module_path} DIRECTORY)
-
-    set(installed_module_path "${JUCE_ARG_INSTALL_PATH}")
-
-    set(module_header_name "${module_name}.h")
-
-    if(NOT EXISTS "${module_path}/${module_header_name}")
-        set(module_header_name "${module_header_name}pp")
-    endif()
-
-    if(NOT EXISTS "${module_path}/${module_header_name}")
-        message(FATAL_ERROR "Could not locate module header for module '${module_path}'")
-    endif()
-
-    set(base_path "$<BUILD_INTERFACE:${module_parent_path}>$<INSTALL_INTERFACE:${installed_module_path}>")
-
-    list(APPEND all_module_sources "${base_path}/${module_name}/${module_header_name}")
-
-    if(${module_name} STREQUAL "juce_audio_plugin_client")
-        _juce_get_platform_plugin_kinds(plugin_kinds)
-
-        foreach(kind IN LISTS plugin_kinds)
-            _juce_add_plugin_wrapper_target(FORMAT ${kind}
-                PATH "${module_path}"
-                OUT_PATH "${base_path}")
-        endforeach()
-
-        set(utils_source
-            "${base_path}/${module_name}/juce_audio_plugin_client_utils.cpp")
-        add_library(juce_audio_plugin_client_utils INTERFACE)
-        target_sources(juce_audio_plugin_client_utils INTERFACE "${utils_source}")
-
-        if(JUCE_ARG_ALIAS_NAMESPACE)
-            add_library(${JUCE_ARG_ALIAS_NAMESPACE}::juce_audio_plugin_client_utils
-                ALIAS juce_audio_plugin_client_utils)
-        endif()
-    else()
-        _juce_module_sources("${module_path}" "${base_path}" globbed_sources)
-        list(APPEND all_module_sources ${globbed_sources})
-    endif()
-
-    _juce_add_interface_library(${module_name} ${all_module_sources})
-
-    if(${module_name} STREQUAL "juce_core")
-        _juce_add_standard_defs(${module_name})
-
-        if(CMAKE_SYSTEM_NAME STREQUAL "Android")
-            target_sources(juce_core INTERFACE "${ANDROID_NDK}/sources/android/cpufeatures/cpu-features.c")
-            target_include_directories(juce_core INTERFACE "${ANDROID_NDK}/sources/android/cpufeatures")
-            target_link_libraries(juce_core INTERFACE android log)
-        endif()
-    endif()
-
-    if(${module_name} STREQUAL "juce_audio_processors")
-        add_library(juce_vst3_headers INTERFACE)
-        target_include_directories(juce_vst3_headers INTERFACE
-            "${base_path}/juce_audio_processors/format_types/VST3_SDK")
-        target_link_libraries(juce_audio_processors INTERFACE juce_vst3_headers)
-
-        if(JUCE_ARG_ALIAS_NAMESPACE)
-            add_library(${JUCE_ARG_ALIAS_NAMESPACE}::juce_vst3_headers ALIAS juce_vst3_headers)
-        endif()
-    endif()
-
-    target_include_directories(${module_name} INTERFACE ${base_path})
-
-    target_compile_definitions(${module_name} INTERFACE JUCE_MODULE_AVAILABLE_${module_name}=1)
-
-    if(CMAKE_SYSTEM_NAME STREQUAL "Linux")
-        target_compile_definitions(${module_name} INTERFACE LINUX=1)
-    endif()
-
-    _juce_extract_metadata_block(JUCE_MODULE_DECLARATION "${module_path}/${module_header_name}" metadata_dict)
-
-    _juce_get_metadata("${metadata_dict}" minimumCppStandard module_cpp_standard)
-
-    if(module_cpp_standard)
-        target_compile_features(${module_name} INTERFACE cxx_std_${module_cpp_standard})
-    else()
-        target_compile_features(${module_name} INTERFACE cxx_std_11)
-    endif()
-
-    if(CMAKE_SYSTEM_NAME STREQUAL "Darwin")
-        _juce_get_metadata("${metadata_dict}" OSXFrameworks module_osxframeworks)
-
-        foreach(module_framework IN LISTS module_osxframeworks)
-            if(module_framework STREQUAL "")
-                continue()
-            endif()
-
-            find_library("${module_name}_${module_framework}" ${module_framework} REQUIRED)
-            target_link_libraries(${module_name} INTERFACE "${${module_name}_${module_framework}}")
-        endforeach()
->>>>>>> 8eb74fd4
-
-    set(au_resource_directory "$<TARGET_BUNDLE_DIR:${au_target}>/Contents/Resources")
-endfunction()
 
 # ==================================================================================================
 
