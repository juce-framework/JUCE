# ==============================================================================
#
#  This file is part of the JUCE library.
#  Copyright (c) 2020 - Raw Material Software Limited
#
#  JUCE is an open source library subject to commercial or open-source
#  licensing.
#
#  By using JUCE, you agree to the terms of both the JUCE 6 End-User License
#  Agreement and JUCE Privacy Policy (both effective as of the 16th June 2020).
#
#  End User License Agreement: www.juce.com/juce-6-licence
#  Privacy Policy: www.juce.com/juce-privacy-policy
#
#  Or: You may also use this code under the terms of the GPL v3 (see
#  www.gnu.org/licenses).
#
#  JUCE IS PROVIDED "AS IS" WITHOUT ANY WARRANTY, AND ALL WARRANTIES, WHETHER
#  EXPRESSED OR IMPLIED, INCLUDING MERCHANTABILITY AND FITNESS FOR PURPOSE, ARE
#  DISCLAIMED.
#
# ==============================================================================

# ==================================================================================================
# JUCE Target Support Helper Functions
#
# In this file, functions intended for use by end-users have the prefix `juce_`.
# Functions beginning with an underscore should be considered private and susceptible to
# change, so don't call them directly.
#
# See the readme at `docs/CMake API.md` for more information about CMake usage,
# including documentation of the public functions in this file.
# ==================================================================================================

include_guard(GLOBAL)
cmake_minimum_required(VERSION 3.15)

define_property(TARGET PROPERTY JUCE_COMPANY_NAME INHERITED
    BRIEF_DOCS "The company name for a particular target"
    FULL_DOCS "This can be found in ProjectInfo::companyName in a generated JuceHeader.h")
set_property(GLOBAL PROPERTY JUCE_COMPANY_NAME "yourcompany")

define_property(TARGET PROPERTY JUCE_COMPANY_WEBSITE INHERITED
    BRIEF_DOCS "The company website for a particular target"
    FULL_DOCS "This will be placed in the Info.plist for the target")
set_property(GLOBAL PROPERTY JUCE_COMPANY_WEBSITE "")

define_property(TARGET PROPERTY JUCE_COMPANY_EMAIL INHERITED
    BRIEF_DOCS "The company email address for a particular target"
    FULL_DOCS "This will be placed in the Info.plist for the target")
set_property(GLOBAL PROPERTY JUCE_COMPANY_EMAIL "")

define_property(TARGET PROPERTY JUCE_COMPANY_COPYRIGHT INHERITED
    BRIEF_DOCS "The company copyright for a particular target"
    FULL_DOCS "This will be placed in the Info.plist for the target")
set_property(GLOBAL PROPERTY JUCE_COMPANY_COPYRIGHT "")

define_property(TARGET PROPERTY JUCE_VST_COPY_DIR INHERITED
    BRIEF_DOCS "Install location for VST2 plugins"
    FULL_DOCS "This is where the plugin will be copied if plugin copying is enabled")

define_property(TARGET PROPERTY JUCE_VST3_COPY_DIR INHERITED
    BRIEF_DOCS "Install location for VST3 plugins"
    FULL_DOCS "This is where the plugin will be copied if plugin copying is enabled")

define_property(TARGET PROPERTY JUCE_AU_COPY_DIR INHERITED
    BRIEF_DOCS "Install location for AU plugins"
    FULL_DOCS "This is where the plugin will be copied if plugin copying is enabled")

define_property(TARGET PROPERTY JUCE_AAX_COPY_DIR INHERITED
    BRIEF_DOCS "Install location for AAX plugins"
    FULL_DOCS "This is where the plugin will be copied if plugin copying is enabled")

define_property(TARGET PROPERTY JUCE_UNITY_COPY_DIR INHERITED
    BRIEF_DOCS "Install location for Unity plugins"
    FULL_DOCS "This is where the plugin will be copied if plugin copying is enabled")

define_property(TARGET PROPERTY JUCE_COPY_PLUGIN_AFTER_BUILD INHERITED
    BRIEF_DOCS "Whether or not plugins should be copied after building"
    FULL_DOCS "Whether or not plugins should be copied after building")
set_property(GLOBAL PROPERTY JUCE_COPY_PLUGIN_AFTER_BUILD FALSE)

if((CMAKE_SYSTEM_NAME STREQUAL "Linux") OR (CMAKE_SYSTEM_NAME MATCHES ".*BSD"))
    _juce_create_pkgconfig_target(JUCE_CURL_LINUX_DEPS libcurl)
    _juce_create_pkgconfig_target(JUCE_BROWSER_LINUX_DEPS webkit2gtk-4.0 gtk+-x11-3.0)
<<<<<<< HEAD

    # If you really need to override the detected arch for some reason,
    # you can configure the build with -DJUCE_LINUX_TARGET_ARCHITECTURE=<custom arch>
    if(NOT DEFINED JUCE_LINUX_TARGET_ARCHITECTURE)
        _juce_find_linux_target_architecture(target_arch)
        set(JUCE_LINUX_TARGET_ARCHITECTURE "${target_arch}"
            CACHE INTERNAL "The target architecture, used to name internal folders in VST3 bundles")
=======
elseif(CMAKE_SYSTEM_NAME STREQUAL "Darwin")
    find_program(JUCE_XCRUN xcrun)

    if(NOT JUCE_XCRUN)
        message(WARNING "failed to find xcrun; older resource-based AU plug-ins may not work correctly")
>>>>>>> 6ed8065f
    endif()
endif()

# We set up default/fallback copy dirs here. If you need different copy dirs, use
# set_directory_properties or set_target_properties to adjust the values of `JUCE_*_COPY_DIR` at
# the appropriate scope.

function(_juce_set_default_properties)
    if(CMAKE_SYSTEM_NAME STREQUAL "Darwin")
        set_property(GLOBAL PROPERTY JUCE_VST_COPY_DIR  "$ENV{HOME}/Library/Audio/Plug-Ins/VST")
        set_property(GLOBAL PROPERTY JUCE_VST3_COPY_DIR "$ENV{HOME}/Library/Audio/Plug-Ins/VST3")
        set_property(GLOBAL PROPERTY JUCE_AU_COPY_DIR   "$ENV{HOME}/Library/Audio/Plug-Ins/Components")
        set_property(GLOBAL PROPERTY JUCE_AAX_COPY_DIR  "/Library/Application Support/Avid/Audio/Plug-Ins")
    elseif(CMAKE_SYSTEM_NAME STREQUAL "Windows")
        if(CMAKE_SIZEOF_VOID_P EQUAL 8)
            set_property(GLOBAL PROPERTY JUCE_VST_COPY_DIR "$ENV{ProgramW6432}/Steinberg/Vstplugins")
            set(prefix "$ENV{CommonProgramW6432}")
        else()
            set_property(GLOBAL PROPERTY JUCE_VST_COPY_DIR "$ENV{programfiles\(x86\)}/Steinberg/Vstplugins")
            set(prefix "$ENV{CommonProgramFiles\(x86\)}")
        endif()

        set_property(GLOBAL PROPERTY JUCE_VST3_COPY_DIR "${prefix}/VST3")
        set_property(GLOBAL PROPERTY JUCE_AAX_COPY_DIR  "${prefix}/Avid/Audio/Plug-Ins")
    elseif((CMAKE_SYSTEM_NAME STREQUAL "Linux") OR (CMAKE_SYSTEM_NAME MATCHES ".*BSD"))
        set_property(GLOBAL PROPERTY JUCE_VST_COPY_DIR  "$ENV{HOME}/.vst")
        set_property(GLOBAL PROPERTY JUCE_VST3_COPY_DIR "$ENV{HOME}/.vst3")
    endif()
endfunction()

_juce_set_default_properties()

# ==================================================================================================

function(juce_add_bundle_resources_directory target folder)
    _juce_make_absolute(folder)

    if(NOT EXISTS "${folder}")
        message(FATAL_ERROR "Could not find resource folder ${folder}")
    endif()

    get_filename_component(folder_parent_path "${folder}" DIRECTORY)
    file(GLOB_RECURSE resources RELATIVE "${folder_parent_path}" "${folder}/*")

    foreach(file IN LISTS resources)
        target_sources(${target} PRIVATE "${folder_parent_path}/${file}")
        get_filename_component(resource_parent_path "${file}" DIRECTORY)
        set_source_files_properties("${folder_parent_path}/${file}" PROPERTIES
            HEADER_FILE_ONLY TRUE
            MACOSX_PACKAGE_LOCATION "Resources/${resource_parent_path}")
    endforeach()
endfunction()

# ==================================================================================================

function(_juce_add_au_resource_fork shared_code_target au_target)
    if(NOT JUCE_XCRUN)
        return()
    endif()

    get_target_property(product_name ${shared_code_target} JUCE_PRODUCT_NAME)
    get_target_property(module_sources juce::juce_audio_plugin_client_AU INTERFACE_SOURCES)

    list(FILTER module_sources INCLUDE REGEX "/juce_audio_plugin_client_AU.r$")

    if(NOT module_sources)
        message(FATAL_ERROR "Failed to find AU resource file input")
    endif()

    list(GET module_sources 0 au_rez_sources)

    get_target_property(juce_library_code ${shared_code_target} JUCE_GENERATED_SOURCES_DIRECTORY)
    # We don't want our AU AppConfig.h to end up on peoples' include paths if we can help it
    set(secret_au_resource_dir "${juce_library_code}/${au_target}/secret")
    set(secret_au_plugindefines "${secret_au_resource_dir}/JucePluginDefines.h")

    set(au_rez_output "${secret_au_resource_dir}/${product_name}.rsrc")

    target_sources(${au_target} PRIVATE "${au_rez_output}")
    set_source_files_properties("${au_rez_output}" PROPERTIES
        GENERATED TRUE
        MACOSX_PACKAGE_LOCATION Resources)

    set(defs_file $<GENEX_EVAL:$<TARGET_PROPERTY:${shared_code_target},JUCE_DEFS_FILE>>)

    # Passing all our compile definitions using generator expressions is really painful
    # because some of the definitions have pipes and quotes and dollars and goodness-knows
    # what else that the shell would very much like to claim for itself, thank you very much.
    # CMake definitely knows how to escape all these things, because it's perfectly happy to pass
    # them to compiler invocations, but I have no idea how to get it to escape them
    # in a custom command.
    # In the end, it's simplest to generate a special single-purpose appconfig just for the
    # resource compiler.
    add_custom_command(OUTPUT "${secret_au_plugindefines}"
        COMMAND juce::juceaide auplugindefines "${defs_file}" "${secret_au_plugindefines}"
        DEPENDS "${defs_file}"
        VERBATIM)

    add_custom_command(OUTPUT "${au_rez_output}"
        COMMAND "${JUCE_XCRUN}" Rez
            -d "ppc_$ppc" -d "i386_$i386" -d "ppc64_$ppc64" -d "x86_64_$x86_64" -d "arm64_$arm64"
            -I "${secret_au_resource_dir}"
            -I "/System/Library/Frameworks/CoreServices.framework/Frameworks/CarbonCore.framework/Versions/A/Headers"
            -I "${CMAKE_OSX_SYSROOT}/System/Library/Frameworks/AudioUnit.framework/Headers"
            -isysroot "${CMAKE_OSX_SYSROOT}"
            "${au_rez_sources}"
            -useDF
            -o "${au_rez_output}"
        DEPENDS "${secret_au_plugindefines}"
        VERBATIM)

    set(au_resource_directory "$<TARGET_BUNDLE_DIR:${au_target}>/Contents/Resources")
endfunction()

# ==================================================================================================

# Ideally, we'd check the preprocessor defs on the target to see whether
# JUCE_USE_CURL, JUCE_WEB_BROWSER, or JUCE_IN_APP_PURCHASES have been explicitly turned off,
# and then link libraries as appropriate.
# Unfortunately, this doesn't work, because linking a new library (curl/webkit/StoreKit)
# updates the target's compile defs, which results in a recursion/circular-dependency.
# Instead, we ask the user to explicitly request curl/webkit/StoreKit linking if they
# know they need it. Otherwise, we won't link anything.
# See the NEEDS_CURL, NEEDS_WEB_BROWSER, and NEEDS_STORE_KIT options in the CMake/readme.md.
function(_juce_link_optional_libraries target)
    if((CMAKE_SYSTEM_NAME STREQUAL "Linux") OR (CMAKE_SYSTEM_NAME MATCHES ".*BSD"))
        get_target_property(needs_curl ${target} JUCE_NEEDS_CURL)

        if(needs_curl)
            target_link_libraries(${target} PRIVATE juce::pkgconfig_JUCE_CURL_LINUX_DEPS)
        endif()

        get_target_property(needs_browser ${target} JUCE_NEEDS_WEB_BROWSER)

        if(needs_browser)
            target_link_libraries(${target} PRIVATE juce::pkgconfig_JUCE_BROWSER_LINUX_DEPS)
        endif()
    elseif(APPLE)
        get_target_property(needs_storekit ${target} JUCE_NEEDS_STORE_KIT)

        if(needs_storekit)
            _juce_link_frameworks("${target}" PRIVATE StoreKit)
        endif()

        get_target_property(needs_camera ${target} JUCE_CAMERA_PERMISSION_ENABLED)

        if(CMAKE_SYSTEM_NAME STREQUAL "iOS" AND needs_camera)
            _juce_link_frameworks("${target}" PRIVATE ImageIO)
        endif()
    endif()
endfunction()

# ==================================================================================================

function(_juce_get_module_definitions target filter out_var)
    set(compile_defs $<TARGET_GENEX_EVAL:${target},$<TARGET_PROPERTY:${target},COMPILE_DEFINITIONS>>)

    if(filter)
        set(${out_var} $<FILTER:${compile_defs},EXCLUDE,JucePlugin_Build_|JUCE_SHARED_CODE> PARENT_SCOPE)
    else()
        set(${out_var} ${compile_defs} PARENT_SCOPE)
    endif()
endfunction()

function(_juce_append_record output key)
    string(ASCII 30 RS)
    string(ASCII 31 US)
    set(${output} "${${output}}${key}${US}${ARGN}${RS}" PARENT_SCOPE)
endfunction()

function(_juce_append_target_property output key target property)
    get_target_property(prop ${target} ${property})

    if(prop STREQUAL "prop-NOTFOUND")
        set(prop)
    endif()

    _juce_append_record(${output} ${key} ${prop})
    set(${output} "${${output}}" PARENT_SCOPE)
endfunction()

# This is all info that should be known at configure time (i.e. no generator expressions here!)
# We use this info to generate plists and entitlements files, also at configure time.
function(_juce_write_configure_time_info target)
    _juce_append_target_property(file_content EXECUTABLE_NAME                      ${target} JUCE_PRODUCT_NAME)
    _juce_append_target_property(file_content VERSION                              ${target} JUCE_VERSION)
    _juce_append_target_property(file_content BUILD_VERSION                        ${target} JUCE_BUILD_VERSION)
    _juce_append_target_property(file_content PLIST_TO_MERGE                       ${target} JUCE_PLIST_TO_MERGE)
    _juce_append_target_property(file_content BUNDLE_ID                            ${target} JUCE_BUNDLE_ID)
    _juce_append_target_property(file_content XCODE_EXTRA_PLIST_ENTRIES            ${target} JUCE_XCODE_EXTRA_PLIST_ENTRIES)
    _juce_append_target_property(file_content MICROPHONE_PERMISSION_ENABLED        ${target} JUCE_MICROPHONE_PERMISSION_ENABLED)
    _juce_append_target_property(file_content MICROPHONE_PERMISSION_TEXT           ${target} JUCE_MICROPHONE_PERMISSION_TEXT)
    _juce_append_target_property(file_content CAMERA_PERMISSION_ENABLED            ${target} JUCE_CAMERA_PERMISSION_ENABLED)
    _juce_append_target_property(file_content CAMERA_PERMISSION_TEXT               ${target} JUCE_CAMERA_PERMISSION_TEXT)
    _juce_append_target_property(file_content BLUETOOTH_PERMISSION_ENABLED         ${target} JUCE_BLUETOOTH_PERMISSION_ENABLED)
    _juce_append_target_property(file_content BLUETOOTH_PERMISSION_TEXT            ${target} JUCE_BLUETOOTH_PERMISSION_TEXT)
    _juce_append_target_property(file_content SEND_APPLE_EVENTS_PERMISSION_ENABLED ${target} JUCE_SEND_APPLE_EVENTS_PERMISSION_ENABLED)
    _juce_append_target_property(file_content SEND_APPLE_EVENTS_PERMISSION_TEXT    ${target} JUCE_SEND_APPLE_EVENTS_PERMISSION_TEXT)
    _juce_append_target_property(file_content SHOULD_ADD_STORYBOARD                ${target} JUCE_SHOULD_ADD_STORYBOARD)
    _juce_append_target_property(file_content LAUNCH_STORYBOARD_FILE               ${target} JUCE_LAUNCH_STORYBOARD_FILE)
    _juce_append_target_property(file_content ICON_FILE                            ${target} JUCE_ICON_FILE)
    _juce_append_target_property(file_content PROJECT_NAME                         ${target} JUCE_PRODUCT_NAME)
    _juce_append_target_property(file_content COMPANY_COPYRIGHT                    ${target} JUCE_COMPANY_COPYRIGHT)
    _juce_append_target_property(file_content COMPANY_NAME                         ${target} JUCE_COMPANY_NAME)
    _juce_append_target_property(file_content DOCUMENT_EXTENSIONS                  ${target} JUCE_DOCUMENT_EXTENSIONS)
    _juce_append_target_property(file_content FILE_SHARING_ENABLED                 ${target} JUCE_FILE_SHARING_ENABLED)
    _juce_append_target_property(file_content DOCUMENT_BROWSER_ENABLED             ${target} JUCE_DOCUMENT_BROWSER_ENABLED)
    _juce_append_target_property(file_content STATUS_BAR_HIDDEN                    ${target} JUCE_STATUS_BAR_HIDDEN)
    _juce_append_target_property(file_content REQUIRES_FULL_SCREEN                 ${target} JUCE_REQUIRES_FULL_SCREEN)
    _juce_append_target_property(file_content BACKGROUND_AUDIO_ENABLED             ${target} JUCE_BACKGROUND_AUDIO_ENABLED)
    _juce_append_target_property(file_content BACKGROUND_BLE_ENABLED               ${target} JUCE_BACKGROUND_BLE_ENABLED)
    _juce_append_target_property(file_content PUSH_NOTIFICATIONS_ENABLED           ${target} JUCE_PUSH_NOTIFICATIONS_ENABLED)
    _juce_append_target_property(file_content PLUGIN_MANUFACTURER_CODE             ${target} JUCE_PLUGIN_MANUFACTURER_CODE)
    _juce_append_target_property(file_content PLUGIN_CODE                          ${target} JUCE_PLUGIN_CODE)
    _juce_append_target_property(file_content IPHONE_SCREEN_ORIENTATIONS           ${target} JUCE_IPHONE_SCREEN_ORIENTATIONS)
    _juce_append_target_property(file_content IPAD_SCREEN_ORIENTATIONS             ${target} JUCE_IPAD_SCREEN_ORIENTATIONS)
    _juce_append_target_property(file_content PLUGIN_NAME                          ${target} JUCE_PLUGIN_NAME)
    _juce_append_target_property(file_content PLUGIN_MANUFACTURER                  ${target} JUCE_COMPANY_NAME)
    _juce_append_target_property(file_content PLUGIN_DESCRIPTION                   ${target} JUCE_DESCRIPTION)
    _juce_append_target_property(file_content PLUGIN_AU_EXPORT_PREFIX              ${target} JUCE_AU_EXPORT_PREFIX)
    _juce_append_target_property(file_content PLUGIN_AU_MAIN_TYPE                  ${target} JUCE_AU_MAIN_TYPE_CODE)
    _juce_append_target_property(file_content IS_AU_SANDBOX_SAFE                   ${target} JUCE_AU_SANDBOX_SAFE)
    _juce_append_target_property(file_content IS_PLUGIN_SYNTH                      ${target} JUCE_IS_SYNTH)
    _juce_append_target_property(file_content SUPPRESS_AU_PLIST_RESOURCE_USAGE     ${target} JUCE_SUPPRESS_AU_PLIST_RESOURCE_USAGE)
    _juce_append_target_property(file_content HARDENED_RUNTIME_ENABLED             ${target} JUCE_HARDENED_RUNTIME_ENABLED)
    _juce_append_target_property(file_content APP_SANDBOX_ENABLED                  ${target} JUCE_APP_SANDBOX_ENABLED)
    _juce_append_target_property(file_content APP_SANDBOX_INHERIT                  ${target} JUCE_APP_SANDBOX_INHERIT)
    _juce_append_target_property(file_content HARDENED_RUNTIME_OPTIONS             ${target} JUCE_HARDENED_RUNTIME_OPTIONS)
    _juce_append_target_property(file_content APP_SANDBOX_OPTIONS                  ${target} JUCE_APP_SANDBOX_OPTIONS)
    _juce_append_target_property(file_content APP_GROUPS_ENABLED                   ${target} JUCE_APP_GROUPS_ENABLED)
    _juce_append_target_property(file_content APP_GROUP_IDS                        ${target} JUCE_APP_GROUP_IDS)
    _juce_append_target_property(file_content IS_PLUGIN                            ${target} JUCE_IS_PLUGIN)
    _juce_append_target_property(file_content ICLOUD_PERMISSIONS_ENABLED           ${target} JUCE_ICLOUD_PERMISSIONS_ENABLED)
    _juce_append_target_property(file_content IS_PLUGIN_ARA_EFFECT                 ${target} JUCE_IS_ARA_EFFECT)

    if(CMAKE_SYSTEM_NAME STREQUAL "iOS")
        _juce_append_record(file_content IS_IOS 1)
    else()
        _juce_append_record(file_content IS_IOS 0)
    endif()

    get_target_property(juce_library_code ${target} JUCE_GENERATED_SOURCES_DIRECTORY)

    set(info_file "${juce_library_code}/Info.txt")
    file(WRITE "${info_file}" "${file_content}")
    set_target_properties(${target} PROPERTIES JUCE_INFO_FILE "${info_file}")
endfunction()

# In this file, we put things that CMake is only able to divine at generate time, like preprocessor definitions.
# We use the target preprocessor definitions to work out which JUCE modules should go in the JuceHeader.h.
function(_juce_write_generate_time_info target)
    _juce_get_module_definitions(${target} OFF module_defs)
    _juce_append_record(defs MODULE_DEFINITIONS ${module_defs})

    _juce_append_target_property(defs EXECUTABLE_NAME                     ${target} JUCE_PRODUCT_NAME)
    _juce_append_target_property(defs PROJECT_NAME                        ${target} JUCE_PRODUCT_NAME)
    _juce_append_target_property(defs VERSION                             ${target} JUCE_VERSION)
    _juce_append_target_property(defs COMPANY_NAME                        ${target} JUCE_COMPANY_NAME)

    get_target_property(juce_library_code ${target} JUCE_GENERATED_SOURCES_DIRECTORY)

    set(defs_file "${juce_library_code}/$<CONFIG>/Defs.txt")
    file(GENERATE OUTPUT "${defs_file}" CONTENT "${defs}")
    set_target_properties(${target} PROPERTIES JUCE_DEFS_FILE "${defs_file}")
endfunction()

# ==================================================================================================

function(juce_add_binary_data target)
    set(one_value_args NAMESPACE HEADER_NAME)
    set(multi_value_args SOURCES)
    cmake_parse_arguments(JUCE_ARG "" "${one_value_args}" "${multi_value_args}" ${ARGN})

    list(LENGTH JUCE_ARG_SOURCES num_binary_files)

    if(${num_binary_files} LESS 1)
        message(FATAL_ERROR "juce_add_binary_data must be passed at least one file to encode")
    endif()

    add_library(${target} STATIC)

    set(juce_binary_data_folder "${CMAKE_CURRENT_BINARY_DIR}/juce_binarydata_${target}/JuceLibraryCode")

    set(binary_file_names)

    foreach(index RANGE 1 ${num_binary_files})
        list(APPEND binary_file_names "${juce_binary_data_folder}/BinaryData${index}.cpp")
    endforeach()

    file(MAKE_DIRECTORY ${juce_binary_data_folder})

    if(NOT JUCE_ARG_NAMESPACE)
        set(JUCE_ARG_NAMESPACE BinaryData)
    endif()

    if(NOT JUCE_ARG_HEADER_NAME)
        set(JUCE_ARG_HEADER_NAME BinaryData.h)
    endif()

    list(APPEND binary_file_names "${juce_binary_data_folder}/${JUCE_ARG_HEADER_NAME}")

    set(newline_delimited_input)

    foreach(name IN LISTS JUCE_ARG_SOURCES)
        _juce_make_absolute_and_check(name)
        set(newline_delimited_input "${newline_delimited_input}${name}\n")
    endforeach()

    set(input_file_list "${juce_binary_data_folder}/input_file_list")
    file(WRITE "${input_file_list}" "${newline_delimited_input}")

    add_custom_command(OUTPUT ${binary_file_names}
        COMMAND juce::juceaide binarydata "${JUCE_ARG_NAMESPACE}" "${JUCE_ARG_HEADER_NAME}"
            ${juce_binary_data_folder} "${input_file_list}"
        WORKING_DIRECTORY ${CMAKE_CURRENT_LIST_DIR}
        DEPENDS "${input_file_list}"
        VERBATIM)

    target_sources(${target} PRIVATE "${binary_file_names}")
    target_include_directories(${target} INTERFACE ${juce_binary_data_folder})
    target_compile_features(${target} PRIVATE cxx_std_14)

    # This fixes an issue where Xcode is unable to find binary data during archive.
    if(CMAKE_GENERATOR STREQUAL "Xcode")
        set_target_properties(${target} PROPERTIES ARCHIVE_OUTPUT_DIRECTORY "./")
    endif()

    if(JUCE_ARG_HEADER_NAME STREQUAL "BinaryData.h")
        target_compile_definitions(${target} INTERFACE JUCE_TARGET_HAS_BINARY_DATA=1)
    endif()
endfunction()

# ==================================================================================================

function(_juce_version_code version_in out_var)
    string(REGEX REPLACE "\\." ";" version_list ${version_in})
    list(LENGTH version_list num_version_components)

    set(version_major 0)
    set(version_minor 0)
    set(version_patch 0)

    if(num_version_components GREATER 0)
        list(GET version_list 0 version_major)
    endif()

    if(num_version_components GREATER 1)
        list(GET version_list 1 version_minor)
    endif()

    if(num_version_components GREATER 2)
        list(GET version_list 2 version_patch)
    endif()

    math(EXPR hex "(${version_major} << 16) + (${version_minor} << 8) + ${version_patch}"
        OUTPUT_FORMAT HEXADECIMAL)
    set(${out_var} "${hex}" PARENT_SCOPE)
endfunction()

function(_juce_to_char_literal str out_var)
    string(APPEND str "    ") # Make sure there are at least 4 characters in the string.

    # Round-tripping through a file is the simplest way to convert a string to hex...
    string(SUBSTRING "${str}" 0 4 four_chars)
    string(RANDOM LENGTH 16 random_string)
    set(scratch_file "${CMAKE_CURRENT_BINARY_DIR}/${random_string}_ascii_conversion.txt")

    file(WRITE "${scratch_file}" "${four_chars}")
    file(READ "${scratch_file}" four_chars_hex HEX)
    file(REMOVE "${scratch_file}")

    set(${out_var} ${four_chars_hex} PARENT_SCOPE)
endfunction()

# ==================================================================================================

function(juce_generate_juce_header target)
    get_target_property(juce_library_code ${target} JUCE_GENERATED_SOURCES_DIRECTORY)

    if(NOT juce_library_code)
        message(FATAL_ERROR "Target ${target} does not have a generated sources directory. Ensure it was created with a juce_add_* function")
    endif()

    set(juce_header ${juce_library_code}/JuceHeader.h)
    target_sources(${target} PRIVATE ${juce_header})

    set(defs_file $<GENEX_EVAL:$<TARGET_PROPERTY:${target},JUCE_DEFS_FILE>>)

    set(extra_args)

    add_custom_command(OUTPUT "${juce_header}"
        COMMAND juce::juceaide header "${defs_file}" "${juce_header}" ${extra_args}
        DEPENDS "${defs_file}"
        VERBATIM)
endfunction()

# ==================================================================================================

function(_juce_execute_juceaide)
    if(NOT TARGET juce::juceaide)
        message(FATAL_ERROR "The juceaide target does not exist")
    endif()

    get_target_property(juceaide_location juce::juceaide IMPORTED_LOCATION)

    if(NOT EXISTS "${juceaide_location}")
        message(FATAL_ERROR "juceaide was imported, but it doesn't exist!")
    endif()

    execute_process(COMMAND "${juceaide_location}" ${ARGN} RESULT_VARIABLE result_variable)

    if(result_variable)
        message(FATAL_ERROR "Running juceaide failed")
    endif()
endfunction()

function(_juce_set_output_name target name)
    if(NOT CMAKE_SYSTEM_NAME STREQUAL "Android")
        set_target_properties(${target} PROPERTIES
            OUTPUT_NAME ${name}
            XCODE_ATTRIBUTE_PRODUCT_NAME ${name})
    endif()
endfunction()

function(_juce_check_icon_files_exist icon_files)
    foreach(file IN LISTS icon_files)
        if(NOT EXISTS "${file}")
            message(FATAL_ERROR "Could not find icon file: ${file}")
        endif()
    endforeach()
endfunction()

function(_juce_generate_icon source_target dest_target)
    get_target_property(juce_library_code ${source_target} JUCE_GENERATED_SOURCES_DIRECTORY)
    get_target_property(juce_property_icon_big ${source_target} JUCE_ICON_BIG)
    get_target_property(juce_property_icon_small ${source_target} JUCE_ICON_SMALL)

    set(icon_args)

    if(juce_property_icon_big)
        list(APPEND icon_args "${juce_property_icon_big}")
    endif()

    if(juce_property_icon_small)
        list(APPEND icon_args "${juce_property_icon_small}")
    endif()

    set(generated_icon)

    if(CMAKE_SYSTEM_NAME STREQUAL "Darwin")
        if(NOT icon_args)
            return()
        endif()

        _juce_check_icon_files_exist("${icon_args}")

        set(generated_icon "${juce_library_code}/Icon.icns")
        # To get compiled properly, we need the icon before the plist is generated!
        _juce_execute_juceaide(macicon "${generated_icon}" ${icon_args})
        set_source_files_properties(${generated_icon} PROPERTIES MACOSX_PACKAGE_LOCATION Resources)
    elseif(CMAKE_SYSTEM_NAME STREQUAL "Windows")
        if(NOT icon_args)
            return()
        endif()

        _juce_check_icon_files_exist("${icon_args}")

        set(generated_icon "${juce_library_code}/icon.ico")
        _juce_execute_juceaide(winicon "${generated_icon}" ${icon_args})
    elseif(CMAKE_SYSTEM_NAME STREQUAL "iOS")
        get_target_property(generated_icon ${source_target} JUCE_CUSTOM_XCASSETS_FOLDER)

        if(icon_args AND (NOT generated_icon))
            _juce_check_icon_files_exist("${icon_args}")

            set(out_path "${juce_library_code}/${dest_target}")
            set(generated_icon "${out_path}/Images.xcassets")

            # To get compiled properly, we need iOS assets at configure time!
            _juce_execute_juceaide(iosassets "${out_path}" ${icon_args})
        endif()

        if(NOT generated_icon)
            return()
        endif()

        set_target_properties(${dest_target} PROPERTIES
            XCODE_ATTRIBUTE_ASSETCATALOG_COMPILER_APPICON_NAME "AppIcon")

        get_target_property(add_storyboard ${source_target} JUCE_SHOULD_ADD_STORYBOARD)

        if(NOT add_storyboard)
            set_target_properties(${dest_target} PROPERTIES
                XCODE_ATTRIBUTE_ASSETCATALOG_COMPILER_LAUNCHIMAGE_NAME "LaunchImage")
        endif()
    endif()

    if(generated_icon)
        _juce_check_icon_files_exist("${generated_icon}")

        target_sources(${dest_target} PRIVATE ${generated_icon})
        set_target_properties(${source_target} ${dest_target} PROPERTIES
            JUCE_ICON_FILE "${generated_icon}"
            RESOURCE "${generated_icon}")
    endif()
endfunction()

function(_juce_add_xcode_entitlements source_target dest_target)
    get_target_property(juce_kind_string ${dest_target} JUCE_TARGET_KIND_STRING)
    get_target_property(input_info_file ${source_target} JUCE_INFO_FILE)

    get_target_property(juce_library_code ${source_target} JUCE_GENERATED_SOURCES_DIRECTORY)
    set(entitlements_file "${juce_library_code}/${dest_target}.entitlements")

    _juce_execute_juceaide(entitlements "${juce_kind_string}" "${input_info_file}" "${entitlements_file}")
    set_target_properties(${dest_target} PROPERTIES
        XCODE_ATTRIBUTE_CODE_SIGN_ENTITLEMENTS "${entitlements_file}")
endfunction()

function(_juce_configure_bundle source_target dest_target)
    _juce_generate_icon(${source_target} ${dest_target})
    _juce_write_configure_time_info(${source_target})

    if(NOT APPLE)
        return()
    endif()

    get_target_property(generated_icon ${source_target} JUCE_ICON_FILE)
    set(icon_dependency)

    if(generated_icon)
        set(icon_dependency "${generated_icon}")
    endif()

    get_target_property(juce_library_code ${source_target} JUCE_GENERATED_SOURCES_DIRECTORY)
    get_target_property(input_info_file ${source_target} JUCE_INFO_FILE)

    set(this_output_info_dir "${juce_library_code}/${dest_target}")
    set(this_output_pkginfo "${this_output_info_dir}/PkgInfo")
    set(this_output_plist "${this_output_info_dir}/Info.plist")

    get_target_property(juce_kind_string ${dest_target} JUCE_TARGET_KIND_STRING)

    _juce_execute_juceaide(plist "${juce_kind_string}" "${input_info_file}" "${this_output_plist}")
    set_target_properties(${dest_target} PROPERTIES
        BUNDLE TRUE
        MACOSX_BUNDLE_INFO_PLIST "${this_output_plist}")

    add_custom_command(OUTPUT "${this_output_pkginfo}"
        COMMAND juce::juceaide pkginfo "${juce_kind_string}" "${this_output_pkginfo}"
        VERBATIM)

    set(output_folder "$<TARGET_BUNDLE_CONTENT_DIR:${dest_target}>")

    target_sources(${dest_target} PRIVATE "${this_output_pkginfo}")
    set_source_files_properties("${this_output_pkginfo}" PROPERTIES
        HEADER_FILE_ONLY TRUE
        GENERATED TRUE)
    add_custom_command(TARGET ${dest_target} POST_BUILD
        COMMAND "${CMAKE_COMMAND}" -E copy "${this_output_pkginfo}" "${output_folder}"
        DEPENDS "${this_output_pkginfo}"
        VERBATIM)

    _juce_add_xcode_entitlements(${source_target} ${dest_target})

    if(CMAKE_SYSTEM_NAME STREQUAL "iOS")
        get_target_property(add_storyboard ${source_target} JUCE_SHOULD_ADD_STORYBOARD)

        if(add_storyboard)
            get_target_property(storyboard_file ${source_target} JUCE_LAUNCH_STORYBOARD_FILE)

            if(NOT EXISTS "${storyboard_file}")
                message(FATAL_ERROR "Could not find storyboard file: ${storyboard_file}")
            endif()

            target_sources(${dest_target} PRIVATE "${storyboard_file}")
            set_property(TARGET ${dest_target} APPEND PROPERTY RESOURCE "${storyboard_file}")
        endif()
    endif()

    set_target_properties(${dest_target} PROPERTIES
        XCODE_ATTRIBUTE_ENABLE_HARDENED_RUNTIME
            "$<TARGET_PROPERTY:${source_target},JUCE_HARDENED_RUNTIME_ENABLED>"
        XCODE_ATTRIBUTE_TARGETED_DEVICE_FAMILY
            "$<TARGET_PROPERTY:${source_target},JUCE_TARGETED_DEVICE_FAMILY>")

    if(juce_kind_string STREQUAL "AUv3 AppExtension")
        get_target_property(source_bundle_id ${source_target} JUCE_BUNDLE_ID)

        if(source_bundle_id MATCHES "\\.([^.]+)$")
            set_target_properties(${dest_target} PROPERTIES
                XCODE_ATTRIBUTE_PRODUCT_BUNDLE_IDENTIFIER
                    "${source_bundle_id}.${CMAKE_MATCH_1}AUv3")
        else()
            message(FATAL_ERROR "Bundle ID should contain at least one `.`!")
        endif()
    else()
        set_target_properties(${dest_target} PROPERTIES
            XCODE_ATTRIBUTE_PRODUCT_BUNDLE_IDENTIFIER
                $<TARGET_PROPERTY:${source_target},JUCE_BUNDLE_ID>)
    endif()

    if(CMAKE_GENERATOR STREQUAL "Xcode")
        get_target_property(product_name ${source_target} JUCE_PRODUCT_NAME)

        set(install_path "$(LOCAL_APPS_DIR)")

        if(juce_kind_string STREQUAL "AUv3 AppExtension")
            set(install_path "${install_path}/${product_name}.app")

            if(CMAKE_SYSTEM_NAME STREQUAL "iOS")
                set(install_path "${install_path}/PlugIns")
            else()
                set(install_path "${install_path}/Contents/PlugIns")
            endif()
        endif()

        set_target_properties(${dest_target} PROPERTIES
            XCODE_ATTRIBUTE_INSTALL_PATH "${install_path}"
            XCODE_ATTRIBUTE_SKIP_INSTALL "NO")
    endif()
endfunction()

function(_juce_add_resources_rc source_target dest_target)
    if(NOT CMAKE_SYSTEM_NAME STREQUAL "Windows")
        return()
    endif()

    get_target_property(juce_library_code ${source_target} JUCE_GENERATED_SOURCES_DIRECTORY)
    set(input_info_file "$<TARGET_PROPERTY:${source_target},JUCE_INFO_FILE>")

    get_target_property(generated_icon ${source_target} JUCE_ICON_FILE)
    set(dependency)

    if(generated_icon)
        set(dependency DEPENDS "${generated_icon}")
    endif()

    set(resource_rc_file "${juce_library_code}/resources.rc")

    add_custom_command(OUTPUT "${resource_rc_file}"
        COMMAND juce::juceaide rcfile "${input_info_file}" "${resource_rc_file}"
        ${dependency}
        VERBATIM)

    target_sources(${dest_target} PRIVATE "${resource_rc_file}")
endfunction()

function(_juce_configure_app_bundle source_target dest_target)
    set_target_properties(${dest_target} PROPERTIES
        JUCE_TARGET_KIND_STRING "App"
        MACOSX_BUNDLE TRUE
        WIN32_EXECUTABLE TRUE)

    _juce_add_resources_rc(${source_target} ${dest_target})

    if(CMAKE_SYSTEM_NAME STREQUAL "Darwin")
        set(nib_path "${JUCE_CMAKE_UTILS_DIR}/RecentFilesMenuTemplate.nib")
        target_sources("${dest_target}" PRIVATE "${nib_path}")
        set_source_files_properties("${nib_path}" PROPERTIES MACOSX_PACKAGE_LOCATION Resources)
    endif()
endfunction()

# ==================================================================================================

function(_juce_create_windows_package source_target dest_target extension default_icon x32folder x64folder)
    if(NOT CMAKE_SYSTEM_NAME STREQUAL "Windows")
        return()
    endif()

    get_target_property(products_folder ${dest_target} LIBRARY_OUTPUT_DIRECTORY)

    set(product_name $<TARGET_PROPERTY:${source_target},JUCE_PRODUCT_NAME>)
    set(output_folder "${products_folder}/${product_name}.${extension}")

    set(is_x64 $<EQUAL:${CMAKE_SIZEOF_VOID_P},8>)
    set(arch_string $<IF:${is_x64},${x64folder},${x32folder}>)

    set_target_properties(${dest_target}
        PROPERTIES
        PDB_OUTPUT_DIRECTORY "${products_folder}"
        LIBRARY_OUTPUT_DIRECTORY "${output_folder}/Contents/${arch_string}")

    get_target_property(icon_file ${source_target} JUCE_ICON_FILE)

    if(NOT icon_file)
        set(icon_file "${default_icon}")
    endif()

    if(icon_file)
        set(desktop_ini "${output_folder}/desktop.ini")
        set(plugin_ico "${output_folder}/Plugin.ico")

        file(GENERATE OUTPUT "${desktop_ini}"
            CONTENT
            "[.ShellClassInfo]\nIconResource=Plugin.ico,0\nIconFile=Plugin.ico\nIconIndex=0\n")
        add_custom_command(TARGET ${dest_target} POST_BUILD
            COMMAND "${CMAKE_COMMAND}" -E copy "${icon_file}" "${plugin_ico}"
            COMMAND attrib +s "${desktop_ini}"
            COMMAND attrib +s "${output_folder}"
            DEPENDS "${icon_file}" "${desktop_ini}"
            VERBATIM)
    endif()
endfunction()

# ==================================================================================================

function(_juce_add_unity_plugin_prefix_if_necessary name out_var)
    string(TOLOWER "${name}" lower)

    if(NOT lower MATCHES "^audioplugin")
        set(${out_var} "audioplugin_${name}" PARENT_SCOPE)
    else()
        set(${out_var} "${name}" PARENT_SCOPE)
    endif()
endfunction()

function(_juce_add_unity_script_file shared_target out_var)
    set(script_in "${JUCE_CMAKE_UTILS_DIR}/UnityPluginGUIScript.cs.in")

    get_target_property(plugin_name ${shared_target} JUCE_PLUGIN_NAME)
    get_target_property(plugin_vendor ${shared_target} JUCE_COMPANY_NAME)
    get_target_property(plugin_description ${shared_target} JUCE_DESCRIPTION)

    string(REGEX REPLACE " +" "_" plugin_class_name "${plugin_name}")

    get_target_property(juce_library_code ${shared_target} JUCE_GENERATED_SOURCES_DIRECTORY)
    _juce_add_unity_plugin_prefix_if_necessary("${plugin_name}" script_prefix)
    set(script_out "${juce_library_code}/${script_prefix}_UnityScript.cs")
    configure_file(${script_in} ${script_out})
    set(${out_var} "${script_out}" PARENT_SCOPE)
endfunction()

# ==================================================================================================

function(_juce_copy_dir target from to)
    # This is a shim to make CMake copy a whole directory, rather than just
    # the contents of a directory
    add_custom_command(TARGET ${target} POST_BUILD
        COMMAND "${CMAKE_COMMAND}"
            "-Dsrc=${from}"
            "-Ddest=${to}"
            "-P" "${JUCE_CMAKE_UTILS_DIR}/copyDir.cmake"
        VERBATIM)
endfunction()

function(_juce_set_copy_properties shared_code target from to_property)
    get_target_property(destination "${shared_code}" "${to_property}")

    if(destination)
        set_target_properties("${target}" PROPERTIES JUCE_PLUGIN_COPY_DIR "${destination}")
    endif()

    set_target_properties("${target}" PROPERTIES JUCE_PLUGIN_ARTEFACT_FILE "${from}")
endfunction()

function(juce_enable_copy_plugin_step shared_code_target)
    get_target_property(active_targets "${shared_code_target}" JUCE_ACTIVE_PLUGIN_TARGETS)

    foreach(target IN LISTS active_targets)
        get_target_property(source "${target}" JUCE_PLUGIN_ARTEFACT_FILE)

        if(source)
            get_target_property(dest   "${target}" JUCE_PLUGIN_COPY_DIR)

            if(dest)
                _juce_copy_dir("${target}" "${source}" "$<GENEX_EVAL:${dest}>")
            else()
                message(WARNING "Target '${target}' requested copy but no destination is set")
            endif()
        endif()
    endforeach()
endfunction()

# ==================================================================================================

function(_juce_set_plugin_target_properties shared_code_target kind)
    set(target_name ${shared_code_target}_${kind})

    set_target_properties(${target_name} PROPERTIES
        ARCHIVE_OUTPUT_DIRECTORY "$<GENEX_EVAL:$<TARGET_PROPERTY:${shared_code_target},ARCHIVE_OUTPUT_DIRECTORY>>/${kind}"
        LIBRARY_OUTPUT_DIRECTORY "$<GENEX_EVAL:$<TARGET_PROPERTY:${shared_code_target},LIBRARY_OUTPUT_DIRECTORY>>/${kind}"
        RUNTIME_OUTPUT_DIRECTORY "$<GENEX_EVAL:$<TARGET_PROPERTY:${shared_code_target},RUNTIME_OUTPUT_DIRECTORY>>/${kind}")

    get_target_property(products_folder ${target_name} LIBRARY_OUTPUT_DIRECTORY)
    set(product_name $<TARGET_PROPERTY:${shared_code_target},JUCE_PRODUCT_NAME>)

    if(kind STREQUAL "VST3")
        set_target_properties(${target_name} PROPERTIES
            BUNDLE_EXTENSION vst3
            PREFIX ""
            SUFFIX .vst3
            BUNDLE TRUE
            XCODE_ATTRIBUTE_WRAPPER_EXTENSION vst3
            XCODE_ATTRIBUTE_LIBRARY_STYLE Bundle
            XCODE_ATTRIBUTE_GENERATE_PKGINFO_FILE YES)

        _juce_create_windows_package(${shared_code_target} ${target_name} vst3 "" x86-win x86_64-win)

        set(output_path "${products_folder}/${product_name}.vst3")

        if((CMAKE_SYSTEM_NAME STREQUAL "Linux") OR (CMAKE_SYSTEM_NAME MATCHES ".*BSD"))
            set_target_properties(${target_name} PROPERTIES
                SUFFIX .so
                LIBRARY_OUTPUT_DIRECTORY "${output_path}/Contents/${JUCE_TARGET_ARCHITECTURE}-linux")
        endif()

        _juce_set_copy_properties(${shared_code_target} ${target_name} "${output_path}" JUCE_VST3_COPY_DIR)
    elseif(kind STREQUAL "VST")
        set_target_properties(${target_name} PROPERTIES
            BUNDLE_EXTENSION vst
            BUNDLE TRUE
            XCODE_ATTRIBUTE_WRAPPER_EXTENSION vst
            XCODE_ATTRIBUTE_LIBRARY_STYLE Bundle
            XCODE_ATTRIBUTE_GENERATE_PKGINFO_FILE YES)

        set(output_path "$<TARGET_FILE:${target_name}>")

        if(CMAKE_SYSTEM_NAME STREQUAL "Darwin")
            set(output_path "$<TARGET_BUNDLE_DIR:${target_name}>")
        endif()

        _juce_set_copy_properties(${shared_code_target} ${target_name} "${output_path}" JUCE_VST_COPY_DIR)
    elseif(kind STREQUAL "AU")
        set_target_properties(${target_name} PROPERTIES
            BUNDLE_EXTENSION component
            XCODE_ATTRIBUTE_WRAPPER_EXTENSION component
            BUNDLE TRUE
            XCODE_ATTRIBUTE_LIBRARY_STYLE Bundle
            XCODE_ATTRIBUTE_GENERATE_PKGINFO_FILE YES)

        set(output_path "$<TARGET_BUNDLE_DIR:${target_name}>")
        _juce_set_copy_properties(${shared_code_target} ${target_name} "${output_path}" JUCE_AU_COPY_DIR)
    elseif(kind STREQUAL "AUv3")
        set_target_properties(${target_name} PROPERTIES
            XCODE_PRODUCT_TYPE "com.apple.product-type.app-extension"
            BUNDLE_EXTENSION appex
            XCODE_ATTRIBUTE_WRAPPER_EXTENSION appex
            XCODE_ATTRIBUTE_GENERATE_PKGINFO_FILE YES)
    elseif(kind STREQUAL "AAX")
        set_target_properties(${target_name} PROPERTIES
            BUNDLE_EXTENSION aaxplugin
            PREFIX ""
            SUFFIX .aaxplugin
            XCODE_ATTRIBUTE_WRAPPER_EXTENSION aaxplugin
            BUNDLE TRUE
            XCODE_ATTRIBUTE_LIBRARY_STYLE Bundle
            XCODE_ATTRIBUTE_GENERATE_PKGINFO_FILE YES)

        get_target_property(default_icon juce_aax_sdk INTERFACE_JUCE_AAX_DEFAULT_ICON)
        _juce_create_windows_package(${shared_code_target} ${target_name} aaxplugin "${default_icon}" Win32 x64)

        set(output_path "${products_folder}/${product_name}.aaxplugin")
        _juce_set_copy_properties(${shared_code_target} ${target_name} "${output_path}" JUCE_AAX_COPY_DIR)
    elseif(kind STREQUAL "Unity")
        set_target_properties(${target_name} PROPERTIES
            BUNDLE_EXTENSION bundle
            XCODE_ATTRIBUTE_WRAPPER_EXTENSION bundle
            BUNDLE TRUE
            XCODE_ATTRIBUTE_LIBRARY_STYLE Bundle
            XCODE_ATTRIBUTE_GENERATE_PKGINFO_FILE YES)

        _juce_add_unity_script_file(${shared_code_target} script_file)
        target_sources(${target_name} PRIVATE "${script_file}")
        set_source_files_properties("${script_file}" PROPERTIES
            GENERATED TRUE
            MACOSX_PACKAGE_LOCATION Resources)

        if(CMAKE_SYSTEM_NAME STREQUAL "Darwin")
            set(output_path "$<TARGET_BUNDLE_DIR:${target_name}>")
            _juce_set_copy_properties(${shared_code_target} ${target_name} "${output_path}" JUCE_UNITY_COPY_DIR)
        else()
            # On windows and linux, the gui script needs to be copied next to the unity output
            add_custom_command(TARGET ${target_name} POST_BUILD
                COMMAND "${CMAKE_COMMAND}" -E copy "${script_file}" "${products_folder}"
                DEPENDS "${script_file}"
                VERBATIM)

            _juce_set_copy_properties(${shared_code_target}
                ${target_name}
                "$<TARGET_FILE:${target_name}>"
                JUCE_UNITY_COPY_DIR)
            _juce_set_copy_properties(${shared_code_target}
                ${target_name}
                "${script_file}"
                JUCE_UNITY_COPY_DIR)
        endif()
    endif()
endfunction()

# Place plugin wrapper targets alongside the shared code target in IDEs
function(_juce_set_plugin_folder_property shared_target wrapper_target)
    get_target_property(folder_to_use "${shared_target}" FOLDER)

    if(folder_to_use STREQUAL "folder_to_use-NOTFOUND")
        set_target_properties("${shared_target}" PROPERTIES FOLDER "${shared_target}")
    elseif(NOT folder_to_use MATCHES ".*${shared_target}$")
        set_target_properties("${shared_target}" PROPERTIES FOLDER "${folder_to_use}/${shared_target}")
    endif()

    get_target_property(folder_to_use "${shared_target}" FOLDER)
    set_target_properties("${wrapper_target}" PROPERTIES FOLDER "${folder_to_use}")
endfunction()

# Convert the cmake plugin kind ids to strings understood by ProjectType::Target::typeFromName
function(_juce_get_plugin_kind_name kind out_var)
    if(kind STREQUAL "AU")
        set(${out_var} "AU" PARENT_SCOPE)
    elseif(kind STREQUAL "AUv3")
        set(${out_var} "AUv3 AppExtension" PARENT_SCOPE)
    elseif(kind STREQUAL "AAX")
        set(${out_var} "AAX" PARENT_SCOPE)
    elseif(kind STREQUAL "Standalone")
        set(${out_var} "Standalone Plugin" PARENT_SCOPE)
    elseif(kind STREQUAL "Unity")
        set(${out_var} "Unity Plugin" PARENT_SCOPE)
    elseif(kind STREQUAL "VST")
        set(${out_var} "VST" PARENT_SCOPE)
    elseif(kind STREQUAL "VST3")
        set(${out_var} "VST3" PARENT_SCOPE)
    endif()
endfunction()

function(_juce_link_plugin_wrapper shared_code_target kind)
    set(target_name ${shared_code_target}_${kind})

    if(CMAKE_SYSTEM_NAME STREQUAL "Android")
        add_library(${target_name} SHARED)
    elseif((kind STREQUAL "Standalone") OR (kind STREQUAL "AUv3"))
        add_executable(${target_name} WIN32 MACOSX_BUNDLE)
    else()
        add_library(${target_name} MODULE)
    endif()

    if((CMAKE_SYSTEM_NAME STREQUAL "Linux") OR (CMAKE_SYSTEM_NAME MATCHES ".*BSD"))
        target_link_options(${target_name} PRIVATE "-Wl,--no-undefined")
    endif()

    # We re-export the shared code's private include dirs, because the wrapper targets need to
    # see the module headers. We don't just link publicly, because that would introduce
    # conflicting macro definitions.
    target_include_directories(${target_name} PRIVATE
        $<TARGET_PROPERTY:${shared_code_target},INCLUDE_DIRECTORIES>)

    target_link_libraries(${target_name} PRIVATE
        ${shared_code_target}
        juce::juce_audio_plugin_client_${kind})

    _juce_set_output_name(${target_name} $<TARGET_PROPERTY:${shared_code_target},JUCE_PRODUCT_NAME>)

    _juce_set_plugin_folder_property("${shared_code_target}" "${target_name}")

    _juce_get_plugin_kind_name(${kind} juce_kind_string)
    set_target_properties(${target_name} PROPERTIES
        XCODE_ATTRIBUTE_CLANG_LINK_OBJC_RUNTIME NO
        XCODE_ATTRIBUTE_COMBINE_HIDPI_IMAGES YES
        POSITION_INDEPENDENT_CODE TRUE
        VISIBILITY_INLINES_HIDDEN TRUE
        C_VISIBILITY_PRESET hidden
        CXX_VISIBILITY_PRESET hidden
        JUCE_TARGET_KIND_STRING "${juce_kind_string}")
    add_dependencies(${shared_code_target}_All ${target_name})

    _juce_configure_bundle(${shared_code_target} ${target_name})
    _juce_set_plugin_target_properties(${shared_code_target} ${kind})
endfunction()

# ==================================================================================================

function(_juce_get_vst3_category_string target out_var)
    get_target_property(vst3_categories ${target} JUCE_VST3_CATEGORIES)

    if((NOT Fx IN_LIST vst3_categories) AND (NOT Instrument IN_LIST vst3_categories))
        get_target_property(is_synth ${target} JUCE_IS_SYNTH)

        if(is_synth)
            set(first_type Instrument)
        else()
            set(first_type Fx)
        endif()

        list(INSERT vst3_categories 0 ${first_type})
    else()
        if(Instrument IN_LIST vst3_categories)
            list(REMOVE_ITEM vst3_categories Instrument)
            list(INSERT vst3_categories 0 Instrument)
        endif()

        if(Fx IN_LIST vst3_categories)
            list(REMOVE_ITEM vst3_categories Fx)
            list(INSERT vst3_categories 0 Fx)
        endif()
    endif()

    string(REGEX REPLACE ";" "|" result "${vst3_categories}")
    set(${out_var} ${result} PARENT_SCOPE)
endfunction()

function(_juce_configure_plugin_targets target)
    _juce_set_output_name(${target} $<TARGET_PROPERTY:${target},JUCE_PRODUCT_NAME>_SharedCode)

    target_link_libraries(${target} PRIVATE juce::juce_audio_plugin_client_utils)

    get_target_property(enabled_formats ${target} JUCE_FORMATS)

    set(active_formats)
    _juce_get_platform_plugin_kinds(plugin_kinds)

    foreach(kind IN LISTS plugin_kinds)
        if(kind IN_LIST enabled_formats)
            list(APPEND active_formats "${kind}")
        endif()
    endforeach()

    if((VST IN_LIST active_formats) AND (NOT TARGET juce_vst2_sdk))
        message(FATAL_ERROR "Use juce_set_vst2_sdk_path to set up the VST sdk before adding VST targets")
    elseif((AAX IN_LIST active_formats) AND (NOT TARGET juce_aax_sdk))
        message(FATAL_ERROR "Use juce_set_aax_sdk_path to set up the AAX sdk before adding AAX targets")
    endif()

    _juce_add_standard_defs(${target})
    _juce_add_plugin_definitions(${target} PRIVATE ${active_formats})

    # The plugin wrappers need to know what other modules are available, especially
    # juce_audio_utils and juce_gui_basics. We achieve this by searching for
    # JUCE_MODULE_AVAILABLE_ private compile definitions, and reexporting them in
    # the interface compile definitions.
    _juce_get_module_definitions(${target} ON enabled_modules)
    target_compile_definitions(${target} INTERFACE ${enabled_modules})

    target_compile_definitions(${target} PRIVATE JUCE_SHARED_CODE=1)

    get_target_property(project_version_string ${target} JUCE_VERSION)
    _juce_version_code(${project_version_string} project_version_hex)

    get_target_property(project_manufacturer_code ${target} JUCE_PLUGIN_MANUFACTURER_CODE)
    get_target_property(project_plugin_code ${target} JUCE_PLUGIN_CODE)

    get_target_property(use_legacy_compatibility_plugin_code ${target} JUCE_USE_LEGACY_COMPATIBILITY_PLUGIN_CODE)

    if(use_legacy_compatibility_plugin_code)
        set(project_manufacturer_code "project_manufacturer_code-NOTFOUND")
    endif()

    _juce_to_char_literal(${project_manufacturer_code} project_manufacturer_code)
    _juce_to_char_literal(${project_plugin_code} project_plugin_code)

    _juce_get_vst3_category_string(${target} vst3_category_string)

    target_compile_definitions(${target} PUBLIC
        JUCE_STANDALONE_APPLICATION=JucePlugin_Build_Standalone
        JucePlugin_IsSynth=$<BOOL:$<TARGET_PROPERTY:${target},JUCE_IS_SYNTH>>
        JucePlugin_ManufacturerCode=0x${project_manufacturer_code}
        JucePlugin_Manufacturer="$<TARGET_PROPERTY:${target},JUCE_COMPANY_NAME>"
        JucePlugin_ManufacturerWebsite="$<TARGET_PROPERTY:${target},JUCE_COMPANY_WEBSITE>"
        JucePlugin_ManufacturerEmail="$<TARGET_PROPERTY:${target},JUCE_COMPANY_EMAIL>"
        JucePlugin_PluginCode=0x${project_plugin_code}
        JucePlugin_ProducesMidiOutput=$<BOOL:$<TARGET_PROPERTY:${target},JUCE_NEEDS_MIDI_OUTPUT>>
        JucePlugin_IsMidiEffect=$<BOOL:$<TARGET_PROPERTY:${target},JUCE_IS_MIDI_EFFECT>>
        JucePlugin_WantsMidiInput=$<BOOL:$<TARGET_PROPERTY:${target},JUCE_NEEDS_MIDI_INPUT>>
        JucePlugin_EditorRequiresKeyboardFocus=$<BOOL:$<TARGET_PROPERTY:${target},JUCE_EDITOR_WANTS_KEYBOARD_FOCUS>>
        JucePlugin_Name="$<TARGET_PROPERTY:${target},JUCE_PLUGIN_NAME>"
        JucePlugin_Desc="$<TARGET_PROPERTY:${target},JUCE_DESCRIPTION>"
        JucePlugin_Version=${project_version_string}
        JucePlugin_VersionString="${project_version_string}"
        JucePlugin_VersionCode=${project_version_hex}
        JucePlugin_VSTUniqueID=JucePlugin_PluginCode
        JucePlugin_VSTCategory=$<TARGET_PROPERTY:${target},JUCE_VST2_CATEGORY>
        JucePlugin_Vst3Category="${vst3_category_string}"
        JucePlugin_AUMainType=$<TARGET_PROPERTY:${target},JUCE_AU_MAIN_TYPE_CODE>
        JucePlugin_AUSubType=JucePlugin_PluginCode
        JucePlugin_AUExportPrefix=$<TARGET_PROPERTY:${target},JUCE_AU_EXPORT_PREFIX>
        JucePlugin_AUExportPrefixQuoted="$<TARGET_PROPERTY:${target},JUCE_AU_EXPORT_PREFIX>"
        JucePlugin_AUManufacturerCode=JucePlugin_ManufacturerCode
        JucePlugin_CFBundleIdentifier=$<TARGET_PROPERTY:${target},JUCE_BUNDLE_ID>
        JucePlugin_AAXIdentifier=$<TARGET_PROPERTY:${target},JUCE_AAX_IDENTIFIER>
        JucePlugin_AAXManufacturerCode=JucePlugin_ManufacturerCode
        JucePlugin_AAXProductId=JucePlugin_PluginCode
        JucePlugin_AAXCategory=$<TARGET_PROPERTY:${target},JUCE_AAX_CATEGORY>
        JucePlugin_AAXDisableBypass=$<BOOL:$<TARGET_PROPERTY:${target},JUCE_DISABLE_AAX_BYPASS>>
        JucePlugin_AAXDisableMultiMono=$<BOOL:$<TARGET_PROPERTY:${target},JUCE_DISABLE_AAX_MULTI_MONO>>
        JucePlugin_VSTNumMidiInputs=$<TARGET_PROPERTY:${target},JUCE_VST_NUM_MIDI_INS>
        JucePlugin_VSTNumMidiOutputs=$<TARGET_PROPERTY:${target},JUCE_VST_NUM_MIDI_OUTS>
        JucePlugin_Enable_ARA=$<BOOL:$<TARGET_PROPERTY:${target},JUCE_IS_ARA_EFFECT>>
        JucePlugin_ARAFactoryID=$<TARGET_PROPERTY:${target},JUCE_ARA_FACTORY_ID>
        JucePlugin_ARADocumentArchiveID=$<TARGET_PROPERTY:${target},JUCE_ARA_DOCUMENT_ARCHIVE_ID>
        JucePlugin_ARACompatibleArchiveIDs=$<TARGET_PROPERTY:${target},JUCE_ARA_COMPATIBLE_ARCHIVE_IDS>
        JucePlugin_ARAContentTypes=$<TARGET_PROPERTY:${target},JUCE_ARA_ANALYSIS_TYPES>
        JucePlugin_ARATransformationFlags=$<TARGET_PROPERTY:${target},JUCE_ARA_TRANSFORMATION_FLAGS>)

    set_target_properties(${target} PROPERTIES
        POSITION_INDEPENDENT_CODE TRUE
        INTERFACE_POSITION_INDEPENDENT_CODE TRUE
        VISIBILITY_INLINES_HIDDEN TRUE
        C_VISIBILITY_PRESET hidden
        CXX_VISIBILITY_PRESET hidden)

    # A convenience target for building all plugin variations at once
    add_custom_target(${target}_All)
    _juce_set_plugin_folder_property("${target}" "${target}_All")

    foreach(kind IN LISTS active_formats)
        _juce_link_plugin_wrapper(${target} ${kind})

        if(TARGET ${target}_${kind})
            list(APPEND active_plugin_targets ${target}_${kind})
        endif()
    endforeach()

    set_target_properties(${target} PROPERTIES JUCE_ACTIVE_PLUGIN_TARGETS "${active_plugin_targets}")

    if(TARGET ${target}_Standalone)
        _juce_configure_app_bundle(${target} ${target}_Standalone)
    endif()

    if(TARGET ${target}_AU)
        _juce_add_au_resource_fork(${target} ${target}_AU)
    endif()

    if(TARGET ${target}_AAX)
        target_link_libraries(${target}_AAX PRIVATE juce_aax_sdk)
    endif()

    if((TARGET ${target}_AUv3) AND (TARGET ${target}_Standalone))
        add_dependencies(${target}_Standalone ${target}_AUv3)
        # Copy the AUv3 into the Standalone app bundle
        _juce_copy_dir(${target}_Standalone
            "$<TARGET_BUNDLE_DIR:${target}_AUv3>"
            "$<TARGET_BUNDLE_CONTENT_DIR:${target}_Standalone>/PlugIns")
    endif()

    get_target_property(wants_copy "${target}" JUCE_COPY_PLUGIN_AFTER_BUILD)

    if(wants_copy)
        juce_enable_copy_plugin_step("${target}")
    endif()
endfunction()

# ==================================================================================================

function(_juce_set_generic_property_if_not_set target property)
    list(LENGTH ARGN num_extra_args)

    if(num_extra_args EQUAL 0)
        return()
    endif()

    set(existing_property)
    get_target_property(existing_property ${target} ${property})

    if(existing_property STREQUAL "existing_property-NOTFOUND")
        set_target_properties(${target} PROPERTIES ${property} "${ARGN}")
    endif()
endfunction()

function(_juce_set_property_if_not_set target property)
    _juce_set_generic_property_if_not_set(${target} JUCE_${property} ${ARGN})
endfunction()

function(_juce_make_valid_4cc out_var)
    string(RANDOM LENGTH 1 ALPHABET "ABCDEFGHIJKLMNOPQRSTUVWXYZ" head)
    string(RANDOM LENGTH 3 ALPHABET "abcdefghijklmnopqrstuvwxyz" tail)
    set(${out_var} "${head}${tail}" PARENT_SCOPE)
endfunction()

# This function adds some default properties that plugin targets expect to be
# set, in order to generate the correct compile definitions.
function(_juce_set_fallback_properties target)
    _juce_set_property_if_not_set(${target} PRODUCT_NAME ${target})

    get_target_property(output_name ${target} JUCE_PRODUCT_NAME)
    _juce_set_property_if_not_set(${target} DESCRIPTION "${output_name}")
    _juce_set_property_if_not_set(${target} PLUGIN_NAME "${output_name}")

    get_target_property(real_company_name ${target} JUCE_COMPANY_NAME)
    _juce_set_property_if_not_set(${target} BUNDLE_ID "com.${real_company_name}.${target}")

    _juce_set_property_if_not_set(${target} VERSION ${PROJECT_VERSION})

    get_target_property(final_version ${target} JUCE_VERSION)

    if(NOT final_version)
        message(FATAL_ERROR "Target ${target} must have its VERSION argument set, or must be part of a project with a PROJECT_VERSION")
    endif()

    _juce_set_property_if_not_set(${target} BUILD_VERSION "${final_version}")

    get_target_property(custom_xcassets ${target} JUCE_CUSTOM_XCASSETS_FOLDER)

    set(needs_storyboard TRUE)

    if(custom_xcassets)
        set(needs_storyboard FALSE)
    endif()

    set_target_properties(${target} PROPERTIES JUCE_SHOULD_ADD_STORYBOARD ${needs_storyboard})

    _juce_set_property_if_not_set(${target} IPHONE_SCREEN_ORIENTATIONS
        UIInterfaceOrientationPortrait UIInterfaceOrientationLandscapeLeft
        UIInterfaceOrientationLandscapeRight)

    _juce_set_property_if_not_set(${target} IPAD_SCREEN_ORIENTATIONS
        UIInterfaceOrientationPortrait UIInterfaceOrientationLandscapeLeft
        UIInterfaceOrientationLandscapeRight)

    _juce_set_property_if_not_set(${target}
        LAUNCH_STORYBOARD_FILE "${JUCE_CMAKE_UTILS_DIR}/LaunchScreen.storyboard")

    _juce_set_property_if_not_set(${target} PLUGIN_MANUFACTURER_CODE "Manu")

    # The plugin code will change on each run, unless you specify one manually!
    _juce_make_valid_4cc(random_code)
    _juce_set_property_if_not_set(${target} PLUGIN_CODE ${random_code})

    _juce_set_property_if_not_set(${target} IS_SYNTH FALSE)
    _juce_set_property_if_not_set(${target} NEEDS_MIDI_INPUT FALSE)
    _juce_set_property_if_not_set(${target} NEEDS_MIDI_OUTPUT FALSE)
    _juce_set_property_if_not_set(${target} IS_MIDI_EFFECT FALSE)
    _juce_set_property_if_not_set(${target} EDITOR_WANTS_KEYBOARD_FOCUS FALSE)
    _juce_set_property_if_not_set(${target} DISABLE_AAX_BYPASS FALSE)
    _juce_set_property_if_not_set(${target} DISABLE_AAX_MULTI_MONO FALSE)

    _juce_set_property_if_not_set(${target} PLUGINHOST_AU FALSE)

    get_target_property(bundle_id ${target} JUCE_BUNDLE_ID)
    _juce_set_property_if_not_set(${target} AAX_IDENTIFIER ${bundle_id})

    _juce_set_property_if_not_set(${target} VST_NUM_MIDI_INS 16)
    _juce_set_property_if_not_set(${target} VST_NUM_MIDI_OUTS 16)

    _juce_set_property_if_not_set(${target} AU_SANDBOX_SAFE FALSE)

    _juce_set_property_if_not_set(${target} SUPPRESS_AU_PLIST_RESOURCE_USAGE FALSE)

    _juce_set_property_if_not_set(${target} HARDENED_RUNTIME_ENABLED NO)
    _juce_set_property_if_not_set(${target} APP_SANDBOX_ENABLED NO)
    _juce_set_property_if_not_set(${target} APP_SANDBOX_INHERIT NO)

    get_target_property(is_synth ${target} JUCE_IS_SYNTH)

    # VST3_CATEGORIES
    if(is_synth)
        _juce_set_property_if_not_set(${target} VST3_CATEGORIES Instrument Synth)
    else()
        _juce_set_property_if_not_set(${target} VST3_CATEGORIES Fx)
    endif()

    # VST2_CATEGORY
    if(is_synth)
        _juce_set_property_if_not_set(${target} VST2_CATEGORY kPlugCategSynth)
    else()
        _juce_set_property_if_not_set(${target} VST2_CATEGORY kPlugCategEffect)
    endif()

    get_target_property(is_midi_effect ${target} JUCE_IS_MIDI_EFFECT)
    get_target_property(needs_midi_input ${target} JUCE_NEEDS_MIDI_INPUT)

    # AU MAIN TYPE
    if(is_midi_effect)
        _juce_set_property_if_not_set(${target} AU_MAIN_TYPE kAudioUnitType_MIDIProcessor)
    elseif(is_synth)
        _juce_set_property_if_not_set(${target} AU_MAIN_TYPE kAudioUnitType_MusicDevice)
    elseif(needs_midi_input)
        _juce_set_property_if_not_set(${target} AU_MAIN_TYPE kAudioUnitType_MusicEffect)
    else()
        _juce_set_property_if_not_set(${target} AU_MAIN_TYPE kAudioUnitType_Effect)
    endif()

    _juce_set_property_if_not_set(${target} TARGETED_DEVICE_FAMILY "1,2")

    set(au_category_codes
        'aufx'
        'aufc'
        'augn'
        'aumi'
        'aumx'
        'aumu'
        'aumf'
        'auol'
        'auou'
        'aupn')

    set(au_category_strings
        kAudioUnitType_Effect
        kAudioUnitType_FormatConverter
        kAudioUnitType_Generator
        kAudioUnitType_MIDIProcessor
        kAudioUnitType_Mixer
        kAudioUnitType_MusicDevice
        kAudioUnitType_MusicEffect
        kAudioUnitType_OfflineEffect
        kAudioUnitType_Output
        kAudioUnitType_Panner)

    # AU export prefix
    string(MAKE_C_IDENTIFIER ${output_name} au_prefix)
    set(au_prefix "${au_prefix}AU")
    _juce_set_property_if_not_set(${target} AU_EXPORT_PREFIX ${au_prefix})

    # Find appropriate AU category code
    get_target_property(actual_au_category ${target} JUCE_AU_MAIN_TYPE)
    list(FIND au_category_strings ${actual_au_category} au_index)

    if(au_index GREATER_EQUAL 0)
        list(GET au_category_codes ${au_index} au_code_representation)
        set_target_properties(${target} PROPERTIES JUCE_AU_MAIN_TYPE_CODE ${au_code_representation})
    endif()

    # AAX category

    # The order of these strings is important, as the index of each string
    # will be used to set an appropriate bit in the category bitfield.
    set(aax_category_strings
        ePlugInCategory_None
        ePlugInCategory_EQ
        ePlugInCategory_Dynamics
        ePlugInCategory_PitchShift
        ePlugInCategory_Reverb
        ePlugInCategory_Delay
        ePlugInCategory_Modulation
        ePlugInCategory_Harmonic
        ePlugInCategory_NoiseReduction
        ePlugInCategory_Dither
        ePlugInCategory_SoundField
        ePlugInCategory_HWGenerators
        ePlugInCategory_SWGenerators
        ePlugInCategory_WrappedPlugin
        ePlugInCategory_Effect)

    if(is_synth)
        set(default_aax_category ePlugInCategory_SWGenerators)
    else()
        set(default_aax_category ePlugInCategory_None)
    endif()

    _juce_set_property_if_not_set(${target} AAX_CATEGORY ${default_aax_category})

    # Replace AAX category string with its integral representation
    get_target_property(actual_aax_category ${target} JUCE_AAX_CATEGORY)

    set(aax_category_int "")

    foreach(category_string IN LISTS actual_aax_category)
        list(FIND aax_category_strings ${category_string} aax_index)

        if(aax_index GREATER_EQUAL 0)
            if(aax_index EQUAL 0)
                set(aax_category_bit 0)
            else()
                set(aax_category_bit "1 << (${aax_index} - 1)")
            endif()

            if(aax_category_int STREQUAL "")
                set(aax_category_int 0)
            endif()

            math(EXPR aax_category_int "${aax_category_int} | (${aax_category_bit})")
        endif()
    endforeach()

    if(NOT aax_category_int STREQUAL "")
        set_target_properties(${target} PROPERTIES JUCE_AAX_CATEGORY ${aax_category_int})
    endif()

    # ARA configuration
    _juce_set_property_if_not_set(${target} IS_ARA_EFFECT FALSE)
    get_target_property(final_bundle_id ${target} JUCE_BUNDLE_ID)
    _juce_set_property_if_not_set(${target} ARA_FACTORY_ID "\"${final_bundle_id}.arafactory.${final_version}\"")
    _juce_set_property_if_not_set(${target} ARA_DOCUMENT_ARCHIVE_ID "\"${final_bundle_id}.aradocumentarchive.1\"")
    _juce_set_property_if_not_set(${target} ARA_COMPATIBLE_ARCHIVE_IDS "\"\"")
    _juce_set_property_if_not_set(${target} ARA_ANALYSIS_TYPES 0)
    _juce_set_property_if_not_set(${target} ARA_TRANSFORMATION_FLAGS 0)
endfunction()

# ==================================================================================================

function(_juce_initialise_target target)
    set(one_value_args
        VERSION
        BUILD_VERSION
        PRODUCT_NAME
        PLIST_TO_MERGE
        BUNDLE_ID
        MICROPHONE_PERMISSION_ENABLED
        MICROPHONE_PERMISSION_TEXT
        CAMERA_PERMISSION_ENABLED
        CAMERA_PERMISSION_TEXT
        SEND_APPLE_EVENTS_PERMISSION_ENABLED
        SEND_APPLE_EVENTS_PERMISSION_TEXT
        BLUETOOTH_PERMISSION_ENABLED
        BLUETOOTH_PERMISSION_TEXT
        FILE_SHARING_ENABLED            # iOS only
        DOCUMENT_BROWSER_ENABLED        # iOS only
        LAUNCH_STORYBOARD_FILE          # iOS only
        APP_GROUPS_ENABLED              # iOS only
        ICLOUD_PERMISSIONS_ENABLED      # iOS only
        STATUS_BAR_HIDDEN               # iOS only
        BACKGROUND_AUDIO_ENABLED        # iOS only
        BACKGROUND_BLE_ENABLED          # iOS only
        CUSTOM_XCASSETS_FOLDER          # iOS only
        TARGETED_DEVICE_FAMILY          # iOS only
        REQUIRES_FULL_SCREEN            # iOS only
        ICON_BIG
        ICON_SMALL
        COMPANY_COPYRIGHT
        COMPANY_NAME
        COMPANY_WEBSITE
        COMPANY_EMAIL
        NEEDS_CURL                      # Set this true if you want to link curl on Linux
        NEEDS_WEB_BROWSER               # Set this true if you want to link webkit on Linux
        NEEDS_STORE_KIT                 # Set this true if you want in-app-purchases on Mac
        PUSH_NOTIFICATIONS_ENABLED
        HARDENED_RUNTIME_ENABLED
        APP_SANDBOX_ENABLED
        APP_SANDBOX_INHERIT

        PLUGIN_NAME
        PLUGIN_MANUFACTURER_CODE
        PLUGIN_CODE
        DESCRIPTION
        IS_SYNTH
        NEEDS_MIDI_INPUT
        NEEDS_MIDI_OUTPUT
        IS_MIDI_EFFECT
        EDITOR_WANTS_KEYBOARD_FOCUS
        DISABLE_AAX_BYPASS
        DISABLE_AAX_MULTI_MONO
        AAX_IDENTIFIER
        VST_NUM_MIDI_INS
        VST_NUM_MIDI_OUTS
        VST2_CATEGORY
        AU_MAIN_TYPE
        AU_EXPORT_PREFIX
        AU_SANDBOX_SAFE
        SUPPRESS_AU_PLIST_RESOURCE_USAGE
        PLUGINHOST_AU                   # Set this true if you want to host AU plugins
        USE_LEGACY_COMPATIBILITY_PLUGIN_CODE
        IS_ARA_EFFECT
        ARA_FACTORY_ID
        ARA_DOCUMENT_ARCHIVE_ID
        ARA_ANALYSIS_TYPES
        ARA_TRANSFORMATION_FLAGS

        VST_COPY_DIR
        VST3_COPY_DIR
        AAX_COPY_DIR
        AU_COPY_DIR
        UNITY_COPY_DIR
        COPY_PLUGIN_AFTER_BUILD)

    set(multi_value_args
        FORMATS
        VST3_CATEGORIES
        HARDENED_RUNTIME_OPTIONS
        APP_SANDBOX_OPTIONS
        DOCUMENT_EXTENSIONS
        AAX_CATEGORY
        IPHONE_SCREEN_ORIENTATIONS      # iOS only
        IPAD_SCREEN_ORIENTATIONS        # iOS only
        APP_GROUP_IDS                   # iOS only
        ARA_COMPATIBLE_ARCHIVE_IDS)

    cmake_parse_arguments(JUCE_ARG "" "${one_value_args}" "${multi_value_args}" ${ARGN})

    set(base_folder "${CMAKE_CURRENT_BINARY_DIR}/${target}_artefacts")
    set(products_folder "${base_folder}/$<CONFIG>")
    set(juce_library_code "${base_folder}/JuceLibraryCode")

    set_target_properties(${target} PROPERTIES JUCE_GENERATED_SOURCES_DIRECTORY "${juce_library_code}")

    set_target_properties(${target} PROPERTIES
        ARCHIVE_OUTPUT_DIRECTORY "${products_folder}"
        LIBRARY_OUTPUT_DIRECTORY "${products_folder}"
        RUNTIME_OUTPUT_DIRECTORY "${products_folder}")

    if(JUCE_ARG_ICON_BIG)
        _juce_make_absolute_and_check(JUCE_ARG_ICON_BIG)
    endif()

    if(JUCE_ARG_ICON_SMALL)
        _juce_make_absolute_and_check(JUCE_ARG_ICON_SMALL)
    endif()

    set(inherited_properties
        COMPANY_NAME
        COMPANY_WEBSITE
        COMPANY_EMAIL
        COMPANY_COPYRIGHT
        VST_COPY_DIR
        VST3_COPY_DIR
        AU_COPY_DIR
        AAX_COPY_DIR
        UNITY_COPY_DIR
        COPY_PLUGIN_AFTER_BUILD)

    # Overwrite any properties that might be inherited
    foreach(prop_string IN LISTS inherited_properties)
        if(NOT ${JUCE_ARG_${prop_string}} STREQUAL "")
            set_target_properties(${target} PROPERTIES JUCE_${prop_string} "${JUCE_ARG_${prop_string}}")
        endif()
    endforeach()

    # Add each of the function arguments as target properties, so that it's easier to
    # extract them in other functions
    foreach(arg_string IN LISTS one_value_args multi_value_args)
        _juce_set_property_if_not_set(${target} ${arg_string} "${JUCE_ARG_${arg_string}}")
    endforeach()

    _juce_set_fallback_properties(${target})

    target_include_directories(${target} PRIVATE
        $<TARGET_PROPERTY:${target},JUCE_GENERATED_SOURCES_DIRECTORY>)
    target_link_libraries(${target} PUBLIC $<$<TARGET_EXISTS:juce_vst2_sdk>:juce_vst2_sdk>)

    get_target_property(is_pluginhost_au ${target} JUCE_PLUGINHOST_AU)

    if(is_pluginhost_au)
        target_compile_definitions(${target} PUBLIC JUCE_PLUGINHOST_AU=1)

        if(CMAKE_SYSTEM_NAME STREQUAL "Darwin" OR CMAKE_SYSTEM_NAME STREQUAL "iOS")
            _juce_link_frameworks("${target}" PRIVATE CoreAudioKit)
        endif()

        if(CMAKE_SYSTEM_NAME STREQUAL "Darwin")
            _juce_link_frameworks("${target}" PRIVATE AudioUnit)
        endif()
    endif()

    _juce_write_generate_time_info(${target})
    _juce_link_optional_libraries(${target})

    if(JUCE_ENABLE_MODULE_SOURCE_GROUPS)
        get_property(all_modules GLOBAL PROPERTY _juce_module_names)

        foreach(module_name IN LISTS all_modules)
            get_target_property(path ${module_name} INTERFACE_JUCE_MODULE_PATH)
            get_target_property(header_files ${module_name} INTERFACE_JUCE_MODULE_HEADERS)
            get_target_property(source_files ${module_name} INTERFACE_JUCE_MODULE_SOURCES)
            source_group(TREE ${path} PREFIX "JUCE Modules" FILES ${header_files} ${source_files})
            set_source_files_properties(${header_files} PROPERTIES HEADER_FILE_ONLY TRUE)
        endforeach()
    endif()
endfunction()

# ==================================================================================================

function(juce_add_console_app target)
    add_executable(${target})
    target_compile_definitions(${target} PRIVATE JUCE_STANDALONE_APPLICATION=1)

    if(CMAKE_SYSTEM_NAME STREQUAL "Windows")
        target_compile_definitions(${target} PRIVATE _CONSOLE=1)
    endif()

    _juce_initialise_target(${target} ${ARGN})
endfunction()

function(juce_add_gui_app target)
    if(CMAKE_SYSTEM_NAME STREQUAL "Android")
        add_library(${target} SHARED)
    else()
        add_executable(${target})
    endif()

    target_compile_definitions(${target} PRIVATE JUCE_STANDALONE_APPLICATION=1)
    _juce_initialise_target(${target} ${ARGN})
    _juce_set_output_name(${target} $<TARGET_PROPERTY:${target},JUCE_PRODUCT_NAME>)
    set_target_properties(${target} PROPERTIES JUCE_TARGET_KIND_STRING "App")
    _juce_configure_bundle(${target} ${target})
    _juce_configure_app_bundle(${target} ${target})
endfunction()

function(juce_add_plugin target)
    add_library(${target} STATIC)
    set_target_properties(${target} PROPERTIES JUCE_IS_PLUGIN TRUE)
    _juce_initialise_target(${target} ${ARGN})
    _juce_configure_plugin_targets(${target})
endfunction()

# ==================================================================================================

function(_juce_target_args_from_plugin_characteristics out_var)
    set(pairs
        "pluginIsSynth\;IS_SYNTH"
        "pluginWantsMidiIn\;NEEDS_MIDI_INPUT"
        "pluginProducesMidiOut\;NEEDS_MIDI_OUTPUT"
        "pluginIsMidiEffectPlugin\;IS_MIDI_EFFECT"
        "pluginEditorRequiresKeys\;EDITOR_WANTS_KEYBOARD_FOCUS")

    set(result)

    foreach(pair IN LISTS pairs)
        list(GET pair 0 old_key)

        if("${old_key}" IN_LIST ARGN)
            list(GET pair 1 new_key)
            list(APPEND result ${new_key} TRUE)
        endif()
    endforeach()

    set(${out_var} ${result} PARENT_SCOPE)
endfunction()

# ==================================================================================================

function(_juce_get_pip_targets pip out_var)
    set(test_targets "${pip}")

    _juce_get_all_plugin_kinds(plugin_kinds)

    foreach(plugin_kind IN LISTS plugin_kinds)
        list(APPEND test_targets "${JUCE_PIP_NAME}_${plugin_kind}")
    endforeach()

    set(${out_var} ${test_targets} PARENT_SCOPE)
endfunction()

function(juce_add_pip header)
    _juce_make_absolute(header)

    _juce_extract_metadata_block(JUCE_PIP_METADATA "${header}" metadata_dict)

    _juce_get_metadata("${metadata_dict}" name JUCE_PIP_NAME)

    if(NOT JUCE_PIP_NAME)
        message(FATAL_ERROR "Error in '${header}': PIP headers must declare a `name` field")
    endif()

    string(MAKE_C_IDENTIFIER "${JUCE_PIP_NAME}" pip_name_sanitised)

    if(NOT JUCE_PIP_NAME STREQUAL pip_name_sanitised)
        message(FATAL_ERROR "Error in '${header}': PIP `name` value '${JUCE_PIP_NAME}' must be a valid C identifier")
    endif()

    if(TARGET "${JUCE_PIP_NAME}")
        # We already added a target with this name, let's try using the filename instead
        get_filename_component(JUCE_PIP_NAME "${header}" NAME_WE)
    endif()

    if(TARGET "${JUCE_PIP_NAME}")
        message(FATAL_ERROR "Error in '${header}': Could not create a unique target name for PIP ${header}")
    endif()

    _juce_get_metadata("${metadata_dict}" type pip_kind)

    if(NOT pip_kind)
        message(FATAL_ERROR "Error in '${header}': PIP headers must declare a `type` field")
    endif()

    _juce_get_metadata("${metadata_dict}" pluginCharacteristics pip_charateristics)

    _juce_target_args_from_plugin_characteristics(extra_target_args ${pip_charateristics})

    list(APPEND extra_target_args
        NEEDS_CURL TRUE
        NEEDS_WEB_BROWSER TRUE)

    _juce_get_metadata("${metadata_dict}" moduleFlags pip_moduleflags)

    if("JUCE_IN_APP_PURCHASES=1" IN_LIST pip_moduleflags)
        list(APPEND extra_target_args
            BUNDLE_ID "com.rmsl.juceInAppPurchaseSample"
            NEEDS_STORE_KIT TRUE)
    endif()

    if(pip_kind STREQUAL "AudioProcessor")
        set(source_main "${JUCE_CMAKE_UTILS_DIR}/PIPAudioProcessor.cpp.in")

        # We add AAX/VST2 targets too, if the user has set up those SDKs

        set(extra_formats)

        if(TARGET juce_aax_sdk)
            list(APPEND extra_formats AAX)
        endif()

        if(TARGET juce_vst2_sdk)
            list(APPEND extra_formats VST)
        endif()

        # Standalone plugins might want to access the mic
        list(APPEND extra_target_args MICROPHONE_PERMISSION_ENABLED TRUE)

        juce_add_plugin(${JUCE_PIP_NAME}
            FORMATS AU AUv3 VST3 Unity Standalone ${extra_formats}
            ${extra_target_args})
    elseif(pip_kind STREQUAL "Component")
        set(source_main "${JUCE_CMAKE_UTILS_DIR}/PIPComponent.cpp.in")
        juce_add_gui_app(${JUCE_PIP_NAME} ${extra_target_args})
    elseif(pip_kind STREQUAL "Console")
        set(source_main "${JUCE_CMAKE_UTILS_DIR}/PIPConsole.cpp.in")
        juce_add_console_app(${JUCE_PIP_NAME} ${extra_target_args})
    else()
        message(FATAL_ERROR "Error in '${header}': PIP kind must be either AudioProcessor, Component, or Console")
    endif()

    if(NOT ARGV1 STREQUAL "")
        set("${ARGV1}" "${JUCE_PIP_NAME}" PARENT_SCOPE)
    endif()

    # Generate Main.cpp
    _juce_get_metadata("${metadata_dict}" mainClass JUCE_PIP_MAIN_CLASS)
    get_target_property(juce_library_code ${JUCE_PIP_NAME} JUCE_GENERATED_SOURCES_DIRECTORY)
    set(pip_main "${juce_library_code}/Main.cpp")

    set(JUCE_PIP_HEADER "${header}")
    configure_file(${source_main} ${pip_main})
    target_sources(${JUCE_PIP_NAME} PRIVATE ${pip_main})

    _juce_get_metadata("${metadata_dict}" dependencies pip_dependencies)

    juce_generate_juce_header(${JUCE_PIP_NAME})

    foreach(module IN LISTS pip_dependencies)
        if(module STREQUAL "")
            continue()
        endif()

        set(discovered_module)

        if(TARGET "${module}")
            set(discovered_module "${module}")
        else()
            message(FATAL_ERROR "Error in '${header}': No such module: ${module}")
        endif()

        target_link_libraries(${JUCE_PIP_NAME} PRIVATE ${discovered_module})
    endforeach()

    target_compile_definitions(${JUCE_PIP_NAME}
        PRIVATE ${pip_moduleflags}
        PUBLIC
            JUCE_VST3_CAN_REPLACE_VST2=0)

    _juce_get_pip_targets(${JUCE_PIP_NAME} pip_targets)

    # This keeps the PIPs slightly better organised in the JUCE megaproject
    if((DEFINED JUCE_SOURCE_DIR) AND (header MATCHES "^${JUCE_SOURCE_DIR}"))
        file(RELATIVE_PATH folder "${JUCE_SOURCE_DIR}" "${header}")
        get_filename_component(folder_parent "${folder}" DIRECTORY)

        foreach(target_name IN ITEMS ${pip_targets} ${JUCE_PIP_NAME}_All)
            if(TARGET "${target_name}")
                set_target_properties("${target_name}" PROPERTIES
                    FOLDER "${folder_parent}/${JUCE_PIP_NAME}")
            endif()
        endforeach()
    endif()

    # We're building JUCE itself
    if(DEFINED JUCE_SOURCE_DIR)
        # PIPs need to know about the resources folder
        target_compile_definitions(${JUCE_PIP_NAME} PRIVATE
            PIP_JUCE_EXAMPLES_DIRECTORY_STRING="${JUCE_SOURCE_DIR}/examples")

        get_filename_component(pip_parent_path "${header}" DIRECTORY)
        target_include_directories(${JUCE_PIP_NAME} PRIVATE "${pip_parent_path}")

        if((CMAKE_SYSTEM_NAME STREQUAL "iOS") AND (header MATCHES "^${JUCE_SOURCE_DIR}"))
            foreach(target_name IN LISTS pip_targets)
                if(TARGET "${target_name}")
                    juce_add_bundle_resources_directory("${target_name}" "${JUCE_SOURCE_DIR}/examples/Assets")
                endif()
            endforeach()
        endif()
    endif()
endfunction()

# ==================================================================================================

function(juce_set_aax_sdk_path path)
    if(TARGET juce_aax_sdk)
        message(FATAL_ERROR "juce_set_aax_sdk_path should only be called once")
    endif()

    _juce_make_absolute(path)

    if((NOT EXISTS "${path}")
       OR (NOT EXISTS "${path}/Interfaces")
       OR (NOT EXISTS "${path}/Interfaces/ACF"))
        message(FATAL_ERROR "Could not find AAX SDK at the specified path: ${path}")
    endif()

    if(CMAKE_SYSTEM_NAME STREQUAL "Darwin")
        add_library(juce_aax_sdk STATIC IMPORTED GLOBAL)
        set_target_properties(juce_aax_sdk PROPERTIES
            IMPORTED_LOCATION_DEBUG "${path}/Libs/Debug/libAAXLibrary_libcpp.a"
            IMPORTED_LOCATION "${path}/Libs/Release/libAAXLibrary_libcpp.a")
    elseif(CMAKE_SYSTEM_NAME STREQUAL "Windows")
        add_library(juce_aax_sdk INTERFACE IMPORTED GLOBAL)
    else()
        return()
    endif()

    target_include_directories(juce_aax_sdk INTERFACE
        "${path}"
        "${path}/Interfaces"
        "${path}/Interfaces/ACF")
    target_compile_definitions(juce_aax_sdk INTERFACE JucePlugin_AAXLibs_path="${path}/Libs")
    set_target_properties(juce_aax_sdk PROPERTIES INTERFACE_JUCE_AAX_DEFAULT_ICON "${path}/Utilities/PlugIn.ico")
endfunction()

function(juce_set_vst2_sdk_path path)
    if(TARGET juce_vst2_sdk)
        message(FATAL_ERROR "juce_set_vst2_sdk_path should only be called once")
    endif()

    _juce_make_absolute(path)

    if(NOT EXISTS "${path}")
        message(FATAL_ERROR "Could not find VST2 SDK at the specified path: ${path}")
    endif()

    add_library(juce_vst2_sdk INTERFACE IMPORTED GLOBAL)

    # This is a bit of a hack, but we really need the VST2 paths to always follow the VST3 paths.
    target_include_directories(juce_vst2_sdk INTERFACE
        $<TARGET_PROPERTY:juce::juce_vst3_headers,INTERFACE_INCLUDE_DIRECTORIES>
        "${path}")
endfunction()

function(juce_set_vst3_sdk_path path)
    if(TARGET juce_vst3_sdk)
        message(FATAL_ERROR "juce_set_vst3_sdk_path should only be called once")
    endif()

    _juce_make_absolute(path)

    if(NOT EXISTS "${path}")
        message(FATAL_ERROR "Could not find VST3 SDK at the specified path: ${path}")
    endif()

    add_library(juce_vst3_sdk INTERFACE IMPORTED GLOBAL)

    target_include_directories(juce_vst3_sdk INTERFACE "${path}")
endfunction()

# ==================================================================================================

function(juce_disable_default_flags)
    set(langs C CXX)
    set(modes DEBUG RELEASE RELWITHDEBINFO MINSIZEREL)

    foreach(lang IN LISTS langs)
        foreach(mode IN LISTS modes)
            list(FILTER CMAKE_${lang}_FLAGS_${mode} INCLUDE REGEX "[/-]M[TD]d?")
            set(CMAKE_${lang}_FLAGS_${mode} "${CMAKE_${lang}_FLAGS_${mode}}" PARENT_SCOPE)
        endforeach()
    endforeach()
endfunction()<|MERGE_RESOLUTION|>--- conflicted
+++ resolved
@@ -83,22 +83,6 @@
 if((CMAKE_SYSTEM_NAME STREQUAL "Linux") OR (CMAKE_SYSTEM_NAME MATCHES ".*BSD"))
     _juce_create_pkgconfig_target(JUCE_CURL_LINUX_DEPS libcurl)
     _juce_create_pkgconfig_target(JUCE_BROWSER_LINUX_DEPS webkit2gtk-4.0 gtk+-x11-3.0)
-<<<<<<< HEAD
-
-    # If you really need to override the detected arch for some reason,
-    # you can configure the build with -DJUCE_LINUX_TARGET_ARCHITECTURE=<custom arch>
-    if(NOT DEFINED JUCE_LINUX_TARGET_ARCHITECTURE)
-        _juce_find_linux_target_architecture(target_arch)
-        set(JUCE_LINUX_TARGET_ARCHITECTURE "${target_arch}"
-            CACHE INTERNAL "The target architecture, used to name internal folders in VST3 bundles")
-=======
-elseif(CMAKE_SYSTEM_NAME STREQUAL "Darwin")
-    find_program(JUCE_XCRUN xcrun)
-
-    if(NOT JUCE_XCRUN)
-        message(WARNING "failed to find xcrun; older resource-based AU plug-ins may not work correctly")
->>>>>>> 6ed8065f
-    endif()
 endif()
 
 # We set up default/fallback copy dirs here. If you need different copy dirs, use
