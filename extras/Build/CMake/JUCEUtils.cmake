--- conflicted
+++ resolved
@@ -140,8 +140,6 @@
 if(CMAKE_SYSTEM_NAME STREQUAL "Linux")
     _juce_create_pkgconfig_target(JUCE_CURL_LINUX_DEPS libcurl)
     _juce_create_pkgconfig_target(JUCE_BROWSER_LINUX_DEPS webkit2gtk-4.0 gtk+-x11-3.0)
-<<<<<<< HEAD
-=======
 
     # If you really need to override the detected arch for some reason,
     # you can configure the build with -DJUCE_LINUX_TARGET_ARCHITECTURE=<custom arch>
@@ -150,13 +148,6 @@
         set(JUCE_LINUX_TARGET_ARCHITECTURE "${target_arch}"
             CACHE INTERNAL "The target architecture, used to name internal folders in VST3 bundles")
     endif()
-elseif(CMAKE_SYSTEM_NAME STREQUAL "Darwin")
-    find_program(JUCE_XCRUN xcrun)
-
-    if(NOT JUCE_XCRUN)
-        message(WARNING "failed to find xcrun; older resource-based AU plug-ins may not work correctly")
-    endif()
->>>>>>> 99112cf7
 endif()
 
 # We set up default/fallback copy dirs here. If you need different copy dirs, use
@@ -367,70 +358,6 @@
 
 # ==================================================================================================
 
-<<<<<<< HEAD
-=======
-function(_juce_add_au_resource_fork shared_code_target au_target)
-    if(NOT JUCE_XCRUN)
-        return()
-    endif()
-
-    get_target_property(product_name ${shared_code_target} JUCE_PRODUCT_NAME)
-    get_target_property(module_sources juce::juce_audio_plugin_client_AU INTERFACE_SOURCES)
-
-    list(FILTER module_sources INCLUDE REGEX "/juce_audio_plugin_client_AU.r$")
-
-    if(NOT module_sources)
-        message(FATAL_ERROR "Failed to find AU resource file input")
-    endif()
-
-    list(GET module_sources 0 au_rez_sources)
-
-    get_target_property(juce_library_code ${shared_code_target} JUCE_GENERATED_SOURCES_DIRECTORY)
-    # We don't want our AU AppConfig.h to end up on peoples' include paths if we can help it
-    set(secret_au_resource_dir "${juce_library_code}/${au_target}/secret")
-    set(secret_au_plugindefines "${secret_au_resource_dir}/JucePluginDefines.h")
-
-    set(au_rez_output "${secret_au_resource_dir}/${product_name}.rsrc")
-
-    target_sources(${au_target} PRIVATE "${au_rez_output}")
-    set_source_files_properties("${au_rez_output}" PROPERTIES
-        GENERATED TRUE
-        MACOSX_PACKAGE_LOCATION Resources)
-
-    set(defs_file $<GENEX_EVAL:$<TARGET_PROPERTY:${shared_code_target},JUCE_DEFS_FILE>>)
-
-    # Passing all our compile definitions using generator expressions is really painful
-    # because some of the definitions have pipes and quotes and dollars and goodness-knows
-    # what else that the shell would very much like to claim for itself, thank you very much.
-    # CMake definitely knows how to escape all these things, because it's perfectly happy to pass
-    # them to compiler invocations, but I have no idea how to get it to escape them
-    # in a custom command.
-    # In the end, it's simplest to generate a special single-purpose appconfig just for the
-    # resource compiler.
-    add_custom_command(OUTPUT "${secret_au_plugindefines}"
-        COMMAND juce::juceaide auplugindefines "${defs_file}" "${secret_au_plugindefines}"
-        DEPENDS "${defs_file}"
-        VERBATIM)
-
-    add_custom_command(OUTPUT "${au_rez_output}"
-        COMMAND "${JUCE_XCRUN}" Rez
-            -d "ppc_$ppc" -d "i386_$i386" -d "ppc64_$ppc64" -d "x86_64_$x86_64"
-            -I "${secret_au_resource_dir}"
-            -I "/System/Library/Frameworks/CoreServices.framework/Frameworks/CarbonCore.framework/Versions/A/Headers"
-            -I "/Applications/Xcode.app/Contents/Developer/Extras/CoreAudio/AudioUnits/AUPublic/AUBase"
-            -I "/Applications/Xcode.app/Contents/Developer/Platforms/MacOSX.platform/Developer/SDKs/MacOSX.sdk/System/Library/Frameworks/AudioUnit.framework/Headers"
-            -isysroot "/Applications/Xcode.app/Contents/Developer/Platforms/MacOSX.platform/Developer/SDKs/MacOSX.sdk"
-            "${au_rez_sources}"
-            -useDF
-            -o "${au_rez_output}"
-        DEPENDS "${secret_au_plugindefines}"
-        VERBATIM)
-
-    set(au_resource_directory "$<TARGET_BUNDLE_DIR:${au_target}>/Contents/Resources")
-endfunction()
-
-# ==================================================================================================
-
 # Takes a target, a link visibility, and a variable-length list of framework
 # names. On macOS, finds the requested frameworks using `find_library` and
 # links them. On iOS, links directly with `-framework Name`.
@@ -447,7 +374,6 @@
 
 # ==================================================================================================
 
->>>>>>> 99112cf7
 function(_juce_add_plugin_wrapper_target)
     set(one_value_args FORMAT PATH OUT_PATH INSTALL_EXPORT)
     cmake_parse_arguments(JUCE_ARG "" "${one_value_args}" "" ${ARGN})
