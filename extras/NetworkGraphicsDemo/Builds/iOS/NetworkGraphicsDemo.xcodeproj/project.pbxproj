// !$*UTF8*$!
{
	archiveVersion = 1;
	classes = {
	};
	objectVersion = 46;
	objects = {

/* Begin PBXBuildFile section */
		006DF460F8DF66EFFA80D968 /* Icon.icns */ = {isa = PBXBuildFile; fileRef = 70F1CAF3C4C561DD81E6AFC1; };
		0977FEC02DAF29438583198A /* include_juce_core.mm */ = {isa = PBXBuildFile; fileRef = 01E0EEF68A11C1CAF180E173; };
		0FA2A3321630EBE83E439D99 /* include_juce_cryptography.mm */ = {isa = PBXBuildFile; fileRef = AFF729977947528F3E4AAA96; };
		1282A62308CD1AC3F88A5D03 /* Images.xcassets */ = {isa = PBXBuildFile; fileRef = 5273768FBB55D0DD57A5E70C; };
		1F7A8BD2B43B3D191132301D /* CoreImage.framework */ = {isa = PBXBuildFile; fileRef = E51ABCA80B75F33848F28184; };
		2E28F61A64DEF942FE7B94C4 /* include_juce_audio_processors.mm */ = {isa = PBXBuildFile; fileRef = AED58461CE961C62A0E0A552; };
		366A216FDEBD7BDDC1BA12D9 /* CoreGraphics.framework */ = {isa = PBXBuildFile; fileRef = DA40ED39AF4B56000E5A2743; };
		3717B9F9A0F7C9CB95F1BE7F /* include_juce_gui_extra.mm */ = {isa = PBXBuildFile; fileRef = 7BE6330821794919A88ED8ED; };
		3CC6DC6E223415B506D0CB75 /* AVFoundation.framework */ = {isa = PBXBuildFile; fileRef = 080961C54C58ECF2346B4C23; };
		5A64B64E5B45AEA1A0EECC4B /* CoreText.framework */ = {isa = PBXBuildFile; fileRef = 9193D2A3C463BEAA07FD424D; };
		61B523C52EBA17F738FFE31A /* include_juce_opengl.mm */ = {isa = PBXBuildFile; fileRef = 660F1970CF687A7AE8371C6D; };
		67DF295E93E54432043126DF /* CoreAudio.framework */ = {isa = PBXBuildFile; fileRef = 6799B056504F9F017998B9E2; };
		6C2200C52B65E1BE80544E50 /* include_juce_audio_devices.mm */ = {isa = PBXBuildFile; fileRef = AF330F41D1A4865108690E3C; };
		770AB74B1D3A0108F764DD47 /* CoreAudioKit.framework */ = {isa = PBXBuildFile; fileRef = 4D1DB6D77B6F3DE7A569780B; };
		80EE2C27B466BAFD83881D3F /* Accelerate.framework */ = {isa = PBXBuildFile; fileRef = 2E13A899F4E3C99054A3656F; };
		8ECB0767EE340DD83869E37D /* WebKit.framework */ = {isa = PBXBuildFile; fileRef = EC794872987FEA2E129C589A; };
		987CBD5330E76B404F0D966C /* Main.cpp */ = {isa = PBXBuildFile; fileRef = 77C0AC21C1028911123844FC; };
		9EFD2AA2FFF3C125FDAA4279 /* include_juce_data_structures.mm */ = {isa = PBXBuildFile; fileRef = 7525879E73E8AF32FFA0CDDE; };
		9F618C008A503063D10076C4 /* BinaryData.cpp */ = {isa = PBXBuildFile; fileRef = 74711D7544168CCAC4969A07; };
		A1F34D09F4E4338775917ED1 /* include_juce_audio_formats.mm */ = {isa = PBXBuildFile; fileRef = C6E2284D86D93F1D9D5C7666; };
		A6AA70BD9364BB974CDEB337 /* OpenGLES.framework */ = {isa = PBXBuildFile; fileRef = C821C5805007FFDC2636BBE6; };
		BB9A9692D99DD0DDB1047B60 /* include_juce_audio_basics.mm */ = {isa = PBXBuildFile; fileRef = 6D1F9E505D20C09647124F0A; };
		C4D6C466C41173D6970553D2 /* AudioToolbox.framework */ = {isa = PBXBuildFile; fileRef = 9E8129263CD42C6029FC2CAD; };
		C5E7BAD864E02CF37F7BD707 /* include_juce_events.mm */ = {isa = PBXBuildFile; fileRef = 33AA348465F512DBA8778DAF; };
		C6348C6B1D0312580E97EA19 /* include_juce_osc.cpp */ = {isa = PBXBuildFile; fileRef = 3BF06B70407FFDBE9534F942; };
		CA694B2A73FCF12D7F9E7E49 /* CoreMIDI.framework */ = {isa = PBXBuildFile; fileRef = 448838BE6E937D450A3C84CE; };
		CADEA83EAAC94E0011C07908 /* include_juce_gui_basics.mm */ = {isa = PBXBuildFile; fileRef = 84B287BB2AD252B7D69AC47E; };
		CBC8F7E5225C73CEDFB3B72E /* include_juce_graphics.mm */ = {isa = PBXBuildFile; fileRef = A7FF2B353C8568B5A7A80117; };
		D832165EE981EF309D4B21BF /* LaunchScreen.storyboard */ = {isa = PBXBuildFile; fileRef = 9D2DAC7D0C9DB77CB83E2992; };
		E29AB6243FBBDDD7BD723340 /* CoreServices.framework */ = {isa = PBXBuildFile; fileRef = EA5D4F9D63C0ED79CDE8967A; };
		EA487FA4116517A8DFEE85B0 /* include_juce_audio_utils.mm */ = {isa = PBXBuildFile; fileRef = FCEBB157FB526741DB6791D1; };
		EC14DA30C090DDC62084DB4C /* QuartzCore.framework */ = {isa = PBXBuildFile; fileRef = 935CA85EF98714D3A17AE737; };
		F468E8C7B02DFD4D53911277 /* App */ = {isa = PBXBuildFile; fileRef = E4162459ED4C829EF7B19691; };
		F714F0C84F5945BF3539239E /* UIKit.framework */ = {isa = PBXBuildFile; fileRef = 379F77D23BFAE3795282CEB3; };
		F918FB5901F09EA77DB32022 /* Foundation.framework */ = {isa = PBXBuildFile; fileRef = F7D557738137CA1A370BAA27; };
/* End PBXBuildFile section */

/* Begin PBXFileReference section */
		01E0EEF68A11C1CAF180E173 /* include_juce_core.mm */ /* include_juce_core.mm */ = {isa = PBXFileReference; lastKnownFileType = sourcecode.cpp.objcpp; name = include_juce_core.mm; path = ../../JuceLibraryCode/include_juce_core.mm; sourceTree = SOURCE_ROOT; };
		080961C54C58ECF2346B4C23 /* AVFoundation.framework */ /* AVFoundation.framework */ = {isa = PBXFileReference; lastKnownFileType = wrapper.framework; name = AVFoundation.framework; path = System/Library/Frameworks/AVFoundation.framework; sourceTree = SDKROOT; };
		0ADF0DECFCB1DB4D3A847EB5 /* juce_icon.png */ /* juce_icon.png */ = {isa = PBXFileReference; lastKnownFileType = image.png; name = juce_icon.png; path = ../../Source/juce_icon.png; sourceTree = SOURCE_ROOT; };
		18BFEBD944DDE4809C89F27A /* juce_graphics */ /* juce_graphics */ = {isa = PBXFileReference; lastKnownFileType = folder; name = juce_graphics; path = ../../../../modules/juce_graphics; sourceTree = SOURCE_ROOT; };
		1FD6DBAC73414DD4C152E34E /* Info-App.plist */ /* Info-App.plist */ = {isa = PBXFileReference; lastKnownFileType = text.plist.xml; name = "Info-App.plist"; path = "Info-App.plist"; sourceTree = SOURCE_ROOT; };
		25DEDA8C9F94A6C8DFC8E53E /* SharedCanvas.h */ /* SharedCanvas.h */ = {isa = PBXFileReference; lastKnownFileType = sourcecode.c.h; name = SharedCanvas.h; path = ../../Source/SharedCanvas.h; sourceTree = SOURCE_ROOT; };
		2E13A899F4E3C99054A3656F /* Accelerate.framework */ /* Accelerate.framework */ = {isa = PBXFileReference; lastKnownFileType = wrapper.framework; name = Accelerate.framework; path = System/Library/Frameworks/Accelerate.framework; sourceTree = SDKROOT; };
		33AA348465F512DBA8778DAF /* include_juce_events.mm */ /* include_juce_events.mm */ = {isa = PBXFileReference; lastKnownFileType = sourcecode.cpp.objcpp; name = include_juce_events.mm; path = ../../JuceLibraryCode/include_juce_events.mm; sourceTree = SOURCE_ROOT; };
		379F77D23BFAE3795282CEB3 /* UIKit.framework */ /* UIKit.framework */ = {isa = PBXFileReference; lastKnownFileType = wrapper.framework; name = UIKit.framework; path = System/Library/Frameworks/UIKit.framework; sourceTree = SDKROOT; };
		3BF06B70407FFDBE9534F942 /* include_juce_osc.cpp */ /* include_juce_osc.cpp */ = {isa = PBXFileReference; lastKnownFileType = sourcecode.cpp.cpp; name = include_juce_osc.cpp; path = ../../JuceLibraryCode/include_juce_osc.cpp; sourceTree = SOURCE_ROOT; };
		448838BE6E937D450A3C84CE /* CoreMIDI.framework */ /* CoreMIDI.framework */ = {isa = PBXFileReference; lastKnownFileType = wrapper.framework; name = CoreMIDI.framework; path = System/Library/Frameworks/CoreMIDI.framework; sourceTree = SDKROOT; };
		4D1DB6D77B6F3DE7A569780B /* CoreAudioKit.framework */ /* CoreAudioKit.framework */ = {isa = PBXFileReference; lastKnownFileType = wrapper.framework; name = CoreAudioKit.framework; path = System/Library/Frameworks/CoreAudioKit.framework; sourceTree = SDKROOT; };
		4FF648D72D6F1A78956CDA1B /* Demos.h */ /* Demos.h */ = {isa = PBXFileReference; lastKnownFileType = sourcecode.c.h; name = Demos.h; path = ../../Source/Demos.h; sourceTree = SOURCE_ROOT; };
		5273768FBB55D0DD57A5E70C /* Images.xcassets */ /* Images.xcassets */ = {isa = PBXFileReference; lastKnownFileType = folder.assetcatalog; name = Images.xcassets; path = NetworkGraphicsDemo/Images.xcassets; sourceTree = SOURCE_ROOT; };
		55CB060922ABCBC105FE38D2 /* juce_osc */ /* juce_osc */ = {isa = PBXFileReference; lastKnownFileType = folder; name = juce_osc; path = ../../../../modules/juce_osc; sourceTree = SOURCE_ROOT; };
		660F1970CF687A7AE8371C6D /* include_juce_opengl.mm */ /* include_juce_opengl.mm */ = {isa = PBXFileReference; lastKnownFileType = sourcecode.cpp.objcpp; name = include_juce_opengl.mm; path = ../../JuceLibraryCode/include_juce_opengl.mm; sourceTree = SOURCE_ROOT; };
		6799B056504F9F017998B9E2 /* CoreAudio.framework */ /* CoreAudio.framework */ = {isa = PBXFileReference; lastKnownFileType = wrapper.framework; name = CoreAudio.framework; path = System/Library/Frameworks/CoreAudio.framework; sourceTree = SDKROOT; };
		68EBC0BF5F01E05FDCB3EEAF /* juce_opengl */ /* juce_opengl */ = {isa = PBXFileReference; lastKnownFileType = folder; name = juce_opengl; path = ../../../../modules/juce_opengl; sourceTree = SOURCE_ROOT; };
		6D1F9E505D20C09647124F0A /* include_juce_audio_basics.mm */ /* include_juce_audio_basics.mm */ = {isa = PBXFileReference; lastKnownFileType = sourcecode.cpp.objcpp; name = include_juce_audio_basics.mm; path = ../../JuceLibraryCode/include_juce_audio_basics.mm; sourceTree = SOURCE_ROOT; };
		70F1CAF3C4C561DD81E6AFC1 /* Icon.icns */ /* Icon.icns */ = {isa = PBXFileReference; lastKnownFileType = file.icns; name = Icon.icns; path = Icon.icns; sourceTree = SOURCE_ROOT; };
		74711D7544168CCAC4969A07 /* BinaryData.cpp */ /* BinaryData.cpp */ = {isa = PBXFileReference; lastKnownFileType = sourcecode.cpp.cpp; name = BinaryData.cpp; path = ../../JuceLibraryCode/BinaryData.cpp; sourceTree = SOURCE_ROOT; };
		7525879E73E8AF32FFA0CDDE /* include_juce_data_structures.mm */ /* include_juce_data_structures.mm */ = {isa = PBXFileReference; lastKnownFileType = sourcecode.cpp.objcpp; name = include_juce_data_structures.mm; path = ../../JuceLibraryCode/include_juce_data_structures.mm; sourceTree = SOURCE_ROOT; };
		77C0AC21C1028911123844FC /* Main.cpp */ /* Main.cpp */ = {isa = PBXFileReference; lastKnownFileType = sourcecode.cpp.cpp; name = Main.cpp; path = ../../Source/Main.cpp; sourceTree = SOURCE_ROOT; };
		7BE6330821794919A88ED8ED /* include_juce_gui_extra.mm */ /* include_juce_gui_extra.mm */ = {isa = PBXFileReference; lastKnownFileType = sourcecode.cpp.objcpp; name = include_juce_gui_extra.mm; path = ../../JuceLibraryCode/include_juce_gui_extra.mm; sourceTree = SOURCE_ROOT; };
		84B287BB2AD252B7D69AC47E /* include_juce_gui_basics.mm */ /* include_juce_gui_basics.mm */ = {isa = PBXFileReference; lastKnownFileType = sourcecode.cpp.objcpp; name = include_juce_gui_basics.mm; path = ../../JuceLibraryCode/include_juce_gui_basics.mm; sourceTree = SOURCE_ROOT; };
		89583CD42AD218E9753DF11C /* juce_audio_devices */ /* juce_audio_devices */ = {isa = PBXFileReference; lastKnownFileType = folder; name = juce_audio_devices; path = ../../../../modules/juce_audio_devices; sourceTree = SOURCE_ROOT; };
		8EACAADD3A23DED3E252C92F /* juce_core */ /* juce_core */ = {isa = PBXFileReference; lastKnownFileType = folder; name = juce_core; path = ../../../../modules/juce_core; sourceTree = SOURCE_ROOT; };
		9193D2A3C463BEAA07FD424D /* CoreText.framework */ /* CoreText.framework */ = {isa = PBXFileReference; lastKnownFileType = wrapper.framework; name = CoreText.framework; path = System/Library/Frameworks/CoreText.framework; sourceTree = SDKROOT; };
		92800676AF753D1A60108F11 /* BinaryData.h */ /* BinaryData.h */ = {isa = PBXFileReference; lastKnownFileType = sourcecode.c.h; name = BinaryData.h; path = ../../JuceLibraryCode/BinaryData.h; sourceTree = SOURCE_ROOT; };
		935CA85EF98714D3A17AE737 /* QuartzCore.framework */ /* QuartzCore.framework */ = {isa = PBXFileReference; lastKnownFileType = wrapper.framework; name = QuartzCore.framework; path = System/Library/Frameworks/QuartzCore.framework; sourceTree = SDKROOT; };
		9982F39121710EFFD5FEEAEF /* MasterComponent.h */ /* MasterComponent.h */ = {isa = PBXFileReference; lastKnownFileType = sourcecode.c.h; name = MasterComponent.h; path = ../../Source/MasterComponent.h; sourceTree = SOURCE_ROOT; };
		9C67BD1915C7FD5747C2BA8F /* juce_audio_formats */ /* juce_audio_formats */ = {isa = PBXFileReference; lastKnownFileType = folder; name = juce_audio_formats; path = ../../../../modules/juce_audio_formats; sourceTree = SOURCE_ROOT; };
		9C689AFBF364CB167C422D29 /* juce_gui_extra */ /* juce_gui_extra */ = {isa = PBXFileReference; lastKnownFileType = folder; name = juce_gui_extra; path = ../../../../modules/juce_gui_extra; sourceTree = SOURCE_ROOT; };
		9D2DAC7D0C9DB77CB83E2992 /* LaunchScreen.storyboard */ /* LaunchScreen.storyboard */ = {isa = PBXFileReference; lastKnownFileType = file.storyboard; name = LaunchScreen.storyboard; path = LaunchScreen.storyboard; sourceTree = SOURCE_ROOT; };
		9E8129263CD42C6029FC2CAD /* AudioToolbox.framework */ /* AudioToolbox.framework */ = {isa = PBXFileReference; lastKnownFileType = wrapper.framework; name = AudioToolbox.framework; path = System/Library/Frameworks/AudioToolbox.framework; sourceTree = SDKROOT; };
		A505E1DABB2ED630EFBA96DB /* juce_audio_processors */ /* juce_audio_processors */ = {isa = PBXFileReference; lastKnownFileType = folder; name = juce_audio_processors; path = ../../../../modules/juce_audio_processors; sourceTree = SOURCE_ROOT; };
		A7FF2B353C8568B5A7A80117 /* include_juce_graphics.mm */ /* include_juce_graphics.mm */ = {isa = PBXFileReference; lastKnownFileType = sourcecode.cpp.objcpp; name = include_juce_graphics.mm; path = ../../JuceLibraryCode/include_juce_graphics.mm; sourceTree = SOURCE_ROOT; };
		AED58461CE961C62A0E0A552 /* include_juce_audio_processors.mm */ /* include_juce_audio_processors.mm */ = {isa = PBXFileReference; lastKnownFileType = sourcecode.cpp.objcpp; name = include_juce_audio_processors.mm; path = ../../JuceLibraryCode/include_juce_audio_processors.mm; sourceTree = SOURCE_ROOT; };
		AF330F41D1A4865108690E3C /* include_juce_audio_devices.mm */ /* include_juce_audio_devices.mm */ = {isa = PBXFileReference; lastKnownFileType = sourcecode.cpp.objcpp; name = include_juce_audio_devices.mm; path = ../../JuceLibraryCode/include_juce_audio_devices.mm; sourceTree = SOURCE_ROOT; };
		AFF729977947528F3E4AAA96 /* include_juce_cryptography.mm */ /* include_juce_cryptography.mm */ = {isa = PBXFileReference; lastKnownFileType = sourcecode.cpp.objcpp; name = include_juce_cryptography.mm; path = ../../JuceLibraryCode/include_juce_cryptography.mm; sourceTree = SOURCE_ROOT; };
		B5433B00F012AD87AADBFCD6 /* juce_cryptography */ /* juce_cryptography */ = {isa = PBXFileReference; lastKnownFileType = folder; name = juce_cryptography; path = ../../../../modules/juce_cryptography; sourceTree = SOURCE_ROOT; };
		B76F10A7778664E164A01934 /* juce_audio_basics */ /* juce_audio_basics */ = {isa = PBXFileReference; lastKnownFileType = folder; name = juce_audio_basics; path = ../../../../modules/juce_audio_basics; sourceTree = SOURCE_ROOT; };
		B9B80E3572715F63FFC3678B /* ClientComponent.h */ /* ClientComponent.h */ = {isa = PBXFileReference; lastKnownFileType = sourcecode.c.h; name = ClientComponent.h; path = ../../Source/ClientComponent.h; sourceTree = SOURCE_ROOT; };
		BA2E40409255F1B078406221 /* juce_data_structures */ /* juce_data_structures */ = {isa = PBXFileReference; lastKnownFileType = folder; name = juce_data_structures; path = ../../../../modules/juce_data_structures; sourceTree = SOURCE_ROOT; };
		C6E2284D86D93F1D9D5C7666 /* include_juce_audio_formats.mm */ /* include_juce_audio_formats.mm */ = {isa = PBXFileReference; lastKnownFileType = sourcecode.cpp.objcpp; name = include_juce_audio_formats.mm; path = ../../JuceLibraryCode/include_juce_audio_formats.mm; sourceTree = SOURCE_ROOT; };
		C821C5805007FFDC2636BBE6 /* OpenGLES.framework */ /* OpenGLES.framework */ = {isa = PBXFileReference; lastKnownFileType = wrapper.framework; name = OpenGLES.framework; path = System/Library/Frameworks/OpenGLES.framework; sourceTree = SDKROOT; };
		D12A0DFFE18728E84D9AB739 /* JuceHeader.h */ /* JuceHeader.h */ = {isa = PBXFileReference; lastKnownFileType = sourcecode.c.h; name = JuceHeader.h; path = ../../JuceLibraryCode/JuceHeader.h; sourceTree = SOURCE_ROOT; };
		DA40ED39AF4B56000E5A2743 /* CoreGraphics.framework */ /* CoreGraphics.framework */ = {isa = PBXFileReference; lastKnownFileType = wrapper.framework; name = CoreGraphics.framework; path = System/Library/Frameworks/CoreGraphics.framework; sourceTree = SDKROOT; };
		E4162459ED4C829EF7B19691 /* App */ = {isa = PBXFileReference; explicitFileType = wrapper.application; includeInIndex = 0; path = "JUCE Network Graphics Demo.app"; sourceTree = BUILT_PRODUCTS_DIR; };
		E4EA870A22A0C6649E55DD30 /* juce_audio_utils */ /* juce_audio_utils */ = {isa = PBXFileReference; lastKnownFileType = folder; name = juce_audio_utils; path = ../../../../modules/juce_audio_utils; sourceTree = SOURCE_ROOT; };
		E51ABCA80B75F33848F28184 /* CoreImage.framework */ /* CoreImage.framework */ = {isa = PBXFileReference; lastKnownFileType = wrapper.framework; name = CoreImage.framework; path = System/Library/Frameworks/CoreImage.framework; sourceTree = SDKROOT; };
		EA5D4F9D63C0ED79CDE8967A /* CoreServices.framework */ /* CoreServices.framework */ = {isa = PBXFileReference; lastKnownFileType = wrapper.framework; name = CoreServices.framework; path = System/Library/Frameworks/CoreServices.framework; sourceTree = SDKROOT; };
		EC794872987FEA2E129C589A /* WebKit.framework */ /* WebKit.framework */ = {isa = PBXFileReference; lastKnownFileType = wrapper.framework; name = WebKit.framework; path = System/Library/Frameworks/WebKit.framework; sourceTree = SDKROOT; };
		F7D557738137CA1A370BAA27 /* Foundation.framework */ /* Foundation.framework */ = {isa = PBXFileReference; lastKnownFileType = wrapper.framework; name = Foundation.framework; path = System/Library/Frameworks/Foundation.framework; sourceTree = SDKROOT; };
		F98A4DAA0502EE9252EBE06F /* juce_events */ /* juce_events */ = {isa = PBXFileReference; lastKnownFileType = folder; name = juce_events; path = ../../../../modules/juce_events; sourceTree = SOURCE_ROOT; };
		FA0A789443FD480003E40435 /* juce_gui_basics */ /* juce_gui_basics */ = {isa = PBXFileReference; lastKnownFileType = folder; name = juce_gui_basics; path = ../../../../modules/juce_gui_basics; sourceTree = SOURCE_ROOT; };
		FCEBB157FB526741DB6791D1 /* include_juce_audio_utils.mm */ /* include_juce_audio_utils.mm */ = {isa = PBXFileReference; lastKnownFileType = sourcecode.cpp.objcpp; name = include_juce_audio_utils.mm; path = ../../JuceLibraryCode/include_juce_audio_utils.mm; sourceTree = SOURCE_ROOT; };
/* End PBXFileReference section */

/* Begin PBXFrameworksBuildPhase section */
		865E89B94B41EB14C202CBB0 = {
			isa = PBXFrameworksBuildPhase;
			buildActionMask = 2147483647;
			files = (
				80EE2C27B466BAFD83881D3F,
				C4D6C466C41173D6970553D2,
				3CC6DC6E223415B506D0CB75,
				67DF295E93E54432043126DF,
				770AB74B1D3A0108F764DD47,
				366A216FDEBD7BDDC1BA12D9,
				1F7A8BD2B43B3D191132301D,
				CA694B2A73FCF12D7F9E7E49,
				E29AB6243FBBDDD7BD723340,
				5A64B64E5B45AEA1A0EECC4B,
				F918FB5901F09EA77DB32022,
				A6AA70BD9364BB974CDEB337,
				EC14DA30C090DDC62084DB4C,
				F714F0C84F5945BF3539239E,
				8ECB0767EE340DD83869E37D,
			);
			runOnlyForDeploymentPostprocessing = 0;
		};
/* End PBXFrameworksBuildPhase section */

/* Begin PBXGroup section */
		4AA57E2B5FD5374D348EEF7F /* Resources */ = {
			isa = PBXGroup;
			children = (
				1FD6DBAC73414DD4C152E34E,
				5273768FBB55D0DD57A5E70C,
				9D2DAC7D0C9DB77CB83E2992,
				70F1CAF3C4C561DD81E6AFC1,
			);
			name = Resources;
			sourceTree = "<group>";
		};
		5A58AF0A052C539F0E342A88 /* Source */ = {
			isa = PBXGroup;
			children = (
				4FF648D72D6F1A78956CDA1B,
				77C0AC21C1028911123844FC,
				9982F39121710EFFD5FEEAEF,
				B9B80E3572715F63FFC3678B,
				25DEDA8C9F94A6C8DFC8E53E,
			);
			name = Source;
			sourceTree = "<group>";
		};
		71F5560BE0EE3A17A9CE44F6 /* Frameworks */ = {
			isa = PBXGroup;
			children = (
				2E13A899F4E3C99054A3656F,
				9E8129263CD42C6029FC2CAD,
				080961C54C58ECF2346B4C23,
				6799B056504F9F017998B9E2,
				4D1DB6D77B6F3DE7A569780B,
				DA40ED39AF4B56000E5A2743,
				E51ABCA80B75F33848F28184,
				448838BE6E937D450A3C84CE,
				EA5D4F9D63C0ED79CDE8967A,
				9193D2A3C463BEAA07FD424D,
				F7D557738137CA1A370BAA27,
				C821C5805007FFDC2636BBE6,
				935CA85EF98714D3A17AE737,
				379F77D23BFAE3795282CEB3,
				EC794872987FEA2E129C589A,
			);
			name = Frameworks;
			sourceTree = "<group>";
		};
		856518502A948813C90E6761 /* NetworkGraphicsDemo */ = {
			isa = PBXGroup;
			children = (
				5A58AF0A052C539F0E342A88,
				0ADF0DECFCB1DB4D3A847EB5,
			);
			name = NetworkGraphicsDemo;
			sourceTree = "<group>";
		};
		8B59A884C62D960EE9DFEF47 /* Products */ = {
			isa = PBXGroup;
			children = (
				E4162459ED4C829EF7B19691,
			);
			name = Products;
			sourceTree = "<group>";
		};
		C20D4DECE1291BF6AF8711DC /* JUCE Library Code */ = {
			isa = PBXGroup;
			children = (
				74711D7544168CCAC4969A07,
				92800676AF753D1A60108F11,
				6D1F9E505D20C09647124F0A,
				AF330F41D1A4865108690E3C,
				C6E2284D86D93F1D9D5C7666,
				AED58461CE961C62A0E0A552,
				FCEBB157FB526741DB6791D1,
				01E0EEF68A11C1CAF180E173,
				AFF729977947528F3E4AAA96,
				7525879E73E8AF32FFA0CDDE,
				33AA348465F512DBA8778DAF,
				A7FF2B353C8568B5A7A80117,
				84B287BB2AD252B7D69AC47E,
				7BE6330821794919A88ED8ED,
				660F1970CF687A7AE8371C6D,
				3BF06B70407FFDBE9534F942,
				D12A0DFFE18728E84D9AB739,
			);
			name = "JUCE Library Code";
			sourceTree = "<group>";
		};
		D2EB65517396C974F0415A7F /* Source */ = {
			isa = PBXGroup;
			children = (
				856518502A948813C90E6761,
				EF0AACA84F1CEE7F45F56339,
				C20D4DECE1291BF6AF8711DC,
				4AA57E2B5FD5374D348EEF7F,
				71F5560BE0EE3A17A9CE44F6,
				8B59A884C62D960EE9DFEF47,
			);
			name = Source;
			sourceTree = "<group>";
		};
		EF0AACA84F1CEE7F45F56339 /* JUCE Modules */ = {
			isa = PBXGroup;
			children = (
				B76F10A7778664E164A01934,
				89583CD42AD218E9753DF11C,
				9C67BD1915C7FD5747C2BA8F,
				A505E1DABB2ED630EFBA96DB,
				E4EA870A22A0C6649E55DD30,
				8EACAADD3A23DED3E252C92F,
				B5433B00F012AD87AADBFCD6,
				BA2E40409255F1B078406221,
				F98A4DAA0502EE9252EBE06F,
				18BFEBD944DDE4809C89F27A,
				FA0A789443FD480003E40435,
				9C689AFBF364CB167C422D29,
				68EBC0BF5F01E05FDCB3EEAF,
				55CB060922ABCBC105FE38D2,
			);
			name = "JUCE Modules";
			sourceTree = "<group>";
		};
/* End PBXGroup section */

/* Begin PBXNativeTarget section */
		4311FBCBD02948A0ED96C7DD /* NetworkGraphicsDemo - App */ = {
			isa = PBXNativeTarget;
			buildConfigurationList = B73863F5D180C23D3EC40C38;
			buildPhases = (
				714944DB86A4D402E7FA269E,
				C2977559BF9148DB70CA10AE,
				865E89B94B41EB14C202CBB0,
			);
			buildRules = (
			);
			dependencies = (
			);
			name = "NetworkGraphicsDemo - App";
			productName = NetworkGraphicsDemo;
			productReference = E4162459ED4C829EF7B19691;
			productType = "com.apple.product-type.application";
		};
/* End PBXNativeTarget section */

/* Begin PBXProject section */
		A5398ADB6F5B128C00EB935C = {
			isa = PBXProject;
			attributes = {
				LastUpgradeCheck = 1320;
				ORGANIZATIONNAME = "Raw Material Software Limited";
				TargetAttributes = {
					4311FBCBD02948A0ED96C7DD = {
						SystemCapabilities = {
							com.apple.ApplicationGroups.iOS = {
								enabled = 0;
							};
							com.apple.HardenedRuntime = {
								enabled = 0;
							};
							com.apple.InAppPurchase = {
								enabled = 0;
							};
							com.apple.InterAppAudio = {
								enabled = 0;
							};
							com.apple.Push = {
								enabled = 0;
							};
							com.apple.Sandbox = {
								enabled = 0;
							};
						};
					};
				};
			};
			buildConfigurationList = 02715337C584F3C721251428;
			compatibilityVersion = "Xcode 3.2";
			hasScannedForEncodings = 0;
			knownRegions = (
				en,
				Base,
			);
			mainGroup = D2EB65517396C974F0415A7F;
			projectDirPath = "";
			projectRoot = "";
			targets = (
				4311FBCBD02948A0ED96C7DD,
			);
		};
/* End PBXProject section */

/* Begin PBXResourcesBuildPhase section */
		714944DB86A4D402E7FA269E = {
			isa = PBXResourcesBuildPhase;
			buildActionMask = 2147483647;
			files = (
				1282A62308CD1AC3F88A5D03,
				D832165EE981EF309D4B21BF,
				006DF460F8DF66EFFA80D968,
			);
			runOnlyForDeploymentPostprocessing = 0;
		};
/* End PBXResourcesBuildPhase section */

/* Begin PBXSourcesBuildPhase section */
		C2977559BF9148DB70CA10AE = {
			isa = PBXSourcesBuildPhase;
			buildActionMask = 2147483647;
			files = (
				987CBD5330E76B404F0D966C,
				9F618C008A503063D10076C4,
				BB9A9692D99DD0DDB1047B60,
				6C2200C52B65E1BE80544E50,
				A1F34D09F4E4338775917ED1,
				2E28F61A64DEF942FE7B94C4,
				EA487FA4116517A8DFEE85B0,
				0977FEC02DAF29438583198A,
				0FA2A3321630EBE83E439D99,
				9EFD2AA2FFF3C125FDAA4279,
				C5E7BAD864E02CF37F7BD707,
				CBC8F7E5225C73CEDFB3B72E,
				CADEA83EAAC94E0011C07908,
				3717B9F9A0F7C9CB95F1BE7F,
				61B523C52EBA17F738FFE31A,
				C6348C6B1D0312580E97EA19,
			);
			runOnlyForDeploymentPostprocessing = 0;
		};
/* End PBXSourcesBuildPhase section */

/* Begin XCBuildConfiguration section */
		2E06386CE7CCA5FF76819BFF /* Release */ = {
			isa = XCBuildConfiguration;
			buildSettings = {
				"CODE_SIGN_IDENTITY[sdk=iphoneos*]" = "-";
				ASSETCATALOG_COMPILER_APPICON_NAME = AppIcon;
				CLANG_CXX_LANGUAGE_STANDARD = "c++14";
				CLANG_CXX_LIBRARY = "libc++";
				CLANG_LINK_OBJC_RUNTIME = NO;
				CODE_SIGN_STYLE = Manual;
				COMBINE_HIDPI_IMAGES = YES;
				CONFIGURATION_BUILD_DIR = "$(PROJECT_DIR)/build/$(CONFIGURATION)";
				DEAD_CODE_STRIPPING = YES;
				GCC_GENERATE_DEBUGGING_SYMBOLS = NO;
				GCC_OPTIMIZATION_LEVEL = 3;
				GCC_PREPROCESSOR_DEFINITIONS = (
					"_NDEBUG=1",
					"NDEBUG=1",
					"JUCE_CONTENT_SHARING=1",
					"JUCE_DISPLAY_SPLASH_SCREEN=0",
					"JUCE_USE_DARK_SPLASH_SCREEN=1",
<<<<<<< HEAD
					"JUCE_PROJUCER_VERSION=0x60103",
=======
					"JUCE_PROJUCER_VERSION=0x60104",
>>>>>>> 185af339
					"JUCE_MODULE_AVAILABLE_juce_audio_basics=1",
					"JUCE_MODULE_AVAILABLE_juce_audio_devices=1",
					"JUCE_MODULE_AVAILABLE_juce_audio_formats=1",
					"JUCE_MODULE_AVAILABLE_juce_audio_processors=1",
					"JUCE_MODULE_AVAILABLE_juce_audio_utils=1",
					"JUCE_MODULE_AVAILABLE_juce_core=1",
					"JUCE_MODULE_AVAILABLE_juce_cryptography=1",
					"JUCE_MODULE_AVAILABLE_juce_data_structures=1",
					"JUCE_MODULE_AVAILABLE_juce_events=1",
					"JUCE_MODULE_AVAILABLE_juce_graphics=1",
					"JUCE_MODULE_AVAILABLE_juce_gui_basics=1",
					"JUCE_MODULE_AVAILABLE_juce_gui_extra=1",
					"JUCE_MODULE_AVAILABLE_juce_opengl=1",
					"JUCE_MODULE_AVAILABLE_juce_osc=1",
					"JUCE_GLOBAL_MODULE_SETTINGS_INCLUDED=1",
					"JUCE_STANDALONE_APPLICATION=1",
					"JUCER_XCODE_IPHONE_5BC26AE3=1",
					"JUCE_APP_VERSION=1.0.0",
					"JUCE_APP_VERSION_HEX=0x10000",
					"JucePlugin_Build_VST=0",
					"JucePlugin_Build_VST3=0",
					"JucePlugin_Build_AU=0",
					"JucePlugin_Build_AUv3=0",
					"JucePlugin_Build_RTAS=0",
					"JucePlugin_Build_AAX=0",
					"JucePlugin_Build_Standalone=0",
					"JucePlugin_Build_Unity=0",
				);
				GCC_VERSION = com.apple.compilers.llvm.clang.1_0;
				HEADER_SEARCH_PATHS = (
					"$(SRCROOT)/../../JuceLibraryCode",
					"$(SRCROOT)/../../../../modules",
					"$(inherited)",
				);
				INFOPLIST_FILE = Info-App.plist;
				INFOPLIST_PREPROCESS = NO;
				INSTALL_PATH = "$(HOME)/Applications";
				LLVM_LTO = YES;
				MTL_HEADER_SEARCH_PATHS = "$(SRCROOT)/../../JuceLibraryCode $(SRCROOT)/../../../../modules";
				PRODUCT_BUNDLE_IDENTIFIER = com.juce.NetworkGraphicsDemo;
				PRODUCT_NAME = "JUCE Network Graphics Demo";
				PROVISIONING_PROFILE_SPECIFIER = "";
				USE_HEADERMAP = NO;
				VALIDATE_WORKSPACE_SKIPPED_SDK_FRAMEWORKS = OpenGLES;
			};
			name = Release;
		};
		3BF0365A560ACD4FD24D40CE /* Debug */ = {
			isa = XCBuildConfiguration;
			buildSettings = {
				"CODE_SIGN_IDENTITY[sdk=iphoneos*]" = "-";
				ALWAYS_SEARCH_USER_PATHS = NO;
				CLANG_ENABLE_OBJC_WEAK = YES;
				CLANG_WARN_BLOCK_CAPTURE_AUTORELEASING = YES;
				CLANG_WARN_BOOL_CONVERSION = YES;
				CLANG_WARN_COMMA = YES;
				CLANG_WARN_CONSTANT_CONVERSION = YES;
				CLANG_WARN_DEPRECATED_OBJC_IMPLEMENTATIONS = YES;
				CLANG_WARN_EMPTY_BODY = YES;
				CLANG_WARN_ENUM_CONVERSION = YES;
				CLANG_WARN_INFINITE_RECURSION = YES;
				CLANG_WARN_INT_CONVERSION = YES;
				CLANG_WARN_NON_LITERAL_NULL_CONVERSION = YES;
				CLANG_WARN_OBJC_IMPLICIT_RETAIN_SELF = YES;
				CLANG_WARN_OBJC_LITERAL_CONVERSION = YES;
				CLANG_WARN_RANGE_LOOP_ANALYSIS = YES;
				CLANG_WARN_STRICT_PROTOTYPES = YES;
				CLANG_WARN_SUSPICIOUS_MOVE = YES;
				CLANG_WARN_UNREACHABLE_CODE = YES;
				CLANG_WARN__DUPLICATE_METHOD_MATCH = YES;
				DEBUG_INFORMATION_FORMAT = dwarf;
				ENABLE_STRICT_OBJC_MSGSEND = YES;
				ENABLE_TESTABILITY = NO;
				GCC_C_LANGUAGE_STANDARD = c11;
				GCC_INLINES_ARE_PRIVATE_EXTERN = YES;
				GCC_MODEL_TUNING = G5;
				GCC_NO_COMMON_BLOCKS = YES;
				GCC_SYMBOLS_PRIVATE_EXTERN = YES;
				GCC_WARN_64_TO_32_BIT_CONVERSION = YES;
				GCC_WARN_ABOUT_RETURN_TYPE = YES;
				GCC_WARN_CHECK_SWITCH_STATEMENTS = YES;
				GCC_WARN_MISSING_PARENTHESES = YES;
				GCC_WARN_NON_VIRTUAL_DESTRUCTOR = YES;
				GCC_WARN_TYPECHECK_CALLS_TO_PRINTF = YES;
				GCC_WARN_UNDECLARED_SELECTOR = YES;
				GCC_WARN_UNINITIALIZED_AUTOS = YES;
				GCC_WARN_UNUSED_FUNCTION = YES;
				GCC_WARN_UNUSED_VARIABLE = YES;
				IPHONEOS_DEPLOYMENT_TARGET = 9.3;
				ONLY_ACTIVE_ARCH = YES;
				PRODUCT_NAME = "JUCE Network Graphics Demo";
				SDKROOT = iphoneos;
				TARGETED_DEVICE_FAMILY = "1,2";
				WARNING_CFLAGS = "-Wreorder";
				ZERO_LINK = NO;
			};
			name = Debug;
		};
		9C6D2FD441D79104734762A5 /* Release */ = {
			isa = XCBuildConfiguration;
			buildSettings = {
				"CODE_SIGN_IDENTITY[sdk=iphoneos*]" = "-";
				ALWAYS_SEARCH_USER_PATHS = NO;
				CLANG_ENABLE_OBJC_WEAK = YES;
				CLANG_WARN_BLOCK_CAPTURE_AUTORELEASING = YES;
				CLANG_WARN_BOOL_CONVERSION = YES;
				CLANG_WARN_COMMA = YES;
				CLANG_WARN_CONSTANT_CONVERSION = YES;
				CLANG_WARN_DEPRECATED_OBJC_IMPLEMENTATIONS = YES;
				CLANG_WARN_EMPTY_BODY = YES;
				CLANG_WARN_ENUM_CONVERSION = YES;
				CLANG_WARN_INFINITE_RECURSION = YES;
				CLANG_WARN_INT_CONVERSION = YES;
				CLANG_WARN_NON_LITERAL_NULL_CONVERSION = YES;
				CLANG_WARN_OBJC_IMPLICIT_RETAIN_SELF = YES;
				CLANG_WARN_OBJC_LITERAL_CONVERSION = YES;
				CLANG_WARN_RANGE_LOOP_ANALYSIS = YES;
				CLANG_WARN_STRICT_PROTOTYPES = YES;
				CLANG_WARN_SUSPICIOUS_MOVE = YES;
				CLANG_WARN_UNREACHABLE_CODE = YES;
				CLANG_WARN__DUPLICATE_METHOD_MATCH = YES;
				DEBUG_INFORMATION_FORMAT = dwarf;
				ENABLE_STRICT_OBJC_MSGSEND = YES;
				ENABLE_TESTABILITY = NO;
				GCC_C_LANGUAGE_STANDARD = c11;
				GCC_INLINES_ARE_PRIVATE_EXTERN = YES;
				GCC_MODEL_TUNING = G5;
				GCC_NO_COMMON_BLOCKS = YES;
				GCC_SYMBOLS_PRIVATE_EXTERN = YES;
				GCC_WARN_64_TO_32_BIT_CONVERSION = YES;
				GCC_WARN_ABOUT_RETURN_TYPE = YES;
				GCC_WARN_CHECK_SWITCH_STATEMENTS = YES;
				GCC_WARN_MISSING_PARENTHESES = YES;
				GCC_WARN_NON_VIRTUAL_DESTRUCTOR = YES;
				GCC_WARN_TYPECHECK_CALLS_TO_PRINTF = YES;
				GCC_WARN_UNDECLARED_SELECTOR = YES;
				GCC_WARN_UNINITIALIZED_AUTOS = YES;
				GCC_WARN_UNUSED_FUNCTION = YES;
				GCC_WARN_UNUSED_VARIABLE = YES;
				IPHONEOS_DEPLOYMENT_TARGET = 9.3;
				PRODUCT_NAME = "JUCE Network Graphics Demo";
				SDKROOT = iphoneos;
				TARGETED_DEVICE_FAMILY = "1,2";
				WARNING_CFLAGS = "-Wreorder";
				ZERO_LINK = NO;
			};
			name = Release;
		};
		EE7498599191DDC73ECB55B0 /* Debug */ = {
			isa = XCBuildConfiguration;
			buildSettings = {
				"CODE_SIGN_IDENTITY[sdk=iphoneos*]" = "-";
				ASSETCATALOG_COMPILER_APPICON_NAME = AppIcon;
				CLANG_CXX_LANGUAGE_STANDARD = "c++14";
				CLANG_CXX_LIBRARY = "libc++";
				CLANG_LINK_OBJC_RUNTIME = NO;
				CODE_SIGN_STYLE = Manual;
				COMBINE_HIDPI_IMAGES = YES;
				CONFIGURATION_BUILD_DIR = "$(PROJECT_DIR)/build/$(CONFIGURATION)";
				COPY_PHASE_STRIP = NO;
				GCC_DYNAMIC_NO_PIC = NO;
				GCC_OPTIMIZATION_LEVEL = 0;
				GCC_PREPROCESSOR_DEFINITIONS = (
					"_DEBUG=1",
					"DEBUG=1",
					"JUCE_CONTENT_SHARING=1",
					"JUCE_DISPLAY_SPLASH_SCREEN=0",
					"JUCE_USE_DARK_SPLASH_SCREEN=1",
<<<<<<< HEAD
					"JUCE_PROJUCER_VERSION=0x60103",
=======
					"JUCE_PROJUCER_VERSION=0x60104",
>>>>>>> 185af339
					"JUCE_MODULE_AVAILABLE_juce_audio_basics=1",
					"JUCE_MODULE_AVAILABLE_juce_audio_devices=1",
					"JUCE_MODULE_AVAILABLE_juce_audio_formats=1",
					"JUCE_MODULE_AVAILABLE_juce_audio_processors=1",
					"JUCE_MODULE_AVAILABLE_juce_audio_utils=1",
					"JUCE_MODULE_AVAILABLE_juce_core=1",
					"JUCE_MODULE_AVAILABLE_juce_cryptography=1",
					"JUCE_MODULE_AVAILABLE_juce_data_structures=1",
					"JUCE_MODULE_AVAILABLE_juce_events=1",
					"JUCE_MODULE_AVAILABLE_juce_graphics=1",
					"JUCE_MODULE_AVAILABLE_juce_gui_basics=1",
					"JUCE_MODULE_AVAILABLE_juce_gui_extra=1",
					"JUCE_MODULE_AVAILABLE_juce_opengl=1",
					"JUCE_MODULE_AVAILABLE_juce_osc=1",
					"JUCE_GLOBAL_MODULE_SETTINGS_INCLUDED=1",
					"JUCE_STANDALONE_APPLICATION=1",
					"JUCER_XCODE_IPHONE_5BC26AE3=1",
					"JUCE_APP_VERSION=1.0.0",
					"JUCE_APP_VERSION_HEX=0x10000",
					"JucePlugin_Build_VST=0",
					"JucePlugin_Build_VST3=0",
					"JucePlugin_Build_AU=0",
					"JucePlugin_Build_AUv3=0",
					"JucePlugin_Build_RTAS=0",
					"JucePlugin_Build_AAX=0",
					"JucePlugin_Build_Standalone=0",
					"JucePlugin_Build_Unity=0",
				);
				GCC_VERSION = com.apple.compilers.llvm.clang.1_0;
				HEADER_SEARCH_PATHS = (
					"$(SRCROOT)/../../JuceLibraryCode",
					"$(SRCROOT)/../../../../modules",
					"$(inherited)",
				);
				INFOPLIST_FILE = Info-App.plist;
				INFOPLIST_PREPROCESS = NO;
				INSTALL_PATH = "$(HOME)/Applications";
				MTL_HEADER_SEARCH_PATHS = "$(SRCROOT)/../../JuceLibraryCode $(SRCROOT)/../../../../modules";
				PRODUCT_BUNDLE_IDENTIFIER = com.juce.NetworkGraphicsDemo;
				PRODUCT_NAME = "JUCE Network Graphics Demo";
				PROVISIONING_PROFILE_SPECIFIER = "";
				USE_HEADERMAP = NO;
				VALIDATE_WORKSPACE_SKIPPED_SDK_FRAMEWORKS = OpenGLES;
			};
			name = Debug;
		};
/* End XCBuildConfiguration section */

/* Begin XCConfigurationList section */
		02715337C584F3C721251428 = {
			isa = XCConfigurationList;
			buildConfigurations = (
				3BF0365A560ACD4FD24D40CE,
				9C6D2FD441D79104734762A5,
			);
			defaultConfigurationIsVisible = 0;
			defaultConfigurationName = Debug;
		};
		B73863F5D180C23D3EC40C38 = {
			isa = XCConfigurationList;
			buildConfigurations = (
				EE7498599191DDC73ECB55B0,
				2E06386CE7CCA5FF76819BFF,
			);
			defaultConfigurationIsVisible = 0;
			defaultConfigurationName = Debug;
		};
/* End XCConfigurationList section */
	};
	rootObject = A5398ADB6F5B128C00EB935C /* Project object */;
}<|MERGE_RESOLUTION|>--- conflicted
+++ resolved
@@ -362,12 +362,11 @@
 		2E06386CE7CCA5FF76819BFF /* Release */ = {
 			isa = XCBuildConfiguration;
 			buildSettings = {
-				"CODE_SIGN_IDENTITY[sdk=iphoneos*]" = "-";
+				"CODE_SIGN_IDENTITY[sdk=iphoneos*]" = "";
 				ASSETCATALOG_COMPILER_APPICON_NAME = AppIcon;
 				CLANG_CXX_LANGUAGE_STANDARD = "c++14";
 				CLANG_CXX_LIBRARY = "libc++";
 				CLANG_LINK_OBJC_RUNTIME = NO;
-				CODE_SIGN_STYLE = Manual;
 				COMBINE_HIDPI_IMAGES = YES;
 				CONFIGURATION_BUILD_DIR = "$(PROJECT_DIR)/build/$(CONFIGURATION)";
 				DEAD_CODE_STRIPPING = YES;
@@ -379,11 +378,7 @@
 					"JUCE_CONTENT_SHARING=1",
 					"JUCE_DISPLAY_SPLASH_SCREEN=0",
 					"JUCE_USE_DARK_SPLASH_SCREEN=1",
-<<<<<<< HEAD
-					"JUCE_PROJUCER_VERSION=0x60103",
-=======
 					"JUCE_PROJUCER_VERSION=0x60104",
->>>>>>> 185af339
 					"JUCE_MODULE_AVAILABLE_juce_audio_basics=1",
 					"JUCE_MODULE_AVAILABLE_juce_audio_devices=1",
 					"JUCE_MODULE_AVAILABLE_juce_audio_formats=1",
@@ -425,7 +420,6 @@
 				MTL_HEADER_SEARCH_PATHS = "$(SRCROOT)/../../JuceLibraryCode $(SRCROOT)/../../../../modules";
 				PRODUCT_BUNDLE_IDENTIFIER = com.juce.NetworkGraphicsDemo;
 				PRODUCT_NAME = "JUCE Network Graphics Demo";
-				PROVISIONING_PROFILE_SPECIFIER = "";
 				USE_HEADERMAP = NO;
 				VALIDATE_WORKSPACE_SKIPPED_SDK_FRAMEWORKS = OpenGLES;
 			};
@@ -434,7 +428,7 @@
 		3BF0365A560ACD4FD24D40CE /* Debug */ = {
 			isa = XCBuildConfiguration;
 			buildSettings = {
-				"CODE_SIGN_IDENTITY[sdk=iphoneos*]" = "-";
+				"CODE_SIGN_IDENTITY[sdk=iphoneos*]" = "";
 				ALWAYS_SEARCH_USER_PATHS = NO;
 				CLANG_ENABLE_OBJC_WEAK = YES;
 				CLANG_WARN_BLOCK_CAPTURE_AUTORELEASING = YES;
@@ -485,7 +479,7 @@
 		9C6D2FD441D79104734762A5 /* Release */ = {
 			isa = XCBuildConfiguration;
 			buildSettings = {
-				"CODE_SIGN_IDENTITY[sdk=iphoneos*]" = "-";
+				"CODE_SIGN_IDENTITY[sdk=iphoneos*]" = "";
 				ALWAYS_SEARCH_USER_PATHS = NO;
 				CLANG_ENABLE_OBJC_WEAK = YES;
 				CLANG_WARN_BLOCK_CAPTURE_AUTORELEASING = YES;
@@ -535,12 +529,11 @@
 		EE7498599191DDC73ECB55B0 /* Debug */ = {
 			isa = XCBuildConfiguration;
 			buildSettings = {
-				"CODE_SIGN_IDENTITY[sdk=iphoneos*]" = "-";
+				"CODE_SIGN_IDENTITY[sdk=iphoneos*]" = "";
 				ASSETCATALOG_COMPILER_APPICON_NAME = AppIcon;
 				CLANG_CXX_LANGUAGE_STANDARD = "c++14";
 				CLANG_CXX_LIBRARY = "libc++";
 				CLANG_LINK_OBJC_RUNTIME = NO;
-				CODE_SIGN_STYLE = Manual;
 				COMBINE_HIDPI_IMAGES = YES;
 				CONFIGURATION_BUILD_DIR = "$(PROJECT_DIR)/build/$(CONFIGURATION)";
 				COPY_PHASE_STRIP = NO;
@@ -552,11 +545,7 @@
 					"JUCE_CONTENT_SHARING=1",
 					"JUCE_DISPLAY_SPLASH_SCREEN=0",
 					"JUCE_USE_DARK_SPLASH_SCREEN=1",
-<<<<<<< HEAD
-					"JUCE_PROJUCER_VERSION=0x60103",
-=======
 					"JUCE_PROJUCER_VERSION=0x60104",
->>>>>>> 185af339
 					"JUCE_MODULE_AVAILABLE_juce_audio_basics=1",
 					"JUCE_MODULE_AVAILABLE_juce_audio_devices=1",
 					"JUCE_MODULE_AVAILABLE_juce_audio_formats=1",
@@ -597,7 +586,6 @@
 				MTL_HEADER_SEARCH_PATHS = "$(SRCROOT)/../../JuceLibraryCode $(SRCROOT)/../../../../modules";
 				PRODUCT_BUNDLE_IDENTIFIER = com.juce.NetworkGraphicsDemo;
 				PRODUCT_NAME = "JUCE Network Graphics Demo";
-				PROVISIONING_PROFILE_SPECIFIER = "";
 				USE_HEADERMAP = NO;
 				VALIDATE_WORKSPACE_SKIPPED_SDK_FRAMEWORKS = OpenGLES;
 			};
